--- conflicted
+++ resolved
@@ -1713,14 +1713,8 @@
 # of keeping track of the command latency is very small.
 # if you don't want to track extended latency metrics, you can easily disable it
 # at runtime using the command:
-<<<<<<< HEAD
 # "CONFIG SET latency-tracking no" if needed.
 # latency-tracking yes
-#
-=======
-# "CONFIG SET latency-track no" if needed.
-# latency-track yes
->>>>>>> ebb9c852
 # By default the exported latency percentiles are the p50, p99, and p999.
 # You can alter them at runtime using the command:
 # CONFIG SET latency-tracking-percentiles "0.0 50.0 100.0"
