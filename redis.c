/*
 * Copyright (c) 2009-2010, Salvatore Sanfilippo <antirez at gmail dot com>
 * All rights reserved.
 *
 * Redistribution and use in source and binary forms, with or without
 * modification, are permitted provided that the following conditions are met:
 *
 *   * Redistributions of source code must retain the above copyright notice,
 *     this list of conditions and the following disclaimer.
 *   * Redistributions in binary form must reproduce the above copyright
 *     notice, this list of conditions and the following disclaimer in the
 *     documentation and/or other materials provided with the distribution.
 *   * Neither the name of Redis nor the names of its contributors may be used
 *     to endorse or promote products derived from this software without
 *     specific prior written permission.
 *
 * THIS SOFTWARE IS PROVIDED BY THE COPYRIGHT HOLDERS AND CONTRIBUTORS "AS IS"
 * AND ANY EXPRESS OR IMPLIED WARRANTIES, INCLUDING, BUT NOT LIMITED TO, THE
 * IMPLIED WARRANTIES OF MERCHANTABILITY AND FITNESS FOR A PARTICULAR PURPOSE
 * ARE DISCLAIMED. IN NO EVENT SHALL THE COPYRIGHT OWNER OR CONTRIBUTORS BE
 * LIABLE FOR ANY DIRECT, INDIRECT, INCIDENTAL, SPECIAL, EXEMPLARY, OR
 * CONSEQUENTIAL DAMAGES (INCLUDING, BUT NOT LIMITED TO, PROCUREMENT OF
 * SUBSTITUTE GOODS OR SERVICES; LOSS OF USE, DATA, OR PROFITS; OR BUSINESS
 * INTERRUPTION) HOWEVER CAUSED AND ON ANY THEORY OF LIABILITY, WHETHER IN
 * CONTRACT, STRICT LIABILITY, OR TORT (INCLUDING NEGLIGENCE OR OTHERWISE)
 * ARISING IN ANY WAY OUT OF THE USE OF THIS SOFTWARE, EVEN IF ADVISED OF THE
 * POSSIBILITY OF SUCH DAMAGE.
 */

#define REDIS_VERSION "1.3.4"

#include "fmacros.h"
#include "config.h"

#include <stdio.h>
#include <stdlib.h>
#include <string.h>
#include <time.h>
#include <unistd.h>
#define __USE_POSIX199309
#define __USE_UNIX98
#include <signal.h>

#ifdef HAVE_BACKTRACE
#include <execinfo.h>
#include <ucontext.h>
#endif /* HAVE_BACKTRACE */

#include <sys/wait.h>
#include <errno.h>
#include <assert.h>
#include <ctype.h>
#include <stdarg.h>
#include <inttypes.h>
#include <arpa/inet.h>
#include <sys/stat.h>
#include <fcntl.h>
#include <sys/time.h>
#include <sys/resource.h>
#include <sys/uio.h>
#include <limits.h>
#include <math.h>
#include <pthread.h>

#if defined(__sun)
#include "solarisfixes.h"
#endif

#include "redis.h"
#include "ae.h"     /* Event driven programming library */
#include "sds.h"    /* Dynamic safe strings */
#include "anet.h"   /* Networking the easy way */
#include "dict.h"   /* Hash tables */
#include "adlist.h" /* Linked lists */
#include "zmalloc.h" /* total memory usage aware version of malloc/free */
#include "lzf.h"    /* LZF compression library */
#include "pqsort.h" /* Partial qsort for SORT+LIMIT */
#include "zipmap.h"

/* Error codes */
#define REDIS_OK                0
#define REDIS_ERR               -1

/* Static server configuration */
#define REDIS_SERVERPORT        6379    /* TCP port */
#define REDIS_MAXIDLETIME       (60*5)  /* default client timeout */
#define REDIS_IOBUF_LEN         1024
#define REDIS_LOADBUF_LEN       1024
#define REDIS_STATIC_ARGS       4
#define REDIS_DEFAULT_DBNUM     16
#define REDIS_CONFIGLINE_MAX    1024
#define REDIS_OBJFREELIST_MAX   1000000 /* Max number of objects to cache */
#define REDIS_MAX_SYNC_TIME     60      /* Slave can't take more to sync */
#define REDIS_EXPIRELOOKUPS_PER_CRON    100 /* try to expire 100 keys/second */
#define REDIS_MAX_WRITE_PER_EVENT (1024*64)
#define REDIS_REQUEST_MAX_SIZE (1024*1024*256) /* max bytes in inline command */

/* If more then REDIS_WRITEV_THRESHOLD write packets are pending use writev */
#define REDIS_WRITEV_THRESHOLD      3
/* Max number of iovecs used for each writev call */
#define REDIS_WRITEV_IOVEC_COUNT    256

/* Hash table parameters */
#define REDIS_HT_MINFILL        10      /* Minimal hash table fill 10% */

/* Command flags */
#define REDIS_CMD_BULK          1       /* Bulk write command */
#define REDIS_CMD_INLINE        2       /* Inline command */
/* REDIS_CMD_DENYOOM reserves a longer comment: all the commands marked with
   this flags will return an error when the 'maxmemory' option is set in the
   config file and the server is using more than maxmemory bytes of memory.
   In short this commands are denied on low memory conditions. */
#define REDIS_CMD_DENYOOM       4

/* Object types */
#define REDIS_STRING 0
#define REDIS_LIST 1
#define REDIS_SET 2
#define REDIS_ZSET 3
#define REDIS_HASH 4

/* Objects encoding. Some kind of objects like Strings and Hashes can be
 * internally represented in multiple ways. The 'encoding' field of the object
 * is set to one of this fields for this object. */
#define REDIS_ENCODING_RAW 0    /* Raw representation */
#define REDIS_ENCODING_INT 1    /* Encoded as integer */
#define REDIS_ENCODING_ZIPMAP 2 /* Encoded as zipmap */
#define REDIS_ENCODING_HT 3     /* Encoded as an hash table */

/* Object types only used for dumping to disk */
#define REDIS_EXPIRETIME 253
#define REDIS_SELECTDB 254
#define REDIS_EOF 255

/* Defines related to the dump file format. To store 32 bits lengths for short
 * keys requires a lot of space, so we check the most significant 2 bits of
 * the first byte to interpreter the length:
 *
 * 00|000000 => if the two MSB are 00 the len is the 6 bits of this byte
 * 01|000000 00000000 =>  01, the len is 14 byes, 6 bits + 8 bits of next byte
 * 10|000000 [32 bit integer] => if it's 01, a full 32 bit len will follow
 * 11|000000 this means: specially encoded object will follow. The six bits
 *           number specify the kind of object that follows.
 *           See the REDIS_RDB_ENC_* defines.
 *
 * Lenghts up to 63 are stored using a single byte, most DB keys, and may
 * values, will fit inside. */
#define REDIS_RDB_6BITLEN 0
#define REDIS_RDB_14BITLEN 1
#define REDIS_RDB_32BITLEN 2
#define REDIS_RDB_ENCVAL 3
#define REDIS_RDB_LENERR UINT_MAX

/* When a length of a string object stored on disk has the first two bits
 * set, the remaining two bits specify a special encoding for the object
 * accordingly to the following defines: */
#define REDIS_RDB_ENC_INT8 0        /* 8 bit signed integer */
#define REDIS_RDB_ENC_INT16 1       /* 16 bit signed integer */
#define REDIS_RDB_ENC_INT32 2       /* 32 bit signed integer */
#define REDIS_RDB_ENC_LZF 3         /* string compressed with FASTLZ */

/* Virtual memory object->where field. */
#define REDIS_VM_MEMORY 0       /* The object is on memory */
#define REDIS_VM_SWAPPED 1      /* The object is on disk */
#define REDIS_VM_SWAPPING 2     /* Redis is swapping this object on disk */
#define REDIS_VM_LOADING 3      /* Redis is loading this object from disk */

/* Virtual memory static configuration stuff.
 * Check vmFindContiguousPages() to know more about this magic numbers. */
#define REDIS_VM_MAX_NEAR_PAGES 65536
#define REDIS_VM_MAX_RANDOM_JUMP 4096
#define REDIS_VM_MAX_THREADS 32
#define REDIS_THREAD_STACK_SIZE (1024*1024*4)
/* The following is the *percentage* of completed I/O jobs to process when the
 * handelr is called. While Virtual Memory I/O operations are performed by
 * threads, this operations must be processed by the main thread when completed
 * in order to take effect. */
#define REDIS_MAX_COMPLETED_JOBS_PROCESSED 1

/* Client flags */
#define REDIS_SLAVE 1       /* This client is a slave server */
#define REDIS_MASTER 2      /* This client is a master server */
#define REDIS_MONITOR 4     /* This client is a slave monitor, see MONITOR */
#define REDIS_MULTI 8       /* This client is in a MULTI context */
#define REDIS_BLOCKED 16    /* The client is waiting in a blocking operation */
#define REDIS_IO_WAIT 32    /* The client is waiting for Virtual Memory I/O */

/* Slave replication state - slave side */
#define REDIS_REPL_NONE 0   /* No active replication */
#define REDIS_REPL_CONNECT 1    /* Must connect to master */
#define REDIS_REPL_CONNECTED 2  /* Connected to master */

/* Slave replication state - from the point of view of master
 * Note that in SEND_BULK and ONLINE state the slave receives new updates
 * in its output queue. In the WAIT_BGSAVE state instead the server is waiting
 * to start the next background saving in order to send updates to it. */
#define REDIS_REPL_WAIT_BGSAVE_START 3 /* master waits bgsave to start feeding it */
#define REDIS_REPL_WAIT_BGSAVE_END 4 /* master waits bgsave to start bulk DB transmission */
#define REDIS_REPL_SEND_BULK 5 /* master is sending the bulk DB */
#define REDIS_REPL_ONLINE 6 /* bulk DB already transmitted, receive updates */

/* List related stuff */
#define REDIS_HEAD 0
#define REDIS_TAIL 1

/* Sort operations */
#define REDIS_SORT_GET 0
#define REDIS_SORT_ASC 1
#define REDIS_SORT_DESC 2
#define REDIS_SORTKEY_MAX 1024

/* Log levels */
#define REDIS_DEBUG 0
#define REDIS_VERBOSE 1
#define REDIS_NOTICE 2
#define REDIS_WARNING 3

/* Anti-warning macro... */
#define REDIS_NOTUSED(V) ((void) V)

#define ZSKIPLIST_MAXLEVEL 32 /* Should be enough for 2^32 elements */
#define ZSKIPLIST_P 0.25      /* Skiplist P = 1/4 */

/* Append only defines */
#define APPENDFSYNC_NO 0
#define APPENDFSYNC_ALWAYS 1
#define APPENDFSYNC_EVERYSEC 2

/* Hashes related defaults */
#define REDIS_HASH_MAX_ZIPMAP_ENTRIES 64
#define REDIS_HASH_MAX_ZIPMAP_VALUE 512

/* We can print the stacktrace, so our assert is defined this way: */
#define redisAssert(_e) ((_e)?(void)0 : (_redisAssert(#_e,__FILE__,__LINE__),_exit(1)))
static void _redisAssert(char *estr, char *file, int line);

/*================================= Data types ============================== */

/* A redis object, that is a type able to hold a string / list / set */

/* The VM object structure */
struct redisObjectVM {
    off_t page;         /* the page at witch the object is stored on disk */
    off_t usedpages;    /* number of pages used on disk */
    time_t atime;       /* Last access time */
} vm;

/* The actual Redis Object */
typedef struct redisObject {
    void *ptr;
    unsigned char type;
    unsigned char encoding;
    unsigned char storage;  /* If this object is a key, where is the value?
                             * REDIS_VM_MEMORY, REDIS_VM_SWAPPED, ... */
    unsigned char vtype; /* If this object is a key, and value is swapped out,
                          * this is the type of the swapped out object. */
    int refcount;
    /* VM fields, this are only allocated if VM is active, otherwise the
     * object allocation function will just allocate
     * sizeof(redisObjct) minus sizeof(redisObjectVM), so using
     * Redis without VM active will not have any overhead. */
    struct redisObjectVM vm;
} robj;

/* Macro used to initalize a Redis object allocated on the stack.
 * Note that this macro is taken near the structure definition to make sure
 * we'll update it when the structure is changed, to avoid bugs like
 * bug #85 introduced exactly in this way. */
#define initStaticStringObject(_var,_ptr) do { \
    _var.refcount = 1; \
    _var.type = REDIS_STRING; \
    _var.encoding = REDIS_ENCODING_RAW; \
    _var.ptr = _ptr; \
    if (server.vm_enabled) _var.storage = REDIS_VM_MEMORY; \
} while(0);

typedef struct redisDb {
    dict *dict;                 /* The keyspace for this DB */
    dict *expires;              /* Timeout of keys with a timeout set */
    dict *blockingkeys;         /* Keys with clients waiting for data (BLPOP) */
    dict *io_keys;              /* Keys with clients waiting for VM I/O */
    int id;
} redisDb;

/* Client MULTI/EXEC state */
typedef struct multiCmd {
    robj **argv;
    int argc;
    struct redisCommand *cmd;
} multiCmd;

typedef struct multiState {
    multiCmd *commands;     /* Array of MULTI commands */
    int count;              /* Total number of MULTI commands */
} multiState;

/* With multiplexing we need to take per-clinet state.
 * Clients are taken in a liked list. */
typedef struct redisClient {
    int fd;
    redisDb *db;
    int dictid;
    sds querybuf;
    robj **argv, **mbargv;
    int argc, mbargc;
    int bulklen;            /* bulk read len. -1 if not in bulk read mode */
    int multibulk;          /* multi bulk command format active */
    list *reply;
    int sentlen;
    time_t lastinteraction; /* time of the last interaction, used for timeout */
    int flags;              /* REDIS_SLAVE | REDIS_MONITOR | REDIS_MULTI ... */
    int slaveseldb;         /* slave selected db, if this client is a slave */
    int authenticated;      /* when requirepass is non-NULL */
    int replstate;          /* replication state if this is a slave */
    int repldbfd;           /* replication DB file descriptor */
    long repldboff;         /* replication DB file offset */
    off_t repldbsize;       /* replication DB file size */
    multiState mstate;      /* MULTI/EXEC state */
    robj **blockingkeys;    /* The key we are waiting to terminate a blocking
                             * operation such as BLPOP. Otherwise NULL. */
    int blockingkeysnum;    /* Number of blocking keys */
    time_t blockingto;      /* Blocking operation timeout. If UNIX current time
                             * is >= blockingto then the operation timed out. */
    list *io_keys;          /* Keys this client is waiting to be loaded from the
                             * swap file in order to continue. */
} redisClient;

struct saveparam {
    time_t seconds;
    int changes;
};

/* Global server state structure */
struct redisServer {
    int port;
    int fd;
    redisDb *db;
    dict *sharingpool;          /* Poll used for object sharing */
    unsigned int sharingpoolsize;
    long long dirty;            /* changes to DB from the last save */
    list *clients;
    list *slaves, *monitors;
    char neterr[ANET_ERR_LEN];
    aeEventLoop *el;
    int cronloops;              /* number of times the cron function run */
    list *objfreelist;          /* A list of freed objects to avoid malloc() */
    time_t lastsave;            /* Unix time of last save succeeede */
    /* Fields used only for stats */
    time_t stat_starttime;         /* server start time */
    long long stat_numcommands;    /* number of processed commands */
    long long stat_numconnections; /* number of connections received */
    /* Configuration */
    int verbosity;
    int glueoutputbuf;
    int maxidletime;
    int dbnum;
    int daemonize;
    int appendonly;
    int appendfsync;
    time_t lastfsync;
    int appendfd;
    int appendseldb;
    char *pidfile;
    pid_t bgsavechildpid;
    pid_t bgrewritechildpid;
    sds bgrewritebuf; /* buffer taken by parent during oppend only rewrite */
    struct saveparam *saveparams;
    int saveparamslen;
    char *logfile;
    char *bindaddr;
    char *dbfilename;
    char *appendfilename;
    char *requirepass;
    int shareobjects;
    int rdbcompression;
    /* Replication related */
    int isslave;
    char *masterauth;
    char *masterhost;
    int masterport;
    redisClient *master;    /* client that is master for this slave */
    int replstate;
    unsigned int maxclients;
    unsigned long long maxmemory;
    unsigned int blpop_blocked_clients;
    unsigned int vm_blocked_clients;
    /* Sort parameters - qsort_r() is only available under BSD so we
     * have to take this state global, in order to pass it to sortCompare() */
    int sort_desc;
    int sort_alpha;
    int sort_bypattern;
    /* Virtual memory configuration */
    int vm_enabled;
    char *vm_swap_file;
    off_t vm_page_size;
    off_t vm_pages;
    unsigned long long vm_max_memory;
    /* Hashes config */
    size_t hash_max_zipmap_entries;
    size_t hash_max_zipmap_value;
    /* Virtual memory state */
    FILE *vm_fp;
    int vm_fd;
    off_t vm_next_page; /* Next probably empty page */
    off_t vm_near_pages; /* Number of pages allocated sequentially */
    unsigned char *vm_bitmap; /* Bitmap of free/used pages */
    time_t unixtime;    /* Unix time sampled every second. */
    /* Virtual memory I/O threads stuff */
    /* An I/O thread process an element taken from the io_jobs queue and
     * put the result of the operation in the io_done list. While the
     * job is being processed, it's put on io_processing queue. */
    list *io_newjobs; /* List of VM I/O jobs yet to be processed */
    list *io_processing; /* List of VM I/O jobs being processed */
    list *io_processed; /* List of VM I/O jobs already processed */
    list *io_ready_clients; /* Clients ready to be unblocked. All keys loaded */
    pthread_mutex_t io_mutex; /* lock to access io_jobs/io_done/io_thread_job */
    pthread_mutex_t obj_freelist_mutex; /* safe redis objects creation/free */
    pthread_mutex_t io_swapfile_mutex; /* So we can lseek + write */
    pthread_attr_t io_threads_attr; /* attributes for threads creation */
    int io_active_threads; /* Number of running I/O threads */
    int vm_max_threads; /* Max number of I/O threads running at the same time */
    /* Our main thread is blocked on the event loop, locking for sockets ready
     * to be read or written, so when a threaded I/O operation is ready to be
     * processed by the main thread, the I/O thread will use a unix pipe to
     * awake the main thread. The followings are the two pipe FDs. */
    int io_ready_pipe_read;
    int io_ready_pipe_write;
    /* Virtual memory stats */
    unsigned long long vm_stats_used_pages;
    unsigned long long vm_stats_swapped_objects;
    unsigned long long vm_stats_swapouts;
    unsigned long long vm_stats_swapins;
    FILE *devnull;
};

typedef void redisCommandProc(redisClient *c);
struct redisCommand {
    char *name;
    redisCommandProc *proc;
    int arity;
    int flags;
    /* What keys should be loaded in background when calling this command? */
    int vm_firstkey; /* The first argument that's a key (0 = no keys) */
    int vm_lastkey;  /* THe last argument that's a key */
    int vm_keystep;  /* The step between first and last key */
};

struct redisFunctionSym {
    char *name;
    unsigned long pointer;
};

typedef struct _redisSortObject {
    robj *obj;
    union {
        double score;
        robj *cmpobj;
    } u;
} redisSortObject;

typedef struct _redisSortOperation {
    int type;
    robj *pattern;
} redisSortOperation;

/* ZSETs use a specialized version of Skiplists */

typedef struct zskiplistNode {
    struct zskiplistNode **forward;
    struct zskiplistNode *backward;
    unsigned int *span;
    double score;
    robj *obj;
} zskiplistNode;

typedef struct zskiplist {
    struct zskiplistNode *header, *tail;
    unsigned long length;
    int level;
} zskiplist;

typedef struct zset {
    dict *dict;
    zskiplist *zsl;
} zset;

/* Our shared "common" objects */

struct sharedObjectsStruct {
    robj *crlf, *ok, *err, *emptybulk, *czero, *cone, *pong, *space,
    *colon, *nullbulk, *nullmultibulk, *queued,
    *emptymultibulk, *wrongtypeerr, *nokeyerr, *syntaxerr, *sameobjecterr,
    *outofrangeerr, *plus,
    *select0, *select1, *select2, *select3, *select4,
    *select5, *select6, *select7, *select8, *select9;
} shared;

/* Global vars that are actally used as constants. The following double
 * values are used for double on-disk serialization, and are initialized
 * at runtime to avoid strange compiler optimizations. */

static double R_Zero, R_PosInf, R_NegInf, R_Nan;

/* VM threaded I/O request message */
#define REDIS_IOJOB_LOAD 0          /* Load from disk to memory */
#define REDIS_IOJOB_PREPARE_SWAP 1  /* Compute needed pages */
#define REDIS_IOJOB_DO_SWAP 2       /* Swap from memory to disk */
typedef struct iojob {
    int type;   /* Request type, REDIS_IOJOB_* */
    redisDb *db;/* Redis database */
    robj *key;  /* This I/O request is about swapping this key */
    robj *val;  /* the value to swap for REDIS_IOREQ_*_SWAP, otherwise this
                 * field is populated by the I/O thread for REDIS_IOREQ_LOAD. */
    off_t page; /* Swap page where to read/write the object */
    off_t pages; /* Swap pages needed to safe object. PREPARE_SWAP return val */
    int canceled; /* True if this command was canceled by blocking side of VM */
    pthread_t thread; /* ID of the thread processing this entry */
} iojob;

/*================================ Prototypes =============================== */

static void freeStringObject(robj *o);
static void freeListObject(robj *o);
static void freeSetObject(robj *o);
static void decrRefCount(void *o);
static robj *createObject(int type, void *ptr);
static void freeClient(redisClient *c);
static int rdbLoad(char *filename);
static void addReply(redisClient *c, robj *obj);
static void addReplySds(redisClient *c, sds s);
static void incrRefCount(robj *o);
static int rdbSaveBackground(char *filename);
static robj *createStringObject(char *ptr, size_t len);
static robj *dupStringObject(robj *o);
static void replicationFeedSlaves(list *slaves, struct redisCommand *cmd, int dictid, robj **argv, int argc);
static void feedAppendOnlyFile(struct redisCommand *cmd, int dictid, robj **argv, int argc);
static int syncWithMaster(void);
static robj *tryObjectSharing(robj *o);
static int tryObjectEncoding(robj *o);
static robj *getDecodedObject(robj *o);
static int removeExpire(redisDb *db, robj *key);
static int expireIfNeeded(redisDb *db, robj *key);
static int deleteIfVolatile(redisDb *db, robj *key);
static int deleteIfSwapped(redisDb *db, robj *key);
static int deleteKey(redisDb *db, robj *key);
static time_t getExpire(redisDb *db, robj *key);
static int setExpire(redisDb *db, robj *key, time_t when);
static void updateSlavesWaitingBgsave(int bgsaveerr);
static void freeMemoryIfNeeded(void);
static int processCommand(redisClient *c);
static void setupSigSegvAction(void);
static void rdbRemoveTempFile(pid_t childpid);
static void aofRemoveTempFile(pid_t childpid);
static size_t stringObjectLen(robj *o);
static void processInputBuffer(redisClient *c);
static zskiplist *zslCreate(void);
static void zslFree(zskiplist *zsl);
static void zslInsert(zskiplist *zsl, double score, robj *obj);
static void sendReplyToClientWritev(aeEventLoop *el, int fd, void *privdata, int mask);
static void initClientMultiState(redisClient *c);
static void freeClientMultiState(redisClient *c);
static void queueMultiCommand(redisClient *c, struct redisCommand *cmd);
static void unblockClientWaitingData(redisClient *c);
static int handleClientsWaitingListPush(redisClient *c, robj *key, robj *ele);
static void vmInit(void);
static void vmMarkPagesFree(off_t page, off_t count);
static robj *vmLoadObject(robj *key);
static robj *vmPreviewObject(robj *key);
static int vmSwapOneObjectBlocking(void);
static int vmSwapOneObjectThreaded(void);
static int vmCanSwapOut(void);
static int tryFreeOneObjectFromFreelist(void);
static void acceptHandler(aeEventLoop *el, int fd, void *privdata, int mask);
static void vmThreadedIOCompletedJob(aeEventLoop *el, int fd, void *privdata, int mask);
static void vmCancelThreadedIOJob(robj *o);
static void lockThreadedIO(void);
static void unlockThreadedIO(void);
static int vmSwapObjectThreaded(robj *key, robj *val, redisDb *db);
static void freeIOJob(iojob *j);
static void queueIOJob(iojob *j);
static int vmWriteObjectOnSwap(robj *o, off_t page);
static robj *vmReadObjectFromSwap(off_t page, int type);
static void waitEmptyIOJobsQueue(void);
static void vmReopenSwapFile(void);
static int vmFreePage(off_t page);
static int blockClientOnSwappedKeys(struct redisCommand *cmd, redisClient *c);
static int dontWaitForSwappedKey(redisClient *c, robj *key);
static void handleClientsBlockedOnSwappedKey(redisDb *db, robj *key);
static void readQueryFromClient(aeEventLoop *el, int fd, void *privdata, int mask);
static struct redisCommand *lookupCommand(char *name);
static void call(redisClient *c, struct redisCommand *cmd);
static void resetClient(redisClient *c);
static void convertToRealHash(robj *o);

static void authCommand(redisClient *c);
static void pingCommand(redisClient *c);
static void echoCommand(redisClient *c);
static void setCommand(redisClient *c);
static void setnxCommand(redisClient *c);
static void getCommand(redisClient *c);
static void delCommand(redisClient *c);
static void existsCommand(redisClient *c);
static void incrCommand(redisClient *c);
static void decrCommand(redisClient *c);
static void incrbyCommand(redisClient *c);
static void decrbyCommand(redisClient *c);
static void selectCommand(redisClient *c);
static void randomkeyCommand(redisClient *c);
static void keysCommand(redisClient *c);
static void dbsizeCommand(redisClient *c);
static void lastsaveCommand(redisClient *c);
static void saveCommand(redisClient *c);
static void bgsaveCommand(redisClient *c);
static void bgrewriteaofCommand(redisClient *c);
static void shutdownCommand(redisClient *c);
static void moveCommand(redisClient *c);
static void renameCommand(redisClient *c);
static void renamenxCommand(redisClient *c);
static void lpushCommand(redisClient *c);
static void rpushCommand(redisClient *c);
static void lpopCommand(redisClient *c);
static void rpopCommand(redisClient *c);
static void llenCommand(redisClient *c);
static void lindexCommand(redisClient *c);
static void lrangeCommand(redisClient *c);
static void ltrimCommand(redisClient *c);
static void typeCommand(redisClient *c);
static void lsetCommand(redisClient *c);
static void saddCommand(redisClient *c);
static void sremCommand(redisClient *c);
static void smoveCommand(redisClient *c);
static void sismemberCommand(redisClient *c);
static void scardCommand(redisClient *c);
static void spopCommand(redisClient *c);
static void srandmemberCommand(redisClient *c);
static void sinterCommand(redisClient *c);
static void sinterstoreCommand(redisClient *c);
static void sunionCommand(redisClient *c);
static void sunionstoreCommand(redisClient *c);
static void sdiffCommand(redisClient *c);
static void sdiffstoreCommand(redisClient *c);
static void syncCommand(redisClient *c);
static void flushdbCommand(redisClient *c);
static void flushallCommand(redisClient *c);
static void sortCommand(redisClient *c);
static void lremCommand(redisClient *c);
static void rpoplpushcommand(redisClient *c);
static void infoCommand(redisClient *c);
static void mgetCommand(redisClient *c);
static void monitorCommand(redisClient *c);
static void expireCommand(redisClient *c);
static void expireatCommand(redisClient *c);
static void getsetCommand(redisClient *c);
static void ttlCommand(redisClient *c);
static void slaveofCommand(redisClient *c);
static void debugCommand(redisClient *c);
static void msetCommand(redisClient *c);
static void msetnxCommand(redisClient *c);
static void zaddCommand(redisClient *c);
static void zincrbyCommand(redisClient *c);
static void zrangeCommand(redisClient *c);
static void zrangebyscoreCommand(redisClient *c);
static void zcountCommand(redisClient *c);
static void zrevrangeCommand(redisClient *c);
static void zcardCommand(redisClient *c);
static void zremCommand(redisClient *c);
static void zscoreCommand(redisClient *c);
static void zremrangebyscoreCommand(redisClient *c);
static void multiCommand(redisClient *c);
static void execCommand(redisClient *c);
static void discardCommand(redisClient *c);
static void blpopCommand(redisClient *c);
static void brpopCommand(redisClient *c);
static void appendCommand(redisClient *c);
static void substrCommand(redisClient *c);
static void zrankCommand(redisClient *c);
static void zrevrankCommand(redisClient *c);
static void hsetCommand(redisClient *c);
static void hgetCommand(redisClient *c);

/*================================= Globals ================================= */

/* Global vars */
static struct redisServer server; /* server global state */
static struct redisCommand cmdTable[] = {
    {"get",getCommand,2,REDIS_CMD_INLINE,1,1,1},
    {"set",setCommand,3,REDIS_CMD_BULK|REDIS_CMD_DENYOOM,0,0,0},
    {"setnx",setnxCommand,3,REDIS_CMD_BULK|REDIS_CMD_DENYOOM,0,0,0},
    {"append",appendCommand,3,REDIS_CMD_BULK|REDIS_CMD_DENYOOM,1,1,1},
    {"substr",substrCommand,4,REDIS_CMD_INLINE,1,1,1},
    {"del",delCommand,-2,REDIS_CMD_INLINE,0,0,0},
    {"exists",existsCommand,2,REDIS_CMD_INLINE,1,1,1},
    {"incr",incrCommand,2,REDIS_CMD_INLINE|REDIS_CMD_DENYOOM,1,1,1},
    {"decr",decrCommand,2,REDIS_CMD_INLINE|REDIS_CMD_DENYOOM,1,1,1},
    {"mget",mgetCommand,-2,REDIS_CMD_INLINE,1,-1,1},
    {"rpush",rpushCommand,3,REDIS_CMD_BULK|REDIS_CMD_DENYOOM,1,1,1},
    {"lpush",lpushCommand,3,REDIS_CMD_BULK|REDIS_CMD_DENYOOM,1,1,1},
    {"rpop",rpopCommand,2,REDIS_CMD_INLINE,1,1,1},
    {"lpop",lpopCommand,2,REDIS_CMD_INLINE,1,1,1},
    {"brpop",brpopCommand,-3,REDIS_CMD_INLINE,1,1,1},
    {"blpop",blpopCommand,-3,REDIS_CMD_INLINE,1,1,1},
    {"llen",llenCommand,2,REDIS_CMD_INLINE,1,1,1},
    {"lindex",lindexCommand,3,REDIS_CMD_INLINE,1,1,1},
    {"lset",lsetCommand,4,REDIS_CMD_BULK|REDIS_CMD_DENYOOM,1,1,1},
    {"lrange",lrangeCommand,4,REDIS_CMD_INLINE,1,1,1},
    {"ltrim",ltrimCommand,4,REDIS_CMD_INLINE,1,1,1},
    {"lrem",lremCommand,4,REDIS_CMD_BULK,1,1,1},
    {"rpoplpush",rpoplpushcommand,3,REDIS_CMD_INLINE|REDIS_CMD_DENYOOM,1,2,1},
    {"sadd",saddCommand,3,REDIS_CMD_BULK|REDIS_CMD_DENYOOM,1,1,1},
    {"srem",sremCommand,3,REDIS_CMD_BULK,1,1,1},
    {"smove",smoveCommand,4,REDIS_CMD_BULK,1,2,1},
    {"sismember",sismemberCommand,3,REDIS_CMD_BULK,1,1,1},
    {"scard",scardCommand,2,REDIS_CMD_INLINE,1,1,1},
    {"spop",spopCommand,2,REDIS_CMD_INLINE,1,1,1},
    {"srandmember",srandmemberCommand,2,REDIS_CMD_INLINE,1,1,1},
    {"sinter",sinterCommand,-2,REDIS_CMD_INLINE|REDIS_CMD_DENYOOM,1,-1,1},
    {"sinterstore",sinterstoreCommand,-3,REDIS_CMD_INLINE|REDIS_CMD_DENYOOM,2,-1,1},
    {"sunion",sunionCommand,-2,REDIS_CMD_INLINE|REDIS_CMD_DENYOOM,1,-1,1},
    {"sunionstore",sunionstoreCommand,-3,REDIS_CMD_INLINE|REDIS_CMD_DENYOOM,2,-1,1},
    {"sdiff",sdiffCommand,-2,REDIS_CMD_INLINE|REDIS_CMD_DENYOOM,1,-1,1},
    {"sdiffstore",sdiffstoreCommand,-3,REDIS_CMD_INLINE|REDIS_CMD_DENYOOM,2,-1,1},
    {"smembers",sinterCommand,2,REDIS_CMD_INLINE,1,1,1},
    {"zadd",zaddCommand,4,REDIS_CMD_BULK|REDIS_CMD_DENYOOM,1,1,1},
    {"zincrby",zincrbyCommand,4,REDIS_CMD_BULK|REDIS_CMD_DENYOOM,1,1,1},
    {"zrem",zremCommand,3,REDIS_CMD_BULK,1,1,1},
    {"zremrangebyscore",zremrangebyscoreCommand,4,REDIS_CMD_INLINE,1,1,1},
    {"zrange",zrangeCommand,-4,REDIS_CMD_INLINE,1,1,1},
    {"zrangebyscore",zrangebyscoreCommand,-4,REDIS_CMD_INLINE,1,1,1},
    {"zcount",zcountCommand,4,REDIS_CMD_INLINE,1,1,1},
    {"zrevrange",zrevrangeCommand,-4,REDIS_CMD_INLINE,1,1,1},
    {"zcard",zcardCommand,2,REDIS_CMD_INLINE,1,1,1},
    {"zscore",zscoreCommand,3,REDIS_CMD_BULK|REDIS_CMD_DENYOOM,1,1,1},
    {"zrank",zrankCommand,3,REDIS_CMD_INLINE,1,1,1},
    {"zrevrank",zrevrankCommand,3,REDIS_CMD_INLINE,1,1,1},
    {"hset",hsetCommand,4,REDIS_CMD_BULK|REDIS_CMD_DENYOOM,1,1,1},
    {"hget",hgetCommand,3,REDIS_CMD_BULK,1,1,1},
    {"incrby",incrbyCommand,3,REDIS_CMD_INLINE|REDIS_CMD_DENYOOM,1,1,1},
    {"decrby",decrbyCommand,3,REDIS_CMD_INLINE|REDIS_CMD_DENYOOM,1,1,1},
    {"getset",getsetCommand,3,REDIS_CMD_BULK|REDIS_CMD_DENYOOM,1,1,1},
    {"mset",msetCommand,-3,REDIS_CMD_BULK|REDIS_CMD_DENYOOM,1,-1,2},
    {"msetnx",msetnxCommand,-3,REDIS_CMD_BULK|REDIS_CMD_DENYOOM,1,-1,2},
    {"randomkey",randomkeyCommand,1,REDIS_CMD_INLINE,0,0,0},
    {"select",selectCommand,2,REDIS_CMD_INLINE,0,0,0},
    {"move",moveCommand,3,REDIS_CMD_INLINE,1,1,1},
    {"rename",renameCommand,3,REDIS_CMD_INLINE,1,1,1},
    {"renamenx",renamenxCommand,3,REDIS_CMD_INLINE,1,1,1},
    {"expire",expireCommand,3,REDIS_CMD_INLINE,0,0,0},
    {"expireat",expireatCommand,3,REDIS_CMD_INLINE,0,0,0},
    {"keys",keysCommand,2,REDIS_CMD_INLINE,0,0,0},
    {"dbsize",dbsizeCommand,1,REDIS_CMD_INLINE,0,0,0},
    {"auth",authCommand,2,REDIS_CMD_INLINE,0,0,0},
    {"ping",pingCommand,1,REDIS_CMD_INLINE,0,0,0},
    {"echo",echoCommand,2,REDIS_CMD_BULK,0,0,0},
    {"save",saveCommand,1,REDIS_CMD_INLINE,0,0,0},
    {"bgsave",bgsaveCommand,1,REDIS_CMD_INLINE,0,0,0},
    {"bgrewriteaof",bgrewriteaofCommand,1,REDIS_CMD_INLINE,0,0,0},
    {"shutdown",shutdownCommand,1,REDIS_CMD_INLINE,0,0,0},
    {"lastsave",lastsaveCommand,1,REDIS_CMD_INLINE,0,0,0},
    {"type",typeCommand,2,REDIS_CMD_INLINE,1,1,1},
    {"multi",multiCommand,1,REDIS_CMD_INLINE,0,0,0},
    {"exec",execCommand,1,REDIS_CMD_INLINE,0,0,0},
    {"discard",discardCommand,1,REDIS_CMD_INLINE,0,0,0},
    {"sync",syncCommand,1,REDIS_CMD_INLINE,0,0,0},
    {"flushdb",flushdbCommand,1,REDIS_CMD_INLINE,0,0,0},
    {"flushall",flushallCommand,1,REDIS_CMD_INLINE,0,0,0},
    {"sort",sortCommand,-2,REDIS_CMD_INLINE|REDIS_CMD_DENYOOM,1,1,1},
    {"info",infoCommand,1,REDIS_CMD_INLINE,0,0,0},
    {"monitor",monitorCommand,1,REDIS_CMD_INLINE,0,0,0},
    {"ttl",ttlCommand,2,REDIS_CMD_INLINE,1,1,1},
    {"slaveof",slaveofCommand,3,REDIS_CMD_INLINE,0,0,0},
    {"debug",debugCommand,-2,REDIS_CMD_INLINE,0,0,0},
    {NULL,NULL,0,0,0,0,0}
};

/*============================ Utility functions ============================ */

/* Glob-style pattern matching. */
int stringmatchlen(const char *pattern, int patternLen,
        const char *string, int stringLen, int nocase)
{
    while(patternLen) {
        switch(pattern[0]) {
        case '*':
            while (pattern[1] == '*') {
                pattern++;
                patternLen--;
            }
            if (patternLen == 1)
                return 1; /* match */
            while(stringLen) {
                if (stringmatchlen(pattern+1, patternLen-1,
                            string, stringLen, nocase))
                    return 1; /* match */
                string++;
                stringLen--;
            }
            return 0; /* no match */
            break;
        case '?':
            if (stringLen == 0)
                return 0; /* no match */
            string++;
            stringLen--;
            break;
        case '[':
        {
            int not, match;

            pattern++;
            patternLen--;
            not = pattern[0] == '^';
            if (not) {
                pattern++;
                patternLen--;
            }
            match = 0;
            while(1) {
                if (pattern[0] == '\\') {
                    pattern++;
                    patternLen--;
                    if (pattern[0] == string[0])
                        match = 1;
                } else if (pattern[0] == ']') {
                    break;
                } else if (patternLen == 0) {
                    pattern--;
                    patternLen++;
                    break;
                } else if (pattern[1] == '-' && patternLen >= 3) {
                    int start = pattern[0];
                    int end = pattern[2];
                    int c = string[0];
                    if (start > end) {
                        int t = start;
                        start = end;
                        end = t;
                    }
                    if (nocase) {
                        start = tolower(start);
                        end = tolower(end);
                        c = tolower(c);
                    }
                    pattern += 2;
                    patternLen -= 2;
                    if (c >= start && c <= end)
                        match = 1;
                } else {
                    if (!nocase) {
                        if (pattern[0] == string[0])
                            match = 1;
                    } else {
                        if (tolower((int)pattern[0]) == tolower((int)string[0]))
                            match = 1;
                    }
                }
                pattern++;
                patternLen--;
            }
            if (not)
                match = !match;
            if (!match)
                return 0; /* no match */
            string++;
            stringLen--;
            break;
        }
        case '\\':
            if (patternLen >= 2) {
                pattern++;
                patternLen--;
            }
            /* fall through */
        default:
            if (!nocase) {
                if (pattern[0] != string[0])
                    return 0; /* no match */
            } else {
                if (tolower((int)pattern[0]) != tolower((int)string[0]))
                    return 0; /* no match */
            }
            string++;
            stringLen--;
            break;
        }
        pattern++;
        patternLen--;
        if (stringLen == 0) {
            while(*pattern == '*') {
                pattern++;
                patternLen--;
            }
            break;
        }
    }
    if (patternLen == 0 && stringLen == 0)
        return 1;
    return 0;
}

static void redisLog(int level, const char *fmt, ...) {
    va_list ap;
    FILE *fp;

    fp = (server.logfile == NULL) ? stdout : fopen(server.logfile,"a");
    if (!fp) return;

    va_start(ap, fmt);
    if (level >= server.verbosity) {
        char *c = ".-*#";
        char buf[64];
        time_t now;

        now = time(NULL);
        strftime(buf,64,"%d %b %H:%M:%S",localtime(&now));
        fprintf(fp,"[%d] %s %c ",(int)getpid(),buf,c[level]);
        vfprintf(fp, fmt, ap);
        fprintf(fp,"\n");
        fflush(fp);
    }
    va_end(ap);

    if (server.logfile) fclose(fp);
}

/*====================== Hash table type implementation  ==================== */

/* This is an hash table type that uses the SDS dynamic strings libary as
 * keys and radis objects as values (objects can hold SDS strings,
 * lists, sets). */

static void dictVanillaFree(void *privdata, void *val)
{
    DICT_NOTUSED(privdata);
    zfree(val);
}

static void dictListDestructor(void *privdata, void *val)
{
    DICT_NOTUSED(privdata);
    listRelease((list*)val);
}

static int sdsDictKeyCompare(void *privdata, const void *key1,
        const void *key2)
{
    int l1,l2;
    DICT_NOTUSED(privdata);

    l1 = sdslen((sds)key1);
    l2 = sdslen((sds)key2);
    if (l1 != l2) return 0;
    return memcmp(key1, key2, l1) == 0;
}

static void dictRedisObjectDestructor(void *privdata, void *val)
{
    DICT_NOTUSED(privdata);

    if (val == NULL) return; /* Values of swapped out keys as set to NULL */
    decrRefCount(val);
}

static int dictObjKeyCompare(void *privdata, const void *key1,
        const void *key2)
{
    const robj *o1 = key1, *o2 = key2;
    return sdsDictKeyCompare(privdata,o1->ptr,o2->ptr);
}

static unsigned int dictObjHash(const void *key) {
    const robj *o = key;
    return dictGenHashFunction(o->ptr, sdslen((sds)o->ptr));
}

static int dictEncObjKeyCompare(void *privdata, const void *key1,
        const void *key2)
{
    robj *o1 = (robj*) key1, *o2 = (robj*) key2;
    int cmp;

    o1 = getDecodedObject(o1);
    o2 = getDecodedObject(o2);
    cmp = sdsDictKeyCompare(privdata,o1->ptr,o2->ptr);
    decrRefCount(o1);
    decrRefCount(o2);
    return cmp;
}

static unsigned int dictEncObjHash(const void *key) {
    robj *o = (robj*) key;

    if (o->encoding == REDIS_ENCODING_RAW) {
        return dictGenHashFunction(o->ptr, sdslen((sds)o->ptr));
    } else {
        if (o->encoding == REDIS_ENCODING_INT) {
            char buf[32];
            int len;

            len = snprintf(buf,32,"%ld",(long)o->ptr);
            return dictGenHashFunction((unsigned char*)buf, len);
        } else {
            unsigned int hash;

            o = getDecodedObject(o);
            hash = dictGenHashFunction(o->ptr, sdslen((sds)o->ptr));
            decrRefCount(o);
            return hash;
        }
    }
}

/* Sets type and expires */
static dictType setDictType = {
    dictEncObjHash,            /* hash function */
    NULL,                      /* key dup */
    NULL,                      /* val dup */
    dictEncObjKeyCompare,      /* key compare */
    dictRedisObjectDestructor, /* key destructor */
    NULL                       /* val destructor */
};

/* Sorted sets hash (note: a skiplist is used in addition to the hash table) */
static dictType zsetDictType = {
    dictEncObjHash,            /* hash function */
    NULL,                      /* key dup */
    NULL,                      /* val dup */
    dictEncObjKeyCompare,      /* key compare */
    dictRedisObjectDestructor, /* key destructor */
    dictVanillaFree            /* val destructor of malloc(sizeof(double)) */
};

/* Db->dict */
static dictType dbDictType = {
    dictObjHash,                /* hash function */
    NULL,                       /* key dup */
    NULL,                       /* val dup */
    dictObjKeyCompare,          /* key compare */
    dictRedisObjectDestructor,  /* key destructor */
    dictRedisObjectDestructor   /* val destructor */
};

/* Db->expires */
static dictType keyptrDictType = {
    dictObjHash,               /* hash function */
    NULL,                      /* key dup */
    NULL,                      /* val dup */
    dictObjKeyCompare,         /* key compare */
    dictRedisObjectDestructor, /* key destructor */
    NULL                       /* val destructor */
};

/* Hash type hash table (note that small hashes are represented with zimpaps) */
static dictType hashDictType = {
    dictEncObjHash,             /* hash function */
    NULL,                       /* key dup */
    NULL,                       /* val dup */
    dictEncObjKeyCompare,       /* key compare */
    dictRedisObjectDestructor,  /* key destructor */
    dictRedisObjectDestructor   /* val destructor */
};

/* Keylist hash table type has unencoded redis objects as keys and
 * lists as values. It's used for blocking operations (BLPOP) and to
 * map swapped keys to a list of clients waiting for this keys to be loaded. */
static dictType keylistDictType = {
    dictObjHash,                /* hash function */
    NULL,                       /* key dup */
    NULL,                       /* val dup */
    dictObjKeyCompare,          /* key compare */
    dictRedisObjectDestructor,  /* key destructor */
    dictListDestructor          /* val destructor */
};

/* ========================= Random utility functions ======================= */

/* Redis generally does not try to recover from out of memory conditions
 * when allocating objects or strings, it is not clear if it will be possible
 * to report this condition to the client since the networking layer itself
 * is based on heap allocation for send buffers, so we simply abort.
 * At least the code will be simpler to read... */
static void oom(const char *msg) {
    redisLog(REDIS_WARNING, "%s: Out of memory\n",msg);
    sleep(1);
    abort();
}

/* ====================== Redis server networking stuff ===================== */
static void closeTimedoutClients(void) {
    redisClient *c;
    listNode *ln;
    time_t now = time(NULL);
    listIter li;

    listRewind(server.clients,&li);
    while ((ln = listNext(&li)) != NULL) {
        c = listNodeValue(ln);
        if (server.maxidletime &&
            !(c->flags & REDIS_SLAVE) &&    /* no timeout for slaves */
            !(c->flags & REDIS_MASTER) &&   /* no timeout for masters */
             (now - c->lastinteraction > server.maxidletime))
        {
            redisLog(REDIS_VERBOSE,"Closing idle client");
            freeClient(c);
        } else if (c->flags & REDIS_BLOCKED) {
            if (c->blockingto != 0 && c->blockingto < now) {
                addReply(c,shared.nullmultibulk);
                unblockClientWaitingData(c);
            }
        }
    }
}

static int htNeedsResize(dict *dict) {
    long long size, used;

    size = dictSlots(dict);
    used = dictSize(dict);
    return (size && used && size > DICT_HT_INITIAL_SIZE &&
            (used*100/size < REDIS_HT_MINFILL));
}

/* If the percentage of used slots in the HT reaches REDIS_HT_MINFILL
 * we resize the hash table to save memory */
static void tryResizeHashTables(void) {
    int j;

    for (j = 0; j < server.dbnum; j++) {
        if (htNeedsResize(server.db[j].dict)) {
            redisLog(REDIS_VERBOSE,"The hash table %d is too sparse, resize it...",j);
            dictResize(server.db[j].dict);
            redisLog(REDIS_VERBOSE,"Hash table %d resized.",j);
        }
        if (htNeedsResize(server.db[j].expires))
            dictResize(server.db[j].expires);
    }
}

/* A background saving child (BGSAVE) terminated its work. Handle this. */
void backgroundSaveDoneHandler(int statloc) {
    int exitcode = WEXITSTATUS(statloc);
    int bysignal = WIFSIGNALED(statloc);

    if (!bysignal && exitcode == 0) {
        redisLog(REDIS_NOTICE,
            "Background saving terminated with success");
        server.dirty = 0;
        server.lastsave = time(NULL);
    } else if (!bysignal && exitcode != 0) {
        redisLog(REDIS_WARNING, "Background saving error");
    } else {
        redisLog(REDIS_WARNING,
            "Background saving terminated by signal");
        rdbRemoveTempFile(server.bgsavechildpid);
    }
    server.bgsavechildpid = -1;
    /* Possibly there are slaves waiting for a BGSAVE in order to be served
     * (the first stage of SYNC is a bulk transfer of dump.rdb) */
    updateSlavesWaitingBgsave(exitcode == 0 ? REDIS_OK : REDIS_ERR);
}

/* A background append only file rewriting (BGREWRITEAOF) terminated its work.
 * Handle this. */
void backgroundRewriteDoneHandler(int statloc) {
    int exitcode = WEXITSTATUS(statloc);
    int bysignal = WIFSIGNALED(statloc);

    if (!bysignal && exitcode == 0) {
        int fd;
        char tmpfile[256];

        redisLog(REDIS_NOTICE,
            "Background append only file rewriting terminated with success");
        /* Now it's time to flush the differences accumulated by the parent */
        snprintf(tmpfile,256,"temp-rewriteaof-bg-%d.aof", (int) server.bgrewritechildpid);
        fd = open(tmpfile,O_WRONLY|O_APPEND);
        if (fd == -1) {
            redisLog(REDIS_WARNING, "Not able to open the temp append only file produced by the child: %s", strerror(errno));
            goto cleanup;
        }
        /* Flush our data... */
        if (write(fd,server.bgrewritebuf,sdslen(server.bgrewritebuf)) !=
                (signed) sdslen(server.bgrewritebuf)) {
            redisLog(REDIS_WARNING, "Error or short write trying to flush the parent diff of the append log file in the child temp file: %s", strerror(errno));
            close(fd);
            goto cleanup;
        }
        redisLog(REDIS_NOTICE,"Parent diff flushed into the new append log file with success (%lu bytes)",sdslen(server.bgrewritebuf));
        /* Now our work is to rename the temp file into the stable file. And
         * switch the file descriptor used by the server for append only. */
        if (rename(tmpfile,server.appendfilename) == -1) {
            redisLog(REDIS_WARNING,"Can't rename the temp append only file into the stable one: %s", strerror(errno));
            close(fd);
            goto cleanup;
        }
        /* Mission completed... almost */
        redisLog(REDIS_NOTICE,"Append only file successfully rewritten.");
        if (server.appendfd != -1) {
            /* If append only is actually enabled... */
            close(server.appendfd);
            server.appendfd = fd;
            fsync(fd);
            server.appendseldb = -1; /* Make sure it will issue SELECT */
            redisLog(REDIS_NOTICE,"The new append only file was selected for future appends.");
        } else {
            /* If append only is disabled we just generate a dump in this
             * format. Why not? */
            close(fd);
        }
    } else if (!bysignal && exitcode != 0) {
        redisLog(REDIS_WARNING, "Background append only file rewriting error");
    } else {
        redisLog(REDIS_WARNING,
            "Background append only file rewriting terminated by signal");
    }
cleanup:
    sdsfree(server.bgrewritebuf);
    server.bgrewritebuf = sdsempty();
    aofRemoveTempFile(server.bgrewritechildpid);
    server.bgrewritechildpid = -1;
}

static int serverCron(struct aeEventLoop *eventLoop, long long id, void *clientData) {
    int j, loops = server.cronloops++;
    REDIS_NOTUSED(eventLoop);
    REDIS_NOTUSED(id);
    REDIS_NOTUSED(clientData);

    /* We take a cached value of the unix time in the global state because
     * with virtual memory and aging there is to store the current time
     * in objects at every object access, and accuracy is not needed.
     * To access a global var is faster than calling time(NULL) */
    server.unixtime = time(NULL);

    /* Show some info about non-empty databases */
    for (j = 0; j < server.dbnum; j++) {
        long long size, used, vkeys;

        size = dictSlots(server.db[j].dict);
        used = dictSize(server.db[j].dict);
        vkeys = dictSize(server.db[j].expires);
        if (!(loops % 5) && (used || vkeys)) {
            redisLog(REDIS_VERBOSE,"DB %d: %lld keys (%lld volatile) in %lld slots HT.",j,used,vkeys,size);
            /* dictPrintStats(server.dict); */
        }
    }

    /* We don't want to resize the hash tables while a bacground saving
     * is in progress: the saving child is created using fork() that is
     * implemented with a copy-on-write semantic in most modern systems, so
     * if we resize the HT while there is the saving child at work actually
     * a lot of memory movements in the parent will cause a lot of pages
     * copied. */
    if (server.bgsavechildpid == -1) tryResizeHashTables();

    /* Show information about connected clients */
    if (!(loops % 5)) {
        redisLog(REDIS_VERBOSE,"%d clients connected (%d slaves), %zu bytes in use, %d shared objects",
            listLength(server.clients)-listLength(server.slaves),
            listLength(server.slaves),
            zmalloc_used_memory(),
            dictSize(server.sharingpool));
    }

    /* Close connections of timedout clients */
    if ((server.maxidletime && !(loops % 10)) || server.blpop_blocked_clients)
        closeTimedoutClients();

    /* Check if a background saving or AOF rewrite in progress terminated */
    if (server.bgsavechildpid != -1 || server.bgrewritechildpid != -1) {
        int statloc;
        pid_t pid;

        if ((pid = wait3(&statloc,WNOHANG,NULL)) != 0) {
            if (pid == server.bgsavechildpid) {
                backgroundSaveDoneHandler(statloc);
            } else {
                backgroundRewriteDoneHandler(statloc);
            }
        }
    } else {
        /* If there is not a background saving in progress check if
         * we have to save now */
         time_t now = time(NULL);
         for (j = 0; j < server.saveparamslen; j++) {
            struct saveparam *sp = server.saveparams+j;

            if (server.dirty >= sp->changes &&
                now-server.lastsave > sp->seconds) {
                redisLog(REDIS_NOTICE,"%d changes in %d seconds. Saving...",
                    sp->changes, sp->seconds);
                rdbSaveBackground(server.dbfilename);
                break;
            }
         }
    }

    /* Try to expire a few timed out keys. The algorithm used is adaptive and
     * will use few CPU cycles if there are few expiring keys, otherwise
     * it will get more aggressive to avoid that too much memory is used by
     * keys that can be removed from the keyspace. */
    for (j = 0; j < server.dbnum; j++) {
        int expired;
        redisDb *db = server.db+j;

        /* Continue to expire if at the end of the cycle more than 25%
         * of the keys were expired. */
        do {
            long num = dictSize(db->expires);
            time_t now = time(NULL);

            expired = 0;
            if (num > REDIS_EXPIRELOOKUPS_PER_CRON)
                num = REDIS_EXPIRELOOKUPS_PER_CRON;
            while (num--) {
                dictEntry *de;
                time_t t;

                if ((de = dictGetRandomKey(db->expires)) == NULL) break;
                t = (time_t) dictGetEntryVal(de);
                if (now > t) {
                    deleteKey(db,dictGetEntryKey(de));
                    expired++;
                }
            }
        } while (expired > REDIS_EXPIRELOOKUPS_PER_CRON/4);
    }

    /* Swap a few keys on disk if we are over the memory limit and VM
     * is enbled. Try to free objects from the free list first. */
    if (vmCanSwapOut()) {
        while (server.vm_enabled && zmalloc_used_memory() >
                server.vm_max_memory)
        {
            int retval;

            if (tryFreeOneObjectFromFreelist() == REDIS_OK) continue;
            retval = (server.vm_max_threads == 0) ?
                        vmSwapOneObjectBlocking() :
                        vmSwapOneObjectThreaded();
            if (retval == REDIS_ERR && (loops % 30) == 0 &&
                zmalloc_used_memory() >
                (server.vm_max_memory+server.vm_max_memory/10))
            {
                redisLog(REDIS_WARNING,"WARNING: vm-max-memory limit exceeded by more than 10%% but unable to swap more objects out!");
            }
            /* Note that when using threade I/O we free just one object,
             * because anyway when the I/O thread in charge to swap this
             * object out will finish, the handler of completed jobs
             * will try to swap more objects if we are still out of memory. */
            if (retval == REDIS_ERR || server.vm_max_threads > 0) break;
        }
    }

    /* Check if we should connect to a MASTER */
    if (server.replstate == REDIS_REPL_CONNECT) {
        redisLog(REDIS_NOTICE,"Connecting to MASTER...");
        if (syncWithMaster() == REDIS_OK) {
            redisLog(REDIS_NOTICE,"MASTER <-> SLAVE sync succeeded");
        }
    }
    return 1000;
}

/* This function gets called every time Redis is entering the
 * main loop of the event driven library, that is, before to sleep
 * for ready file descriptors. */
static void beforeSleep(struct aeEventLoop *eventLoop) {
    REDIS_NOTUSED(eventLoop);

    if (server.vm_enabled && listLength(server.io_ready_clients)) {
        listIter li;
        listNode *ln;

        listRewind(server.io_ready_clients,&li);
        while((ln = listNext(&li))) {
            redisClient *c = ln->value;
            struct redisCommand *cmd;

            /* Resume the client. */
            listDelNode(server.io_ready_clients,ln);
            c->flags &= (~REDIS_IO_WAIT);
            server.vm_blocked_clients--;
            aeCreateFileEvent(server.el, c->fd, AE_READABLE,
                readQueryFromClient, c);
            cmd = lookupCommand(c->argv[0]->ptr);
            assert(cmd != NULL);
            call(c,cmd);
            resetClient(c);
            /* There may be more data to process in the input buffer. */
            if (c->querybuf && sdslen(c->querybuf) > 0)
                processInputBuffer(c);
        }
    }
}

static void createSharedObjects(void) {
    shared.crlf = createObject(REDIS_STRING,sdsnew("\r\n"));
    shared.ok = createObject(REDIS_STRING,sdsnew("+OK\r\n"));
    shared.err = createObject(REDIS_STRING,sdsnew("-ERR\r\n"));
    shared.emptybulk = createObject(REDIS_STRING,sdsnew("$0\r\n\r\n"));
    shared.czero = createObject(REDIS_STRING,sdsnew(":0\r\n"));
    shared.cone = createObject(REDIS_STRING,sdsnew(":1\r\n"));
    shared.nullbulk = createObject(REDIS_STRING,sdsnew("$-1\r\n"));
    shared.nullmultibulk = createObject(REDIS_STRING,sdsnew("*-1\r\n"));
    shared.emptymultibulk = createObject(REDIS_STRING,sdsnew("*0\r\n"));
    shared.pong = createObject(REDIS_STRING,sdsnew("+PONG\r\n"));
    shared.queued = createObject(REDIS_STRING,sdsnew("+QUEUED\r\n"));
    shared.wrongtypeerr = createObject(REDIS_STRING,sdsnew(
        "-ERR Operation against a key holding the wrong kind of value\r\n"));
    shared.nokeyerr = createObject(REDIS_STRING,sdsnew(
        "-ERR no such key\r\n"));
    shared.syntaxerr = createObject(REDIS_STRING,sdsnew(
        "-ERR syntax error\r\n"));
    shared.sameobjecterr = createObject(REDIS_STRING,sdsnew(
        "-ERR source and destination objects are the same\r\n"));
    shared.outofrangeerr = createObject(REDIS_STRING,sdsnew(
        "-ERR index out of range\r\n"));
    shared.space = createObject(REDIS_STRING,sdsnew(" "));
    shared.colon = createObject(REDIS_STRING,sdsnew(":"));
    shared.plus = createObject(REDIS_STRING,sdsnew("+"));
    shared.select0 = createStringObject("select 0\r\n",10);
    shared.select1 = createStringObject("select 1\r\n",10);
    shared.select2 = createStringObject("select 2\r\n",10);
    shared.select3 = createStringObject("select 3\r\n",10);
    shared.select4 = createStringObject("select 4\r\n",10);
    shared.select5 = createStringObject("select 5\r\n",10);
    shared.select6 = createStringObject("select 6\r\n",10);
    shared.select7 = createStringObject("select 7\r\n",10);
    shared.select8 = createStringObject("select 8\r\n",10);
    shared.select9 = createStringObject("select 9\r\n",10);
}

static void appendServerSaveParams(time_t seconds, int changes) {
    server.saveparams = zrealloc(server.saveparams,sizeof(struct saveparam)*(server.saveparamslen+1));
    server.saveparams[server.saveparamslen].seconds = seconds;
    server.saveparams[server.saveparamslen].changes = changes;
    server.saveparamslen++;
}

static void resetServerSaveParams() {
    zfree(server.saveparams);
    server.saveparams = NULL;
    server.saveparamslen = 0;
}

static void initServerConfig() {
    server.dbnum = REDIS_DEFAULT_DBNUM;
    server.port = REDIS_SERVERPORT;
    server.verbosity = REDIS_VERBOSE;
    server.maxidletime = REDIS_MAXIDLETIME;
    server.saveparams = NULL;
    server.logfile = NULL; /* NULL = log on standard output */
    server.bindaddr = NULL;
    server.glueoutputbuf = 1;
    server.daemonize = 0;
    server.appendonly = 0;
    server.appendfsync = APPENDFSYNC_ALWAYS;
    server.lastfsync = time(NULL);
    server.appendfd = -1;
    server.appendseldb = -1; /* Make sure the first time will not match */
    server.pidfile = "/var/run/redis.pid";
    server.dbfilename = "dump.rdb";
    server.appendfilename = "appendonly.aof";
    server.requirepass = NULL;
    server.shareobjects = 0;
    server.rdbcompression = 1;
    server.sharingpoolsize = 1024;
    server.maxclients = 0;
    server.blpop_blocked_clients = 0;
    server.maxmemory = 0;
    server.vm_enabled = 0;
    server.vm_swap_file = zstrdup("/tmp/redis-%p.vm");
    server.vm_page_size = 256;          /* 256 bytes per page */
    server.vm_pages = 1024*1024*100;    /* 104 millions of pages */
    server.vm_max_memory = 1024LL*1024*1024*1; /* 1 GB of RAM */
    server.vm_max_threads = 4;
    server.vm_blocked_clients = 0;
    server.hash_max_zipmap_entries = REDIS_HASH_MAX_ZIPMAP_ENTRIES;
    server.hash_max_zipmap_value = REDIS_HASH_MAX_ZIPMAP_VALUE;

    resetServerSaveParams();

    appendServerSaveParams(60*60,1);  /* save after 1 hour and 1 change */
    appendServerSaveParams(300,100);  /* save after 5 minutes and 100 changes */
    appendServerSaveParams(60,10000); /* save after 1 minute and 10000 changes */
    /* Replication related */
    server.isslave = 0;
    server.masterauth = NULL;
    server.masterhost = NULL;
    server.masterport = 6379;
    server.master = NULL;
    server.replstate = REDIS_REPL_NONE;

    /* Double constants initialization */
    R_Zero = 0.0;
    R_PosInf = 1.0/R_Zero;
    R_NegInf = -1.0/R_Zero;
    R_Nan = R_Zero/R_Zero;
}

static void initServer() {
    int j;

    signal(SIGHUP, SIG_IGN);
    signal(SIGPIPE, SIG_IGN);
    setupSigSegvAction();

    server.devnull = fopen("/dev/null","w");
    if (server.devnull == NULL) {
        redisLog(REDIS_WARNING, "Can't open /dev/null: %s", server.neterr);
        exit(1);
    }
    server.clients = listCreate();
    server.slaves = listCreate();
    server.monitors = listCreate();
    server.objfreelist = listCreate();
    createSharedObjects();
    server.el = aeCreateEventLoop();
    server.db = zmalloc(sizeof(redisDb)*server.dbnum);
    server.sharingpool = dictCreate(&setDictType,NULL);
    server.fd = anetTcpServer(server.neterr, server.port, server.bindaddr);
    if (server.fd == -1) {
        redisLog(REDIS_WARNING, "Opening TCP port: %s", server.neterr);
        exit(1);
    }
    for (j = 0; j < server.dbnum; j++) {
        server.db[j].dict = dictCreate(&dbDictType,NULL);
        server.db[j].expires = dictCreate(&keyptrDictType,NULL);
        server.db[j].blockingkeys = dictCreate(&keylistDictType,NULL);
        if (server.vm_enabled)
            server.db[j].io_keys = dictCreate(&keylistDictType,NULL);
        server.db[j].id = j;
    }
    server.cronloops = 0;
    server.bgsavechildpid = -1;
    server.bgrewritechildpid = -1;
    server.bgrewritebuf = sdsempty();
    server.lastsave = time(NULL);
    server.dirty = 0;
    server.stat_numcommands = 0;
    server.stat_numconnections = 0;
    server.stat_starttime = time(NULL);
    server.unixtime = time(NULL);
    aeCreateTimeEvent(server.el, 1, serverCron, NULL, NULL);
    if (aeCreateFileEvent(server.el, server.fd, AE_READABLE,
        acceptHandler, NULL) == AE_ERR) oom("creating file event");

    if (server.appendonly) {
        server.appendfd = open(server.appendfilename,O_WRONLY|O_APPEND|O_CREAT,0644);
        if (server.appendfd == -1) {
            redisLog(REDIS_WARNING, "Can't open the append-only file: %s",
                strerror(errno));
            exit(1);
        }
    }

    if (server.vm_enabled) vmInit();
}

/* Empty the whole database */
static long long emptyDb() {
    int j;
    long long removed = 0;

    for (j = 0; j < server.dbnum; j++) {
        removed += dictSize(server.db[j].dict);
        dictEmpty(server.db[j].dict);
        dictEmpty(server.db[j].expires);
    }
    return removed;
}

static int yesnotoi(char *s) {
    if (!strcasecmp(s,"yes")) return 1;
    else if (!strcasecmp(s,"no")) return 0;
    else return -1;
}

/* I agree, this is a very rudimental way to load a configuration...
   will improve later if the config gets more complex */
static void loadServerConfig(char *filename) {
    FILE *fp;
    char buf[REDIS_CONFIGLINE_MAX+1], *err = NULL;
    int linenum = 0;
    sds line = NULL;

    if (filename[0] == '-' && filename[1] == '\0')
        fp = stdin;
    else {
        if ((fp = fopen(filename,"r")) == NULL) {
            redisLog(REDIS_WARNING,"Fatal error, can't open config file");
            exit(1);
        }
    }

    while(fgets(buf,REDIS_CONFIGLINE_MAX+1,fp) != NULL) {
        sds *argv;
        int argc, j;

        linenum++;
        line = sdsnew(buf);
        line = sdstrim(line," \t\r\n");

        /* Skip comments and blank lines*/
        if (line[0] == '#' || line[0] == '\0') {
            sdsfree(line);
            continue;
        }

        /* Split into arguments */
        argv = sdssplitlen(line,sdslen(line)," ",1,&argc);
        sdstolower(argv[0]);

        /* Execute config directives */
        if (!strcasecmp(argv[0],"timeout") && argc == 2) {
            server.maxidletime = atoi(argv[1]);
            if (server.maxidletime < 0) {
                err = "Invalid timeout value"; goto loaderr;
            }
        } else if (!strcasecmp(argv[0],"port") && argc == 2) {
            server.port = atoi(argv[1]);
            if (server.port < 1 || server.port > 65535) {
                err = "Invalid port"; goto loaderr;
            }
        } else if (!strcasecmp(argv[0],"bind") && argc == 2) {
            server.bindaddr = zstrdup(argv[1]);
        } else if (!strcasecmp(argv[0],"save") && argc == 3) {
            int seconds = atoi(argv[1]);
            int changes = atoi(argv[2]);
            if (seconds < 1 || changes < 0) {
                err = "Invalid save parameters"; goto loaderr;
            }
            appendServerSaveParams(seconds,changes);
        } else if (!strcasecmp(argv[0],"dir") && argc == 2) {
            if (chdir(argv[1]) == -1) {
                redisLog(REDIS_WARNING,"Can't chdir to '%s': %s",
                    argv[1], strerror(errno));
                exit(1);
            }
        } else if (!strcasecmp(argv[0],"loglevel") && argc == 2) {
            if (!strcasecmp(argv[1],"debug")) server.verbosity = REDIS_DEBUG;
            else if (!strcasecmp(argv[1],"verbose")) server.verbosity = REDIS_VERBOSE;
            else if (!strcasecmp(argv[1],"notice")) server.verbosity = REDIS_NOTICE;
            else if (!strcasecmp(argv[1],"warning")) server.verbosity = REDIS_WARNING;
            else {
                err = "Invalid log level. Must be one of debug, notice, warning";
                goto loaderr;
            }
        } else if (!strcasecmp(argv[0],"logfile") && argc == 2) {
            FILE *logfp;

            server.logfile = zstrdup(argv[1]);
            if (!strcasecmp(server.logfile,"stdout")) {
                zfree(server.logfile);
                server.logfile = NULL;
            }
            if (server.logfile) {
                /* Test if we are able to open the file. The server will not
                 * be able to abort just for this problem later... */
                logfp = fopen(server.logfile,"a");
                if (logfp == NULL) {
                    err = sdscatprintf(sdsempty(),
                        "Can't open the log file: %s", strerror(errno));
                    goto loaderr;
                }
                fclose(logfp);
            }
        } else if (!strcasecmp(argv[0],"databases") && argc == 2) {
            server.dbnum = atoi(argv[1]);
            if (server.dbnum < 1) {
                err = "Invalid number of databases"; goto loaderr;
            }
        } else if (!strcasecmp(argv[0],"maxclients") && argc == 2) {
            server.maxclients = atoi(argv[1]);
        } else if (!strcasecmp(argv[0],"maxmemory") && argc == 2) {
            server.maxmemory = strtoll(argv[1], NULL, 10);
        } else if (!strcasecmp(argv[0],"slaveof") && argc == 3) {
            server.masterhost = sdsnew(argv[1]);
            server.masterport = atoi(argv[2]);
            server.replstate = REDIS_REPL_CONNECT;
        } else if (!strcasecmp(argv[0],"masterauth") && argc == 2) {
        	server.masterauth = zstrdup(argv[1]);
        } else if (!strcasecmp(argv[0],"glueoutputbuf") && argc == 2) {
            if ((server.glueoutputbuf = yesnotoi(argv[1])) == -1) {
                err = "argument must be 'yes' or 'no'"; goto loaderr;
            }
        } else if (!strcasecmp(argv[0],"shareobjects") && argc == 2) {
            if ((server.shareobjects = yesnotoi(argv[1])) == -1) {
                err = "argument must be 'yes' or 'no'"; goto loaderr;
            }
        } else if (!strcasecmp(argv[0],"rdbcompression") && argc == 2) {
            if ((server.rdbcompression = yesnotoi(argv[1])) == -1) {
                err = "argument must be 'yes' or 'no'"; goto loaderr;
            }
        } else if (!strcasecmp(argv[0],"shareobjectspoolsize") && argc == 2) {
            server.sharingpoolsize = atoi(argv[1]);
            if (server.sharingpoolsize < 1) {
                err = "invalid object sharing pool size"; goto loaderr;
            }
        } else if (!strcasecmp(argv[0],"daemonize") && argc == 2) {
            if ((server.daemonize = yesnotoi(argv[1])) == -1) {
                err = "argument must be 'yes' or 'no'"; goto loaderr;
            }
        } else if (!strcasecmp(argv[0],"appendonly") && argc == 2) {
            if ((server.appendonly = yesnotoi(argv[1])) == -1) {
                err = "argument must be 'yes' or 'no'"; goto loaderr;
            }
        } else if (!strcasecmp(argv[0],"appendfsync") && argc == 2) {
            if (!strcasecmp(argv[1],"no")) {
                server.appendfsync = APPENDFSYNC_NO;
            } else if (!strcasecmp(argv[1],"always")) {
                server.appendfsync = APPENDFSYNC_ALWAYS;
            } else if (!strcasecmp(argv[1],"everysec")) {
                server.appendfsync = APPENDFSYNC_EVERYSEC;
            } else {
                err = "argument must be 'no', 'always' or 'everysec'";
                goto loaderr;
            }
        } else if (!strcasecmp(argv[0],"requirepass") && argc == 2) {
            server.requirepass = zstrdup(argv[1]);
        } else if (!strcasecmp(argv[0],"pidfile") && argc == 2) {
            server.pidfile = zstrdup(argv[1]);
        } else if (!strcasecmp(argv[0],"dbfilename") && argc == 2) {
            server.dbfilename = zstrdup(argv[1]);
        } else if (!strcasecmp(argv[0],"vm-enabled") && argc == 2) {
            if ((server.vm_enabled = yesnotoi(argv[1])) == -1) {
                err = "argument must be 'yes' or 'no'"; goto loaderr;
            }
        } else if (!strcasecmp(argv[0],"vm-swap-file") && argc == 2) {
            zfree(server.vm_swap_file);
            server.vm_swap_file = zstrdup(argv[1]);
        } else if (!strcasecmp(argv[0],"vm-max-memory") && argc == 2) {
            server.vm_max_memory = strtoll(argv[1], NULL, 10);
        } else if (!strcasecmp(argv[0],"vm-page-size") && argc == 2) {
            server.vm_page_size = strtoll(argv[1], NULL, 10);
        } else if (!strcasecmp(argv[0],"vm-pages") && argc == 2) {
            server.vm_pages = strtoll(argv[1], NULL, 10);
        } else if (!strcasecmp(argv[0],"vm-max-threads") && argc == 2) {
            server.vm_max_threads = strtoll(argv[1], NULL, 10);
        } else if (!strcasecmp(argv[0],"hash-max-zipmap-entries") && argc == 2){
            server.hash_max_zipmap_entries = strtol(argv[1], NULL, 10);
        } else if (!strcasecmp(argv[0],"hash-max-zipmap-value") && argc == 2){
            server.hash_max_zipmap_value = strtol(argv[1], NULL, 10);
        } else if (!strcasecmp(argv[0],"vm-max-threads") && argc == 2) {
            server.vm_max_threads = strtoll(argv[1], NULL, 10);
        } else {
            err = "Bad directive or wrong number of arguments"; goto loaderr;
        }
        for (j = 0; j < argc; j++)
            sdsfree(argv[j]);
        zfree(argv);
        sdsfree(line);
    }
    if (fp != stdin) fclose(fp);
    return;

loaderr:
    fprintf(stderr, "\n*** FATAL CONFIG FILE ERROR ***\n");
    fprintf(stderr, "Reading the configuration file, at line %d\n", linenum);
    fprintf(stderr, ">>> '%s'\n", line);
    fprintf(stderr, "%s\n", err);
    exit(1);
}

static void freeClientArgv(redisClient *c) {
    int j;

    for (j = 0; j < c->argc; j++)
        decrRefCount(c->argv[j]);
    for (j = 0; j < c->mbargc; j++)
        decrRefCount(c->mbargv[j]);
    c->argc = 0;
    c->mbargc = 0;
}

static void freeClient(redisClient *c) {
    listNode *ln;

    /* Note that if the client we are freeing is blocked into a blocking
     * call, we have to set querybuf to NULL *before* to call
     * unblockClientWaitingData() to avoid processInputBuffer() will get
     * called. Also it is important to remove the file events after
     * this, because this call adds the READABLE event. */
    sdsfree(c->querybuf);
    c->querybuf = NULL;
    if (c->flags & REDIS_BLOCKED)
        unblockClientWaitingData(c);

    aeDeleteFileEvent(server.el,c->fd,AE_READABLE);
    aeDeleteFileEvent(server.el,c->fd,AE_WRITABLE);
    listRelease(c->reply);
    freeClientArgv(c);
    close(c->fd);
    /* Remove from the list of clients */
    ln = listSearchKey(server.clients,c);
    redisAssert(ln != NULL);
    listDelNode(server.clients,ln);
    /* Remove from the list of clients waiting for swapped keys */
    if (c->flags & REDIS_IO_WAIT && listLength(c->io_keys) == 0) {
        ln = listSearchKey(server.io_ready_clients,c);
        if (ln) {
            listDelNode(server.io_ready_clients,ln);
            server.vm_blocked_clients--;
        }
    }
    while (server.vm_enabled && listLength(c->io_keys)) {
        ln = listFirst(c->io_keys);
        dontWaitForSwappedKey(c,ln->value);
    }
    listRelease(c->io_keys);
    /* Other cleanup */
    if (c->flags & REDIS_SLAVE) {
        if (c->replstate == REDIS_REPL_SEND_BULK && c->repldbfd != -1)
            close(c->repldbfd);
        list *l = (c->flags & REDIS_MONITOR) ? server.monitors : server.slaves;
        ln = listSearchKey(l,c);
        redisAssert(ln != NULL);
        listDelNode(l,ln);
    }
    if (c->flags & REDIS_MASTER) {
        server.master = NULL;
        server.replstate = REDIS_REPL_CONNECT;
    }
    zfree(c->argv);
    zfree(c->mbargv);
    freeClientMultiState(c);
    zfree(c);
}

#define GLUEREPLY_UP_TO (1024)
static void glueReplyBuffersIfNeeded(redisClient *c) {
    int copylen = 0;
    char buf[GLUEREPLY_UP_TO];
    listNode *ln;
    listIter li;
    robj *o;

    listRewind(c->reply,&li);
    while((ln = listNext(&li))) {
        int objlen;

        o = ln->value;
        objlen = sdslen(o->ptr);
        if (copylen + objlen <= GLUEREPLY_UP_TO) {
            memcpy(buf+copylen,o->ptr,objlen);
            copylen += objlen;
            listDelNode(c->reply,ln);
        } else {
            if (copylen == 0) return;
            break;
        }
    }
    /* Now the output buffer is empty, add the new single element */
    o = createObject(REDIS_STRING,sdsnewlen(buf,copylen));
    listAddNodeHead(c->reply,o);
}

static void sendReplyToClient(aeEventLoop *el, int fd, void *privdata, int mask) {
    redisClient *c = privdata;
    int nwritten = 0, totwritten = 0, objlen;
    robj *o;
    REDIS_NOTUSED(el);
    REDIS_NOTUSED(mask);

    /* Use writev() if we have enough buffers to send */
    if (!server.glueoutputbuf &&
        listLength(c->reply) > REDIS_WRITEV_THRESHOLD && 
        !(c->flags & REDIS_MASTER))
    {
        sendReplyToClientWritev(el, fd, privdata, mask);
        return;
    }

    while(listLength(c->reply)) {
        if (server.glueoutputbuf && listLength(c->reply) > 1)
            glueReplyBuffersIfNeeded(c);

        o = listNodeValue(listFirst(c->reply));
        objlen = sdslen(o->ptr);

        if (objlen == 0) {
            listDelNode(c->reply,listFirst(c->reply));
            continue;
        }

        if (c->flags & REDIS_MASTER) {
            /* Don't reply to a master */
            nwritten = objlen - c->sentlen;
        } else {
            nwritten = write(fd, ((char*)o->ptr)+c->sentlen, objlen - c->sentlen);
            if (nwritten <= 0) break;
        }
        c->sentlen += nwritten;
        totwritten += nwritten;
        /* If we fully sent the object on head go to the next one */
        if (c->sentlen == objlen) {
            listDelNode(c->reply,listFirst(c->reply));
            c->sentlen = 0;
        }
        /* Note that we avoid to send more thank REDIS_MAX_WRITE_PER_EVENT
         * bytes, in a single threaded server it's a good idea to serve
         * other clients as well, even if a very large request comes from
         * super fast link that is always able to accept data (in real world
         * scenario think about 'KEYS *' against the loopback interfae) */
        if (totwritten > REDIS_MAX_WRITE_PER_EVENT) break;
    }
    if (nwritten == -1) {
        if (errno == EAGAIN) {
            nwritten = 0;
        } else {
            redisLog(REDIS_VERBOSE,
                "Error writing to client: %s", strerror(errno));
            freeClient(c);
            return;
        }
    }
    if (totwritten > 0) c->lastinteraction = time(NULL);
    if (listLength(c->reply) == 0) {
        c->sentlen = 0;
        aeDeleteFileEvent(server.el,c->fd,AE_WRITABLE);
    }
}

static void sendReplyToClientWritev(aeEventLoop *el, int fd, void *privdata, int mask)
{
    redisClient *c = privdata;
    int nwritten = 0, totwritten = 0, objlen, willwrite;
    robj *o;
    struct iovec iov[REDIS_WRITEV_IOVEC_COUNT];
    int offset, ion = 0;
    REDIS_NOTUSED(el);
    REDIS_NOTUSED(mask);

    listNode *node;
    while (listLength(c->reply)) {
        offset = c->sentlen;
        ion = 0;
        willwrite = 0;

        /* fill-in the iov[] array */
        for(node = listFirst(c->reply); node; node = listNextNode(node)) {
            o = listNodeValue(node);
            objlen = sdslen(o->ptr);

            if (totwritten + objlen - offset > REDIS_MAX_WRITE_PER_EVENT) 
                break;

            if(ion == REDIS_WRITEV_IOVEC_COUNT)
                break; /* no more iovecs */

            iov[ion].iov_base = ((char*)o->ptr) + offset;
            iov[ion].iov_len = objlen - offset;
            willwrite += objlen - offset;
            offset = 0; /* just for the first item */
            ion++;
        }

        if(willwrite == 0)
            break;

        /* write all collected blocks at once */
        if((nwritten = writev(fd, iov, ion)) < 0) {
            if (errno != EAGAIN) {
                redisLog(REDIS_VERBOSE,
                         "Error writing to client: %s", strerror(errno));
                freeClient(c);
                return;
            }
            break;
        }

        totwritten += nwritten;
        offset = c->sentlen;

        /* remove written robjs from c->reply */
        while (nwritten && listLength(c->reply)) {
            o = listNodeValue(listFirst(c->reply));
            objlen = sdslen(o->ptr);

            if(nwritten >= objlen - offset) {
                listDelNode(c->reply, listFirst(c->reply));
                nwritten -= objlen - offset;
                c->sentlen = 0;
            } else {
                /* partial write */
                c->sentlen += nwritten;
                break;
            }
            offset = 0;
        }
    }

    if (totwritten > 0) 
        c->lastinteraction = time(NULL);

    if (listLength(c->reply) == 0) {
        c->sentlen = 0;
        aeDeleteFileEvent(server.el,c->fd,AE_WRITABLE);
    }
}

static struct redisCommand *lookupCommand(char *name) {
    int j = 0;
    while(cmdTable[j].name != NULL) {
        if (!strcasecmp(name,cmdTable[j].name)) return &cmdTable[j];
        j++;
    }
    return NULL;
}

/* resetClient prepare the client to process the next command */
static void resetClient(redisClient *c) {
    freeClientArgv(c);
    c->bulklen = -1;
    c->multibulk = 0;
}

/* Call() is the core of Redis execution of a command */
static void call(redisClient *c, struct redisCommand *cmd) {
    long long dirty;

    dirty = server.dirty;
    cmd->proc(c);
    if (server.appendonly && server.dirty-dirty)
        feedAppendOnlyFile(cmd,c->db->id,c->argv,c->argc);
    if (server.dirty-dirty && listLength(server.slaves))
        replicationFeedSlaves(server.slaves,cmd,c->db->id,c->argv,c->argc);
    if (listLength(server.monitors))
        replicationFeedSlaves(server.monitors,cmd,c->db->id,c->argv,c->argc);
    server.stat_numcommands++;
}

/* If this function gets called we already read a whole
 * command, argments are in the client argv/argc fields.
 * processCommand() execute the command or prepare the
 * server for a bulk read from the client.
 *
 * If 1 is returned the client is still alive and valid and
 * and other operations can be performed by the caller. Otherwise
 * if 0 is returned the client was destroied (i.e. after QUIT). */
static int processCommand(redisClient *c) {
    struct redisCommand *cmd;

    /* Free some memory if needed (maxmemory setting) */
    if (server.maxmemory) freeMemoryIfNeeded();

    /* Handle the multi bulk command type. This is an alternative protocol
     * supported by Redis in order to receive commands that are composed of
     * multiple binary-safe "bulk" arguments. The latency of processing is
     * a bit higher but this allows things like multi-sets, so if this
     * protocol is used only for MSET and similar commands this is a big win. */
    if (c->multibulk == 0 && c->argc == 1 && ((char*)(c->argv[0]->ptr))[0] == '*') {
        c->multibulk = atoi(((char*)c->argv[0]->ptr)+1);
        if (c->multibulk <= 0) {
            resetClient(c);
            return 1;
        } else {
            decrRefCount(c->argv[c->argc-1]);
            c->argc--;
            return 1;
        }
    } else if (c->multibulk) {
        if (c->bulklen == -1) {
            if (((char*)c->argv[0]->ptr)[0] != '$') {
                addReplySds(c,sdsnew("-ERR multi bulk protocol error\r\n"));
                resetClient(c);
                return 1;
            } else {
                int bulklen = atoi(((char*)c->argv[0]->ptr)+1);
                decrRefCount(c->argv[0]);
                if (bulklen < 0 || bulklen > 1024*1024*1024) {
                    c->argc--;
                    addReplySds(c,sdsnew("-ERR invalid bulk write count\r\n"));
                    resetClient(c);
                    return 1;
                }
                c->argc--;
                c->bulklen = bulklen+2; /* add two bytes for CR+LF */
                return 1;
            }
        } else {
            c->mbargv = zrealloc(c->mbargv,(sizeof(robj*))*(c->mbargc+1));
            c->mbargv[c->mbargc] = c->argv[0];
            c->mbargc++;
            c->argc--;
            c->multibulk--;
            if (c->multibulk == 0) {
                robj **auxargv;
                int auxargc;

                /* Here we need to swap the multi-bulk argc/argv with the
                 * normal argc/argv of the client structure. */
                auxargv = c->argv;
                c->argv = c->mbargv;
                c->mbargv = auxargv;

                auxargc = c->argc;
                c->argc = c->mbargc;
                c->mbargc = auxargc;

                /* We need to set bulklen to something different than -1
                 * in order for the code below to process the command without
                 * to try to read the last argument of a bulk command as
                 * a special argument. */
                c->bulklen = 0;
                /* continue below and process the command */
            } else {
                c->bulklen = -1;
                return 1;
            }
        }
    }
    /* -- end of multi bulk commands processing -- */

    /* The QUIT command is handled as a special case. Normal command
     * procs are unable to close the client connection safely */
    if (!strcasecmp(c->argv[0]->ptr,"quit")) {
        freeClient(c);
        return 0;
    }

    /* Now lookup the command and check ASAP about trivial error conditions
     * such wrong arity, bad command name and so forth. */
    cmd = lookupCommand(c->argv[0]->ptr);
    if (!cmd) {
        addReplySds(c,
            sdscatprintf(sdsempty(), "-ERR unknown command '%s'\r\n",
                (char*)c->argv[0]->ptr));
        resetClient(c);
        return 1;
    } else if ((cmd->arity > 0 && cmd->arity != c->argc) ||
               (c->argc < -cmd->arity)) {
        addReplySds(c,
            sdscatprintf(sdsempty(),
                "-ERR wrong number of arguments for '%s' command\r\n",
                cmd->name));
        resetClient(c);
        return 1;
    } else if (server.maxmemory && cmd->flags & REDIS_CMD_DENYOOM && zmalloc_used_memory() > server.maxmemory) {
        addReplySds(c,sdsnew("-ERR command not allowed when used memory > 'maxmemory'\r\n"));
        resetClient(c);
        return 1;
    } else if (cmd->flags & REDIS_CMD_BULK && c->bulklen == -1) {
        /* This is a bulk command, we have to read the last argument yet. */
        int bulklen = atoi(c->argv[c->argc-1]->ptr);

        decrRefCount(c->argv[c->argc-1]);
        if (bulklen < 0 || bulklen > 1024*1024*1024) {
            c->argc--;
            addReplySds(c,sdsnew("-ERR invalid bulk write count\r\n"));
            resetClient(c);
            return 1;
        }
        c->argc--;
        c->bulklen = bulklen+2; /* add two bytes for CR+LF */
        /* It is possible that the bulk read is already in the
         * buffer. Check this condition and handle it accordingly.
         * This is just a fast path, alternative to call processInputBuffer().
         * It's a good idea since the code is small and this condition
         * happens most of the times. */
        if ((signed)sdslen(c->querybuf) >= c->bulklen) {
            c->argv[c->argc] = createStringObject(c->querybuf,c->bulklen-2);
            c->argc++;
            c->querybuf = sdsrange(c->querybuf,c->bulklen,-1);
        } else {
            /* Otherwise return... there is to read the last argument
             * from the socket. */
            return 1;
        }
    }
    /* Let's try to share objects on the command arguments vector */
    if (server.shareobjects) {
        int j;
        for(j = 1; j < c->argc; j++)
            c->argv[j] = tryObjectSharing(c->argv[j]);
    }
    /* Let's try to encode the bulk object to save space. */
    if (cmd->flags & REDIS_CMD_BULK)
        tryObjectEncoding(c->argv[c->argc-1]);

    /* Check if the user is authenticated */
    if (server.requirepass && !c->authenticated && cmd->proc != authCommand) {
        addReplySds(c,sdsnew("-ERR operation not permitted\r\n"));
        resetClient(c);
        return 1;
    }

    /* Exec the command */
    if (c->flags & REDIS_MULTI && cmd->proc != execCommand && cmd->proc != discardCommand) {
        queueMultiCommand(c,cmd);
        addReply(c,shared.queued);
    } else {
        if (server.vm_enabled && server.vm_max_threads > 0 &&
            blockClientOnSwappedKeys(cmd,c)) return 1;
        call(c,cmd);
    }

    /* Prepare the client for the next command */
    resetClient(c);
    return 1;
}

static void replicationFeedSlaves(list *slaves, struct redisCommand *cmd, int dictid, robj **argv, int argc) {
    listNode *ln;
    listIter li;
    int outc = 0, j;
    robj **outv;
    /* (args*2)+1 is enough room for args, spaces, newlines */
    robj *static_outv[REDIS_STATIC_ARGS*2+1];

    if (argc <= REDIS_STATIC_ARGS) {
        outv = static_outv;
    } else {
        outv = zmalloc(sizeof(robj*)*(argc*2+1));
    }
    
    for (j = 0; j < argc; j++) {
        if (j != 0) outv[outc++] = shared.space;
        if ((cmd->flags & REDIS_CMD_BULK) && j == argc-1) {
            robj *lenobj;

            lenobj = createObject(REDIS_STRING,
                sdscatprintf(sdsempty(),"%lu\r\n",
                    (unsigned long) stringObjectLen(argv[j])));
            lenobj->refcount = 0;
            outv[outc++] = lenobj;
        }
        outv[outc++] = argv[j];
    }
    outv[outc++] = shared.crlf;

    /* Increment all the refcounts at start and decrement at end in order to
     * be sure to free objects if there is no slave in a replication state
     * able to be feed with commands */
    for (j = 0; j < outc; j++) incrRefCount(outv[j]);
    listRewind(slaves,&li);
    while((ln = listNext(&li))) {
        redisClient *slave = ln->value;

        /* Don't feed slaves that are still waiting for BGSAVE to start */
        if (slave->replstate == REDIS_REPL_WAIT_BGSAVE_START) continue;

        /* Feed all the other slaves, MONITORs and so on */
        if (slave->slaveseldb != dictid) {
            robj *selectcmd;

            switch(dictid) {
            case 0: selectcmd = shared.select0; break;
            case 1: selectcmd = shared.select1; break;
            case 2: selectcmd = shared.select2; break;
            case 3: selectcmd = shared.select3; break;
            case 4: selectcmd = shared.select4; break;
            case 5: selectcmd = shared.select5; break;
            case 6: selectcmd = shared.select6; break;
            case 7: selectcmd = shared.select7; break;
            case 8: selectcmd = shared.select8; break;
            case 9: selectcmd = shared.select9; break;
            default:
                selectcmd = createObject(REDIS_STRING,
                    sdscatprintf(sdsempty(),"select %d\r\n",dictid));
                selectcmd->refcount = 0;
                break;
            }
            addReply(slave,selectcmd);
            slave->slaveseldb = dictid;
        }
        for (j = 0; j < outc; j++) addReply(slave,outv[j]);
    }
    for (j = 0; j < outc; j++) decrRefCount(outv[j]);
    if (outv != static_outv) zfree(outv);
}

static void processInputBuffer(redisClient *c) {
again:
    /* Before to process the input buffer, make sure the client is not
     * waitig for a blocking operation such as BLPOP. Note that the first
     * iteration the client is never blocked, otherwise the processInputBuffer
     * would not be called at all, but after the execution of the first commands
     * in the input buffer the client may be blocked, and the "goto again"
     * will try to reiterate. The following line will make it return asap. */
    if (c->flags & REDIS_BLOCKED || c->flags & REDIS_IO_WAIT) return;
    if (c->bulklen == -1) {
        /* Read the first line of the query */
        char *p = strchr(c->querybuf,'\n');
        size_t querylen;

        if (p) {
            sds query, *argv;
            int argc, j;
            
            query = c->querybuf;
            c->querybuf = sdsempty();
            querylen = 1+(p-(query));
            if (sdslen(query) > querylen) {
                /* leave data after the first line of the query in the buffer */
                c->querybuf = sdscatlen(c->querybuf,query+querylen,sdslen(query)-querylen);
            }
            *p = '\0'; /* remove "\n" */
            if (*(p-1) == '\r') *(p-1) = '\0'; /* and "\r" if any */
            sdsupdatelen(query);

            /* Now we can split the query in arguments */
            argv = sdssplitlen(query,sdslen(query)," ",1,&argc);
            sdsfree(query);

            if (c->argv) zfree(c->argv);
            c->argv = zmalloc(sizeof(robj*)*argc);

            for (j = 0; j < argc; j++) {
                if (sdslen(argv[j])) {
                    c->argv[c->argc] = createObject(REDIS_STRING,argv[j]);
                    c->argc++;
                } else {
                    sdsfree(argv[j]);
                }
            }
            zfree(argv);
            if (c->argc) {
                /* Execute the command. If the client is still valid
                 * after processCommand() return and there is something
                 * on the query buffer try to process the next command. */
                if (processCommand(c) && sdslen(c->querybuf)) goto again;
            } else {
                /* Nothing to process, argc == 0. Just process the query
                 * buffer if it's not empty or return to the caller */
                if (sdslen(c->querybuf)) goto again;
            }
            return;
        } else if (sdslen(c->querybuf) >= REDIS_REQUEST_MAX_SIZE) {
            redisLog(REDIS_VERBOSE, "Client protocol error");
            freeClient(c);
            return;
        }
    } else {
        /* Bulk read handling. Note that if we are at this point
           the client already sent a command terminated with a newline,
           we are reading the bulk data that is actually the last
           argument of the command. */
        int qbl = sdslen(c->querybuf);

        if (c->bulklen <= qbl) {
            /* Copy everything but the final CRLF as final argument */
            c->argv[c->argc] = createStringObject(c->querybuf,c->bulklen-2);
            c->argc++;
            c->querybuf = sdsrange(c->querybuf,c->bulklen,-1);
            /* Process the command. If the client is still valid after
             * the processing and there is more data in the buffer
             * try to parse it. */
            if (processCommand(c) && sdslen(c->querybuf)) goto again;
            return;
        }
    }
}

static void readQueryFromClient(aeEventLoop *el, int fd, void *privdata, int mask) {
    redisClient *c = (redisClient*) privdata;
    char buf[REDIS_IOBUF_LEN];
    int nread;
    REDIS_NOTUSED(el);
    REDIS_NOTUSED(mask);

    nread = read(fd, buf, REDIS_IOBUF_LEN);
    if (nread == -1) {
        if (errno == EAGAIN) {
            nread = 0;
        } else {
            redisLog(REDIS_VERBOSE, "Reading from client: %s",strerror(errno));
            freeClient(c);
            return;
        }
    } else if (nread == 0) {
        redisLog(REDIS_VERBOSE, "Client closed connection");
        freeClient(c);
        return;
    }
    if (nread) {
        c->querybuf = sdscatlen(c->querybuf, buf, nread);
        c->lastinteraction = time(NULL);
    } else {
        return;
    }
    if (!(c->flags & REDIS_BLOCKED))
        processInputBuffer(c);
}

static int selectDb(redisClient *c, int id) {
    if (id < 0 || id >= server.dbnum)
        return REDIS_ERR;
    c->db = &server.db[id];
    return REDIS_OK;
}

static void *dupClientReplyValue(void *o) {
    incrRefCount((robj*)o);
    return o;
}

static redisClient *createClient(int fd) {
    redisClient *c = zmalloc(sizeof(*c));

    anetNonBlock(NULL,fd);
    anetTcpNoDelay(NULL,fd);
    if (!c) return NULL;
    selectDb(c,0);
    c->fd = fd;
    c->querybuf = sdsempty();
    c->argc = 0;
    c->argv = NULL;
    c->bulklen = -1;
    c->multibulk = 0;
    c->mbargc = 0;
    c->mbargv = NULL;
    c->sentlen = 0;
    c->flags = 0;
    c->lastinteraction = time(NULL);
    c->authenticated = 0;
    c->replstate = REDIS_REPL_NONE;
    c->reply = listCreate();
    listSetFreeMethod(c->reply,decrRefCount);
    listSetDupMethod(c->reply,dupClientReplyValue);
    c->blockingkeys = NULL;
    c->blockingkeysnum = 0;
    c->io_keys = listCreate();
    listSetFreeMethod(c->io_keys,decrRefCount);
    if (aeCreateFileEvent(server.el, c->fd, AE_READABLE,
        readQueryFromClient, c) == AE_ERR) {
        freeClient(c);
        return NULL;
    }
    listAddNodeTail(server.clients,c);
    initClientMultiState(c);
    return c;
}

static void addReply(redisClient *c, robj *obj) {
    if (listLength(c->reply) == 0 &&
        (c->replstate == REDIS_REPL_NONE ||
         c->replstate == REDIS_REPL_ONLINE) &&
        aeCreateFileEvent(server.el, c->fd, AE_WRITABLE,
        sendReplyToClient, c) == AE_ERR) return;

    if (server.vm_enabled && obj->storage != REDIS_VM_MEMORY) {
        obj = dupStringObject(obj);
        obj->refcount = 0; /* getDecodedObject() will increment the refcount */
    }
    listAddNodeTail(c->reply,getDecodedObject(obj));
}

static void addReplySds(redisClient *c, sds s) {
    robj *o = createObject(REDIS_STRING,s);
    addReply(c,o);
    decrRefCount(o);
}

static void addReplyDouble(redisClient *c, double d) {
    char buf[128];

    snprintf(buf,sizeof(buf),"%.17g",d);
    addReplySds(c,sdscatprintf(sdsempty(),"$%lu\r\n%s\r\n",
        (unsigned long) strlen(buf),buf));
}

static void addReplyLong(redisClient *c, long l) {
    char buf[128];
    size_t len;

    len = snprintf(buf,sizeof(buf),":%ld\r\n",l);
    addReplySds(c,sdsnewlen(buf,len));
}

static void addReplyBulkLen(redisClient *c, robj *obj) {
    size_t len;

    if (obj->encoding == REDIS_ENCODING_RAW) {
        len = sdslen(obj->ptr);
    } else {
        long n = (long)obj->ptr;

        /* Compute how many bytes will take this integer as a radix 10 string */
        len = 1;
        if (n < 0) {
            len++;
            n = -n;
        }
        while((n = n/10) != 0) {
            len++;
        }
    }
    addReplySds(c,sdscatprintf(sdsempty(),"$%lu\r\n",(unsigned long)len));
}

static void acceptHandler(aeEventLoop *el, int fd, void *privdata, int mask) {
    int cport, cfd;
    char cip[128];
    redisClient *c;
    REDIS_NOTUSED(el);
    REDIS_NOTUSED(mask);
    REDIS_NOTUSED(privdata);

    cfd = anetAccept(server.neterr, fd, cip, &cport);
    if (cfd == AE_ERR) {
        redisLog(REDIS_VERBOSE,"Accepting client connection: %s", server.neterr);
        return;
    }
    redisLog(REDIS_VERBOSE,"Accepted %s:%d", cip, cport);
    if ((c = createClient(cfd)) == NULL) {
        redisLog(REDIS_WARNING,"Error allocating resoures for the client");
        close(cfd); /* May be already closed, just ingore errors */
        return;
    }
    /* If maxclient directive is set and this is one client more... close the
     * connection. Note that we create the client instead to check before
     * for this condition, since now the socket is already set in nonblocking
     * mode and we can send an error for free using the Kernel I/O */
    if (server.maxclients && listLength(server.clients) > server.maxclients) {
        char *err = "-ERR max number of clients reached\r\n";

        /* That's a best effort error message, don't check write errors */
        if (write(c->fd,err,strlen(err)) == -1) {
            /* Nothing to do, Just to avoid the warning... */
        }
        freeClient(c);
        return;
    }
    server.stat_numconnections++;
}

/* ======================= Redis objects implementation ===================== */

static robj *createObject(int type, void *ptr) {
    robj *o;

    if (server.vm_enabled) pthread_mutex_lock(&server.obj_freelist_mutex);
    if (listLength(server.objfreelist)) {
        listNode *head = listFirst(server.objfreelist);
        o = listNodeValue(head);
        listDelNode(server.objfreelist,head);
        if (server.vm_enabled) pthread_mutex_unlock(&server.obj_freelist_mutex);
    } else {
        if (server.vm_enabled) {
            pthread_mutex_unlock(&server.obj_freelist_mutex);
            o = zmalloc(sizeof(*o));
        } else {
            o = zmalloc(sizeof(*o)-sizeof(struct redisObjectVM));
        }
    }
    o->type = type;
    o->encoding = REDIS_ENCODING_RAW;
    o->ptr = ptr;
    o->refcount = 1;
    if (server.vm_enabled) {
        /* Note that this code may run in the context of an I/O thread
         * and accessing to server.unixtime in theory is an error
         * (no locks). But in practice this is safe, and even if we read
         * garbage Redis will not fail, as it's just a statistical info */
        o->vm.atime = server.unixtime;
        o->storage = REDIS_VM_MEMORY;
    }
    return o;
}

static robj *createStringObject(char *ptr, size_t len) {
    return createObject(REDIS_STRING,sdsnewlen(ptr,len));
}

static robj *dupStringObject(robj *o) {
    assert(o->encoding == REDIS_ENCODING_RAW);
    return createStringObject(o->ptr,sdslen(o->ptr));
}

static robj *createListObject(void) {
    list *l = listCreate();

    listSetFreeMethod(l,decrRefCount);
    return createObject(REDIS_LIST,l);
}

static robj *createSetObject(void) {
    dict *d = dictCreate(&setDictType,NULL);
    return createObject(REDIS_SET,d);
}

static robj *createHashObject(void) {
    /* All the Hashes start as zipmaps. Will be automatically converted
     * into hash tables if there are enough elements or big elements
     * inside. */
    unsigned char *zm = zipmapNew();
    robj *o = createObject(REDIS_HASH,zm);
    o->encoding = REDIS_ENCODING_ZIPMAP;
    return o;
}

static robj *createZsetObject(void) {
    zset *zs = zmalloc(sizeof(*zs));

    zs->dict = dictCreate(&zsetDictType,NULL);
    zs->zsl = zslCreate();
    return createObject(REDIS_ZSET,zs);
}

static void freeStringObject(robj *o) {
    if (o->encoding == REDIS_ENCODING_RAW) {
        sdsfree(o->ptr);
    }
}

static void freeListObject(robj *o) {
    listRelease((list*) o->ptr);
}

static void freeSetObject(robj *o) {
    dictRelease((dict*) o->ptr);
}

static void freeZsetObject(robj *o) {
    zset *zs = o->ptr;

    dictRelease(zs->dict);
    zslFree(zs->zsl);
    zfree(zs);
}

static void freeHashObject(robj *o) {
    switch (o->encoding) {
    case REDIS_ENCODING_HT:
        dictRelease((dict*) o->ptr);
        break;
    case REDIS_ENCODING_ZIPMAP:
        zfree(o->ptr);
        break;
    default:
        redisAssert(0);
        break;
    }
}

static void incrRefCount(robj *o) {
    redisAssert(!server.vm_enabled || o->storage == REDIS_VM_MEMORY);
    o->refcount++;
}

static void decrRefCount(void *obj) {
    robj *o = obj;

    /* Object is a key of a swapped out value, or in the process of being
     * loaded. */
    if (server.vm_enabled &&
        (o->storage == REDIS_VM_SWAPPED || o->storage == REDIS_VM_LOADING))
    {
        if (o->storage == REDIS_VM_SWAPPED || o->storage == REDIS_VM_LOADING) {
            redisAssert(o->refcount == 1);
        }
        if (o->storage == REDIS_VM_LOADING) vmCancelThreadedIOJob(obj);
        redisAssert(o->type == REDIS_STRING);
        freeStringObject(o);
        vmMarkPagesFree(o->vm.page,o->vm.usedpages);
        pthread_mutex_lock(&server.obj_freelist_mutex);
        if (listLength(server.objfreelist) > REDIS_OBJFREELIST_MAX ||
            !listAddNodeHead(server.objfreelist,o))
            zfree(o);
        pthread_mutex_unlock(&server.obj_freelist_mutex);
        server.vm_stats_swapped_objects--;
        return;
    }
    /* Object is in memory, or in the process of being swapped out. */
    if (--(o->refcount) == 0) {
        if (server.vm_enabled && o->storage == REDIS_VM_SWAPPING)
            vmCancelThreadedIOJob(obj);
        switch(o->type) {
        case REDIS_STRING: freeStringObject(o); break;
        case REDIS_LIST: freeListObject(o); break;
        case REDIS_SET: freeSetObject(o); break;
        case REDIS_ZSET: freeZsetObject(o); break;
        case REDIS_HASH: freeHashObject(o); break;
        default: redisAssert(0 != 0); break;
        }
        if (server.vm_enabled) pthread_mutex_lock(&server.obj_freelist_mutex);
        if (listLength(server.objfreelist) > REDIS_OBJFREELIST_MAX ||
            !listAddNodeHead(server.objfreelist,o))
            zfree(o);
        if (server.vm_enabled) pthread_mutex_unlock(&server.obj_freelist_mutex);
    }
}

static robj *lookupKey(redisDb *db, robj *key) {
    dictEntry *de = dictFind(db->dict,key);
    if (de) {
        robj *key = dictGetEntryKey(de);
        robj *val = dictGetEntryVal(de);

        if (server.vm_enabled) {
            if (key->storage == REDIS_VM_MEMORY ||
                key->storage == REDIS_VM_SWAPPING)
            {
                /* If we were swapping the object out, stop it, this key
                 * was requested. */
                if (key->storage == REDIS_VM_SWAPPING)
                    vmCancelThreadedIOJob(key);
                /* Update the access time of the key for the aging algorithm. */
                key->vm.atime = server.unixtime;
            } else {
                int notify = (key->storage == REDIS_VM_LOADING);

                /* Our value was swapped on disk. Bring it at home. */
                redisAssert(val == NULL);
                val = vmLoadObject(key);
                dictGetEntryVal(de) = val;

                /* Clients blocked by the VM subsystem may be waiting for
                 * this key... */
                if (notify) handleClientsBlockedOnSwappedKey(db,key);
            }
        }
        return val;
    } else {
        return NULL;
    }
}

static robj *lookupKeyRead(redisDb *db, robj *key) {
    expireIfNeeded(db,key);
    return lookupKey(db,key);
}

static robj *lookupKeyWrite(redisDb *db, robj *key) {
    deleteIfVolatile(db,key);
    return lookupKey(db,key);
}

static int deleteKey(redisDb *db, robj *key) {
    int retval;

    /* We need to protect key from destruction: after the first dictDelete()
     * it may happen that 'key' is no longer valid if we don't increment
     * it's count. This may happen when we get the object reference directly
     * from the hash table with dictRandomKey() or dict iterators */
    incrRefCount(key);
    if (dictSize(db->expires)) dictDelete(db->expires,key);
    retval = dictDelete(db->dict,key);
    decrRefCount(key);

    return retval == DICT_OK;
}

/* Try to share an object against the shared objects pool */
static robj *tryObjectSharing(robj *o) {
    struct dictEntry *de;
    unsigned long c;

    if (o == NULL || server.shareobjects == 0) return o;

    redisAssert(o->type == REDIS_STRING);
    de = dictFind(server.sharingpool,o);
    if (de) {
        robj *shared = dictGetEntryKey(de);

        c = ((unsigned long) dictGetEntryVal(de))+1;
        dictGetEntryVal(de) = (void*) c;
        incrRefCount(shared);
        decrRefCount(o);
        return shared;
    } else {
        /* Here we are using a stream algorihtm: Every time an object is
         * shared we increment its count, everytime there is a miss we
         * recrement the counter of a random object. If this object reaches
         * zero we remove the object and put the current object instead. */
        if (dictSize(server.sharingpool) >=
                server.sharingpoolsize) {
            de = dictGetRandomKey(server.sharingpool);
            redisAssert(de != NULL);
            c = ((unsigned long) dictGetEntryVal(de))-1;
            dictGetEntryVal(de) = (void*) c;
            if (c == 0) {
                dictDelete(server.sharingpool,de->key);
            }
        } else {
            c = 0; /* If the pool is empty we want to add this object */
        }
        if (c == 0) {
            int retval;

            retval = dictAdd(server.sharingpool,o,(void*)1);
            redisAssert(retval == DICT_OK);
            incrRefCount(o);
        }
        return o;
    }
}

/* Check if the nul-terminated string 's' can be represented by a long
 * (that is, is a number that fits into long without any other space or
 * character before or after the digits).
 *
 * If so, the function returns REDIS_OK and *longval is set to the value
 * of the number. Otherwise REDIS_ERR is returned */
static int isStringRepresentableAsLong(sds s, long *longval) {
    char buf[32], *endptr;
    long value;
    int slen;
    
    value = strtol(s, &endptr, 10);
    if (endptr[0] != '\0') return REDIS_ERR;
    slen = snprintf(buf,32,"%ld",value);

    /* If the number converted back into a string is not identical
     * then it's not possible to encode the string as integer */
    if (sdslen(s) != (unsigned)slen || memcmp(buf,s,slen)) return REDIS_ERR;
    if (longval) *longval = value;
    return REDIS_OK;
}

/* Try to encode a string object in order to save space */
static int tryObjectEncoding(robj *o) {
    long value;
    sds s = o->ptr;

    if (o->encoding != REDIS_ENCODING_RAW)
        return REDIS_ERR; /* Already encoded */

    /* It's not save to encode shared objects: shared objects can be shared
     * everywhere in the "object space" of Redis. Encoded objects can only
     * appear as "values" (and not, for instance, as keys) */
     if (o->refcount > 1) return REDIS_ERR;

    /* Currently we try to encode only strings */
    redisAssert(o->type == REDIS_STRING);

    /* Check if we can represent this string as a long integer */
    if (isStringRepresentableAsLong(s,&value) == REDIS_ERR) return REDIS_ERR;

    /* Ok, this object can be encoded */
    o->encoding = REDIS_ENCODING_INT;
    sdsfree(o->ptr);
    o->ptr = (void*) value;
    return REDIS_OK;
}

/* Get a decoded version of an encoded object (returned as a new object).
 * If the object is already raw-encoded just increment the ref count. */
static robj *getDecodedObject(robj *o) {
    robj *dec;
    
    if (o->encoding == REDIS_ENCODING_RAW) {
        incrRefCount(o);
        return o;
    }
    if (o->type == REDIS_STRING && o->encoding == REDIS_ENCODING_INT) {
        char buf[32];

        snprintf(buf,32,"%ld",(long)o->ptr);
        dec = createStringObject(buf,strlen(buf));
        return dec;
    } else {
        redisAssert(1 != 1);
    }
}

/* Compare two string objects via strcmp() or alike.
 * Note that the objects may be integer-encoded. In such a case we
 * use snprintf() to get a string representation of the numbers on the stack
 * and compare the strings, it's much faster than calling getDecodedObject().
 *
 * Important note: if objects are not integer encoded, but binary-safe strings,
 * sdscmp() from sds.c will apply memcmp() so this function ca be considered
 * binary safe. */
static int compareStringObjects(robj *a, robj *b) {
    redisAssert(a->type == REDIS_STRING && b->type == REDIS_STRING);
    char bufa[128], bufb[128], *astr, *bstr;
    int bothsds = 1;

    if (a == b) return 0;
    if (a->encoding != REDIS_ENCODING_RAW) {
        snprintf(bufa,sizeof(bufa),"%ld",(long) a->ptr);
        astr = bufa;
        bothsds = 0;
    } else {
        astr = a->ptr;
    }
    if (b->encoding != REDIS_ENCODING_RAW) {
        snprintf(bufb,sizeof(bufb),"%ld",(long) b->ptr);
        bstr = bufb;
        bothsds = 0;
    } else {
        bstr = b->ptr;
    }
    return bothsds ? sdscmp(astr,bstr) : strcmp(astr,bstr);
}

static size_t stringObjectLen(robj *o) {
    redisAssert(o->type == REDIS_STRING);
    if (o->encoding == REDIS_ENCODING_RAW) {
        return sdslen(o->ptr);
    } else {
        char buf[32];

        return snprintf(buf,32,"%ld",(long)o->ptr);
    }
}

/*============================ RDB saving/loading =========================== */

static int rdbSaveType(FILE *fp, unsigned char type) {
    if (fwrite(&type,1,1,fp) == 0) return -1;
    return 0;
}

static int rdbSaveTime(FILE *fp, time_t t) {
    int32_t t32 = (int32_t) t;
    if (fwrite(&t32,4,1,fp) == 0) return -1;
    return 0;
}

/* check rdbLoadLen() comments for more info */
static int rdbSaveLen(FILE *fp, uint32_t len) {
    unsigned char buf[2];

    if (len < (1<<6)) {
        /* Save a 6 bit len */
        buf[0] = (len&0xFF)|(REDIS_RDB_6BITLEN<<6);
        if (fwrite(buf,1,1,fp) == 0) return -1;
    } else if (len < (1<<14)) {
        /* Save a 14 bit len */
        buf[0] = ((len>>8)&0xFF)|(REDIS_RDB_14BITLEN<<6);
        buf[1] = len&0xFF;
        if (fwrite(buf,2,1,fp) == 0) return -1;
    } else {
        /* Save a 32 bit len */
        buf[0] = (REDIS_RDB_32BITLEN<<6);
        if (fwrite(buf,1,1,fp) == 0) return -1;
        len = htonl(len);
        if (fwrite(&len,4,1,fp) == 0) return -1;
    }
    return 0;
}

/* String objects in the form "2391" "-100" without any space and with a
 * range of values that can fit in an 8, 16 or 32 bit signed value can be
 * encoded as integers to save space */
static int rdbTryIntegerEncoding(char *s, size_t len, unsigned char *enc) {
    long long value;
    char *endptr, buf[32];

    /* Check if it's possible to encode this value as a number */
    value = strtoll(s, &endptr, 10);
    if (endptr[0] != '\0') return 0;
    snprintf(buf,32,"%lld",value);

    /* If the number converted back into a string is not identical
     * then it's not possible to encode the string as integer */
    if (strlen(buf) != len || memcmp(buf,s,len)) return 0;

    /* Finally check if it fits in our ranges */
    if (value >= -(1<<7) && value <= (1<<7)-1) {
        enc[0] = (REDIS_RDB_ENCVAL<<6)|REDIS_RDB_ENC_INT8;
        enc[1] = value&0xFF;
        return 2;
    } else if (value >= -(1<<15) && value <= (1<<15)-1) {
        enc[0] = (REDIS_RDB_ENCVAL<<6)|REDIS_RDB_ENC_INT16;
        enc[1] = value&0xFF;
        enc[2] = (value>>8)&0xFF;
        return 3;
    } else if (value >= -((long long)1<<31) && value <= ((long long)1<<31)-1) {
        enc[0] = (REDIS_RDB_ENCVAL<<6)|REDIS_RDB_ENC_INT32;
        enc[1] = value&0xFF;
        enc[2] = (value>>8)&0xFF;
        enc[3] = (value>>16)&0xFF;
        enc[4] = (value>>24)&0xFF;
        return 5;
    } else {
        return 0;
    }
}

static int rdbSaveLzfStringObject(FILE *fp, unsigned char *s, size_t len) {
    size_t comprlen, outlen;
    unsigned char byte;
    void *out;

    /* We require at least four bytes compression for this to be worth it */
    if (len <= 4) return 0;
    outlen = len-4;
    if ((out = zmalloc(outlen+1)) == NULL) return 0;
    comprlen = lzf_compress(s, len, out, outlen);
    if (comprlen == 0) {
        zfree(out);
        return 0;
    }
    /* Data compressed! Let's save it on disk */
    byte = (REDIS_RDB_ENCVAL<<6)|REDIS_RDB_ENC_LZF;
    if (fwrite(&byte,1,1,fp) == 0) goto writeerr;
    if (rdbSaveLen(fp,comprlen) == -1) goto writeerr;
    if (rdbSaveLen(fp,len) == -1) goto writeerr;
    if (fwrite(out,comprlen,1,fp) == 0) goto writeerr;
    zfree(out);
    return comprlen;

writeerr:
    zfree(out);
    return -1;
}

/* Save a string objet as [len][data] on disk. If the object is a string
 * representation of an integer value we try to safe it in a special form */
static int rdbSaveRawString(FILE *fp, unsigned char *s, size_t len) {
    int enclen;

    /* Try integer encoding */
    if (len <= 11) {
        unsigned char buf[5];
        if ((enclen = rdbTryIntegerEncoding((char*)s,len,buf)) > 0) {
            if (fwrite(buf,enclen,1,fp) == 0) return -1;
            return 0;
        }
    }

    /* Try LZF compression - under 20 bytes it's unable to compress even
     * aaaaaaaaaaaaaaaaaa so skip it */
    if (server.rdbcompression && len > 20) {
        int retval;

        retval = rdbSaveLzfStringObject(fp,s,len);
        if (retval == -1) return -1;
        if (retval > 0) return 0;
        /* retval == 0 means data can't be compressed, save the old way */
    }

    /* Store verbatim */
    if (rdbSaveLen(fp,len) == -1) return -1;
    if (len && fwrite(s,len,1,fp) == 0) return -1;
    return 0;
}

/* Like rdbSaveStringObjectRaw() but handle encoded objects */
static int rdbSaveStringObject(FILE *fp, robj *obj) {
    int retval;

    /* Avoid incr/decr ref count business when possible.
     * This plays well with copy-on-write given that we are probably
     * in a child process (BGSAVE). Also this makes sure key objects
     * of swapped objects are not incRefCount-ed (an assert does not allow
     * this in order to avoid bugs) */
    if (obj->encoding != REDIS_ENCODING_RAW) {
        obj = getDecodedObject(obj);
        retval = rdbSaveRawString(fp,obj->ptr,sdslen(obj->ptr));
        decrRefCount(obj);
    } else {
        retval = rdbSaveRawString(fp,obj->ptr,sdslen(obj->ptr));
    }
    return retval;
}

/* Save a double value. Doubles are saved as strings prefixed by an unsigned
 * 8 bit integer specifing the length of the representation.
 * This 8 bit integer has special values in order to specify the following
 * conditions:
 * 253: not a number
 * 254: + inf
 * 255: - inf
 */
static int rdbSaveDoubleValue(FILE *fp, double val) {
    unsigned char buf[128];
    int len;

    if (isnan(val)) {
        buf[0] = 253;
        len = 1;
    } else if (!isfinite(val)) {
        len = 1;
        buf[0] = (val < 0) ? 255 : 254;
    } else {
        snprintf((char*)buf+1,sizeof(buf)-1,"%.17g",val);
        buf[0] = strlen((char*)buf+1);
        len = buf[0]+1;
    }
    if (fwrite(buf,len,1,fp) == 0) return -1;
    return 0;
}

/* Save a Redis object. */
static int rdbSaveObject(FILE *fp, robj *o) {
    if (o->type == REDIS_STRING) {
        /* Save a string value */
        if (rdbSaveStringObject(fp,o) == -1) return -1;
    } else if (o->type == REDIS_LIST) {
        /* Save a list value */
        list *list = o->ptr;
        listIter li;
        listNode *ln;

        if (rdbSaveLen(fp,listLength(list)) == -1) return -1;
        listRewind(list,&li);
        while((ln = listNext(&li))) {
            robj *eleobj = listNodeValue(ln);

            if (rdbSaveStringObject(fp,eleobj) == -1) return -1;
        }
    } else if (o->type == REDIS_SET) {
        /* Save a set value */
        dict *set = o->ptr;
        dictIterator *di = dictGetIterator(set);
        dictEntry *de;

        if (rdbSaveLen(fp,dictSize(set)) == -1) return -1;
        while((de = dictNext(di)) != NULL) {
            robj *eleobj = dictGetEntryKey(de);

            if (rdbSaveStringObject(fp,eleobj) == -1) return -1;
        }
        dictReleaseIterator(di);
    } else if (o->type == REDIS_ZSET) {
        /* Save a set value */
        zset *zs = o->ptr;
        dictIterator *di = dictGetIterator(zs->dict);
        dictEntry *de;

        if (rdbSaveLen(fp,dictSize(zs->dict)) == -1) return -1;
        while((de = dictNext(di)) != NULL) {
            robj *eleobj = dictGetEntryKey(de);
            double *score = dictGetEntryVal(de);

            if (rdbSaveStringObject(fp,eleobj) == -1) return -1;
            if (rdbSaveDoubleValue(fp,*score) == -1) return -1;
        }
        dictReleaseIterator(di);
    } else if (o->type == REDIS_HASH) {
        /* Save a hash value */
        if (o->encoding == REDIS_ENCODING_ZIPMAP) {
            unsigned char *p = zipmapRewind(o->ptr);
            unsigned int count = zipmapLen(o->ptr);
            unsigned char *key, *val;
            unsigned int klen, vlen;

            if (rdbSaveLen(fp,count) == -1) return -1;
            while((p = zipmapNext(p,&key,&klen,&val,&vlen)) != NULL) {
                if (rdbSaveRawString(fp,key,klen) == -1) return -1;
                if (rdbSaveRawString(fp,val,vlen) == -1) return -1;
            }
        } else {
            dictIterator *di = dictGetIterator(o->ptr);
            dictEntry *de;

            if (rdbSaveLen(fp,dictSize((dict*)o->ptr)) == -1) return -1;
            while((de = dictNext(di)) != NULL) {
                robj *key = dictGetEntryKey(de);
                robj *val = dictGetEntryVal(de);

                if (rdbSaveStringObject(fp,key) == -1) return -1;
                if (rdbSaveStringObject(fp,val) == -1) return -1;
            }
            dictReleaseIterator(di);
        }
    } else {
        redisAssert(0 != 0);
    }
    return 0;
}

/* Return the length the object will have on disk if saved with
 * the rdbSaveObject() function. Currently we use a trick to get
 * this length with very little changes to the code. In the future
 * we could switch to a faster solution. */
static off_t rdbSavedObjectLen(robj *o, FILE *fp) {
    if (fp == NULL) fp = server.devnull;
    rewind(fp);
    assert(rdbSaveObject(fp,o) != 1);
    return ftello(fp);
}

/* Return the number of pages required to save this object in the swap file */
static off_t rdbSavedObjectPages(robj *o, FILE *fp) {
    off_t bytes = rdbSavedObjectLen(o,fp);
    
    return (bytes+(server.vm_page_size-1))/server.vm_page_size;
}

/* Save the DB on disk. Return REDIS_ERR on error, REDIS_OK on success */
static int rdbSave(char *filename) {
    dictIterator *di = NULL;
    dictEntry *de;
    FILE *fp;
    char tmpfile[256];
    int j;
    time_t now = time(NULL);

    /* Wait for I/O therads to terminate, just in case this is a
     * foreground-saving, to avoid seeking the swap file descriptor at the
     * same time. */
    if (server.vm_enabled)
        waitEmptyIOJobsQueue();

    snprintf(tmpfile,256,"temp-%d.rdb", (int) getpid());
    fp = fopen(tmpfile,"w");
    if (!fp) {
        redisLog(REDIS_WARNING, "Failed saving the DB: %s", strerror(errno));
        return REDIS_ERR;
    }
    if (fwrite("REDIS0001",9,1,fp) == 0) goto werr;
    for (j = 0; j < server.dbnum; j++) {
        redisDb *db = server.db+j;
        dict *d = db->dict;
        if (dictSize(d) == 0) continue;
        di = dictGetIterator(d);
        if (!di) {
            fclose(fp);
            return REDIS_ERR;
        }

        /* Write the SELECT DB opcode */
        if (rdbSaveType(fp,REDIS_SELECTDB) == -1) goto werr;
        if (rdbSaveLen(fp,j) == -1) goto werr;

        /* Iterate this DB writing every entry */
        while((de = dictNext(di)) != NULL) {
            robj *key = dictGetEntryKey(de);
            robj *o = dictGetEntryVal(de);
            time_t expiretime = getExpire(db,key);

            /* Save the expire time */
            if (expiretime != -1) {
                /* If this key is already expired skip it */
                if (expiretime < now) continue;
                if (rdbSaveType(fp,REDIS_EXPIRETIME) == -1) goto werr;
                if (rdbSaveTime(fp,expiretime) == -1) goto werr;
            }
            /* Save the key and associated value. This requires special
             * handling if the value is swapped out. */
            if (!server.vm_enabled || key->storage == REDIS_VM_MEMORY ||
                                      key->storage == REDIS_VM_SWAPPING) {
                /* Save type, key, value */
                if (rdbSaveType(fp,o->type) == -1) goto werr;
                if (rdbSaveStringObject(fp,key) == -1) goto werr;
                if (rdbSaveObject(fp,o) == -1) goto werr;
            } else {
                /* REDIS_VM_SWAPPED or REDIS_VM_LOADING */
                robj *po;
                /* Get a preview of the object in memory */
                po = vmPreviewObject(key);
                /* Save type, key, value */
                if (rdbSaveType(fp,key->vtype) == -1) goto werr;
                if (rdbSaveStringObject(fp,key) == -1) goto werr;
                if (rdbSaveObject(fp,po) == -1) goto werr;
                /* Remove the loaded object from memory */
                decrRefCount(po);
            }
        }
        dictReleaseIterator(di);
    }
    /* EOF opcode */
    if (rdbSaveType(fp,REDIS_EOF) == -1) goto werr;

    /* Make sure data will not remain on the OS's output buffers */
    fflush(fp);
    fsync(fileno(fp));
    fclose(fp);
    
    /* Use RENAME to make sure the DB file is changed atomically only
     * if the generate DB file is ok. */
    if (rename(tmpfile,filename) == -1) {
        redisLog(REDIS_WARNING,"Error moving temp DB file on the final destination: %s", strerror(errno));
        unlink(tmpfile);
        return REDIS_ERR;
    }
    redisLog(REDIS_NOTICE,"DB saved on disk");
    server.dirty = 0;
    server.lastsave = time(NULL);
    return REDIS_OK;

werr:
    fclose(fp);
    unlink(tmpfile);
    redisLog(REDIS_WARNING,"Write error saving DB on disk: %s", strerror(errno));
    if (di) dictReleaseIterator(di);
    return REDIS_ERR;
}

static int rdbSaveBackground(char *filename) {
    pid_t childpid;

    if (server.bgsavechildpid != -1) return REDIS_ERR;
    if (server.vm_enabled) waitEmptyIOJobsQueue();
    if ((childpid = fork()) == 0) {
        /* Child */
        if (server.vm_enabled) vmReopenSwapFile();
        close(server.fd);
        if (rdbSave(filename) == REDIS_OK) {
            _exit(0);
        } else {
            _exit(1);
        }
    } else {
        /* Parent */
        if (childpid == -1) {
            redisLog(REDIS_WARNING,"Can't save in background: fork: %s",
                strerror(errno));
            return REDIS_ERR;
        }
        redisLog(REDIS_NOTICE,"Background saving started by pid %d",childpid);
        server.bgsavechildpid = childpid;
        return REDIS_OK;
    }
    return REDIS_OK; /* unreached */
}

static void rdbRemoveTempFile(pid_t childpid) {
    char tmpfile[256];

    snprintf(tmpfile,256,"temp-%d.rdb", (int) childpid);
    unlink(tmpfile);
}

static int rdbLoadType(FILE *fp) {
    unsigned char type;
    if (fread(&type,1,1,fp) == 0) return -1;
    return type;
}

static time_t rdbLoadTime(FILE *fp) {
    int32_t t32;
    if (fread(&t32,4,1,fp) == 0) return -1;
    return (time_t) t32;
}

/* Load an encoded length from the DB, see the REDIS_RDB_* defines on the top
 * of this file for a description of how this are stored on disk.
 *
 * isencoded is set to 1 if the readed length is not actually a length but
 * an "encoding type", check the above comments for more info */
static uint32_t rdbLoadLen(FILE *fp, int *isencoded) {
    unsigned char buf[2];
    uint32_t len;
    int type;

    if (isencoded) *isencoded = 0;
    if (fread(buf,1,1,fp) == 0) return REDIS_RDB_LENERR;
    type = (buf[0]&0xC0)>>6;
    if (type == REDIS_RDB_6BITLEN) {
        /* Read a 6 bit len */
        return buf[0]&0x3F;
    } else if (type == REDIS_RDB_ENCVAL) {
        /* Read a 6 bit len encoding type */
        if (isencoded) *isencoded = 1;
        return buf[0]&0x3F;
    } else if (type == REDIS_RDB_14BITLEN) {
        /* Read a 14 bit len */
        if (fread(buf+1,1,1,fp) == 0) return REDIS_RDB_LENERR;
        return ((buf[0]&0x3F)<<8)|buf[1];
    } else {
        /* Read a 32 bit len */
        if (fread(&len,4,1,fp) == 0) return REDIS_RDB_LENERR;
        return ntohl(len);
    }
}

static robj *rdbLoadIntegerObject(FILE *fp, int enctype) {
    unsigned char enc[4];
    long long val;

    if (enctype == REDIS_RDB_ENC_INT8) {
        if (fread(enc,1,1,fp) == 0) return NULL;
        val = (signed char)enc[0];
    } else if (enctype == REDIS_RDB_ENC_INT16) {
        uint16_t v;
        if (fread(enc,2,1,fp) == 0) return NULL;
        v = enc[0]|(enc[1]<<8);
        val = (int16_t)v;
    } else if (enctype == REDIS_RDB_ENC_INT32) {
        uint32_t v;
        if (fread(enc,4,1,fp) == 0) return NULL;
        v = enc[0]|(enc[1]<<8)|(enc[2]<<16)|(enc[3]<<24);
        val = (int32_t)v;
    } else {
        val = 0; /* anti-warning */
        redisAssert(0!=0);
    }
    return createObject(REDIS_STRING,sdscatprintf(sdsempty(),"%lld",val));
}

static robj *rdbLoadLzfStringObject(FILE*fp) {
    unsigned int len, clen;
    unsigned char *c = NULL;
    sds val = NULL;

    if ((clen = rdbLoadLen(fp,NULL)) == REDIS_RDB_LENERR) return NULL;
    if ((len = rdbLoadLen(fp,NULL)) == REDIS_RDB_LENERR) return NULL;
    if ((c = zmalloc(clen)) == NULL) goto err;
    if ((val = sdsnewlen(NULL,len)) == NULL) goto err;
    if (fread(c,clen,1,fp) == 0) goto err;
    if (lzf_decompress(c,clen,val,len) == 0) goto err;
    zfree(c);
    return createObject(REDIS_STRING,val);
err:
    zfree(c);
    sdsfree(val);
    return NULL;
}

static robj *rdbLoadStringObject(FILE*fp) {
    int isencoded;
    uint32_t len;
    sds val;

    len = rdbLoadLen(fp,&isencoded);
    if (isencoded) {
        switch(len) {
        case REDIS_RDB_ENC_INT8:
        case REDIS_RDB_ENC_INT16:
        case REDIS_RDB_ENC_INT32:
            return tryObjectSharing(rdbLoadIntegerObject(fp,len));
        case REDIS_RDB_ENC_LZF:
            return tryObjectSharing(rdbLoadLzfStringObject(fp));
        default:
            redisAssert(0!=0);
        }
    }

    if (len == REDIS_RDB_LENERR) return NULL;
    val = sdsnewlen(NULL,len);
    if (len && fread(val,len,1,fp) == 0) {
        sdsfree(val);
        return NULL;
    }
    return tryObjectSharing(createObject(REDIS_STRING,val));
}

/* For information about double serialization check rdbSaveDoubleValue() */
static int rdbLoadDoubleValue(FILE *fp, double *val) {
    char buf[128];
    unsigned char len;

    if (fread(&len,1,1,fp) == 0) return -1;
    switch(len) {
    case 255: *val = R_NegInf; return 0;
    case 254: *val = R_PosInf; return 0;
    case 253: *val = R_Nan; return 0;
    default:
        if (fread(buf,len,1,fp) == 0) return -1;
        buf[len] = '\0';
        sscanf(buf, "%lg", val);
        return 0;
    }
}

/* Load a Redis object of the specified type from the specified file.
 * On success a newly allocated object is returned, otherwise NULL. */
static robj *rdbLoadObject(int type, FILE *fp) {
    robj *o;

    if (type == REDIS_STRING) {
        /* Read string value */
        if ((o = rdbLoadStringObject(fp)) == NULL) return NULL;
        tryObjectEncoding(o);
    } else if (type == REDIS_LIST || type == REDIS_SET) {
        /* Read list/set value */
        uint32_t listlen;

        if ((listlen = rdbLoadLen(fp,NULL)) == REDIS_RDB_LENERR) return NULL;
        o = (type == REDIS_LIST) ? createListObject() : createSetObject();
        /* It's faster to expand the dict to the right size asap in order
         * to avoid rehashing */
        if (type == REDIS_SET && listlen > DICT_HT_INITIAL_SIZE)
            dictExpand(o->ptr,listlen);
        /* Load every single element of the list/set */
        while(listlen--) {
            robj *ele;

            if ((ele = rdbLoadStringObject(fp)) == NULL) return NULL;
            tryObjectEncoding(ele);
            if (type == REDIS_LIST) {
                listAddNodeTail((list*)o->ptr,ele);
            } else {
                dictAdd((dict*)o->ptr,ele,NULL);
            }
        }
    } else if (type == REDIS_ZSET) {
        /* Read list/set value */
        size_t zsetlen;
        zset *zs;

        if ((zsetlen = rdbLoadLen(fp,NULL)) == REDIS_RDB_LENERR) return NULL;
        o = createZsetObject();
        zs = o->ptr;
        /* Load every single element of the list/set */
        while(zsetlen--) {
            robj *ele;
            double *score = zmalloc(sizeof(double));

            if ((ele = rdbLoadStringObject(fp)) == NULL) return NULL;
            tryObjectEncoding(ele);
            if (rdbLoadDoubleValue(fp,score) == -1) return NULL;
            dictAdd(zs->dict,ele,score);
            zslInsert(zs->zsl,*score,ele);
            incrRefCount(ele); /* added to skiplist */
        }
    } else if (type == REDIS_HASH) {
        size_t hashlen;

        if ((hashlen = rdbLoadLen(fp,NULL)) == REDIS_RDB_LENERR) return NULL;
        o = createHashObject();
        /* Too many entries? Use an hash table. */
        if (hashlen > server.hash_max_zipmap_entries)
            convertToRealHash(o);
        /* Load every key/value, then set it into the zipmap or hash
         * table, as needed. */
        while(hashlen--) {
            robj *key, *val;

            if ((key = rdbLoadStringObject(fp)) == NULL) return NULL;
            if ((val = rdbLoadStringObject(fp)) == NULL) return NULL;
            /* If we are using a zipmap and there are too big values
             * the object is converted to real hash table encoding. */
            if (o->encoding != REDIS_ENCODING_HT &&
               (sdslen(key->ptr) > server.hash_max_zipmap_value ||
                sdslen(val->ptr) > server.hash_max_zipmap_value))
            {
                    convertToRealHash(o);
            }

            if (o->encoding == REDIS_ENCODING_ZIPMAP) {
                unsigned char *zm = o->ptr;

                zm = zipmapSet(zm,key->ptr,sdslen(key->ptr),
                                  val->ptr,sdslen(val->ptr),NULL);
                o->ptr = zm;
                decrRefCount(key);
                decrRefCount(val);
            } else {
                tryObjectEncoding(key);
                tryObjectEncoding(val);
                dictAdd((dict*)o->ptr,key,val);
                incrRefCount(key);
                incrRefCount(val);
            }
        }
    } else {
        redisAssert(0 != 0);
    }
    return o;
}

static int rdbLoad(char *filename) {
    FILE *fp;
    robj *keyobj = NULL;
    uint32_t dbid;
    int type, retval, rdbver;
    dict *d = server.db[0].dict;
    redisDb *db = server.db+0;
    char buf[1024];
    time_t expiretime = -1, now = time(NULL);
    long long loadedkeys = 0;

    fp = fopen(filename,"r");
    if (!fp) return REDIS_ERR;
    if (fread(buf,9,1,fp) == 0) goto eoferr;
    buf[9] = '\0';
    if (memcmp(buf,"REDIS",5) != 0) {
        fclose(fp);
        redisLog(REDIS_WARNING,"Wrong signature trying to load DB from file");
        return REDIS_ERR;
    }
    rdbver = atoi(buf+5);
    if (rdbver != 1) {
        fclose(fp);
        redisLog(REDIS_WARNING,"Can't handle RDB format version %d",rdbver);
        return REDIS_ERR;
    }
    while(1) {
        robj *o;

        /* Read type. */
        if ((type = rdbLoadType(fp)) == -1) goto eoferr;
        if (type == REDIS_EXPIRETIME) {
            if ((expiretime = rdbLoadTime(fp)) == -1) goto eoferr;
            /* We read the time so we need to read the object type again */
            if ((type = rdbLoadType(fp)) == -1) goto eoferr;
        }
        if (type == REDIS_EOF) break;
        /* Handle SELECT DB opcode as a special case */
        if (type == REDIS_SELECTDB) {
            if ((dbid = rdbLoadLen(fp,NULL)) == REDIS_RDB_LENERR)
                goto eoferr;
            if (dbid >= (unsigned)server.dbnum) {
                redisLog(REDIS_WARNING,"FATAL: Data file was created with a Redis server configured to handle more than %d databases. Exiting\n", server.dbnum);
                exit(1);
            }
            db = server.db+dbid;
            d = db->dict;
            continue;
        }
        /* Read key */
        if ((keyobj = rdbLoadStringObject(fp)) == NULL) goto eoferr;
        /* Read value */
        if ((o = rdbLoadObject(type,fp)) == NULL) goto eoferr;
        /* Add the new object in the hash table */
        retval = dictAdd(d,keyobj,o);
        if (retval == DICT_ERR) {
            redisLog(REDIS_WARNING,"Loading DB, duplicated key (%s) found! Unrecoverable error, exiting now.", keyobj->ptr);
            exit(1);
        }
        /* Set the expire time if needed */
        if (expiretime != -1) {
            setExpire(db,keyobj,expiretime);
            /* Delete this key if already expired */
            if (expiretime < now) deleteKey(db,keyobj);
            expiretime = -1;
        }
        keyobj = o = NULL;
        /* Handle swapping while loading big datasets when VM is on */
        loadedkeys++;
        if (server.vm_enabled && (loadedkeys % 5000) == 0) {
            while (zmalloc_used_memory() > server.vm_max_memory) {
                if (vmSwapOneObjectBlocking() == REDIS_ERR) break;
            }
        }
    }
    fclose(fp);
    return REDIS_OK;

eoferr: /* unexpected end of file is handled here with a fatal exit */
    if (keyobj) decrRefCount(keyobj);
    redisLog(REDIS_WARNING,"Short read or OOM loading DB. Unrecoverable error, aborting now.");
    exit(1);
    return REDIS_ERR; /* Just to avoid warning */
}

/*================================== Commands =============================== */

static void authCommand(redisClient *c) {
    if (!server.requirepass || !strcmp(c->argv[1]->ptr, server.requirepass)) {
      c->authenticated = 1;
      addReply(c,shared.ok);
    } else {
      c->authenticated = 0;
      addReplySds(c,sdscatprintf(sdsempty(),"-ERR invalid password\r\n"));
    }
}

static void pingCommand(redisClient *c) {
    addReply(c,shared.pong);
}

static void echoCommand(redisClient *c) {
    addReplyBulkLen(c,c->argv[1]);
    addReply(c,c->argv[1]);
    addReply(c,shared.crlf);
}

/*=================================== Strings =============================== */

static void setGenericCommand(redisClient *c, int nx) {
    int retval;

    if (nx) deleteIfVolatile(c->db,c->argv[1]);
    retval = dictAdd(c->db->dict,c->argv[1],c->argv[2]);
    if (retval == DICT_ERR) {
        if (!nx) {
            /* If the key is about a swapped value, we want a new key object
             * to overwrite the old. So we delete the old key in the database.
             * This will also make sure that swap pages about the old object
             * will be marked as free. */
            if (server.vm_enabled && deleteIfSwapped(c->db,c->argv[1]))
                incrRefCount(c->argv[1]);
            dictReplace(c->db->dict,c->argv[1],c->argv[2]);
            incrRefCount(c->argv[2]);
        } else {
            addReply(c,shared.czero);
            return;
        }
    } else {
        incrRefCount(c->argv[1]);
        incrRefCount(c->argv[2]);
    }
    server.dirty++;
    removeExpire(c->db,c->argv[1]);
    addReply(c, nx ? shared.cone : shared.ok);
}

static void setCommand(redisClient *c) {
    setGenericCommand(c,0);
}

static void setnxCommand(redisClient *c) {
    setGenericCommand(c,1);
}

static int getGenericCommand(redisClient *c) {
    robj *o = lookupKeyRead(c->db,c->argv[1]);

    if (o == NULL) {
        addReply(c,shared.nullbulk);
        return REDIS_OK;
    } else {
        if (o->type != REDIS_STRING) {
            addReply(c,shared.wrongtypeerr);
            return REDIS_ERR;
        } else {
            addReplyBulkLen(c,o);
            addReply(c,o);
            addReply(c,shared.crlf);
            return REDIS_OK;
        }
    }
}

static void getCommand(redisClient *c) {
    getGenericCommand(c);
}

static void getsetCommand(redisClient *c) {
    if (getGenericCommand(c) == REDIS_ERR) return;
    if (dictAdd(c->db->dict,c->argv[1],c->argv[2]) == DICT_ERR) {
        dictReplace(c->db->dict,c->argv[1],c->argv[2]);
    } else {
        incrRefCount(c->argv[1]);
    }
    incrRefCount(c->argv[2]);
    server.dirty++;
    removeExpire(c->db,c->argv[1]);
}

static void mgetCommand(redisClient *c) {
    int j;
  
    addReplySds(c,sdscatprintf(sdsempty(),"*%d\r\n",c->argc-1));
    for (j = 1; j < c->argc; j++) {
        robj *o = lookupKeyRead(c->db,c->argv[j]);
        if (o == NULL) {
            addReply(c,shared.nullbulk);
        } else {
            if (o->type != REDIS_STRING) {
                addReply(c,shared.nullbulk);
            } else {
                addReplyBulkLen(c,o);
                addReply(c,o);
                addReply(c,shared.crlf);
            }
        }
    }
}

static void msetGenericCommand(redisClient *c, int nx) {
    int j, busykeys = 0;

    if ((c->argc % 2) == 0) {
        addReplySds(c,sdsnew("-ERR wrong number of arguments for MSET\r\n"));
        return;
    }
    /* Handle the NX flag. The MSETNX semantic is to return zero and don't
     * set nothing at all if at least one already key exists. */
    if (nx) {
        for (j = 1; j < c->argc; j += 2) {
            if (lookupKeyWrite(c->db,c->argv[j]) != NULL) {
                busykeys++;
            }
        }
    }
    if (busykeys) {
        addReply(c, shared.czero);
        return;
    }

    for (j = 1; j < c->argc; j += 2) {
        int retval;

        tryObjectEncoding(c->argv[j+1]);
        retval = dictAdd(c->db->dict,c->argv[j],c->argv[j+1]);
        if (retval == DICT_ERR) {
            dictReplace(c->db->dict,c->argv[j],c->argv[j+1]);
            incrRefCount(c->argv[j+1]);
        } else {
            incrRefCount(c->argv[j]);
            incrRefCount(c->argv[j+1]);
        }
        removeExpire(c->db,c->argv[j]);
    }
    server.dirty += (c->argc-1)/2;
    addReply(c, nx ? shared.cone : shared.ok);
}

static void msetCommand(redisClient *c) {
    msetGenericCommand(c,0);
}

static void msetnxCommand(redisClient *c) {
    msetGenericCommand(c,1);
}

static void incrDecrCommand(redisClient *c, long long incr) {
    long long value;
    int retval;
    robj *o;
    
    o = lookupKeyWrite(c->db,c->argv[1]);
    if (o == NULL) {
        value = 0;
    } else {
        if (o->type != REDIS_STRING) {
            value = 0;
        } else {
            char *eptr;

            if (o->encoding == REDIS_ENCODING_RAW)
                value = strtoll(o->ptr, &eptr, 10);
            else if (o->encoding == REDIS_ENCODING_INT)
                value = (long)o->ptr;
            else
                redisAssert(1 != 1);
        }
    }

    value += incr;
    o = createObject(REDIS_STRING,sdscatprintf(sdsempty(),"%lld",value));
    tryObjectEncoding(o);
    retval = dictAdd(c->db->dict,c->argv[1],o);
    if (retval == DICT_ERR) {
        dictReplace(c->db->dict,c->argv[1],o);
        removeExpire(c->db,c->argv[1]);
    } else {
        incrRefCount(c->argv[1]);
    }
    server.dirty++;
    addReply(c,shared.colon);
    addReply(c,o);
    addReply(c,shared.crlf);
}

static void incrCommand(redisClient *c) {
    incrDecrCommand(c,1);
}

static void decrCommand(redisClient *c) {
    incrDecrCommand(c,-1);
}

static void incrbyCommand(redisClient *c) {
    long long incr = strtoll(c->argv[2]->ptr, NULL, 10);
    incrDecrCommand(c,incr);
}

static void decrbyCommand(redisClient *c) {
    long long incr = strtoll(c->argv[2]->ptr, NULL, 10);
    incrDecrCommand(c,-incr);
}

static void appendCommand(redisClient *c) {
    int retval;
    size_t totlen;
    robj *o;

    o = lookupKeyWrite(c->db,c->argv[1]);
    if (o == NULL) {
        /* Create the key */
        retval = dictAdd(c->db->dict,c->argv[1],c->argv[2]);
        incrRefCount(c->argv[1]);
        incrRefCount(c->argv[2]);
        totlen = stringObjectLen(c->argv[2]);
    } else {
        dictEntry *de;
       
        de = dictFind(c->db->dict,c->argv[1]);
        assert(de != NULL);

        o = dictGetEntryVal(de);
        if (o->type != REDIS_STRING) {
            addReply(c,shared.wrongtypeerr);
            return;
        }
        /* If the object is specially encoded or shared we have to make
         * a copy */
        if (o->refcount != 1 || o->encoding != REDIS_ENCODING_RAW) {
            robj *decoded = getDecodedObject(o);

            o = createStringObject(decoded->ptr, sdslen(decoded->ptr));
            decrRefCount(decoded);
            dictReplace(c->db->dict,c->argv[1],o);
        }
        /* APPEND! */
        if (c->argv[2]->encoding == REDIS_ENCODING_RAW) {
            o->ptr = sdscatlen(o->ptr,
                c->argv[2]->ptr, sdslen(c->argv[2]->ptr));
        } else {
            o->ptr = sdscatprintf(o->ptr, "%ld",
                (unsigned long) c->argv[2]->ptr);
        }
        totlen = sdslen(o->ptr);
    }
    server.dirty++;
    addReplySds(c,sdscatprintf(sdsempty(),":%lu\r\n",(unsigned long)totlen));
}

static void substrCommand(redisClient *c) {
    robj *o;
    long start = atoi(c->argv[2]->ptr);
    long end = atoi(c->argv[3]->ptr);

    o = lookupKeyRead(c->db,c->argv[1]);
    if (o == NULL) {
        addReply(c,shared.nullbulk);
    } else {
        if (o->type != REDIS_STRING) {
            addReply(c,shared.wrongtypeerr);
        } else {
            size_t rangelen, strlen;
            sds range;

            o = getDecodedObject(o);
            strlen = sdslen(o->ptr);

            /* convert negative indexes */
            if (start < 0) start = strlen+start;
            if (end < 0) end = strlen+end;
            if (start < 0) start = 0;
            if (end < 0) end = 0;

            /* indexes sanity checks */
            if (start > end || (size_t)start >= strlen) {
                /* Out of range start or start > end result in null reply */
                addReply(c,shared.nullbulk);
                decrRefCount(o);
                return;
            }
            if ((size_t)end >= strlen) end = strlen-1;
            rangelen = (end-start)+1;

            /* Return the result */
            addReplySds(c,sdscatprintf(sdsempty(),"$%lu\r\n",rangelen));
            range = sdsnewlen((char*)o->ptr+start,rangelen);
            addReplySds(c,range);
            addReply(c,shared.crlf);
            decrRefCount(o);
        }
    }
}

/* ========================= Type agnostic commands ========================= */

static void delCommand(redisClient *c) {
    int deleted = 0, j;

    for (j = 1; j < c->argc; j++) {
        if (deleteKey(c->db,c->argv[j])) {
            server.dirty++;
            deleted++;
        }
    }
    switch(deleted) {
    case 0:
        addReply(c,shared.czero);
        break;
    case 1:
        addReply(c,shared.cone);
        break;
    default:
        addReplySds(c,sdscatprintf(sdsempty(),":%d\r\n",deleted));
        break;
    }
}

static void existsCommand(redisClient *c) {
    addReply(c,lookupKeyRead(c->db,c->argv[1]) ? shared.cone : shared.czero);
}

static void selectCommand(redisClient *c) {
    int id = atoi(c->argv[1]->ptr);
    
    if (selectDb(c,id) == REDIS_ERR) {
        addReplySds(c,sdsnew("-ERR invalid DB index\r\n"));
    } else {
        addReply(c,shared.ok);
    }
}

static void randomkeyCommand(redisClient *c) {
    dictEntry *de;
   
    while(1) {
        de = dictGetRandomKey(c->db->dict);
        if (!de || expireIfNeeded(c->db,dictGetEntryKey(de)) == 0) break;
    }
    if (de == NULL) {
        addReply(c,shared.plus);
        addReply(c,shared.crlf);
    } else {
        addReply(c,shared.plus);
        addReply(c,dictGetEntryKey(de));
        addReply(c,shared.crlf);
    }
}

static void keysCommand(redisClient *c) {
    dictIterator *di;
    dictEntry *de;
    sds pattern = c->argv[1]->ptr;
    int plen = sdslen(pattern);
    unsigned long numkeys = 0;
    robj *lenobj = createObject(REDIS_STRING,NULL);

    di = dictGetIterator(c->db->dict);
    addReply(c,lenobj);
    decrRefCount(lenobj);
    while((de = dictNext(di)) != NULL) {
        robj *keyobj = dictGetEntryKey(de);

        sds key = keyobj->ptr;
        if ((pattern[0] == '*' && pattern[1] == '\0') ||
            stringmatchlen(pattern,plen,key,sdslen(key),0)) {
            if (expireIfNeeded(c->db,keyobj) == 0) {
                addReplyBulkLen(c,keyobj);
                addReply(c,keyobj);
                addReply(c,shared.crlf);
                numkeys++;
            }
        }
    }
    dictReleaseIterator(di);
    lenobj->ptr = sdscatprintf(sdsempty(),"*%lu\r\n",numkeys);
}

static void dbsizeCommand(redisClient *c) {
    addReplySds(c,
        sdscatprintf(sdsempty(),":%lu\r\n",dictSize(c->db->dict)));
}

static void lastsaveCommand(redisClient *c) {
    addReplySds(c,
        sdscatprintf(sdsempty(),":%lu\r\n",server.lastsave));
}

static void typeCommand(redisClient *c) {
    robj *o;
    char *type;

    o = lookupKeyRead(c->db,c->argv[1]);
    if (o == NULL) {
        type = "+none";
    } else {
        switch(o->type) {
        case REDIS_STRING: type = "+string"; break;
        case REDIS_LIST: type = "+list"; break;
        case REDIS_SET: type = "+set"; break;
        case REDIS_ZSET: type = "+zset"; break;
        case REDIS_HASH: type = "+hash"; break;
        default: type = "+unknown"; break;
        }
    }
    addReplySds(c,sdsnew(type));
    addReply(c,shared.crlf);
}

static void saveCommand(redisClient *c) {
    if (server.bgsavechildpid != -1) {
        addReplySds(c,sdsnew("-ERR background save in progress\r\n"));
        return;
    }
    if (rdbSave(server.dbfilename) == REDIS_OK) {
        addReply(c,shared.ok);
    } else {
        addReply(c,shared.err);
    }
}

static void bgsaveCommand(redisClient *c) {
    if (server.bgsavechildpid != -1) {
        addReplySds(c,sdsnew("-ERR background save already in progress\r\n"));
        return;
    }
    if (rdbSaveBackground(server.dbfilename) == REDIS_OK) {
        char *status = "+Background saving started\r\n";
        addReplySds(c,sdsnew(status));
    } else {
        addReply(c,shared.err);
    }
}

static void shutdownCommand(redisClient *c) {
    redisLog(REDIS_WARNING,"User requested shutdown, saving DB...");
    /* Kill the saving child if there is a background saving in progress.
       We want to avoid race conditions, for instance our saving child may
       overwrite the synchronous saving did by SHUTDOWN. */
    if (server.bgsavechildpid != -1) {
        redisLog(REDIS_WARNING,"There is a live saving child. Killing it!");
        kill(server.bgsavechildpid,SIGKILL);
        rdbRemoveTempFile(server.bgsavechildpid);
    }
    if (server.appendonly) {
        /* Append only file: fsync() the AOF and exit */
        fsync(server.appendfd);
        if (server.vm_enabled) unlink(server.vm_swap_file);
        exit(0);
    } else {
        /* Snapshotting. Perform a SYNC SAVE and exit */
        if (rdbSave(server.dbfilename) == REDIS_OK) {
            if (server.daemonize)
                unlink(server.pidfile);
            redisLog(REDIS_WARNING,"%zu bytes used at exit",zmalloc_used_memory());
            redisLog(REDIS_WARNING,"Server exit now, bye bye...");
            if (server.vm_enabled) unlink(server.vm_swap_file);
            exit(0);
        } else {
            /* Ooops.. error saving! The best we can do is to continue operating.
             * Note that if there was a background saving process, in the next
             * cron() Redis will be notified that the background saving aborted,
             * handling special stuff like slaves pending for synchronization... */
            redisLog(REDIS_WARNING,"Error trying to save the DB, can't exit"); 
            addReplySds(c,sdsnew("-ERR can't quit, problems saving the DB\r\n"));
        }
    }
}

static void renameGenericCommand(redisClient *c, int nx) {
    robj *o;

    /* To use the same key as src and dst is probably an error */
    if (sdscmp(c->argv[1]->ptr,c->argv[2]->ptr) == 0) {
        addReply(c,shared.sameobjecterr);
        return;
    }

    o = lookupKeyWrite(c->db,c->argv[1]);
    if (o == NULL) {
        addReply(c,shared.nokeyerr);
        return;
    }
    incrRefCount(o);
    deleteIfVolatile(c->db,c->argv[2]);
    if (dictAdd(c->db->dict,c->argv[2],o) == DICT_ERR) {
        if (nx) {
            decrRefCount(o);
            addReply(c,shared.czero);
            return;
        }
        dictReplace(c->db->dict,c->argv[2],o);
    } else {
        incrRefCount(c->argv[2]);
    }
    deleteKey(c->db,c->argv[1]);
    server.dirty++;
    addReply(c,nx ? shared.cone : shared.ok);
}

static void renameCommand(redisClient *c) {
    renameGenericCommand(c,0);
}

static void renamenxCommand(redisClient *c) {
    renameGenericCommand(c,1);
}

static void moveCommand(redisClient *c) {
    robj *o;
    redisDb *src, *dst;
    int srcid;

    /* Obtain source and target DB pointers */
    src = c->db;
    srcid = c->db->id;
    if (selectDb(c,atoi(c->argv[2]->ptr)) == REDIS_ERR) {
        addReply(c,shared.outofrangeerr);
        return;
    }
    dst = c->db;
    selectDb(c,srcid); /* Back to the source DB */

    /* If the user is moving using as target the same
     * DB as the source DB it is probably an error. */
    if (src == dst) {
        addReply(c,shared.sameobjecterr);
        return;
    }

    /* Check if the element exists and get a reference */
    o = lookupKeyWrite(c->db,c->argv[1]);
    if (!o) {
        addReply(c,shared.czero);
        return;
    }

    /* Try to add the element to the target DB */
    deleteIfVolatile(dst,c->argv[1]);
    if (dictAdd(dst->dict,c->argv[1],o) == DICT_ERR) {
        addReply(c,shared.czero);
        return;
    }
    incrRefCount(c->argv[1]);
    incrRefCount(o);

    /* OK! key moved, free the entry in the source DB */
    deleteKey(src,c->argv[1]);
    server.dirty++;
    addReply(c,shared.cone);
}

/* =================================== Lists ================================ */
static void pushGenericCommand(redisClient *c, int where) {
    robj *lobj;
    list *list;

    lobj = lookupKeyWrite(c->db,c->argv[1]);
    if (lobj == NULL) {
        if (handleClientsWaitingListPush(c,c->argv[1],c->argv[2])) {
            addReply(c,shared.cone);
            return;
        }
        lobj = createListObject();
        list = lobj->ptr;
        if (where == REDIS_HEAD) {
            listAddNodeHead(list,c->argv[2]);
        } else {
            listAddNodeTail(list,c->argv[2]);
        }
        dictAdd(c->db->dict,c->argv[1],lobj);
        incrRefCount(c->argv[1]);
        incrRefCount(c->argv[2]);
    } else {
        if (lobj->type != REDIS_LIST) {
            addReply(c,shared.wrongtypeerr);
            return;
        }
        if (handleClientsWaitingListPush(c,c->argv[1],c->argv[2])) {
            addReply(c,shared.cone);
            return;
        }
        list = lobj->ptr;
        if (where == REDIS_HEAD) {
            listAddNodeHead(list,c->argv[2]);
        } else {
            listAddNodeTail(list,c->argv[2]);
        }
        incrRefCount(c->argv[2]);
    }
    server.dirty++;
    addReplySds(c,sdscatprintf(sdsempty(),":%d\r\n",listLength(list)));
}

static void lpushCommand(redisClient *c) {
    pushGenericCommand(c,REDIS_HEAD);
}

static void rpushCommand(redisClient *c) {
    pushGenericCommand(c,REDIS_TAIL);
}

static void llenCommand(redisClient *c) {
    robj *o;
    list *l;
    
    o = lookupKeyRead(c->db,c->argv[1]);
    if (o == NULL) {
        addReply(c,shared.czero);
        return;
    } else {
        if (o->type != REDIS_LIST) {
            addReply(c,shared.wrongtypeerr);
        } else {
            l = o->ptr;
            addReplySds(c,sdscatprintf(sdsempty(),":%d\r\n",listLength(l)));
        }
    }
}

static void lindexCommand(redisClient *c) {
    robj *o;
    int index = atoi(c->argv[2]->ptr);
    
    o = lookupKeyRead(c->db,c->argv[1]);
    if (o == NULL) {
        addReply(c,shared.nullbulk);
    } else {
        if (o->type != REDIS_LIST) {
            addReply(c,shared.wrongtypeerr);
        } else {
            list *list = o->ptr;
            listNode *ln;
            
            ln = listIndex(list, index);
            if (ln == NULL) {
                addReply(c,shared.nullbulk);
            } else {
                robj *ele = listNodeValue(ln);
                addReplyBulkLen(c,ele);
                addReply(c,ele);
                addReply(c,shared.crlf);
            }
        }
    }
}

static void lsetCommand(redisClient *c) {
    robj *o;
    int index = atoi(c->argv[2]->ptr);
    
    o = lookupKeyWrite(c->db,c->argv[1]);
    if (o == NULL) {
        addReply(c,shared.nokeyerr);
    } else {
        if (o->type != REDIS_LIST) {
            addReply(c,shared.wrongtypeerr);
        } else {
            list *list = o->ptr;
            listNode *ln;
            
            ln = listIndex(list, index);
            if (ln == NULL) {
                addReply(c,shared.outofrangeerr);
            } else {
                robj *ele = listNodeValue(ln);

                decrRefCount(ele);
                listNodeValue(ln) = c->argv[3];
                incrRefCount(c->argv[3]);
                addReply(c,shared.ok);
                server.dirty++;
            }
        }
    }
}

static void popGenericCommand(redisClient *c, int where) {
    robj *o;

    o = lookupKeyWrite(c->db,c->argv[1]);
    if (o == NULL) {
        addReply(c,shared.nullbulk);
    } else {
        if (o->type != REDIS_LIST) {
            addReply(c,shared.wrongtypeerr);
        } else {
            list *list = o->ptr;
            listNode *ln;

            if (where == REDIS_HEAD)
                ln = listFirst(list);
            else
                ln = listLast(list);

            if (ln == NULL) {
                addReply(c,shared.nullbulk);
            } else {
                robj *ele = listNodeValue(ln);
                addReplyBulkLen(c,ele);
                addReply(c,ele);
                addReply(c,shared.crlf);
                listDelNode(list,ln);
                server.dirty++;
            }
        }
    }
}

static void lpopCommand(redisClient *c) {
    popGenericCommand(c,REDIS_HEAD);
}

static void rpopCommand(redisClient *c) {
    popGenericCommand(c,REDIS_TAIL);
}

static void lrangeCommand(redisClient *c) {
    robj *o;
    int start = atoi(c->argv[2]->ptr);
    int end = atoi(c->argv[3]->ptr);

    o = lookupKeyRead(c->db,c->argv[1]);
    if (o == NULL) {
        addReply(c,shared.nullmultibulk);
    } else {
        if (o->type != REDIS_LIST) {
            addReply(c,shared.wrongtypeerr);
        } else {
            list *list = o->ptr;
            listNode *ln;
            int llen = listLength(list);
            int rangelen, j;
            robj *ele;

            /* convert negative indexes */
            if (start < 0) start = llen+start;
            if (end < 0) end = llen+end;
            if (start < 0) start = 0;
            if (end < 0) end = 0;

            /* indexes sanity checks */
            if (start > end || start >= llen) {
                /* Out of range start or start > end result in empty list */
                addReply(c,shared.emptymultibulk);
                return;
            }
            if (end >= llen) end = llen-1;
            rangelen = (end-start)+1;

            /* Return the result in form of a multi-bulk reply */
            ln = listIndex(list, start);
            addReplySds(c,sdscatprintf(sdsempty(),"*%d\r\n",rangelen));
            for (j = 0; j < rangelen; j++) {
                ele = listNodeValue(ln);
                addReplyBulkLen(c,ele);
                addReply(c,ele);
                addReply(c,shared.crlf);
                ln = ln->next;
            }
        }
    }
}

static void ltrimCommand(redisClient *c) {
    robj *o;
    int start = atoi(c->argv[2]->ptr);
    int end = atoi(c->argv[3]->ptr);
    
    o = lookupKeyWrite(c->db,c->argv[1]);
    if (o == NULL) {
        addReply(c,shared.ok);
    } else {
        if (o->type != REDIS_LIST) {
            addReply(c,shared.wrongtypeerr);
        } else {
            list *list = o->ptr;
            listNode *ln;
            int llen = listLength(list);
            int j, ltrim, rtrim;

            /* convert negative indexes */
            if (start < 0) start = llen+start;
            if (end < 0) end = llen+end;
            if (start < 0) start = 0;
            if (end < 0) end = 0;

            /* indexes sanity checks */
            if (start > end || start >= llen) {
                /* Out of range start or start > end result in empty list */
                ltrim = llen;
                rtrim = 0;
            } else {
                if (end >= llen) end = llen-1;
                ltrim = start;
                rtrim = llen-end-1;
            }

            /* Remove list elements to perform the trim */
            for (j = 0; j < ltrim; j++) {
                ln = listFirst(list);
                listDelNode(list,ln);
            }
            for (j = 0; j < rtrim; j++) {
                ln = listLast(list);
                listDelNode(list,ln);
            }
            server.dirty++;
            addReply(c,shared.ok);
        }
    }
}

static void lremCommand(redisClient *c) {
    robj *o;
    
    o = lookupKeyWrite(c->db,c->argv[1]);
    if (o == NULL) {
        addReply(c,shared.czero);
    } else {
        if (o->type != REDIS_LIST) {
            addReply(c,shared.wrongtypeerr);
        } else {
            list *list = o->ptr;
            listNode *ln, *next;
            int toremove = atoi(c->argv[2]->ptr);
            int removed = 0;
            int fromtail = 0;

            if (toremove < 0) {
                toremove = -toremove;
                fromtail = 1;
            }
            ln = fromtail ? list->tail : list->head;
            while (ln) {
                robj *ele = listNodeValue(ln);

                next = fromtail ? ln->prev : ln->next;
                if (compareStringObjects(ele,c->argv[3]) == 0) {
                    listDelNode(list,ln);
                    server.dirty++;
                    removed++;
                    if (toremove && removed == toremove) break;
                }
                ln = next;
            }
            addReplySds(c,sdscatprintf(sdsempty(),":%d\r\n",removed));
        }
    }
}

/* This is the semantic of this command:
 *  RPOPLPUSH srclist dstlist:
 *   IF LLEN(srclist) > 0
 *     element = RPOP srclist
 *     LPUSH dstlist element
 *     RETURN element
 *   ELSE
 *     RETURN nil
 *   END
 *  END
 *
 * The idea is to be able to get an element from a list in a reliable way
 * since the element is not just returned but pushed against another list
 * as well. This command was originally proposed by Ezra Zygmuntowicz.
 */
static void rpoplpushcommand(redisClient *c) {
    robj *sobj;

    sobj = lookupKeyWrite(c->db,c->argv[1]);
    if (sobj == NULL) {
        addReply(c,shared.nullbulk);
    } else {
        if (sobj->type != REDIS_LIST) {
            addReply(c,shared.wrongtypeerr);
        } else {
            list *srclist = sobj->ptr;
            listNode *ln = listLast(srclist);

            if (ln == NULL) {
                addReply(c,shared.nullbulk);
            } else {
                robj *dobj = lookupKeyWrite(c->db,c->argv[2]);
                robj *ele = listNodeValue(ln);
                list *dstlist;

                if (dobj && dobj->type != REDIS_LIST) {
                    addReply(c,shared.wrongtypeerr);
                    return;
                }

                /* Add the element to the target list (unless it's directly
                 * passed to some BLPOP-ing client */
                if (!handleClientsWaitingListPush(c,c->argv[2],ele)) {
                    if (dobj == NULL) {
                        /* Create the list if the key does not exist */
                        dobj = createListObject();
                        dictAdd(c->db->dict,c->argv[2],dobj);
                        incrRefCount(c->argv[2]);
                    }
                    dstlist = dobj->ptr;
                    listAddNodeHead(dstlist,ele);
                    incrRefCount(ele);
                }

                /* Send the element to the client as reply as well */
                addReplyBulkLen(c,ele);
                addReply(c,ele);
                addReply(c,shared.crlf);

                /* Finally remove the element from the source list */
                listDelNode(srclist,ln);
                server.dirty++;
            }
        }
    }
}


/* ==================================== Sets ================================ */

static void saddCommand(redisClient *c) {
    robj *set;

    set = lookupKeyWrite(c->db,c->argv[1]);
    if (set == NULL) {
        set = createSetObject();
        dictAdd(c->db->dict,c->argv[1],set);
        incrRefCount(c->argv[1]);
    } else {
        if (set->type != REDIS_SET) {
            addReply(c,shared.wrongtypeerr);
            return;
        }
    }
    if (dictAdd(set->ptr,c->argv[2],NULL) == DICT_OK) {
        incrRefCount(c->argv[2]);
        server.dirty++;
        addReply(c,shared.cone);
    } else {
        addReply(c,shared.czero);
    }
}

static void sremCommand(redisClient *c) {
    robj *set;

    set = lookupKeyWrite(c->db,c->argv[1]);
    if (set == NULL) {
        addReply(c,shared.czero);
    } else {
        if (set->type != REDIS_SET) {
            addReply(c,shared.wrongtypeerr);
            return;
        }
        if (dictDelete(set->ptr,c->argv[2]) == DICT_OK) {
            server.dirty++;
            if (htNeedsResize(set->ptr)) dictResize(set->ptr);
            addReply(c,shared.cone);
        } else {
            addReply(c,shared.czero);
        }
    }
}

static void smoveCommand(redisClient *c) {
    robj *srcset, *dstset;

    srcset = lookupKeyWrite(c->db,c->argv[1]);
    dstset = lookupKeyWrite(c->db,c->argv[2]);

    /* If the source key does not exist return 0, if it's of the wrong type
     * raise an error */
    if (srcset == NULL || srcset->type != REDIS_SET) {
        addReply(c, srcset ? shared.wrongtypeerr : shared.czero);
        return;
    }
    /* Error if the destination key is not a set as well */
    if (dstset && dstset->type != REDIS_SET) {
        addReply(c,shared.wrongtypeerr);
        return;
    }
    /* Remove the element from the source set */
    if (dictDelete(srcset->ptr,c->argv[3]) == DICT_ERR) {
        /* Key not found in the src set! return zero */
        addReply(c,shared.czero);
        return;
    }
    server.dirty++;
    /* Add the element to the destination set */
    if (!dstset) {
        dstset = createSetObject();
        dictAdd(c->db->dict,c->argv[2],dstset);
        incrRefCount(c->argv[2]);
    }
    if (dictAdd(dstset->ptr,c->argv[3],NULL) == DICT_OK)
        incrRefCount(c->argv[3]);
    addReply(c,shared.cone);
}

static void sismemberCommand(redisClient *c) {
    robj *set;

    set = lookupKeyRead(c->db,c->argv[1]);
    if (set == NULL) {
        addReply(c,shared.czero);
    } else {
        if (set->type != REDIS_SET) {
            addReply(c,shared.wrongtypeerr);
            return;
        }
        if (dictFind(set->ptr,c->argv[2]))
            addReply(c,shared.cone);
        else
            addReply(c,shared.czero);
    }
}

static void scardCommand(redisClient *c) {
    robj *o;
    dict *s;
    
    o = lookupKeyRead(c->db,c->argv[1]);
    if (o == NULL) {
        addReply(c,shared.czero);
        return;
    } else {
        if (o->type != REDIS_SET) {
            addReply(c,shared.wrongtypeerr);
        } else {
            s = o->ptr;
            addReplySds(c,sdscatprintf(sdsempty(),":%lu\r\n",
                dictSize(s)));
        }
    }
}

static void spopCommand(redisClient *c) {
    robj *set;
    dictEntry *de;

    set = lookupKeyWrite(c->db,c->argv[1]);
    if (set == NULL) {
        addReply(c,shared.nullbulk);
    } else {
        if (set->type != REDIS_SET) {
            addReply(c,shared.wrongtypeerr);
            return;
        }
        de = dictGetRandomKey(set->ptr);
        if (de == NULL) {
            addReply(c,shared.nullbulk);
        } else {
            robj *ele = dictGetEntryKey(de);

            addReplyBulkLen(c,ele);
            addReply(c,ele);
            addReply(c,shared.crlf);
            dictDelete(set->ptr,ele);
            if (htNeedsResize(set->ptr)) dictResize(set->ptr);
            server.dirty++;
        }
    }
}

static void srandmemberCommand(redisClient *c) {
    robj *set;
    dictEntry *de;

    set = lookupKeyRead(c->db,c->argv[1]);
    if (set == NULL) {
        addReply(c,shared.nullbulk);
    } else {
        if (set->type != REDIS_SET) {
            addReply(c,shared.wrongtypeerr);
            return;
        }
        de = dictGetRandomKey(set->ptr);
        if (de == NULL) {
            addReply(c,shared.nullbulk);
        } else {
            robj *ele = dictGetEntryKey(de);

            addReplyBulkLen(c,ele);
            addReply(c,ele);
            addReply(c,shared.crlf);
        }
    }
}

static int qsortCompareSetsByCardinality(const void *s1, const void *s2) {
    dict **d1 = (void*) s1, **d2 = (void*) s2;

    return dictSize(*d1)-dictSize(*d2);
}

static void sinterGenericCommand(redisClient *c, robj **setskeys, unsigned long setsnum, robj *dstkey) {
    dict **dv = zmalloc(sizeof(dict*)*setsnum);
    dictIterator *di;
    dictEntry *de;
    robj *lenobj = NULL, *dstset = NULL;
    unsigned long j, cardinality = 0;

    for (j = 0; j < setsnum; j++) {
        robj *setobj;

        setobj = dstkey ?
                    lookupKeyWrite(c->db,setskeys[j]) :
                    lookupKeyRead(c->db,setskeys[j]);
        if (!setobj) {
            zfree(dv);
            if (dstkey) {
                if (deleteKey(c->db,dstkey))
                    server.dirty++;
                addReply(c,shared.czero);
            } else {
                addReply(c,shared.nullmultibulk);
            }
            return;
        }
        if (setobj->type != REDIS_SET) {
            zfree(dv);
            addReply(c,shared.wrongtypeerr);
            return;
        }
        dv[j] = setobj->ptr;
    }
    /* Sort sets from the smallest to largest, this will improve our
     * algorithm's performace */
    qsort(dv,setsnum,sizeof(dict*),qsortCompareSetsByCardinality);

    /* The first thing we should output is the total number of elements...
     * since this is a multi-bulk write, but at this stage we don't know
     * the intersection set size, so we use a trick, append an empty object
     * to the output list and save the pointer to later modify it with the
     * right length */
    if (!dstkey) {
        lenobj = createObject(REDIS_STRING,NULL);
        addReply(c,lenobj);
        decrRefCount(lenobj);
    } else {
        /* If we have a target key where to store the resulting set
         * create this key with an empty set inside */
        dstset = createSetObject();
    }

    /* Iterate all the elements of the first (smallest) set, and test
     * the element against all the other sets, if at least one set does
     * not include the element it is discarded */
    di = dictGetIterator(dv[0]);

    while((de = dictNext(di)) != NULL) {
        robj *ele;

        for (j = 1; j < setsnum; j++)
            if (dictFind(dv[j],dictGetEntryKey(de)) == NULL) break;
        if (j != setsnum)
            continue; /* at least one set does not contain the member */
        ele = dictGetEntryKey(de);
        if (!dstkey) {
            addReplyBulkLen(c,ele);
            addReply(c,ele);
            addReply(c,shared.crlf);
            cardinality++;
        } else {
            dictAdd(dstset->ptr,ele,NULL);
            incrRefCount(ele);
        }
    }
    dictReleaseIterator(di);

    if (dstkey) {
        /* Store the resulting set into the target */
        deleteKey(c->db,dstkey);
        dictAdd(c->db->dict,dstkey,dstset);
        incrRefCount(dstkey);
    }

    if (!dstkey) {
        lenobj->ptr = sdscatprintf(sdsempty(),"*%lu\r\n",cardinality);
    } else {
        addReplySds(c,sdscatprintf(sdsempty(),":%lu\r\n",
            dictSize((dict*)dstset->ptr)));
        server.dirty++;
    }
    zfree(dv);
}

static void sinterCommand(redisClient *c) {
    sinterGenericCommand(c,c->argv+1,c->argc-1,NULL);
}

static void sinterstoreCommand(redisClient *c) {
    sinterGenericCommand(c,c->argv+2,c->argc-2,c->argv[1]);
}

#define REDIS_OP_UNION 0
#define REDIS_OP_DIFF 1

static void sunionDiffGenericCommand(redisClient *c, robj **setskeys, int setsnum, robj *dstkey, int op) {
    dict **dv = zmalloc(sizeof(dict*)*setsnum);
    dictIterator *di;
    dictEntry *de;
    robj *dstset = NULL;
    int j, cardinality = 0;

    for (j = 0; j < setsnum; j++) {
        robj *setobj;

        setobj = dstkey ?
                    lookupKeyWrite(c->db,setskeys[j]) :
                    lookupKeyRead(c->db,setskeys[j]);
        if (!setobj) {
            dv[j] = NULL;
            continue;
        }
        if (setobj->type != REDIS_SET) {
            zfree(dv);
            addReply(c,shared.wrongtypeerr);
            return;
        }
        dv[j] = setobj->ptr;
    }

    /* We need a temp set object to store our union. If the dstkey
     * is not NULL (that is, we are inside an SUNIONSTORE operation) then
     * this set object will be the resulting object to set into the target key*/
    dstset = createSetObject();

    /* Iterate all the elements of all the sets, add every element a single
     * time to the result set */
    for (j = 0; j < setsnum; j++) {
        if (op == REDIS_OP_DIFF && j == 0 && !dv[j]) break; /* result set is empty */
        if (!dv[j]) continue; /* non existing keys are like empty sets */

        di = dictGetIterator(dv[j]);

        while((de = dictNext(di)) != NULL) {
            robj *ele;

            /* dictAdd will not add the same element multiple times */
            ele = dictGetEntryKey(de);
            if (op == REDIS_OP_UNION || j == 0) {
                if (dictAdd(dstset->ptr,ele,NULL) == DICT_OK) {
                    incrRefCount(ele);
                    cardinality++;
                }
            } else if (op == REDIS_OP_DIFF) {
                if (dictDelete(dstset->ptr,ele) == DICT_OK) {
                    cardinality--;
                }
            }
        }
        dictReleaseIterator(di);

        if (op == REDIS_OP_DIFF && cardinality == 0) break; /* result set is empty */
    }

    /* Output the content of the resulting set, if not in STORE mode */
    if (!dstkey) {
        addReplySds(c,sdscatprintf(sdsempty(),"*%d\r\n",cardinality));
        di = dictGetIterator(dstset->ptr);
        while((de = dictNext(di)) != NULL) {
            robj *ele;

            ele = dictGetEntryKey(de);
            addReplyBulkLen(c,ele);
            addReply(c,ele);
            addReply(c,shared.crlf);
        }
        dictReleaseIterator(di);
    } else {
        /* If we have a target key where to store the resulting set
         * create this key with the result set inside */
        deleteKey(c->db,dstkey);
        dictAdd(c->db->dict,dstkey,dstset);
        incrRefCount(dstkey);
    }

    /* Cleanup */
    if (!dstkey) {
        decrRefCount(dstset);
    } else {
        addReplySds(c,sdscatprintf(sdsempty(),":%lu\r\n",
            dictSize((dict*)dstset->ptr)));
        server.dirty++;
    }
    zfree(dv);
}

static void sunionCommand(redisClient *c) {
    sunionDiffGenericCommand(c,c->argv+1,c->argc-1,NULL,REDIS_OP_UNION);
}

static void sunionstoreCommand(redisClient *c) {
    sunionDiffGenericCommand(c,c->argv+2,c->argc-2,c->argv[1],REDIS_OP_UNION);
}

static void sdiffCommand(redisClient *c) {
    sunionDiffGenericCommand(c,c->argv+1,c->argc-1,NULL,REDIS_OP_DIFF);
}

static void sdiffstoreCommand(redisClient *c) {
    sunionDiffGenericCommand(c,c->argv+2,c->argc-2,c->argv[1],REDIS_OP_DIFF);
}

/* ==================================== ZSets =============================== */

/* ZSETs are ordered sets using two data structures to hold the same elements
 * in order to get O(log(N)) INSERT and REMOVE operations into a sorted
 * data structure.
 *
 * The elements are added to an hash table mapping Redis objects to scores.
 * At the same time the elements are added to a skip list mapping scores
 * to Redis objects (so objects are sorted by scores in this "view"). */

/* This skiplist implementation is almost a C translation of the original
 * algorithm described by William Pugh in "Skip Lists: A Probabilistic
 * Alternative to Balanced Trees", modified in three ways:
 * a) this implementation allows for repeated values.
 * b) the comparison is not just by key (our 'score') but by satellite data.
 * c) there is a back pointer, so it's a doubly linked list with the back
 * pointers being only at "level 1". This allows to traverse the list
 * from tail to head, useful for ZREVRANGE. */

static zskiplistNode *zslCreateNode(int level, double score, robj *obj) {
    zskiplistNode *zn = zmalloc(sizeof(*zn));

    zn->forward = zmalloc(sizeof(zskiplistNode*) * level);
    if (level > 0)
        zn->span = zmalloc(sizeof(unsigned int) * (level - 1));
    zn->score = score;
    zn->obj = obj;
    return zn;
}

static zskiplist *zslCreate(void) {
    int j;
    zskiplist *zsl;
    
    zsl = zmalloc(sizeof(*zsl));
    zsl->level = 1;
    zsl->length = 0;
    zsl->header = zslCreateNode(ZSKIPLIST_MAXLEVEL,0,NULL);
    for (j = 0; j < ZSKIPLIST_MAXLEVEL; j++) {
        zsl->header->forward[j] = NULL;

        /* span has space for ZSKIPLIST_MAXLEVEL-1 elements */
        if (j < ZSKIPLIST_MAXLEVEL-1)
            zsl->header->span[j] = 0;
    }
    zsl->header->backward = NULL;
    zsl->tail = NULL;
    return zsl;
}

static void zslFreeNode(zskiplistNode *node) {
    decrRefCount(node->obj);
    zfree(node->forward);
    zfree(node->span);
    zfree(node);
}

static void zslFree(zskiplist *zsl) {
    zskiplistNode *node = zsl->header->forward[0], *next;

    zfree(zsl->header->forward);
    zfree(zsl->header->span);
    zfree(zsl->header);
    while(node) {
        next = node->forward[0];
        zslFreeNode(node);
        node = next;
    }
    zfree(zsl);
}

static int zslRandomLevel(void) {
    int level = 1;
    while ((random()&0xFFFF) < (ZSKIPLIST_P * 0xFFFF))
        level += 1;
    return level;
}

static void zslInsert(zskiplist *zsl, double score, robj *obj) {
    zskiplistNode *update[ZSKIPLIST_MAXLEVEL], *x;
    unsigned int rank[ZSKIPLIST_MAXLEVEL];
    int i, level;

    x = zsl->header;
    for (i = zsl->level-1; i >= 0; i--) {
        /* store rank that is crossed to reach the insert position */
        rank[i] = i == (zsl->level-1) ? 0 : rank[i+1];

        while (x->forward[i] &&
            (x->forward[i]->score < score ||
                (x->forward[i]->score == score &&
                compareStringObjects(x->forward[i]->obj,obj) < 0))) {
            rank[i] += i > 0 ? x->span[i-1] : 1;
            x = x->forward[i];
        }
        update[i] = x;
    }
    /* we assume the key is not already inside, since we allow duplicated
     * scores, and the re-insertion of score and redis object should never
     * happpen since the caller of zslInsert() should test in the hash table
     * if the element is already inside or not. */
    level = zslRandomLevel();
    if (level > zsl->level) {
        for (i = zsl->level; i < level; i++) {
            rank[i] = 0;
            update[i] = zsl->header;
            update[i]->span[i-1] = zsl->length;
        }
        zsl->level = level;
    }
    x = zslCreateNode(level,score,obj);
    for (i = 0; i < level; i++) {
        x->forward[i] = update[i]->forward[i];
        update[i]->forward[i] = x;

        /* update span covered by update[i] as x is inserted here */
        if (i > 0) {
            x->span[i-1] = update[i]->span[i-1] - (rank[0] - rank[i]);
            update[i]->span[i-1] = (rank[0] - rank[i]) + 1;
        }
    }

    /* increment span for untouched levels */
    for (i = level; i < zsl->level; i++) {
        update[i]->span[i-1]++;
    }

    x->backward = (update[0] == zsl->header) ? NULL : update[0];
    if (x->forward[0])
        x->forward[0]->backward = x;
    else
        zsl->tail = x;
    zsl->length++;
}

/* Delete an element with matching score/object from the skiplist. */
static int zslDelete(zskiplist *zsl, double score, robj *obj) {
    zskiplistNode *update[ZSKIPLIST_MAXLEVEL], *x;
    int i;

    x = zsl->header;
    for (i = zsl->level-1; i >= 0; i--) {
        while (x->forward[i] &&
            (x->forward[i]->score < score ||
                (x->forward[i]->score == score &&
                compareStringObjects(x->forward[i]->obj,obj) < 0)))
            x = x->forward[i];
        update[i] = x;
    }
    /* We may have multiple elements with the same score, what we need
     * is to find the element with both the right score and object. */
    x = x->forward[0];
    if (x && score == x->score && compareStringObjects(x->obj,obj) == 0) {
        for (i = 0; i < zsl->level; i++) {
            if (update[i]->forward[i] == x) {
                if (i > 0) {
                    update[i]->span[i-1] += x->span[i-1] - 1;
                }
                update[i]->forward[i] = x->forward[i];
            } else {
                /* invariant: i > 0, because update[0]->forward[0]
                 * is always equal to x */
                update[i]->span[i-1] -= 1;
            }
        }
        if (x->forward[0]) {
            x->forward[0]->backward = x->backward;
        } else {
            zsl->tail = x->backward;
        }
        zslFreeNode(x);
        while(zsl->level > 1 && zsl->header->forward[zsl->level-1] == NULL)
            zsl->level--;
        zsl->length--;
        return 1;
    } else {
        return 0; /* not found */
    }
    return 0; /* not found */
}

/* Delete all the elements with score between min and max from the skiplist.
 * Min and mx are inclusive, so a score >= min || score <= max is deleted.
 * Note that this function takes the reference to the hash table view of the
 * sorted set, in order to remove the elements from the hash table too. */
static unsigned long zslDeleteRange(zskiplist *zsl, double min, double max, dict *dict) {
    zskiplistNode *update[ZSKIPLIST_MAXLEVEL], *x;
    unsigned long removed = 0;
    int i;

    x = zsl->header;
    for (i = zsl->level-1; i >= 0; i--) {
        while (x->forward[i] && x->forward[i]->score < min)
            x = x->forward[i];
        update[i] = x;
    }
    /* We may have multiple elements with the same score, what we need
     * is to find the element with both the right score and object. */
    x = x->forward[0];
    while (x && x->score <= max) {
        zskiplistNode *next;

        for (i = 0; i < zsl->level; i++) {
            if (update[i]->forward[i] == x) {
                if (i > 0) {
                    update[i]->span[i-1] += x->span[i-1] - 1;
                }
                update[i]->forward[i] = x->forward[i];
            } else {
                /* invariant: i > 0, because update[0]->forward[0]
                 * is always equal to x */
                update[i]->span[i-1] -= 1;
            }
        }
        if (x->forward[0]) {
            x->forward[0]->backward = x->backward;
        } else {
            zsl->tail = x->backward;
        }
        next = x->forward[0];
        dictDelete(dict,x->obj);
        zslFreeNode(x);
        while(zsl->level > 1 && zsl->header->forward[zsl->level-1] == NULL)
            zsl->level--;
        zsl->length--;
        removed++;
        x = next;
    }
    return removed; /* not found */
}

/* Find the first node having a score equal or greater than the specified one.
 * Returns NULL if there is no match. */
static zskiplistNode *zslFirstWithScore(zskiplist *zsl, double score) {
    zskiplistNode *x;
    int i;

    x = zsl->header;
    for (i = zsl->level-1; i >= 0; i--) {
        while (x->forward[i] && x->forward[i]->score < score)
            x = x->forward[i];
    }
    /* We may have multiple elements with the same score, what we need
     * is to find the element with both the right score and object. */
    return x->forward[0];
}

/* Find the rank for an element by both score and key.
 * Returns 0 when the element cannot be found, rank otherwise.
 * Note that the rank is 1-based due to the span of zsl->header to the
 * first element. */
static unsigned long zslGetRank(zskiplist *zsl, double score, robj *o) {
    zskiplistNode *x;
    unsigned long rank = 0;
    int i;

    x = zsl->header;
    for (i = zsl->level-1; i >= 0; i--) {
        while (x->forward[i] &&
            (x->forward[i]->score < score ||
                (x->forward[i]->score == score &&
                compareStringObjects(x->forward[i]->obj,o) <= 0))) {
            rank += i > 0 ? x->span[i-1] : 1;
            x = x->forward[i];
        }

        /* x might be equal to zsl->header, so test if obj is non-NULL */
        if (x->obj && compareStringObjects(x->obj,o) == 0) {
            return rank;
        }
    }
    return 0;
}

/* Finds an element by its rank. The rank argument needs to be 1-based. */
zskiplistNode* zslGetElementByRank(zskiplist *zsl, unsigned long rank) {
    zskiplistNode *x;
    unsigned long traversed = 0;
    int i;

    x = zsl->header;
    for (i = zsl->level-1; i >= 0; i--) {
        while (x->forward[i] && (traversed + (i > 0 ? x->span[i-1] : 1)) <= rank) {
            traversed += i > 0 ? x->span[i-1] : 1;
            x = x->forward[i];
        }

        if (traversed == rank) {
            return x;
        }
    }
    return NULL;
}

/* The actual Z-commands implementations */

/* This generic command implements both ZADD and ZINCRBY.
 * scoreval is the score if the operation is a ZADD (doincrement == 0) or
 * the increment if the operation is a ZINCRBY (doincrement == 1). */
static void zaddGenericCommand(redisClient *c, robj *key, robj *ele, double scoreval, int doincrement) {
    robj *zsetobj;
    zset *zs;
    double *score;

    zsetobj = lookupKeyWrite(c->db,key);
    if (zsetobj == NULL) {
        zsetobj = createZsetObject();
        dictAdd(c->db->dict,key,zsetobj);
        incrRefCount(key);
    } else {
        if (zsetobj->type != REDIS_ZSET) {
            addReply(c,shared.wrongtypeerr);
            return;
        }
    }
    zs = zsetobj->ptr;

    /* Ok now since we implement both ZADD and ZINCRBY here the code
     * needs to handle the two different conditions. It's all about setting
     * '*score', that is, the new score to set, to the right value. */
    score = zmalloc(sizeof(double));
    if (doincrement) {
        dictEntry *de;

        /* Read the old score. If the element was not present starts from 0 */
        de = dictFind(zs->dict,ele);
        if (de) {
            double *oldscore = dictGetEntryVal(de);
            *score = *oldscore + scoreval;
        } else {
            *score = scoreval;
        }
    } else {
        *score = scoreval;
    }

    /* What follows is a simple remove and re-insert operation that is common
     * to both ZADD and ZINCRBY... */
    if (dictAdd(zs->dict,ele,score) == DICT_OK) {
        /* case 1: New element */
        incrRefCount(ele); /* added to hash */
        zslInsert(zs->zsl,*score,ele);
        incrRefCount(ele); /* added to skiplist */
        server.dirty++;
        if (doincrement)
            addReplyDouble(c,*score);
        else
            addReply(c,shared.cone);
    } else {
        dictEntry *de;
        double *oldscore;
        
        /* case 2: Score update operation */
        de = dictFind(zs->dict,ele);
        redisAssert(de != NULL);
        oldscore = dictGetEntryVal(de);
        if (*score != *oldscore) {
            int deleted;

            /* Remove and insert the element in the skip list with new score */
            deleted = zslDelete(zs->zsl,*oldscore,ele);
            redisAssert(deleted != 0);
            zslInsert(zs->zsl,*score,ele);
            incrRefCount(ele);
            /* Update the score in the hash table */
            dictReplace(zs->dict,ele,score);
            server.dirty++;
        } else {
            zfree(score);
        }
        if (doincrement)
            addReplyDouble(c,*score);
        else
            addReply(c,shared.czero);
    }
}

static void zaddCommand(redisClient *c) {
    double scoreval;

    scoreval = strtod(c->argv[2]->ptr,NULL);
    zaddGenericCommand(c,c->argv[1],c->argv[3],scoreval,0);
}

static void zincrbyCommand(redisClient *c) {
    double scoreval;

    scoreval = strtod(c->argv[2]->ptr,NULL);
    zaddGenericCommand(c,c->argv[1],c->argv[3],scoreval,1);
}

static void zremCommand(redisClient *c) {
    robj *zsetobj;
    zset *zs;

    zsetobj = lookupKeyWrite(c->db,c->argv[1]);
    if (zsetobj == NULL) {
        addReply(c,shared.czero);
    } else {
        dictEntry *de;
        double *oldscore;
        int deleted;

        if (zsetobj->type != REDIS_ZSET) {
            addReply(c,shared.wrongtypeerr);
            return;
        }
        zs = zsetobj->ptr;
        de = dictFind(zs->dict,c->argv[2]);
        if (de == NULL) {
            addReply(c,shared.czero);
            return;
        }
        /* Delete from the skiplist */
        oldscore = dictGetEntryVal(de);
        deleted = zslDelete(zs->zsl,*oldscore,c->argv[2]);
        redisAssert(deleted != 0);

        /* Delete from the hash table */
        dictDelete(zs->dict,c->argv[2]);
        if (htNeedsResize(zs->dict)) dictResize(zs->dict);
        server.dirty++;
        addReply(c,shared.cone);
    }
}

static void zremrangebyscoreCommand(redisClient *c) {
    double min = strtod(c->argv[2]->ptr,NULL);
    double max = strtod(c->argv[3]->ptr,NULL);
    robj *zsetobj;
    zset *zs;

    zsetobj = lookupKeyWrite(c->db,c->argv[1]);
    if (zsetobj == NULL) {
        addReply(c,shared.czero);
    } else {
        long deleted;

        if (zsetobj->type != REDIS_ZSET) {
            addReply(c,shared.wrongtypeerr);
            return;
        }
        zs = zsetobj->ptr;
        deleted = zslDeleteRange(zs->zsl,min,max,zs->dict);
        if (htNeedsResize(zs->dict)) dictResize(zs->dict);
        server.dirty += deleted;
        addReplySds(c,sdscatprintf(sdsempty(),":%lu\r\n",deleted));
    }
}

static void zrangeGenericCommand(redisClient *c, int reverse) {
    robj *o;
    int start = atoi(c->argv[2]->ptr);
    int end = atoi(c->argv[3]->ptr);
    int withscores = 0;

    if (c->argc == 5 && !strcasecmp(c->argv[4]->ptr,"withscores")) {
        withscores = 1;
    } else if (c->argc >= 5) {
        addReply(c,shared.syntaxerr);
        return;
    }

    o = lookupKeyRead(c->db,c->argv[1]);
    if (o == NULL) {
        addReply(c,shared.nullmultibulk);
    } else {
        if (o->type != REDIS_ZSET) {
            addReply(c,shared.wrongtypeerr);
        } else {
            zset *zsetobj = o->ptr;
            zskiplist *zsl = zsetobj->zsl;
            zskiplistNode *ln;

            int llen = zsl->length;
            int rangelen, j;
            robj *ele;

            /* convert negative indexes */
            if (start < 0) start = llen+start;
            if (end < 0) end = llen+end;
            if (start < 0) start = 0;
            if (end < 0) end = 0;

            /* indexes sanity checks */
            if (start > end || start >= llen) {
                /* Out of range start or start > end result in empty list */
                addReply(c,shared.emptymultibulk);
                return;
            }
            if (end >= llen) end = llen-1;
            rangelen = (end-start)+1;

            /* check if starting point is trivial, before searching
             * the element in log(N) time */
            if (reverse) {
                ln = start == 0 ? zsl->tail : zslGetElementByRank(zsl, llen - start);
            } else {
                ln = start == 0 ? zsl->header->forward[0] : zslGetElementByRank(zsl, start + 1);
            }

            /* Return the result in form of a multi-bulk reply */
            addReplySds(c,sdscatprintf(sdsempty(),"*%d\r\n",
                withscores ? (rangelen*2) : rangelen));
            for (j = 0; j < rangelen; j++) {
                ele = ln->obj;
                addReplyBulkLen(c,ele);
                addReply(c,ele);
                addReply(c,shared.crlf);
                if (withscores)
                    addReplyDouble(c,ln->score);
                ln = reverse ? ln->backward : ln->forward[0];
            }
        }
    }
}

static void zrangeCommand(redisClient *c) {
    zrangeGenericCommand(c,0);
}

static void zrevrangeCommand(redisClient *c) {
    zrangeGenericCommand(c,1);
}

/* This command implements both ZRANGEBYSCORE and ZCOUNT.
 * If justcount is non-zero, just the count is returned. */
static void genericZrangebyscoreCommand(redisClient *c, int justcount) {
    robj *o;
    double min, max;
    int minex = 0, maxex = 0; /* are min or max exclusive? */
    int offset = 0, limit = -1;
    int withscores = 0;
    int badsyntax = 0;

    /* Parse the min-max interval. If one of the values is prefixed
     * by the "(" character, it's considered "open". For instance
     * ZRANGEBYSCORE zset (1.5 (2.5 will match min < x < max
     * ZRANGEBYSCORE zset 1.5 2.5 will instead match min <= x <= max */
    if (((char*)c->argv[2]->ptr)[0] == '(') {
        min = strtod((char*)c->argv[2]->ptr+1,NULL);
        minex = 1;
    } else {
        min = strtod(c->argv[2]->ptr,NULL);
    }
    if (((char*)c->argv[3]->ptr)[0] == '(') {
        max = strtod((char*)c->argv[3]->ptr+1,NULL);
        maxex = 1;
    } else {
        max = strtod(c->argv[3]->ptr,NULL);
    }

    /* Parse "WITHSCORES": note that if the command was called with
     * the name ZCOUNT then we are sure that c->argc == 4, so we'll never
     * enter the following paths to parse WITHSCORES and LIMIT. */
    if (c->argc == 5 || c->argc == 8) {
        if (strcasecmp(c->argv[c->argc-1]->ptr,"withscores") == 0)
            withscores = 1;
        else
            badsyntax = 1;
    }
    if (c->argc != (4 + withscores) && c->argc != (7 + withscores))
        badsyntax = 1;
    if (badsyntax) {
        addReplySds(c,
            sdsnew("-ERR wrong number of arguments for ZRANGEBYSCORE\r\n"));
        return;
    }

    /* Parse "LIMIT" */
    if (c->argc == (7 + withscores) && strcasecmp(c->argv[4]->ptr,"limit")) {
        addReply(c,shared.syntaxerr);
        return;
    } else if (c->argc == (7 + withscores)) {
        offset = atoi(c->argv[5]->ptr);
        limit = atoi(c->argv[6]->ptr);
        if (offset < 0) offset = 0;
    }

    /* Ok, lookup the key and get the range */
    o = lookupKeyRead(c->db,c->argv[1]);
    if (o == NULL) {
        addReply(c,justcount ? shared.czero : shared.nullmultibulk);
    } else {
        if (o->type != REDIS_ZSET) {
            addReply(c,shared.wrongtypeerr);
        } else {
            zset *zsetobj = o->ptr;
            zskiplist *zsl = zsetobj->zsl;
            zskiplistNode *ln;
            robj *ele, *lenobj = NULL;
            unsigned long rangelen = 0;

            /* Get the first node with the score >= min, or with
             * score > min if 'minex' is true. */
            ln = zslFirstWithScore(zsl,min);
            while (minex && ln && ln->score == min) ln = ln->forward[0];

            if (ln == NULL) {
                /* No element matching the speciifed interval */
                addReply(c,justcount ? shared.czero : shared.emptymultibulk);
                return;
            }

            /* We don't know in advance how many matching elements there
             * are in the list, so we push this object that will represent
             * the multi-bulk length in the output buffer, and will "fix"
             * it later */
            if (!justcount) {
                lenobj = createObject(REDIS_STRING,NULL);
                addReply(c,lenobj);
                decrRefCount(lenobj);
            }

            while(ln && (maxex ? (ln->score < max) : (ln->score <= max))) {
                if (offset) {
                    offset--;
                    ln = ln->forward[0];
                    continue;
                }
                if (limit == 0) break;
                if (!justcount) {
                    ele = ln->obj;
                    addReplyBulkLen(c,ele);
                    addReply(c,ele);
                    addReply(c,shared.crlf);
                    if (withscores)
                        addReplyDouble(c,ln->score);
                }
                ln = ln->forward[0];
                rangelen++;
                if (limit > 0) limit--;
            }
            if (justcount) {
                addReplyLong(c,(long)rangelen);
            } else {
                lenobj->ptr = sdscatprintf(sdsempty(),"*%lu\r\n",
                     withscores ? (rangelen*2) : rangelen);
            }
        }
    }
}

static void zrangebyscoreCommand(redisClient *c) {
    genericZrangebyscoreCommand(c,0);
}

static void zcountCommand(redisClient *c) {
    genericZrangebyscoreCommand(c,1);
}

static void zcardCommand(redisClient *c) {
    robj *o;
    zset *zs;
    
    o = lookupKeyRead(c->db,c->argv[1]);
    if (o == NULL) {
        addReply(c,shared.czero);
        return;
    } else {
        if (o->type != REDIS_ZSET) {
            addReply(c,shared.wrongtypeerr);
        } else {
            zs = o->ptr;
            addReplySds(c,sdscatprintf(sdsempty(),":%lu\r\n",zs->zsl->length));
        }
    }
}

static void zscoreCommand(redisClient *c) {
    robj *o;
    zset *zs;
    
    o = lookupKeyRead(c->db,c->argv[1]);
    if (o == NULL) {
        addReply(c,shared.nullbulk);
        return;
    } else {
        if (o->type != REDIS_ZSET) {
            addReply(c,shared.wrongtypeerr);
        } else {
            dictEntry *de;

            zs = o->ptr;
            de = dictFind(zs->dict,c->argv[2]);
            if (!de) {
                addReply(c,shared.nullbulk);
            } else {
                double *score = dictGetEntryVal(de);

                addReplyDouble(c,*score);
            }
        }
    }
}

static void zrankGenericCommand(redisClient *c, int reverse) {
    robj *o;
    o = lookupKeyRead(c->db,c->argv[1]);
    if (o == NULL) {
        addReply(c,shared.nullbulk);
        return;
    }
    if (o->type != REDIS_ZSET) {
        addReply(c,shared.wrongtypeerr);
    } else {
        zset *zs = o->ptr;
        zskiplist *zsl = zs->zsl;
        dictEntry *de;
        unsigned long rank;

        de = dictFind(zs->dict,c->argv[2]);
        if (!de) {
            addReply(c,shared.nullbulk);
            return;
        }

        double *score = dictGetEntryVal(de);
        rank = zslGetRank(zsl, *score, c->argv[2]);
        if (rank) {
            if (reverse) {
                addReplyLong(c, zsl->length - rank);
            } else {
                addReplyLong(c, rank-1);
            }
        } else {
            addReply(c,shared.nullbulk);
        }
    }
}

<<<<<<< HEAD
/* =================================== Hashes =============================== */
=======
static void zrankCommand(redisClient *c) {
    zrankGenericCommand(c, 0);
}

static void zrevrankCommand(redisClient *c) {
    zrankGenericCommand(c, 1);
}

/* ==================================== Hash ================================ */
>>>>>>> 798d9e55
static void hsetCommand(redisClient *c) {
    int update = 0;
    robj *o = lookupKeyWrite(c->db,c->argv[1]);

    if (o == NULL) {
        o = createHashObject();
        dictAdd(c->db->dict,c->argv[1],o);
        incrRefCount(c->argv[1]);
    } else {
        if (o->type != REDIS_HASH) {
            addReply(c,shared.wrongtypeerr);
            return;
        }
    }
    if (o->encoding == REDIS_ENCODING_ZIPMAP) {
        unsigned char *zm = o->ptr;
        robj *valobj = getDecodedObject(c->argv[3]);

        zm = zipmapSet(zm,c->argv[2]->ptr,sdslen(c->argv[2]->ptr),
            valobj->ptr,sdslen(valobj->ptr),&update);
        decrRefCount(valobj);
        o->ptr = zm;
    } else {
        if (dictAdd(o->ptr,c->argv[2],c->argv[3]) == DICT_OK) {
            incrRefCount(c->argv[2]);
        } else {
            update = 1;
        }
        incrRefCount(c->argv[3]);
    }
    server.dirty++;
    addReplySds(c,sdscatprintf(sdsempty(),":%d\r\n",update == 0));
}

static void hgetCommand(redisClient *c) {
    robj *o = lookupKeyRead(c->db,c->argv[1]);

    if (o == NULL) {
        addReply(c,shared.nullbulk);
        return;
    } else {
        if (o->encoding == REDIS_ENCODING_ZIPMAP) {
            unsigned char *zm = o->ptr;
            unsigned char *val;
            unsigned int vlen;

            if (zipmapGet(zm,c->argv[2]->ptr,sdslen(c->argv[2]->ptr), &val,&vlen)) {
                addReplySds(c,sdscatprintf(sdsempty(),"$%u\r\n", vlen));
                addReplySds(c,sdsnewlen(val,vlen));
                addReply(c,shared.crlf);
                return;
            } else {
                addReply(c,shared.nullbulk);
                return;
            }
        } else {
            struct dictEntry *de;

            de = dictFind(o->ptr,c->argv[2]);
            if (de == NULL) {
                addReply(c,shared.nullbulk);
            } else {
                robj *e = dictGetEntryVal(de);

                addReplyBulkLen(c,e);
                addReply(c,e);
                addReply(c,shared.crlf);
            }
        }
    }
}

static void convertToRealHash(robj *o) {
    unsigned char *key, *val, *p, *zm = o->ptr;
    unsigned int klen, vlen;
    dict *dict = dictCreate(&hashDictType,NULL);

    assert(o->type == REDIS_HASH && o->encoding != REDIS_ENCODING_HT);
    p = zipmapRewind(zm);
    while((p = zipmapNext(p,&key,&klen,&val,&vlen)) != NULL) {
        robj *keyobj, *valobj;

        keyobj = createStringObject((char*)key,klen);
        valobj = createStringObject((char*)val,vlen);
        tryObjectEncoding(keyobj);
        tryObjectEncoding(valobj);
        dictAdd(dict,keyobj,valobj);
    }
    o->encoding = REDIS_ENCODING_HT;
    o->ptr = dict;
    zfree(zm);
}

/* ========================= Non type-specific commands  ==================== */

static void flushdbCommand(redisClient *c) {
    server.dirty += dictSize(c->db->dict);
    dictEmpty(c->db->dict);
    dictEmpty(c->db->expires);
    addReply(c,shared.ok);
}

static void flushallCommand(redisClient *c) {
    server.dirty += emptyDb();
    addReply(c,shared.ok);
    rdbSave(server.dbfilename);
    server.dirty++;
}

static redisSortOperation *createSortOperation(int type, robj *pattern) {
    redisSortOperation *so = zmalloc(sizeof(*so));
    so->type = type;
    so->pattern = pattern;
    return so;
}

/* Return the value associated to the key with a name obtained
 * substituting the first occurence of '*' in 'pattern' with 'subst' */
static robj *lookupKeyByPattern(redisDb *db, robj *pattern, robj *subst) {
    char *p;
    sds spat, ssub;
    robj keyobj;
    int prefixlen, sublen, postfixlen;
    /* Expoit the internal sds representation to create a sds string allocated on the stack in order to make this function faster */
    struct {
        long len;
        long free;
        char buf[REDIS_SORTKEY_MAX+1];
    } keyname;

    /* If the pattern is "#" return the substitution object itself in order
     * to implement the "SORT ... GET #" feature. */
    spat = pattern->ptr;
    if (spat[0] == '#' && spat[1] == '\0') {
        return subst;
    }

    /* The substitution object may be specially encoded. If so we create
     * a decoded object on the fly. Otherwise getDecodedObject will just
     * increment the ref count, that we'll decrement later. */
    subst = getDecodedObject(subst);

    ssub = subst->ptr;
    if (sdslen(spat)+sdslen(ssub)-1 > REDIS_SORTKEY_MAX) return NULL;
    p = strchr(spat,'*');
    if (!p) {
        decrRefCount(subst);
        return NULL;
    }

    prefixlen = p-spat;
    sublen = sdslen(ssub);
    postfixlen = sdslen(spat)-(prefixlen+1);
    memcpy(keyname.buf,spat,prefixlen);
    memcpy(keyname.buf+prefixlen,ssub,sublen);
    memcpy(keyname.buf+prefixlen+sublen,p+1,postfixlen);
    keyname.buf[prefixlen+sublen+postfixlen] = '\0';
    keyname.len = prefixlen+sublen+postfixlen;

    initStaticStringObject(keyobj,((char*)&keyname)+(sizeof(long)*2))
    decrRefCount(subst);

    /* printf("lookup '%s' => %p\n", keyname.buf,de); */
    return lookupKeyRead(db,&keyobj);
}

/* sortCompare() is used by qsort in sortCommand(). Given that qsort_r with
 * the additional parameter is not standard but a BSD-specific we have to
 * pass sorting parameters via the global 'server' structure */
static int sortCompare(const void *s1, const void *s2) {
    const redisSortObject *so1 = s1, *so2 = s2;
    int cmp;

    if (!server.sort_alpha) {
        /* Numeric sorting. Here it's trivial as we precomputed scores */
        if (so1->u.score > so2->u.score) {
            cmp = 1;
        } else if (so1->u.score < so2->u.score) {
            cmp = -1;
        } else {
            cmp = 0;
        }
    } else {
        /* Alphanumeric sorting */
        if (server.sort_bypattern) {
            if (!so1->u.cmpobj || !so2->u.cmpobj) {
                /* At least one compare object is NULL */
                if (so1->u.cmpobj == so2->u.cmpobj)
                    cmp = 0;
                else if (so1->u.cmpobj == NULL)
                    cmp = -1;
                else
                    cmp = 1;
            } else {
                /* We have both the objects, use strcoll */
                cmp = strcoll(so1->u.cmpobj->ptr,so2->u.cmpobj->ptr);
            }
        } else {
            /* Compare elements directly */
            robj *dec1, *dec2;

            dec1 = getDecodedObject(so1->obj);
            dec2 = getDecodedObject(so2->obj);
            cmp = strcoll(dec1->ptr,dec2->ptr);
            decrRefCount(dec1);
            decrRefCount(dec2);
        }
    }
    return server.sort_desc ? -cmp : cmp;
}

/* The SORT command is the most complex command in Redis. Warning: this code
 * is optimized for speed and a bit less for readability */
static void sortCommand(redisClient *c) {
    list *operations;
    int outputlen = 0;
    int desc = 0, alpha = 0;
    int limit_start = 0, limit_count = -1, start, end;
    int j, dontsort = 0, vectorlen;
    int getop = 0; /* GET operation counter */
    robj *sortval, *sortby = NULL, *storekey = NULL;
    redisSortObject *vector; /* Resulting vector to sort */

    /* Lookup the key to sort. It must be of the right types */
    sortval = lookupKeyRead(c->db,c->argv[1]);
    if (sortval == NULL) {
        addReply(c,shared.nullmultibulk);
        return;
    }
    if (sortval->type != REDIS_SET && sortval->type != REDIS_LIST &&
        sortval->type != REDIS_ZSET)
    {
        addReply(c,shared.wrongtypeerr);
        return;
    }

    /* Create a list of operations to perform for every sorted element.
     * Operations can be GET/DEL/INCR/DECR */
    operations = listCreate();
    listSetFreeMethod(operations,zfree);
    j = 2;

    /* Now we need to protect sortval incrementing its count, in the future
     * SORT may have options able to overwrite/delete keys during the sorting
     * and the sorted key itself may get destroied */
    incrRefCount(sortval);

    /* The SORT command has an SQL-alike syntax, parse it */
    while(j < c->argc) {
        int leftargs = c->argc-j-1;
        if (!strcasecmp(c->argv[j]->ptr,"asc")) {
            desc = 0;
        } else if (!strcasecmp(c->argv[j]->ptr,"desc")) {
            desc = 1;
        } else if (!strcasecmp(c->argv[j]->ptr,"alpha")) {
            alpha = 1;
        } else if (!strcasecmp(c->argv[j]->ptr,"limit") && leftargs >= 2) {
            limit_start = atoi(c->argv[j+1]->ptr);
            limit_count = atoi(c->argv[j+2]->ptr);
            j+=2;
        } else if (!strcasecmp(c->argv[j]->ptr,"store") && leftargs >= 1) {
            storekey = c->argv[j+1];
            j++;
        } else if (!strcasecmp(c->argv[j]->ptr,"by") && leftargs >= 1) {
            sortby = c->argv[j+1];
            /* If the BY pattern does not contain '*', i.e. it is constant,
             * we don't need to sort nor to lookup the weight keys. */
            if (strchr(c->argv[j+1]->ptr,'*') == NULL) dontsort = 1;
            j++;
        } else if (!strcasecmp(c->argv[j]->ptr,"get") && leftargs >= 1) {
            listAddNodeTail(operations,createSortOperation(
                REDIS_SORT_GET,c->argv[j+1]));
            getop++;
            j++;
        } else {
            decrRefCount(sortval);
            listRelease(operations);
            addReply(c,shared.syntaxerr);
            return;
        }
        j++;
    }

    /* Load the sorting vector with all the objects to sort */
    switch(sortval->type) {
    case REDIS_LIST: vectorlen = listLength((list*)sortval->ptr); break;
    case REDIS_SET: vectorlen =  dictSize((dict*)sortval->ptr); break;
    case REDIS_ZSET: vectorlen = dictSize(((zset*)sortval->ptr)->dict); break;
    default: vectorlen = 0; redisAssert(0); /* Avoid GCC warning */
    }
    vector = zmalloc(sizeof(redisSortObject)*vectorlen);
    j = 0;

    if (sortval->type == REDIS_LIST) {
        list *list = sortval->ptr;
        listNode *ln;
        listIter li;

        listRewind(list,&li);
        while((ln = listNext(&li))) {
            robj *ele = ln->value;
            vector[j].obj = ele;
            vector[j].u.score = 0;
            vector[j].u.cmpobj = NULL;
            j++;
        }
    } else {
        dict *set;
        dictIterator *di;
        dictEntry *setele;

        if (sortval->type == REDIS_SET) {
            set = sortval->ptr;
        } else {
            zset *zs = sortval->ptr;
            set = zs->dict;
        }

        di = dictGetIterator(set);
        while((setele = dictNext(di)) != NULL) {
            vector[j].obj = dictGetEntryKey(setele);
            vector[j].u.score = 0;
            vector[j].u.cmpobj = NULL;
            j++;
        }
        dictReleaseIterator(di);
    }
    redisAssert(j == vectorlen);

    /* Now it's time to load the right scores in the sorting vector */
    if (dontsort == 0) {
        for (j = 0; j < vectorlen; j++) {
            if (sortby) {
                robj *byval;

                byval = lookupKeyByPattern(c->db,sortby,vector[j].obj);
                if (!byval || byval->type != REDIS_STRING) continue;
                if (alpha) {
                    vector[j].u.cmpobj = getDecodedObject(byval);
                } else {
                    if (byval->encoding == REDIS_ENCODING_RAW) {
                        vector[j].u.score = strtod(byval->ptr,NULL);
                    } else {
                        /* Don't need to decode the object if it's
                         * integer-encoded (the only encoding supported) so
                         * far. We can just cast it */
                        if (byval->encoding == REDIS_ENCODING_INT) {
                            vector[j].u.score = (long)byval->ptr;
                        } else
                            redisAssert(1 != 1);
                    }
                }
            } else {
                if (!alpha) {
                    if (vector[j].obj->encoding == REDIS_ENCODING_RAW)
                        vector[j].u.score = strtod(vector[j].obj->ptr,NULL);
                    else {
                        if (vector[j].obj->encoding == REDIS_ENCODING_INT)
                            vector[j].u.score = (long) vector[j].obj->ptr;
                        else
                            redisAssert(1 != 1);
                    }
                }
            }
        }
    }

    /* We are ready to sort the vector... perform a bit of sanity check
     * on the LIMIT option too. We'll use a partial version of quicksort. */
    start = (limit_start < 0) ? 0 : limit_start;
    end = (limit_count < 0) ? vectorlen-1 : start+limit_count-1;
    if (start >= vectorlen) {
        start = vectorlen-1;
        end = vectorlen-2;
    }
    if (end >= vectorlen) end = vectorlen-1;

    if (dontsort == 0) {
        server.sort_desc = desc;
        server.sort_alpha = alpha;
        server.sort_bypattern = sortby ? 1 : 0;
        if (sortby && (start != 0 || end != vectorlen-1))
            pqsort(vector,vectorlen,sizeof(redisSortObject),sortCompare, start,end);
        else
            qsort(vector,vectorlen,sizeof(redisSortObject),sortCompare);
    }

    /* Send command output to the output buffer, performing the specified
     * GET/DEL/INCR/DECR operations if any. */
    outputlen = getop ? getop*(end-start+1) : end-start+1;
    if (storekey == NULL) {
        /* STORE option not specified, sent the sorting result to client */
        addReplySds(c,sdscatprintf(sdsempty(),"*%d\r\n",outputlen));
        for (j = start; j <= end; j++) {
            listNode *ln;
            listIter li;

            if (!getop) {
                addReplyBulkLen(c,vector[j].obj);
                addReply(c,vector[j].obj);
                addReply(c,shared.crlf);
            }
            listRewind(operations,&li);
            while((ln = listNext(&li))) {
                redisSortOperation *sop = ln->value;
                robj *val = lookupKeyByPattern(c->db,sop->pattern,
                    vector[j].obj);

                if (sop->type == REDIS_SORT_GET) {
                    if (!val || val->type != REDIS_STRING) {
                        addReply(c,shared.nullbulk);
                    } else {
                        addReplyBulkLen(c,val);
                        addReply(c,val);
                        addReply(c,shared.crlf);
                    }
                } else {
                    redisAssert(sop->type == REDIS_SORT_GET); /* always fails */
                }
            }
        }
    } else {
        robj *listObject = createListObject();
        list *listPtr = (list*) listObject->ptr;

        /* STORE option specified, set the sorting result as a List object */
        for (j = start; j <= end; j++) {
            listNode *ln;
            listIter li;

            if (!getop) {
                listAddNodeTail(listPtr,vector[j].obj);
                incrRefCount(vector[j].obj);
            }
            listRewind(operations,&li);
            while((ln = listNext(&li))) {
                redisSortOperation *sop = ln->value;
                robj *val = lookupKeyByPattern(c->db,sop->pattern,
                    vector[j].obj);

                if (sop->type == REDIS_SORT_GET) {
                    if (!val || val->type != REDIS_STRING) {
                        listAddNodeTail(listPtr,createStringObject("",0));
                    } else {
                        listAddNodeTail(listPtr,val);
                        incrRefCount(val);
                    }
                } else {
                    redisAssert(sop->type == REDIS_SORT_GET); /* always fails */
                }
            }
        }
        if (dictReplace(c->db->dict,storekey,listObject)) {
            incrRefCount(storekey);
        }
        /* Note: we add 1 because the DB is dirty anyway since even if the
         * SORT result is empty a new key is set and maybe the old content
         * replaced. */
        server.dirty += 1+outputlen;
        addReplySds(c,sdscatprintf(sdsempty(),":%d\r\n",outputlen));
    }

    /* Cleanup */
    decrRefCount(sortval);
    listRelease(operations);
    for (j = 0; j < vectorlen; j++) {
        if (sortby && alpha && vector[j].u.cmpobj)
            decrRefCount(vector[j].u.cmpobj);
    }
    zfree(vector);
}

/* Convert an amount of bytes into a human readable string in the form
 * of 100B, 2G, 100M, 4K, and so forth. */
static void bytesToHuman(char *s, unsigned long long n) {
    double d;

    if (n < 1024) {
        /* Bytes */
        sprintf(s,"%lluB",n);
        return;
    } else if (n < (1024*1024)) {
        d = (double)n/(1024);
        sprintf(s,"%.2fK",d);
    } else if (n < (1024LL*1024*1024)) {
        d = (double)n/(1024*1024);
        sprintf(s,"%.2fM",d);
    } else if (n < (1024LL*1024*1024*1024)) {
        d = (double)n/(1024LL*1024*1024);
        sprintf(s,"%.2fG",d);
    }
}

/* Create the string returned by the INFO command. This is decoupled
 * by the INFO command itself as we need to report the same information
 * on memory corruption problems. */
static sds genRedisInfoString(void) {
    sds info;
    time_t uptime = time(NULL)-server.stat_starttime;
    int j;
    char hmem[64];
  
    bytesToHuman(hmem,zmalloc_used_memory());
    info = sdscatprintf(sdsempty(),
        "redis_version:%s\r\n"
        "arch_bits:%s\r\n"
        "multiplexing_api:%s\r\n"
        "process_id:%ld\r\n"
        "uptime_in_seconds:%ld\r\n"
        "uptime_in_days:%ld\r\n"
        "connected_clients:%d\r\n"
        "connected_slaves:%d\r\n"
        "blocked_clients:%d\r\n"
        "used_memory:%zu\r\n"
        "used_memory_human:%s\r\n"
        "changes_since_last_save:%lld\r\n"
        "bgsave_in_progress:%d\r\n"
        "last_save_time:%ld\r\n"
        "bgrewriteaof_in_progress:%d\r\n"
        "total_connections_received:%lld\r\n"
        "total_commands_processed:%lld\r\n"
        "vm_enabled:%d\r\n"
        "role:%s\r\n"
        ,REDIS_VERSION,
        (sizeof(long) == 8) ? "64" : "32",
        aeGetApiName(),
        (long) getpid(),
        uptime,
        uptime/(3600*24),
        listLength(server.clients)-listLength(server.slaves),
        listLength(server.slaves),
        server.blpop_blocked_clients,
        zmalloc_used_memory(),
        hmem,
        server.dirty,
        server.bgsavechildpid != -1,
        server.lastsave,
        server.bgrewritechildpid != -1,
        server.stat_numconnections,
        server.stat_numcommands,
        server.vm_enabled != 0,
        server.masterhost == NULL ? "master" : "slave"
    );
    if (server.masterhost) {
        info = sdscatprintf(info,
            "master_host:%s\r\n"
            "master_port:%d\r\n"
            "master_link_status:%s\r\n"
            "master_last_io_seconds_ago:%d\r\n"
            ,server.masterhost,
            server.masterport,
            (server.replstate == REDIS_REPL_CONNECTED) ?
                "up" : "down",
            server.master ? ((int)(time(NULL)-server.master->lastinteraction)) : -1
        );
    }
    if (server.vm_enabled) {
        lockThreadedIO();
        info = sdscatprintf(info,
            "vm_conf_max_memory:%llu\r\n"
            "vm_conf_page_size:%llu\r\n"
            "vm_conf_pages:%llu\r\n"
            "vm_stats_used_pages:%llu\r\n"
            "vm_stats_swapped_objects:%llu\r\n"
            "vm_stats_swappin_count:%llu\r\n"
            "vm_stats_swappout_count:%llu\r\n"
            "vm_stats_io_newjobs_len:%lu\r\n"
            "vm_stats_io_processing_len:%lu\r\n"
            "vm_stats_io_processed_len:%lu\r\n"
            "vm_stats_io_active_threads:%lu\r\n"
            "vm_stats_blocked_clients:%lu\r\n"
            ,(unsigned long long) server.vm_max_memory,
            (unsigned long long) server.vm_page_size,
            (unsigned long long) server.vm_pages,
            (unsigned long long) server.vm_stats_used_pages,
            (unsigned long long) server.vm_stats_swapped_objects,
            (unsigned long long) server.vm_stats_swapins,
            (unsigned long long) server.vm_stats_swapouts,
            (unsigned long) listLength(server.io_newjobs),
            (unsigned long) listLength(server.io_processing),
            (unsigned long) listLength(server.io_processed),
            (unsigned long) server.io_active_threads,
            (unsigned long) server.vm_blocked_clients
        );
        unlockThreadedIO();
    }
    for (j = 0; j < server.dbnum; j++) {
        long long keys, vkeys;

        keys = dictSize(server.db[j].dict);
        vkeys = dictSize(server.db[j].expires);
        if (keys || vkeys) {
            info = sdscatprintf(info, "db%d:keys=%lld,expires=%lld\r\n",
                j, keys, vkeys);
        }
    }
    return info;
}

static void infoCommand(redisClient *c) {
    sds info = genRedisInfoString();
    addReplySds(c,sdscatprintf(sdsempty(),"$%lu\r\n",
        (unsigned long)sdslen(info)));
    addReplySds(c,info);
    addReply(c,shared.crlf);
}

static void monitorCommand(redisClient *c) {
    /* ignore MONITOR if aleady slave or in monitor mode */
    if (c->flags & REDIS_SLAVE) return;

    c->flags |= (REDIS_SLAVE|REDIS_MONITOR);
    c->slaveseldb = 0;
    listAddNodeTail(server.monitors,c);
    addReply(c,shared.ok);
}

/* ================================= Expire ================================= */
static int removeExpire(redisDb *db, robj *key) {
    if (dictDelete(db->expires,key) == DICT_OK) {
        return 1;
    } else {
        return 0;
    }
}

static int setExpire(redisDb *db, robj *key, time_t when) {
    if (dictAdd(db->expires,key,(void*)when) == DICT_ERR) {
        return 0;
    } else {
        incrRefCount(key);
        return 1;
    }
}

/* Return the expire time of the specified key, or -1 if no expire
 * is associated with this key (i.e. the key is non volatile) */
static time_t getExpire(redisDb *db, robj *key) {
    dictEntry *de;

    /* No expire? return ASAP */
    if (dictSize(db->expires) == 0 ||
       (de = dictFind(db->expires,key)) == NULL) return -1;

    return (time_t) dictGetEntryVal(de);
}

static int expireIfNeeded(redisDb *db, robj *key) {
    time_t when;
    dictEntry *de;

    /* No expire? return ASAP */
    if (dictSize(db->expires) == 0 ||
       (de = dictFind(db->expires,key)) == NULL) return 0;

    /* Lookup the expire */
    when = (time_t) dictGetEntryVal(de);
    if (time(NULL) <= when) return 0;

    /* Delete the key */
    dictDelete(db->expires,key);
    return dictDelete(db->dict,key) == DICT_OK;
}

static int deleteIfVolatile(redisDb *db, robj *key) {
    dictEntry *de;

    /* No expire? return ASAP */
    if (dictSize(db->expires) == 0 ||
       (de = dictFind(db->expires,key)) == NULL) return 0;

    /* Delete the key */
    server.dirty++;
    dictDelete(db->expires,key);
    return dictDelete(db->dict,key) == DICT_OK;
}

static void expireGenericCommand(redisClient *c, robj *key, time_t seconds) {
    dictEntry *de;

    de = dictFind(c->db->dict,key);
    if (de == NULL) {
        addReply(c,shared.czero);
        return;
    }
    if (seconds < 0) {
        if (deleteKey(c->db,key)) server.dirty++;
        addReply(c, shared.cone);
        return;
    } else {
        time_t when = time(NULL)+seconds;
        if (setExpire(c->db,key,when)) {
            addReply(c,shared.cone);
            server.dirty++;
        } else {
            addReply(c,shared.czero);
        }
        return;
    }
}

static void expireCommand(redisClient *c) {
    expireGenericCommand(c,c->argv[1],strtol(c->argv[2]->ptr,NULL,10));
}

static void expireatCommand(redisClient *c) {
    expireGenericCommand(c,c->argv[1],strtol(c->argv[2]->ptr,NULL,10)-time(NULL));
}

static void ttlCommand(redisClient *c) {
    time_t expire;
    int ttl = -1;

    expire = getExpire(c->db,c->argv[1]);
    if (expire != -1) {
        ttl = (int) (expire-time(NULL));
        if (ttl < 0) ttl = -1;
    }
    addReplySds(c,sdscatprintf(sdsempty(),":%d\r\n",ttl));
}

/* ================================ MULTI/EXEC ============================== */

/* Client state initialization for MULTI/EXEC */
static void initClientMultiState(redisClient *c) {
    c->mstate.commands = NULL;
    c->mstate.count = 0;
}

/* Release all the resources associated with MULTI/EXEC state */
static void freeClientMultiState(redisClient *c) {
    int j;

    for (j = 0; j < c->mstate.count; j++) {
        int i;
        multiCmd *mc = c->mstate.commands+j;

        for (i = 0; i < mc->argc; i++)
            decrRefCount(mc->argv[i]);
        zfree(mc->argv);
    }
    zfree(c->mstate.commands);
}

/* Add a new command into the MULTI commands queue */
static void queueMultiCommand(redisClient *c, struct redisCommand *cmd) {
    multiCmd *mc;
    int j;

    c->mstate.commands = zrealloc(c->mstate.commands,
            sizeof(multiCmd)*(c->mstate.count+1));
    mc = c->mstate.commands+c->mstate.count;
    mc->cmd = cmd;
    mc->argc = c->argc;
    mc->argv = zmalloc(sizeof(robj*)*c->argc);
    memcpy(mc->argv,c->argv,sizeof(robj*)*c->argc);
    for (j = 0; j < c->argc; j++)
        incrRefCount(mc->argv[j]);
    c->mstate.count++;
}

static void multiCommand(redisClient *c) {
    c->flags |= REDIS_MULTI;
    addReply(c,shared.ok);
}

static void discardCommand(redisClient *c) {
    if (!(c->flags & REDIS_MULTI)) {
        addReplySds(c,sdsnew("-ERR DISCARD without MULTI\r\n"));
        return;
    }

    freeClientMultiState(c);
    initClientMultiState(c);
    c->flags &= (~REDIS_MULTI);
    addReply(c,shared.ok);
}

static void execCommand(redisClient *c) {
    int j;
    robj **orig_argv;
    int orig_argc;

    if (!(c->flags & REDIS_MULTI)) {
        addReplySds(c,sdsnew("-ERR EXEC without MULTI\r\n"));
        return;
    }

    orig_argv = c->argv;
    orig_argc = c->argc;
    addReplySds(c,sdscatprintf(sdsempty(),"*%d\r\n",c->mstate.count));
    for (j = 0; j < c->mstate.count; j++) {
        c->argc = c->mstate.commands[j].argc;
        c->argv = c->mstate.commands[j].argv;
        call(c,c->mstate.commands[j].cmd);
    }
    c->argv = orig_argv;
    c->argc = orig_argc;
    freeClientMultiState(c);
    initClientMultiState(c);
    c->flags &= (~REDIS_MULTI);
}

/* =========================== Blocking Operations  ========================= */

/* Currently Redis blocking operations support is limited to list POP ops,
 * so the current implementation is not fully generic, but it is also not
 * completely specific so it will not require a rewrite to support new
 * kind of blocking operations in the future.
 *
 * Still it's important to note that list blocking operations can be already
 * used as a notification mechanism in order to implement other blocking
 * operations at application level, so there must be a very strong evidence
 * of usefulness and generality before new blocking operations are implemented.
 *
 * This is how the current blocking POP works, we use BLPOP as example:
 * - If the user calls BLPOP and the key exists and contains a non empty list
 *   then LPOP is called instead. So BLPOP is semantically the same as LPOP
 *   if there is not to block.
 * - If instead BLPOP is called and the key does not exists or the list is
 *   empty we need to block. In order to do so we remove the notification for
 *   new data to read in the client socket (so that we'll not serve new
 *   requests if the blocking request is not served). Also we put the client
 *   in a dictionary (db->blockingkeys) mapping keys to a list of clients
 *   blocking for this keys.
 * - If a PUSH operation against a key with blocked clients waiting is
 *   performed, we serve the first in the list: basically instead to push
 *   the new element inside the list we return it to the (first / oldest)
 *   blocking client, unblock the client, and remove it form the list.
 *
 * The above comment and the source code should be enough in order to understand
 * the implementation and modify / fix it later.
 */

/* Set a client in blocking mode for the specified key, with the specified
 * timeout */
static void blockForKeys(redisClient *c, robj **keys, int numkeys, time_t timeout) {
    dictEntry *de;
    list *l;
    int j;

    c->blockingkeys = zmalloc(sizeof(robj*)*numkeys);
    c->blockingkeysnum = numkeys;
    c->blockingto = timeout;
    for (j = 0; j < numkeys; j++) {
        /* Add the key in the client structure, to map clients -> keys */
        c->blockingkeys[j] = keys[j];
        incrRefCount(keys[j]);

        /* And in the other "side", to map keys -> clients */
        de = dictFind(c->db->blockingkeys,keys[j]);
        if (de == NULL) {
            int retval;

            /* For every key we take a list of clients blocked for it */
            l = listCreate();
            retval = dictAdd(c->db->blockingkeys,keys[j],l);
            incrRefCount(keys[j]);
            assert(retval == DICT_OK);
        } else {
            l = dictGetEntryVal(de);
        }
        listAddNodeTail(l,c);
    }
    /* Mark the client as a blocked client */
    c->flags |= REDIS_BLOCKED;
    server.blpop_blocked_clients++;
}

/* Unblock a client that's waiting in a blocking operation such as BLPOP */
static void unblockClientWaitingData(redisClient *c) {
    dictEntry *de;
    list *l;
    int j;

    assert(c->blockingkeys != NULL);
    /* The client may wait for multiple keys, so unblock it for every key. */
    for (j = 0; j < c->blockingkeysnum; j++) {
        /* Remove this client from the list of clients waiting for this key. */
        de = dictFind(c->db->blockingkeys,c->blockingkeys[j]);
        assert(de != NULL);
        l = dictGetEntryVal(de);
        listDelNode(l,listSearchKey(l,c));
        /* If the list is empty we need to remove it to avoid wasting memory */
        if (listLength(l) == 0)
            dictDelete(c->db->blockingkeys,c->blockingkeys[j]);
        decrRefCount(c->blockingkeys[j]);
    }
    /* Cleanup the client structure */
    zfree(c->blockingkeys);
    c->blockingkeys = NULL;
    c->flags &= (~REDIS_BLOCKED);
    server.blpop_blocked_clients--;
    /* We want to process data if there is some command waiting
     * in the input buffer. Note that this is safe even if
     * unblockClientWaitingData() gets called from freeClient() because
     * freeClient() will be smart enough to call this function
     * *after* c->querybuf was set to NULL. */
    if (c->querybuf && sdslen(c->querybuf) > 0) processInputBuffer(c);
}

/* This should be called from any function PUSHing into lists.
 * 'c' is the "pushing client", 'key' is the key it is pushing data against,
 * 'ele' is the element pushed.
 *
 * If the function returns 0 there was no client waiting for a list push
 * against this key.
 *
 * If the function returns 1 there was a client waiting for a list push
 * against this key, the element was passed to this client thus it's not
 * needed to actually add it to the list and the caller should return asap. */
static int handleClientsWaitingListPush(redisClient *c, robj *key, robj *ele) {
    struct dictEntry *de;
    redisClient *receiver;
    list *l;
    listNode *ln;

    de = dictFind(c->db->blockingkeys,key);
    if (de == NULL) return 0;
    l = dictGetEntryVal(de);
    ln = listFirst(l);
    assert(ln != NULL);
    receiver = ln->value;

    addReplySds(receiver,sdsnew("*2\r\n"));
    addReplyBulkLen(receiver,key);
    addReply(receiver,key);
    addReply(receiver,shared.crlf);
    addReplyBulkLen(receiver,ele);
    addReply(receiver,ele);
    addReply(receiver,shared.crlf);
    unblockClientWaitingData(receiver);
    return 1;
}

/* Blocking RPOP/LPOP */
static void blockingPopGenericCommand(redisClient *c, int where) {
    robj *o;
    time_t timeout;
    int j;

    for (j = 1; j < c->argc-1; j++) {
        o = lookupKeyWrite(c->db,c->argv[j]);
        if (o != NULL) {
            if (o->type != REDIS_LIST) {
                addReply(c,shared.wrongtypeerr);
                return;
            } else {
                list *list = o->ptr;
                if (listLength(list) != 0) {
                    /* If the list contains elements fall back to the usual
                     * non-blocking POP operation */
                    robj *argv[2], **orig_argv;
                    int orig_argc;
                   
                    /* We need to alter the command arguments before to call
                     * popGenericCommand() as the command takes a single key. */
                    orig_argv = c->argv;
                    orig_argc = c->argc;
                    argv[1] = c->argv[j];
                    c->argv = argv;
                    c->argc = 2;

                    /* Also the return value is different, we need to output
                     * the multi bulk reply header and the key name. The
                     * "real" command will add the last element (the value)
                     * for us. If this souds like an hack to you it's just
                     * because it is... */
                    addReplySds(c,sdsnew("*2\r\n"));
                    addReplyBulkLen(c,argv[1]);
                    addReply(c,argv[1]);
                    addReply(c,shared.crlf);
                    popGenericCommand(c,where);

                    /* Fix the client structure with the original stuff */
                    c->argv = orig_argv;
                    c->argc = orig_argc;
                    return;
                }
            }
        }
    }
    /* If the list is empty or the key does not exists we must block */
    timeout = strtol(c->argv[c->argc-1]->ptr,NULL,10);
    if (timeout > 0) timeout += time(NULL);
    blockForKeys(c,c->argv+1,c->argc-2,timeout);
}

static void blpopCommand(redisClient *c) {
    blockingPopGenericCommand(c,REDIS_HEAD);
}

static void brpopCommand(redisClient *c) {
    blockingPopGenericCommand(c,REDIS_TAIL);
}

/* =============================== Replication  ============================= */

static int syncWrite(int fd, char *ptr, ssize_t size, int timeout) {
    ssize_t nwritten, ret = size;
    time_t start = time(NULL);

    timeout++;
    while(size) {
        if (aeWait(fd,AE_WRITABLE,1000) & AE_WRITABLE) {
            nwritten = write(fd,ptr,size);
            if (nwritten == -1) return -1;
            ptr += nwritten;
            size -= nwritten;
        }
        if ((time(NULL)-start) > timeout) {
            errno = ETIMEDOUT;
            return -1;
        }
    }
    return ret;
}

static int syncRead(int fd, char *ptr, ssize_t size, int timeout) {
    ssize_t nread, totread = 0;
    time_t start = time(NULL);

    timeout++;
    while(size) {
        if (aeWait(fd,AE_READABLE,1000) & AE_READABLE) {
            nread = read(fd,ptr,size);
            if (nread == -1) return -1;
            ptr += nread;
            size -= nread;
            totread += nread;
        }
        if ((time(NULL)-start) > timeout) {
            errno = ETIMEDOUT;
            return -1;
        }
    }
    return totread;
}

static int syncReadLine(int fd, char *ptr, ssize_t size, int timeout) {
    ssize_t nread = 0;

    size--;
    while(size) {
        char c;

        if (syncRead(fd,&c,1,timeout) == -1) return -1;
        if (c == '\n') {
            *ptr = '\0';
            if (nread && *(ptr-1) == '\r') *(ptr-1) = '\0';
            return nread;
        } else {
            *ptr++ = c;
            *ptr = '\0';
            nread++;
        }
    }
    return nread;
}

static void syncCommand(redisClient *c) {
    /* ignore SYNC if aleady slave or in monitor mode */
    if (c->flags & REDIS_SLAVE) return;

    /* SYNC can't be issued when the server has pending data to send to
     * the client about already issued commands. We need a fresh reply
     * buffer registering the differences between the BGSAVE and the current
     * dataset, so that we can copy to other slaves if needed. */
    if (listLength(c->reply) != 0) {
        addReplySds(c,sdsnew("-ERR SYNC is invalid with pending input\r\n"));
        return;
    }

    redisLog(REDIS_NOTICE,"Slave ask for synchronization");
    /* Here we need to check if there is a background saving operation
     * in progress, or if it is required to start one */
    if (server.bgsavechildpid != -1) {
        /* Ok a background save is in progress. Let's check if it is a good
         * one for replication, i.e. if there is another slave that is
         * registering differences since the server forked to save */
        redisClient *slave;
        listNode *ln;
        listIter li;

        listRewind(server.slaves,&li);
        while((ln = listNext(&li))) {
            slave = ln->value;
            if (slave->replstate == REDIS_REPL_WAIT_BGSAVE_END) break;
        }
        if (ln) {
            /* Perfect, the server is already registering differences for
             * another slave. Set the right state, and copy the buffer. */
            listRelease(c->reply);
            c->reply = listDup(slave->reply);
            c->replstate = REDIS_REPL_WAIT_BGSAVE_END;
            redisLog(REDIS_NOTICE,"Waiting for end of BGSAVE for SYNC");
        } else {
            /* No way, we need to wait for the next BGSAVE in order to
             * register differences */
            c->replstate = REDIS_REPL_WAIT_BGSAVE_START;
            redisLog(REDIS_NOTICE,"Waiting for next BGSAVE for SYNC");
        }
    } else {
        /* Ok we don't have a BGSAVE in progress, let's start one */
        redisLog(REDIS_NOTICE,"Starting BGSAVE for SYNC");
        if (rdbSaveBackground(server.dbfilename) != REDIS_OK) {
            redisLog(REDIS_NOTICE,"Replication failed, can't BGSAVE");
            addReplySds(c,sdsnew("-ERR Unalbe to perform background save\r\n"));
            return;
        }
        c->replstate = REDIS_REPL_WAIT_BGSAVE_END;
    }
    c->repldbfd = -1;
    c->flags |= REDIS_SLAVE;
    c->slaveseldb = 0;
    listAddNodeTail(server.slaves,c);
    return;
}

static void sendBulkToSlave(aeEventLoop *el, int fd, void *privdata, int mask) {
    redisClient *slave = privdata;
    REDIS_NOTUSED(el);
    REDIS_NOTUSED(mask);
    char buf[REDIS_IOBUF_LEN];
    ssize_t nwritten, buflen;

    if (slave->repldboff == 0) {
        /* Write the bulk write count before to transfer the DB. In theory here
         * we don't know how much room there is in the output buffer of the
         * socket, but in pratice SO_SNDLOWAT (the minimum count for output
         * operations) will never be smaller than the few bytes we need. */
        sds bulkcount;

        bulkcount = sdscatprintf(sdsempty(),"$%lld\r\n",(unsigned long long)
            slave->repldbsize);
        if (write(fd,bulkcount,sdslen(bulkcount)) != (signed)sdslen(bulkcount))
        {
            sdsfree(bulkcount);
            freeClient(slave);
            return;
        }
        sdsfree(bulkcount);
    }
    lseek(slave->repldbfd,slave->repldboff,SEEK_SET);
    buflen = read(slave->repldbfd,buf,REDIS_IOBUF_LEN);
    if (buflen <= 0) {
        redisLog(REDIS_WARNING,"Read error sending DB to slave: %s",
            (buflen == 0) ? "premature EOF" : strerror(errno));
        freeClient(slave);
        return;
    }
    if ((nwritten = write(fd,buf,buflen)) == -1) {
        redisLog(REDIS_VERBOSE,"Write error sending DB to slave: %s",
            strerror(errno));
        freeClient(slave);
        return;
    }
    slave->repldboff += nwritten;
    if (slave->repldboff == slave->repldbsize) {
        close(slave->repldbfd);
        slave->repldbfd = -1;
        aeDeleteFileEvent(server.el,slave->fd,AE_WRITABLE);
        slave->replstate = REDIS_REPL_ONLINE;
        if (aeCreateFileEvent(server.el, slave->fd, AE_WRITABLE,
            sendReplyToClient, slave) == AE_ERR) {
            freeClient(slave);
            return;
        }
        addReplySds(slave,sdsempty());
        redisLog(REDIS_NOTICE,"Synchronization with slave succeeded");
    }
}

/* This function is called at the end of every backgrond saving.
 * The argument bgsaveerr is REDIS_OK if the background saving succeeded
 * otherwise REDIS_ERR is passed to the function.
 *
 * The goal of this function is to handle slaves waiting for a successful
 * background saving in order to perform non-blocking synchronization. */
static void updateSlavesWaitingBgsave(int bgsaveerr) {
    listNode *ln;
    int startbgsave = 0;
    listIter li;

    listRewind(server.slaves,&li);
    while((ln = listNext(&li))) {
        redisClient *slave = ln->value;

        if (slave->replstate == REDIS_REPL_WAIT_BGSAVE_START) {
            startbgsave = 1;
            slave->replstate = REDIS_REPL_WAIT_BGSAVE_END;
        } else if (slave->replstate == REDIS_REPL_WAIT_BGSAVE_END) {
            struct redis_stat buf;
           
            if (bgsaveerr != REDIS_OK) {
                freeClient(slave);
                redisLog(REDIS_WARNING,"SYNC failed. BGSAVE child returned an error");
                continue;
            }
            if ((slave->repldbfd = open(server.dbfilename,O_RDONLY)) == -1 ||
                redis_fstat(slave->repldbfd,&buf) == -1) {
                freeClient(slave);
                redisLog(REDIS_WARNING,"SYNC failed. Can't open/stat DB after BGSAVE: %s", strerror(errno));
                continue;
            }
            slave->repldboff = 0;
            slave->repldbsize = buf.st_size;
            slave->replstate = REDIS_REPL_SEND_BULK;
            aeDeleteFileEvent(server.el,slave->fd,AE_WRITABLE);
            if (aeCreateFileEvent(server.el, slave->fd, AE_WRITABLE, sendBulkToSlave, slave) == AE_ERR) {
                freeClient(slave);
                continue;
            }
        }
    }
    if (startbgsave) {
        if (rdbSaveBackground(server.dbfilename) != REDIS_OK) {
            listIter li;

            listRewind(server.slaves,&li);
            redisLog(REDIS_WARNING,"SYNC failed. BGSAVE failed");
            while((ln = listNext(&li))) {
                redisClient *slave = ln->value;

                if (slave->replstate == REDIS_REPL_WAIT_BGSAVE_START)
                    freeClient(slave);
            }
        }
    }
}

static int syncWithMaster(void) {
    char buf[1024], tmpfile[256], authcmd[1024];
    long dumpsize;
    int fd = anetTcpConnect(NULL,server.masterhost,server.masterport);
    int dfd;

    if (fd == -1) {
        redisLog(REDIS_WARNING,"Unable to connect to MASTER: %s",
            strerror(errno));
        return REDIS_ERR;
    }

    /* AUTH with the master if required. */
    if(server.masterauth) {
    	snprintf(authcmd, 1024, "AUTH %s\r\n", server.masterauth);
    	if (syncWrite(fd, authcmd, strlen(server.masterauth)+7, 5) == -1) {
            close(fd);
            redisLog(REDIS_WARNING,"Unable to AUTH to MASTER: %s",
                strerror(errno));
            return REDIS_ERR;
    	}
        /* Read the AUTH result.  */
        if (syncReadLine(fd,buf,1024,3600) == -1) {
            close(fd);
            redisLog(REDIS_WARNING,"I/O error reading auth result from MASTER: %s",
                strerror(errno));
            return REDIS_ERR;
        }
        if (buf[0] != '+') {
            close(fd);
            redisLog(REDIS_WARNING,"Cannot AUTH to MASTER, is the masterauth password correct?");
            return REDIS_ERR;
        }
    }

    /* Issue the SYNC command */
    if (syncWrite(fd,"SYNC \r\n",7,5) == -1) {
        close(fd);
        redisLog(REDIS_WARNING,"I/O error writing to MASTER: %s",
            strerror(errno));
        return REDIS_ERR;
    }
    /* Read the bulk write count */
    if (syncReadLine(fd,buf,1024,3600) == -1) {
        close(fd);
        redisLog(REDIS_WARNING,"I/O error reading bulk count from MASTER: %s",
            strerror(errno));
        return REDIS_ERR;
    }
    if (buf[0] != '$') {
        close(fd);
        redisLog(REDIS_WARNING,"Bad protocol from MASTER, the first byte is not '$', are you sure the host and port are right?");
        return REDIS_ERR;
    }
    dumpsize = strtol(buf+1,NULL,10);
    redisLog(REDIS_NOTICE,"Receiving %ld bytes data dump from MASTER",dumpsize);
    /* Read the bulk write data on a temp file */
    snprintf(tmpfile,256,"temp-%d.%ld.rdb",(int)time(NULL),(long int)random());
    dfd = open(tmpfile,O_CREAT|O_WRONLY,0644);
    if (dfd == -1) {
        close(fd);
        redisLog(REDIS_WARNING,"Opening the temp file needed for MASTER <-> SLAVE synchronization: %s",strerror(errno));
        return REDIS_ERR;
    }
    while(dumpsize) {
        int nread, nwritten;

        nread = read(fd,buf,(dumpsize < 1024)?dumpsize:1024);
        if (nread == -1) {
            redisLog(REDIS_WARNING,"I/O error trying to sync with MASTER: %s",
                strerror(errno));
            close(fd);
            close(dfd);
            return REDIS_ERR;
        }
        nwritten = write(dfd,buf,nread);
        if (nwritten == -1) {
            redisLog(REDIS_WARNING,"Write error writing to the DB dump file needed for MASTER <-> SLAVE synchrnonization: %s", strerror(errno));
            close(fd);
            close(dfd);
            return REDIS_ERR;
        }
        dumpsize -= nread;
    }
    close(dfd);
    if (rename(tmpfile,server.dbfilename) == -1) {
        redisLog(REDIS_WARNING,"Failed trying to rename the temp DB into dump.rdb in MASTER <-> SLAVE synchronization: %s", strerror(errno));
        unlink(tmpfile);
        close(fd);
        return REDIS_ERR;
    }
    emptyDb();
    if (rdbLoad(server.dbfilename) != REDIS_OK) {
        redisLog(REDIS_WARNING,"Failed trying to load the MASTER synchronization DB from disk");
        close(fd);
        return REDIS_ERR;
    }
    server.master = createClient(fd);
    server.master->flags |= REDIS_MASTER;
    server.master->authenticated = 1;
    server.replstate = REDIS_REPL_CONNECTED;
    return REDIS_OK;
}

static void slaveofCommand(redisClient *c) {
    if (!strcasecmp(c->argv[1]->ptr,"no") &&
        !strcasecmp(c->argv[2]->ptr,"one")) {
        if (server.masterhost) {
            sdsfree(server.masterhost);
            server.masterhost = NULL;
            if (server.master) freeClient(server.master);
            server.replstate = REDIS_REPL_NONE;
            redisLog(REDIS_NOTICE,"MASTER MODE enabled (user request)");
        }
    } else {
        sdsfree(server.masterhost);
        server.masterhost = sdsdup(c->argv[1]->ptr);
        server.masterport = atoi(c->argv[2]->ptr);
        if (server.master) freeClient(server.master);
        server.replstate = REDIS_REPL_CONNECT;
        redisLog(REDIS_NOTICE,"SLAVE OF %s:%d enabled (user request)",
            server.masterhost, server.masterport);
    }
    addReply(c,shared.ok);
}

/* ============================ Maxmemory directive  ======================== */

/* Try to free one object form the pre-allocated objects free list.
 * This is useful under low mem conditions as by default we take 1 million
 * free objects allocated. On success REDIS_OK is returned, otherwise
 * REDIS_ERR. */
static int tryFreeOneObjectFromFreelist(void) {
    robj *o;

    if (server.vm_enabled) pthread_mutex_lock(&server.obj_freelist_mutex);
    if (listLength(server.objfreelist)) {
        listNode *head = listFirst(server.objfreelist);
        o = listNodeValue(head);
        listDelNode(server.objfreelist,head);
        if (server.vm_enabled) pthread_mutex_unlock(&server.obj_freelist_mutex);
        zfree(o);
        return REDIS_OK;
    } else {
        if (server.vm_enabled) pthread_mutex_unlock(&server.obj_freelist_mutex);
        return REDIS_ERR;
    }
}

/* This function gets called when 'maxmemory' is set on the config file to limit
 * the max memory used by the server, and we are out of memory.
 * This function will try to, in order:
 *
 * - Free objects from the free list
 * - Try to remove keys with an EXPIRE set
 *
 * It is not possible to free enough memory to reach used-memory < maxmemory
 * the server will start refusing commands that will enlarge even more the
 * memory usage.
 */
static void freeMemoryIfNeeded(void) {
    while (server.maxmemory && zmalloc_used_memory() > server.maxmemory) {
        int j, k, freed = 0;

        if (tryFreeOneObjectFromFreelist() == REDIS_OK) continue;
        for (j = 0; j < server.dbnum; j++) {
            int minttl = -1;
            robj *minkey = NULL;
            struct dictEntry *de;

            if (dictSize(server.db[j].expires)) {
                freed = 1;
                /* From a sample of three keys drop the one nearest to
                 * the natural expire */
                for (k = 0; k < 3; k++) {
                    time_t t;

                    de = dictGetRandomKey(server.db[j].expires);
                    t = (time_t) dictGetEntryVal(de);
                    if (minttl == -1 || t < minttl) {
                        minkey = dictGetEntryKey(de);
                        minttl = t;
                    }
                }
                deleteKey(server.db+j,minkey);
            }
        }
        if (!freed) return; /* nothing to free... */
    }
}

/* ============================== Append Only file ========================== */

static void feedAppendOnlyFile(struct redisCommand *cmd, int dictid, robj **argv, int argc) {
    sds buf = sdsempty();
    int j;
    ssize_t nwritten;
    time_t now;
    robj *tmpargv[3];

    /* The DB this command was targetting is not the same as the last command
     * we appendend. To issue a SELECT command is needed. */
    if (dictid != server.appendseldb) {
        char seldb[64];

        snprintf(seldb,sizeof(seldb),"%d",dictid);
        buf = sdscatprintf(buf,"*2\r\n$6\r\nSELECT\r\n$%lu\r\n%s\r\n",
            (unsigned long)strlen(seldb),seldb);
        server.appendseldb = dictid;
    }

    /* "Fix" the argv vector if the command is EXPIRE. We want to translate
     * EXPIREs into EXPIREATs calls */
    if (cmd->proc == expireCommand) {
        long when;

        tmpargv[0] = createStringObject("EXPIREAT",8);
        tmpargv[1] = argv[1];
        incrRefCount(argv[1]);
        when = time(NULL)+strtol(argv[2]->ptr,NULL,10);
        tmpargv[2] = createObject(REDIS_STRING,
            sdscatprintf(sdsempty(),"%ld",when));
        argv = tmpargv;
    }

    /* Append the actual command */
    buf = sdscatprintf(buf,"*%d\r\n",argc);
    for (j = 0; j < argc; j++) {
        robj *o = argv[j];

        o = getDecodedObject(o);
        buf = sdscatprintf(buf,"$%lu\r\n",(unsigned long)sdslen(o->ptr));
        buf = sdscatlen(buf,o->ptr,sdslen(o->ptr));
        buf = sdscatlen(buf,"\r\n",2);
        decrRefCount(o);
    }

    /* Free the objects from the modified argv for EXPIREAT */
    if (cmd->proc == expireCommand) {
        for (j = 0; j < 3; j++)
            decrRefCount(argv[j]);
    }

    /* We want to perform a single write. This should be guaranteed atomic
     * at least if the filesystem we are writing is a real physical one.
     * While this will save us against the server being killed I don't think
     * there is much to do about the whole server stopping for power problems
     * or alike */
     nwritten = write(server.appendfd,buf,sdslen(buf));
     if (nwritten != (signed)sdslen(buf)) {
        /* Ooops, we are in troubles. The best thing to do for now is
         * to simply exit instead to give the illusion that everything is
         * working as expected. */
         if (nwritten == -1) {
            redisLog(REDIS_WARNING,"Exiting on error writing to the append-only file: %s",strerror(errno));
         } else {
            redisLog(REDIS_WARNING,"Exiting on short write while writing to the append-only file: %s",strerror(errno));
         }
         exit(1);
    }
    /* If a background append only file rewriting is in progress we want to
     * accumulate the differences between the child DB and the current one
     * in a buffer, so that when the child process will do its work we
     * can append the differences to the new append only file. */
    if (server.bgrewritechildpid != -1)
        server.bgrewritebuf = sdscatlen(server.bgrewritebuf,buf,sdslen(buf));

    sdsfree(buf);
    now = time(NULL);
    if (server.appendfsync == APPENDFSYNC_ALWAYS ||
        (server.appendfsync == APPENDFSYNC_EVERYSEC &&
         now-server.lastfsync > 1))
    {
        fsync(server.appendfd); /* Let's try to get this data on the disk */
        server.lastfsync = now;
    }
}

/* In Redis commands are always executed in the context of a client, so in
 * order to load the append only file we need to create a fake client. */
static struct redisClient *createFakeClient(void) {
    struct redisClient *c = zmalloc(sizeof(*c));

    selectDb(c,0);
    c->fd = -1;
    c->querybuf = sdsempty();
    c->argc = 0;
    c->argv = NULL;
    c->flags = 0;
    /* We set the fake client as a slave waiting for the synchronization
     * so that Redis will not try to send replies to this client. */
    c->replstate = REDIS_REPL_WAIT_BGSAVE_START;
    c->reply = listCreate();
    listSetFreeMethod(c->reply,decrRefCount);
    listSetDupMethod(c->reply,dupClientReplyValue);
    return c;
}

static void freeFakeClient(struct redisClient *c) {
    sdsfree(c->querybuf);
    listRelease(c->reply);
    zfree(c);
}

/* Replay the append log file. On error REDIS_OK is returned. On non fatal
 * error (the append only file is zero-length) REDIS_ERR is returned. On
 * fatal error an error message is logged and the program exists. */
int loadAppendOnlyFile(char *filename) {
    struct redisClient *fakeClient;
    FILE *fp = fopen(filename,"r");
    struct redis_stat sb;
    unsigned long long loadedkeys = 0;

    if (redis_fstat(fileno(fp),&sb) != -1 && sb.st_size == 0)
        return REDIS_ERR;

    if (fp == NULL) {
        redisLog(REDIS_WARNING,"Fatal error: can't open the append log file for reading: %s",strerror(errno));
        exit(1);
    }

    fakeClient = createFakeClient();
    while(1) {
        int argc, j;
        unsigned long len;
        robj **argv;
        char buf[128];
        sds argsds;
        struct redisCommand *cmd;

        if (fgets(buf,sizeof(buf),fp) == NULL) {
            if (feof(fp))
                break;
            else
                goto readerr;
        }
        if (buf[0] != '*') goto fmterr;
        argc = atoi(buf+1);
        argv = zmalloc(sizeof(robj*)*argc);
        for (j = 0; j < argc; j++) {
            if (fgets(buf,sizeof(buf),fp) == NULL) goto readerr;
            if (buf[0] != '$') goto fmterr;
            len = strtol(buf+1,NULL,10);
            argsds = sdsnewlen(NULL,len);
            if (len && fread(argsds,len,1,fp) == 0) goto fmterr;
            argv[j] = createObject(REDIS_STRING,argsds);
            if (fread(buf,2,1,fp) == 0) goto fmterr; /* discard CRLF */
        }

        /* Command lookup */
        cmd = lookupCommand(argv[0]->ptr);
        if (!cmd) {
            redisLog(REDIS_WARNING,"Unknown command '%s' reading the append only file", argv[0]->ptr);
            exit(1);
        }
        /* Try object sharing and encoding */
        if (server.shareobjects) {
            int j;
            for(j = 1; j < argc; j++)
                argv[j] = tryObjectSharing(argv[j]);
        }
        if (cmd->flags & REDIS_CMD_BULK)
            tryObjectEncoding(argv[argc-1]);
        /* Run the command in the context of a fake client */
        fakeClient->argc = argc;
        fakeClient->argv = argv;
        cmd->proc(fakeClient);
        /* Discard the reply objects list from the fake client */
        while(listLength(fakeClient->reply))
            listDelNode(fakeClient->reply,listFirst(fakeClient->reply));
        /* Clean up, ready for the next command */
        for (j = 0; j < argc; j++) decrRefCount(argv[j]);
        zfree(argv);
        /* Handle swapping while loading big datasets when VM is on */
        loadedkeys++;
        if (server.vm_enabled && (loadedkeys % 5000) == 0) {
            while (zmalloc_used_memory() > server.vm_max_memory) {
                if (vmSwapOneObjectBlocking() == REDIS_ERR) break;
            }
        }
    }
    fclose(fp);
    freeFakeClient(fakeClient);
    return REDIS_OK;

readerr:
    if (feof(fp)) {
        redisLog(REDIS_WARNING,"Unexpected end of file reading the append only file");
    } else {
        redisLog(REDIS_WARNING,"Unrecoverable error reading the append only file: %s", strerror(errno));
    }
    exit(1);
fmterr:
    redisLog(REDIS_WARNING,"Bad file format reading the append only file");
    exit(1);
}

/* Write an object into a file in the bulk format $<count>\r\n<payload>\r\n */
static int fwriteBulk(FILE *fp, robj *obj) {
    char buf[128];
    int decrrc = 0;

    /* Avoid the incr/decr ref count business if possible to help
     * copy-on-write (we are often in a child process when this function
     * is called).
     * Also makes sure that key objects don't get incrRefCount-ed when VM
     * is enabled */
    if (obj->encoding != REDIS_ENCODING_RAW) {
        obj = getDecodedObject(obj);
        decrrc = 1;
    }
    snprintf(buf,sizeof(buf),"$%ld\r\n",(long)sdslen(obj->ptr));
    if (fwrite(buf,strlen(buf),1,fp) == 0) goto err;
    if (sdslen(obj->ptr) && fwrite(obj->ptr,sdslen(obj->ptr),1,fp) == 0)
        goto err;
    if (fwrite("\r\n",2,1,fp) == 0) goto err;
    if (decrrc) decrRefCount(obj);
    return 1;
err:
    if (decrrc) decrRefCount(obj);
    return 0;
}

/* Write a double value in bulk format $<count>\r\n<payload>\r\n */
static int fwriteBulkDouble(FILE *fp, double d) {
    char buf[128], dbuf[128];

    snprintf(dbuf,sizeof(dbuf),"%.17g\r\n",d);
    snprintf(buf,sizeof(buf),"$%lu\r\n",(unsigned long)strlen(dbuf)-2);
    if (fwrite(buf,strlen(buf),1,fp) == 0) return 0;
    if (fwrite(dbuf,strlen(dbuf),1,fp) == 0) return 0;
    return 1;
}

/* Write a long value in bulk format $<count>\r\n<payload>\r\n */
static int fwriteBulkLong(FILE *fp, long l) {
    char buf[128], lbuf[128];

    snprintf(lbuf,sizeof(lbuf),"%ld\r\n",l);
    snprintf(buf,sizeof(buf),"$%lu\r\n",(unsigned long)strlen(lbuf)-2);
    if (fwrite(buf,strlen(buf),1,fp) == 0) return 0;
    if (fwrite(lbuf,strlen(lbuf),1,fp) == 0) return 0;
    return 1;
}

/* Write a sequence of commands able to fully rebuild the dataset into
 * "filename". Used both by REWRITEAOF and BGREWRITEAOF. */
static int rewriteAppendOnlyFile(char *filename) {
    dictIterator *di = NULL;
    dictEntry *de;
    FILE *fp;
    char tmpfile[256];
    int j;
    time_t now = time(NULL);

    /* Note that we have to use a different temp name here compared to the
     * one used by rewriteAppendOnlyFileBackground() function. */
    snprintf(tmpfile,256,"temp-rewriteaof-%d.aof", (int) getpid());
    fp = fopen(tmpfile,"w");
    if (!fp) {
        redisLog(REDIS_WARNING, "Failed rewriting the append only file: %s", strerror(errno));
        return REDIS_ERR;
    }
    for (j = 0; j < server.dbnum; j++) {
        char selectcmd[] = "*2\r\n$6\r\nSELECT\r\n";
        redisDb *db = server.db+j;
        dict *d = db->dict;
        if (dictSize(d) == 0) continue;
        di = dictGetIterator(d);
        if (!di) {
            fclose(fp);
            return REDIS_ERR;
        }

        /* SELECT the new DB */
        if (fwrite(selectcmd,sizeof(selectcmd)-1,1,fp) == 0) goto werr;
        if (fwriteBulkLong(fp,j) == 0) goto werr;

        /* Iterate this DB writing every entry */
        while((de = dictNext(di)) != NULL) {
            robj *key, *o;
            time_t expiretime;
            int swapped;

            key = dictGetEntryKey(de);
            /* If the value for this key is swapped, load a preview in memory.
             * We use a "swapped" flag to remember if we need to free the
             * value object instead to just increment the ref count anyway
             * in order to avoid copy-on-write of pages if we are forked() */
            if (!server.vm_enabled || key->storage == REDIS_VM_MEMORY ||
                key->storage == REDIS_VM_SWAPPING) {
                o = dictGetEntryVal(de);
                swapped = 0;
            } else {
                o = vmPreviewObject(key);
                swapped = 1;
            }
            expiretime = getExpire(db,key);

            /* Save the key and associated value */
            if (o->type == REDIS_STRING) {
                /* Emit a SET command */
                char cmd[]="*3\r\n$3\r\nSET\r\n";
                if (fwrite(cmd,sizeof(cmd)-1,1,fp) == 0) goto werr;
                /* Key and value */
                if (fwriteBulk(fp,key) == 0) goto werr;
                if (fwriteBulk(fp,o) == 0) goto werr;
            } else if (o->type == REDIS_LIST) {
                /* Emit the RPUSHes needed to rebuild the list */
                list *list = o->ptr;
                listNode *ln;
                listIter li;

                listRewind(list,&li);
                while((ln = listNext(&li))) {
                    char cmd[]="*3\r\n$5\r\nRPUSH\r\n";
                    robj *eleobj = listNodeValue(ln);

                    if (fwrite(cmd,sizeof(cmd)-1,1,fp) == 0) goto werr;
                    if (fwriteBulk(fp,key) == 0) goto werr;
                    if (fwriteBulk(fp,eleobj) == 0) goto werr;
                }
            } else if (o->type == REDIS_SET) {
                /* Emit the SADDs needed to rebuild the set */
                dict *set = o->ptr;
                dictIterator *di = dictGetIterator(set);
                dictEntry *de;

                while((de = dictNext(di)) != NULL) {
                    char cmd[]="*3\r\n$4\r\nSADD\r\n";
                    robj *eleobj = dictGetEntryKey(de);

                    if (fwrite(cmd,sizeof(cmd)-1,1,fp) == 0) goto werr;
                    if (fwriteBulk(fp,key) == 0) goto werr;
                    if (fwriteBulk(fp,eleobj) == 0) goto werr;
                }
                dictReleaseIterator(di);
            } else if (o->type == REDIS_ZSET) {
                /* Emit the ZADDs needed to rebuild the sorted set */
                zset *zs = o->ptr;
                dictIterator *di = dictGetIterator(zs->dict);
                dictEntry *de;

                while((de = dictNext(di)) != NULL) {
                    char cmd[]="*4\r\n$4\r\nZADD\r\n";
                    robj *eleobj = dictGetEntryKey(de);
                    double *score = dictGetEntryVal(de);

                    if (fwrite(cmd,sizeof(cmd)-1,1,fp) == 0) goto werr;
                    if (fwriteBulk(fp,key) == 0) goto werr;
                    if (fwriteBulkDouble(fp,*score) == 0) goto werr;
                    if (fwriteBulk(fp,eleobj) == 0) goto werr;
                }
                dictReleaseIterator(di);
            } else {
                redisAssert(0 != 0);
            }
            /* Save the expire time */
            if (expiretime != -1) {
                char cmd[]="*3\r\n$8\r\nEXPIREAT\r\n";
                /* If this key is already expired skip it */
                if (expiretime < now) continue;
                if (fwrite(cmd,sizeof(cmd)-1,1,fp) == 0) goto werr;
                if (fwriteBulk(fp,key) == 0) goto werr;
                if (fwriteBulkLong(fp,expiretime) == 0) goto werr;
            }
            if (swapped) decrRefCount(o);
        }
        dictReleaseIterator(di);
    }

    /* Make sure data will not remain on the OS's output buffers */
    fflush(fp);
    fsync(fileno(fp));
    fclose(fp);
    
    /* Use RENAME to make sure the DB file is changed atomically only
     * if the generate DB file is ok. */
    if (rename(tmpfile,filename) == -1) {
        redisLog(REDIS_WARNING,"Error moving temp append only file on the final destination: %s", strerror(errno));
        unlink(tmpfile);
        return REDIS_ERR;
    }
    redisLog(REDIS_NOTICE,"SYNC append only file rewrite performed");
    return REDIS_OK;

werr:
    fclose(fp);
    unlink(tmpfile);
    redisLog(REDIS_WARNING,"Write error writing append only file on disk: %s", strerror(errno));
    if (di) dictReleaseIterator(di);
    return REDIS_ERR;
}

/* This is how rewriting of the append only file in background works:
 *
 * 1) The user calls BGREWRITEAOF
 * 2) Redis calls this function, that forks():
 *    2a) the child rewrite the append only file in a temp file.
 *    2b) the parent accumulates differences in server.bgrewritebuf.
 * 3) When the child finished '2a' exists.
 * 4) The parent will trap the exit code, if it's OK, will append the
 *    data accumulated into server.bgrewritebuf into the temp file, and
 *    finally will rename(2) the temp file in the actual file name.
 *    The the new file is reopened as the new append only file. Profit!
 */
static int rewriteAppendOnlyFileBackground(void) {
    pid_t childpid;

    if (server.bgrewritechildpid != -1) return REDIS_ERR;
    if (server.vm_enabled) waitEmptyIOJobsQueue();
    if ((childpid = fork()) == 0) {
        /* Child */
        char tmpfile[256];

        if (server.vm_enabled) vmReopenSwapFile();
        close(server.fd);
        snprintf(tmpfile,256,"temp-rewriteaof-bg-%d.aof", (int) getpid());
        if (rewriteAppendOnlyFile(tmpfile) == REDIS_OK) {
            _exit(0);
        } else {
            _exit(1);
        }
    } else {
        /* Parent */
        if (childpid == -1) {
            redisLog(REDIS_WARNING,
                "Can't rewrite append only file in background: fork: %s",
                strerror(errno));
            return REDIS_ERR;
        }
        redisLog(REDIS_NOTICE,
            "Background append only file rewriting started by pid %d",childpid);
        server.bgrewritechildpid = childpid;
        /* We set appendseldb to -1 in order to force the next call to the
         * feedAppendOnlyFile() to issue a SELECT command, so the differences
         * accumulated by the parent into server.bgrewritebuf will start
         * with a SELECT statement and it will be safe to merge. */
        server.appendseldb = -1;
        return REDIS_OK;
    }
    return REDIS_OK; /* unreached */
}

static void bgrewriteaofCommand(redisClient *c) {
    if (server.bgrewritechildpid != -1) {
        addReplySds(c,sdsnew("-ERR background append only file rewriting already in progress\r\n"));
        return;
    }
    if (rewriteAppendOnlyFileBackground() == REDIS_OK) {
        char *status = "+Background append only file rewriting started\r\n";
        addReplySds(c,sdsnew(status));
    } else {
        addReply(c,shared.err);
    }
}

static void aofRemoveTempFile(pid_t childpid) {
    char tmpfile[256];

    snprintf(tmpfile,256,"temp-rewriteaof-bg-%d.aof", (int) childpid);
    unlink(tmpfile);
}

/* Virtual Memory is composed mainly of two subsystems:
 * - Blocking Virutal Memory
 * - Threaded Virtual Memory I/O
 * The two parts are not fully decoupled, but functions are split among two
 * different sections of the source code (delimited by comments) in order to
 * make more clear what functionality is about the blocking VM and what about
 * the threaded (not blocking) VM.
 *
 * Redis VM design:
 *
 * Redis VM is a blocking VM (one that blocks reading swapped values from
 * disk into memory when a value swapped out is needed in memory) that is made
 * unblocking by trying to examine the command argument vector in order to
 * load in background values that will likely be needed in order to exec
 * the command. The command is executed only once all the relevant keys
 * are loaded into memory.
 *
 * This basically is almost as simple of a blocking VM, but almost as parallel
 * as a fully non-blocking VM.
 */

/* =================== Virtual Memory - Blocking Side  ====================== */

/* substitute the first occurrence of '%p' with the process pid in the
 * swap file name. */
static void expandVmSwapFilename(void) {
    char *p = strstr(server.vm_swap_file,"%p");
    sds new;
    
    if (!p) return;
    new = sdsempty();
    *p = '\0';
    new = sdscat(new,server.vm_swap_file);
    new = sdscatprintf(new,"%ld",(long) getpid());
    new = sdscat(new,p+2);
    zfree(server.vm_swap_file);
    server.vm_swap_file = new;
}

static void vmInit(void) {
    off_t totsize;
    int pipefds[2];
    size_t stacksize;

    if (server.vm_max_threads != 0)
        zmalloc_enable_thread_safeness(); /* we need thread safe zmalloc() */

    expandVmSwapFilename();
    redisLog(REDIS_NOTICE,"Using '%s' as swap file",server.vm_swap_file);
    if ((server.vm_fp = fopen(server.vm_swap_file,"r+b")) == NULL) {
        server.vm_fp = fopen(server.vm_swap_file,"w+b");
    }
    if (server.vm_fp == NULL) {
        redisLog(REDIS_WARNING,
            "Impossible to open the swap file: %s. Exiting.",
            strerror(errno));
        exit(1);
    }
    server.vm_fd = fileno(server.vm_fp);
    server.vm_next_page = 0;
    server.vm_near_pages = 0;
    server.vm_stats_used_pages = 0;
    server.vm_stats_swapped_objects = 0;
    server.vm_stats_swapouts = 0;
    server.vm_stats_swapins = 0;
    totsize = server.vm_pages*server.vm_page_size;
    redisLog(REDIS_NOTICE,"Allocating %lld bytes of swap file",totsize);
    if (ftruncate(server.vm_fd,totsize) == -1) {
        redisLog(REDIS_WARNING,"Can't ftruncate swap file: %s. Exiting.",
            strerror(errno));
        exit(1);
    } else {
        redisLog(REDIS_NOTICE,"Swap file allocated with success");
    }
    server.vm_bitmap = zmalloc((server.vm_pages+7)/8);
    redisLog(REDIS_VERBOSE,"Allocated %lld bytes page table for %lld pages",
        (long long) (server.vm_pages+7)/8, server.vm_pages);
    memset(server.vm_bitmap,0,(server.vm_pages+7)/8);

    /* Initialize threaded I/O (used by Virtual Memory) */
    server.io_newjobs = listCreate();
    server.io_processing = listCreate();
    server.io_processed = listCreate();
    server.io_ready_clients = listCreate();
    pthread_mutex_init(&server.io_mutex,NULL);
    pthread_mutex_init(&server.obj_freelist_mutex,NULL);
    pthread_mutex_init(&server.io_swapfile_mutex,NULL);
    server.io_active_threads = 0;
    if (pipe(pipefds) == -1) {
        redisLog(REDIS_WARNING,"Unable to intialized VM: pipe(2): %s. Exiting."
            ,strerror(errno));
        exit(1);
    }
    server.io_ready_pipe_read = pipefds[0];
    server.io_ready_pipe_write = pipefds[1];
    redisAssert(anetNonBlock(NULL,server.io_ready_pipe_read) != ANET_ERR);
    /* LZF requires a lot of stack */
    pthread_attr_init(&server.io_threads_attr);
    pthread_attr_getstacksize(&server.io_threads_attr, &stacksize);
    while (stacksize < REDIS_THREAD_STACK_SIZE) stacksize *= 2;
    pthread_attr_setstacksize(&server.io_threads_attr, stacksize);
    /* Listen for events in the threaded I/O pipe */
    if (aeCreateFileEvent(server.el, server.io_ready_pipe_read, AE_READABLE,
        vmThreadedIOCompletedJob, NULL) == AE_ERR)
        oom("creating file event");
}

/* Mark the page as used */
static void vmMarkPageUsed(off_t page) {
    off_t byte = page/8;
    int bit = page&7;
    redisAssert(vmFreePage(page) == 1);
    server.vm_bitmap[byte] |= 1<<bit;
}

/* Mark N contiguous pages as used, with 'page' being the first. */
static void vmMarkPagesUsed(off_t page, off_t count) {
    off_t j;

    for (j = 0; j < count; j++)
        vmMarkPageUsed(page+j);
    server.vm_stats_used_pages += count;
    redisLog(REDIS_DEBUG,"Mark USED pages: %lld pages at %lld\n",
        (long long)count, (long long)page);
}

/* Mark the page as free */
static void vmMarkPageFree(off_t page) {
    off_t byte = page/8;
    int bit = page&7;
    redisAssert(vmFreePage(page) == 0);
    server.vm_bitmap[byte] &= ~(1<<bit);
}

/* Mark N contiguous pages as free, with 'page' being the first. */
static void vmMarkPagesFree(off_t page, off_t count) {
    off_t j;

    for (j = 0; j < count; j++)
        vmMarkPageFree(page+j);
    server.vm_stats_used_pages -= count;
    redisLog(REDIS_DEBUG,"Mark FREE pages: %lld pages at %lld\n",
        (long long)count, (long long)page);
}

/* Test if the page is free */
static int vmFreePage(off_t page) {
    off_t byte = page/8;
    int bit = page&7;
    return (server.vm_bitmap[byte] & (1<<bit)) == 0;
}

/* Find N contiguous free pages storing the first page of the cluster in *first.
 * Returns REDIS_OK if it was able to find N contiguous pages, otherwise 
 * REDIS_ERR is returned.
 *
 * This function uses a simple algorithm: we try to allocate
 * REDIS_VM_MAX_NEAR_PAGES sequentially, when we reach this limit we start
 * again from the start of the swap file searching for free spaces.
 *
 * If it looks pretty clear that there are no free pages near our offset
 * we try to find less populated places doing a forward jump of
 * REDIS_VM_MAX_RANDOM_JUMP, then we start scanning again a few pages
 * without hurry, and then we jump again and so forth...
 * 
 * This function can be improved using a free list to avoid to guess
 * too much, since we could collect data about freed pages.
 *
 * note: I implemented this function just after watching an episode of
 * Battlestar Galactica, where the hybrid was continuing to say "JUMP!"
 */
static int vmFindContiguousPages(off_t *first, off_t n) {
    off_t base, offset = 0, since_jump = 0, numfree = 0;

    if (server.vm_near_pages == REDIS_VM_MAX_NEAR_PAGES) {
        server.vm_near_pages = 0;
        server.vm_next_page = 0;
    }
    server.vm_near_pages++; /* Yet another try for pages near to the old ones */
    base = server.vm_next_page;

    while(offset < server.vm_pages) {
        off_t this = base+offset;

        /* If we overflow, restart from page zero */
        if (this >= server.vm_pages) {
            this -= server.vm_pages;
            if (this == 0) {
                /* Just overflowed, what we found on tail is no longer
                 * interesting, as it's no longer contiguous. */
                numfree = 0;
            }
        }
        if (vmFreePage(this)) {
            /* This is a free page */
            numfree++;
            /* Already got N free pages? Return to the caller, with success */
            if (numfree == n) {
                *first = this-(n-1);
                server.vm_next_page = this+1;
                redisLog(REDIS_DEBUG, "FOUND CONTIGUOUS PAGES: %lld pages at %lld\n", (long long) n, (long long) *first);
                return REDIS_OK;
            }
        } else {
            /* The current one is not a free page */
            numfree = 0;
        }

        /* Fast-forward if the current page is not free and we already
         * searched enough near this place. */
        since_jump++;
        if (!numfree && since_jump >= REDIS_VM_MAX_RANDOM_JUMP/4) {
            offset += random() % REDIS_VM_MAX_RANDOM_JUMP;
            since_jump = 0;
            /* Note that even if we rewind after the jump, we are don't need
             * to make sure numfree is set to zero as we only jump *if* it
             * is set to zero. */
        } else {
            /* Otherwise just check the next page */
            offset++;
        }
    }
    return REDIS_ERR;
}

/* Write the specified object at the specified page of the swap file */
static int vmWriteObjectOnSwap(robj *o, off_t page) {
    if (server.vm_enabled) pthread_mutex_lock(&server.io_swapfile_mutex);
    if (fseeko(server.vm_fp,page*server.vm_page_size,SEEK_SET) == -1) {
        if (server.vm_enabled) pthread_mutex_unlock(&server.io_swapfile_mutex);
        redisLog(REDIS_WARNING,
            "Critical VM problem in vmWriteObjectOnSwap(): can't seek: %s",
            strerror(errno));
        return REDIS_ERR;
    }
    rdbSaveObject(server.vm_fp,o);
    fflush(server.vm_fp);
    if (server.vm_enabled) pthread_mutex_unlock(&server.io_swapfile_mutex);
    return REDIS_OK;
}

/* Swap the 'val' object relative to 'key' into disk. Store all the information
 * needed to later retrieve the object into the key object.
 * If we can't find enough contiguous empty pages to swap the object on disk
 * REDIS_ERR is returned. */
static int vmSwapObjectBlocking(robj *key, robj *val) {
    off_t pages = rdbSavedObjectPages(val,NULL);
    off_t page;

    assert(key->storage == REDIS_VM_MEMORY);
    assert(key->refcount == 1);
    if (vmFindContiguousPages(&page,pages) == REDIS_ERR) return REDIS_ERR;
    if (vmWriteObjectOnSwap(val,page) == REDIS_ERR) return REDIS_ERR;
    key->vm.page = page;
    key->vm.usedpages = pages;
    key->storage = REDIS_VM_SWAPPED;
    key->vtype = val->type;
    decrRefCount(val); /* Deallocate the object from memory. */
    vmMarkPagesUsed(page,pages);
    redisLog(REDIS_DEBUG,"VM: object %s swapped out at %lld (%lld pages)",
        (unsigned char*) key->ptr,
        (unsigned long long) page, (unsigned long long) pages);
    server.vm_stats_swapped_objects++;
    server.vm_stats_swapouts++;
    return REDIS_OK;
}

static robj *vmReadObjectFromSwap(off_t page, int type) {
    robj *o;

    if (server.vm_enabled) pthread_mutex_lock(&server.io_swapfile_mutex);
    if (fseeko(server.vm_fp,page*server.vm_page_size,SEEK_SET) == -1) {
        redisLog(REDIS_WARNING,
            "Unrecoverable VM problem in vmReadObjectFromSwap(): can't seek: %s",
            strerror(errno));
        _exit(1);
    }
    o = rdbLoadObject(type,server.vm_fp);
    if (o == NULL) {
        redisLog(REDIS_WARNING, "Unrecoverable VM problem in vmReadObjectFromSwap(): can't load object from swap file: %s", strerror(errno));
        _exit(1);
    }
    if (server.vm_enabled) pthread_mutex_unlock(&server.io_swapfile_mutex);
    return o;
}

/* Load the value object relative to the 'key' object from swap to memory.
 * The newly allocated object is returned.
 *
 * If preview is true the unserialized object is returned to the caller but
 * no changes are made to the key object, nor the pages are marked as freed */
static robj *vmGenericLoadObject(robj *key, int preview) {
    robj *val;

    redisAssert(key->storage == REDIS_VM_SWAPPED || key->storage == REDIS_VM_LOADING);
    val = vmReadObjectFromSwap(key->vm.page,key->vtype);
    if (!preview) {
        key->storage = REDIS_VM_MEMORY;
        key->vm.atime = server.unixtime;
        vmMarkPagesFree(key->vm.page,key->vm.usedpages);
        redisLog(REDIS_DEBUG, "VM: object %s loaded from disk",
            (unsigned char*) key->ptr);
        server.vm_stats_swapped_objects--;
    } else {
        redisLog(REDIS_DEBUG, "VM: object %s previewed from disk",
            (unsigned char*) key->ptr);
    }
    server.vm_stats_swapins++;
    return val;
}

/* Plain object loading, from swap to memory */
static robj *vmLoadObject(robj *key) {
    /* If we are loading the object in background, stop it, we
     * need to load this object synchronously ASAP. */
    if (key->storage == REDIS_VM_LOADING)
        vmCancelThreadedIOJob(key);
    return vmGenericLoadObject(key,0);
}

/* Just load the value on disk, without to modify the key.
 * This is useful when we want to perform some operation on the value
 * without to really bring it from swap to memory, like while saving the
 * dataset or rewriting the append only log. */
static robj *vmPreviewObject(robj *key) {
    return vmGenericLoadObject(key,1);
}

/* How a good candidate is this object for swapping?
 * The better candidate it is, the greater the returned value.
 *
 * Currently we try to perform a fast estimation of the object size in
 * memory, and combine it with aging informations.
 *
 * Basically swappability = idle-time * log(estimated size)
 *
 * Bigger objects are preferred over smaller objects, but not
 * proportionally, this is why we use the logarithm. This algorithm is
 * just a first try and will probably be tuned later. */
static double computeObjectSwappability(robj *o) {
    time_t age = server.unixtime - o->vm.atime;
    long asize = 0;
    list *l;
    dict *d;
    struct dictEntry *de;
    int z;

    if (age <= 0) return 0;
    switch(o->type) {
    case REDIS_STRING:
        if (o->encoding != REDIS_ENCODING_RAW) {
            asize = sizeof(*o);
        } else {
            asize = sdslen(o->ptr)+sizeof(*o)+sizeof(long)*2;
        }
        break;
    case REDIS_LIST:
        l = o->ptr;
        listNode *ln = listFirst(l);

        asize = sizeof(list);
        if (ln) {
            robj *ele = ln->value;
            long elesize;

            elesize = (ele->encoding == REDIS_ENCODING_RAW) ?
                            (sizeof(*o)+sdslen(ele->ptr)) :
                            sizeof(*o);
            asize += (sizeof(listNode)+elesize)*listLength(l);
        }
        break;
    case REDIS_SET:
    case REDIS_ZSET:
        z = (o->type == REDIS_ZSET);
        d = z ? ((zset*)o->ptr)->dict : o->ptr;

        asize = sizeof(dict)+(sizeof(struct dictEntry*)*dictSlots(d));
        if (z) asize += sizeof(zset)-sizeof(dict);
        if (dictSize(d)) {
            long elesize;
            robj *ele;

            de = dictGetRandomKey(d);
            ele = dictGetEntryKey(de);
            elesize = (ele->encoding == REDIS_ENCODING_RAW) ?
                            (sizeof(*o)+sdslen(ele->ptr)) :
                            sizeof(*o);
            asize += (sizeof(struct dictEntry)+elesize)*dictSize(d);
            if (z) asize += sizeof(zskiplistNode)*dictSize(d);
        }
        break;
    }
    return (double)age*log(1+asize);
}

/* Try to swap an object that's a good candidate for swapping.
 * Returns REDIS_OK if the object was swapped, REDIS_ERR if it's not possible
 * to swap any object at all.
 *
 * If 'usethreaded' is true, Redis will try to swap the object in background
 * using I/O threads. */
static int vmSwapOneObject(int usethreads) {
    int j, i;
    struct dictEntry *best = NULL;
    double best_swappability = 0;
    redisDb *best_db = NULL;
    robj *key, *val;

    for (j = 0; j < server.dbnum; j++) {
        redisDb *db = server.db+j;
        /* Why maxtries is set to 100?
         * Because this way (usually) we'll find 1 object even if just 1% - 2%
         * are swappable objects */
        int maxtries = 100;

        if (dictSize(db->dict) == 0) continue;
        for (i = 0; i < 5; i++) {
            dictEntry *de;
            double swappability;

            if (maxtries) maxtries--;
            de = dictGetRandomKey(db->dict);
            key = dictGetEntryKey(de);
            val = dictGetEntryVal(de);
            /* Only swap objects that are currently in memory.
             *
             * Also don't swap shared objects if threaded VM is on, as we
             * try to ensure that the main thread does not touch the
             * object while the I/O thread is using it, but we can't
             * control other keys without adding additional mutex. */
            if (key->storage != REDIS_VM_MEMORY ||
                (server.vm_max_threads != 0 && val->refcount != 1)) {
                if (maxtries) i--; /* don't count this try */
                continue;
            }
            swappability = computeObjectSwappability(val);
            if (!best || swappability > best_swappability) {
                best = de;
                best_swappability = swappability;
                best_db = db;
            }
        }
    }
    if (best == NULL) return REDIS_ERR;
    key = dictGetEntryKey(best);
    val = dictGetEntryVal(best);

    redisLog(REDIS_DEBUG,"Key with best swappability: %s, %f",
        key->ptr, best_swappability);

    /* Unshare the key if needed */
    if (key->refcount > 1) {
        robj *newkey = dupStringObject(key);
        decrRefCount(key);
        key = dictGetEntryKey(best) = newkey;
    }
    /* Swap it */
    if (usethreads) {
        vmSwapObjectThreaded(key,val,best_db);
        return REDIS_OK;
    } else {
        if (vmSwapObjectBlocking(key,val) == REDIS_OK) {
            dictGetEntryVal(best) = NULL;
            return REDIS_OK;
        } else {
            return REDIS_ERR;
        }
    }
}

static int vmSwapOneObjectBlocking() {
    return vmSwapOneObject(0);
}

static int vmSwapOneObjectThreaded() {
    return vmSwapOneObject(1);
}

/* Return true if it's safe to swap out objects in a given moment.
 * Basically we don't want to swap objects out while there is a BGSAVE
 * or a BGAEOREWRITE running in backgroud. */
static int vmCanSwapOut(void) {
    return (server.bgsavechildpid == -1 && server.bgrewritechildpid == -1);
}

/* Delete a key if swapped. Returns 1 if the key was found, was swapped
 * and was deleted. Otherwise 0 is returned. */
static int deleteIfSwapped(redisDb *db, robj *key) {
    dictEntry *de;
    robj *foundkey;

    if ((de = dictFind(db->dict,key)) == NULL) return 0;
    foundkey = dictGetEntryKey(de);
    if (foundkey->storage == REDIS_VM_MEMORY) return 0;
    deleteKey(db,key);
    return 1;
}

/* =================== Virtual Memory - Threaded I/O  ======================= */

static void freeIOJob(iojob *j) {
    if ((j->type == REDIS_IOJOB_PREPARE_SWAP ||
        j->type == REDIS_IOJOB_DO_SWAP ||
        j->type == REDIS_IOJOB_LOAD) && j->val != NULL)
        decrRefCount(j->val);
    decrRefCount(j->key);
    zfree(j);
}

/* Every time a thread finished a Job, it writes a byte into the write side
 * of an unix pipe in order to "awake" the main thread, and this function
 * is called. */
static void vmThreadedIOCompletedJob(aeEventLoop *el, int fd, void *privdata,
            int mask)
{
    char buf[1];
    int retval, processed = 0, toprocess = -1, trytoswap = 1;
    REDIS_NOTUSED(el);
    REDIS_NOTUSED(mask);
    REDIS_NOTUSED(privdata);

    /* For every byte we read in the read side of the pipe, there is one
     * I/O job completed to process. */
    while((retval = read(fd,buf,1)) == 1) {
        iojob *j;
        listNode *ln;
        robj *key;
        struct dictEntry *de;

        redisLog(REDIS_DEBUG,"Processing I/O completed job");

        /* Get the processed element (the oldest one) */
        lockThreadedIO();
        assert(listLength(server.io_processed) != 0);
        if (toprocess == -1) {
            toprocess = (listLength(server.io_processed)*REDIS_MAX_COMPLETED_JOBS_PROCESSED)/100;
            if (toprocess <= 0) toprocess = 1;
        }
        ln = listFirst(server.io_processed);
        j = ln->value;
        listDelNode(server.io_processed,ln);
        unlockThreadedIO();
        /* If this job is marked as canceled, just ignore it */
        if (j->canceled) {
            freeIOJob(j);
            continue;
        }
        /* Post process it in the main thread, as there are things we
         * can do just here to avoid race conditions and/or invasive locks */
        redisLog(REDIS_DEBUG,"Job %p type: %d, key at %p (%s) refcount: %d\n", (void*) j, j->type, (void*)j->key, (char*)j->key->ptr, j->key->refcount);
        de = dictFind(j->db->dict,j->key);
        assert(de != NULL);
        key = dictGetEntryKey(de);
        if (j->type == REDIS_IOJOB_LOAD) {
            redisDb *db;

            /* Key loaded, bring it at home */
            key->storage = REDIS_VM_MEMORY;
            key->vm.atime = server.unixtime;
            vmMarkPagesFree(key->vm.page,key->vm.usedpages);
            redisLog(REDIS_DEBUG, "VM: object %s loaded from disk (threaded)",
                (unsigned char*) key->ptr);
            server.vm_stats_swapped_objects--;
            server.vm_stats_swapins++;
            dictGetEntryVal(de) = j->val;
            incrRefCount(j->val);
            db = j->db;
            freeIOJob(j);
            /* Handle clients waiting for this key to be loaded. */
            handleClientsBlockedOnSwappedKey(db,key);
        } else if (j->type == REDIS_IOJOB_PREPARE_SWAP) {
            /* Now we know the amount of pages required to swap this object.
             * Let's find some space for it, and queue this task again
             * rebranded as REDIS_IOJOB_DO_SWAP. */
            if (!vmCanSwapOut() ||
                vmFindContiguousPages(&j->page,j->pages) == REDIS_ERR)
            {
                /* Ooops... no space or we can't swap as there is
                 * a fork()ed Redis trying to save stuff on disk. */
                freeIOJob(j);
                key->storage = REDIS_VM_MEMORY; /* undo operation */
            } else {
                /* Note that we need to mark this pages as used now,
                 * if the job will be canceled, we'll mark them as freed
                 * again. */
                vmMarkPagesUsed(j->page,j->pages);
                j->type = REDIS_IOJOB_DO_SWAP;
                lockThreadedIO();
                queueIOJob(j);
                unlockThreadedIO();
            }
        } else if (j->type == REDIS_IOJOB_DO_SWAP) {
            robj *val;

            /* Key swapped. We can finally free some memory. */
            if (key->storage != REDIS_VM_SWAPPING) {
                printf("key->storage: %d\n",key->storage);
                printf("key->name: %s\n",(char*)key->ptr);
                printf("key->refcount: %d\n",key->refcount);
                printf("val: %p\n",(void*)j->val);
                printf("val->type: %d\n",j->val->type);
                printf("val->ptr: %s\n",(char*)j->val->ptr);
            }
            redisAssert(key->storage == REDIS_VM_SWAPPING);
            val = dictGetEntryVal(de);
            key->vm.page = j->page;
            key->vm.usedpages = j->pages;
            key->storage = REDIS_VM_SWAPPED;
            key->vtype = j->val->type;
            decrRefCount(val); /* Deallocate the object from memory. */
            dictGetEntryVal(de) = NULL;
            redisLog(REDIS_DEBUG,
                "VM: object %s swapped out at %lld (%lld pages) (threaded)",
                (unsigned char*) key->ptr,
                (unsigned long long) j->page, (unsigned long long) j->pages);
            server.vm_stats_swapped_objects++;
            server.vm_stats_swapouts++;
            freeIOJob(j);
            /* Put a few more swap requests in queue if we are still
             * out of memory */
            if (trytoswap && vmCanSwapOut() &&
                zmalloc_used_memory() > server.vm_max_memory)
            {
                int more = 1;
                while(more) {
                    lockThreadedIO();
                    more = listLength(server.io_newjobs) <
                            (unsigned) server.vm_max_threads;
                    unlockThreadedIO();
                    /* Don't waste CPU time if swappable objects are rare. */
                    if (vmSwapOneObjectThreaded() == REDIS_ERR) {
                        trytoswap = 0;
                        break;
                    }
                }
            }
        }
        processed++;
        if (processed == toprocess) return;
    }
    if (retval < 0 && errno != EAGAIN) {
        redisLog(REDIS_WARNING,
            "WARNING: read(2) error in vmThreadedIOCompletedJob() %s",
            strerror(errno));
    }
}

static void lockThreadedIO(void) {
    pthread_mutex_lock(&server.io_mutex);
}

static void unlockThreadedIO(void) {
    pthread_mutex_unlock(&server.io_mutex);
}

/* Remove the specified object from the threaded I/O queue if still not
 * processed, otherwise make sure to flag it as canceled. */
static void vmCancelThreadedIOJob(robj *o) {
    list *lists[3] = {
        server.io_newjobs,      /* 0 */
        server.io_processing,   /* 1 */
        server.io_processed     /* 2 */
    };
    int i;

    assert(o->storage == REDIS_VM_LOADING || o->storage == REDIS_VM_SWAPPING);
again:
    lockThreadedIO();
    /* Search for a matching key in one of the queues */
    for (i = 0; i < 3; i++) {
        listNode *ln;
        listIter li;

        listRewind(lists[i],&li);
        while ((ln = listNext(&li)) != NULL) {
            iojob *job = ln->value;

            if (job->canceled) continue; /* Skip this, already canceled. */
            if (compareStringObjects(job->key,o) == 0) {
                redisLog(REDIS_DEBUG,"*** CANCELED %p (%s) (type %d) (LIST ID %d)\n",
                    (void*)job, (char*)o->ptr, job->type, i);
                /* Mark the pages as free since the swap didn't happened
                 * or happened but is now discarded. */
                if (i != 1 && job->type == REDIS_IOJOB_DO_SWAP)
                    vmMarkPagesFree(job->page,job->pages);
                /* Cancel the job. It depends on the list the job is
                 * living in. */
                switch(i) {
                case 0: /* io_newjobs */
                    /* If the job was yet not processed the best thing to do
                     * is to remove it from the queue at all */
                    freeIOJob(job);
                    listDelNode(lists[i],ln);
                    break;
                case 1: /* io_processing */
                    /* Oh Shi- the thread is messing with the Job:
                     *
                     * Probably it's accessing the object if this is a
                     * PREPARE_SWAP or DO_SWAP job.
                     * If it's a LOAD job it may be reading from disk and
                     * if we don't wait for the job to terminate before to
                     * cancel it, maybe in a few microseconds data can be
                     * corrupted in this pages. So the short story is:
                     *
                     * Better to wait for the job to move into the
                     * next queue (processed)... */

                    /* We try again and again until the job is completed. */
                    unlockThreadedIO();
                    /* But let's wait some time for the I/O thread
                     * to finish with this job. After all this condition
                     * should be very rare. */
                    usleep(1);
                    goto again;
                case 2: /* io_processed */
                    /* The job was already processed, that's easy...
                     * just mark it as canceled so that we'll ignore it
                     * when processing completed jobs. */
                    job->canceled = 1;
                    break;
                }
                /* Finally we have to adjust the storage type of the object
                 * in order to "UNDO" the operaiton. */
                if (o->storage == REDIS_VM_LOADING)
                    o->storage = REDIS_VM_SWAPPED;
                else if (o->storage == REDIS_VM_SWAPPING)
                    o->storage = REDIS_VM_MEMORY;
                unlockThreadedIO();
                return;
            }
        }
    }
    unlockThreadedIO();
    assert(1 != 1); /* We should never reach this */
}

static void *IOThreadEntryPoint(void *arg) {
    iojob *j;
    listNode *ln;
    REDIS_NOTUSED(arg);

    pthread_detach(pthread_self());
    while(1) {
        /* Get a new job to process */
        lockThreadedIO();
        if (listLength(server.io_newjobs) == 0) {
            /* No new jobs in queue, exit. */
            redisLog(REDIS_DEBUG,"Thread %ld exiting, nothing to do",
                (long) pthread_self());
            server.io_active_threads--;
            unlockThreadedIO();
            return NULL;
        }
        ln = listFirst(server.io_newjobs);
        j = ln->value;
        listDelNode(server.io_newjobs,ln);
        /* Add the job in the processing queue */
        j->thread = pthread_self();
        listAddNodeTail(server.io_processing,j);
        ln = listLast(server.io_processing); /* We use ln later to remove it */
        unlockThreadedIO();
        redisLog(REDIS_DEBUG,"Thread %ld got a new job (type %d): %p about key '%s'",
            (long) pthread_self(), j->type, (void*)j, (char*)j->key->ptr);

        /* Process the Job */
        if (j->type == REDIS_IOJOB_LOAD) {
            j->val = vmReadObjectFromSwap(j->page,j->key->vtype);
        } else if (j->type == REDIS_IOJOB_PREPARE_SWAP) {
            FILE *fp = fopen("/dev/null","w+");
            j->pages = rdbSavedObjectPages(j->val,fp);
            fclose(fp);
        } else if (j->type == REDIS_IOJOB_DO_SWAP) {
            if (vmWriteObjectOnSwap(j->val,j->page) == REDIS_ERR)
                j->canceled = 1;
        }

        /* Done: insert the job into the processed queue */
        redisLog(REDIS_DEBUG,"Thread %ld completed the job: %p (key %s)",
            (long) pthread_self(), (void*)j, (char*)j->key->ptr);
        lockThreadedIO();
        listDelNode(server.io_processing,ln);
        listAddNodeTail(server.io_processed,j);
        unlockThreadedIO();
        
        /* Signal the main thread there is new stuff to process */
        assert(write(server.io_ready_pipe_write,"x",1) == 1);
    }
    return NULL; /* never reached */
}

static void spawnIOThread(void) {
    pthread_t thread;
    sigset_t mask, omask;

    sigemptyset(&mask);
    sigaddset(&mask,SIGCHLD);
    sigaddset(&mask,SIGHUP);
    sigaddset(&mask,SIGPIPE);
    pthread_sigmask(SIG_SETMASK, &mask, &omask);
    pthread_create(&thread,&server.io_threads_attr,IOThreadEntryPoint,NULL);
    pthread_sigmask(SIG_SETMASK, &omask, NULL);
    server.io_active_threads++;
}

/* We need to wait for the last thread to exit before we are able to
 * fork() in order to BGSAVE or BGREWRITEAOF. */
static void waitEmptyIOJobsQueue(void) {
    while(1) {
        int io_processed_len;

        lockThreadedIO();
        if (listLength(server.io_newjobs) == 0 &&
            listLength(server.io_processing) == 0 &&
            server.io_active_threads == 0)
        {
            unlockThreadedIO();
            return;
        }
        /* While waiting for empty jobs queue condition we post-process some
         * finshed job, as I/O threads may be hanging trying to write against
         * the io_ready_pipe_write FD but there are so much pending jobs that
         * it's blocking. */
        io_processed_len = listLength(server.io_processed);
        unlockThreadedIO();
        if (io_processed_len) {
            vmThreadedIOCompletedJob(NULL,server.io_ready_pipe_read,NULL,0);
            usleep(1000); /* 1 millisecond */
        } else {
            usleep(10000); /* 10 milliseconds */
        }
    }
}

static void vmReopenSwapFile(void) {
    /* Note: we don't close the old one as we are in the child process
     * and don't want to mess at all with the original file object. */
    server.vm_fp = fopen(server.vm_swap_file,"r+b");
    if (server.vm_fp == NULL) {
        redisLog(REDIS_WARNING,"Can't re-open the VM swap file: %s. Exiting.",
            server.vm_swap_file);
        _exit(1);
    }
    server.vm_fd = fileno(server.vm_fp);
}

/* This function must be called while with threaded IO locked */
static void queueIOJob(iojob *j) {
    redisLog(REDIS_DEBUG,"Queued IO Job %p type %d about key '%s'\n",
        (void*)j, j->type, (char*)j->key->ptr);
    listAddNodeTail(server.io_newjobs,j);
    if (server.io_active_threads < server.vm_max_threads)
        spawnIOThread();
}

static int vmSwapObjectThreaded(robj *key, robj *val, redisDb *db) {
    iojob *j;
    
    assert(key->storage == REDIS_VM_MEMORY);
    assert(key->refcount == 1);

    j = zmalloc(sizeof(*j));
    j->type = REDIS_IOJOB_PREPARE_SWAP;
    j->db = db;
    j->key = dupStringObject(key);
    j->val = val;
    incrRefCount(val);
    j->canceled = 0;
    j->thread = (pthread_t) -1;
    key->storage = REDIS_VM_SWAPPING;

    lockThreadedIO();
    queueIOJob(j);
    unlockThreadedIO();
    return REDIS_OK;
}

/* ============ Virtual Memory - Blocking clients on missing keys =========== */

/* This function makes the clinet 'c' waiting for the key 'key' to be loaded.
 * If there is not already a job loading the key, it is craeted.
 * The key is added to the io_keys list in the client structure, and also
 * in the hash table mapping swapped keys to waiting clients, that is,
 * server.io_waited_keys. */
static int waitForSwappedKey(redisClient *c, robj *key) {
    struct dictEntry *de;
    robj *o;
    list *l;

    /* If the key does not exist or is already in RAM we don't need to
     * block the client at all. */
    de = dictFind(c->db->dict,key);
    if (de == NULL) return 0;
    o = dictGetEntryKey(de);
    if (o->storage == REDIS_VM_MEMORY) {
        return 0;
    } else if (o->storage == REDIS_VM_SWAPPING) {
        /* We were swapping the key, undo it! */
        vmCancelThreadedIOJob(o);
        return 0;
    }
    
    /* OK: the key is either swapped, or being loaded just now. */

    /* Add the key to the list of keys this client is waiting for.
     * This maps clients to keys they are waiting for. */
    listAddNodeTail(c->io_keys,key);
    incrRefCount(key);

    /* Add the client to the swapped keys => clients waiting map. */
    de = dictFind(c->db->io_keys,key);
    if (de == NULL) {
        int retval;

        /* For every key we take a list of clients blocked for it */
        l = listCreate();
        retval = dictAdd(c->db->io_keys,key,l);
        incrRefCount(key);
        assert(retval == DICT_OK);
    } else {
        l = dictGetEntryVal(de);
    }
    listAddNodeTail(l,c);

    /* Are we already loading the key from disk? If not create a job */
    if (o->storage == REDIS_VM_SWAPPED) {
        iojob *j;

        o->storage = REDIS_VM_LOADING;
        j = zmalloc(sizeof(*j));
        j->type = REDIS_IOJOB_LOAD;
        j->db = c->db;
        j->key = dupStringObject(key);
        j->key->vtype = o->vtype;
        j->page = o->vm.page;
        j->val = NULL;
        j->canceled = 0;
        j->thread = (pthread_t) -1;
        lockThreadedIO();
        queueIOJob(j);
        unlockThreadedIO();
    }
    return 1;
}

/* Is this client attempting to run a command against swapped keys?
 * If so, block it ASAP, load the keys in background, then resume it.
 *
 * The important idea about this function is that it can fail! If keys will
 * still be swapped when the client is resumed, this key lookups will
 * just block loading keys from disk. In practical terms this should only
 * happen with SORT BY command or if there is a bug in this function.
 *
 * Return 1 if the client is marked as blocked, 0 if the client can
 * continue as the keys it is going to access appear to be in memory. */
static int blockClientOnSwappedKeys(struct redisCommand *cmd, redisClient *c) {
    int j, last;

    if (cmd->vm_firstkey == 0) return 0;
    last = cmd->vm_lastkey;
    if (last < 0) last = c->argc+last;
    for (j = cmd->vm_firstkey; j <= last; j += cmd->vm_keystep)
        waitForSwappedKey(c,c->argv[j]);
    /* If the client was blocked for at least one key, mark it as blocked. */
    if (listLength(c->io_keys)) {
        c->flags |= REDIS_IO_WAIT;
        aeDeleteFileEvent(server.el,c->fd,AE_READABLE);
        server.vm_blocked_clients++;
        return 1;
    } else {
        return 0;
    }
}

/* Remove the 'key' from the list of blocked keys for a given client.
 *
 * The function returns 1 when there are no longer blocking keys after
 * the current one was removed (and the client can be unblocked). */
static int dontWaitForSwappedKey(redisClient *c, robj *key) {
    list *l;
    listNode *ln;
    listIter li;
    struct dictEntry *de;

    /* Remove the key from the list of keys this client is waiting for. */
    listRewind(c->io_keys,&li);
    while ((ln = listNext(&li)) != NULL) {
        if (compareStringObjects(ln->value,key) == 0) {
            listDelNode(c->io_keys,ln);
            break;
        }
    }
    assert(ln != NULL);

    /* Remove the client form the key => waiting clients map. */
    de = dictFind(c->db->io_keys,key);
    assert(de != NULL);
    l = dictGetEntryVal(de);
    ln = listSearchKey(l,c);
    assert(ln != NULL);
    listDelNode(l,ln);
    if (listLength(l) == 0)
        dictDelete(c->db->io_keys,key);

    return listLength(c->io_keys) == 0;
}

static void handleClientsBlockedOnSwappedKey(redisDb *db, robj *key) {
    struct dictEntry *de;
    list *l;
    listNode *ln;
    int len;

    de = dictFind(db->io_keys,key);
    if (!de) return;

    l = dictGetEntryVal(de);
    len = listLength(l);
    /* Note: we can't use something like while(listLength(l)) as the list
     * can be freed by the calling function when we remove the last element. */
    while (len--) {
        ln = listFirst(l);
        redisClient *c = ln->value;

        if (dontWaitForSwappedKey(c,key)) {
            /* Put the client in the list of clients ready to go as we
             * loaded all the keys about it. */
            listAddNodeTail(server.io_ready_clients,c);
        }
    }
}

/* ================================= Debugging ============================== */

static void debugCommand(redisClient *c) {
    if (!strcasecmp(c->argv[1]->ptr,"segfault")) {
        *((char*)-1) = 'x';
    } else if (!strcasecmp(c->argv[1]->ptr,"reload")) {
        if (rdbSave(server.dbfilename) != REDIS_OK) {
            addReply(c,shared.err);
            return;
        }
        emptyDb();
        if (rdbLoad(server.dbfilename) != REDIS_OK) {
            addReply(c,shared.err);
            return;
        }
        redisLog(REDIS_WARNING,"DB reloaded by DEBUG RELOAD");
        addReply(c,shared.ok);
    } else if (!strcasecmp(c->argv[1]->ptr,"loadaof")) {
        emptyDb();
        if (loadAppendOnlyFile(server.appendfilename) != REDIS_OK) {
            addReply(c,shared.err);
            return;
        }
        redisLog(REDIS_WARNING,"Append Only File loaded by DEBUG LOADAOF");
        addReply(c,shared.ok);
    } else if (!strcasecmp(c->argv[1]->ptr,"object") && c->argc == 3) {
        dictEntry *de = dictFind(c->db->dict,c->argv[2]);
        robj *key, *val;

        if (!de) {
            addReply(c,shared.nokeyerr);
            return;
        }
        key = dictGetEntryKey(de);
        val = dictGetEntryVal(de);
        if (!server.vm_enabled || (key->storage == REDIS_VM_MEMORY ||
                                   key->storage == REDIS_VM_SWAPPING)) {
            addReplySds(c,sdscatprintf(sdsempty(),
                "+Key at:%p refcount:%d, value at:%p refcount:%d "
                "encoding:%d serializedlength:%lld\r\n",
                (void*)key, key->refcount, (void*)val, val->refcount,
                val->encoding, (long long) rdbSavedObjectLen(val,NULL)));
        } else {
            addReplySds(c,sdscatprintf(sdsempty(),
                "+Key at:%p refcount:%d, value swapped at: page %llu "
                "using %llu pages\r\n",
                (void*)key, key->refcount, (unsigned long long) key->vm.page,
                (unsigned long long) key->vm.usedpages));
        }
    } else if (!strcasecmp(c->argv[1]->ptr,"swapout") && c->argc == 3) {
        dictEntry *de = dictFind(c->db->dict,c->argv[2]);
        robj *key, *val;

        if (!server.vm_enabled) {
            addReplySds(c,sdsnew("-ERR Virtual Memory is disabled\r\n"));
            return;
        }
        if (!de) {
            addReply(c,shared.nokeyerr);
            return;
        }
        key = dictGetEntryKey(de);
        val = dictGetEntryVal(de);
        /* If the key is shared we want to create a copy */
        if (key->refcount > 1) {
            robj *newkey = dupStringObject(key);
            decrRefCount(key);
            key = dictGetEntryKey(de) = newkey;
        }
        /* Swap it */
        if (key->storage != REDIS_VM_MEMORY) {
            addReplySds(c,sdsnew("-ERR This key is not in memory\r\n"));
        } else if (vmSwapObjectBlocking(key,val) == REDIS_OK) {
            dictGetEntryVal(de) = NULL;
            addReply(c,shared.ok);
        } else {
            addReply(c,shared.err);
        }
    } else {
        addReplySds(c,sdsnew(
            "-ERR Syntax error, try DEBUG [SEGFAULT|OBJECT <key>|SWAPOUT <key>|RELOAD]\r\n"));
    }
}

static void _redisAssert(char *estr, char *file, int line) {
    redisLog(REDIS_WARNING,"=== ASSERTION FAILED ===");
    redisLog(REDIS_WARNING,"==> %s:%d '%s' is not true\n",file,line,estr);
#ifdef HAVE_BACKTRACE
    redisLog(REDIS_WARNING,"(forcing SIGSEGV in order to print the stack trace)");
    *((char*)-1) = 'x';
#endif
}

/* =================================== Main! ================================ */

#ifdef __linux__
int linuxOvercommitMemoryValue(void) {
    FILE *fp = fopen("/proc/sys/vm/overcommit_memory","r");
    char buf[64];

    if (!fp) return -1;
    if (fgets(buf,64,fp) == NULL) {
        fclose(fp);
        return -1;
    }
    fclose(fp);

    return atoi(buf);
}

void linuxOvercommitMemoryWarning(void) {
    if (linuxOvercommitMemoryValue() == 0) {
        redisLog(REDIS_WARNING,"WARNING overcommit_memory is set to 0! Background save may fail under low condition memory. To fix this issue add 'vm.overcommit_memory = 1' to /etc/sysctl.conf and then reboot or run the command 'sysctl vm.overcommit_memory=1' for this to take effect.");
    }
}
#endif /* __linux__ */

static void daemonize(void) {
    int fd;
    FILE *fp;

    if (fork() != 0) exit(0); /* parent exits */
    setsid(); /* create a new session */

    /* Every output goes to /dev/null. If Redis is daemonized but
     * the 'logfile' is set to 'stdout' in the configuration file
     * it will not log at all. */
    if ((fd = open("/dev/null", O_RDWR, 0)) != -1) {
        dup2(fd, STDIN_FILENO);
        dup2(fd, STDOUT_FILENO);
        dup2(fd, STDERR_FILENO);
        if (fd > STDERR_FILENO) close(fd);
    }
    /* Try to write the pid file */
    fp = fopen(server.pidfile,"w");
    if (fp) {
        fprintf(fp,"%d\n",getpid());
        fclose(fp);
    }
}

int main(int argc, char **argv) {
    time_t start;

    initServerConfig();
    if (argc == 2) {
        resetServerSaveParams();
        loadServerConfig(argv[1]);
    } else if (argc > 2) {
        fprintf(stderr,"Usage: ./redis-server [/path/to/redis.conf]\n");
        exit(1);
    } else {
        redisLog(REDIS_WARNING,"Warning: no config file specified, using the default config. In order to specify a config file use 'redis-server /path/to/redis.conf'");
    }
    if (server.daemonize) daemonize();
    initServer();
    redisLog(REDIS_NOTICE,"Server started, Redis version " REDIS_VERSION);
#ifdef __linux__
    linuxOvercommitMemoryWarning();
#endif
    start = time(NULL);
    if (server.appendonly) {
        if (loadAppendOnlyFile(server.appendfilename) == REDIS_OK)
            redisLog(REDIS_NOTICE,"DB loaded from append only file: %ld seconds",time(NULL)-start);
    } else {
        if (rdbLoad(server.dbfilename) == REDIS_OK)
            redisLog(REDIS_NOTICE,"DB loaded from disk: %ld seconds",time(NULL)-start);
    }
    redisLog(REDIS_NOTICE,"The server is now ready to accept connections on port %d", server.port);
    aeSetBeforeSleepProc(server.el,beforeSleep);
    aeMain(server.el);
    aeDeleteEventLoop(server.el);
    return 0;
}

/* ============================= Backtrace support ========================= */

#ifdef HAVE_BACKTRACE
static char *findFuncName(void *pointer, unsigned long *offset);

static void *getMcontextEip(ucontext_t *uc) {
#if defined(__FreeBSD__)
    return (void*) uc->uc_mcontext.mc_eip;
#elif defined(__dietlibc__)
    return (void*) uc->uc_mcontext.eip;
#elif defined(__APPLE__) && !defined(MAC_OS_X_VERSION_10_6)
  #if __x86_64__
    return (void*) uc->uc_mcontext->__ss.__rip;
  #else
    return (void*) uc->uc_mcontext->__ss.__eip;
  #endif
#elif defined(__APPLE__) && defined(MAC_OS_X_VERSION_10_6)
  #if defined(_STRUCT_X86_THREAD_STATE64) && !defined(__i386__)
    return (void*) uc->uc_mcontext->__ss.__rip;
  #else
    return (void*) uc->uc_mcontext->__ss.__eip;
  #endif 
#elif defined(__i386__) || defined(__X86_64__) || defined(__x86_64__)
    return (void*) uc->uc_mcontext.gregs[REG_EIP]; /* Linux 32/64 bit */
#elif defined(__ia64__) /* Linux IA64 */
    return (void*) uc->uc_mcontext.sc_ip;
#else
    return NULL;
#endif
}

static void segvHandler(int sig, siginfo_t *info, void *secret) {
    void *trace[100];
    char **messages = NULL;
    int i, trace_size = 0;
    unsigned long offset=0;
    ucontext_t *uc = (ucontext_t*) secret;
    sds infostring;
    REDIS_NOTUSED(info);

    redisLog(REDIS_WARNING,
        "======= Ooops! Redis %s got signal: -%d- =======", REDIS_VERSION, sig);
    infostring = genRedisInfoString();
    redisLog(REDIS_WARNING, "%s",infostring);
    /* It's not safe to sdsfree() the returned string under memory
     * corruption conditions. Let it leak as we are going to abort */
    
    trace_size = backtrace(trace, 100);
    /* overwrite sigaction with caller's address */
    if (getMcontextEip(uc) != NULL) {
        trace[1] = getMcontextEip(uc);
    }
    messages = backtrace_symbols(trace, trace_size);

    for (i=1; i<trace_size; ++i) {
        char *fn = findFuncName(trace[i], &offset), *p;

        p = strchr(messages[i],'+');
        if (!fn || (p && ((unsigned long)strtol(p+1,NULL,10)) < offset)) {
            redisLog(REDIS_WARNING,"%s", messages[i]);
        } else {
            redisLog(REDIS_WARNING,"%d redis-server %p %s + %d", i, trace[i], fn, (unsigned int)offset);
        }
    }
    /* free(messages); Don't call free() with possibly corrupted memory. */
    _exit(0);
}

static void setupSigSegvAction(void) {
    struct sigaction act;

    sigemptyset (&act.sa_mask);
    /* When the SA_SIGINFO flag is set in sa_flags then sa_sigaction
     * is used. Otherwise, sa_handler is used */
    act.sa_flags = SA_NODEFER | SA_ONSTACK | SA_RESETHAND | SA_SIGINFO;
    act.sa_sigaction = segvHandler;
    sigaction (SIGSEGV, &act, NULL);
    sigaction (SIGBUS, &act, NULL);
    sigaction (SIGFPE, &act, NULL);
    sigaction (SIGILL, &act, NULL);
    sigaction (SIGBUS, &act, NULL);
    return;
}

#include "staticsymbols.h"
/* This function try to convert a pointer into a function name. It's used in
 * oreder to provide a backtrace under segmentation fault that's able to
 * display functions declared as static (otherwise the backtrace is useless). */
static char *findFuncName(void *pointer, unsigned long *offset){
    int i, ret = -1;
    unsigned long off, minoff = 0;

    /* Try to match against the Symbol with the smallest offset */
    for (i=0; symsTable[i].pointer; i++) {
        unsigned long lp = (unsigned long) pointer;

        if (lp != (unsigned long)-1 && lp >= symsTable[i].pointer) {
            off=lp-symsTable[i].pointer;
            if (ret < 0 || off < minoff) {
                minoff=off;
                ret=i;
            }
        }
    }
    if (ret == -1) return NULL;
    *offset = minoff;
    return symsTable[ret].name;
}
#else /* HAVE_BACKTRACE */
static void setupSigSegvAction(void) {
}
#endif /* HAVE_BACKTRACE */



/* The End */


<|MERGE_RESOLUTION|>--- conflicted
+++ resolved
@@ -5674,9 +5674,6 @@
     }
 }
 
-<<<<<<< HEAD
-/* =================================== Hashes =============================== */
-=======
 static void zrankCommand(redisClient *c) {
     zrankGenericCommand(c, 0);
 }
@@ -5685,8 +5682,7 @@
     zrankGenericCommand(c, 1);
 }
 
-/* ==================================== Hash ================================ */
->>>>>>> 798d9e55
+/* =================================== Hashes =============================== */
 static void hsetCommand(redisClient *c) {
     int update = 0;
     robj *o = lookupKeyWrite(c->db,c->argv[1]);
