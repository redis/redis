/*
 * Copyright (c) 2009-2020, Salvatore Sanfilippo <antirez at gmail dot com>
 * Copyright (c) 2020, Redis Labs, Inc
 * All rights reserved.
 *
 * Redistribution and use in source and binary forms, with or without
 * modification, are permitted provided that the following conditions are met:
 *
 *   * Redistributions of source code must retain the above copyright notice,
 *     this list of conditions and the following disclaimer.
 *   * Redistributions in binary form must reproduce the above copyright
 *     notice, this list of conditions and the following disclaimer in the
 *     documentation and/or other materials provided with the distribution.
 *   * Neither the name of Redis nor the names of its contributors may be used
 *     to endorse or promote products derived from this software without
 *     specific prior written permission.
 *
 * THIS SOFTWARE IS PROVIDED BY THE COPYRIGHT HOLDERS AND CONTRIBUTORS "AS IS"
 * AND ANY EXPRESS OR IMPLIED WARRANTIES, INCLUDING, BUT NOT LIMITED TO, THE
 * IMPLIED WARRANTIES OF MERCHANTABILITY AND FITNESS FOR A PARTICULAR PURPOSE
 * ARE DISCLAIMED. IN NO EVENT SHALL THE COPYRIGHT OWNER OR CONTRIBUTORS BE
 * LIABLE FOR ANY DIRECT, INDIRECT, INCIDENTAL, SPECIAL, EXEMPLARY, OR
 * CONSEQUENTIAL DAMAGES (INCLUDING, BUT NOT LIMITED TO, PROCUREMENT OF
 * SUBSTITUTE GOODS OR SERVICES; LOSS OF USE, DATA, OR PROFITS; OR BUSINESS
 * INTERRUPTION) HOWEVER CAUSED AND ON ANY THEORY OF LIABILITY, WHETHER IN
 * CONTRACT, STRICT LIABILITY, OR TORT (INCLUDING NEGLIGENCE OR OTHERWISE)
 * ARISING IN ANY WAY OUT OF THE USE OF THIS SOFTWARE, EVEN IF ADVISED OF THE
 * POSSIBILITY OF SUCH DAMAGE.
 */

#include "server.h"
#include "util.h"
#include "sha1.h"   /* SHA1 is used for DEBUG DIGEST */
#include "crc64.h"
#include "bio.h"
#include "quicklist.h"
#include "fpconv_dtoa.h"
#include "cluster.h"

#include <arpa/inet.h>
#include <signal.h>
#include <dlfcn.h>
#include <fcntl.h>
#include <sys/mman.h>
#include <unistd.h>

#ifdef HAVE_BACKTRACE
#include <execinfo.h>
#ifndef __OpenBSD__
#include <ucontext.h>
#else
typedef ucontext_t sigcontext_t;
#endif
#endif /* HAVE_BACKTRACE */

#ifdef __CYGWIN__
#ifndef SA_ONSTACK
#define SA_ONSTACK 0x08000000
#endif
#endif

#if defined(__APPLE__) && defined(__arm64__)
#include <mach/mach.h>
#endif

/* Globals */
static int bug_report_start = 0; /* True if bug report header was already logged. */
static pthread_mutex_t bug_report_start_mutex = PTHREAD_MUTEX_INITIALIZER;

/* Forward declarations */
void bugReportStart(void);
void printCrashReport(void);
void bugReportEnd(int killViaSignal, int sig);
void logStackTrace(void *eip, int uplevel);
void dbGetStats(char *buf, size_t bufsize, redisDb *db);

/* ================================= Debugging ============================== */

/* Compute the sha1 of string at 's' with 'len' bytes long.
 * The SHA1 is then xored against the string pointed by digest.
 * Since xor is commutative, this operation is used in order to
 * "add" digests relative to unordered elements.
 *
 * So digest(a,b,c,d) will be the same of digest(b,a,c,d) */
void xorDigest(unsigned char *digest, const void *ptr, size_t len) {
    SHA1_CTX ctx;
    unsigned char hash[20];
    int j;

    SHA1Init(&ctx);
    SHA1Update(&ctx,ptr,len);
    SHA1Final(hash,&ctx);

    for (j = 0; j < 20; j++)
        digest[j] ^= hash[j];
}

void xorStringObjectDigest(unsigned char *digest, robj *o) {
    o = getDecodedObject(o);
    xorDigest(digest,o->ptr,sdslen(o->ptr));
    decrRefCount(o);
}

/* This function instead of just computing the SHA1 and xoring it
 * against digest, also perform the digest of "digest" itself and
 * replace the old value with the new one.
 *
 * So the final digest will be:
 *
 * digest = SHA1(digest xor SHA1(data))
 *
 * This function is used every time we want to preserve the order so
 * that digest(a,b,c,d) will be different than digest(b,c,d,a)
 *
 * Also note that mixdigest("foo") followed by mixdigest("bar")
 * will lead to a different digest compared to "fo", "obar".
 */
void mixDigest(unsigned char *digest, const void *ptr, size_t len) {
    SHA1_CTX ctx;

    xorDigest(digest,ptr,len);
    SHA1Init(&ctx);
    SHA1Update(&ctx,digest,20);
    SHA1Final(digest,&ctx);
}

void mixStringObjectDigest(unsigned char *digest, robj *o) {
    o = getDecodedObject(o);
    mixDigest(digest,o->ptr,sdslen(o->ptr));
    decrRefCount(o);
}

/* This function computes the digest of a data structure stored in the
 * object 'o'. It is the core of the DEBUG DIGEST command: when taking the
 * digest of a whole dataset, we take the digest of the key and the value
 * pair, and xor all those together.
 *
 * Note that this function does not reset the initial 'digest' passed, it
 * will continue mixing this object digest to anything that was already
 * present. */
void xorObjectDigest(redisDb *db, robj *keyobj, unsigned char *digest, robj *o) {
    uint32_t aux = htonl(o->type);
    mixDigest(digest,&aux,sizeof(aux));
    long long expiretime = getExpire(db,keyobj);
    char buf[128];

    /* Save the key and associated value */
    if (o->type == OBJ_STRING) {
        mixStringObjectDigest(digest,o);
    } else if (o->type == OBJ_LIST) {
        listTypeIterator *li = listTypeInitIterator(o,0,LIST_TAIL);
        listTypeEntry entry;
        while(listTypeNext(li,&entry)) {
            robj *eleobj = listTypeGet(&entry);
            mixStringObjectDigest(digest,eleobj);
            decrRefCount(eleobj);
        }
        listTypeReleaseIterator(li);
    } else if (o->type == OBJ_SET) {
        setTypeIterator *si = setTypeInitIterator(o);
        sds sdsele;
        while((sdsele = setTypeNextObject(si)) != NULL) {
            xorDigest(digest,sdsele,sdslen(sdsele));
            sdsfree(sdsele);
        }
        setTypeReleaseIterator(si);
    } else if (o->type == OBJ_ZSET) {
        unsigned char eledigest[20];

        if (o->encoding == OBJ_ENCODING_LISTPACK) {
            unsigned char *zl = o->ptr;
            unsigned char *eptr, *sptr;
            unsigned char *vstr;
            unsigned int vlen;
            long long vll;
            double score;

            eptr = lpSeek(zl,0);
            serverAssert(eptr != NULL);
            sptr = lpNext(zl,eptr);
            serverAssert(sptr != NULL);

            while (eptr != NULL) {
                vstr = lpGetValue(eptr,&vlen,&vll);
                score = zzlGetScore(sptr);

                memset(eledigest,0,20);
                if (vstr != NULL) {
                    mixDigest(eledigest,vstr,vlen);
                } else {
                    ll2string(buf,sizeof(buf),vll);
                    mixDigest(eledigest,buf,strlen(buf));
                }
                const int len = fpconv_dtoa(score, buf);
                buf[len] = '\0';
                mixDigest(eledigest,buf,strlen(buf));
                xorDigest(digest,eledigest,20);
                zzlNext(zl,&eptr,&sptr);
            }
        } else if (o->encoding == OBJ_ENCODING_SKIPLIST) {
            zset *zs = o->ptr;
            dictIterator *di = dictGetIterator(zs->dict);
            dictEntry *de;

            while((de = dictNext(di)) != NULL) {
                sds sdsele = dictGetKey(de);
                double *score = dictGetVal(de);
                const int len = fpconv_dtoa(*score, buf);
                buf[len] = '\0';
                memset(eledigest,0,20);
                mixDigest(eledigest,sdsele,sdslen(sdsele));
                mixDigest(eledigest,buf,strlen(buf));
                xorDigest(digest,eledigest,20);
            }
            dictReleaseIterator(di);
        } else {
            serverPanic("Unknown sorted set encoding");
        }
    } else if (o->type == OBJ_HASH) {
        hashTypeIterator *hi = hashTypeInitIterator(o);
        while (hashTypeNext(hi) != C_ERR) {
            unsigned char eledigest[20];
            sds sdsele;

            memset(eledigest,0,20);
            sdsele = hashTypeCurrentObjectNewSds(hi,OBJ_HASH_KEY);
            mixDigest(eledigest,sdsele,sdslen(sdsele));
            sdsfree(sdsele);
            sdsele = hashTypeCurrentObjectNewSds(hi,OBJ_HASH_VALUE);
            mixDigest(eledigest,sdsele,sdslen(sdsele));
            sdsfree(sdsele);
            xorDigest(digest,eledigest,20);
        }
        hashTypeReleaseIterator(hi);
    } else if (o->type == OBJ_STREAM) {
        streamIterator si;
        streamIteratorStart(&si,o->ptr,NULL,NULL,0);
        streamID id;
        int64_t numfields;

        while(streamIteratorGetID(&si,&id,&numfields)) {
            sds itemid = sdscatfmt(sdsempty(),"%U.%U",id.ms,id.seq);
            mixDigest(digest,itemid,sdslen(itemid));
            sdsfree(itemid);

            while(numfields--) {
                unsigned char *field, *value;
                int64_t field_len, value_len;
                streamIteratorGetField(&si,&field,&value,
                                           &field_len,&value_len);
                mixDigest(digest,field,field_len);
                mixDigest(digest,value,value_len);
            }
        }
        streamIteratorStop(&si);
    } else if (o->type == OBJ_MODULE) {
        RedisModuleDigest md = {{0},{0},keyobj,db->id};
        moduleValue *mv = o->ptr;
        moduleType *mt = mv->type;
        moduleInitDigestContext(md);
        if (mt->digest) {
            mt->digest(&md,mv->value);
            xorDigest(digest,md.x,sizeof(md.x));
        }
    } else {
        serverPanic("Unknown object type");
    }
    /* If the key has an expire, add it to the mix */
    if (expiretime != -1) xorDigest(digest,"!!expire!!",10);
}

/* Compute the dataset digest. Since keys, sets elements, hashes elements
 * are not ordered, we use a trick: every aggregate digest is the xor
 * of the digests of their elements. This way the order will not change
 * the result. For list instead we use a feedback entering the output digest
 * as input in order to ensure that a different ordered list will result in
 * a different digest. */
void computeDatasetDigest(unsigned char *final) {
    unsigned char digest[20];
    dictEntry *de;
    int j;
    uint32_t aux;

    memset(final,0,20); /* Start with a clean result */

    for (j = 0; j < server.dbnum; j++) {
        redisDb *db = server.db+j;
        if (dbSize(db) == 0) continue;
        dbIterator dbit;
        dbIteratorInit(&dbit, db);

        /* hash the DB id, so the same dataset moved in a different DB will lead to a different digest */
        aux = htonl(j);
        mixDigest(final, &aux, sizeof(aux));

        /* Iterate this DB writing every entry */
        while((de = dbIteratorNext(&dbit)) != NULL) {
            sds key;
            robj *keyobj, *o;

            memset(digest,0,20); /* This key-val digest */
            key = dictGetKey(de);
            keyobj = createStringObject(key,sdslen(key));

            mixDigest(digest,key,sdslen(key));

            o = dictGetVal(de);
            xorObjectDigest(db,keyobj,digest,o);

            /* We can finally xor the key-val digest to the final digest */
            xorDigest(final,digest,20);
            decrRefCount(keyobj);
        }
    }
}

#ifdef USE_JEMALLOC
void mallctl_int(client *c, robj **argv, int argc) {
    int ret;
    /* start with the biggest size (int64), and if that fails, try smaller sizes (int32, bool) */
    int64_t old = 0, val;
    if (argc > 1) {
        long long ll;
        if (getLongLongFromObjectOrReply(c, argv[1], &ll, NULL) != C_OK)
            return;
        val = ll;
    }
    size_t sz = sizeof(old);
    while (sz > 0) {
        size_t zz = sz;
        if ((ret=je_mallctl(argv[0]->ptr, &old, &zz, argc > 1? &val: NULL, argc > 1?sz: 0))) {
            if (ret == EPERM && argc > 1) {
                /* if this option is write only, try just writing to it. */
                if (!(ret=je_mallctl(argv[0]->ptr, NULL, 0, &val, sz))) {
                    addReply(c, shared.ok);
                    return;
                }
            }
            if (ret==EINVAL) {
                /* size might be wrong, try a smaller one */
                sz /= 2;
#if BYTE_ORDER == BIG_ENDIAN
                val <<= 8*sz;
#endif
                continue;
            }
            addReplyErrorFormat(c,"%s", strerror(ret));
            return;
        } else {
#if BYTE_ORDER == BIG_ENDIAN
            old >>= 64 - 8*sz;
#endif
            addReplyLongLong(c, old);
            return;
        }
    }
    addReplyErrorFormat(c,"%s", strerror(EINVAL));
}

void mallctl_string(client *c, robj **argv, int argc) {
    int rret, wret;
    char *old;
    size_t sz = sizeof(old);
    /* for strings, it seems we need to first get the old value, before overriding it. */
    if ((rret=je_mallctl(argv[0]->ptr, &old, &sz, NULL, 0))) {
        /* return error unless this option is write only. */
        if (!(rret == EPERM && argc > 1)) {
            addReplyErrorFormat(c,"%s", strerror(rret));
            return;
        }
    }
    if(argc > 1) {
        char *val = argv[1]->ptr;
        char **valref = &val;
        if ((!strcmp(val,"VOID")))
            valref = NULL, sz = 0;
        wret = je_mallctl(argv[0]->ptr, NULL, 0, valref, sz);
    }
    if (!rret)
        addReplyBulkCString(c, old);
    else if (wret)
        addReplyErrorFormat(c,"%s", strerror(wret));
    else
        addReply(c, shared.ok);
}
#endif

void debugCommand(client *c) {
    if (c->argc == 2 && !strcasecmp(c->argv[1]->ptr,"help")) {
        const char *help[] = {
"AOF-FLUSH-SLEEP <microsec>",
"    Server will sleep before flushing the AOF, this is used for testing.",
"ASSERT",
"    Crash by assertion failed.",
"CHANGE-REPL-ID",
"    Change the replication IDs of the instance.",
"    Dangerous: should be used only for testing the replication subsystem.",
"CONFIG-REWRITE-FORCE-ALL",
"    Like CONFIG REWRITE but writes all configuration options, including",
"    keywords not listed in original configuration file or default values.",
"CRASH-AND-RECOVER [<milliseconds>]",
"    Hard crash and restart after a <milliseconds> delay (default 0).",
"DIGEST",
"    Output a hex signature representing the current DB content.",
"DIGEST-VALUE <key> [<key> ...]",
"    Output a hex signature of the values of all the specified keys.",
"ERROR <string>",
"    Return a Redis protocol error with <string> as message. Useful for clients",
"    unit tests to simulate Redis errors.",
"LEAK <string>",
"    Create a memory leak of the input string.",
"LOG <message>",
"    Write <message> to the server log.",
"HTSTATS <dbid> [full]",
"    Return hash table statistics of the specified Redis database.",
"HTSTATS-KEY <key> [full]",
"    Like HTSTATS but for the hash table stored at <key>'s value.",
"LOADAOF",
"    Flush the AOF buffers on disk and reload the AOF in memory.",
"REPLICATE <string>",
"    Replicates the provided string to replicas, allowing data divergence.",
#ifdef USE_JEMALLOC
"MALLCTL <key> [<val>]",
"    Get or set a malloc tuning integer.",
"MALLCTL-STR <key> [<val>]",
"    Get or set a malloc tuning string.",
#endif
"OBJECT <key>",
"    Show low level info about `key` and associated value.",
"DROP-CLUSTER-PACKET-FILTER <packet-type>",
"    Drop all packets that match the filtered type. Set to -1 allow all packets.",
"OOM",
"    Crash the server simulating an out-of-memory error.",
"PANIC",
"    Crash the server simulating a panic.",
"POPULATE <count> [<prefix>] [<size>]",
"    Create <count> string keys named key:<num>. If <prefix> is specified then",
"    it is used instead of the 'key' prefix. These are not propagated to",
"    replicas. Cluster slots are not respected so keys not belonging to the",
"    current node can be created in cluster mode.",
"PROTOCOL <type>",
"    Reply with a test value of the specified type. <type> can be: string,",
"    integer, double, bignum, null, array, set, map, attrib, push, verbatim,",
"    true, false.",
"RELOAD [option ...]",
"    Save the RDB on disk and reload it back to memory. Valid <option> values:",
"    * MERGE: conflicting keys will be loaded from RDB.",
"    * NOFLUSH: the existing database will not be removed before load, but",
"      conflicting keys will generate an exception and kill the server.",
"    * NOSAVE: the database will be loaded from an existing RDB file.",
"    Examples:",
"    * DEBUG RELOAD: verify that the server is able to persist, flush and reload",
"      the database.",
"    * DEBUG RELOAD NOSAVE: replace the current database with the contents of an",
"      existing RDB file.",
"    * DEBUG RELOAD NOSAVE NOFLUSH MERGE: add the contents of an existing RDB",
"      file to the database.",
"RESTART [<milliseconds>]",
"    Graceful restart: save config, db, restart after a <milliseconds> delay (default 0).",
"SDSLEN <key>",
"    Show low level SDS string info representing `key` and value.",
"SEGFAULT",
"    Crash the server with sigsegv.",
"SET-ACTIVE-EXPIRE <0|1>",
"    Setting it to 0 disables expiring keys in background when they are not",
"    accessed (otherwise the Redis behavior). Setting it to 1 reenables back the",
"    default.",
"QUICKLIST-PACKED-THRESHOLD <size>",
"    Sets the threshold for elements to be inserted as plain vs packed nodes",
"    Default value is 1GB, allows values up to 4GB. Setting to 0 restores to default.",
"SET-SKIP-CHECKSUM-VALIDATION <0|1>",
"    Enables or disables checksum checks for RDB files and RESTORE's payload.",
"SLEEP <seconds>",
"    Stop the server for <seconds>. Decimals allowed.",
"STRINGMATCH-TEST",
"    Run a fuzz tester against the stringmatchlen() function.",
"STRUCTSIZE",
"    Return the size of different Redis core C structures.",
"LISTPACK <key>",
"    Show low level info about the listpack encoding of <key>.",
"QUICKLIST <key> [<0|1>]",
"    Show low level info about the quicklist encoding of <key>.",
"    The optional argument (0 by default) sets the level of detail",
"CLIENT-EVICTION",
"    Show low level client eviction pools info (maxmemory-clients).",
"PAUSE-CRON <0|1>",
"    Stop periodic cron job processing.",
"REPLYBUFFER PEAK-RESET-TIME <NEVER||RESET|time>",
"    Sets the time (in milliseconds) to wait between client reply buffer peak resets.",
"    In case NEVER is provided the last observed peak will never be reset",
"    In case RESET is provided the peak reset time will be restored to the default value",
"REPLYBUFFER RESIZING <0|1>",
"    Enable or disable the reply buffer resize cron job",
"CLUSTERLINK KILL <to|from|all> <node-id>",
"    Kills the link based on the direction to/from (both) with the provided node." ,
NULL
        };
        addReplyHelp(c, help);
    } else if (!strcasecmp(c->argv[1]->ptr,"segfault")) {
        /* Compiler gives warnings about writing to a random address
         * e.g "*((char*)-1) = 'x';". As a workaround, we map a read-only area
         * and try to write there to trigger segmentation fault. */
        char* p = mmap(NULL, 4096, PROT_READ, MAP_PRIVATE | MAP_ANON, -1, 0);
        *p = 'x';
    } else if (!strcasecmp(c->argv[1]->ptr,"panic")) {
        serverPanic("DEBUG PANIC called at Unix time %lld", (long long)time(NULL));
    } else if (!strcasecmp(c->argv[1]->ptr,"restart") ||
               !strcasecmp(c->argv[1]->ptr,"crash-and-recover"))
    {
        long long delay = 0;
        if (c->argc >= 3) {
            if (getLongLongFromObjectOrReply(c, c->argv[2], &delay, NULL)
                != C_OK) return;
            if (delay < 0) delay = 0;
        }
        int flags = !strcasecmp(c->argv[1]->ptr,"restart") ?
            (RESTART_SERVER_GRACEFULLY|RESTART_SERVER_CONFIG_REWRITE) :
             RESTART_SERVER_NONE;
        restartServer(flags,delay);
        addReplyError(c,"failed to restart the server. Check server logs.");
    } else if (!strcasecmp(c->argv[1]->ptr,"oom")) {
        void *ptr = zmalloc(SIZE_MAX/2); /* Should trigger an out of memory. */
        zfree(ptr);
        addReply(c,shared.ok);
    } else if (!strcasecmp(c->argv[1]->ptr,"assert")) {
        serverAssertWithInfo(c,c->argv[0],1 == 2);
    } else if (!strcasecmp(c->argv[1]->ptr,"log") && c->argc == 3) {
        serverLog(LL_WARNING, "DEBUG LOG: %s", (char*)c->argv[2]->ptr);
        addReply(c,shared.ok);
    } else if (!strcasecmp(c->argv[1]->ptr,"leak") && c->argc == 3) {
        sdsdup(c->argv[2]->ptr);
        addReply(c,shared.ok);
    } else if (!strcasecmp(c->argv[1]->ptr,"reload")) {
        int flush = 1, save = 1;
        int flags = RDBFLAGS_NONE;

        /* Parse the additional options that modify the RELOAD
         * behavior. */
        for (int j = 2; j < c->argc; j++) {
            char *opt = c->argv[j]->ptr;
            if (!strcasecmp(opt,"MERGE")) {
                flags |= RDBFLAGS_ALLOW_DUP;
            } else if (!strcasecmp(opt,"NOFLUSH")) {
                flush = 0;
            } else if (!strcasecmp(opt,"NOSAVE")) {
                save = 0;
            } else {
                addReplyError(c,"DEBUG RELOAD only supports the "
                                "MERGE, NOFLUSH and NOSAVE options.");
                return;
            }
        }

        /* The default behavior is to save the RDB file before loading
         * it back. */
        if (save) {
            rdbSaveInfo rsi, *rsiptr;
            rsiptr = rdbPopulateSaveInfo(&rsi);
            if (rdbSave(SLAVE_REQ_NONE,server.rdb_filename,rsiptr,RDBFLAGS_NONE) != C_OK) {
                addReplyErrorObject(c,shared.err);
                return;
            }
        }

        /* The default behavior is to remove the current dataset from
         * memory before loading the RDB file, however when MERGE is
         * used together with NOFLUSH, we are able to merge two datasets. */
        if (flush) emptyData(-1,EMPTYDB_NO_FLAGS,NULL);

        protectClient(c);
        int ret = rdbLoad(server.rdb_filename,NULL,flags);
        unprotectClient(c);
        if (ret != RDB_OK) {
            addReplyError(c,"Error trying to load the RDB dump, check server logs.");
            return;
        }
        serverLog(LL_NOTICE,"DB reloaded by DEBUG RELOAD");
        addReply(c,shared.ok);
    } else if (!strcasecmp(c->argv[1]->ptr,"loadaof")) {
        if (server.aof_state != AOF_OFF) flushAppendOnlyFile(1);
        emptyData(-1,EMPTYDB_NO_FLAGS,NULL);
        protectClient(c);
        if (server.aof_manifest) aofManifestFree(server.aof_manifest);
        aofLoadManifestFromDisk();
        aofDelHistoryFiles();
        int ret = loadAppendOnlyFiles(server.aof_manifest);
        unprotectClient(c);
        if (ret != AOF_OK && ret != AOF_EMPTY) {
            addReplyError(c, "Error trying to load the AOF files, check server logs.");
            return;
        }
        server.dirty = 0; /* Prevent AOF / replication */
        serverLog(LL_NOTICE,"Append Only File loaded by DEBUG LOADAOF");
        addReply(c,shared.ok);
    } else if (!strcasecmp(c->argv[1]->ptr,"drop-cluster-packet-filter") && c->argc == 3) {
        long packet_type;
        if (getLongFromObjectOrReply(c, c->argv[2], &packet_type, NULL) != C_OK)
            return;
        server.cluster_drop_packet_filter = packet_type;
        addReply(c,shared.ok);
    } else if (!strcasecmp(c->argv[1]->ptr,"object") && c->argc == 3) {
        dictEntry *de;
        robj *val;
        char *strenc;

        if ((de = dictFind(c->db->dict[getKeySlot(c->argv[2]->ptr)], c->argv[2]->ptr)) == NULL) {
            addReplyErrorObject(c,shared.nokeyerr);
            return;
        }
        val = dictGetVal(de);
        strenc = strEncoding(val->encoding);

        char extra[138] = {0};
        if (val->encoding == OBJ_ENCODING_QUICKLIST) {
            char *nextra = extra;
            int remaining = sizeof(extra);
            quicklist *ql = val->ptr;
            /* Add number of quicklist nodes */
            int used = snprintf(nextra, remaining, " ql_nodes:%lu", ql->len);
            nextra += used;
            remaining -= used;
            /* Add average quicklist fill factor */
            double avg = (double)ql->count/ql->len;
            used = snprintf(nextra, remaining, " ql_avg_node:%.2f", avg);
            nextra += used;
            remaining -= used;
            /* Add quicklist fill level / max listpack size */
            used = snprintf(nextra, remaining, " ql_listpack_max:%d", ql->fill);
            nextra += used;
            remaining -= used;
            /* Add isCompressed? */
            int compressed = ql->compress != 0;
            used = snprintf(nextra, remaining, " ql_compressed:%d", compressed);
            nextra += used;
            remaining -= used;
            /* Add total uncompressed size */
            unsigned long sz = 0;
            for (quicklistNode *node = ql->head; node; node = node->next) {
                sz += node->sz;
            }
            used = snprintf(nextra, remaining, " ql_uncompressed_size:%lu", sz);
            nextra += used;
            remaining -= used;
        }

        addReplyStatusFormat(c,
            "Value at:%p refcount:%d "
            "encoding:%s serializedlength:%zu "
            "lru:%d lru_seconds_idle:%llu%s",
            (void*)val, val->refcount,
            strenc, rdbSavedObjectLen(val, c->argv[2], c->db->id),
            val->lru, estimateObjectIdleTime(val)/1000, extra);
    } else if (!strcasecmp(c->argv[1]->ptr,"sdslen") && c->argc == 3) {
        dictEntry *de;
        robj *val;
        sds key;

        if ((de = dictFind(c->db->dict[getKeySlot(c->argv[2]->ptr)], c->argv[2]->ptr)) == NULL) {
            addReplyErrorObject(c,shared.nokeyerr);
            return;
        }
        val = dictGetVal(de);
        key = dictGetKey(de);

        if (val->type != OBJ_STRING || !sdsEncodedObject(val)) {
            addReplyError(c,"Not an sds encoded string.");
        } else {
            addReplyStatusFormat(c,
                "key_sds_len:%lld, key_sds_avail:%lld, key_zmalloc: %lld, "
                "val_sds_len:%lld, val_sds_avail:%lld, val_zmalloc: %lld",
                (long long) sdslen(key),
                (long long) sdsavail(key),
                (long long) sdsZmallocSize(key),
                (long long) sdslen(val->ptr),
                (long long) sdsavail(val->ptr),
                (long long) getStringObjectSdsUsedMemory(val));
        }
    } else if (!strcasecmp(c->argv[1]->ptr,"listpack") && c->argc == 3) {
        robj *o;

        if ((o = objectCommandLookupOrReply(c,c->argv[2],shared.nokeyerr))
                == NULL) return;

        if (o->encoding != OBJ_ENCODING_LISTPACK) {
            addReplyError(c,"Not a listpack encoded object.");
        } else {
            lpRepr(o->ptr);
            addReplyStatus(c,"Listpack structure printed on stdout");
        }
    } else if (!strcasecmp(c->argv[1]->ptr,"quicklist") && (c->argc == 3 || c->argc == 4)) {
        robj *o;

        if ((o = objectCommandLookupOrReply(c,c->argv[2],shared.nokeyerr))
            == NULL) return;

        int full = 0;
        if (c->argc == 4)
            full = atoi(c->argv[3]->ptr);
        if (o->encoding != OBJ_ENCODING_QUICKLIST) {
            addReplyError(c,"Not a quicklist encoded object.");
        } else {
            quicklistRepr(o->ptr, full);
            addReplyStatus(c,"Quicklist structure printed on stdout");
        }
    } else if (!strcasecmp(c->argv[1]->ptr,"populate") &&
               c->argc >= 3 && c->argc <= 5) {
        long keys, j;
        robj *key, *val;
        char buf[128];

        if (getPositiveLongFromObjectOrReply(c, c->argv[2], &keys, NULL) != C_OK)
            return;

<<<<<<< HEAD
        expandDb(c->db, keys);
=======
        if (dictTryExpand(c->db->dict, keys) != DICT_OK) {
            addReplyError(c, "OOM in dictTryExpand");
            return;
        }
>>>>>>> 936cfa46
        long valsize = 0;
        if ( c->argc == 5 && getPositiveLongFromObjectOrReply(c, c->argv[4], &valsize, NULL) != C_OK ) 
            return;

        for (j = 0; j < keys; j++) {
            snprintf(buf,sizeof(buf),"%s:%lu",
                (c->argc == 3) ? "key" : (char*)c->argv[3]->ptr, j);
            key = createStringObject(buf,strlen(buf));
            if (lookupKeyWrite(c->db,key) != NULL) {
                decrRefCount(key);
                continue;
            }
            snprintf(buf,sizeof(buf),"value:%lu",j);
            if (valsize==0)
                val = createStringObject(buf,strlen(buf));
            else {
                int buflen = strlen(buf);
                val = createStringObject(NULL,valsize);
                memcpy(val->ptr, buf, valsize<=buflen? valsize: buflen);
            }
            dbAdd(c->db,key,val);
            signalModifiedKey(c,c->db,key);
            decrRefCount(key);
        }
        addReply(c,shared.ok);
    } else if (!strcasecmp(c->argv[1]->ptr,"digest") && c->argc == 2) {
        /* DEBUG DIGEST (form without keys specified) */
        unsigned char digest[20];
        sds d = sdsempty();

        computeDatasetDigest(digest);
        for (int i = 0; i < 20; i++) d = sdscatprintf(d, "%02x",digest[i]);
        addReplyStatus(c,d);
        sdsfree(d);
    } else if (!strcasecmp(c->argv[1]->ptr,"digest-value") && c->argc >= 2) {
        /* DEBUG DIGEST-VALUE key key key ... key. */
        addReplyArrayLen(c,c->argc-2);
        for (int j = 2; j < c->argc; j++) {
            unsigned char digest[20];
            memset(digest,0,20); /* Start with a clean result */

            /* We don't use lookupKey because a debug command should
             * work on logically expired keys */
            dictEntry *de;
            robj *o = ((de = dictFind(c->db->dict[getKeySlot(c->argv[j]->ptr)], c->argv[j]->ptr)) == NULL) ? NULL : dictGetVal(de);
            if (o) xorObjectDigest(c->db,c->argv[j],digest,o);

            sds d = sdsempty();
            for (int i = 0; i < 20; i++) d = sdscatprintf(d, "%02x",digest[i]);
            addReplyStatus(c,d);
            sdsfree(d);
        }
    } else if (!strcasecmp(c->argv[1]->ptr,"protocol") && c->argc == 3) {
        /* DEBUG PROTOCOL [string|integer|double|bignum|null|array|set|map|
         *                 attrib|push|verbatim|true|false] */
        char *name = c->argv[2]->ptr;
        if (!strcasecmp(name,"string")) {
            addReplyBulkCString(c,"Hello World");
        } else if (!strcasecmp(name,"integer")) {
            addReplyLongLong(c,12345);
        } else if (!strcasecmp(name,"double")) {
            addReplyDouble(c,3.141);
        } else if (!strcasecmp(name,"bignum")) {
            addReplyBigNum(c,"1234567999999999999999999999999999999",37);
        } else if (!strcasecmp(name,"null")) {
            addReplyNull(c);
        } else if (!strcasecmp(name,"array")) {
            addReplyArrayLen(c,3);
            for (int j = 0; j < 3; j++) addReplyLongLong(c,j);
        } else if (!strcasecmp(name,"set")) {
            addReplySetLen(c,3);
            for (int j = 0; j < 3; j++) addReplyLongLong(c,j);
        } else if (!strcasecmp(name,"map")) {
            addReplyMapLen(c,3);
            for (int j = 0; j < 3; j++) {
                addReplyLongLong(c,j);
                addReplyBool(c, j == 1);
            }
        } else if (!strcasecmp(name,"attrib")) {
            if (c->resp >= 3) {
                addReplyAttributeLen(c,1);
                addReplyBulkCString(c,"key-popularity");
                addReplyArrayLen(c,2);
                addReplyBulkCString(c,"key:123");
                addReplyLongLong(c,90);
            }
            /* Attributes are not real replies, so a well formed reply should
             * also have a normal reply type after the attribute. */
            addReplyBulkCString(c,"Some real reply following the attribute");
        } else if (!strcasecmp(name,"push")) {
            if (c->resp < 3) {
                addReplyError(c,"RESP2 is not supported by this command");
                return;
	    }
            uint64_t old_flags = c->flags;
            c->flags |= CLIENT_PUSHING;
            addReplyPushLen(c,2);
            addReplyBulkCString(c,"server-cpu-usage");
            addReplyLongLong(c,42);
            if (!(old_flags & CLIENT_PUSHING)) c->flags &= ~CLIENT_PUSHING;
            /* Push replies are not synchronous replies, so we emit also a
             * normal reply in order for blocking clients just discarding the
             * push reply, to actually consume the reply and continue. */
            addReplyBulkCString(c,"Some real reply following the push reply");
        } else if (!strcasecmp(name,"true")) {
            addReplyBool(c,1);
        } else if (!strcasecmp(name,"false")) {
            addReplyBool(c,0);
        } else if (!strcasecmp(name,"verbatim")) {
            addReplyVerbatim(c,"This is a verbatim\nstring",25,"txt");
        } else {
            addReplyError(c,"Wrong protocol type name. Please use one of the following: string|integer|double|bignum|null|array|set|map|attrib|push|verbatim|true|false");
        }
    } else if (!strcasecmp(c->argv[1]->ptr,"sleep") && c->argc == 3) {
        double dtime = strtod(c->argv[2]->ptr,NULL);
        long long utime = dtime*1000000;
        struct timespec tv;

        tv.tv_sec = utime / 1000000;
        tv.tv_nsec = (utime % 1000000) * 1000;
        nanosleep(&tv, NULL);
        addReply(c,shared.ok);
    } else if (!strcasecmp(c->argv[1]->ptr,"set-active-expire") &&
               c->argc == 3)
    {
        server.active_expire_enabled = atoi(c->argv[2]->ptr);
        addReply(c,shared.ok);
    } else if (!strcasecmp(c->argv[1]->ptr,"quicklist-packed-threshold") &&
               c->argc == 3)
    {
        int memerr;
        unsigned long long sz = memtoull((const char *)c->argv[2]->ptr, &memerr);
        if (memerr || !quicklistisSetPackedThreshold(sz)) {
            addReplyError(c, "argument must be a memory value bigger than 1 and smaller than 4gb");
        } else {
            addReply(c,shared.ok);
        }
    } else if (!strcasecmp(c->argv[1]->ptr,"set-skip-checksum-validation") &&
               c->argc == 3)
    {
        server.skip_checksum_validation = atoi(c->argv[2]->ptr);
        addReply(c,shared.ok);
    } else if (!strcasecmp(c->argv[1]->ptr,"aof-flush-sleep") &&
               c->argc == 3)
    {
        server.aof_flush_sleep = atoi(c->argv[2]->ptr);
        addReply(c,shared.ok);
    } else if (!strcasecmp(c->argv[1]->ptr,"replicate") && c->argc >= 3) {
        replicationFeedSlaves(server.slaves, -1,
                c->argv + 2, c->argc - 2);
        addReply(c,shared.ok);
    } else if (!strcasecmp(c->argv[1]->ptr,"error") && c->argc == 3) {
        sds errstr = sdsnewlen("-",1);

        errstr = sdscatsds(errstr,c->argv[2]->ptr);
        errstr = sdsmapchars(errstr,"\n\r","  ",2); /* no newlines in errors. */
        errstr = sdscatlen(errstr,"\r\n",2);
        addReplySds(c,errstr);
    } else if (!strcasecmp(c->argv[1]->ptr,"structsize") && c->argc == 2) {
        sds sizes = sdsempty();
        sizes = sdscatprintf(sizes,"bits:%d ",(sizeof(void*) == 8)?64:32);
        sizes = sdscatprintf(sizes,"robj:%d ",(int)sizeof(robj));
        sizes = sdscatprintf(sizes,"dictentry:%d ",(int)dictEntryMemUsage());
        sizes = sdscatprintf(sizes,"sdshdr5:%d ",(int)sizeof(struct sdshdr5));
        sizes = sdscatprintf(sizes,"sdshdr8:%d ",(int)sizeof(struct sdshdr8));
        sizes = sdscatprintf(sizes,"sdshdr16:%d ",(int)sizeof(struct sdshdr16));
        sizes = sdscatprintf(sizes,"sdshdr32:%d ",(int)sizeof(struct sdshdr32));
        sizes = sdscatprintf(sizes,"sdshdr64:%d ",(int)sizeof(struct sdshdr64));
        addReplyBulkSds(c,sizes);
    } else if (!strcasecmp(c->argv[1]->ptr,"htstats") && c->argc >= 3) {
        long dbid;
        sds stats = sdsempty();
        char buf[4096];
        int full = 0;

        if (getLongFromObjectOrReply(c, c->argv[2], &dbid, NULL) != C_OK) {
            sdsfree(stats);
            return;
        }
        if (dbid < 0 || dbid >= server.dbnum) {
            sdsfree(stats);
            addReplyError(c,"Out of range database");
            return;
        }
        if (c->argc >= 4 && !strcasecmp(c->argv[3]->ptr,"full"))
            full = 1;

        stats = sdscatprintf(stats,"[Dictionary HT]\n");
<<<<<<< HEAD
        dbGetStats(buf,sizeof(buf),&server.db[dbid]);
=======
        dictGetStats(buf,sizeof(buf),server.db[dbid].dict,full);
>>>>>>> 936cfa46
        stats = sdscat(stats,buf);

        stats = sdscatprintf(stats,"[Expires HT]\n");
        dictGetStats(buf,sizeof(buf),server.db[dbid].expires,full);
        stats = sdscat(stats,buf);

        addReplyVerbatim(c,stats,sdslen(stats),"txt");
        sdsfree(stats);
    } else if (!strcasecmp(c->argv[1]->ptr,"htstats-key") && c->argc >= 3) {
        robj *o;
        dict *ht = NULL;
        int full = 0;

        if (c->argc >= 4 && !strcasecmp(c->argv[3]->ptr,"full"))
            full = 1;

        if ((o = objectCommandLookupOrReply(c,c->argv[2],shared.nokeyerr))
                == NULL) return;

        /* Get the hash table reference from the object, if possible. */
        switch (o->encoding) {
        case OBJ_ENCODING_SKIPLIST:
            {
                zset *zs = o->ptr;
                ht = zs->dict;
            }
            break;
        case OBJ_ENCODING_HT:
            ht = o->ptr;
            break;
        }

        if (ht == NULL) {
            addReplyError(c,"The value stored at the specified key is not "
                            "represented using an hash table");
        } else {
            char buf[4096];
            dictGetStats(buf,sizeof(buf),ht,full);
            addReplyVerbatim(c,buf,strlen(buf),"txt");
        }
    } else if (!strcasecmp(c->argv[1]->ptr,"change-repl-id") && c->argc == 2) {
        serverLog(LL_NOTICE,"Changing replication IDs after receiving DEBUG change-repl-id");
        changeReplicationId();
        clearReplicationId2();
        addReply(c,shared.ok);
    } else if (!strcasecmp(c->argv[1]->ptr,"stringmatch-test") && c->argc == 2)
    {
        stringmatchlen_fuzz_test();
        addReplyStatus(c,"Apparently Redis did not crash: test passed");
    } else if (!strcasecmp(c->argv[1]->ptr,"set-disable-deny-scripts") && c->argc == 3)
    {
        server.script_disable_deny_script = atoi(c->argv[2]->ptr);
        addReply(c,shared.ok);
    } else if (!strcasecmp(c->argv[1]->ptr,"config-rewrite-force-all") && c->argc == 2)
    {
        if (rewriteConfig(server.configfile, 1) == -1)
            addReplyErrorFormat(c, "CONFIG-REWRITE-FORCE-ALL failed: %s", strerror(errno));
        else
            addReply(c, shared.ok);
    } else if(!strcasecmp(c->argv[1]->ptr,"client-eviction") && c->argc == 2) {
        if (!server.client_mem_usage_buckets) {
            addReplyError(c,"maxmemory-clients is disabled.");
            return;
        }
        sds bucket_info = sdsempty();
        for (int j = 0; j < CLIENT_MEM_USAGE_BUCKETS; j++) {
            if (j == 0)
                bucket_info = sdscatprintf(bucket_info, "bucket          0");
            else
                bucket_info = sdscatprintf(bucket_info, "bucket %10zu", (size_t)1<<(j-1+CLIENT_MEM_USAGE_BUCKET_MIN_LOG));
            if (j == CLIENT_MEM_USAGE_BUCKETS-1)
                bucket_info = sdscatprintf(bucket_info, "+            : ");
            else
                bucket_info = sdscatprintf(bucket_info, " - %10zu: ", ((size_t)1<<(j+CLIENT_MEM_USAGE_BUCKET_MIN_LOG))-1);
            bucket_info = sdscatprintf(bucket_info, "tot-mem: %10zu, clients: %lu\n",
                server.client_mem_usage_buckets[j].mem_usage_sum,
                server.client_mem_usage_buckets[j].clients->len);
        }
        addReplyVerbatim(c,bucket_info,sdslen(bucket_info),"txt");
        sdsfree(bucket_info);
#ifdef USE_JEMALLOC
    } else if(!strcasecmp(c->argv[1]->ptr,"mallctl") && c->argc >= 3) {
        mallctl_int(c, c->argv+2, c->argc-2);
        return;
    } else if(!strcasecmp(c->argv[1]->ptr,"mallctl-str") && c->argc >= 3) {
        mallctl_string(c, c->argv+2, c->argc-2);
        return;
#endif
    } else if (!strcasecmp(c->argv[1]->ptr,"pause-cron") && c->argc == 3)
    {
        server.pause_cron = atoi(c->argv[2]->ptr);
        addReply(c,shared.ok);
    } else if (!strcasecmp(c->argv[1]->ptr,"replybuffer") && c->argc == 4 ) {
        if(!strcasecmp(c->argv[2]->ptr, "peak-reset-time")) {
            if (!strcasecmp(c->argv[3]->ptr, "never")) {
                server.reply_buffer_peak_reset_time = -1;
            } else if(!strcasecmp(c->argv[3]->ptr, "reset")) {
                server.reply_buffer_peak_reset_time = REPLY_BUFFER_DEFAULT_PEAK_RESET_TIME;
            } else {
                if (getLongFromObjectOrReply(c, c->argv[3], &server.reply_buffer_peak_reset_time, NULL) != C_OK)
                    return;
            }
        } else if(!strcasecmp(c->argv[2]->ptr,"resizing")) {
            server.reply_buffer_resizing_enabled = atoi(c->argv[3]->ptr);
        } else {
            addReplySubcommandSyntaxError(c);
            return;
        }
        addReply(c, shared.ok);
    } else if(!strcasecmp(c->argv[1]->ptr,"CLUSTERLINK") &&
        !strcasecmp(c->argv[2]->ptr,"KILL") &&
        c->argc == 5) {
        if (!server.cluster_enabled) {
            addReplyError(c, "Debug option only available for cluster mode enabled setup!");
            return;
        }

        /* Find the node. */
        clusterNode *n = clusterLookupNode(c->argv[4]->ptr, sdslen(c->argv[4]->ptr));
        if (!n) {
            addReplyErrorFormat(c,"Unknown node %s", (char*)c->argv[4]->ptr);
            return;
        }

        /* Terminate the link based on the direction or all. */
        if (!strcasecmp(c->argv[3]->ptr,"from")) {
            freeClusterLink(n->inbound_link);
        } else if (!strcasecmp(c->argv[3]->ptr,"to")) {
            freeClusterLink(n->link);
        } else if (!strcasecmp(c->argv[3]->ptr,"all")) {
            freeClusterLink(n->link);
            freeClusterLink(n->inbound_link);
        } else {
            addReplyErrorFormat(c, "Unknown direction %s", (char*) c->argv[3]->ptr);
        }
        addReply(c,shared.ok);
    } else {
        addReplySubcommandSyntaxError(c);
        return;
    }
}

/* =========================== Crash handling  ============================== */

void _serverAssert(const char *estr, const char *file, int line) {
    bugReportStart();
    serverLog(LL_WARNING,"=== ASSERTION FAILED ===");
    serverLog(LL_WARNING,"==> %s:%d '%s' is not true",file,line,estr);

    if (server.crashlog_enabled) {
#ifdef HAVE_BACKTRACE
        logStackTrace(NULL, 1);
#endif
        printCrashReport();
    }

    // remove the signal handler so on abort() we will output the crash report.
    removeSignalHandlers();
    bugReportEnd(0, 0);
}

void _serverAssertPrintClientInfo(const client *c) {
    int j;
    char conninfo[CONN_INFO_LEN];

    bugReportStart();
    serverLog(LL_WARNING,"=== ASSERTION FAILED CLIENT CONTEXT ===");
    serverLog(LL_WARNING,"client->flags = %llu", (unsigned long long) c->flags);
    serverLog(LL_WARNING,"client->conn = %s", connGetInfo(c->conn, conninfo, sizeof(conninfo)));
    serverLog(LL_WARNING,"client->argc = %d", c->argc);
    for (j=0; j < c->argc; j++) {
        char buf[128];
        char *arg;

        if (c->argv[j]->type == OBJ_STRING && sdsEncodedObject(c->argv[j])) {
            arg = (char*) c->argv[j]->ptr;
        } else {
            snprintf(buf,sizeof(buf),"Object type: %u, encoding: %u",
                c->argv[j]->type, c->argv[j]->encoding);
            arg = buf;
        }
        serverLog(LL_WARNING,"client->argv[%d] = \"%s\" (refcount: %d)",
            j, arg, c->argv[j]->refcount);
    }
}

void serverLogObjectDebugInfo(const robj *o) {
    serverLog(LL_WARNING,"Object type: %u", o->type);
    serverLog(LL_WARNING,"Object encoding: %u", o->encoding);
    serverLog(LL_WARNING,"Object refcount: %d", o->refcount);
#if UNSAFE_CRASH_REPORT
    /* This code is now disabled. o->ptr may be unreliable to print. in some
     * cases a ziplist could have already been freed by realloc, but not yet
     * updated to o->ptr. in other cases the call to ziplistLen may need to
     * iterate on all the items in the list (and possibly crash again).
     * For some cases it may be ok to crash here again, but these could cause
     * invalid memory access which will bother valgrind and also possibly cause
     * random memory portion to be "leaked" into the logfile. */
    if (o->type == OBJ_STRING && sdsEncodedObject(o)) {
        serverLog(LL_WARNING,"Object raw string len: %zu", sdslen(o->ptr));
        if (sdslen(o->ptr) < 4096) {
            sds repr = sdscatrepr(sdsempty(),o->ptr,sdslen(o->ptr));
            serverLog(LL_WARNING,"Object raw string content: %s", repr);
            sdsfree(repr);
        }
    } else if (o->type == OBJ_LIST) {
        serverLog(LL_WARNING,"List length: %d", (int) listTypeLength(o));
    } else if (o->type == OBJ_SET) {
        serverLog(LL_WARNING,"Set size: %d", (int) setTypeSize(o));
    } else if (o->type == OBJ_HASH) {
        serverLog(LL_WARNING,"Hash size: %d", (int) hashTypeLength(o));
    } else if (o->type == OBJ_ZSET) {
        serverLog(LL_WARNING,"Sorted set size: %d", (int) zsetLength(o));
        if (o->encoding == OBJ_ENCODING_SKIPLIST)
            serverLog(LL_WARNING,"Skiplist level: %d", (int) ((const zset*)o->ptr)->zsl->level);
    } else if (o->type == OBJ_STREAM) {
        serverLog(LL_WARNING,"Stream size: %d", (int) streamLength(o));
    }
#endif
}

void _serverAssertPrintObject(const robj *o) {
    bugReportStart();
    serverLog(LL_WARNING,"=== ASSERTION FAILED OBJECT CONTEXT ===");
    serverLogObjectDebugInfo(o);
}

void _serverAssertWithInfo(const client *c, const robj *o, const char *estr, const char *file, int line) {
    if (c) _serverAssertPrintClientInfo(c);
    if (o) _serverAssertPrintObject(o);
    _serverAssert(estr,file,line);
}

void _serverPanic(const char *file, int line, const char *msg, ...) {
    va_list ap;
    va_start(ap,msg);
    char fmtmsg[256];
    vsnprintf(fmtmsg,sizeof(fmtmsg),msg,ap);
    va_end(ap);

    bugReportStart();
    serverLog(LL_WARNING,"------------------------------------------------");
    serverLog(LL_WARNING,"!!! Software Failure. Press left mouse button to continue");
    serverLog(LL_WARNING,"Guru Meditation: %s #%s:%d",fmtmsg,file,line);

    if (server.crashlog_enabled) {
#ifdef HAVE_BACKTRACE
        logStackTrace(NULL, 1);
#endif
        printCrashReport();
    }

    // remove the signal handler so on abort() we will output the crash report.
    removeSignalHandlers();
    bugReportEnd(0, 0);
}

void bugReportStart(void) {
    pthread_mutex_lock(&bug_report_start_mutex);
    if (bug_report_start == 0) {
        serverLogRaw(LL_WARNING|LL_RAW,
        "\n\n=== REDIS BUG REPORT START: Cut & paste starting from here ===\n");
        bug_report_start = 1;
    }
    pthread_mutex_unlock(&bug_report_start_mutex);
}

#ifdef HAVE_BACKTRACE

/* Returns the current eip and set it to the given new value (if its not NULL) */
static void* getAndSetMcontextEip(ucontext_t *uc, void *eip) {
#define NOT_SUPPORTED() do {\
    UNUSED(uc);\
    UNUSED(eip);\
    return NULL;\
} while(0)
#define GET_SET_RETURN(target_var, new_val) do {\
    void *old_val = (void*)target_var; \
    if (new_val) { \
        void **temp = (void**)&target_var; \
        *temp = new_val; \
    } \
    return old_val; \
} while(0)
#if defined(__APPLE__) && !defined(MAC_OS_X_VERSION_10_6)
    /* OSX < 10.6 */
    #if defined(__x86_64__)
    GET_SET_RETURN(uc->uc_mcontext->__ss.__rip, eip);
    #elif defined(__i386__)
    GET_SET_RETURN(uc->uc_mcontext->__ss.__eip, eip);
    #else
    GET_SET_RETURN(uc->uc_mcontext->__ss.__srr0, eip);
    #endif
#elif defined(__APPLE__) && defined(MAC_OS_X_VERSION_10_6)
    /* OSX >= 10.6 */
    #if defined(_STRUCT_X86_THREAD_STATE64) && !defined(__i386__)
    GET_SET_RETURN(uc->uc_mcontext->__ss.__rip, eip);
    #elif defined(__i386__)
    GET_SET_RETURN(uc->uc_mcontext->__ss.__eip, eip);
    #else
    /* OSX ARM64 */
    void *old_val = (void*)arm_thread_state64_get_pc(uc->uc_mcontext->__ss);
    if (eip) {
        arm_thread_state64_set_pc_fptr(uc->uc_mcontext->__ss, eip);
    }
    return old_val;
    #endif
#elif defined(__linux__)
    /* Linux */
    #if defined(__i386__) || ((defined(__X86_64__) || defined(__x86_64__)) && defined(__ILP32__))
    GET_SET_RETURN(uc->uc_mcontext.gregs[14], eip);
    #elif defined(__X86_64__) || defined(__x86_64__)
    GET_SET_RETURN(uc->uc_mcontext.gregs[16], eip);
    #elif defined(__ia64__) /* Linux IA64 */
    GET_SET_RETURN(uc->uc_mcontext.sc_ip, eip);
    #elif defined(__riscv) /* Linux RISC-V */
    GET_SET_RETURN(uc->uc_mcontext.__gregs[REG_PC], eip);
    #elif defined(__arm__) /* Linux ARM */
    GET_SET_RETURN(uc->uc_mcontext.arm_pc, eip);
    #elif defined(__aarch64__) /* Linux AArch64 */
    GET_SET_RETURN(uc->uc_mcontext.pc, eip);
    #else
    NOT_SUPPORTED();
    #endif
#elif defined(__FreeBSD__)
    /* FreeBSD */
    #if defined(__i386__)
    GET_SET_RETURN(uc->uc_mcontext.mc_eip, eip);
    #elif defined(__x86_64__)
    GET_SET_RETURN(uc->uc_mcontext.mc_rip, eip);
    #else
    NOT_SUPPORTED();
    #endif
#elif defined(__OpenBSD__)
    /* OpenBSD */
    #if defined(__i386__)
    GET_SET_RETURN(uc->sc_eip, eip);
    #elif defined(__x86_64__)
    GET_SET_RETURN(uc->sc_rip, eip);
    #else
    NOT_SUPPORTED();
    #endif
#elif defined(__NetBSD__)
    #if defined(__i386__)
    GET_SET_RETURN(uc->uc_mcontext.__gregs[_REG_EIP], eip);
    #elif defined(__x86_64__)
    GET_SET_RETURN(uc->uc_mcontext.__gregs[_REG_RIP], eip);
    #else
    NOT_SUPPORTED();
    #endif
#elif defined(__DragonFly__)
    GET_SET_RETURN(uc->uc_mcontext.mc_rip, eip);
#elif defined(__sun) && defined(__x86_64__)
    GET_SET_RETURN(uc->uc_mcontext.gregs[REG_RIP], eip);
#else
    NOT_SUPPORTED();
#endif
#undef NOT_SUPPORTED
}

REDIS_NO_SANITIZE("address")
void logStackContent(void **sp) {
    int i;
    for (i = 15; i >= 0; i--) {
        unsigned long addr = (unsigned long) sp+i;
        unsigned long val = (unsigned long) sp[i];

        if (sizeof(long) == 4)
            serverLog(LL_WARNING, "(%08lx) -> %08lx", addr, val);
        else
            serverLog(LL_WARNING, "(%016lx) -> %016lx", addr, val);
    }
}

/* Log dump of processor registers */
void logRegisters(ucontext_t *uc) {
    serverLog(LL_WARNING|LL_RAW, "\n------ REGISTERS ------\n");
#define NOT_SUPPORTED() do {\
    UNUSED(uc);\
    serverLog(LL_WARNING,\
              "  Dumping of registers not supported for this OS/arch");\
} while(0)

/* OSX */
#if defined(__APPLE__) && defined(MAC_OS_X_VERSION_10_6)
  /* OSX AMD64 */
    #if defined(_STRUCT_X86_THREAD_STATE64) && !defined(__i386__)
    serverLog(LL_WARNING,
    "\n"
    "RAX:%016lx RBX:%016lx\nRCX:%016lx RDX:%016lx\n"
    "RDI:%016lx RSI:%016lx\nRBP:%016lx RSP:%016lx\n"
    "R8 :%016lx R9 :%016lx\nR10:%016lx R11:%016lx\n"
    "R12:%016lx R13:%016lx\nR14:%016lx R15:%016lx\n"
    "RIP:%016lx EFL:%016lx\nCS :%016lx FS:%016lx  GS:%016lx",
        (unsigned long) uc->uc_mcontext->__ss.__rax,
        (unsigned long) uc->uc_mcontext->__ss.__rbx,
        (unsigned long) uc->uc_mcontext->__ss.__rcx,
        (unsigned long) uc->uc_mcontext->__ss.__rdx,
        (unsigned long) uc->uc_mcontext->__ss.__rdi,
        (unsigned long) uc->uc_mcontext->__ss.__rsi,
        (unsigned long) uc->uc_mcontext->__ss.__rbp,
        (unsigned long) uc->uc_mcontext->__ss.__rsp,
        (unsigned long) uc->uc_mcontext->__ss.__r8,
        (unsigned long) uc->uc_mcontext->__ss.__r9,
        (unsigned long) uc->uc_mcontext->__ss.__r10,
        (unsigned long) uc->uc_mcontext->__ss.__r11,
        (unsigned long) uc->uc_mcontext->__ss.__r12,
        (unsigned long) uc->uc_mcontext->__ss.__r13,
        (unsigned long) uc->uc_mcontext->__ss.__r14,
        (unsigned long) uc->uc_mcontext->__ss.__r15,
        (unsigned long) uc->uc_mcontext->__ss.__rip,
        (unsigned long) uc->uc_mcontext->__ss.__rflags,
        (unsigned long) uc->uc_mcontext->__ss.__cs,
        (unsigned long) uc->uc_mcontext->__ss.__fs,
        (unsigned long) uc->uc_mcontext->__ss.__gs
    );
    logStackContent((void**)uc->uc_mcontext->__ss.__rsp);
    #elif defined(__i386__)
    /* OSX x86 */
    serverLog(LL_WARNING,
    "\n"
    "EAX:%08lx EBX:%08lx ECX:%08lx EDX:%08lx\n"
    "EDI:%08lx ESI:%08lx EBP:%08lx ESP:%08lx\n"
    "SS:%08lx  EFL:%08lx EIP:%08lx CS :%08lx\n"
    "DS:%08lx  ES:%08lx  FS :%08lx GS :%08lx",
        (unsigned long) uc->uc_mcontext->__ss.__eax,
        (unsigned long) uc->uc_mcontext->__ss.__ebx,
        (unsigned long) uc->uc_mcontext->__ss.__ecx,
        (unsigned long) uc->uc_mcontext->__ss.__edx,
        (unsigned long) uc->uc_mcontext->__ss.__edi,
        (unsigned long) uc->uc_mcontext->__ss.__esi,
        (unsigned long) uc->uc_mcontext->__ss.__ebp,
        (unsigned long) uc->uc_mcontext->__ss.__esp,
        (unsigned long) uc->uc_mcontext->__ss.__ss,
        (unsigned long) uc->uc_mcontext->__ss.__eflags,
        (unsigned long) uc->uc_mcontext->__ss.__eip,
        (unsigned long) uc->uc_mcontext->__ss.__cs,
        (unsigned long) uc->uc_mcontext->__ss.__ds,
        (unsigned long) uc->uc_mcontext->__ss.__es,
        (unsigned long) uc->uc_mcontext->__ss.__fs,
        (unsigned long) uc->uc_mcontext->__ss.__gs
    );
    logStackContent((void**)uc->uc_mcontext->__ss.__esp);
    #else
    /* OSX ARM64 */
    serverLog(LL_WARNING,
    "\n"
    "x0:%016lx x1:%016lx x2:%016lx x3:%016lx\n"
    "x4:%016lx x5:%016lx x6:%016lx x7:%016lx\n"
    "x8:%016lx x9:%016lx x10:%016lx x11:%016lx\n"
    "x12:%016lx x13:%016lx x14:%016lx x15:%016lx\n"
    "x16:%016lx x17:%016lx x18:%016lx x19:%016lx\n"
    "x20:%016lx x21:%016lx x22:%016lx x23:%016lx\n"
    "x24:%016lx x25:%016lx x26:%016lx x27:%016lx\n"
    "x28:%016lx fp:%016lx lr:%016lx\n"
    "sp:%016lx pc:%016lx cpsr:%08lx\n",
        (unsigned long) uc->uc_mcontext->__ss.__x[0],
        (unsigned long) uc->uc_mcontext->__ss.__x[1],
        (unsigned long) uc->uc_mcontext->__ss.__x[2],
        (unsigned long) uc->uc_mcontext->__ss.__x[3],
        (unsigned long) uc->uc_mcontext->__ss.__x[4],
        (unsigned long) uc->uc_mcontext->__ss.__x[5],
        (unsigned long) uc->uc_mcontext->__ss.__x[6],
        (unsigned long) uc->uc_mcontext->__ss.__x[7],
        (unsigned long) uc->uc_mcontext->__ss.__x[8],
        (unsigned long) uc->uc_mcontext->__ss.__x[9],
        (unsigned long) uc->uc_mcontext->__ss.__x[10],
        (unsigned long) uc->uc_mcontext->__ss.__x[11],
        (unsigned long) uc->uc_mcontext->__ss.__x[12],
        (unsigned long) uc->uc_mcontext->__ss.__x[13],
        (unsigned long) uc->uc_mcontext->__ss.__x[14],
        (unsigned long) uc->uc_mcontext->__ss.__x[15],
        (unsigned long) uc->uc_mcontext->__ss.__x[16],
        (unsigned long) uc->uc_mcontext->__ss.__x[17],
        (unsigned long) uc->uc_mcontext->__ss.__x[18],
        (unsigned long) uc->uc_mcontext->__ss.__x[19],
        (unsigned long) uc->uc_mcontext->__ss.__x[20],
        (unsigned long) uc->uc_mcontext->__ss.__x[21],
        (unsigned long) uc->uc_mcontext->__ss.__x[22],
        (unsigned long) uc->uc_mcontext->__ss.__x[23],
        (unsigned long) uc->uc_mcontext->__ss.__x[24],
        (unsigned long) uc->uc_mcontext->__ss.__x[25],
        (unsigned long) uc->uc_mcontext->__ss.__x[26],
        (unsigned long) uc->uc_mcontext->__ss.__x[27],
        (unsigned long) uc->uc_mcontext->__ss.__x[28],
        (unsigned long) arm_thread_state64_get_fp(uc->uc_mcontext->__ss),
        (unsigned long) arm_thread_state64_get_lr(uc->uc_mcontext->__ss),
        (unsigned long) arm_thread_state64_get_sp(uc->uc_mcontext->__ss),
        (unsigned long) arm_thread_state64_get_pc(uc->uc_mcontext->__ss),
        (unsigned long) uc->uc_mcontext->__ss.__cpsr
    );
    logStackContent((void**) arm_thread_state64_get_sp(uc->uc_mcontext->__ss));
    #endif
/* Linux */
#elif defined(__linux__)
    /* Linux x86 */
    #if defined(__i386__) || ((defined(__X86_64__) || defined(__x86_64__)) && defined(__ILP32__))
    serverLog(LL_WARNING,
    "\n"
    "EAX:%08lx EBX:%08lx ECX:%08lx EDX:%08lx\n"
    "EDI:%08lx ESI:%08lx EBP:%08lx ESP:%08lx\n"
    "SS :%08lx EFL:%08lx EIP:%08lx CS:%08lx\n"
    "DS :%08lx ES :%08lx FS :%08lx GS:%08lx",
        (unsigned long) uc->uc_mcontext.gregs[11],
        (unsigned long) uc->uc_mcontext.gregs[8],
        (unsigned long) uc->uc_mcontext.gregs[10],
        (unsigned long) uc->uc_mcontext.gregs[9],
        (unsigned long) uc->uc_mcontext.gregs[4],
        (unsigned long) uc->uc_mcontext.gregs[5],
        (unsigned long) uc->uc_mcontext.gregs[6],
        (unsigned long) uc->uc_mcontext.gregs[7],
        (unsigned long) uc->uc_mcontext.gregs[18],
        (unsigned long) uc->uc_mcontext.gregs[17],
        (unsigned long) uc->uc_mcontext.gregs[14],
        (unsigned long) uc->uc_mcontext.gregs[15],
        (unsigned long) uc->uc_mcontext.gregs[3],
        (unsigned long) uc->uc_mcontext.gregs[2],
        (unsigned long) uc->uc_mcontext.gregs[1],
        (unsigned long) uc->uc_mcontext.gregs[0]
    );
    logStackContent((void**)uc->uc_mcontext.gregs[7]);
    #elif defined(__X86_64__) || defined(__x86_64__)
    /* Linux AMD64 */
    serverLog(LL_WARNING,
    "\n"
    "RAX:%016lx RBX:%016lx\nRCX:%016lx RDX:%016lx\n"
    "RDI:%016lx RSI:%016lx\nRBP:%016lx RSP:%016lx\n"
    "R8 :%016lx R9 :%016lx\nR10:%016lx R11:%016lx\n"
    "R12:%016lx R13:%016lx\nR14:%016lx R15:%016lx\n"
    "RIP:%016lx EFL:%016lx\nCSGSFS:%016lx",
        (unsigned long) uc->uc_mcontext.gregs[13],
        (unsigned long) uc->uc_mcontext.gregs[11],
        (unsigned long) uc->uc_mcontext.gregs[14],
        (unsigned long) uc->uc_mcontext.gregs[12],
        (unsigned long) uc->uc_mcontext.gregs[8],
        (unsigned long) uc->uc_mcontext.gregs[9],
        (unsigned long) uc->uc_mcontext.gregs[10],
        (unsigned long) uc->uc_mcontext.gregs[15],
        (unsigned long) uc->uc_mcontext.gregs[0],
        (unsigned long) uc->uc_mcontext.gregs[1],
        (unsigned long) uc->uc_mcontext.gregs[2],
        (unsigned long) uc->uc_mcontext.gregs[3],
        (unsigned long) uc->uc_mcontext.gregs[4],
        (unsigned long) uc->uc_mcontext.gregs[5],
        (unsigned long) uc->uc_mcontext.gregs[6],
        (unsigned long) uc->uc_mcontext.gregs[7],
        (unsigned long) uc->uc_mcontext.gregs[16],
        (unsigned long) uc->uc_mcontext.gregs[17],
        (unsigned long) uc->uc_mcontext.gregs[18]
    );
    logStackContent((void**)uc->uc_mcontext.gregs[15]);
    #elif defined(__riscv) /* Linux RISC-V */
    serverLog(LL_WARNING,
	"\n"
    "ra:%016lx gp:%016lx\ntp:%016lx t0:%016lx\n"
    "t1:%016lx t2:%016lx\ns0:%016lx s1:%016lx\n"
    "a0:%016lx a1:%016lx\na2:%016lx a3:%016lx\n"
    "a4:%016lx a5:%016lx\na6:%016lx a7:%016lx\n"
    "s2:%016lx s3:%016lx\ns4:%016lx s5:%016lx\n"
    "s6:%016lx s7:%016lx\ns8:%016lx s9:%016lx\n"
    "s10:%016lx s11:%016lx\nt3:%016lx t4:%016lx\n"
    "t5:%016lx t6:%016lx\n",
        (unsigned long) uc->uc_mcontext.__gregs[1],
        (unsigned long) uc->uc_mcontext.__gregs[3],
        (unsigned long) uc->uc_mcontext.__gregs[4],
        (unsigned long) uc->uc_mcontext.__gregs[5],
        (unsigned long) uc->uc_mcontext.__gregs[6],
        (unsigned long) uc->uc_mcontext.__gregs[7],
        (unsigned long) uc->uc_mcontext.__gregs[8],
        (unsigned long) uc->uc_mcontext.__gregs[9],
        (unsigned long) uc->uc_mcontext.__gregs[10],
        (unsigned long) uc->uc_mcontext.__gregs[11],
        (unsigned long) uc->uc_mcontext.__gregs[12],
        (unsigned long) uc->uc_mcontext.__gregs[13],
        (unsigned long) uc->uc_mcontext.__gregs[14],
        (unsigned long) uc->uc_mcontext.__gregs[15],
        (unsigned long) uc->uc_mcontext.__gregs[16],
        (unsigned long) uc->uc_mcontext.__gregs[17],
        (unsigned long) uc->uc_mcontext.__gregs[18],
        (unsigned long) uc->uc_mcontext.__gregs[19],
        (unsigned long) uc->uc_mcontext.__gregs[20],
        (unsigned long) uc->uc_mcontext.__gregs[21],
        (unsigned long) uc->uc_mcontext.__gregs[22],
        (unsigned long) uc->uc_mcontext.__gregs[23],
        (unsigned long) uc->uc_mcontext.__gregs[24],
        (unsigned long) uc->uc_mcontext.__gregs[25],
        (unsigned long) uc->uc_mcontext.__gregs[26],
        (unsigned long) uc->uc_mcontext.__gregs[27],
        (unsigned long) uc->uc_mcontext.__gregs[28],
        (unsigned long) uc->uc_mcontext.__gregs[29],
        (unsigned long) uc->uc_mcontext.__gregs[30],
        (unsigned long) uc->uc_mcontext.__gregs[31]
    );
    logStackContent((void**)uc->uc_mcontext.__gregs[REG_SP]);
    #elif defined(__aarch64__) /* Linux AArch64 */
    serverLog(LL_WARNING,
	      "\n"
	      "X18:%016lx X19:%016lx\nX20:%016lx X21:%016lx\n"
	      "X22:%016lx X23:%016lx\nX24:%016lx X25:%016lx\n"
	      "X26:%016lx X27:%016lx\nX28:%016lx X29:%016lx\n"
	      "X30:%016lx\n"
	      "pc:%016lx sp:%016lx\npstate:%016lx fault_address:%016lx\n",
	      (unsigned long) uc->uc_mcontext.regs[18],
	      (unsigned long) uc->uc_mcontext.regs[19],
	      (unsigned long) uc->uc_mcontext.regs[20],
	      (unsigned long) uc->uc_mcontext.regs[21],
	      (unsigned long) uc->uc_mcontext.regs[22],
	      (unsigned long) uc->uc_mcontext.regs[23],
	      (unsigned long) uc->uc_mcontext.regs[24],
	      (unsigned long) uc->uc_mcontext.regs[25],
	      (unsigned long) uc->uc_mcontext.regs[26],
	      (unsigned long) uc->uc_mcontext.regs[27],
	      (unsigned long) uc->uc_mcontext.regs[28],
	      (unsigned long) uc->uc_mcontext.regs[29],
	      (unsigned long) uc->uc_mcontext.regs[30],
	      (unsigned long) uc->uc_mcontext.pc,
	      (unsigned long) uc->uc_mcontext.sp,
	      (unsigned long) uc->uc_mcontext.pstate,
	      (unsigned long) uc->uc_mcontext.fault_address
		      );
	      logStackContent((void**)uc->uc_mcontext.sp);
    #elif defined(__arm__) /* Linux ARM */
    serverLog(LL_WARNING,
	      "\n"
	      "R10:%016lx R9 :%016lx\nR8 :%016lx R7 :%016lx\n"
	      "R6 :%016lx R5 :%016lx\nR4 :%016lx R3 :%016lx\n"
	      "R2 :%016lx R1 :%016lx\nR0 :%016lx EC :%016lx\n"
	      "fp: %016lx ip:%016lx\n"
	      "pc:%016lx sp:%016lx\ncpsr:%016lx fault_address:%016lx\n",
	      (unsigned long) uc->uc_mcontext.arm_r10,
	      (unsigned long) uc->uc_mcontext.arm_r9,
	      (unsigned long) uc->uc_mcontext.arm_r8,
	      (unsigned long) uc->uc_mcontext.arm_r7,
	      (unsigned long) uc->uc_mcontext.arm_r6,
	      (unsigned long) uc->uc_mcontext.arm_r5,
	      (unsigned long) uc->uc_mcontext.arm_r4,
	      (unsigned long) uc->uc_mcontext.arm_r3,
	      (unsigned long) uc->uc_mcontext.arm_r2,
	      (unsigned long) uc->uc_mcontext.arm_r1,
	      (unsigned long) uc->uc_mcontext.arm_r0,
	      (unsigned long) uc->uc_mcontext.error_code,
	      (unsigned long) uc->uc_mcontext.arm_fp,
	      (unsigned long) uc->uc_mcontext.arm_ip,
	      (unsigned long) uc->uc_mcontext.arm_pc,
	      (unsigned long) uc->uc_mcontext.arm_sp,
	      (unsigned long) uc->uc_mcontext.arm_cpsr,
	      (unsigned long) uc->uc_mcontext.fault_address
		      );
	      logStackContent((void**)uc->uc_mcontext.arm_sp);
    #else
	NOT_SUPPORTED();
    #endif
#elif defined(__FreeBSD__)
    #if defined(__x86_64__)
    serverLog(LL_WARNING,
    "\n"
    "RAX:%016lx RBX:%016lx\nRCX:%016lx RDX:%016lx\n"
    "RDI:%016lx RSI:%016lx\nRBP:%016lx RSP:%016lx\n"
    "R8 :%016lx R9 :%016lx\nR10:%016lx R11:%016lx\n"
    "R12:%016lx R13:%016lx\nR14:%016lx R15:%016lx\n"
    "RIP:%016lx EFL:%016lx\nCSGSFS:%016lx",
        (unsigned long) uc->uc_mcontext.mc_rax,
        (unsigned long) uc->uc_mcontext.mc_rbx,
        (unsigned long) uc->uc_mcontext.mc_rcx,
        (unsigned long) uc->uc_mcontext.mc_rdx,
        (unsigned long) uc->uc_mcontext.mc_rdi,
        (unsigned long) uc->uc_mcontext.mc_rsi,
        (unsigned long) uc->uc_mcontext.mc_rbp,
        (unsigned long) uc->uc_mcontext.mc_rsp,
        (unsigned long) uc->uc_mcontext.mc_r8,
        (unsigned long) uc->uc_mcontext.mc_r9,
        (unsigned long) uc->uc_mcontext.mc_r10,
        (unsigned long) uc->uc_mcontext.mc_r11,
        (unsigned long) uc->uc_mcontext.mc_r12,
        (unsigned long) uc->uc_mcontext.mc_r13,
        (unsigned long) uc->uc_mcontext.mc_r14,
        (unsigned long) uc->uc_mcontext.mc_r15,
        (unsigned long) uc->uc_mcontext.mc_rip,
        (unsigned long) uc->uc_mcontext.mc_rflags,
        (unsigned long) uc->uc_mcontext.mc_cs
    );
    logStackContent((void**)uc->uc_mcontext.mc_rsp);
    #elif defined(__i386__)
    serverLog(LL_WARNING,
    "\n"
    "EAX:%08lx EBX:%08lx ECX:%08lx EDX:%08lx\n"
    "EDI:%08lx ESI:%08lx EBP:%08lx ESP:%08lx\n"
    "SS :%08lx EFL:%08lx EIP:%08lx CS:%08lx\n"
    "DS :%08lx ES :%08lx FS :%08lx GS:%08lx",
        (unsigned long) uc->uc_mcontext.mc_eax,
        (unsigned long) uc->uc_mcontext.mc_ebx,
        (unsigned long) uc->uc_mcontext.mc_ebx,
        (unsigned long) uc->uc_mcontext.mc_edx,
        (unsigned long) uc->uc_mcontext.mc_edi,
        (unsigned long) uc->uc_mcontext.mc_esi,
        (unsigned long) uc->uc_mcontext.mc_ebp,
        (unsigned long) uc->uc_mcontext.mc_esp,
        (unsigned long) uc->uc_mcontext.mc_ss,
        (unsigned long) uc->uc_mcontext.mc_eflags,
        (unsigned long) uc->uc_mcontext.mc_eip,
        (unsigned long) uc->uc_mcontext.mc_cs,
        (unsigned long) uc->uc_mcontext.mc_es,
        (unsigned long) uc->uc_mcontext.mc_fs,
        (unsigned long) uc->uc_mcontext.mc_gs
    );
    logStackContent((void**)uc->uc_mcontext.mc_esp);
    #else
    NOT_SUPPORTED();
    #endif
#elif defined(__OpenBSD__)
    #if defined(__x86_64__)
    serverLog(LL_WARNING,
    "\n"
    "RAX:%016lx RBX:%016lx\nRCX:%016lx RDX:%016lx\n"
    "RDI:%016lx RSI:%016lx\nRBP:%016lx RSP:%016lx\n"
    "R8 :%016lx R9 :%016lx\nR10:%016lx R11:%016lx\n"
    "R12:%016lx R13:%016lx\nR14:%016lx R15:%016lx\n"
    "RIP:%016lx EFL:%016lx\nCSGSFS:%016lx",
        (unsigned long) uc->sc_rax,
        (unsigned long) uc->sc_rbx,
        (unsigned long) uc->sc_rcx,
        (unsigned long) uc->sc_rdx,
        (unsigned long) uc->sc_rdi,
        (unsigned long) uc->sc_rsi,
        (unsigned long) uc->sc_rbp,
        (unsigned long) uc->sc_rsp,
        (unsigned long) uc->sc_r8,
        (unsigned long) uc->sc_r9,
        (unsigned long) uc->sc_r10,
        (unsigned long) uc->sc_r11,
        (unsigned long) uc->sc_r12,
        (unsigned long) uc->sc_r13,
        (unsigned long) uc->sc_r14,
        (unsigned long) uc->sc_r15,
        (unsigned long) uc->sc_rip,
        (unsigned long) uc->sc_rflags,
        (unsigned long) uc->sc_cs
    );
    logStackContent((void**)uc->sc_rsp);
    #elif defined(__i386__)
    serverLog(LL_WARNING,
    "\n"
    "EAX:%08lx EBX:%08lx ECX:%08lx EDX:%08lx\n"
    "EDI:%08lx ESI:%08lx EBP:%08lx ESP:%08lx\n"
    "SS :%08lx EFL:%08lx EIP:%08lx CS:%08lx\n"
    "DS :%08lx ES :%08lx FS :%08lx GS:%08lx",
        (unsigned long) uc->sc_eax,
        (unsigned long) uc->sc_ebx,
        (unsigned long) uc->sc_ebx,
        (unsigned long) uc->sc_edx,
        (unsigned long) uc->sc_edi,
        (unsigned long) uc->sc_esi,
        (unsigned long) uc->sc_ebp,
        (unsigned long) uc->sc_esp,
        (unsigned long) uc->sc_ss,
        (unsigned long) uc->sc_eflags,
        (unsigned long) uc->sc_eip,
        (unsigned long) uc->sc_cs,
        (unsigned long) uc->sc_es,
        (unsigned long) uc->sc_fs,
        (unsigned long) uc->sc_gs
    );
    logStackContent((void**)uc->sc_esp);
    #else
    NOT_SUPPORTED();
    #endif
#elif defined(__NetBSD__)
    #if defined(__x86_64__)
    serverLog(LL_WARNING,
    "\n"
    "RAX:%016lx RBX:%016lx\nRCX:%016lx RDX:%016lx\n"
    "RDI:%016lx RSI:%016lx\nRBP:%016lx RSP:%016lx\n"
    "R8 :%016lx R9 :%016lx\nR10:%016lx R11:%016lx\n"
    "R12:%016lx R13:%016lx\nR14:%016lx R15:%016lx\n"
    "RIP:%016lx EFL:%016lx\nCSGSFS:%016lx",
        (unsigned long) uc->uc_mcontext.__gregs[_REG_RAX],
        (unsigned long) uc->uc_mcontext.__gregs[_REG_RBX],
        (unsigned long) uc->uc_mcontext.__gregs[_REG_RCX],
        (unsigned long) uc->uc_mcontext.__gregs[_REG_RDX],
        (unsigned long) uc->uc_mcontext.__gregs[_REG_RDI],
        (unsigned long) uc->uc_mcontext.__gregs[_REG_RSI],
        (unsigned long) uc->uc_mcontext.__gregs[_REG_RBP],
        (unsigned long) uc->uc_mcontext.__gregs[_REG_RSP],
        (unsigned long) uc->uc_mcontext.__gregs[_REG_R8],
        (unsigned long) uc->uc_mcontext.__gregs[_REG_R9],
        (unsigned long) uc->uc_mcontext.__gregs[_REG_R10],
        (unsigned long) uc->uc_mcontext.__gregs[_REG_R11],
        (unsigned long) uc->uc_mcontext.__gregs[_REG_R12],
        (unsigned long) uc->uc_mcontext.__gregs[_REG_R13],
        (unsigned long) uc->uc_mcontext.__gregs[_REG_R14],
        (unsigned long) uc->uc_mcontext.__gregs[_REG_R15],
        (unsigned long) uc->uc_mcontext.__gregs[_REG_RIP],
        (unsigned long) uc->uc_mcontext.__gregs[_REG_RFLAGS],
        (unsigned long) uc->uc_mcontext.__gregs[_REG_CS]
    );
    logStackContent((void**)uc->uc_mcontext.__gregs[_REG_RSP]);
    #elif defined(__i386__)
    serverLog(LL_WARNING,
    "\n"
    "EAX:%08lx EBX:%08lx ECX:%08lx EDX:%08lx\n"
    "EDI:%08lx ESI:%08lx EBP:%08lx ESP:%08lx\n"
    "SS :%08lx EFL:%08lx EIP:%08lx CS:%08lx\n"
    "DS :%08lx ES :%08lx FS :%08lx GS:%08lx",
        (unsigned long) uc->uc_mcontext.__gregs[_REG_EAX],
        (unsigned long) uc->uc_mcontext.__gregs[_REG_EBX],
        (unsigned long) uc->uc_mcontext.__gregs[_REG_EDX],
        (unsigned long) uc->uc_mcontext.__gregs[_REG_EDI],
        (unsigned long) uc->uc_mcontext.__gregs[_REG_ESI],
        (unsigned long) uc->uc_mcontext.__gregs[_REG_EBP],
        (unsigned long) uc->uc_mcontext.__gregs[_REG_ESP],
        (unsigned long) uc->uc_mcontext.__gregs[_REG_SS],
        (unsigned long) uc->uc_mcontext.__gregs[_REG_EFLAGS],
        (unsigned long) uc->uc_mcontext.__gregs[_REG_EIP],
        (unsigned long) uc->uc_mcontext.__gregs[_REG_CS],
        (unsigned long) uc->uc_mcontext.__gregs[_REG_ES],
        (unsigned long) uc->uc_mcontext.__gregs[_REG_FS],
        (unsigned long) uc->uc_mcontext.__gregs[_REG_GS]
    );
    #else
    NOT_SUPPORTED();
    #endif
#elif defined(__DragonFly__)
    serverLog(LL_WARNING,
    "\n"
    "RAX:%016lx RBX:%016lx\nRCX:%016lx RDX:%016lx\n"
    "RDI:%016lx RSI:%016lx\nRBP:%016lx RSP:%016lx\n"
    "R8 :%016lx R9 :%016lx\nR10:%016lx R11:%016lx\n"
    "R12:%016lx R13:%016lx\nR14:%016lx R15:%016lx\n"
    "RIP:%016lx EFL:%016lx\nCSGSFS:%016lx",
        (unsigned long) uc->uc_mcontext.mc_rax,
        (unsigned long) uc->uc_mcontext.mc_rbx,
        (unsigned long) uc->uc_mcontext.mc_rcx,
        (unsigned long) uc->uc_mcontext.mc_rdx,
        (unsigned long) uc->uc_mcontext.mc_rdi,
        (unsigned long) uc->uc_mcontext.mc_rsi,
        (unsigned long) uc->uc_mcontext.mc_rbp,
        (unsigned long) uc->uc_mcontext.mc_rsp,
        (unsigned long) uc->uc_mcontext.mc_r8,
        (unsigned long) uc->uc_mcontext.mc_r9,
        (unsigned long) uc->uc_mcontext.mc_r10,
        (unsigned long) uc->uc_mcontext.mc_r11,
        (unsigned long) uc->uc_mcontext.mc_r12,
        (unsigned long) uc->uc_mcontext.mc_r13,
        (unsigned long) uc->uc_mcontext.mc_r14,
        (unsigned long) uc->uc_mcontext.mc_r15,
        (unsigned long) uc->uc_mcontext.mc_rip,
        (unsigned long) uc->uc_mcontext.mc_rflags,
        (unsigned long) uc->uc_mcontext.mc_cs
    );
    logStackContent((void**)uc->uc_mcontext.mc_rsp);
#elif defined(__sun)
    #if defined(__x86_64__)
    serverLog(LL_WARNING,
    "\n"
    "RAX:%016lx RBX:%016lx\nRCX:%016lx RDX:%016lx\n"
    "RDI:%016lx RSI:%016lx\nRBP:%016lx RSP:%016lx\n"
    "R8 :%016lx R9 :%016lx\nR10:%016lx R11:%016lx\n"
    "R12:%016lx R13:%016lx\nR14:%016lx R15:%016lx\n"
    "RIP:%016lx EFL:%016lx\nCSGSFS:%016lx",
        (unsigned long) uc->uc_mcontext.gregs[REG_RAX],
        (unsigned long) uc->uc_mcontext.gregs[REG_RBX],
        (unsigned long) uc->uc_mcontext.gregs[REG_RCX],
        (unsigned long) uc->uc_mcontext.gregs[REG_RDX],
        (unsigned long) uc->uc_mcontext.gregs[REG_RDI],
        (unsigned long) uc->uc_mcontext.gregs[REG_RSI],
        (unsigned long) uc->uc_mcontext.gregs[REG_RBP],
        (unsigned long) uc->uc_mcontext.gregs[REG_RSP],
        (unsigned long) uc->uc_mcontext.gregs[REG_R8],
        (unsigned long) uc->uc_mcontext.gregs[REG_R9],
        (unsigned long) uc->uc_mcontext.gregs[REG_R10],
        (unsigned long) uc->uc_mcontext.gregs[REG_R11],
        (unsigned long) uc->uc_mcontext.gregs[REG_R12],
        (unsigned long) uc->uc_mcontext.gregs[REG_R13],
        (unsigned long) uc->uc_mcontext.gregs[REG_R14],
        (unsigned long) uc->uc_mcontext.gregs[REG_R15],
        (unsigned long) uc->uc_mcontext.gregs[REG_RIP],
        (unsigned long) uc->uc_mcontext.gregs[REG_RFL],
        (unsigned long) uc->uc_mcontext.gregs[REG_CS]
    );
    logStackContent((void**)uc->uc_mcontext.gregs[REG_RSP]);
    #endif
#else
    NOT_SUPPORTED();
#endif
#undef NOT_SUPPORTED
}

#endif /* HAVE_BACKTRACE */

/* Return a file descriptor to write directly to the Redis log with the
 * write(2) syscall, that can be used in critical sections of the code
 * where the rest of Redis can't be trusted (for example during the memory
 * test) or when an API call requires a raw fd.
 *
 * Close it with closeDirectLogFiledes(). */
int openDirectLogFiledes(void) {
    int log_to_stdout = server.logfile[0] == '\0';
    int fd = log_to_stdout ?
        STDOUT_FILENO :
        open(server.logfile, O_APPEND|O_CREAT|O_WRONLY, 0644);
    return fd;
}

/* Used to close what closeDirectLogFiledes() returns. */
void closeDirectLogFiledes(int fd) {
    int log_to_stdout = server.logfile[0] == '\0';
    if (!log_to_stdout) close(fd);
}

#ifdef HAVE_BACKTRACE

/* Logs the stack trace using the backtrace() call. This function is designed
 * to be called from signal handlers safely.
 * The eip argument is optional (can take NULL).
 * The uplevel argument indicates how many of the calling functions to skip.
 */
void logStackTrace(void *eip, int uplevel) {
    void *trace[100];
    int trace_size = 0, fd = openDirectLogFiledes();
    char *msg;
    uplevel++; /* skip this function */

    if (fd == -1) return; /* If we can't log there is anything to do. */

    /* Get the stack trace first! */
    trace_size = backtrace(trace, 100);

    msg = "\n------ STACK TRACE ------\n";
    if (write(fd,msg,strlen(msg)) == -1) {/* Avoid warning. */};

    if (eip) {
        /* Write EIP to the log file*/
        msg = "EIP:\n";
        if (write(fd,msg,strlen(msg)) == -1) {/* Avoid warning. */};
        backtrace_symbols_fd(&eip, 1, fd);
    }

    /* Write symbols to log file */
    msg = "\nBacktrace:\n";
    if (write(fd,msg,strlen(msg)) == -1) {/* Avoid warning. */};
    backtrace_symbols_fd(trace+uplevel, trace_size-uplevel, fd);

    /* Cleanup */
    closeDirectLogFiledes(fd);
}

#endif /* HAVE_BACKTRACE */

sds genClusterDebugString(sds infostring) {
    infostring = sdscatprintf(infostring, "\r\n# Cluster info\r\n");
    infostring = sdscatsds(infostring, genClusterInfoString()); 
    infostring = sdscatprintf(infostring, "\n------ CLUSTER NODES OUTPUT ------\n");
    infostring = sdscatsds(infostring, clusterGenNodesDescription(NULL, 0, 0));
    
    return infostring;
}

/* Log global server info */
void logServerInfo(void) {
    sds infostring, clients;
    serverLogRaw(LL_WARNING|LL_RAW, "\n------ INFO OUTPUT ------\n");
    int all = 0, everything = 0;
    robj *argv[1];
    argv[0] = createStringObject("all", strlen("all"));
    dict *section_dict = genInfoSectionDict(argv, 1, NULL, &all, &everything);
    infostring = genRedisInfoString(section_dict, all, everything);
    if (server.cluster_enabled){
        infostring = genClusterDebugString(infostring);
    }
    serverLogRaw(LL_WARNING|LL_RAW, infostring);
    serverLogRaw(LL_WARNING|LL_RAW, "\n------ CLIENT LIST OUTPUT ------\n");
    clients = getAllClientsInfoString(-1);
    serverLogRaw(LL_WARNING|LL_RAW, clients);
    sdsfree(infostring);
    sdsfree(clients);
    releaseInfoSectionDict(section_dict);
    decrRefCount(argv[0]);
}

/* Log certain config values, which can be used for debugging */
void logConfigDebugInfo(void) {
    sds configstring;
    configstring = getConfigDebugInfo();
    serverLogRaw(LL_WARNING|LL_RAW, "\n------ CONFIG DEBUG OUTPUT ------\n");
    serverLogRaw(LL_WARNING|LL_RAW, configstring);
    sdsfree(configstring);
}

/* Log modules info. Something we wanna do last since we fear it may crash. */
void logModulesInfo(void) {
    serverLogRaw(LL_WARNING|LL_RAW, "\n------ MODULES INFO OUTPUT ------\n");
    sds infostring = modulesCollectInfo(sdsempty(), NULL, 1, 0);
    serverLogRaw(LL_WARNING|LL_RAW, infostring);
    sdsfree(infostring);
}

/* Log information about the "current" client, that is, the client that is
 * currently being served by Redis. May be NULL if Redis is not serving a
 * client right now. */
void logCurrentClient(client *cc, const char *title) {
    if (cc == NULL) return;

    sds client;
    int j;

    serverLog(LL_WARNING|LL_RAW, "\n------ %s CLIENT INFO ------\n", title);
    client = catClientInfoString(sdsempty(),cc);
    serverLog(LL_WARNING|LL_RAW,"%s\n", client);
    sdsfree(client);
    serverLog(LL_WARNING|LL_RAW,"argc: '%d'\n", cc->argc);
    for (j = 0; j < cc->argc; j++) {
        robj *decoded;
        decoded = getDecodedObject(cc->argv[j]);
        sds repr = sdscatrepr(sdsempty(),decoded->ptr, min(sdslen(decoded->ptr), 128));
        serverLog(LL_WARNING|LL_RAW,"argv[%d]: '%s'\n", j, (char*)repr);
        if (!strcasecmp(decoded->ptr, "auth") || !strcasecmp(decoded->ptr, "auth2")) {
            sdsfree(repr);
            decrRefCount(decoded);
            break;
        }
        sdsfree(repr);
        decrRefCount(decoded);
    }
    /* Check if the first argument, usually a key, is found inside the
     * selected DB, and if so print info about the associated object. */
    if (cc->argc > 1) {
        robj *val, *key;
        dictEntry *de;

        key = getDecodedObject(cc->argv[1]);
        de = dictFind(cc->db->dict[getKeySlot(key->ptr)], key->ptr);
        if (de) {
            val = dictGetVal(de);
            serverLog(LL_WARNING,"key '%s' found in DB containing the following object:", (char*)key->ptr);
            serverLogObjectDebugInfo(val);
        }
        decrRefCount(key);
    }
}

#if defined(HAVE_PROC_MAPS)

#define MEMTEST_MAX_REGIONS 128

/* A non destructive memory test executed during segfault. */
int memtest_test_linux_anonymous_maps(void) {
    FILE *fp;
    char line[1024];
    char logbuf[1024];
    size_t start_addr, end_addr, size;
    size_t start_vect[MEMTEST_MAX_REGIONS];
    size_t size_vect[MEMTEST_MAX_REGIONS];
    int regions = 0, j;

    int fd = openDirectLogFiledes();
    if (!fd) return 0;

    fp = fopen("/proc/self/maps","r");
    if (!fp) {
        closeDirectLogFiledes(fd);
        return 0;
    }
    while(fgets(line,sizeof(line),fp) != NULL) {
        char *start, *end, *p = line;

        start = p;
        p = strchr(p,'-');
        if (!p) continue;
        *p++ = '\0';
        end = p;
        p = strchr(p,' ');
        if (!p) continue;
        *p++ = '\0';
        if (strstr(p,"stack") ||
            strstr(p,"vdso") ||
            strstr(p,"vsyscall")) continue;
        if (!strstr(p,"00:00")) continue;
        if (!strstr(p,"rw")) continue;

        start_addr = strtoul(start,NULL,16);
        end_addr = strtoul(end,NULL,16);
        size = end_addr-start_addr;

        start_vect[regions] = start_addr;
        size_vect[regions] = size;
        snprintf(logbuf,sizeof(logbuf),
            "*** Preparing to test memory region %lx (%lu bytes)\n",
                (unsigned long) start_vect[regions],
                (unsigned long) size_vect[regions]);
        if (write(fd,logbuf,strlen(logbuf)) == -1) { /* Nothing to do. */ }
        regions++;
    }

    int errors = 0;
    for (j = 0; j < regions; j++) {
        if (write(fd,".",1) == -1) { /* Nothing to do. */ }
        errors += memtest_preserving_test((void*)start_vect[j],size_vect[j],1);
        if (write(fd, errors ? "E" : "O",1) == -1) { /* Nothing to do. */ }
    }
    if (write(fd,"\n",1) == -1) { /* Nothing to do. */ }

    /* NOTE: It is very important to close the file descriptor only now
     * because closing it before may result into unmapping of some memory
     * region that we are testing. */
    fclose(fp);
    closeDirectLogFiledes(fd);
    return errors;
}
#endif /* HAVE_PROC_MAPS */

static void killMainThread(void) {
    int err;
    if (pthread_self() != server.main_thread_id && pthread_cancel(server.main_thread_id) == 0) {
        if ((err = pthread_join(server.main_thread_id,NULL)) != 0) {
            serverLog(LL_WARNING, "main thread can not be joined: %s", strerror(err));
        } else {
            serverLog(LL_WARNING, "main thread terminated");
        }
    }
}

/* Kill the running threads (other than current) in an unclean way. This function
 * should be used only when it's critical to stop the threads for some reason.
 * Currently Redis does this only on crash (for instance on SIGSEGV) in order
 * to perform a fast memory check without other threads messing with memory. */
void killThreads(void) {
    killMainThread();
    bioKillThreads();
    killIOThreads();
}

void doFastMemoryTest(void) {
#if defined(HAVE_PROC_MAPS)
    if (server.memcheck_enabled) {
        /* Test memory */
        serverLogRaw(LL_WARNING|LL_RAW, "\n------ FAST MEMORY TEST ------\n");
        killThreads();
        if (memtest_test_linux_anonymous_maps()) {
            serverLogRaw(LL_WARNING|LL_RAW,
                "!!! MEMORY ERROR DETECTED! Check your memory ASAP !!!\n");
        } else {
            serverLogRaw(LL_WARNING|LL_RAW,
                "Fast memory test PASSED, however your memory can still be broken. Please run a memory test for several hours if possible.\n");
        }
    }
#endif /* HAVE_PROC_MAPS */
}

/* Scans the (assumed) x86 code starting at addr, for a max of `len`
 * bytes, searching for E8 (callq) opcodes, and dumping the symbols
 * and the call offset if they appear to be valid. */
void dumpX86Calls(void *addr, size_t len) {
    size_t j;
    unsigned char *p = addr;
    Dl_info info;
    /* Hash table to best-effort avoid printing the same symbol
     * multiple times. */
    unsigned long ht[256] = {0};

    if (len < 5) return;
    for (j = 0; j < len-4; j++) {
        if (p[j] != 0xE8) continue; /* Not an E8 CALL opcode. */
        unsigned long target = (unsigned long)addr+j+5;
        uint32_t tmp;
        memcpy(&tmp, p+j+1, sizeof(tmp));
        target += tmp;
        if (dladdr((void*)target, &info) != 0 && info.dli_sname != NULL) {
            if (ht[target&0xff] != target) {
                printf("Function at 0x%lx is %s\n",target,info.dli_sname);
                ht[target&0xff] = target;
            }
            j += 4; /* Skip the 32 bit immediate. */
        }
    }
}

void dumpCodeAroundEIP(void *eip) {
    Dl_info info;
    if (dladdr(eip, &info) != 0) {
        serverLog(LL_WARNING|LL_RAW,
            "\n------ DUMPING CODE AROUND EIP ------\n"
            "Symbol: %s (base: %p)\n"
            "Module: %s (base %p)\n"
            "$ xxd -r -p /tmp/dump.hex /tmp/dump.bin\n"
            "$ objdump --adjust-vma=%p -D -b binary -m i386:x86-64 /tmp/dump.bin\n"
            "------\n",
            info.dli_sname, info.dli_saddr, info.dli_fname, info.dli_fbase,
            info.dli_saddr);
        size_t len = (long)eip - (long)info.dli_saddr;
        unsigned long sz = sysconf(_SC_PAGESIZE);
        if (len < 1<<13) { /* we don't have functions over 8k (verified) */
            /* Find the address of the next page, which is our "safety"
             * limit when dumping. Then try to dump just 128 bytes more
             * than EIP if there is room, or stop sooner. */
            void *base = (void *)info.dli_saddr;
            unsigned long next = ((unsigned long)eip + sz) & ~(sz-1);
            unsigned long end = (unsigned long)eip + 128;
            if (end > next) end = next;
            len = end - (unsigned long)base;
            serverLogHexDump(LL_WARNING, "dump of function",
                base, len);
            dumpX86Calls(base, len);
        }
    }
}

void invalidFunctionWasCalled(void) {}

typedef void (*invalidFunctionWasCalledType)(void);

void sigsegvHandler(int sig, siginfo_t *info, void *secret) {
    UNUSED(secret);
    UNUSED(info);

    bugReportStart();
    serverLog(LL_WARNING,
        "Redis %s crashed by signal: %d, si_code: %d", REDIS_VERSION, sig, info->si_code);
    if (sig == SIGSEGV || sig == SIGBUS) {
        serverLog(LL_WARNING,
        "Accessing address: %p", (void*)info->si_addr);
    }
    if (info->si_code == SI_USER && info->si_pid != -1) {
        serverLog(LL_WARNING, "Killed by PID: %ld, UID: %d", (long) info->si_pid, info->si_uid);
    }

#ifdef HAVE_BACKTRACE
    ucontext_t *uc = (ucontext_t*) secret;
    void *eip = getAndSetMcontextEip(uc, NULL);
    if (eip != NULL) {
        serverLog(LL_WARNING,
        "Crashed running the instruction at: %p", eip);
    }

    if (eip == info->si_addr) {
        /* When eip matches the bad address, it's an indication that we crashed when calling a non-mapped
         * function pointer. In that case the call to backtrace will crash trying to access that address and we
         * won't get a crash report logged. Set it to a valid point to avoid that crash. */

        /* This trick allow to avoid compiler warning */
        void *ptr;
        invalidFunctionWasCalledType *ptr_ptr = (invalidFunctionWasCalledType*)&ptr;
        *ptr_ptr = invalidFunctionWasCalled;
        getAndSetMcontextEip(uc, ptr);
    }

    logStackTrace(eip, 1);

    if (eip == info->si_addr) {
        /* Restore old eip */
        getAndSetMcontextEip(uc, eip);
    }

    logRegisters(uc);
#endif

    printCrashReport();

#ifdef HAVE_BACKTRACE
    if (eip != NULL)
        dumpCodeAroundEIP(eip);
#endif

    bugReportEnd(1, sig);
}

void printCrashReport(void) {
    /* Log INFO and CLIENT LIST */
    logServerInfo();

    /* Log the current client */
    logCurrentClient(server.current_client, "CURRENT");
    logCurrentClient(server.executing_client, "EXECUTING");

    /* Log modules info. Something we wanna do last since we fear it may crash. */
    logModulesInfo();

    /* Log debug config information, which are some values
     * which may be useful for debugging crashes. */
    logConfigDebugInfo();

    /* Run memory test in case the crash was triggered by memory corruption. */
    doFastMemoryTest();
}

void bugReportEnd(int killViaSignal, int sig) {
    struct sigaction act;

    serverLogRaw(LL_WARNING|LL_RAW,
"\n=== REDIS BUG REPORT END. Make sure to include from START to END. ===\n\n"
"       Please report the crash by opening an issue on github:\n\n"
"           http://github.com/redis/redis/issues\n\n"
"  If a Redis module was involved, please open in the module's repo instead.\n\n"
"  Suspect RAM error? Use redis-server --test-memory to verify it.\n\n"
"  Some other issues could be detected by redis-server --check-system\n"
);

    /* free(messages); Don't call free() with possibly corrupted memory. */
    if (server.daemonize && server.supervised == 0 && server.pidfile) unlink(server.pidfile);

    if (!killViaSignal) {
        /* To avoid issues with valgrind, we may wanna exit rahter than generate a signal */
        if (server.use_exit_on_panic) {
             /* Using _exit to bypass false leak reports by gcc ASAN */
             fflush(stdout);
            _exit(1);
        }
        abort();
    }

    /* Make sure we exit with the right signal at the end. So for instance
     * the core will be dumped if enabled. */
    sigemptyset (&act.sa_mask);
    act.sa_flags = SA_NODEFER | SA_ONSTACK | SA_RESETHAND;
    act.sa_handler = SIG_DFL;
    sigaction (sig, &act, NULL);
    kill(getpid(),sig);
}

/* ==================== Logging functions for debugging ===================== */

void serverLogHexDump(int level, char *descr, void *value, size_t len) {
    char buf[65], *b;
    unsigned char *v = value;
    char charset[] = "0123456789abcdef";

    serverLog(level,"%s (hexdump of %zu bytes):", descr, len);
    b = buf;
    while(len) {
        b[0] = charset[(*v)>>4];
        b[1] = charset[(*v)&0xf];
        b[2] = '\0';
        b += 2;
        len--;
        v++;
        if (b-buf == 64 || len == 0) {
            serverLogRaw(level|LL_RAW,buf);
            b = buf;
        }
    }
    serverLogRaw(level|LL_RAW,"\n");
}

/* =========================== Software Watchdog ============================ */
#include <sys/time.h>

void watchdogSignalHandler(int sig, siginfo_t *info, void *secret) {
#ifdef HAVE_BACKTRACE
    ucontext_t *uc = (ucontext_t*) secret;
#else
    (void)secret;
#endif
    UNUSED(info);
    UNUSED(sig);

    serverLogFromHandler(LL_WARNING,"\n--- WATCHDOG TIMER EXPIRED ---");
#ifdef HAVE_BACKTRACE
    logStackTrace(getAndSetMcontextEip(uc, NULL), 1);
#else
    serverLogFromHandler(LL_WARNING,"Sorry: no support for backtrace().");
#endif
    serverLogFromHandler(LL_WARNING,"--------\n");
}

/* Schedule a SIGALRM delivery after the specified period in milliseconds.
 * If a timer is already scheduled, this function will re-schedule it to the
 * specified time. If period is 0 the current timer is disabled. */
void watchdogScheduleSignal(int period) {
    struct itimerval it;

    /* Will stop the timer if period is 0. */
    it.it_value.tv_sec = period/1000;
    it.it_value.tv_usec = (period%1000)*1000;
    /* Don't automatically restart. */
    it.it_interval.tv_sec = 0;
    it.it_interval.tv_usec = 0;
    setitimer(ITIMER_REAL, &it, NULL);
}
void applyWatchdogPeriod(void) {
    struct sigaction act;

    /* Disable watchdog when period is 0 */
    if (server.watchdog_period == 0) {
        watchdogScheduleSignal(0); /* Stop the current timer. */

        /* Set the signal handler to SIG_IGN, this will also remove pending
         * signals from the queue. */
        sigemptyset(&act.sa_mask);
        act.sa_flags = 0;
        act.sa_handler = SIG_IGN;
        sigaction(SIGALRM, &act, NULL);
    } else {
        /* Setup the signal handler. */
        sigemptyset(&act.sa_mask);
        act.sa_flags = SA_SIGINFO;
        act.sa_sigaction = watchdogSignalHandler;
        sigaction(SIGALRM, &act, NULL);

        /* If the configured period is smaller than twice the timer period, it is
         * too short for the software watchdog to work reliably. Fix it now
         * if needed. */
        int min_period = (1000/server.hz)*2;
        if (server.watchdog_period < min_period) server.watchdog_period = min_period;
        watchdogScheduleSignal(server.watchdog_period); /* Adjust the current timer. */
    }
}

/* Positive input is sleep time in microseconds. Negative input is fractions
 * of microseconds, i.e. -10 means 100 nanoseconds. */
void debugDelay(int usec) {
    /* Since even the shortest sleep results in context switch and system call,
     * the way we achieve short sleeps is by statistically sleeping less often. */
    if (usec < 0) usec = (rand() % -usec) == 0 ? 1: 0;
    if (usec) usleep(usec);
}<|MERGE_RESOLUTION|>--- conflicted
+++ resolved
@@ -72,7 +72,7 @@
 void printCrashReport(void);
 void bugReportEnd(int killViaSignal, int sig);
 void logStackTrace(void *eip, int uplevel);
-void dbGetStats(char *buf, size_t bufsize, redisDb *db);
+void dbGetStats(char *buf, size_t bufsize, redisDb *db, int full);
 
 /* ================================= Debugging ============================== */
 
@@ -711,14 +711,7 @@
         if (getPositiveLongFromObjectOrReply(c, c->argv[2], &keys, NULL) != C_OK)
             return;
 
-<<<<<<< HEAD
         expandDb(c->db, keys);
-=======
-        if (dictTryExpand(c->db->dict, keys) != DICT_OK) {
-            addReplyError(c, "OOM in dictTryExpand");
-            return;
-        }
->>>>>>> 936cfa46
         long valsize = 0;
         if ( c->argc == 5 && getPositiveLongFromObjectOrReply(c, c->argv[4], &valsize, NULL) != C_OK ) 
             return;
@@ -907,11 +900,7 @@
             full = 1;
 
         stats = sdscatprintf(stats,"[Dictionary HT]\n");
-<<<<<<< HEAD
-        dbGetStats(buf,sizeof(buf),&server.db[dbid]);
-=======
-        dictGetStats(buf,sizeof(buf),server.db[dbid].dict,full);
->>>>>>> 936cfa46
+        dbGetStats(buf,sizeof(buf),&server.db[dbid],full);
         stats = sdscat(stats,buf);
 
         stats = sdscatprintf(stats,"[Expires HT]\n");
