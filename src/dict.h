/* Hash Tables Implementation.
 *
 * This file implements in-memory hash tables with insert/del/replace/find/
 * get-random-element operations. Hash tables will auto-resize if needed
 * tables of power of two in size are used, collisions are handled by
 * chaining. See the source code for more information... :)
 *
 * Copyright (c) 2006-2012, Salvatore Sanfilippo <antirez at gmail dot com>
 * All rights reserved.
 *
 * Redistribution and use in source and binary forms, with or without
 * modification, are permitted provided that the following conditions are met:
 *
 *   * Redistributions of source code must retain the above copyright notice,
 *     this list of conditions and the following disclaimer.
 *   * Redistributions in binary form must reproduce the above copyright
 *     notice, this list of conditions and the following disclaimer in the
 *     documentation and/or other materials provided with the distribution.
 *   * Neither the name of Redis nor the names of its contributors may be used
 *     to endorse or promote products derived from this software without
 *     specific prior written permission.
 *
 * THIS SOFTWARE IS PROVIDED BY THE COPYRIGHT HOLDERS AND CONTRIBUTORS "AS IS"
 * AND ANY EXPRESS OR IMPLIED WARRANTIES, INCLUDING, BUT NOT LIMITED TO, THE
 * IMPLIED WARRANTIES OF MERCHANTABILITY AND FITNESS FOR A PARTICULAR PURPOSE
 * ARE DISCLAIMED. IN NO EVENT SHALL THE COPYRIGHT OWNER OR CONTRIBUTORS BE
 * LIABLE FOR ANY DIRECT, INDIRECT, INCIDENTAL, SPECIAL, EXEMPLARY, OR
 * CONSEQUENTIAL DAMAGES (INCLUDING, BUT NOT LIMITED TO, PROCUREMENT OF
 * SUBSTITUTE GOODS OR SERVICES; LOSS OF USE, DATA, OR PROFITS; OR BUSINESS
 * INTERRUPTION) HOWEVER CAUSED AND ON ANY THEORY OF LIABILITY, WHETHER IN
 * CONTRACT, STRICT LIABILITY, OR TORT (INCLUDING NEGLIGENCE OR OTHERWISE)
 * ARISING IN ANY WAY OUT OF THE USE OF THIS SOFTWARE, EVEN IF ADVISED OF THE
 * POSSIBILITY OF SUCH DAMAGE.
 */

#ifndef __DICT_H
#define __DICT_H

#include "mt19937-64.h"
#include <limits.h>
#include <stdint.h>
#include <stdlib.h>

#define DICT_OK 0
#define DICT_ERR 1

typedef struct dictEntry dictEntry; /* opaque */

typedef struct dict dict;

typedef struct dictType {
    uint64_t (*hashFunction)(const void *key);
    void *(*keyDup)(dict *d, const void *key);
    void *(*valDup)(dict *d, const void *obj);
    int (*keyCompare)(dict *d, const void *key1, const void *key2);
    void (*keyDestructor)(dict *d, void *key);
    void (*valDestructor)(dict *d, void *obj);
    int (*expandAllowed)(size_t moreMem, double usedRatio);
<<<<<<< HEAD
    /* Flags */
    /* The 'no_value' flag, if set, indicates that values are not used, i.e. the
     * dict is a set. When this flag is set, it's not possible to access the
     * value of a dictEntry and it's also impossible to use dictSetKey(). Entry
     * metadata can also not be used. */
    unsigned int no_value:1;
    /* If no_value = 1 and all keys are odd (LSB=1), setting keys_are_odd = 1
     * enables one more optimization. */
    unsigned int keys_are_odd:1;
=======
>>>>>>> 12826fa3
    /* Allow each dict and dictEntry to carry extra caller-defined metadata. The
     * extra memory is initialized to 0 when allocated. */
    size_t (*dictEntryMetadataBytes)(dict *d);
    size_t (*dictMetadataBytes)(void);
    /* Optional callback called after an entry has been reallocated (due to
     * active defrag). Only called if the entry has metadata. */
    void (*afterReplaceEntry)(dict *d, dictEntry *entry);
} dictType;

#define DICTHT_SIZE(exp) ((exp) == -1 ? 0 : (unsigned long)1<<(exp))
#define DICTHT_SIZE_MASK(exp) ((exp) == -1 ? 0 : (DICTHT_SIZE(exp))-1)

struct dict {
    dictType *type;

    dictEntry **ht_table[2];
    unsigned long ht_used[2];

    long rehashidx; /* rehashing not in progress if rehashidx == -1 */

    /* Keep small vars at end for optimal (minimal) struct padding */
    int16_t pauserehash; /* If >0 rehashing is paused (<0 indicates coding error) */
    signed char ht_size_exp[2]; /* exponent of size. (size = 1<<exp) */

    void *metadata[];           /* An arbitrary number of bytes (starting at a
                                 * pointer-aligned address) of size as defined
                                 * by dictType's dictEntryBytes. */
};

/* If safe is set to 1 this is a safe iterator, that means, you can call
 * dictAdd, dictFind, and other functions against the dictionary even while
 * iterating. Otherwise it is a non safe iterator, and only dictNext()
 * should be called while iterating. */
typedef struct dictIterator {
    dict *d;
    long index;
    int table, safe;
    dictEntry *entry, *nextEntry;
    /* unsafe iterator fingerprint for misuse detection. */
    unsigned long long fingerprint;
} dictIterator;

typedef void (dictScanFunction)(void *privdata, const dictEntry *de);
typedef void *(dictDefragAllocFunction)(void *ptr);
<<<<<<< HEAD
typedef struct {
    dictDefragAllocFunction *defragAlloc; /* Used for entries etc. */
    dictDefragAllocFunction *defragKey;   /* Defrag-realloc keys (optional) */
    dictDefragAllocFunction *defragVal;   /* Defrag-realloc values (optional) */
} dictDefragFunctions;
=======
>>>>>>> 12826fa3

/* This is the initial size of every hash table */
#define DICT_HT_INITIAL_EXP      2
#define DICT_HT_INITIAL_SIZE     (1<<(DICT_HT_INITIAL_EXP))

/* ------------------------------- Macros ------------------------------------*/
#define dictFreeVal(d, entry) do {                     \
    if ((d)->type->valDestructor)                      \
        (d)->type->valDestructor((d), dictGetVal(entry)); \
   } while(0)

#define dictFreeKey(d, entry) \
    if ((d)->type->keyDestructor) \
        (d)->type->keyDestructor((d), dictGetKey(entry))

#define dictCompareKeys(d, key1, key2) \
    (((d)->type->keyCompare) ? \
        (d)->type->keyCompare((d), key1, key2) : \
        (key1) == (key2))

#define dictEntryMetadataSize(d) ((d)->type->dictEntryMetadataBytes     \
                                  ? (d)->type->dictEntryMetadataBytes(d) : 0)
#define dictMetadataSize(d) ((d)->type->dictMetadataBytes               \
                             ? (d)->type->dictMetadataBytes() : 0)

#define dictHashKey(d, key) ((d)->type->hashFunction(key))
#define dictSlots(d) (DICTHT_SIZE((d)->ht_size_exp[0])+DICTHT_SIZE((d)->ht_size_exp[1]))
#define dictSize(d) ((d)->ht_used[0]+(d)->ht_used[1])
#define dictIsRehashing(d) ((d)->rehashidx != -1)
#define dictPauseRehashing(d) ((d)->pauserehash++)
#define dictResumeRehashing(d) ((d)->pauserehash--)

/* If our unsigned long type can store a 64 bit number, use a 64 bit PRNG. */
#if ULONG_MAX >= 0xffffffffffffffff
#define randomULong() ((unsigned long) genrand64_int64())
#else
#define randomULong() random()
#endif

typedef enum {
    DICT_RESIZE_ENABLE,
    DICT_RESIZE_AVOID,
    DICT_RESIZE_FORBID,
} dictResizeEnable;

/* API */
dict *dictCreate(dictType *type);
int dictExpand(dict *d, unsigned long size);
int dictTryExpand(dict *d, unsigned long size);
void *dictMetadata(dict *d);
int dictAdd(dict *d, void *key, void *val);
dictEntry *dictAddRaw(dict *d, void *key, dictEntry **existing);
long dictKeyIndex(dict *d, const void *key, uint64_t hash, dictEntry **existing);
dictEntry *dictInsertAtIndex(dict *d, void *key, long index);
dictEntry *dictAddOrFind(dict *d, void *key);
int dictReplace(dict *d, void *key, void *val);
int dictDelete(dict *d, const void *key);
dictEntry *dictUnlink(dict *d, const void *key);
void dictFreeUnlinkedEntry(dict *d, dictEntry *he);
dictEntry *dictTwoPhaseUnlinkFind(dict *d, const void *key, dictEntry ***plink, int *table_index);
void dictTwoPhaseUnlinkFree(dict *d, dictEntry *he, dictEntry **plink, int table_index);
void dictRelease(dict *d);
dictEntry * dictFind(dict *d, const void *key);
void *dictFetchValue(dict *d, const void *key);
int dictResize(dict *d);
void dictSetKey(dict *d, dictEntry* de, void *key);
void dictSetVal(dict *d, dictEntry *de, void *val);
void dictSetSignedIntegerVal(dictEntry *de, int64_t val);
void dictSetUnsignedIntegerVal(dictEntry *de, uint64_t val);
void dictSetDoubleVal(dictEntry *de, double val);
<<<<<<< HEAD
=======
int64_t dictIncrSignedIntegerVal(dictEntry *de, int64_t val);
uint64_t dictIncrUnsignedIntegerVal(dictEntry *de, uint64_t val);
double dictIncrDoubleVal(dictEntry *de, double val);
>>>>>>> 12826fa3
void *dictEntryMetadata(dictEntry *de);
void *dictGetKey(const dictEntry *de);
void *dictGetVal(const dictEntry *de);
int64_t dictGetSignedIntegerVal(const dictEntry *de);
uint64_t dictGetUnsignedIntegerVal(const dictEntry *de);
double dictGetDoubleVal(const dictEntry *de);
double *dictGetDoubleValPtr(dictEntry *de);
size_t dictMemUsage(const dict *d);
size_t dictEntryMemUsage(void);
dictIterator *dictGetIterator(dict *d);
dictIterator *dictGetSafeIterator(dict *d);
void dictInitIterator(dictIterator *iter, dict *d);
void dictInitSafeIterator(dictIterator *iter, dict *d);
void dictResetIterator(dictIterator *iter);
dictEntry *dictNext(dictIterator *iter);
void dictReleaseIterator(dictIterator *iter);
dictEntry *dictGetRandomKey(dict *d);
dictEntry *dictGetFairRandomKey(dict *d);
unsigned int dictGetSomeKeys(dict *d, dictEntry **des, unsigned int count);
void dictGetStats(char *buf, size_t bufsize, dict *d);
uint64_t dictGenHashFunction(const void *key, size_t len);
uint64_t dictGenCaseHashFunction(const unsigned char *buf, size_t len);
void dictEmpty(dict *d, void(callback)(dict*));
void dictSetResizeEnabled(dictResizeEnable enable);
int dictRehash(dict *d, int n);
int dictRehashMilliseconds(dict *d, int ms);
void dictSetHashFunctionSeed(uint8_t *seed);
uint8_t *dictGetHashFunctionSeed(void);
unsigned long dictScan(dict *d, unsigned long v, dictScanFunction *fn, void *privdata);
<<<<<<< HEAD
unsigned long dictScanDefrag(dict *d, unsigned long v, dictScanFunction *fn, dictDefragFunctions *defragfns, void *privdata);
=======
unsigned long dictScanDefrag(dict *d, unsigned long v, dictScanFunction *fn, dictDefragAllocFunction *allocfn, void *privdata);
>>>>>>> 12826fa3
uint64_t dictGetHash(dict *d, const void *key);
dictEntry *dictFindEntryByPtrAndHash(dict *d, const void *oldptr, uint64_t hash);

#ifdef REDIS_TEST
int dictTest(int argc, char *argv[], int flags);
#endif

#endif /* __DICT_H */<|MERGE_RESOLUTION|>--- conflicted
+++ resolved
@@ -56,7 +56,6 @@
     void (*keyDestructor)(dict *d, void *key);
     void (*valDestructor)(dict *d, void *obj);
     int (*expandAllowed)(size_t moreMem, double usedRatio);
-<<<<<<< HEAD
     /* Flags */
     /* The 'no_value' flag, if set, indicates that values are not used, i.e. the
      * dict is a set. When this flag is set, it's not possible to access the
@@ -66,8 +65,6 @@
     /* If no_value = 1 and all keys are odd (LSB=1), setting keys_are_odd = 1
      * enables one more optimization. */
     unsigned int keys_are_odd:1;
-=======
->>>>>>> 12826fa3
     /* Allow each dict and dictEntry to carry extra caller-defined metadata. The
      * extra memory is initialized to 0 when allocated. */
     size_t (*dictEntryMetadataBytes)(dict *d);
@@ -112,14 +109,11 @@
 
 typedef void (dictScanFunction)(void *privdata, const dictEntry *de);
 typedef void *(dictDefragAllocFunction)(void *ptr);
-<<<<<<< HEAD
 typedef struct {
     dictDefragAllocFunction *defragAlloc; /* Used for entries etc. */
     dictDefragAllocFunction *defragKey;   /* Defrag-realloc keys (optional) */
     dictDefragAllocFunction *defragVal;   /* Defrag-realloc values (optional) */
 } dictDefragFunctions;
-=======
->>>>>>> 12826fa3
 
 /* This is the initial size of every hash table */
 #define DICT_HT_INITIAL_EXP      2
@@ -190,12 +184,9 @@
 void dictSetSignedIntegerVal(dictEntry *de, int64_t val);
 void dictSetUnsignedIntegerVal(dictEntry *de, uint64_t val);
 void dictSetDoubleVal(dictEntry *de, double val);
-<<<<<<< HEAD
-=======
 int64_t dictIncrSignedIntegerVal(dictEntry *de, int64_t val);
 uint64_t dictIncrUnsignedIntegerVal(dictEntry *de, uint64_t val);
 double dictIncrDoubleVal(dictEntry *de, double val);
->>>>>>> 12826fa3
 void *dictEntryMetadata(dictEntry *de);
 void *dictGetKey(const dictEntry *de);
 void *dictGetVal(const dictEntry *de);
@@ -225,11 +216,7 @@
 void dictSetHashFunctionSeed(uint8_t *seed);
 uint8_t *dictGetHashFunctionSeed(void);
 unsigned long dictScan(dict *d, unsigned long v, dictScanFunction *fn, void *privdata);
-<<<<<<< HEAD
 unsigned long dictScanDefrag(dict *d, unsigned long v, dictScanFunction *fn, dictDefragFunctions *defragfns, void *privdata);
-=======
-unsigned long dictScanDefrag(dict *d, unsigned long v, dictScanFunction *fn, dictDefragAllocFunction *allocfn, void *privdata);
->>>>>>> 12826fa3
 uint64_t dictGetHash(dict *d, const void *key);
 dictEntry *dictFindEntryByPtrAndHash(dict *d, const void *oldptr, uint64_t hash);
 
