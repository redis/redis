--- conflicted
+++ resolved
@@ -397,11 +397,8 @@
         vsnprintf(buf, buflen-1, fmt, cpy);
 #else
         vsnprintf(buf, buflen, fmt, cpy);
-<<<<<<< HEAD
 #endif
-=======
         va_end(ap);
->>>>>>> db6e874a
         if (buf[buflen-2] != '\0') {
             if (buf != staticbuf) zfree(buf);
             buflen *= 2;
