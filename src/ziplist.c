/* The ziplist is a specially encoded dually linked list that is designed
 * to be very memory efficient. It stores both strings and integer values,
 * where integers are encoded as actual integers instead of a series of
 * characters. It allows push and pop operations on either side of the list
 * in O(1) time. However, because every operation requires a reallocation of
 * the memory used by the ziplist, the actual complexity is related to the
 * amount of memory used by the ziplist.
 *
 * ----------------------------------------------------------------------------
 *
 * ZIPLIST OVERALL LAYOUT
 * ======================
 *
 * The general layout of the ziplist is as follows:
 *
 * <zlbytes> <zltail> <zllen> <entry> <entry> ... <entry> <zlend>
 *
 * NOTE: all fields are stored in little endian, if not specified otherwise.
 *
 * <uint32_t zlbytes> is an unsigned integer to hold the number of bytes that
 * the ziplist occupies, including the four bytes of the zlbytes field itself.
 * This value needs to be stored to be able to resize the entire structure
 * without the need to traverse it first.
 *
 * <uint32_t zltail> is the offset to the last entry in the list. This allows
 * a pop operation on the far side of the list without the need for full
 * traversal.
 *
 * <uint16_t zllen> is the number of entries. When there are more than
<<<<<<< HEAD
 * 2^16-2 entires, this value is set to 2^16-1 and we need to traverse the
=======
 * 2^16-2 entries, this value is set to 2^16-1 and we need to traverse the
>>>>>>> 7bf665f1
 * entire list to know how many items it holds.
 *
 * <uint8_t zlend> is a special entry representing the end of the ziplist.
 * Is encoded as a single byte equal to 255. No other normal entry starts
 * with a byte set to the value of 255.
 *
 * ZIPLIST ENTRIES
 * ===============
 *
 * Every entry in the ziplist is prefixed by metadata that contains two pieces
 * of information. First, the length of the previous entry is stored to be
 * able to traverse the list from back to front. Second, the entry encoding is
 * provided. It represents the entry type, integer or string, and in the case
 * of strings it also represents the length of the string payload.
 * So a complete entry is stored like this:
 *
 * <prevlen> <encoding> <entry-data>
 *
 * Sometimes the encoding represents the entry itself, like for small integers
 * as we'll see later. In such a case the <entry-data> part is missing, and we
 * could have just:
 *
 * <prevlen> <encoding>
 *
 * The length of the previous entry, <prevlen>, is encoded in the following way:
 * If this length is smaller than 254 bytes, it will only consume a single
 * byte representing the length as an unsinged 8 bit integer. When the length
 * is greater than or equal to 254, it will consume 5 bytes. The first byte is
 * set to 254 (FE) to indicate a larger value is following. The remaining 4
 * bytes take the length of the previous entry as value.
 *
 * So practically an entry is encoded in the following way:
 *
 * <prevlen from 0 to 253> <encoding> <entry>
 *
 * Or alternatively if the previous entry length is greater than 253 bytes
 * the following encoding is used:
 *
 * 0xFE <4 bytes unsigned little endian prevlen> <encoding> <entry>
 *
 * The encoding field of the entry depends on the content of the
 * entry. When the entry is a string, the first 2 bits of the encoding first
 * byte will hold the type of encoding used to store the length of the string,
 * followed by the actual length of the string. When the entry is an integer
 * the first 2 bits are both set to 1. The following 2 bits are used to specify
 * what kind of integer will be stored after this header. An overview of the
 * different types and encodings is as follows. The first byte is always enough
 * to determine the kind of entry.
 *
 * |00pppppp| - 1 byte
 *      String value with length less than or equal to 63 bytes (6 bits).
 *      "pppppp" represents the unsigned 6 bit length.
 * |01pppppp|qqqqqqqq| - 2 bytes
 *      String value with length less than or equal to 16383 bytes (14 bits).
 *      IMPORTANT: The 14 bit number is stored in big endian.
 * |10000000|qqqqqqqq|rrrrrrrr|ssssssss|tttttttt| - 5 bytes
 *      String value with length greater than or equal to 16384 bytes.
 *      Only the 4 bytes following the first byte represents the length
<<<<<<< HEAD
 *      up to 32^2-1. The 6 lower bits of the first byte are not used and
=======
 *      up to 2^32-1. The 6 lower bits of the first byte are not used and
>>>>>>> 7bf665f1
 *      are set to zero.
 *      IMPORTANT: The 32 bit number is stored in big endian.
 * |11000000| - 3 bytes
 *      Integer encoded as int16_t (2 bytes).
 * |11010000| - 5 bytes
 *      Integer encoded as int32_t (4 bytes).
 * |11100000| - 9 bytes
 *      Integer encoded as int64_t (8 bytes).
 * |11110000| - 4 bytes
 *      Integer encoded as 24 bit signed (3 bytes).
 * |11111110| - 2 bytes
 *      Integer encoded as 8 bit signed (1 byte).
 * |1111xxxx| - (with xxxx between 0000 and 1101) immediate 4 bit integer.
 *      Unsigned integer from 0 to 12. The encoded value is actually from
 *      1 to 13 because 0000 and 1111 can not be used, so 1 should be
 *      subtracted from the encoded 4 bit value to obtain the right value.
 * |11111111| - End of ziplist special entry.
 *
 * Like for the ziplist header, all the integers are represented in little
 * endian byte order, even when this code is compiled in big endian systems.
 *
 * EXAMPLES OF ACTUAL ZIPLISTS
 * ===========================
 *
 * The following is a ziplist containing the two elements representing
 * the strings "2" and "5". It is composed of 15 bytes, that we visually
 * split into sections:
 *
 *  [0f 00 00 00] [0c 00 00 00] [02 00] [00 f3] [02 f6] [ff]
 *        |             |          |       |       |     |
 *     zlbytes        zltail    entries   "2"     "5"   end
 *
 * The first 4 bytes represent the number 15, that is the number of bytes
 * the whole ziplist is composed of. The second 4 bytes are the offset
 * at which the last ziplist entry is found, that is 12, in fact the
 * last entry, that is "5", is at offset 12 inside the ziplist.
 * The next 16 bit integer represents the number of elements inside the
 * ziplist, its value is 2 since there are just two elements inside.
 * Finally "00 f3" is the first entry representing the number 2. It is
 * composed of the previous entry length, which is zero because this is
 * our first entry, and the byte F3 which corresponds to the encoding
 * |1111xxxx| with xxxx between 0001 and 1101. We need to remove the "F"
 * higher order bits 1111, and subtract 1 from the "3", so the entry value
 * is "2". The next entry has a prevlen of 02, since the first entry is
 * composed of exactly two bytes. The entry itself, F6, is encoded exactly
 * like the first entry, and 6-1 = 5, so the value of the entry is 5.
 * Finally the special entry FF signals the end of the ziplist.
 *
 * Adding another element to the above string with the value "Hello World"
 * allows us to show how the ziplist encodes small strings. We'll just show
 * the hex dump of the entry itself. Imagine the bytes as following the
 * entry that stores "5" in the ziplist above:
 *
 * [02] [0b] [48 65 6c 6c 6f 20 57 6f 72 6c 64]
 *
 * The first byte, 02, is the length of the previous entry. The next
 * byte represents the encoding in the pattern |00pppppp| that means
 * that the entry is a string of length <pppppp>, so 0B means that
 * an 11 bytes string follows. From the third byte (48) to the last (64)
 * there are just the ASCII characters for "Hello World".
 *
 * ----------------------------------------------------------------------------
 *
 * Copyright (c) 2009-2012, Pieter Noordhuis <pcnoordhuis at gmail dot com>
 * Copyright (c) 2009-2017, Salvatore Sanfilippo <antirez at gmail dot com>
 * All rights reserved.
 *
 * Redistribution and use in source and binary forms, with or without
 * modification, are permitted provided that the following conditions are met:
 *
 *   * Redistributions of source code must retain the above copyright notice,
 *     this list of conditions and the following disclaimer.
 *   * Redistributions in binary form must reproduce the above copyright
 *     notice, this list of conditions and the following disclaimer in the
 *     documentation and/or other materials provided with the distribution.
 *   * Neither the name of Redis nor the names of its contributors may be used
 *     to endorse or promote products derived from this software without
 *     specific prior written permission.
 *
 * THIS SOFTWARE IS PROVIDED BY THE COPYRIGHT HOLDERS AND CONTRIBUTORS "AS IS"
 * AND ANY EXPRESS OR IMPLIED WARRANTIES, INCLUDING, BUT NOT LIMITED TO, THE
 * IMPLIED WARRANTIES OF MERCHANTABILITY AND FITNESS FOR A PARTICULAR PURPOSE
 * ARE DISCLAIMED. IN NO EVENT SHALL THE COPYRIGHT OWNER OR CONTRIBUTORS BE
 * LIABLE FOR ANY DIRECT, INDIRECT, INCIDENTAL, SPECIAL, EXEMPLARY, OR
 * CONSEQUENTIAL DAMAGES (INCLUDING, BUT NOT LIMITED TO, PROCUREMENT OF
 * SUBSTITUTE GOODS OR SERVICES; LOSS OF USE, DATA, OR PROFITS; OR BUSINESS
 * INTERRUPTION) HOWEVER CAUSED AND ON ANY THEORY OF LIABILITY, WHETHER IN
 * CONTRACT, STRICT LIABILITY, OR TORT (INCLUDING NEGLIGENCE OR OTHERWISE)
 * ARISING IN ANY WAY OUT OF THE USE OF THIS SOFTWARE, EVEN IF ADVISED OF THE
 * POSSIBILITY OF SUCH DAMAGE.
 */

#include <stdio.h>
#include <stdlib.h>
#include <string.h>
#include <stdint.h>
#include <limits.h>
#include "zmalloc.h"
#include "util.h"
#include "ziplist.h"
#include "endianconv.h"
#include "redisassert.h"

#define ZIP_END 255         /* Special "end of ziplist" entry. */
#define ZIP_BIG_PREVLEN 254 /* Max number of bytes of the previous entry, for
                               the "prevlen" field prefixing each entry, to be
                               represented with just a single byte. Otherwise
<<<<<<< HEAD
                               it is represented as FF AA BB CC DD, where
=======
                               it is represented as FE AA BB CC DD, where
>>>>>>> 7bf665f1
                               AA BB CC DD are a 4 bytes unsigned integer
                               representing the previous entry len. */

/* Different encoding/length possibilities */
#define ZIP_STR_MASK 0xc0
#define ZIP_INT_MASK 0x30
#define ZIP_STR_06B (0 << 6)
#define ZIP_STR_14B (1 << 6)
#define ZIP_STR_32B (2 << 6)
#define ZIP_INT_16B (0xc0 | 0<<4)
#define ZIP_INT_32B (0xc0 | 1<<4)
#define ZIP_INT_64B (0xc0 | 2<<4)
#define ZIP_INT_24B (0xc0 | 3<<4)
#define ZIP_INT_8B 0xfe

/* 4 bit integer immediate encoding |1111xxxx| with xxxx between
 * 0001 and 1101. */
#define ZIP_INT_IMM_MASK 0x0f   /* Mask to extract the 4 bits value. To add
                                   one is needed to reconstruct the value. */
#define ZIP_INT_IMM_MIN 0xf1    /* 11110001 */
#define ZIP_INT_IMM_MAX 0xfd    /* 11111101 */

#define INT24_MAX 0x7fffff
#define INT24_MIN (-INT24_MAX - 1)

/* Macro to determine if the entry is a string. String entries never start
 * with "11" as most significant bits of the first byte. */
#define ZIP_IS_STR(enc) (((enc) & ZIP_STR_MASK) < ZIP_STR_MASK)

/* Utility macros.*/

/* Return total bytes a ziplist is composed of. */
#define ZIPLIST_BYTES(zl)       (*((uint32_t*)(zl)))

/* Return the offset of the last item inside the ziplist. */
#define ZIPLIST_TAIL_OFFSET(zl) (*((uint32_t*)((zl)+sizeof(uint32_t))))

/* Return the length of a ziplist, or UINT16_MAX if the length cannot be
 * determined without scanning the whole ziplist. */
#define ZIPLIST_LENGTH(zl)      (*((uint16_t*)((zl)+sizeof(uint32_t)*2)))

/* The size of a ziplist header: two 32 bit integers for the total
 * bytes count and last item offset. One 16 bit integer for the number
 * of items field. */
#define ZIPLIST_HEADER_SIZE     (sizeof(uint32_t)*2+sizeof(uint16_t))

/* Size of the "end of ziplist" entry. Just one byte. */
#define ZIPLIST_END_SIZE        (sizeof(uint8_t))

/* Return the pointer to the first entry of a ziplist. */
#define ZIPLIST_ENTRY_HEAD(zl)  ((zl)+ZIPLIST_HEADER_SIZE)

/* Return the pointer to the last entry of a ziplist, using the
 * last entry offset inside the ziplist header. */
#define ZIPLIST_ENTRY_TAIL(zl)  ((zl)+intrev32ifbe(ZIPLIST_TAIL_OFFSET(zl)))

/* Return the pointer to the last byte of a ziplist, which is, the
 * end of ziplist FF entry. */
#define ZIPLIST_ENTRY_END(zl)   ((zl)+intrev32ifbe(ZIPLIST_BYTES(zl))-1)

/* Increment the number of items field in the ziplist header. Note that this
<<<<<<< HEAD
 * macro should never overflow the unsigned 16 bit integer, since entires are
=======
 * macro should never overflow the unsigned 16 bit integer, since entries are
>>>>>>> 7bf665f1
 * always pushed one at a time. When UINT16_MAX is reached we want the count
 * to stay there to signal that a full scan is needed to get the number of
 * items inside the ziplist. */
#define ZIPLIST_INCR_LENGTH(zl,incr) { \
    if (ZIPLIST_LENGTH(zl) < UINT16_MAX) \
        ZIPLIST_LENGTH(zl) = intrev16ifbe(intrev16ifbe(ZIPLIST_LENGTH(zl))+incr); \
}

/* We use this function to receive information about a ziplist entry.
 * Note that this is not how the data is actually encoded, is just what we
 * get filled by a function in order to operate more easily. */
typedef struct zlentry {
<<<<<<< HEAD
    unsigned int prevrawlensize; /* Bytes used to encode the previos entry len*/
=======
    unsigned int prevrawlensize; /* Bytes used to encode the previous entry len*/
>>>>>>> 7bf665f1
    unsigned int prevrawlen;     /* Previous entry len. */
    unsigned int lensize;        /* Bytes used to encode this entry type/len.
                                    For example strings have a 1, 2 or 5 bytes
                                    header. Integers always use a single byte.*/
    unsigned int len;            /* Bytes used to represent the actual entry.
                                    For strings this is just the string length
                                    while for integers it is 1, 2, 3, 4, 8 or
                                    0 (for 4 bit immediate) depending on the
                                    number range. */
    unsigned int headersize;     /* prevrawlensize + lensize. */
    unsigned char encoding;      /* Set to ZIP_STR_* or ZIP_INT_* depending on
                                    the entry encoding. However for 4 bits
                                    immediate integers this can assume a range
                                    of values and must be range-checked. */
    unsigned char *p;            /* Pointer to the very start of the entry, that
                                    is, this points to prev-entry-len field. */
} zlentry;

#define ZIPLIST_ENTRY_ZERO(zle) { \
    (zle)->prevrawlensize = (zle)->prevrawlen = 0; \
    (zle)->lensize = (zle)->len = (zle)->headersize = 0; \
    (zle)->encoding = 0; \
    (zle)->p = NULL; \
}

/* Extract the encoding from the byte pointed by 'ptr' and set it into
 * 'encoding' field of the zlentry structure. */
#define ZIP_ENTRY_ENCODING(ptr, encoding) do {  \
    (encoding) = (ptr[0]); \
    if ((encoding) < ZIP_STR_MASK) (encoding) &= ZIP_STR_MASK; \
} while(0)

/* Return bytes needed to store integer encoded by 'encoding'. */
unsigned int zipIntSize(unsigned char encoding) {
    switch(encoding) {
    case ZIP_INT_8B:  return 1;
    case ZIP_INT_16B: return 2;
    case ZIP_INT_24B: return 3;
    case ZIP_INT_32B: return 4;
    case ZIP_INT_64B: return 8;
    }
    if (encoding >= ZIP_INT_IMM_MIN && encoding <= ZIP_INT_IMM_MAX)
        return 0; /* 4 bit immediate */
    panic("Invalid integer encoding 0x%02X", encoding);
    return 0;
}

/* Write the encoidng header of the entry in 'p'. If p is NULL it just returns
 * the amount of bytes required to encode such a length. Arguments:
 *
 * 'encoding' is the encoding we are using for the entry. It could be
 * ZIP_INT_* or ZIP_STR_* or between ZIP_INT_IMM_MIN and ZIP_INT_IMM_MAX
 * for single-byte small immediate integers.
 *
 * 'rawlen' is only used for ZIP_STR_* encodings and is the length of the
 * srting that this entry represents.
 *
 * The function returns the number of bytes used by the encoding/length
 * header stored in 'p'. */
unsigned int zipStoreEntryEncoding(unsigned char *p, unsigned char encoding, unsigned int rawlen) {
    unsigned char len = 1, buf[5];

    if (ZIP_IS_STR(encoding)) {
        /* Although encoding is given it may not be set for strings,
         * so we determine it here using the raw length. */
        if (rawlen <= 0x3f) {
            if (!p) return len;
            buf[0] = ZIP_STR_06B | rawlen;
        } else if (rawlen <= 0x3fff) {
            len += 1;
            if (!p) return len;
            buf[0] = ZIP_STR_14B | ((rawlen >> 8) & 0x3f);
            buf[1] = rawlen & 0xff;
        } else {
            len += 4;
            if (!p) return len;
            buf[0] = ZIP_STR_32B;
            buf[1] = (rawlen >> 24) & 0xff;
            buf[2] = (rawlen >> 16) & 0xff;
            buf[3] = (rawlen >> 8) & 0xff;
            buf[4] = rawlen & 0xff;
        }
    } else {
        /* Implies integer encoding, so length is always 1. */
        if (!p) return len;
        buf[0] = encoding;
    }

    /* Store this length at p. */
    memcpy(p,buf,len);
    return len;
}

/* Decode the entry encoding type and data length (string length for strings,
 * number of bytes used for the integer for integer entries) encoded in 'ptr'.
 * The 'encoding' variable will hold the entry encoding, the 'lensize'
 * variable will hold the number of bytes required to encode the entry
 * length, and the 'len' variable will hold the entry length. */
#define ZIP_DECODE_LENGTH(ptr, encoding, lensize, len) do {                    \
    ZIP_ENTRY_ENCODING((ptr), (encoding));                                     \
    if ((encoding) < ZIP_STR_MASK) {                                           \
        if ((encoding) == ZIP_STR_06B) {                                       \
            (lensize) = 1;                                                     \
            (len) = (ptr)[0] & 0x3f;                                           \
        } else if ((encoding) == ZIP_STR_14B) {                                \
            (lensize) = 2;                                                     \
            (len) = (((ptr)[0] & 0x3f) << 8) | (ptr)[1];                       \
        } else if ((encoding) == ZIP_STR_32B) {                                \
            (lensize) = 5;                                                     \
            (len) = ((ptr)[1] << 24) |                                         \
                    ((ptr)[2] << 16) |                                         \
                    ((ptr)[3] <<  8) |                                         \
                    ((ptr)[4]);                                                \
        } else {                                                               \
            panic("Invalid string encoding 0x%02X", (encoding));               \
        }                                                                      \
    } else {                                                                   \
        (lensize) = 1;                                                         \
        (len) = zipIntSize(encoding);                                          \
    }                                                                          \
} while(0);

/* Encode the length of the previous entry and write it to "p". This only
 * uses the larger encoding (required in __ziplistCascadeUpdate). */
int zipStorePrevEntryLengthLarge(unsigned char *p, unsigned int len) {
    if (p != NULL) {
        p[0] = ZIP_BIG_PREVLEN;
        memcpy(p+1,&len,sizeof(len));
        memrev32ifbe(p+1);
    }
    return 1+sizeof(len);
}

/* Encode the length of the previous entry and write it to "p". Return the
 * number of bytes needed to encode this length if "p" is NULL. */
unsigned int zipStorePrevEntryLength(unsigned char *p, unsigned int len) {
    if (p == NULL) {
        return (len < ZIP_BIG_PREVLEN) ? 1 : sizeof(len)+1;
    } else {
        if (len < ZIP_BIG_PREVLEN) {
            p[0] = len;
            return 1;
        } else {
            return zipStorePrevEntryLengthLarge(p,len);
        }
    }
}

/* Return the number of bytes used to encode the length of the previous
 * entry. The length is returned by setting the var 'prevlensize'. */
#define ZIP_DECODE_PREVLENSIZE(ptr, prevlensize) do {                          \
    if ((ptr)[0] < ZIP_BIG_PREVLEN) {                                          \
        (prevlensize) = 1;                                                     \
    } else {                                                                   \
        (prevlensize) = 5;                                                     \
    }                                                                          \
} while(0);

/* Return the length of the previous element, and the number of bytes that
 * are used in order to encode the previous element length.
 * 'ptr' must point to the prevlen prefix of an entry (that encodes the
<<<<<<< HEAD
 * length of the previos entry in order to navigate the elements backward).
=======
 * length of the previous entry in order to navigate the elements backward).
>>>>>>> 7bf665f1
 * The length of the previous entry is stored in 'prevlen', the number of
 * bytes needed to encode the previous entry length are stored in
 * 'prevlensize'. */
#define ZIP_DECODE_PREVLEN(ptr, prevlensize, prevlen) do {                     \
    ZIP_DECODE_PREVLENSIZE(ptr, prevlensize);                                  \
    if ((prevlensize) == 1) {                                                  \
        (prevlen) = (ptr)[0];                                                  \
    } else if ((prevlensize) == 5) {                                           \
<<<<<<< HEAD
        assert(sizeof((prevlen)) == 4);                                    \
=======
        assert(sizeof((prevlen)) == 4);                                        \
>>>>>>> 7bf665f1
        memcpy(&(prevlen), ((char*)(ptr)) + 1, 4);                             \
        memrev32ifbe(&prevlen);                                                \
    }                                                                          \
} while(0);

/* Given a pointer 'p' to the prevlen info that prefixes an entry, this
 * function returns the difference in number of bytes needed to encode
 * the prevlen if the previous entry changes of size.
 *
 * So if A is the number of bytes used right now to encode the 'prevlen'
 * field.
 *
 * And B is the number of bytes that are needed in order to encode the
 * 'prevlen' if the previous element will be updated to one of size 'len'.
 *
 * Then the function returns B - A
 *
 * So the function returns a positive number if more space is needed,
 * a negative number if less space is needed, or zero if the same space
 * is needed. */
int zipPrevLenByteDiff(unsigned char *p, unsigned int len) {
    unsigned int prevlensize;
    ZIP_DECODE_PREVLENSIZE(p, prevlensize);
    return zipStorePrevEntryLength(NULL, len) - prevlensize;
}

/* Return the total number of bytes used by the entry pointed to by 'p'. */
unsigned int zipRawEntryLength(unsigned char *p) {
    unsigned int prevlensize, encoding, lensize, len;
    ZIP_DECODE_PREVLENSIZE(p, prevlensize);
    ZIP_DECODE_LENGTH(p + prevlensize, encoding, lensize, len);
    return prevlensize + lensize + len;
}

/* Check if string pointed to by 'entry' can be encoded as an integer.
 * Stores the integer value in 'v' and its encoding in 'encoding'. */
int zipTryEncoding(unsigned char *entry, unsigned int entrylen, long long *v, unsigned char *encoding) {
    long long value;

    if (entrylen >= 32 || entrylen == 0) return 0;
    if (string2ll((char*)entry,entrylen,&value)) {
        /* Great, the string can be encoded. Check what's the smallest
         * of our encoding types that can hold this value. */
        if (value >= 0 && value <= 12) {
            *encoding = ZIP_INT_IMM_MIN+value;
        } else if (value >= INT8_MIN && value <= INT8_MAX) {
            *encoding = ZIP_INT_8B;
        } else if (value >= INT16_MIN && value <= INT16_MAX) {
            *encoding = ZIP_INT_16B;
        } else if (value >= INT24_MIN && value <= INT24_MAX) {
            *encoding = ZIP_INT_24B;
        } else if (value >= INT32_MIN && value <= INT32_MAX) {
            *encoding = ZIP_INT_32B;
        } else {
            *encoding = ZIP_INT_64B;
        }
        *v = value;
        return 1;
    }
    return 0;
}

/* Store integer 'value' at 'p', encoded as 'encoding' */
void zipSaveInteger(unsigned char *p, int64_t value, unsigned char encoding) {
    int16_t i16;
    int32_t i32;
    int64_t i64;
    if (encoding == ZIP_INT_8B) {
        ((int8_t*)p)[0] = (int8_t)value;
    } else if (encoding == ZIP_INT_16B) {
        i16 = value;
        memcpy(p,&i16,sizeof(i16));
        memrev16ifbe(p);
    } else if (encoding == ZIP_INT_24B) {
        i32 = value<<8;
        memrev32ifbe(&i32);
        memcpy(p,((uint8_t*)&i32)+1,sizeof(i32)-sizeof(uint8_t));
    } else if (encoding == ZIP_INT_32B) {
        i32 = value;
        memcpy(p,&i32,sizeof(i32));
        memrev32ifbe(p);
    } else if (encoding == ZIP_INT_64B) {
        i64 = value;
        memcpy(p,&i64,sizeof(i64));
        memrev64ifbe(p);
    } else if (encoding >= ZIP_INT_IMM_MIN && encoding <= ZIP_INT_IMM_MAX) {
        /* Nothing to do, the value is stored in the encoding itself. */
    } else {
        assert(NULL);
    }
}

/* Read integer encoded as 'encoding' from 'p' */
int64_t zipLoadInteger(unsigned char *p, unsigned char encoding) {
    int16_t i16;
    int32_t i32;
    int64_t i64, ret = 0;
    if (encoding == ZIP_INT_8B) {
        ret = ((int8_t*)p)[0];
    } else if (encoding == ZIP_INT_16B) {
        memcpy(&i16,p,sizeof(i16));
        memrev16ifbe(&i16);
        ret = i16;
    } else if (encoding == ZIP_INT_32B) {
        memcpy(&i32,p,sizeof(i32));
        memrev32ifbe(&i32);
        ret = i32;
    } else if (encoding == ZIP_INT_24B) {
        i32 = 0;
        memcpy(((uint8_t*)&i32)+1,p,sizeof(i32)-sizeof(uint8_t));
        memrev32ifbe(&i32);
        ret = i32>>8;
    } else if (encoding == ZIP_INT_64B) {
        memcpy(&i64,p,sizeof(i64));
        memrev64ifbe(&i64);
        ret = i64;
    } else if (encoding >= ZIP_INT_IMM_MIN && encoding <= ZIP_INT_IMM_MAX) {
        ret = (encoding & ZIP_INT_IMM_MASK)-1;
    } else {
        assert(NULL);
    }
    return ret;
}

/* Return a struct with all information about an entry. */
void zipEntry(unsigned char *p, zlentry *e) {

    ZIP_DECODE_PREVLEN(p, e->prevrawlensize, e->prevrawlen);
    ZIP_DECODE_LENGTH(p + e->prevrawlensize, e->encoding, e->lensize, e->len);
    e->headersize = e->prevrawlensize + e->lensize;
    e->p = p;
}

/* Create a new empty ziplist. */
unsigned char *ziplistNew(void) {
    unsigned int bytes = ZIPLIST_HEADER_SIZE+ZIPLIST_END_SIZE;
    unsigned char *zl = zmalloc(bytes);
    ZIPLIST_BYTES(zl) = intrev32ifbe(bytes);
    ZIPLIST_TAIL_OFFSET(zl) = intrev32ifbe(ZIPLIST_HEADER_SIZE);
    ZIPLIST_LENGTH(zl) = 0;
    zl[bytes-1] = ZIP_END;
    return zl;
}

/* Resize the ziplist. */
unsigned char *ziplistResize(unsigned char *zl, unsigned int len) {
    zl = zrealloc(zl,len);
    ZIPLIST_BYTES(zl) = intrev32ifbe(len);
    zl[len-1] = ZIP_END;
    return zl;
}

/* When an entry is inserted, we need to set the prevlen field of the next
 * entry to equal the length of the inserted entry. It can occur that this
 * length cannot be encoded in 1 byte and the next entry needs to be grow
 * a bit larger to hold the 5-byte encoded prevlen. This can be done for free,
 * because this only happens when an entry is already being inserted (which
 * causes a realloc and memmove). However, encoding the prevlen may require
 * that this entry is grown as well. This effect may cascade throughout
 * the ziplist when there are consecutive entries with a size close to
 * ZIP_BIG_PREVLEN, so we need to check that the prevlen can be encoded in
 * every consecutive entry.
 *
 * Note that this effect can also happen in reverse, where the bytes required
 * to encode the prevlen field can shrink. This effect is deliberately ignored,
 * because it can cause a "flapping" effect where a chain prevlen fields is
 * first grown and then shrunk again after consecutive inserts. Rather, the
 * field is allowed to stay larger than necessary, because a large prevlen
 * field implies the ziplist is holding large entries anyway.
 *
 * The pointer "p" points to the first entry that does NOT need to be
 * updated, i.e. consecutive fields MAY need an update. */
unsigned char *__ziplistCascadeUpdate(unsigned char *zl, unsigned char *p) {
    size_t curlen = intrev32ifbe(ZIPLIST_BYTES(zl)), rawlen, rawlensize;
    size_t offset, noffset, extra;
    unsigned char *np;
    zlentry cur, next;

    while (p[0] != ZIP_END) {
        zipEntry(p, &cur);
        rawlen = cur.headersize + cur.len;
        rawlensize = zipStorePrevEntryLength(NULL,rawlen);

        /* Abort if there is no next entry. */
        if (p[rawlen] == ZIP_END) break;
        zipEntry(p+rawlen, &next);

        /* Abort when "prevlen" has not changed. */
        if (next.prevrawlen == rawlen) break;

        if (next.prevrawlensize < rawlensize) {
            /* The "prevlen" field of "next" needs more bytes to hold
             * the raw length of "cur". */
            offset = p-zl;
            extra = rawlensize-next.prevrawlensize;
            zl = ziplistResize(zl,curlen+extra);
            p = zl+offset;

            /* Current pointer and offset for next element. */
            np = p+rawlen;
            noffset = np-zl;

            /* Update tail offset when next element is not the tail element. */
            if ((zl+intrev32ifbe(ZIPLIST_TAIL_OFFSET(zl))) != np) {
                ZIPLIST_TAIL_OFFSET(zl) =
                    intrev32ifbe(intrev32ifbe(ZIPLIST_TAIL_OFFSET(zl))+extra);
            }

            /* Move the tail to the back. */
            memmove(np+rawlensize,
                np+next.prevrawlensize,
                curlen-noffset-next.prevrawlensize-1);
            zipStorePrevEntryLength(np,rawlen);

            /* Advance the cursor */
            p += rawlen;
            curlen += extra;
        } else {
            if (next.prevrawlensize > rawlensize) {
                /* This would result in shrinking, which we want to avoid.
                 * So, set "rawlen" in the available bytes. */
                zipStorePrevEntryLengthLarge(p+rawlen,rawlen);
            } else {
                zipStorePrevEntryLength(p+rawlen,rawlen);
            }

            /* Stop here, as the raw length of "next" has not changed. */
            break;
        }
    }
    return zl;
}

/* Delete "num" entries, starting at "p". Returns pointer to the ziplist. */
unsigned char *__ziplistDelete(unsigned char *zl, unsigned char *p, unsigned int num) {
    unsigned int i, totlen, deleted = 0;
    size_t offset;
    int nextdiff = 0;
    zlentry first, tail;

    zipEntry(p, &first);
    for (i = 0; p[0] != ZIP_END && i < num; i++) {
        p += zipRawEntryLength(p);
        deleted++;
    }

    totlen = p-first.p; /* Bytes taken by the element(s) to delete. */
    if (totlen > 0) {
        if (p[0] != ZIP_END) {
            /* Storing `prevrawlen` in this entry may increase or decrease the
             * number of bytes required compare to the current `prevrawlen`.
             * There always is room to store this, because it was previously
             * stored by an entry that is now being deleted. */
            nextdiff = zipPrevLenByteDiff(p,first.prevrawlen);

            /* Note that there is always space when p jumps backward: if
             * the new previous entry is large, one of the deleted elements
             * had a 5 bytes prevlen header, so there is for sure at least
             * 5 bytes free and we need just 4. */
            p -= nextdiff;
            zipStorePrevEntryLength(p,first.prevrawlen);

            /* Update offset for tail */
            ZIPLIST_TAIL_OFFSET(zl) =
                intrev32ifbe(intrev32ifbe(ZIPLIST_TAIL_OFFSET(zl))-totlen);

            /* When the tail contains more than one entry, we need to take
             * "nextdiff" in account as well. Otherwise, a change in the
             * size of prevlen doesn't have an effect on the *tail* offset. */
            zipEntry(p, &tail);
            if (p[tail.headersize+tail.len] != ZIP_END) {
                ZIPLIST_TAIL_OFFSET(zl) =
                   intrev32ifbe(intrev32ifbe(ZIPLIST_TAIL_OFFSET(zl))+nextdiff);
            }

            /* Move tail to the front of the ziplist */
            memmove(first.p,p,
                intrev32ifbe(ZIPLIST_BYTES(zl))-(p-zl)-1);
        } else {
            /* The entire tail was deleted. No need to move memory. */
            ZIPLIST_TAIL_OFFSET(zl) =
                intrev32ifbe((first.p-zl)-first.prevrawlen);
        }

        /* Resize and update length */
        offset = first.p-zl;
        zl = ziplistResize(zl, intrev32ifbe(ZIPLIST_BYTES(zl))-totlen+nextdiff);
        ZIPLIST_INCR_LENGTH(zl,-deleted);
        p = zl+offset;

        /* When nextdiff != 0, the raw length of the next entry has changed, so
         * we need to cascade the update throughout the ziplist */
        if (nextdiff != 0)
            zl = __ziplistCascadeUpdate(zl,p);
    }
    return zl;
}

/* Insert item at "p". */
unsigned char *__ziplistInsert(unsigned char *zl, unsigned char *p, unsigned char *s, unsigned int slen) {
    size_t curlen = intrev32ifbe(ZIPLIST_BYTES(zl)), reqlen;
    unsigned int prevlensize, prevlen = 0;
    size_t offset;
    int nextdiff = 0;
    unsigned char encoding = 0;
    long long value = 123456789; /* initialized to avoid warning. Using a value
                                    that is easy to see if for some reason
                                    we use it uninitialized. */
    zlentry tail;

    /* Find out prevlen for the entry that is inserted. */
    if (p[0] != ZIP_END) {
        ZIP_DECODE_PREVLEN(p, prevlensize, prevlen);
    } else {
        unsigned char *ptail = ZIPLIST_ENTRY_TAIL(zl);
        if (ptail[0] != ZIP_END) {
            prevlen = zipRawEntryLength(ptail);
        }
    }

    /* See if the entry can be encoded */
    if (zipTryEncoding(s,slen,&value,&encoding)) {
        /* 'encoding' is set to the appropriate integer encoding */
        reqlen = zipIntSize(encoding);
    } else {
        /* 'encoding' is untouched, however zipStoreEntryEncoding will use the
         * string length to figure out how to encode it. */
        reqlen = slen;
    }
    /* We need space for both the length of the previous entry and
     * the length of the payload. */
    reqlen += zipStorePrevEntryLength(NULL,prevlen);
    reqlen += zipStoreEntryEncoding(NULL,encoding,slen);

    /* When the insert position is not equal to the tail, we need to
     * make sure that the next entry can hold this entry's length in
     * its prevlen field. */
    int forcelarge = 0;
    nextdiff = (p[0] != ZIP_END) ? zipPrevLenByteDiff(p,reqlen) : 0;
    if (nextdiff == -4 && reqlen < 4) {
        nextdiff = 0;
        forcelarge = 1;
    }

    /* Store offset because a realloc may change the address of zl. */
    offset = p-zl;
    zl = ziplistResize(zl,curlen+reqlen+nextdiff);
    p = zl+offset;

    /* Apply memory move when necessary and update tail offset. */
    if (p[0] != ZIP_END) {
        /* Subtract one because of the ZIP_END bytes */
        memmove(p+reqlen,p-nextdiff,curlen-offset-1+nextdiff);

        /* Encode this entry's raw length in the next entry. */
        if (forcelarge)
            zipStorePrevEntryLengthLarge(p+reqlen,reqlen);
        else
            zipStorePrevEntryLength(p+reqlen,reqlen);

        /* Update offset for tail */
        ZIPLIST_TAIL_OFFSET(zl) =
            intrev32ifbe(intrev32ifbe(ZIPLIST_TAIL_OFFSET(zl))+reqlen);

        /* When the tail contains more than one entry, we need to take
         * "nextdiff" in account as well. Otherwise, a change in the
         * size of prevlen doesn't have an effect on the *tail* offset. */
        zipEntry(p+reqlen, &tail);
        if (p[reqlen+tail.headersize+tail.len] != ZIP_END) {
            ZIPLIST_TAIL_OFFSET(zl) =
                intrev32ifbe(intrev32ifbe(ZIPLIST_TAIL_OFFSET(zl))+nextdiff);
        }
    } else {
        /* This element will be the new tail. */
        ZIPLIST_TAIL_OFFSET(zl) = intrev32ifbe(p-zl);
    }

    /* When nextdiff != 0, the raw length of the next entry has changed, so
     * we need to cascade the update throughout the ziplist */
    if (nextdiff != 0) {
        offset = p-zl;
        zl = __ziplistCascadeUpdate(zl,p+reqlen);
        p = zl+offset;
    }

    /* Write the entry */
    p += zipStorePrevEntryLength(p,prevlen);
    p += zipStoreEntryEncoding(p,encoding,slen);
    if (ZIP_IS_STR(encoding)) {
        memcpy(p,s,slen);
    } else {
        zipSaveInteger(p,value,encoding);
    }
    ZIPLIST_INCR_LENGTH(zl,1);
    return zl;
}

/* Merge ziplists 'first' and 'second' by appending 'second' to 'first'.
 *
 * NOTE: The larger ziplist is reallocated to contain the new merged ziplist.
 * Either 'first' or 'second' can be used for the result.  The parameter not
 * used will be free'd and set to NULL.
 *
 * After calling this function, the input parameters are no longer valid since
 * they are changed and free'd in-place.
 *
 * The result ziplist is the contents of 'first' followed by 'second'.
 *
 * On failure: returns NULL if the merge is impossible.
 * On success: returns the merged ziplist (which is expanded version of either
 * 'first' or 'second', also frees the other unused input ziplist, and sets the
 * input ziplist argument equal to newly reallocated ziplist return value. */
unsigned char *ziplistMerge(unsigned char **first, unsigned char **second) {
    /* If any params are null, we can't merge, so NULL. */
    if (first == NULL || *first == NULL || second == NULL || *second == NULL)
        return NULL;

    /* Can't merge same list into itself. */
    if (*first == *second)
        return NULL;

    size_t first_bytes = intrev32ifbe(ZIPLIST_BYTES(*first));
    size_t first_len = intrev16ifbe(ZIPLIST_LENGTH(*first));

    size_t second_bytes = intrev32ifbe(ZIPLIST_BYTES(*second));
    size_t second_len = intrev16ifbe(ZIPLIST_LENGTH(*second));

    int append;
    unsigned char *source, *target;
    size_t target_bytes, source_bytes;
    /* Pick the largest ziplist so we can resize easily in-place.
     * We must also track if we are now appending or prepending to
     * the target ziplist. */
    if (first_len >= second_len) {
        /* retain first, append second to first. */
        target = *first;
        target_bytes = first_bytes;
        source = *second;
        source_bytes = second_bytes;
        append = 1;
    } else {
        /* else, retain second, prepend first to second. */
        target = *second;
        target_bytes = second_bytes;
        source = *first;
        source_bytes = first_bytes;
        append = 0;
    }

    /* Calculate final bytes (subtract one pair of metadata) */
    size_t zlbytes = first_bytes + second_bytes -
                     ZIPLIST_HEADER_SIZE - ZIPLIST_END_SIZE;
    size_t zllength = first_len + second_len;

    /* Combined zl length should be limited within UINT16_MAX */
    zllength = zllength < UINT16_MAX ? zllength : UINT16_MAX;

    /* Save offset positions before we start ripping memory apart. */
    size_t first_offset = intrev32ifbe(ZIPLIST_TAIL_OFFSET(*first));
    size_t second_offset = intrev32ifbe(ZIPLIST_TAIL_OFFSET(*second));

    /* Extend target to new zlbytes then append or prepend source. */
    target = zrealloc(target, zlbytes);
    if (append) {
        /* append == appending to target */
        /* Copy source after target (copying over original [END]):
         *   [TARGET - END, SOURCE - HEADER] */
        memcpy(target + target_bytes - ZIPLIST_END_SIZE,
               source + ZIPLIST_HEADER_SIZE,
               source_bytes - ZIPLIST_HEADER_SIZE);
    } else {
        /* !append == prepending to target */
        /* Move target *contents* exactly size of (source - [END]),
         * then copy source into vacataed space (source - [END]):
         *   [SOURCE - END, TARGET - HEADER] */
        memmove(target + source_bytes - ZIPLIST_END_SIZE,
                target + ZIPLIST_HEADER_SIZE,
                target_bytes - ZIPLIST_HEADER_SIZE);
        memcpy(target, source, source_bytes - ZIPLIST_END_SIZE);
    }

    /* Update header metadata. */
    ZIPLIST_BYTES(target) = intrev32ifbe(zlbytes);
    ZIPLIST_LENGTH(target) = intrev16ifbe(zllength);
    /* New tail offset is:
     *   + N bytes of first ziplist
     *   - 1 byte for [END] of first ziplist
     *   + M bytes for the offset of the original tail of the second ziplist
     *   - J bytes for HEADER because second_offset keeps no header. */
    ZIPLIST_TAIL_OFFSET(target) = intrev32ifbe(
                                   (first_bytes - ZIPLIST_END_SIZE) +
                                   (second_offset - ZIPLIST_HEADER_SIZE));

    /* __ziplistCascadeUpdate just fixes the prev length values until it finds a
     * correct prev length value (then it assumes the rest of the list is okay).
     * We tell CascadeUpdate to start at the first ziplist's tail element to fix
     * the merge seam. */
    target = __ziplistCascadeUpdate(target, target+first_offset);

    /* Now free and NULL out what we didn't realloc */
    if (append) {
        zfree(*second);
        *second = NULL;
        *first = target;
    } else {
        zfree(*first);
        *first = NULL;
        *second = target;
    }
    return target;
}

unsigned char *ziplistPush(unsigned char *zl, unsigned char *s, unsigned int slen, int where) {
    unsigned char *p;
    p = (where == ZIPLIST_HEAD) ? ZIPLIST_ENTRY_HEAD(zl) : ZIPLIST_ENTRY_END(zl);
    return __ziplistInsert(zl,p,s,slen);
}

/* Returns an offset to use for iterating with ziplistNext. When the given
 * index is negative, the list is traversed back to front. When the list
 * doesn't contain an element at the provided index, NULL is returned. */
unsigned char *ziplistIndex(unsigned char *zl, int index) {
    unsigned char *p;
    unsigned int prevlensize, prevlen = 0;
    if (index < 0) {
        index = (-index)-1;
        p = ZIPLIST_ENTRY_TAIL(zl);
        if (p[0] != ZIP_END) {
            ZIP_DECODE_PREVLEN(p, prevlensize, prevlen);
            while (prevlen > 0 && index--) {
                p -= prevlen;
                ZIP_DECODE_PREVLEN(p, prevlensize, prevlen);
            }
        }
    } else {
        p = ZIPLIST_ENTRY_HEAD(zl);
        while (p[0] != ZIP_END && index--) {
            p += zipRawEntryLength(p);
        }
    }
    return (p[0] == ZIP_END || index > 0) ? NULL : p;
}

/* Return pointer to next entry in ziplist.
 *
 * zl is the pointer to the ziplist
 * p is the pointer to the current element
 *
 * The element after 'p' is returned, otherwise NULL if we are at the end. */
unsigned char *ziplistNext(unsigned char *zl, unsigned char *p) {
    ((void) zl);

    /* "p" could be equal to ZIP_END, caused by ziplistDelete,
     * and we should return NULL. Otherwise, we should return NULL
     * when the *next* element is ZIP_END (there is no next entry). */
    if (p[0] == ZIP_END) {
        return NULL;
    }

    p += zipRawEntryLength(p);
    if (p[0] == ZIP_END) {
        return NULL;
    }

    return p;
}

/* Return pointer to previous entry in ziplist. */
unsigned char *ziplistPrev(unsigned char *zl, unsigned char *p) {
    unsigned int prevlensize, prevlen = 0;

    /* Iterating backwards from ZIP_END should return the tail. When "p" is
     * equal to the first element of the list, we're already at the head,
     * and should return NULL. */
    if (p[0] == ZIP_END) {
        p = ZIPLIST_ENTRY_TAIL(zl);
        return (p[0] == ZIP_END) ? NULL : p;
    } else if (p == ZIPLIST_ENTRY_HEAD(zl)) {
        return NULL;
    } else {
        ZIP_DECODE_PREVLEN(p, prevlensize, prevlen);
        assert(prevlen > 0);
        return p-prevlen;
    }
}

/* Get entry pointed to by 'p' and store in either '*sstr' or 'sval' depending
 * on the encoding of the entry. '*sstr' is always set to NULL to be able
 * to find out whether the string pointer or the integer value was set.
 * Return 0 if 'p' points to the end of the ziplist, 1 otherwise. */
unsigned int ziplistGet(unsigned char *p, unsigned char **sstr, unsigned int *slen, long long *sval) {
    zlentry entry;
    if (p == NULL || p[0] == ZIP_END) return 0;
    if (sstr) *sstr = NULL;

    zipEntry(p, &entry);
    if (ZIP_IS_STR(entry.encoding)) {
        if (sstr) {
            *slen = entry.len;
            *sstr = p+entry.headersize;
        }
    } else {
        if (sval) {
            *sval = zipLoadInteger(p+entry.headersize,entry.encoding);
        }
    }
    return 1;
}

/* Insert an entry at "p". */
unsigned char *ziplistInsert(unsigned char *zl, unsigned char *p, unsigned char *s, unsigned int slen) {
    return __ziplistInsert(zl,p,s,slen);
}

/* Delete a single entry from the ziplist, pointed to by *p.
 * Also update *p in place, to be able to iterate over the
 * ziplist, while deleting entries. */
unsigned char *ziplistDelete(unsigned char *zl, unsigned char **p) {
    size_t offset = *p-zl;
    zl = __ziplistDelete(zl,*p,1);

    /* Store pointer to current element in p, because ziplistDelete will
     * do a realloc which might result in a different "zl"-pointer.
     * When the delete direction is back to front, we might delete the last
     * entry and end up with "p" pointing to ZIP_END, so check this. */
    *p = zl+offset;
    return zl;
}

/* Delete a range of entries from the ziplist. */
unsigned char *ziplistDeleteRange(unsigned char *zl, int index, unsigned int num) {
    unsigned char *p = ziplistIndex(zl,index);
    return (p == NULL) ? zl : __ziplistDelete(zl,p,num);
}

/* Compare entry pointer to by 'p' with 'sstr' of length 'slen'. */
/* Return 1 if equal. */
unsigned int ziplistCompare(unsigned char *p, unsigned char *sstr, unsigned int slen) {
    zlentry entry;
    unsigned char sencoding;
    long long zval, sval;
    if (p[0] == ZIP_END) return 0;

    zipEntry(p, &entry);
    if (ZIP_IS_STR(entry.encoding)) {
        /* Raw compare */
        if (entry.len == slen) {
            return memcmp(p+entry.headersize,sstr,slen) == 0;
        } else {
            return 0;
        }
    } else {
        /* Try to compare encoded values. Don't compare encoding because
         * different implementations may encoded integers differently. */
        if (zipTryEncoding(sstr,slen,&sval,&sencoding)) {
          zval = zipLoadInteger(p+entry.headersize,entry.encoding);
          return zval == sval;
        }
    }
    return 0;
}

/* Find pointer to the entry equal to the specified entry. Skip 'skip' entries
 * between every comparison. Returns NULL when the field could not be found. */
unsigned char *ziplistFind(unsigned char *p, unsigned char *vstr, unsigned int vlen, unsigned int skip) {
    int skipcnt = 0;
    unsigned char vencoding = 0;
    long long vll = 0;

    while (p[0] != ZIP_END) {
        unsigned int prevlensize, encoding, lensize, len;
        unsigned char *q;

        ZIP_DECODE_PREVLENSIZE(p, prevlensize);
        ZIP_DECODE_LENGTH(p + prevlensize, encoding, lensize, len);
        q = p + prevlensize + lensize;

        if (skipcnt == 0) {
            /* Compare current entry with specified entry */
            if (ZIP_IS_STR(encoding)) {
                if (len == vlen && memcmp(q, vstr, vlen) == 0) {
                    return p;
                }
            } else {
                /* Find out if the searched field can be encoded. Note that
                 * we do it only the first time, once done vencoding is set
                 * to non-zero and vll is set to the integer value. */
                if (vencoding == 0) {
                    if (!zipTryEncoding(vstr, vlen, &vll, &vencoding)) {
                        /* If the entry can't be encoded we set it to
                         * UCHAR_MAX so that we don't retry again the next
                         * time. */
                        vencoding = UCHAR_MAX;
                    }
                    /* Must be non-zero by now */
                    assert(vencoding);
                }

                /* Compare current entry with specified entry, do it only
                 * if vencoding != UCHAR_MAX because if there is no encoding
                 * possible for the field it can't be a valid integer. */
                if (vencoding != UCHAR_MAX) {
                    long long ll = zipLoadInteger(q, encoding);
                    if (ll == vll) {
                        return p;
                    }
                }
            }

            /* Reset skip count */
            skipcnt = skip;
        } else {
            /* Skip entry */
            skipcnt--;
        }

        /* Move to next entry */
        p = q + len;
    }

    return NULL;
}

/* Return length of ziplist. */
unsigned int ziplistLen(unsigned char *zl) {
    unsigned int len = 0;
    if (intrev16ifbe(ZIPLIST_LENGTH(zl)) < UINT16_MAX) {
        len = intrev16ifbe(ZIPLIST_LENGTH(zl));
    } else {
        unsigned char *p = zl+ZIPLIST_HEADER_SIZE;
        while (*p != ZIP_END) {
            p += zipRawEntryLength(p);
            len++;
        }

        /* Re-store length if small enough */
        if (len < UINT16_MAX) ZIPLIST_LENGTH(zl) = intrev16ifbe(len);
    }
    return len;
}

/* Return ziplist blob size in bytes. */
size_t ziplistBlobLen(unsigned char *zl) {
    return intrev32ifbe(ZIPLIST_BYTES(zl));
}

void ziplistRepr(unsigned char *zl) {
    unsigned char *p;
    int index = 0;
    zlentry entry;

    printf(
        "{total bytes %d} "
        "{num entries %u}\n"
        "{tail offset %u}\n",
        intrev32ifbe(ZIPLIST_BYTES(zl)),
        intrev16ifbe(ZIPLIST_LENGTH(zl)),
        intrev32ifbe(ZIPLIST_TAIL_OFFSET(zl)));
    p = ZIPLIST_ENTRY_HEAD(zl);
    while(*p != ZIP_END) {
        zipEntry(p, &entry);
        printf(
            "{\n"
                "\taddr 0x%08lx,\n"
                "\tindex %2d,\n"
                "\toffset %5ld,\n"
                "\thdr+entry len: %5u,\n"
                "\thdr len%2u,\n"
                "\tprevrawlen: %5u,\n"
                "\tprevrawlensize: %2u,\n"
                "\tpayload %5u\n",
            (long unsigned)p,
            index,
            (unsigned long) (p-zl),
            entry.headersize+entry.len,
            entry.headersize,
            entry.prevrawlen,
            entry.prevrawlensize,
            entry.len);
        printf("\tbytes: ");
        for (unsigned int i = 0; i < entry.headersize+entry.len; i++) {
            printf("%02x|",p[i]);
        }
        printf("\n");
        p += entry.headersize;
        if (ZIP_IS_STR(entry.encoding)) {
            printf("\t[str]");
            if (entry.len > 40) {
                if (fwrite(p,40,1,stdout) == 0) perror("fwrite");
                printf("...");
            } else {
                if (entry.len &&
                    fwrite(p,entry.len,1,stdout) == 0) perror("fwrite");
            }
        } else {
            printf("\t[int]%lld", (long long) zipLoadInteger(p,entry.encoding));
        }
        printf("\n}\n");
        p += entry.len;
        index++;
    }
    printf("{end}\n\n");
}

#ifdef REDIS_TEST
#include <sys/time.h>
#include "adlist.h"
#include "sds.h"

#define debug(f, ...) { if (DEBUG) printf(f, __VA_ARGS__); }

static unsigned char *createList() {
    unsigned char *zl = ziplistNew();
    zl = ziplistPush(zl, (unsigned char*)"foo", 3, ZIPLIST_TAIL);
    zl = ziplistPush(zl, (unsigned char*)"quux", 4, ZIPLIST_TAIL);
    zl = ziplistPush(zl, (unsigned char*)"hello", 5, ZIPLIST_HEAD);
    zl = ziplistPush(zl, (unsigned char*)"1024", 4, ZIPLIST_TAIL);
    return zl;
}

static unsigned char *createIntList() {
    unsigned char *zl = ziplistNew();
    char buf[32];

    sprintf(buf, "100");
    zl = ziplistPush(zl, (unsigned char*)buf, strlen(buf), ZIPLIST_TAIL);
    sprintf(buf, "128000");
    zl = ziplistPush(zl, (unsigned char*)buf, strlen(buf), ZIPLIST_TAIL);
    sprintf(buf, "-100");
    zl = ziplistPush(zl, (unsigned char*)buf, strlen(buf), ZIPLIST_HEAD);
    sprintf(buf, "4294967296");
    zl = ziplistPush(zl, (unsigned char*)buf, strlen(buf), ZIPLIST_HEAD);
    sprintf(buf, "non integer");
    zl = ziplistPush(zl, (unsigned char*)buf, strlen(buf), ZIPLIST_TAIL);
    sprintf(buf, "much much longer non integer");
    zl = ziplistPush(zl, (unsigned char*)buf, strlen(buf), ZIPLIST_TAIL);
    return zl;
}

static long long usec(void) {
    struct timeval tv;
    gettimeofday(&tv,NULL);
    return (((long long)tv.tv_sec)*1000000)+tv.tv_usec;
}

static void stress(int pos, int num, int maxsize, int dnum) {
    int i,j,k;
    unsigned char *zl;
    char posstr[2][5] = { "HEAD", "TAIL" };
    long long start;
    for (i = 0; i < maxsize; i+=dnum) {
        zl = ziplistNew();
        for (j = 0; j < i; j++) {
            zl = ziplistPush(zl,(unsigned char*)"quux",4,ZIPLIST_TAIL);
        }

        /* Do num times a push+pop from pos */
        start = usec();
        for (k = 0; k < num; k++) {
            zl = ziplistPush(zl,(unsigned char*)"quux",4,pos);
            zl = ziplistDeleteRange(zl,0,1);
        }
        printf("List size: %8d, bytes: %8d, %dx push+pop (%s): %6lld usec\n",
            i,intrev32ifbe(ZIPLIST_BYTES(zl)),num,posstr[pos],usec()-start);
        zfree(zl);
    }
}

static unsigned char *pop(unsigned char *zl, int where) {
    unsigned char *p, *vstr;
    unsigned int vlen;
    long long vlong;

    p = ziplistIndex(zl,where == ZIPLIST_HEAD ? 0 : -1);
    if (ziplistGet(p,&vstr,&vlen,&vlong)) {
        if (where == ZIPLIST_HEAD)
            printf("Pop head: ");
        else
            printf("Pop tail: ");

        if (vstr) {
            if (vlen && fwrite(vstr,vlen,1,stdout) == 0) perror("fwrite");
        }
        else {
            printf("%lld", vlong);
        }

        printf("\n");
        return ziplistDelete(zl,&p);
    } else {
        printf("ERROR: Could not pop\n");
        exit(1);
    }
}

static int randstring(char *target, unsigned int min, unsigned int max) {
    int p = 0;
    int len = min+rand()%(max-min+1);
    int minval, maxval;
    switch(rand() % 3) {
    case 0:
        minval = 0;
        maxval = 255;
    break;
    case 1:
        minval = 48;
        maxval = 122;
    break;
    case 2:
        minval = 48;
        maxval = 52;
    break;
    default:
        assert(NULL);
    }

    while(p < len)
        target[p++] = minval+rand()%(maxval-minval+1);
    return len;
}

static void verify(unsigned char *zl, zlentry *e) {
    int len = ziplistLen(zl);
    zlentry _e;

    ZIPLIST_ENTRY_ZERO(&_e);

    for (int i = 0; i < len; i++) {
        memset(&e[i], 0, sizeof(zlentry));
        zipEntry(ziplistIndex(zl, i), &e[i]);

        memset(&_e, 0, sizeof(zlentry));
        zipEntry(ziplistIndex(zl, -len+i), &_e);

        assert(memcmp(&e[i], &_e, sizeof(zlentry)) == 0);
    }
}

int ziplistTest(int argc, char **argv) {
    unsigned char *zl, *p;
    unsigned char *entry;
    unsigned int elen;
    long long value;

    /* If an argument is given, use it as the random seed. */
    if (argc == 2)
        srand(atoi(argv[1]));

    zl = createIntList();
    ziplistRepr(zl);

    zfree(zl);

    zl = createList();
    ziplistRepr(zl);

    zl = pop(zl,ZIPLIST_TAIL);
    ziplistRepr(zl);

    zl = pop(zl,ZIPLIST_HEAD);
    ziplistRepr(zl);

    zl = pop(zl,ZIPLIST_TAIL);
    ziplistRepr(zl);

    zl = pop(zl,ZIPLIST_TAIL);
    ziplistRepr(zl);

    zfree(zl);

    printf("Get element at index 3:\n");
    {
        zl = createList();
        p = ziplistIndex(zl, 3);
        if (!ziplistGet(p, &entry, &elen, &value)) {
            printf("ERROR: Could not access index 3\n");
            return 1;
        }
        if (entry) {
            if (elen && fwrite(entry,elen,1,stdout) == 0) perror("fwrite");
            printf("\n");
        } else {
            printf("%lld\n", value);
        }
        printf("\n");
        zfree(zl);
    }

    printf("Get element at index 4 (out of range):\n");
    {
        zl = createList();
        p = ziplistIndex(zl, 4);
        if (p == NULL) {
            printf("No entry\n");
        } else {
            printf("ERROR: Out of range index should return NULL, returned offset: %ld\n", p-zl);
            return 1;
        }
        printf("\n");
        zfree(zl);
    }

    printf("Get element at index -1 (last element):\n");
    {
        zl = createList();
        p = ziplistIndex(zl, -1);
        if (!ziplistGet(p, &entry, &elen, &value)) {
            printf("ERROR: Could not access index -1\n");
            return 1;
        }
        if (entry) {
            if (elen && fwrite(entry,elen,1,stdout) == 0) perror("fwrite");
            printf("\n");
        } else {
            printf("%lld\n", value);
        }
        printf("\n");
        zfree(zl);
    }

    printf("Get element at index -4 (first element):\n");
    {
        zl = createList();
        p = ziplistIndex(zl, -4);
        if (!ziplistGet(p, &entry, &elen, &value)) {
            printf("ERROR: Could not access index -4\n");
            return 1;
        }
        if (entry) {
            if (elen && fwrite(entry,elen,1,stdout) == 0) perror("fwrite");
            printf("\n");
        } else {
            printf("%lld\n", value);
        }
        printf("\n");
        zfree(zl);
    }

    printf("Get element at index -5 (reverse out of range):\n");
    {
        zl = createList();
        p = ziplistIndex(zl, -5);
        if (p == NULL) {
            printf("No entry\n");
        } else {
            printf("ERROR: Out of range index should return NULL, returned offset: %ld\n", p-zl);
            return 1;
        }
        printf("\n");
        zfree(zl);
    }

    printf("Iterate list from 0 to end:\n");
    {
        zl = createList();
        p = ziplistIndex(zl, 0);
        while (ziplistGet(p, &entry, &elen, &value)) {
            printf("Entry: ");
            if (entry) {
                if (elen && fwrite(entry,elen,1,stdout) == 0) perror("fwrite");
            } else {
                printf("%lld", value);
            }
            p = ziplistNext(zl,p);
            printf("\n");
        }
        printf("\n");
        zfree(zl);
    }

    printf("Iterate list from 1 to end:\n");
    {
        zl = createList();
        p = ziplistIndex(zl, 1);
        while (ziplistGet(p, &entry, &elen, &value)) {
            printf("Entry: ");
            if (entry) {
                if (elen && fwrite(entry,elen,1,stdout) == 0) perror("fwrite");
            } else {
                printf("%lld", value);
            }
            p = ziplistNext(zl,p);
            printf("\n");
        }
        printf("\n");
        zfree(zl);
    }

    printf("Iterate list from 2 to end:\n");
    {
        zl = createList();
        p = ziplistIndex(zl, 2);
        while (ziplistGet(p, &entry, &elen, &value)) {
            printf("Entry: ");
            if (entry) {
                if (elen && fwrite(entry,elen,1,stdout) == 0) perror("fwrite");
            } else {
                printf("%lld", value);
            }
            p = ziplistNext(zl,p);
            printf("\n");
        }
        printf("\n");
        zfree(zl);
    }

    printf("Iterate starting out of range:\n");
    {
        zl = createList();
        p = ziplistIndex(zl, 4);
        if (!ziplistGet(p, &entry, &elen, &value)) {
            printf("No entry\n");
        } else {
            printf("ERROR\n");
        }
        printf("\n");
        zfree(zl);
    }

    printf("Iterate from back to front:\n");
    {
        zl = createList();
        p = ziplistIndex(zl, -1);
        while (ziplistGet(p, &entry, &elen, &value)) {
            printf("Entry: ");
            if (entry) {
                if (elen && fwrite(entry,elen,1,stdout) == 0) perror("fwrite");
            } else {
                printf("%lld", value);
            }
            p = ziplistPrev(zl,p);
            printf("\n");
        }
        printf("\n");
        zfree(zl);
    }

    printf("Iterate from back to front, deleting all items:\n");
    {
        zl = createList();
        p = ziplistIndex(zl, -1);
        while (ziplistGet(p, &entry, &elen, &value)) {
            printf("Entry: ");
            if (entry) {
                if (elen && fwrite(entry,elen,1,stdout) == 0) perror("fwrite");
            } else {
                printf("%lld", value);
            }
            zl = ziplistDelete(zl,&p);
            p = ziplistPrev(zl,p);
            printf("\n");
        }
        printf("\n");
        zfree(zl);
    }

    printf("Delete inclusive range 0,0:\n");
    {
        zl = createList();
        zl = ziplistDeleteRange(zl, 0, 1);
        ziplistRepr(zl);
        zfree(zl);
    }

    printf("Delete inclusive range 0,1:\n");
    {
        zl = createList();
        zl = ziplistDeleteRange(zl, 0, 2);
        ziplistRepr(zl);
        zfree(zl);
    }

    printf("Delete inclusive range 1,2:\n");
    {
        zl = createList();
        zl = ziplistDeleteRange(zl, 1, 2);
        ziplistRepr(zl);
        zfree(zl);
    }

    printf("Delete with start index out of range:\n");
    {
        zl = createList();
        zl = ziplistDeleteRange(zl, 5, 1);
        ziplistRepr(zl);
        zfree(zl);
    }

    printf("Delete with num overflow:\n");
    {
        zl = createList();
        zl = ziplistDeleteRange(zl, 1, 5);
        ziplistRepr(zl);
        zfree(zl);
    }

    printf("Delete foo while iterating:\n");
    {
        zl = createList();
        p = ziplistIndex(zl,0);
        while (ziplistGet(p,&entry,&elen,&value)) {
            if (entry && strncmp("foo",(char*)entry,elen) == 0) {
                printf("Delete foo\n");
                zl = ziplistDelete(zl,&p);
            } else {
                printf("Entry: ");
                if (entry) {
                    if (elen && fwrite(entry,elen,1,stdout) == 0)
                        perror("fwrite");
                } else {
                    printf("%lld",value);
                }
                p = ziplistNext(zl,p);
                printf("\n");
            }
        }
        printf("\n");
        ziplistRepr(zl);
        zfree(zl);
    }

    printf("Regression test for >255 byte strings:\n");
    {
        char v1[257] = {0}, v2[257] = {0};
        memset(v1,'x',256);
        memset(v2,'y',256);
        zl = ziplistNew();
        zl = ziplistPush(zl,(unsigned char*)v1,strlen(v1),ZIPLIST_TAIL);
        zl = ziplistPush(zl,(unsigned char*)v2,strlen(v2),ZIPLIST_TAIL);

        /* Pop values again and compare their value. */
        p = ziplistIndex(zl,0);
        assert(ziplistGet(p,&entry,&elen,&value));
        assert(strncmp(v1,(char*)entry,elen) == 0);
        p = ziplistIndex(zl,1);
        assert(ziplistGet(p,&entry,&elen,&value));
        assert(strncmp(v2,(char*)entry,elen) == 0);
        printf("SUCCESS\n\n");
        zfree(zl);
    }

    printf("Regression test deleting next to last entries:\n");
    {
        char v[3][257] = {{0}};
        zlentry e[3] = {{.prevrawlensize = 0, .prevrawlen = 0, .lensize = 0,
                         .len = 0, .headersize = 0, .encoding = 0, .p = NULL}};
        size_t i;

        for (i = 0; i < (sizeof(v)/sizeof(v[0])); i++) {
            memset(v[i], 'a' + i, sizeof(v[0]));
        }

        v[0][256] = '\0';
        v[1][  1] = '\0';
        v[2][256] = '\0';

        zl = ziplistNew();
        for (i = 0; i < (sizeof(v)/sizeof(v[0])); i++) {
            zl = ziplistPush(zl, (unsigned char *) v[i], strlen(v[i]), ZIPLIST_TAIL);
        }

        verify(zl, e);

        assert(e[0].prevrawlensize == 1);
        assert(e[1].prevrawlensize == 5);
        assert(e[2].prevrawlensize == 1);

        /* Deleting entry 1 will increase `prevrawlensize` for entry 2 */
        unsigned char *p = e[1].p;
        zl = ziplistDelete(zl, &p);

        verify(zl, e);

        assert(e[0].prevrawlensize == 1);
        assert(e[1].prevrawlensize == 5);

        printf("SUCCESS\n\n");
        zfree(zl);
    }

    printf("Create long list and check indices:\n");
    {
        zl = ziplistNew();
        char buf[32];
        int i,len;
        for (i = 0; i < 1000; i++) {
            len = sprintf(buf,"%d",i);
            zl = ziplistPush(zl,(unsigned char*)buf,len,ZIPLIST_TAIL);
        }
        for (i = 0; i < 1000; i++) {
            p = ziplistIndex(zl,i);
            assert(ziplistGet(p,NULL,NULL,&value));
            assert(i == value);

            p = ziplistIndex(zl,-i-1);
            assert(ziplistGet(p,NULL,NULL,&value));
            assert(999-i == value);
        }
        printf("SUCCESS\n\n");
        zfree(zl);
    }

    printf("Compare strings with ziplist entries:\n");
    {
        zl = createList();
        p = ziplistIndex(zl,0);
        if (!ziplistCompare(p,(unsigned char*)"hello",5)) {
            printf("ERROR: not \"hello\"\n");
            return 1;
        }
        if (ziplistCompare(p,(unsigned char*)"hella",5)) {
            printf("ERROR: \"hella\"\n");
            return 1;
        }

        p = ziplistIndex(zl,3);
        if (!ziplistCompare(p,(unsigned char*)"1024",4)) {
            printf("ERROR: not \"1024\"\n");
            return 1;
        }
        if (ziplistCompare(p,(unsigned char*)"1025",4)) {
            printf("ERROR: \"1025\"\n");
            return 1;
        }
        printf("SUCCESS\n\n");
        zfree(zl);
    }

    printf("Merge test:\n");
    {
        /* create list gives us: [hello, foo, quux, 1024] */
        zl = createList();
        unsigned char *zl2 = createList();

        unsigned char *zl3 = ziplistNew();
        unsigned char *zl4 = ziplistNew();

        if (ziplistMerge(&zl4, &zl4)) {
            printf("ERROR: Allowed merging of one ziplist into itself.\n");
            return 1;
        }

        /* Merge two empty ziplists, get empty result back. */
        zl4 = ziplistMerge(&zl3, &zl4);
        ziplistRepr(zl4);
        if (ziplistLen(zl4)) {
            printf("ERROR: Merging two empty ziplists created entries.\n");
            return 1;
        }
        zfree(zl4);

        zl2 = ziplistMerge(&zl, &zl2);
        /* merge gives us: [hello, foo, quux, 1024, hello, foo, quux, 1024] */
        ziplistRepr(zl2);

        if (ziplistLen(zl2) != 8) {
            printf("ERROR: Merged length not 8, but: %u\n", ziplistLen(zl2));
            return 1;
        }

        p = ziplistIndex(zl2,0);
        if (!ziplistCompare(p,(unsigned char*)"hello",5)) {
            printf("ERROR: not \"hello\"\n");
            return 1;
        }
        if (ziplistCompare(p,(unsigned char*)"hella",5)) {
            printf("ERROR: \"hella\"\n");
            return 1;
        }

        p = ziplistIndex(zl2,3);
        if (!ziplistCompare(p,(unsigned char*)"1024",4)) {
            printf("ERROR: not \"1024\"\n");
            return 1;
        }
        if (ziplistCompare(p,(unsigned char*)"1025",4)) {
            printf("ERROR: \"1025\"\n");
            return 1;
        }

        p = ziplistIndex(zl2,4);
        if (!ziplistCompare(p,(unsigned char*)"hello",5)) {
            printf("ERROR: not \"hello\"\n");
            return 1;
        }
        if (ziplistCompare(p,(unsigned char*)"hella",5)) {
            printf("ERROR: \"hella\"\n");
            return 1;
        }

        p = ziplistIndex(zl2,7);
        if (!ziplistCompare(p,(unsigned char*)"1024",4)) {
            printf("ERROR: not \"1024\"\n");
            return 1;
        }
        if (ziplistCompare(p,(unsigned char*)"1025",4)) {
            printf("ERROR: \"1025\"\n");
            return 1;
        }
        printf("SUCCESS\n\n");
        zfree(zl);
    }

    printf("Stress with random payloads of different encoding:\n");
    {
        int i,j,len,where;
        unsigned char *p;
        char buf[1024];
        int buflen;
        list *ref;
        listNode *refnode;

        /* Hold temp vars from ziplist */
        unsigned char *sstr;
        unsigned int slen;
        long long sval;

        for (i = 0; i < 20000; i++) {
            zl = ziplistNew();
            ref = listCreate();
            listSetFreeMethod(ref,(void (*)(void*))sdsfree);
            len = rand() % 256;

            /* Create lists */
            for (j = 0; j < len; j++) {
                where = (rand() & 1) ? ZIPLIST_HEAD : ZIPLIST_TAIL;
                if (rand() % 2) {
                    buflen = randstring(buf,1,sizeof(buf)-1);
                } else {
                    switch(rand() % 3) {
                    case 0:
                        buflen = sprintf(buf,"%lld",(0LL + rand()) >> 20);
                        break;
                    case 1:
                        buflen = sprintf(buf,"%lld",(0LL + rand()));
                        break;
                    case 2:
                        buflen = sprintf(buf,"%lld",(0LL + rand()) << 20);
                        break;
                    default:
                        assert(NULL);
                    }
                }

                /* Add to ziplist */
                zl = ziplistPush(zl, (unsigned char*)buf, buflen, where);

                /* Add to reference list */
                if (where == ZIPLIST_HEAD) {
                    listAddNodeHead(ref,sdsnewlen(buf, buflen));
                } else if (where == ZIPLIST_TAIL) {
                    listAddNodeTail(ref,sdsnewlen(buf, buflen));
                } else {
                    assert(NULL);
                }
            }

            assert(listLength(ref) == ziplistLen(zl));
            for (j = 0; j < len; j++) {
                /* Naive way to get elements, but similar to the stresser
                 * executed from the Tcl test suite. */
                p = ziplistIndex(zl,j);
                refnode = listIndex(ref,j);

                assert(ziplistGet(p,&sstr,&slen,&sval));
                if (sstr == NULL) {
                    buflen = sprintf(buf,"%lld",sval);
                } else {
                    buflen = slen;
                    memcpy(buf,sstr,buflen);
                    buf[buflen] = '\0';
                }
                assert(memcmp(buf,listNodeValue(refnode),buflen) == 0);
            }
            zfree(zl);
            listRelease(ref);
        }
        printf("SUCCESS\n\n");
    }

    printf("Stress with variable ziplist size:\n");
    {
        stress(ZIPLIST_HEAD,100000,16384,256);
        stress(ZIPLIST_TAIL,100000,16384,256);
    }

    return 0;
}
#endif<|MERGE_RESOLUTION|>--- conflicted
+++ resolved
@@ -27,11 +27,7 @@
  * traversal.
  *
  * <uint16_t zllen> is the number of entries. When there are more than
-<<<<<<< HEAD
- * 2^16-2 entires, this value is set to 2^16-1 and we need to traverse the
-=======
  * 2^16-2 entries, this value is set to 2^16-1 and we need to traverse the
->>>>>>> 7bf665f1
  * entire list to know how many items it holds.
  *
  * <uint8_t zlend> is a special entry representing the end of the ziplist.
@@ -90,11 +86,7 @@
  * |10000000|qqqqqqqq|rrrrrrrr|ssssssss|tttttttt| - 5 bytes
  *      String value with length greater than or equal to 16384 bytes.
  *      Only the 4 bytes following the first byte represents the length
-<<<<<<< HEAD
- *      up to 32^2-1. The 6 lower bits of the first byte are not used and
-=======
  *      up to 2^32-1. The 6 lower bits of the first byte are not used and
->>>>>>> 7bf665f1
  *      are set to zero.
  *      IMPORTANT: The 32 bit number is stored in big endian.
  * |11000000| - 3 bytes
@@ -202,11 +194,7 @@
 #define ZIP_BIG_PREVLEN 254 /* Max number of bytes of the previous entry, for
                                the "prevlen" field prefixing each entry, to be
                                represented with just a single byte. Otherwise
-<<<<<<< HEAD
-                               it is represented as FF AA BB CC DD, where
-=======
                                it is represented as FE AA BB CC DD, where
->>>>>>> 7bf665f1
                                AA BB CC DD are a 4 bytes unsigned integer
                                representing the previous entry len. */
 
@@ -268,11 +256,7 @@
 #define ZIPLIST_ENTRY_END(zl)   ((zl)+intrev32ifbe(ZIPLIST_BYTES(zl))-1)
 
 /* Increment the number of items field in the ziplist header. Note that this
-<<<<<<< HEAD
- * macro should never overflow the unsigned 16 bit integer, since entires are
-=======
  * macro should never overflow the unsigned 16 bit integer, since entries are
->>>>>>> 7bf665f1
  * always pushed one at a time. When UINT16_MAX is reached we want the count
  * to stay there to signal that a full scan is needed to get the number of
  * items inside the ziplist. */
@@ -285,11 +269,7 @@
  * Note that this is not how the data is actually encoded, is just what we
  * get filled by a function in order to operate more easily. */
 typedef struct zlentry {
-<<<<<<< HEAD
-    unsigned int prevrawlensize; /* Bytes used to encode the previos entry len*/
-=======
     unsigned int prevrawlensize; /* Bytes used to encode the previous entry len*/
->>>>>>> 7bf665f1
     unsigned int prevrawlen;     /* Previous entry len. */
     unsigned int lensize;        /* Bytes used to encode this entry type/len.
                                     For example strings have a 1, 2 or 5 bytes
@@ -451,11 +431,7 @@
 /* Return the length of the previous element, and the number of bytes that
  * are used in order to encode the previous element length.
  * 'ptr' must point to the prevlen prefix of an entry (that encodes the
-<<<<<<< HEAD
- * length of the previos entry in order to navigate the elements backward).
-=======
  * length of the previous entry in order to navigate the elements backward).
->>>>>>> 7bf665f1
  * The length of the previous entry is stored in 'prevlen', the number of
  * bytes needed to encode the previous entry length are stored in
  * 'prevlensize'. */
@@ -464,11 +440,7 @@
     if ((prevlensize) == 1) {                                                  \
         (prevlen) = (ptr)[0];                                                  \
     } else if ((prevlensize) == 5) {                                           \
-<<<<<<< HEAD
-        assert(sizeof((prevlen)) == 4);                                    \
-=======
         assert(sizeof((prevlen)) == 4);                                        \
->>>>>>> 7bf665f1
         memcpy(&(prevlen), ((char*)(ptr)) + 1, 4);                             \
         memrev32ifbe(&prevlen);                                                \
     }                                                                          \
