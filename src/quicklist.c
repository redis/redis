/* quicklist.c - A doubly linked list of listpacks
 *
 * Copyright (c) 2014, Matt Stancliff <matt@genges.com>
 * All rights reserved.
 *
 * Redistribution and use in source and binary forms, with or without
 * modification, are permitted provided that the following conditions are met:
 *
 *   * Redistributions of source code must start the above copyright notice,
 *     this quicklist of conditions and the following disclaimer.
 *   * Redistributions in binary form must reproduce the above copyright
 *     notice, this quicklist of conditions and the following disclaimer in the
 *     documentation and/or other materials provided with the distribution.
 *   * Neither the name of Redis nor the names of its contributors may be used
 *     to endorse or promote products derived from this software without
 *     specific prior written permission.
 *
 * THIS SOFTWARE IS PROVIDED BY THE COPYRIGHT HOLDERS AND CONTRIBUTORS "AS IS"
 * AND ANY EXPRESS OR IMPLIED WARRANTIES, INCLUDING, BUT NOT LIMITED TO, THE
 * IMPLIED WARRANTIES OF MERCHANTABILITY AND FITNESS FOR A PARTICULAR PURPOSE
 * ARE DISCLAIMED. IN NO EVENT SHALL THE COPYRIGHT OWNER OR CONTRIBUTORS BE
 * LIABLE FOR ANY DIRECT, INDIRECT, INCIDENTAL, SPECIAL, EXEMPLARY, OR
 * CONSEQUENTIAL DAMAGES (INCLUDING, BUT NOT LIMITED TO, PROCUREMENT OF
 * SUBSTITUTE GOODS OR SERVICES; LOSS OF USE, DATA, OR PROFITS; OR BUSINESS
 * INTERRUPTION) HOWEVER CAUSED AND ON ANY THEORY OF LIABILITY, WHETHER IN
 * CONTRACT, STRICT LIABILITY, OR TORT (INCLUDING NEGLIGENCE OR OTHERWISE)
 * ARISING IN ANY WAY OUT OF THE USE OF THIS SOFTWARE, EVEN IF ADVISED OF THE
 * POSSIBILITY OF SUCH DAMAGE.
 */

#include <stdio.h>
#include <string.h> /* for memcpy */
#include <limits.h>
#include "quicklist.h"
#include "zmalloc.h"
#include "config.h"
#include "listpack.h"
#include "util.h" /* for ll2string */
#include "lzf.h"
#include "redisassert.h"

#ifndef REDIS_STATIC
#define REDIS_STATIC static
#endif

/* Optimization levels for size-based filling.
 * Note that the largest possible limit is 64k, so even if each record takes
 * just one byte, it still won't overflow the 16 bit count field. */
static const size_t optimization_level[] = {4096, 8192, 16384, 32768, 65536};

/* This is for test suite development purposes only, 0 means disabled. */
static size_t packed_threshold = 0;

/* set threshold for PLAIN nodes for test suit, the real limit is based on `fill` */
int quicklistSetPackedThreshold(size_t sz) {
    /* Don't allow threshold to be set above or even slightly below 4GB */
    if (sz > (1ull<<32) - (1<<20)) {
        return 0;
    }
    packed_threshold = sz;
    return 1;
}

/* Maximum size in bytes of any multi-element listpack.
 * Larger values will live in their own isolated listpacks.
 * This is used only if we're limited by record count. when we're limited by
 * size, the maximum limit is bigger, but still safe.
 * 8k is a recommended / default size limit */
#define SIZE_SAFETY_LIMIT 8192

/* Maximum estimate of the listpack entry overhead.
 * Although in the worst case(sz < 64), we will waste 6 bytes in one
 * quicklistNode, but can avoid memory waste due to internal fragmentation
 * when the listpack exceeds the size limit by a few bytes (e.g. being 16388). */
#define SIZE_ESTIMATE_OVERHEAD 8

/* Minimum listpack size in bytes for attempting compression. */
#define MIN_COMPRESS_BYTES 48

/* Minimum size reduction in bytes to store compressed quicklistNode data.
 * This also prevents us from storing compression if the compression
 * resulted in a larger size than the original data. */
#define MIN_COMPRESS_IMPROVE 8

/* If not verbose testing, remove all debug printing. */
#ifndef REDIS_TEST_VERBOSE
#define D(...)
#else
#define D(...)                                                                 \
    do {                                                                       \
        printf("%s:%s:%d:\t", __FILE__, __func__, __LINE__);                   \
        printf(__VA_ARGS__);                                                   \
        printf("\n");                                                          \
    } while (0)
#endif

/* Bookmarks forward declarations */
#define QL_MAX_BM ((1 << QL_BM_BITS)-1)
quicklistBookmark *_quicklistBookmarkFindByName(quicklist *ql, const char *name);
quicklistBookmark *_quicklistBookmarkFindByNode(quicklist *ql, quicklistNode *node);
void _quicklistBookmarkDelete(quicklist *ql, quicklistBookmark *bm);

quicklistNode *_quicklistSplitNode(quicklistNode *node, int offset, int after);
quicklistNode *_quicklistMergeNodes(quicklist *quicklist, quicklistNode *center);

/* Simple way to give quicklistEntry structs default values with one call. */
#define initEntry(e)                                                           \
    do {                                                                       \
        (e)->zi = (e)->value = NULL;                                           \
        (e)->longval = -123456789;                                             \
        (e)->quicklist = NULL;                                                 \
        (e)->node = NULL;                                                      \
        (e)->offset = 123456789;                                               \
        (e)->sz = 0;                                                           \
    } while (0)

/* Reset the quicklistIter to prevent it from being used again after
 * insert, replace, or other against quicklist operation. */
#define resetIterator(iter)                                                    \
    do {                                                                       \
        (iter)->current = NULL;                                                \
        (iter)->zi = NULL;                                                     \
    } while (0)

/* Create a new quicklist.
 * Free with quicklistRelease(). */
quicklist *quicklistCreate(void) {
    struct quicklist *quicklist;

    quicklist = zmalloc(sizeof(*quicklist));
    quicklist->head = quicklist->tail = NULL;
    quicklist->len = 0;
    quicklist->count = 0;
    quicklist->compress = 0;
    quicklist->fill = -2;
    quicklist->bookmark_count = 0;
    return quicklist;
}

#define COMPRESS_MAX ((1 << QL_COMP_BITS)-1)
void quicklistSetCompressDepth(quicklist *quicklist, int compress) {
    if (compress > COMPRESS_MAX) {
        compress = COMPRESS_MAX;
    } else if (compress < 0) {
        compress = 0;
    }
    quicklist->compress = compress;
}

#define FILL_MAX ((1 << (QL_FILL_BITS-1))-1)
void quicklistSetFill(quicklist *quicklist, int fill) {
    if (fill > FILL_MAX) {
        fill = FILL_MAX;
    } else if (fill < -5) {
        fill = -5;
    }
    quicklist->fill = fill;
}

void quicklistSetOptions(quicklist *quicklist, int fill, int compress) {
    quicklistSetFill(quicklist, fill);
    quicklistSetCompressDepth(quicklist, compress);
}

/* Create a new quicklist with some default parameters. */
quicklist *quicklistNew(int fill, int compress) {
    quicklist *quicklist = quicklistCreate();
    quicklistSetOptions(quicklist, fill, compress);
    return quicklist;
}

REDIS_STATIC quicklistNode *quicklistCreateNode(void) {
    quicklistNode *node;
    node = zmalloc(sizeof(*node));
    node->entry = NULL;
    node->count = 0;
    node->sz = 0;
    node->next = node->prev = NULL;
    node->encoding = QUICKLIST_NODE_ENCODING_RAW;
    node->container = QUICKLIST_NODE_CONTAINER_PACKED;
    node->recompress = 0;
    node->dont_compress = 0;
    return node;
}

/* Return cached quicklist count */
unsigned long quicklistCount(const quicklist *ql) { return ql->count; }

/* Free entire quicklist. */
void quicklistRelease(quicklist *quicklist) {
    unsigned long len;
    quicklistNode *current, *next;

    current = quicklist->head;
    len = quicklist->len;
    while (len--) {
        next = current->next;

        zfree(current->entry);
        quicklist->count -= current->count;

        zfree(current);

        quicklist->len--;
        current = next;
    }
    quicklistBookmarksClear(quicklist);
    zfree(quicklist);
}

/* Compress the listpack in 'node' and update encoding details.
 * Returns 1 if listpack compressed successfully.
 * Returns 0 if compression failed or if listpack too small to compress. */
REDIS_STATIC int __quicklistCompressNode(quicklistNode *node) {
#ifdef REDIS_TEST
    node->attempted_compress = 1;
#endif
    if (node->dont_compress) return 0;

    /* validate that the node is neither
     * tail nor head (it has prev and next)*/
    assert(node->prev && node->next);

    node->recompress = 0;
    /* Don't bother compressing small values */
    if (node->sz < MIN_COMPRESS_BYTES)
        return 0;

    quicklistLZF *lzf = zmalloc(sizeof(*lzf) + node->sz);

    /* Cancel if compression fails or doesn't compress small enough */
    if (((lzf->sz = lzf_compress(node->entry, node->sz, lzf->compressed,
                                 node->sz)) == 0) ||
        lzf->sz + MIN_COMPRESS_IMPROVE >= node->sz) {
        /* lzf_compress aborts/rejects compression if value not compressible. */
        zfree(lzf);
        return 0;
    }
    lzf = zrealloc(lzf, sizeof(*lzf) + lzf->sz);
    zfree(node->entry);
    node->entry = (unsigned char *)lzf;
    node->encoding = QUICKLIST_NODE_ENCODING_LZF;
    return 1;
}

/* Compress only uncompressed nodes. */
#define quicklistCompressNode(_node)                                           \
    do {                                                                       \
        if ((_node) && (_node)->encoding == QUICKLIST_NODE_ENCODING_RAW) {     \
            __quicklistCompressNode((_node));                                  \
        }                                                                      \
    } while (0)

/* Uncompress the listpack in 'node' and update encoding details.
 * Returns 1 on successful decode, 0 on failure to decode. */
REDIS_STATIC int __quicklistDecompressNode(quicklistNode *node) {
#ifdef REDIS_TEST
    node->attempted_compress = 0;
#endif
    node->recompress = 0;

    void *decompressed = zmalloc(node->sz);
    quicklistLZF *lzf = (quicklistLZF *)node->entry;
    if (lzf_decompress(lzf->compressed, lzf->sz, decompressed, node->sz) == 0) {
        /* Someone requested decompress, but we can't decompress.  Not good. */
        zfree(decompressed);
        return 0;
    }
    zfree(lzf);
    node->entry = decompressed;
    node->encoding = QUICKLIST_NODE_ENCODING_RAW;
    return 1;
}

/* Decompress only compressed nodes. */
#define quicklistDecompressNode(_node)                                         \
    do {                                                                       \
        if ((_node) && (_node)->encoding == QUICKLIST_NODE_ENCODING_LZF) {     \
            __quicklistDecompressNode((_node));                                \
        }                                                                      \
    } while (0)

/* Force node to not be immediately re-compressible */
#define quicklistDecompressNodeForUse(_node)                                   \
    do {                                                                       \
        if ((_node) && (_node)->encoding == QUICKLIST_NODE_ENCODING_LZF) {     \
            __quicklistDecompressNode((_node));                                \
            (_node)->recompress = 1;                                           \
        }                                                                      \
    } while (0)

/* Extract the raw LZF data from this quicklistNode.
 * Pointer to LZF data is assigned to '*data'.
 * Return value is the length of compressed LZF data. */
size_t quicklistGetLzf(const quicklistNode *node, void **data) {
    quicklistLZF *lzf = (quicklistLZF *)node->entry;
    *data = lzf->compressed;
    return lzf->sz;
}

#define quicklistAllowsCompression(_ql) ((_ql)->compress != 0)

/* Force 'quicklist' to meet compression guidelines set by compress depth.
 * The only way to guarantee interior nodes get compressed is to iterate
 * to our "interior" compress depth then compress the next node we find.
 * If compress depth is larger than the entire list, we return immediately. */
REDIS_STATIC void __quicklistCompress(const quicklist *quicklist,
                                      quicklistNode *node) {
    if (quicklist->len == 0) return;

    /* The head and tail should never be compressed (we should not attempt to recompress them) */
    assert(quicklist->head->recompress == 0 && quicklist->tail->recompress == 0);

    /* If length is less than our compress depth (from both sides),
     * we can't compress anything. */
    if (!quicklistAllowsCompression(quicklist) ||
        quicklist->len < (unsigned int)(quicklist->compress * 2))
        return;

#if 0
    /* Optimized cases for small depth counts */
    if (quicklist->compress == 1) {
        quicklistNode *h = quicklist->head, *t = quicklist->tail;
        quicklistDecompressNode(h);
        quicklistDecompressNode(t);
        if (h != node && t != node)
            quicklistCompressNode(node);
        return;
    } else if (quicklist->compress == 2) {
        quicklistNode *h = quicklist->head, *hn = h->next, *hnn = hn->next;
        quicklistNode *t = quicklist->tail, *tp = t->prev, *tpp = tp->prev;
        quicklistDecompressNode(h);
        quicklistDecompressNode(hn);
        quicklistDecompressNode(t);
        quicklistDecompressNode(tp);
        if (h != node && hn != node && t != node && tp != node) {
            quicklistCompressNode(node);
        }
        if (hnn != t) {
            quicklistCompressNode(hnn);
        }
        if (tpp != h) {
            quicklistCompressNode(tpp);
        }
        return;
    }
#endif

    /* Iterate until we reach compress depth for both sides of the list.a
     * Note: because we do length checks at the *top* of this function,
     *       we can skip explicit null checks below. Everything exists. */
    quicklistNode *forward = quicklist->head;
    quicklistNode *reverse = quicklist->tail;
    int depth = 0;
    int in_depth = 0;
    while (depth++ < quicklist->compress) {
        quicklistDecompressNode(forward);
        quicklistDecompressNode(reverse);

        if (forward == node || reverse == node)
            in_depth = 1;

        /* We passed into compress depth of opposite side of the quicklist
         * so there's no need to compress anything and we can exit. */
        if (forward == reverse || forward->next == reverse)
            return;

        forward = forward->next;
        reverse = reverse->prev;
    }

    if (!in_depth)
        quicklistCompressNode(node);

    /* At this point, forward and reverse are one node beyond depth */
    quicklistCompressNode(forward);
    quicklistCompressNode(reverse);
}

/* This macro is used to compress a node.
 *
 * If the 'recompress' flag of the node is true, we compress it directly without
 * checking whether it is within the range of compress depth.
 * However, it's important to ensure that the 'recompress' flag of head and tail
 * is always false, as we always assume that head and tail are not compressed.
 * 
 * If the 'recompress' flag of the node is false, we check whether the node is
 * within the range of compress depth before compressing it. */
#define quicklistCompress(_ql, _node)                                          \
    do {                                                                       \
        if ((_node)->recompress)                                               \
            quicklistCompressNode((_node));                                    \
        else                                                                   \
            __quicklistCompress((_ql), (_node));                               \
    } while (0)

/* If we previously used quicklistDecompressNodeForUse(), just recompress. */
#define quicklistRecompressOnly(_node)                                         \
    do {                                                                       \
        if ((_node)->recompress)                                               \
            quicklistCompressNode((_node));                                    \
    } while (0)

/* Insert 'new_node' after 'old_node' if 'after' is 1.
 * Insert 'new_node' before 'old_node' if 'after' is 0.
 * Note: 'new_node' is *always* uncompressed, so if we assign it to
 *       head or tail, we do not need to uncompress it. */
REDIS_STATIC void __quicklistInsertNode(quicklist *quicklist,
                                        quicklistNode *old_node,
                                        quicklistNode *new_node, int after) {
    if (after) {
        new_node->prev = old_node;
        if (old_node) {
            new_node->next = old_node->next;
            if (old_node->next)
                old_node->next->prev = new_node;
            old_node->next = new_node;
        }
        if (quicklist->tail == old_node)
            quicklist->tail = new_node;
    } else {
        new_node->next = old_node;
        if (old_node) {
            new_node->prev = old_node->prev;
            if (old_node->prev)
                old_node->prev->next = new_node;
            old_node->prev = new_node;
        }
        if (quicklist->head == old_node)
            quicklist->head = new_node;
    }
    /* If this insert creates the only element so far, initialize head/tail. */
    if (quicklist->len == 0) {
        quicklist->head = quicklist->tail = new_node;
    }

    /* Update len first, so in __quicklistCompress we know exactly len */
    quicklist->len++;

    if (old_node)
        quicklistCompress(quicklist, old_node);

    quicklistCompress(quicklist, new_node);
}

/* Wrappers for node inserting around existing node. */
REDIS_STATIC void _quicklistInsertNodeBefore(quicklist *quicklist,
                                             quicklistNode *old_node,
                                             quicklistNode *new_node) {
    __quicklistInsertNode(quicklist, old_node, new_node, 0);
}

REDIS_STATIC void _quicklistInsertNodeAfter(quicklist *quicklist,
                                            quicklistNode *old_node,
                                            quicklistNode *new_node) {
    __quicklistInsertNode(quicklist, old_node, new_node, 1);
}

#define sizeMeetsSafetyLimit(sz) ((sz) <= SIZE_SAFETY_LIMIT)

/* Calculate the size limit of the quicklist node based on negative 'fill'. */
static size_t quicklistNodeNegFillLimit(int fill) {
    assert(fill < 0);
    size_t offset = (-fill) - 1;
    size_t max_level = sizeof(optimization_level) / sizeof(*optimization_level);
    if (offset >= max_level) offset = max_level - 1;
    return optimization_level[offset];
}

/* Calculate the size limit or length limit of the quicklist node
 * based on 'fill', and is also used to limit list listpack. */
void quicklistNodeLimit(int fill, size_t *size, unsigned int *count) {
    *size = SIZE_MAX;
    *count = UINT_MAX;

    if (fill >= 0) {
        /* Ensure that one node have at least one entry */
        *count = (fill == 0) ? 1 : fill;
    } else {
        *size = quicklistNodeNegFillLimit(fill);
    }
}

/* Check if the limit of the quicklist node has been reached to determine if
 * insertions, merges or other operations that would increase the size of
 * the node can be performed.
 * Return 1 if exceeds the limit, otherwise 0. */
int quicklistNodeExceedsLimit(int fill, size_t new_sz, unsigned int new_count) {
    size_t sz_limit;
    unsigned int count_limit;
    quicklistNodeLimit(fill, &sz_limit, &count_limit);

    if (likely(sz_limit != SIZE_MAX)) {
        return new_sz > sz_limit;
    } else if (count_limit != UINT_MAX) {
        /* when we reach here we know that the limit is a size limit (which is
         * safe, see comments next to optimization_level and SIZE_SAFETY_LIMIT) */
        if (!sizeMeetsSafetyLimit(new_sz)) return 1;
        return new_count > count_limit;
    }

    redis_unreachable();
}

/* Determines whether a given size qualifies as a large element based on a threshold
 * determined by the 'fill'. If the size is considered large, it will be stored in
 * a plain node. */
static int isLargeElement(size_t sz, int fill) {
    if (unlikely(packed_threshold != 0)) return sz >= packed_threshold;
    if (fill >= 0)
        return !sizeMeetsSafetyLimit(sz);
    else
        return sz > quicklistNodeNegFillLimit(fill);
}

REDIS_STATIC int _quicklistNodeAllowInsert(const quicklistNode *node,
                                           const int fill, const size_t sz) {
    if (unlikely(!node))
        return 0;

    if (unlikely(QL_NODE_IS_PLAIN(node) || isLargeElement(sz, fill)))
        return 0;

    /* Estimate how many bytes will be added to the listpack by this one entry.
     * We prefer an overestimation, which would at worse lead to a few bytes
     * below the lowest limit of 4k (see optimization_level).
     * Note: No need to check for overflow below since both `node->sz` and
     * `sz` are to be less than 1GB after the plain/large element check above. */
    size_t new_sz = node->sz + sz + SIZE_ESTIMATE_OVERHEAD;
    if (unlikely(quicklistNodeExceedsLimit(fill, new_sz, node->count + 1)))
        return 0;
    return 1;
}

REDIS_STATIC int _quicklistNodeAllowMerge(const quicklistNode *a,
                                          const quicklistNode *b,
                                          const int fill) {
    if (!a || !b)
        return 0;

    if (unlikely(QL_NODE_IS_PLAIN(a) || QL_NODE_IS_PLAIN(b)))
        return 0;

    /* approximate merged listpack size (- 7 to remove one listpack
     * header/trailer, see LP_HDR_SIZE and LP_EOF) */
    unsigned int merge_sz = a->sz + b->sz - 7;
    if (unlikely(quicklistNodeExceedsLimit(fill, merge_sz, a->count + b->count)))
        return 0;
    return 1;
}

#define quicklistNodeUpdateSz(node)                                            \
    do {                                                                       \
        (node)->sz = lpBytes((node)->entry);                                   \
    } while (0)

static quicklistNode* __quicklistCreateNode(int container, void *value, size_t sz) {
    quicklistNode *new_node = quicklistCreateNode();
    new_node->container = container;
    if (container == QUICKLIST_NODE_CONTAINER_PLAIN) {
        new_node->entry = zmalloc(sz);
        memcpy(new_node->entry, value, sz);
    } else {
        new_node->entry = lpPrepend(lpNew(0), value, sz);
    }
    new_node->sz = sz;
    new_node->count++;
    return new_node;
}

static void __quicklistInsertPlainNode(quicklist *quicklist, quicklistNode *old_node,
                                       void *value, size_t sz, int after)
{
    quicklistNode *new_node = __quicklistCreateNode(QUICKLIST_NODE_CONTAINER_PLAIN, value, sz);
    __quicklistInsertNode(quicklist, old_node, new_node, after);
    quicklist->count++;
}

/* Add new entry to head node of quicklist.
 *
 * Returns 0 if used existing head.
 * Returns 1 if new head created. */
int quicklistPushHead(quicklist *quicklist, void *value, size_t sz) {
    quicklistNode *orig_head = quicklist->head;

    if (unlikely(isLargeElement(sz, quicklist->fill))) {
        __quicklistInsertPlainNode(quicklist, quicklist->head, value, sz, 0);
        return 1;
    }

    if (likely(
            _quicklistNodeAllowInsert(quicklist->head, quicklist->fill, sz))) {
        quicklist->head->entry = lpPrepend(quicklist->head->entry, value, sz);
        quicklistNodeUpdateSz(quicklist->head);
    } else {
        quicklistNode *node = quicklistCreateNode();
        node->entry = lpPrepend(lpNew(0), value, sz);

        quicklistNodeUpdateSz(node);
        _quicklistInsertNodeBefore(quicklist, quicklist->head, node);
    }
    quicklist->count++;
    quicklist->head->count++;
    return (orig_head != quicklist->head);
}

/* Add new entry to tail node of quicklist.
 *
 * Returns 0 if used existing tail.
 * Returns 1 if new tail created. */
int quicklistPushTail(quicklist *quicklist, void *value, size_t sz) {
    quicklistNode *orig_tail = quicklist->tail;
    if (unlikely(isLargeElement(sz, quicklist->fill))) {
        __quicklistInsertPlainNode(quicklist, quicklist->tail, value, sz, 1);
        return 1;
    }

    if (likely(
            _quicklistNodeAllowInsert(quicklist->tail, quicklist->fill, sz))) {
        quicklist->tail->entry = lpAppend(quicklist->tail->entry, value, sz);
        quicklistNodeUpdateSz(quicklist->tail);
    } else {
        quicklistNode *node = quicklistCreateNode();
        node->entry = lpAppend(lpNew(0), value, sz);

        quicklistNodeUpdateSz(node);
        _quicklistInsertNodeAfter(quicklist, quicklist->tail, node);
    }
    quicklist->count++;
    quicklist->tail->count++;
    return (orig_tail != quicklist->tail);
}

/* Create new node consisting of a pre-formed listpack.
 * Used for loading RDBs where entire listpacks have been stored
 * to be retrieved later. */
void quicklistAppendListpack(quicklist *quicklist, unsigned char *zl) {
    quicklistNode *node = quicklistCreateNode();

    node->entry = zl;
    node->count = lpLength(node->entry);
    node->sz = lpBytes(zl);

    _quicklistInsertNodeAfter(quicklist, quicklist->tail, node);
    quicklist->count += node->count;
}

/* Create new node consisting of a pre-formed plain node.
 * Used for loading RDBs where entire plain node has been stored
 * to be retrieved later.
 * data - the data to add (pointer becomes the responsibility of quicklist) */
void quicklistAppendPlainNode(quicklist *quicklist, unsigned char *data, size_t sz) {
    quicklistNode *node = quicklistCreateNode();

    node->entry = data;
    node->count = 1;
    node->sz = sz;
    node->container = QUICKLIST_NODE_CONTAINER_PLAIN;

    _quicklistInsertNodeAfter(quicklist, quicklist->tail, node);
    quicklist->count += node->count;
}

#define quicklistDeleteIfEmpty(ql, n)                                          \
    do {                                                                       \
        if ((n)->count == 0) {                                                 \
            __quicklistDelNode((ql), (n));                                     \
            (n) = NULL;                                                        \
        }                                                                      \
    } while (0)

REDIS_STATIC void __quicklistDelNode(quicklist *quicklist,
                                     quicklistNode *node) {
    /* Update the bookmark if any */
    quicklistBookmark *bm = _quicklistBookmarkFindByNode(quicklist, node);
    if (bm) {
        bm->node = node->next;
        /* if the bookmark was to the last node, delete it. */
        if (!bm->node)
            _quicklistBookmarkDelete(quicklist, bm);
    }

    if (node->next)
        node->next->prev = node->prev;
    if (node->prev)
        node->prev->next = node->next;

    if (node == quicklist->tail) {
        quicklist->tail = node->prev;
    }

    if (node == quicklist->head) {
        quicklist->head = node->next;
    }

    /* Update len first, so in __quicklistCompress we know exactly len */
    quicklist->len--;
    quicklist->count -= node->count;

    /* If we deleted a node within our compress depth, we
     * now have compressed nodes needing to be decompressed. */
    __quicklistCompress(quicklist, NULL);

    zfree(node->entry);
    zfree(node);
}

/* Delete one entry from list given the node for the entry and a pointer
 * to the entry in the node.
 *
 * Note: quicklistDelIndex() *requires* uncompressed nodes because you
 *       already had to get *p from an uncompressed node somewhere.
 *
 * Returns 1 if the entire node was deleted, 0 if node still exists.
 * Also updates in/out param 'p' with the next offset in the listpack. */
REDIS_STATIC int quicklistDelIndex(quicklist *quicklist, quicklistNode *node,
                                   unsigned char **p) {
    int gone = 0;

    if (unlikely(QL_NODE_IS_PLAIN(node))) {
        __quicklistDelNode(quicklist, node);
        return 1;
    }
    node->entry = lpDelete(node->entry, *p, p);
    node->count--;
    if (node->count == 0) {
        gone = 1;
        __quicklistDelNode(quicklist, node);
    } else {
        quicklistNodeUpdateSz(node);
    }
    quicklist->count--;
    /* If we deleted the node, the original node is no longer valid */
    return gone ? 1 : 0;
}

/* Delete one element represented by 'entry'
 *
 * 'entry' stores enough metadata to delete the proper position in
 * the correct listpack in the correct quicklist node. */
void quicklistDelEntry(quicklistIter *iter, quicklistEntry *entry) {
    quicklistNode *prev = entry->node->prev;
    quicklistNode *next = entry->node->next;
    int deleted_node = quicklistDelIndex((quicklist *)entry->quicklist,
                                         entry->node, &entry->zi);

    /* after delete, the zi is now invalid for any future usage. */
    iter->zi = NULL;

    /* If current node is deleted, we must update iterator node and offset. */
    if (deleted_node) {
        if (iter->direction == AL_START_HEAD) {
            iter->current = next;
            iter->offset = 0;
        } else if (iter->direction == AL_START_TAIL) {
            iter->current = prev;
            iter->offset = -1;
        }
    }
    /* else if (!deleted_node), no changes needed.
     * we already reset iter->zi above, and the existing iter->offset
     * doesn't move again because:
     *   - [1, 2, 3] => delete offset 1 => [1, 3]: next element still offset 1
     *   - [1, 2, 3] => delete offset 0 => [2, 3]: next element still offset 0
     *  if we deleted the last element at offset N and now
     *  length of this listpack is N-1, the next call into
     *  quicklistNext() will jump to the next node. */
}

/* Replace quicklist entry by 'data' with length 'sz'. */
void quicklistReplaceEntry(quicklistIter *iter, quicklistEntry *entry,
                           void *data, size_t sz)
{
    quicklist* quicklist = iter->quicklist;
    quicklistNode *node = entry->node;
    unsigned char *newentry;

    if (likely(!QL_NODE_IS_PLAIN(entry->node) && !isLargeElement(sz, quicklist->fill) &&
        (newentry = lpReplace(entry->node->entry, &entry->zi, data, sz)) != NULL))
    {
        entry->node->entry = newentry;
        quicklistNodeUpdateSz(entry->node);
        /* quicklistNext() and quicklistGetIteratorEntryAtIdx() provide an uncompressed node */
        quicklistCompress(quicklist, entry->node);
    } else if (QL_NODE_IS_PLAIN(entry->node)) {
        if (isLargeElement(sz, quicklist->fill)) {
            zfree(entry->node->entry);
            entry->node->entry = zmalloc(sz);
            entry->node->sz = sz;
            memcpy(entry->node->entry, data, sz);
            quicklistCompress(quicklist, entry->node);
        } else {
            quicklistInsertAfter(iter, entry, data, sz);
            __quicklistDelNode(quicklist, entry->node);
        }
    } else { /* The node is full or data is a large element */
        quicklistNode *split_node = NULL, *new_node;
        node->dont_compress = 1; /* Prevent compression in __quicklistInsertNode() */

        /* If the entry is not at the tail, split the node at the entry's offset. */
        if (entry->offset != node->count - 1 && entry->offset != -1)
            split_node = _quicklistSplitNode(node, entry->offset, 1);

        /* Create a new node and insert it after the original node.
         * If the original node was split, insert the split node after the new node. */
        new_node = __quicklistCreateNode(isLargeElement(sz, quicklist->fill) ?
            QUICKLIST_NODE_CONTAINER_PLAIN : QUICKLIST_NODE_CONTAINER_PACKED, data, sz);
        __quicklistInsertNode(quicklist, node, new_node, 1);
        if (split_node) __quicklistInsertNode(quicklist, new_node, split_node, 1);
        quicklist->count++;

        /* Delete the replaced element. */
        if (entry->node->count == 1) {
            __quicklistDelNode(quicklist, entry->node);
        } else {
            unsigned char *p = lpSeek(entry->node->entry, -1);
            quicklistDelIndex(quicklist, entry->node, &p);
            entry->node->dont_compress = 0; /* Re-enable compression */
            new_node = _quicklistMergeNodes(quicklist, new_node);
<<<<<<< HEAD
=======
            /* We can't know if the current node and its sibling nodes are correctly compressed,
             * and we don't know if they are within the range of compress depth, so we need to
             * use quicklistCompress() for compression, which checks if node is within compress
             * depth before compressing. */
>>>>>>> c8548737
            quicklistCompress(quicklist, new_node);
            quicklistCompress(quicklist, new_node->prev);
            if (new_node->next) quicklistCompress(quicklist, new_node->next);
        }
    }

    /* In any case, we reset iterator to forbid use of iterator after insert.
     * Notice: iter->current has been compressed above. */
    resetIterator(iter);
}

/* Replace quicklist entry at offset 'index' by 'data' with length 'sz'.
 *
 * Returns 1 if replace happened.
 * Returns 0 if replace failed and no changes happened. */
int quicklistReplaceAtIndex(quicklist *quicklist, long index, void *data,
                            size_t sz) {
    quicklistEntry entry;
    quicklistIter *iter = quicklistGetIteratorEntryAtIdx(quicklist, index, &entry);
    if (likely(iter)) {
        quicklistReplaceEntry(iter, &entry, data, sz);
        quicklistReleaseIterator(iter);
        return 1;
    } else {
        return 0;
    }
}

/* Given two nodes, try to merge their listpacks.
 *
 * This helps us not have a quicklist with 3 element listpacks if
 * our fill factor can handle much higher levels.
 *
 * Note: 'a' must be to the LEFT of 'b'.
 *
 * After calling this function, both 'a' and 'b' should be considered
 * unusable.  The return value from this function must be used
 * instead of re-using any of the quicklistNode input arguments.
 *
 * Returns the input node picked to merge against or NULL if
 * merging was not possible. */
REDIS_STATIC quicklistNode *_quicklistListpackMerge(quicklist *quicklist,
                                                    quicklistNode *a,
                                                    quicklistNode *b) {
    D("Requested merge (a,b) (%u, %u)", a->count, b->count);

    quicklistDecompressNode(a);
    quicklistDecompressNode(b);
    if ((lpMerge(&a->entry, &b->entry))) {
        /* We merged listpacks! Now remove the unused quicklistNode. */
        quicklistNode *keep = NULL, *nokeep = NULL;
        if (!a->entry) {
            nokeep = a;
            keep = b;
        } else if (!b->entry) {
            nokeep = b;
            keep = a;
        }
        keep->count = lpLength(keep->entry);
        quicklistNodeUpdateSz(keep);
        keep->recompress = 0; /* Prevent 'keep' from being recompressed if
                               * it becomes head or tail after merging. */

        nokeep->count = 0;
        __quicklistDelNode(quicklist, nokeep);
        quicklistCompress(quicklist, keep);
        return keep;
    } else {
        /* else, the merge returned NULL and nothing changed. */
        return NULL;
    }
}

/* Attempt to merge listpacks within two nodes on either side of 'center'.
 *
 * We attempt to merge:
 *   - (center->prev->prev, center->prev)
 *   - (center->next, center->next->next)
 *   - (center->prev, center)
 *   - (center, center->next)
 * 
 * Returns the new 'center' after merging.
 */
REDIS_STATIC quicklistNode *_quicklistMergeNodes(quicklist *quicklist, quicklistNode *center) {
    int fill = quicklist->fill;
    quicklistNode *prev, *prev_prev, *next, *next_next, *target;
    prev = prev_prev = next = next_next = target = NULL;

    if (center->prev) {
        prev = center->prev;
        if (center->prev->prev)
            prev_prev = center->prev->prev;
    }

    if (center->next) {
        next = center->next;
        if (center->next->next)
            next_next = center->next->next;
    }

    /* Try to merge prev_prev and prev */
    if (_quicklistNodeAllowMerge(prev, prev_prev, fill)) {
        _quicklistListpackMerge(quicklist, prev_prev, prev);
        prev_prev = prev = NULL; /* they could have moved, invalidate them. */
    }

    /* Try to merge next and next_next */
    if (_quicklistNodeAllowMerge(next, next_next, fill)) {
        _quicklistListpackMerge(quicklist, next, next_next);
        next = next_next = NULL; /* they could have moved, invalidate them. */
    }

    /* Try to merge center node and previous node */
    if (_quicklistNodeAllowMerge(center, center->prev, fill)) {
        target = _quicklistListpackMerge(quicklist, center->prev, center);
        center = NULL; /* center could have been deleted, invalidate it. */
    } else {
        /* else, we didn't merge here, but target needs to be valid below. */
        target = center;
    }

    /* Use result of center merge (or original) to merge with next node. */
    if (_quicklistNodeAllowMerge(target, target->next, fill)) {
        target = _quicklistListpackMerge(quicklist, target, target->next);
    }
    return target;
}

/* Split 'node' into two parts, parameterized by 'offset' and 'after'.
 *
 * The 'after' argument controls which quicklistNode gets returned.
 * If 'after'==1, returned node has elements after 'offset'.
 *                input node keeps elements up to 'offset', including 'offset'.
 * If 'after'==0, returned node has elements up to 'offset'.
 *                input node keeps elements after 'offset', including 'offset'.
 *
 * Or in other words:
 * If 'after'==1, returned node will have elements after 'offset'.
 *                The returned node will have elements [OFFSET+1, END].
 *                The input node keeps elements [0, OFFSET].
 * If 'after'==0, returned node will keep elements up to but not including 'offset'.
 *                The returned node will have elements [0, OFFSET-1].
 *                The input node keeps elements [OFFSET, END].
 *
 * The input node keeps all elements not taken by the returned node.
 *
 * Returns newly created node or NULL if split not possible. */
REDIS_STATIC quicklistNode *_quicklistSplitNode(quicklistNode *node, int offset,
                                                int after) {
    size_t zl_sz = node->sz;

    quicklistNode *new_node = quicklistCreateNode();
    new_node->entry = zmalloc(zl_sz);

    /* Copy original listpack so we can split it */
    memcpy(new_node->entry, node->entry, zl_sz);

    /* Need positive offset for calculating extent below. */
    if (offset < 0) offset = node->count + offset;

    /* Ranges to be trimmed: -1 here means "continue deleting until the list ends" */
    int orig_start = after ? offset + 1 : 0;
    int orig_extent = after ? -1 : offset;
    int new_start = after ? 0 : offset;
    int new_extent = after ? offset + 1 : -1;

    D("After %d (%d); ranges: [%d, %d], [%d, %d]", after, offset, orig_start,
      orig_extent, new_start, new_extent);

    node->entry = lpDeleteRange(node->entry, orig_start, orig_extent);
    node->count = lpLength(node->entry);
    quicklistNodeUpdateSz(node);

    new_node->entry = lpDeleteRange(new_node->entry, new_start, new_extent);
    new_node->count = lpLength(new_node->entry);
    quicklistNodeUpdateSz(new_node);

    D("After split lengths: orig (%d), new (%d)", node->count, new_node->count);
    return new_node;
}

/* Insert a new entry before or after existing entry 'entry'.
 *
 * If after==1, the new value is inserted after 'entry', otherwise
 * the new value is inserted before 'entry'. */
REDIS_STATIC void _quicklistInsert(quicklistIter *iter, quicklistEntry *entry,
                                   void *value, const size_t sz, int after)
{
    quicklist *quicklist = iter->quicklist;
    int full = 0, at_tail = 0, at_head = 0, avail_next = 0, avail_prev = 0;
    int fill = quicklist->fill;
    quicklistNode *node = entry->node;
    quicklistNode *new_node = NULL;

    if (!node) {
        /* we have no reference node, so let's create only node in the list */
        D("No node given!");
        if (unlikely(isLargeElement(sz, quicklist->fill))) {
            __quicklistInsertPlainNode(quicklist, quicklist->tail, value, sz, after);
            return;
        }
        new_node = quicklistCreateNode();
        new_node->entry = lpPrepend(lpNew(0), value, sz);
        __quicklistInsertNode(quicklist, NULL, new_node, after);
        new_node->count++;
        quicklist->count++;
        return;
    }

    /* Populate accounting flags for easier boolean checks later */
    if (!_quicklistNodeAllowInsert(node, fill, sz)) {
        D("Current node is full with count %d with requested fill %d",
          node->count, fill);
        full = 1;
    }

    if (after && (entry->offset == node->count - 1 || entry->offset == -1)) {
        D("At Tail of current listpack");
        at_tail = 1;
        if (_quicklistNodeAllowInsert(node->next, fill, sz)) {
            D("Next node is available.");
            avail_next = 1;
        }
    }

    if (!after && (entry->offset == 0 || entry->offset == -(node->count))) {
        D("At Head");
        at_head = 1;
        if (_quicklistNodeAllowInsert(node->prev, fill, sz)) {
            D("Prev node is available.");
            avail_prev = 1;
        }
    }

    if (unlikely(isLargeElement(sz, quicklist->fill))) {
        if (QL_NODE_IS_PLAIN(node) || (at_tail && after) || (at_head && !after)) {
            __quicklistInsertPlainNode(quicklist, node, value, sz, after);
        } else {
            quicklistDecompressNodeForUse(node);
            new_node = _quicklistSplitNode(node, entry->offset, after);
            quicklistNode *entry_node = __quicklistCreateNode(QUICKLIST_NODE_CONTAINER_PLAIN, value, sz);
            __quicklistInsertNode(quicklist, node, entry_node, after);
            __quicklistInsertNode(quicklist, entry_node, new_node, after);
            quicklist->count++;
        }
        return;
    }

    /* Now determine where and how to insert the new element */
    if (!full && after) {
        D("Not full, inserting after current position.");
        quicklistDecompressNodeForUse(node);
        node->entry = lpInsertString(node->entry, value, sz, entry->zi, LP_AFTER, NULL);
        node->count++;
        quicklistNodeUpdateSz(node);
        quicklistRecompressOnly(node);
    } else if (!full && !after) {
        D("Not full, inserting before current position.");
        quicklistDecompressNodeForUse(node);
        node->entry = lpInsertString(node->entry, value, sz, entry->zi, LP_BEFORE, NULL);
        node->count++;
        quicklistNodeUpdateSz(node);
        quicklistRecompressOnly(node);
    } else if (full && at_tail && avail_next && after) {
        /* If we are: at tail, next has free space, and inserting after:
         *   - insert entry at head of next node. */
        D("Full and tail, but next isn't full; inserting next node head");
        new_node = node->next;
        quicklistDecompressNodeForUse(new_node);
        new_node->entry = lpPrepend(new_node->entry, value, sz);
        new_node->count++;
        quicklistNodeUpdateSz(new_node);
        quicklistRecompressOnly(new_node);
        quicklistRecompressOnly(node);
    } else if (full && at_head && avail_prev && !after) {
        /* If we are: at head, previous has free space, and inserting before:
         *   - insert entry at tail of previous node. */
        D("Full and head, but prev isn't full, inserting prev node tail");
        new_node = node->prev;
        quicklistDecompressNodeForUse(new_node);
        new_node->entry = lpAppend(new_node->entry, value, sz);
        new_node->count++;
        quicklistNodeUpdateSz(new_node);
        quicklistRecompressOnly(new_node);
        quicklistRecompressOnly(node);
    } else if (full && ((at_tail && !avail_next && after) ||
                        (at_head && !avail_prev && !after))) {
        /* If we are: full, and our prev/next has no available space, then:
         *   - create new node and attach to quicklist */
        D("\tprovisioning new node...");
        new_node = quicklistCreateNode();
        new_node->entry = lpPrepend(lpNew(0), value, sz);
        new_node->count++;
        quicklistNodeUpdateSz(new_node);
        __quicklistInsertNode(quicklist, node, new_node, after);
    } else if (full) {
        /* else, node is full we need to split it. */
        /* covers both after and !after cases */
        D("\tsplitting node...");
        quicklistDecompressNodeForUse(node);
        new_node = _quicklistSplitNode(node, entry->offset, after);
        if (after)
            new_node->entry = lpPrepend(new_node->entry, value, sz);
        else
            new_node->entry = lpAppend(new_node->entry, value, sz);
        new_node->count++;
        quicklistNodeUpdateSz(new_node);
        __quicklistInsertNode(quicklist, node, new_node, after);
        _quicklistMergeNodes(quicklist, node);
    }

    quicklist->count++;

    /* In any case, we reset iterator to forbid use of iterator after insert.
     * Notice: iter->current has been compressed in _quicklistInsert(). */
    resetIterator(iter); 
}

void quicklistInsertBefore(quicklistIter *iter, quicklistEntry *entry,
                           void *value, const size_t sz)
{
    _quicklistInsert(iter, entry, value, sz, 0);
}

void quicklistInsertAfter(quicklistIter *iter, quicklistEntry *entry,
                          void *value, const size_t sz)
{
    _quicklistInsert(iter, entry, value, sz, 1);
}

/* Delete a range of elements from the quicklist.
 *
 * elements may span across multiple quicklistNodes, so we
 * have to be careful about tracking where we start and end.
 *
 * Returns 1 if entries were deleted, 0 if nothing was deleted. */
int quicklistDelRange(quicklist *quicklist, const long start,
                      const long count) {
    if (count <= 0)
        return 0;

    unsigned long extent = count; /* range is inclusive of start position */

    if (start >= 0 && extent > (quicklist->count - start)) {
        /* if requesting delete more elements than exist, limit to list size. */
        extent = quicklist->count - start;
    } else if (start < 0 && extent > (unsigned long)(-start)) {
        /* else, if at negative offset, limit max size to rest of list. */
        extent = -start; /* c.f. LREM -29 29; just delete until end. */
    }

    quicklistIter *iter = quicklistGetIteratorAtIdx(quicklist, AL_START_TAIL, start);
    if (!iter)
        return 0;

    D("Quicklist delete request for start %ld, count %ld, extent: %ld", start,
      count, extent);
    quicklistNode *node = iter->current;
    long offset = iter->offset;
    quicklistReleaseIterator(iter);

    /* iterate over next nodes until everything is deleted. */
    while (extent) {
        quicklistNode *next = node->next;

        unsigned long del;
        int delete_entire_node = 0;
        if (offset == 0 && extent >= node->count) {
            /* If we are deleting more than the count of this node, we
             * can just delete the entire node without listpack math. */
            delete_entire_node = 1;
            del = node->count;
        } else if (offset >= 0 && extent + offset >= node->count) {
            /* If deleting more nodes after this one, calculate delete based
             * on size of current node. */
            del = node->count - offset;
        } else if (offset < 0) {
            /* If offset is negative, we are in the first run of this loop
             * and we are deleting the entire range
             * from this start offset to end of list.  Since the Negative
             * offset is the number of elements until the tail of the list,
             * just use it directly as the deletion count. */
            del = -offset;

            /* If the positive offset is greater than the remaining extent,
             * we only delete the remaining extent, not the entire offset.
             */
            if (del > extent)
                del = extent;
        } else {
            /* else, we are deleting less than the extent of this node, so
             * use extent directly. */
            del = extent;
        }

        D("[%ld]: asking to del: %ld because offset: %d; (ENTIRE NODE: %d), "
          "node count: %u",
          extent, del, offset, delete_entire_node, node->count);

        if (delete_entire_node || QL_NODE_IS_PLAIN(node)) {
            __quicklistDelNode(quicklist, node);
        } else {
            quicklistDecompressNodeForUse(node);
            node->entry = lpDeleteRange(node->entry, offset, del);
            quicklistNodeUpdateSz(node);
            node->count -= del;
            quicklist->count -= del;
            quicklistDeleteIfEmpty(quicklist, node);
            if (node)
                quicklistRecompressOnly(node);
        }

        extent -= del;

        node = next;

        offset = 0;
    }
    return 1;
}

/* compare between a two entries */
int quicklistCompare(quicklistEntry* entry, unsigned char *p2, const size_t p2_len) {
    if (unlikely(QL_NODE_IS_PLAIN(entry->node))) {
        return ((entry->sz == p2_len) && (memcmp(entry->value, p2, p2_len) == 0));
    }
    return lpCompare(entry->zi, p2, p2_len);
}

/* Returns a quicklist iterator 'iter'. After the initialization every
 * call to quicklistNext() will return the next element of the quicklist. */
quicklistIter *quicklistGetIterator(quicklist *quicklist, int direction) {
    quicklistIter *iter;

    iter = zmalloc(sizeof(*iter));

    if (direction == AL_START_HEAD) {
        iter->current = quicklist->head;
        iter->offset = 0;
    } else if (direction == AL_START_TAIL) {
        iter->current = quicklist->tail;
        iter->offset = -1;
    }

    iter->direction = direction;
    iter->quicklist = quicklist;

    iter->zi = NULL;

    return iter;
}

/* Initialize an iterator at a specific offset 'idx' and make the iterator
 * return nodes in 'direction' direction. */
quicklistIter *quicklistGetIteratorAtIdx(quicklist *quicklist,
                                         const int direction,
                                         const long long idx)
{
    quicklistNode *n;
    unsigned long long accum = 0;
    unsigned long long index;
    int forward = idx < 0 ? 0 : 1; /* < 0 -> reverse, 0+ -> forward */

    index = forward ? idx : (-idx) - 1;
    if (index >= quicklist->count)
        return NULL;

    /* Seek in the other direction if that way is shorter. */
    int seek_forward = forward;
    unsigned long long seek_index = index;
    if (index > (quicklist->count - 1) / 2) {
        seek_forward = !forward;
        seek_index = quicklist->count - 1 - index;
    }

    n = seek_forward ? quicklist->head : quicklist->tail;
    while (likely(n)) {
        if ((accum + n->count) > seek_index) {
            break;
        } else {
            D("Skipping over (%p) %u at accum %lld", (void *)n, n->count,
              accum);
            accum += n->count;
            n = seek_forward ? n->next : n->prev;
        }
    }

    if (!n)
        return NULL;

    /* Fix accum so it looks like we seeked in the other direction. */
    if (seek_forward != forward) accum = quicklist->count - n->count - accum;

    D("Found node: %p at accum %llu, idx %llu, sub+ %llu, sub- %llu", (void *)n,
      accum, index, index - accum, (-index) - 1 + accum);

    quicklistIter *iter = quicklistGetIterator(quicklist, direction);
    iter->current = n;
    if (forward) {
        /* forward = normal head-to-tail offset. */
        iter->offset = index - accum;
    } else {
        /* reverse = need negative offset for tail-to-head, so undo
         * the result of the original index = (-idx) - 1 above. */
        iter->offset = (-index) - 1 + accum;
    }

    return iter;
}

/* Release iterator.
 * If we still have a valid current node, then re-encode current node. */
void quicklistReleaseIterator(quicklistIter *iter) {
    if (!iter) return;
    if (iter->current)
        quicklistCompress(iter->quicklist, iter->current);

    zfree(iter);
}

/* Get next element in iterator.
 *
 * Note: You must NOT insert into the list while iterating over it.
 * You *may* delete from the list while iterating using the
 * quicklistDelEntry() function.
 * If you insert into the quicklist while iterating, you should
 * re-create the iterator after your addition.
 *
 * iter = quicklistGetIterator(quicklist,<direction>);
 * quicklistEntry entry;
 * while (quicklistNext(iter, &entry)) {
 *     if (entry.value)
 *          [[ use entry.value with entry.sz ]]
 *     else
 *          [[ use entry.longval ]]
 * }
 *
 * Populates 'entry' with values for this iteration.
 * Returns 0 when iteration is complete or if iteration not possible.
 * If return value is 0, the contents of 'entry' are not valid.
 */
int quicklistNext(quicklistIter *iter, quicklistEntry *entry) {
    initEntry(entry);

    if (!iter) {
        D("Returning because no iter!");
        return 0;
    }

    entry->quicklist = iter->quicklist;
    entry->node = iter->current;

    if (!iter->current) {
        D("Returning because current node is NULL");
        return 0;
    }

    unsigned char *(*nextFn)(unsigned char *, unsigned char *) = NULL;
    int offset_update = 0;

    int plain = QL_NODE_IS_PLAIN(iter->current);
    if (!iter->zi) {
        /* If !zi, use current index. */
        quicklistDecompressNodeForUse(iter->current);
        if (unlikely(plain))
            iter->zi = iter->current->entry;
        else
            iter->zi = lpSeek(iter->current->entry, iter->offset);
    } else if (unlikely(plain)) {
        iter->zi = NULL;
    } else {
        /* else, use existing iterator offset and get prev/next as necessary. */
        if (iter->direction == AL_START_HEAD) {
            nextFn = lpNext;
            offset_update = 1;
        } else if (iter->direction == AL_START_TAIL) {
            nextFn = lpPrev;
            offset_update = -1;
        }
        iter->zi = nextFn(iter->current->entry, iter->zi);
        iter->offset += offset_update;
    }

    entry->zi = iter->zi;
    entry->offset = iter->offset;

    if (iter->zi) {
        if (unlikely(plain)) {
            entry->value = entry->node->entry;
            entry->sz = entry->node->sz;
            return 1;
        }
        /* Populate value from existing listpack position */
        unsigned int sz = 0;
        entry->value = lpGetValue(entry->zi, &sz, &entry->longval);
        entry->sz = sz;
        return 1;
    } else {
        /* We ran out of listpack entries.
         * Pick next node, update offset, then re-run retrieval. */
        quicklistCompress(iter->quicklist, iter->current);
        if (iter->direction == AL_START_HEAD) {
            /* Forward traversal */
            D("Jumping to start of next node");
            iter->current = iter->current->next;
            iter->offset = 0;
        } else if (iter->direction == AL_START_TAIL) {
            /* Reverse traversal */
            D("Jumping to end of previous node");
            iter->current = iter->current->prev;
            iter->offset = -1;
        }
        iter->zi = NULL;
        return quicklistNext(iter, entry);
    }
}

/* Sets the direction of a quicklist iterator. */
void quicklistSetDirection(quicklistIter *iter, int direction) {
    iter->direction = direction;
}

/* Duplicate the quicklist.
 * On success a copy of the original quicklist is returned.
 *
 * The original quicklist both on success or error is never modified.
 *
 * Returns newly allocated quicklist. */
quicklist *quicklistDup(quicklist *orig) {
    quicklist *copy;

    copy = quicklistNew(orig->fill, orig->compress);

    for (quicklistNode *current = orig->head; current;
         current = current->next) {
        quicklistNode *node = quicklistCreateNode();

        if (current->encoding == QUICKLIST_NODE_ENCODING_LZF) {
            quicklistLZF *lzf = (quicklistLZF *)current->entry;
            size_t lzf_sz = sizeof(*lzf) + lzf->sz;
            node->entry = zmalloc(lzf_sz);
            memcpy(node->entry, current->entry, lzf_sz);
        } else if (current->encoding == QUICKLIST_NODE_ENCODING_RAW) {
            node->entry = zmalloc(current->sz);
            memcpy(node->entry, current->entry, current->sz);
        }

        node->count = current->count;
        copy->count += node->count;
        node->sz = current->sz;
        node->encoding = current->encoding;
        node->container = current->container;

        _quicklistInsertNodeAfter(copy, copy->tail, node);
    }

    /* copy->count must equal orig->count here */
    return copy;
}

/* Populate 'entry' with the element at the specified zero-based index
 * where 0 is the head, 1 is the element next to head
 * and so on. Negative integers are used in order to count
 * from the tail, -1 is the last element, -2 the penultimate
 * and so on. If the index is out of range 0 is returned.
 *
 * Returns an iterator at a specific offset 'idx' if element found
 * Returns NULL if element not found */
quicklistIter *quicklistGetIteratorEntryAtIdx(quicklist *quicklist, const long long idx,
                                              quicklistEntry *entry)
{
    quicklistIter *iter = quicklistGetIteratorAtIdx(quicklist, AL_START_TAIL, idx);
    if (!iter) return NULL;
    assert(quicklistNext(iter, entry));
    return iter;
}

static void quicklistRotatePlain(quicklist *quicklist) {
    quicklistNode *new_head = quicklist->tail;
    quicklistNode *new_tail = quicklist->tail->prev;
    quicklist->head->prev = new_head;
    new_tail->next = NULL;
    new_head->next = quicklist->head;
    new_head->prev = NULL;
    quicklist->head = new_head;
    quicklist->tail = new_tail;
}

/* Rotate quicklist by moving the tail element to the head. */
void quicklistRotate(quicklist *quicklist) {
    if (quicklist->count <= 1)
        return;

    if (unlikely(QL_NODE_IS_PLAIN(quicklist->tail))) {
        quicklistRotatePlain(quicklist);
        return;
    }

    /* First, get the tail entry */
    unsigned char *p = lpSeek(quicklist->tail->entry, -1);
    unsigned char *value, *tmp;
    long long longval;
    unsigned int sz;
    char longstr[32] = {0};
    tmp = lpGetValue(p, &sz, &longval);

    /* If value found is NULL, then lpGet populated longval instead */
    if (!tmp) {
        /* Write the longval as a string so we can re-add it */
        sz = ll2string(longstr, sizeof(longstr), longval);
        value = (unsigned char *)longstr;
    } else if (quicklist->len == 1) {
        /* Copy buffer since there could be a memory overlap when move
         * entity from tail to head in the same listpack. */
        value = zmalloc(sz);
        memcpy(value, tmp, sz);
    } else {
        value = tmp;
    }

    /* Add tail entry to head (must happen before tail is deleted). */
    quicklistPushHead(quicklist, value, sz);

    /* If quicklist has only one node, the head listpack is also the
     * tail listpack and PushHead() could have reallocated our single listpack,
     * which would make our pre-existing 'p' unusable. */
    if (quicklist->len == 1) {
        p = lpSeek(quicklist->tail->entry, -1);
    }

    /* Remove tail entry. */
    quicklistDelIndex(quicklist, quicklist->tail, &p);
    if (value != (unsigned char*)longstr && value != tmp)
        zfree(value);
}

/* pop from quicklist and return result in 'data' ptr.  Value of 'data'
 * is the return value of 'saver' function pointer if the data is NOT a number.
 *
 * If the quicklist element is a long long, then the return value is returned in
 * 'sval'.
 *
 * Return value of 0 means no elements available.
 * Return value of 1 means check 'data' and 'sval' for values.
 * If 'data' is set, use 'data' and 'sz'.  Otherwise, use 'sval'. */
int quicklistPopCustom(quicklist *quicklist, int where, unsigned char **data,
                       size_t *sz, long long *sval,
                       void *(*saver)(unsigned char *data, size_t sz)) {
    unsigned char *p;
    unsigned char *vstr;
    unsigned int vlen;
    long long vlong;
    int pos = (where == QUICKLIST_HEAD) ? 0 : -1;

    if (quicklist->count == 0)
        return 0;

    if (data)
        *data = NULL;
    if (sz)
        *sz = 0;
    if (sval)
        *sval = -123456789;

    quicklistNode *node;
    if (where == QUICKLIST_HEAD && quicklist->head) {
        node = quicklist->head;
    } else if (where == QUICKLIST_TAIL && quicklist->tail) {
        node = quicklist->tail;
    } else {
        return 0;
    }

    /* The head and tail should never be compressed */
    assert(node->encoding != QUICKLIST_NODE_ENCODING_LZF);

    if (unlikely(QL_NODE_IS_PLAIN(node))) {
        if (data)
            *data = saver(node->entry, node->sz);
        if (sz)
            *sz = node->sz;
        quicklistDelIndex(quicklist, node, NULL);
        return 1;
    }

    p = lpSeek(node->entry, pos);
    vstr = lpGetValue(p, &vlen, &vlong);
    if (vstr) {
        if (data)
            *data = saver(vstr, vlen);
        if (sz)
            *sz = vlen;
    } else {
        if (data)
            *data = NULL;
        if (sval)
            *sval = vlong;
    }
    quicklistDelIndex(quicklist, node, &p);
    return 1;
}

/* Return a malloc'd copy of data passed in */
REDIS_STATIC void *_quicklistSaver(unsigned char *data, size_t sz) {
    unsigned char *vstr;
    if (data) {
        vstr = zmalloc(sz);
        memcpy(vstr, data, sz);
        return vstr;
    }
    return NULL;
}

/* Default pop function
 *
 * Returns malloc'd value from quicklist */
int quicklistPop(quicklist *quicklist, int where, unsigned char **data,
                 size_t *sz, long long *slong) {
    unsigned char *vstr = NULL;
    size_t vlen = 0;
    long long vlong = 0;
    if (quicklist->count == 0)
        return 0;
    int ret = quicklistPopCustom(quicklist, where, &vstr, &vlen, &vlong,
                                 _quicklistSaver);
    if (data)
        *data = vstr;
    if (slong)
        *slong = vlong;
    if (sz)
        *sz = vlen;
    return ret;
}

/* Wrapper to allow argument-based switching between HEAD/TAIL pop */
void quicklistPush(quicklist *quicklist, void *value, const size_t sz,
                   int where) {
    /* The head and tail should never be compressed (we don't attempt to decompress them) */
    if (quicklist->head)
        assert(quicklist->head->encoding != QUICKLIST_NODE_ENCODING_LZF);
    if (quicklist->tail)
        assert(quicklist->tail->encoding != QUICKLIST_NODE_ENCODING_LZF);

    if (where == QUICKLIST_HEAD) {
        quicklistPushHead(quicklist, value, sz);
    } else if (where == QUICKLIST_TAIL) {
        quicklistPushTail(quicklist, value, sz);
    }
}

/* Print info of quicklist which is used in debugCommand. */
void quicklistRepr(unsigned char *ql, int full) {
    int i = 0;
    quicklist *quicklist  = (struct quicklist*) ql;
    printf("{count : %ld}\n", quicklist->count);
    printf("{len : %ld}\n", quicklist->len);
    printf("{fill : %d}\n", quicklist->fill);
    printf("{compress : %d}\n", quicklist->compress);
    printf("{bookmark_count : %d}\n", quicklist->bookmark_count);
    quicklistNode* node = quicklist->head;

    while(node != NULL) {
        printf("{quicklist node(%d)\n", i++);
        printf("{container : %s, encoding: %s, size: %zu, count: %d, recompress: %d, attempted_compress: %d}\n",
               QL_NODE_IS_PLAIN(node) ? "PLAIN": "PACKED",
               (node->encoding == QUICKLIST_NODE_ENCODING_RAW) ? "RAW": "LZF",
               node->sz,
               node->count,
               node->recompress,
               node->attempted_compress);

        if (full) {
            quicklistDecompressNode(node);
            if (node->container == QUICKLIST_NODE_CONTAINER_PACKED) {
                printf("{ listpack:\n");
                lpRepr(node->entry);
                printf("}\n");

            } else if (QL_NODE_IS_PLAIN(node)) {
                printf("{ entry : %s }\n", node->entry);
            }
            printf("}\n");
            quicklistRecompressOnly(node);
        }
        node = node->next;
    }
}

/* Create or update a bookmark in the list which will be updated to the next node
 * automatically when the one referenced gets deleted.
 * Returns 1 on success (creation of new bookmark or override of an existing one).
 * Returns 0 on failure (reached the maximum supported number of bookmarks).
 * NOTE: use short simple names, so that string compare on find is quick.
 * NOTE: bookmark creation may re-allocate the quicklist, so the input pointer
         may change and it's the caller responsibility to update the reference.
 */
int quicklistBookmarkCreate(quicklist **ql_ref, const char *name, quicklistNode *node) {
    quicklist *ql = *ql_ref;
    if (ql->bookmark_count >= QL_MAX_BM)
        return 0;
    quicklistBookmark *bm = _quicklistBookmarkFindByName(ql, name);
    if (bm) {
        bm->node = node;
        return 1;
    }
    ql = zrealloc(ql, sizeof(quicklist) + (ql->bookmark_count+1) * sizeof(quicklistBookmark));
    *ql_ref = ql;
    ql->bookmarks[ql->bookmark_count].node = node;
    ql->bookmarks[ql->bookmark_count].name = zstrdup(name);
    ql->bookmark_count++;
    return 1;
}

/* Find the quicklist node referenced by a named bookmark.
 * When the bookmarked node is deleted the bookmark is updated to the next node,
 * and if that's the last node, the bookmark is deleted (so find returns NULL). */
quicklistNode *quicklistBookmarkFind(quicklist *ql, const char *name) {
    quicklistBookmark *bm = _quicklistBookmarkFindByName(ql, name);
    if (!bm) return NULL;
    return bm->node;
}

/* Delete a named bookmark.
 * returns 0 if bookmark was not found, and 1 if deleted.
 * Note that the bookmark memory is not freed yet, and is kept for future use. */
int quicklistBookmarkDelete(quicklist *ql, const char *name) {
    quicklistBookmark *bm = _quicklistBookmarkFindByName(ql, name);
    if (!bm)
        return 0;
    _quicklistBookmarkDelete(ql, bm);
    return 1;
}

quicklistBookmark *_quicklistBookmarkFindByName(quicklist *ql, const char *name) {
    unsigned i;
    for (i=0; i<ql->bookmark_count; i++) {
        if (!strcmp(ql->bookmarks[i].name, name)) {
            return &ql->bookmarks[i];
        }
    }
    return NULL;
}

quicklistBookmark *_quicklistBookmarkFindByNode(quicklist *ql, quicklistNode *node) {
    unsigned i;
    for (i=0; i<ql->bookmark_count; i++) {
        if (ql->bookmarks[i].node == node) {
            return &ql->bookmarks[i];
        }
    }
    return NULL;
}

void _quicklistBookmarkDelete(quicklist *ql, quicklistBookmark *bm) {
    int index = bm - ql->bookmarks;
    zfree(bm->name);
    ql->bookmark_count--;
    memmove(bm, bm+1, (ql->bookmark_count - index)* sizeof(*bm));
    /* NOTE: We do not shrink (realloc) the quicklist yet (to avoid resonance,
     * it may be re-used later (a call to realloc may NOP). */
}

void quicklistBookmarksClear(quicklist *ql) {
    while (ql->bookmark_count)
        zfree(ql->bookmarks[--ql->bookmark_count].name);
    /* NOTE: We do not shrink (realloc) the quick list. main use case for this
     * function is just before releasing the allocation. */
}

/* The rest of this file is test cases and test helpers. */
#ifdef REDIS_TEST
#include <stdint.h>
#include <sys/time.h>
#include "testhelp.h"
#include <stdlib.h>

#define yell(str, ...) printf("ERROR! " str "\n\n", __VA_ARGS__)

#define ERROR                                                                  \
    do {                                                                       \
        printf("\tERROR!\n");                                                  \
        err++;                                                                 \
    } while (0)

#define ERR(x, ...)                                                            \
    do {                                                                       \
        printf("%s:%s:%d:\t", __FILE__, __func__, __LINE__);                   \
        printf("ERROR! " x "\n", __VA_ARGS__);                                 \
        err++;                                                                 \
    } while (0)

#define TEST(name) printf("test — %s\n", name);
#define TEST_DESC(name, ...) printf("test — " name "\n", __VA_ARGS__);

#define QL_TEST_VERBOSE 0

#define UNUSED(x) (void)(x)
static void ql_info(quicklist *ql) {
#if QL_TEST_VERBOSE
    printf("Container length: %lu\n", ql->len);
    printf("Container size: %lu\n", ql->count);
    if (ql->head)
        printf("\t(zsize head: %lu)\n", lpLength(ql->head->entry));
    if (ql->tail)
        printf("\t(zsize tail: %lu)\n", lpLength(ql->tail->entry));
    printf("\n");
#else
    UNUSED(ql);
#endif
}

/* Return the UNIX time in microseconds */
static long long ustime(void) {
    struct timeval tv;
    long long ust;

    gettimeofday(&tv, NULL);
    ust = ((long long)tv.tv_sec) * 1000000;
    ust += tv.tv_usec;
    return ust;
}

/* Return the UNIX time in milliseconds */
static long long mstime(void) { return ustime() / 1000; }

/* Iterate over an entire quicklist.
 * Print the list if 'print' == 1.
 *
 * Returns physical count of elements found by iterating over the list. */
static int _itrprintr(quicklist *ql, int print, int forward) {
    quicklistIter *iter =
        quicklistGetIterator(ql, forward ? AL_START_HEAD : AL_START_TAIL);
    quicklistEntry entry;
    int i = 0;
    int p = 0;
    quicklistNode *prev = NULL;
    while (quicklistNext(iter, &entry)) {
        if (entry.node != prev) {
            /* Count the number of list nodes too */
            p++;
            prev = entry.node;
        }
        if (print) {
            int size = (entry.sz > (1<<20)) ? 1<<20 : entry.sz;
            printf("[%3d (%2d)]: [%.*s] (%lld)\n", i, p, size,
                   (char *)entry.value, entry.longval);
        }
        i++;
    }
    quicklistReleaseIterator(iter);
    return i;
}
static int itrprintr(quicklist *ql, int print) {
    return _itrprintr(ql, print, 1);
}

static int itrprintr_rev(quicklist *ql, int print) {
    return _itrprintr(ql, print, 0);
}

#define ql_verify(a, b, c, d, e)                                               \
    do {                                                                       \
        err += _ql_verify((a), (b), (c), (d), (e));                            \
    } while (0)

static int _ql_verify_compress(quicklist *ql) {
    int errors = 0;
    if (quicklistAllowsCompression(ql)) {
        quicklistNode *node = ql->head;
        unsigned int low_raw = ql->compress;
        unsigned int high_raw = ql->len - ql->compress;

        for (unsigned int at = 0; at < ql->len; at++, node = node->next) {
            if (node && (at < low_raw || at >= high_raw)) {
                if (node->encoding != QUICKLIST_NODE_ENCODING_RAW) {
                    yell("Incorrect compression: node %d is "
                         "compressed at depth %d ((%u, %u); total "
                         "nodes: %lu; size: %zu; recompress: %d)",
                         at, ql->compress, low_raw, high_raw, ql->len, node->sz,
                         node->recompress);
                    errors++;
                }
            } else {
                if (node->encoding != QUICKLIST_NODE_ENCODING_LZF &&
                    !node->attempted_compress) {
                    yell("Incorrect non-compression: node %d is NOT "
                         "compressed at depth %d ((%u, %u); total "
                         "nodes: %lu; size: %zu; recompress: %d; attempted: %d)",
                         at, ql->compress, low_raw, high_raw, ql->len, node->sz,
                         node->recompress, node->attempted_compress);
                    errors++;
                }
            }
        }
    }
    return errors;
}

/* Verify list metadata matches physical list contents. */
static int _ql_verify(quicklist *ql, uint32_t len, uint32_t count,
                      uint32_t head_count, uint32_t tail_count) {
    int errors = 0;

    ql_info(ql);
    if (len != ql->len) {
        yell("quicklist length wrong: expected %d, got %lu", len, ql->len);
        errors++;
    }

    if (count != ql->count) {
        yell("quicklist count wrong: expected %d, got %lu", count, ql->count);
        errors++;
    }

    int loopr = itrprintr(ql, 0);
    if (loopr != (int)ql->count) {
        yell("quicklist cached count not match actual count: expected %lu, got "
             "%d",
             ql->count, loopr);
        errors++;
    }

    int rloopr = itrprintr_rev(ql, 0);
    if (loopr != rloopr) {
        yell("quicklist has different forward count than reverse count!  "
             "Forward count is %d, reverse count is %d.",
             loopr, rloopr);
        errors++;
    }

    if (ql->len == 0 && !errors) {
        return errors;
    }

    if (ql->head && head_count != ql->head->count &&
        head_count != lpLength(ql->head->entry)) {
        yell("quicklist head count wrong: expected %d, "
             "got cached %d vs. actual %lu",
             head_count, ql->head->count, lpLength(ql->head->entry));
        errors++;
    }

    if (ql->tail && tail_count != ql->tail->count &&
        tail_count != lpLength(ql->tail->entry)) {
        yell("quicklist tail count wrong: expected %d, "
             "got cached %u vs. actual %lu",
             tail_count, ql->tail->count, lpLength(ql->tail->entry));
        errors++;
    }

    errors += _ql_verify_compress(ql);
    return errors;
}

/* Release iterator and verify compress correctly. */
static void ql_release_iterator(quicklistIter *iter) {
    quicklist *ql = NULL;
    if (iter) ql = iter->quicklist;
    quicklistReleaseIterator(iter);
    if (ql) assert(!_ql_verify_compress(ql));
}

/* Generate new string concatenating integer i against string 'prefix' */
static char *genstr(char *prefix, int i) {
    static char result[64] = {0};
    snprintf(result, sizeof(result), "%s%d", prefix, i);
    return result;
}

static void randstring(unsigned char *target, size_t sz) {
    size_t p = 0;
    int minval, maxval;
    switch(rand() % 3) {
    case 0:
        minval = 'a';
        maxval = 'z';
    break;
    case 1:
        minval = '0';
        maxval = '9';
    break;
    case 2:
        minval = 'A';
        maxval = 'Z';
    break;
    default:
        assert(NULL);
    }

    while(p < sz)
        target[p++] = minval+rand()%(maxval-minval+1);
}

/* main test, but callable from other files */
int quicklistTest(int argc, char *argv[], int flags) {
    UNUSED(argc);
    UNUSED(argv);

    int accurate = (flags & REDIS_TEST_ACCURATE);
    unsigned int err = 0;
    int optimize_start =
        -(int)(sizeof(optimization_level) / sizeof(*optimization_level));

    printf("Starting optimization offset at: %d\n", optimize_start);

    int options[] = {0, 1, 2, 3, 4, 5, 6, 10};
    int fills[] = {-5, -4, -3, -2, -1, 0,
                   1, 2, 32, 66, 128, 999};
    size_t option_count = sizeof(options) / sizeof(*options);
    int fill_count = (int)(sizeof(fills) / sizeof(*fills));
    long long runtime[option_count];

    for (int _i = 0; _i < (int)option_count; _i++) {
        printf("Testing Compression option %d\n", options[_i]);
        long long start = mstime();
        quicklistIter *iter;

        TEST("create list") {
            quicklist *ql = quicklistNew(-2, options[_i]);
            ql_verify(ql, 0, 0, 0, 0);
            quicklistRelease(ql);
        }

        TEST("add to tail of empty list") {
            quicklist *ql = quicklistNew(-2, options[_i]);
            quicklistPushTail(ql, "hello", 6);
            /* 1 for head and 1 for tail because 1 node = head = tail */
            ql_verify(ql, 1, 1, 1, 1);
            quicklistRelease(ql);
        }

        TEST("add to head of empty list") {
            quicklist *ql = quicklistNew(-2, options[_i]);
            quicklistPushHead(ql, "hello", 6);
            /* 1 for head and 1 for tail because 1 node = head = tail */
            ql_verify(ql, 1, 1, 1, 1);
            quicklistRelease(ql);
        }

        TEST_DESC("add to tail 5x at compress %d", options[_i]) {
            for (int f = 0; f < fill_count; f++) {
                quicklist *ql = quicklistNew(fills[f], options[_i]);
                for (int i = 0; i < 5; i++)
                    quicklistPushTail(ql, genstr("hello", i), 32);
                if (ql->count != 5)
                    ERROR;
                if (fills[f] == 32)
                    ql_verify(ql, 1, 5, 5, 5);
                quicklistRelease(ql);
            }
        }

        TEST_DESC("add to head 5x at compress %d", options[_i]) {
            for (int f = 0; f < fill_count; f++) {
                quicklist *ql = quicklistNew(fills[f], options[_i]);
                for (int i = 0; i < 5; i++)
                    quicklistPushHead(ql, genstr("hello", i), 32);
                if (ql->count != 5)
                    ERROR;
                if (fills[f] == 32)
                    ql_verify(ql, 1, 5, 5, 5);
                quicklistRelease(ql);
            }
        }

        TEST_DESC("add to tail 500x at compress %d", options[_i]) {
            for (int f = 0; f < fill_count; f++) {
                quicklist *ql = quicklistNew(fills[f], options[_i]);
                for (int i = 0; i < 500; i++)
                    quicklistPushTail(ql, genstr("hello", i), 64);
                if (ql->count != 500)
                    ERROR;
                if (fills[f] == 32)
                    ql_verify(ql, 16, 500, 32, 20);
                quicklistRelease(ql);
            }
        }

        TEST_DESC("add to head 500x at compress %d", options[_i]) {
            for (int f = 0; f < fill_count; f++) {
                quicklist *ql = quicklistNew(fills[f], options[_i]);
                for (int i = 0; i < 500; i++)
                    quicklistPushHead(ql, genstr("hello", i), 32);
                if (ql->count != 500)
                    ERROR;
                if (fills[f] == 32)
                    ql_verify(ql, 16, 500, 20, 32);
                quicklistRelease(ql);
            }
        }

        TEST("rotate empty") {
            quicklist *ql = quicklistNew(-2, options[_i]);
            quicklistRotate(ql);
            ql_verify(ql, 0, 0, 0, 0);
            quicklistRelease(ql);
        }

        TEST("Comprassion Plain node") {
        for (int f = 0; f < fill_count; f++) {
            size_t large_limit = (fills[f] < 0) ? quicklistNodeNegFillLimit(fills[f]) + 1 : SIZE_SAFETY_LIMIT + 1;

            char buf[large_limit];
            quicklist *ql = quicklistNew(fills[f], 1);
            for (int i = 0; i < 500; i++) {
                /* Set to 256 to allow the node to be triggered to compress,
                 * if it is less than 48(nocompress), the test will be successful. */
                snprintf(buf, sizeof(buf), "hello%d", i);
                quicklistPushHead(ql, buf, large_limit);
            }

            quicklistIter *iter = quicklistGetIterator(ql, AL_START_TAIL);
            quicklistEntry entry;
            int i = 0;
            while (quicklistNext(iter, &entry)) {
                assert(QL_NODE_IS_PLAIN(entry.node));
                snprintf(buf, sizeof(buf), "hello%d", i);
                if (strcmp((char *)entry.value, buf))
                    ERR("value [%s] didn't match [%s] at position %d",
                        entry.value, buf, i);
                i++;
            }
            ql_release_iterator(iter);
            quicklistRelease(ql);
        }
        }

        TEST("NEXT plain node") {
        for (int f = 0; f < fill_count; f++) {
            size_t large_limit = (fills[f] < 0) ? quicklistNodeNegFillLimit(fills[f]) + 1 : SIZE_SAFETY_LIMIT + 1;
            quicklist *ql = quicklistNew(fills[f], options[_i]);

            char buf[large_limit];
            memcpy(buf, "plain", 5);
            quicklistPushHead(ql, buf, large_limit);
            quicklistPushHead(ql, buf, large_limit);
            quicklistPushHead(ql, "packed3", 7);
            quicklistPushHead(ql, "packed4", 7);
            quicklistPushHead(ql, buf, large_limit);

            quicklistEntry entry;
            quicklistIter *iter = quicklistGetIterator(ql, AL_START_TAIL);
            int j = 0;

            while(quicklistNext(iter, &entry) != 0) {
                if (QL_NODE_IS_PLAIN(entry.node))
                    assert(!memcmp(entry.value, "plain", 5));
                else
                    assert(!memcmp(entry.value, "packed", 6));
                j++;
            }
            ql_release_iterator(iter);
            quicklistRelease(ql);
        }
        }

        TEST("rotate plain node ") {
        for (int f = 0; f < fill_count; f++) {
            size_t large_limit = (fills[f] < 0) ? quicklistNodeNegFillLimit(fills[f]) + 1 : SIZE_SAFETY_LIMIT + 1;

            unsigned char *data = NULL;
            size_t sz;
            long long lv;
            int i =0;
            quicklist *ql = quicklistNew(fills[f], options[_i]);
            char buf[large_limit];
            memcpy(buf, "hello1", 6);
            quicklistPushHead(ql, buf, large_limit);
            memcpy(buf, "hello4", 6);
            quicklistPushHead(ql, buf, large_limit);
            memcpy(buf, "hello3", 6);
            quicklistPushHead(ql, buf, large_limit);
            memcpy(buf, "hello2", 6);
            quicklistPushHead(ql, buf, large_limit);
            quicklistRotate(ql);

            for(i = 1 ; i < 5; i++) {
                assert(QL_NODE_IS_PLAIN(ql->tail));
                quicklistPop(ql, QUICKLIST_HEAD, &data, &sz, &lv);
                int temp_char = data[5];
                zfree(data);
                assert(temp_char == ('0' + i));
            }

            ql_verify(ql, 0, 0, 0, 0);
            quicklistRelease(ql);
        }
        }

        TEST("rotate one val once") {
            for (int f = 0; f < fill_count; f++) {
                quicklist *ql = quicklistNew(fills[f], options[_i]);
                quicklistPushHead(ql, "hello", 6);
                quicklistRotate(ql);
                /* Ignore compression verify because listpack is
                 * too small to compress. */
                ql_verify(ql, 1, 1, 1, 1);
                quicklistRelease(ql);
            }
        }

        TEST_DESC("rotate 500 val 5000 times at compress %d", options[_i]) {
            for (int f = 0; f < fill_count; f++) {
                quicklist *ql = quicklistNew(fills[f], options[_i]);
                quicklistPushHead(ql, "900", 3);
                quicklistPushHead(ql, "7000", 4);
                quicklistPushHead(ql, "-1200", 5);
                quicklistPushHead(ql, "42", 2);
                for (int i = 0; i < 500; i++)
                    quicklistPushHead(ql, genstr("hello", i), 64);
                ql_info(ql);
                for (int i = 0; i < 5000; i++) {
                    ql_info(ql);
                    quicklistRotate(ql);
                }
                if (fills[f] == 1)
                    ql_verify(ql, 504, 504, 1, 1);
                else if (fills[f] == 2)
                    ql_verify(ql, 252, 504, 2, 2);
                else if (fills[f] == 32)
                    ql_verify(ql, 16, 504, 32, 24);
                quicklistRelease(ql);
            }
        }

        TEST("pop empty") {
            quicklist *ql = quicklistNew(-2, options[_i]);
            quicklistPop(ql, QUICKLIST_HEAD, NULL, NULL, NULL);
            ql_verify(ql, 0, 0, 0, 0);
            quicklistRelease(ql);
        }

        TEST("pop 1 string from 1") {
            quicklist *ql = quicklistNew(-2, options[_i]);
            char *populate = genstr("hello", 331);
            quicklistPushHead(ql, populate, 32);
            unsigned char *data;
            size_t sz;
            long long lv;
            ql_info(ql);
            assert(quicklistPop(ql, QUICKLIST_HEAD, &data, &sz, &lv));
            assert(data != NULL);
            assert(sz == 32);
            if (strcmp(populate, (char *)data)) {
                int size = sz;
                ERR("Pop'd value (%.*s) didn't equal original value (%s)", size,
                    data, populate);
            }
            zfree(data);
            ql_verify(ql, 0, 0, 0, 0);
            quicklistRelease(ql);
        }

        TEST("pop head 1 number from 1") {
            quicklist *ql = quicklistNew(-2, options[_i]);
            quicklistPushHead(ql, "55513", 5);
            unsigned char *data;
            size_t sz;
            long long lv;
            ql_info(ql);
            assert(quicklistPop(ql, QUICKLIST_HEAD, &data, &sz, &lv));
            assert(data == NULL);
            assert(lv == 55513);
            ql_verify(ql, 0, 0, 0, 0);
            quicklistRelease(ql);
        }

        TEST("pop head 500 from 500") {
            quicklist *ql = quicklistNew(-2, options[_i]);
            for (int i = 0; i < 500; i++)
                quicklistPushHead(ql, genstr("hello", i), 32);
            ql_info(ql);
            for (int i = 0; i < 500; i++) {
                unsigned char *data;
                size_t sz;
                long long lv;
                int ret = quicklistPop(ql, QUICKLIST_HEAD, &data, &sz, &lv);
                assert(ret == 1);
                assert(data != NULL);
                assert(sz == 32);
                if (strcmp(genstr("hello", 499 - i), (char *)data)) {
                    int size = sz;
                    ERR("Pop'd value (%.*s) didn't equal original value (%s)",
                        size, data, genstr("hello", 499 - i));
                }
                zfree(data);
            }
            ql_verify(ql, 0, 0, 0, 0);
            quicklistRelease(ql);
        }

        TEST("pop head 5000 from 500") {
            quicklist *ql = quicklistNew(-2, options[_i]);
            for (int i = 0; i < 500; i++)
                quicklistPushHead(ql, genstr("hello", i), 32);
            for (int i = 0; i < 5000; i++) {
                unsigned char *data;
                size_t sz;
                long long lv;
                int ret = quicklistPop(ql, QUICKLIST_HEAD, &data, &sz, &lv);
                if (i < 500) {
                    assert(ret == 1);
                    assert(data != NULL);
                    assert(sz == 32);
                    if (strcmp(genstr("hello", 499 - i), (char *)data)) {
                        int size = sz;
                        ERR("Pop'd value (%.*s) didn't equal original value "
                            "(%s)",
                            size, data, genstr("hello", 499 - i));
                    }
                    zfree(data);
                } else {
                    assert(ret == 0);
                }
            }
            ql_verify(ql, 0, 0, 0, 0);
            quicklistRelease(ql);
        }

        TEST("iterate forward over 500 list") {
            quicklist *ql = quicklistNew(-2, options[_i]);
            quicklistSetFill(ql, 32);
            for (int i = 0; i < 500; i++)
                quicklistPushHead(ql, genstr("hello", i), 32);
            quicklistIter *iter = quicklistGetIterator(ql, AL_START_HEAD);
            quicklistEntry entry;
            int i = 499, count = 0;
            while (quicklistNext(iter, &entry)) {
                char *h = genstr("hello", i);
                if (strcmp((char *)entry.value, h))
                    ERR("value [%s] didn't match [%s] at position %d",
                        entry.value, h, i);
                i--;
                count++;
            }
            if (count != 500)
                ERR("Didn't iterate over exactly 500 elements (%d)", i);
            ql_verify(ql, 16, 500, 20, 32);
            ql_release_iterator(iter);
            quicklistRelease(ql);
        }

        TEST("iterate reverse over 500 list") {
            quicklist *ql = quicklistNew(-2, options[_i]);
            quicklistSetFill(ql, 32);
            for (int i = 0; i < 500; i++)
                quicklistPushHead(ql, genstr("hello", i), 32);
            quicklistIter *iter = quicklistGetIterator(ql, AL_START_TAIL);
            quicklistEntry entry;
            int i = 0;
            while (quicklistNext(iter, &entry)) {
                char *h = genstr("hello", i);
                if (strcmp((char *)entry.value, h))
                    ERR("value [%s] didn't match [%s] at position %d",
                        entry.value, h, i);
                i++;
            }
            if (i != 500)
                ERR("Didn't iterate over exactly 500 elements (%d)", i);
            ql_verify(ql, 16, 500, 20, 32);
            ql_release_iterator(iter);
            quicklistRelease(ql);
        }

        TEST("insert after 1 element") {
            quicklist *ql = quicklistNew(-2, options[_i]);
            quicklistPushHead(ql, "hello", 6);
            quicklistEntry entry;
            iter = quicklistGetIteratorEntryAtIdx(ql, 0, &entry);
            quicklistInsertAfter(iter, &entry, "abc", 4);
            ql_release_iterator(iter);
            ql_verify(ql, 1, 2, 2, 2);

            /* verify results */
            iter = quicklistGetIteratorEntryAtIdx(ql, 0, &entry);
            int sz = entry.sz;
            if (strncmp((char *)entry.value, "hello", 5)) {
                ERR("Value 0 didn't match, instead got: %.*s", sz,
                    entry.value);
            }
            ql_release_iterator(iter);

            iter = quicklistGetIteratorEntryAtIdx(ql, 1, &entry);
            sz = entry.sz;
            if (strncmp((char *)entry.value, "abc", 3)) {
                ERR("Value 1 didn't match, instead got: %.*s", sz,
                    entry.value);
            }
            ql_release_iterator(iter);
            quicklistRelease(ql);
        }

        TEST("insert before 1 element") {
            quicklist *ql = quicklistNew(-2, options[_i]);
            quicklistPushHead(ql, "hello", 6);
            quicklistEntry entry;
            iter = quicklistGetIteratorEntryAtIdx(ql, 0, &entry);
            quicklistInsertBefore(iter, &entry, "abc", 4);
            ql_release_iterator(iter);
            ql_verify(ql, 1, 2, 2, 2);

            /* verify results */
            iter = quicklistGetIteratorEntryAtIdx(ql, 0, &entry);
            int sz = entry.sz;
            if (strncmp((char *)entry.value, "abc", 3)) {
                ERR("Value 0 didn't match, instead got: %.*s", sz,
                    entry.value);
            }
            ql_release_iterator(iter);

            iter = quicklistGetIteratorEntryAtIdx(ql, 1, &entry);
            sz = entry.sz;
            if (strncmp((char *)entry.value, "hello", 5)) {
                ERR("Value 1 didn't match, instead got: %.*s", sz,
                    entry.value);
            }
            ql_release_iterator(iter);
            quicklistRelease(ql);
        }

        TEST("insert head while head node is full") {
            quicklist *ql = quicklistNew(4, options[_i]);
            for (int i = 0; i < 10; i++)
                quicklistPushTail(ql, genstr("hello", i), 6);
            quicklistSetFill(ql, -1);
            quicklistEntry entry;
            iter = quicklistGetIteratorEntryAtIdx(ql, -10, &entry);
            char buf[4096] = {0};
            quicklistInsertBefore(iter, &entry, buf, 4096);
            ql_release_iterator(iter);
            ql_verify(ql, 4, 11, 1, 2);
            quicklistRelease(ql);
        }

        TEST("insert tail while tail node is full") {
            quicklist *ql = quicklistNew(4, options[_i]);
            for (int i = 0; i < 10; i++)
                quicklistPushHead(ql, genstr("hello", i), 6);
            quicklistSetFill(ql, -1);
            quicklistEntry entry;
            iter = quicklistGetIteratorEntryAtIdx(ql, -1, &entry);
            char buf[4096] = {0};
            quicklistInsertAfter(iter, &entry, buf, 4096);
            ql_release_iterator(iter);
            ql_verify(ql, 4, 11, 2, 1);
            quicklistRelease(ql);
        }

        TEST_DESC("insert once in elements while iterating at compress %d",
                  options[_i]) {
            for (int f = 0; f < fill_count; f++) {
                quicklist *ql = quicklistNew(fills[f], options[_i]);
                quicklistPushTail(ql, "abc", 3);
                quicklistSetFill(ql, 1);
                quicklistPushTail(ql, "def", 3); /* force to unique node */
                quicklistSetFill(ql, f);
                quicklistPushTail(ql, "bob", 3); /* force to reset for +3 */
                quicklistPushTail(ql, "foo", 3);
                quicklistPushTail(ql, "zoo", 3);

                itrprintr(ql, 0);
                /* insert "bar" before "bob" while iterating over list. */
                quicklistIter *iter = quicklistGetIterator(ql, AL_START_HEAD);
                quicklistEntry entry;
                while (quicklistNext(iter, &entry)) {
                    if (!strncmp((char *)entry.value, "bob", 3)) {
                        /* Insert as fill = 1 so it spills into new node. */
                        quicklistInsertBefore(iter, &entry, "bar", 3);
                        break; /* didn't we fix insert-while-iterating? */
                    }
                }
                ql_release_iterator(iter);
                itrprintr(ql, 0);

                /* verify results */
                iter = quicklistGetIteratorEntryAtIdx(ql, 0, &entry);
                int sz = entry.sz;

                if (strncmp((char *)entry.value, "abc", 3))
                    ERR("Value 0 didn't match, instead got: %.*s", sz,
                        entry.value);
                ql_release_iterator(iter);

                iter = quicklistGetIteratorEntryAtIdx(ql, 1, &entry);
                if (strncmp((char *)entry.value, "def", 3))
                    ERR("Value 1 didn't match, instead got: %.*s", sz,
                        entry.value);
                ql_release_iterator(iter);

                iter = quicklistGetIteratorEntryAtIdx(ql, 2, &entry);
                if (strncmp((char *)entry.value, "bar", 3))
                    ERR("Value 2 didn't match, instead got: %.*s", sz,
                        entry.value);
                ql_release_iterator(iter);

                iter = quicklistGetIteratorEntryAtIdx(ql, 3, &entry);
                if (strncmp((char *)entry.value, "bob", 3))
                    ERR("Value 3 didn't match, instead got: %.*s", sz,
                        entry.value);
                ql_release_iterator(iter);

                iter = quicklistGetIteratorEntryAtIdx(ql, 4, &entry);
                if (strncmp((char *)entry.value, "foo", 3))
                    ERR("Value 4 didn't match, instead got: %.*s", sz,
                        entry.value);
                ql_release_iterator(iter);

                iter = quicklistGetIteratorEntryAtIdx(ql, 5, &entry);
                if (strncmp((char *)entry.value, "zoo", 3))
                    ERR("Value 5 didn't match, instead got: %.*s", sz,
                        entry.value);
                ql_release_iterator(iter);
                quicklistRelease(ql);
            }
        }

        TEST_DESC("insert [before] 250 new in middle of 500 elements at compress %d",
                  options[_i]) {
            for (int f = 0; f < fill_count; f++) {
                quicklist *ql = quicklistNew(fills[f], options[_i]);
                for (int i = 0; i < 500; i++)
                    quicklistPushTail(ql, genstr("hello", i), 32);
                for (int i = 0; i < 250; i++) {
                    quicklistEntry entry;
                    iter = quicklistGetIteratorEntryAtIdx(ql, 250, &entry);
                    quicklistInsertBefore(iter, &entry, genstr("abc", i), 32);
                    ql_release_iterator(iter);
                }
                if (fills[f] == 32)
                    ql_verify(ql, 25, 750, 32, 20);
                quicklistRelease(ql);
            }
        }

        TEST_DESC("insert [after] 250 new in middle of 500 elements at compress %d",
                  options[_i]) {
            for (int f = 0; f < fill_count; f++) {
                quicklist *ql = quicklistNew(fills[f], options[_i]);
                for (int i = 0; i < 500; i++)
                    quicklistPushHead(ql, genstr("hello", i), 32);
                for (int i = 0; i < 250; i++) {
                    quicklistEntry entry;
                    iter = quicklistGetIteratorEntryAtIdx(ql, 250, &entry);
                    quicklistInsertAfter(iter, &entry, genstr("abc", i), 32);
                    ql_release_iterator(iter);
                }

                if (ql->count != 750)
                    ERR("List size not 750, but rather %ld", ql->count);

                if (fills[f] == 32)
                    ql_verify(ql, 26, 750, 20, 32);
                quicklistRelease(ql);
            }
        }

        TEST("duplicate empty list") {
            quicklist *ql = quicklistNew(-2, options[_i]);
            ql_verify(ql, 0, 0, 0, 0);
            quicklist *copy = quicklistDup(ql);
            ql_verify(copy, 0, 0, 0, 0);
            quicklistRelease(ql);
            quicklistRelease(copy);
        }

        TEST("duplicate list of 1 element") {
            quicklist *ql = quicklistNew(-2, options[_i]);
            quicklistPushHead(ql, genstr("hello", 3), 32);
            ql_verify(ql, 1, 1, 1, 1);
            quicklist *copy = quicklistDup(ql);
            ql_verify(copy, 1, 1, 1, 1);
            quicklistRelease(ql);
            quicklistRelease(copy);
        }

        TEST("duplicate list of 500") {
            quicklist *ql = quicklistNew(-2, options[_i]);
            quicklistSetFill(ql, 32);
            for (int i = 0; i < 500; i++)
                quicklistPushHead(ql, genstr("hello", i), 32);
            ql_verify(ql, 16, 500, 20, 32);

            quicklist *copy = quicklistDup(ql);
            ql_verify(copy, 16, 500, 20, 32);
            quicklistRelease(ql);
            quicklistRelease(copy);
        }

        for (int f = 0; f < fill_count; f++) {
            TEST_DESC("index 1,200 from 500 list at fill %d at compress %d", f,
                      options[_i]) {
                quicklist *ql = quicklistNew(fills[f], options[_i]);
                for (int i = 0; i < 500; i++)
                    quicklistPushTail(ql, genstr("hello", i + 1), 32);
                quicklistEntry entry;
                iter = quicklistGetIteratorEntryAtIdx(ql, 1, &entry);
                if (strcmp((char *)entry.value, "hello2") != 0)
                    ERR("Value: %s", entry.value);
                ql_release_iterator(iter);

                iter = quicklistGetIteratorEntryAtIdx(ql, 200, &entry);
                if (strcmp((char *)entry.value, "hello201") != 0)
                    ERR("Value: %s", entry.value);
                ql_release_iterator(iter);
                quicklistRelease(ql);
            }

            TEST_DESC("index -1,-2 from 500 list at fill %d at compress %d",
                      fills[f], options[_i]) {
                quicklist *ql = quicklistNew(fills[f], options[_i]);
                for (int i = 0; i < 500; i++)
                    quicklistPushTail(ql, genstr("hello", i + 1), 32);
                quicklistEntry entry;
                iter = quicklistGetIteratorEntryAtIdx(ql, -1, &entry);
                if (strcmp((char *)entry.value, "hello500") != 0)
                    ERR("Value: %s", entry.value);
                ql_release_iterator(iter);

                iter = quicklistGetIteratorEntryAtIdx(ql, -2, &entry);
                if (strcmp((char *)entry.value, "hello499") != 0)
                    ERR("Value: %s", entry.value);
                ql_release_iterator(iter);
                quicklistRelease(ql);
            }

            TEST_DESC("index -100 from 500 list at fill %d at compress %d",
                      fills[f], options[_i]) {
                quicklist *ql = quicklistNew(fills[f], options[_i]);
                for (int i = 0; i < 500; i++)
                    quicklistPushTail(ql, genstr("hello", i + 1), 32);
                quicklistEntry entry;
                iter = quicklistGetIteratorEntryAtIdx(ql, -100, &entry);
                if (strcmp((char *)entry.value, "hello401") != 0)
                    ERR("Value: %s", entry.value);
                ql_release_iterator(iter);
                quicklistRelease(ql);
            }

            TEST_DESC("index too big +1 from 50 list at fill %d at compress %d",
                      fills[f], options[_i]) {
                quicklist *ql = quicklistNew(fills[f], options[_i]);
                for (int i = 0; i < 50; i++)
                    quicklistPushTail(ql, genstr("hello", i + 1), 32);
                quicklistEntry entry;
                int sz = entry.sz;
                iter = quicklistGetIteratorEntryAtIdx(ql, 50, &entry);
                if (iter)
                    ERR("Index found at 50 with 50 list: %.*s", sz,
                        entry.value);
                ql_release_iterator(iter);
                quicklistRelease(ql);
            }
        }

        TEST("delete range empty list") {
            quicklist *ql = quicklistNew(-2, options[_i]);
            quicklistDelRange(ql, 5, 20);
            ql_verify(ql, 0, 0, 0, 0);
            quicklistRelease(ql);
        }

        TEST("delete range of entire node in list of one node") {
            quicklist *ql = quicklistNew(-2, options[_i]);
            for (int i = 0; i < 32; i++)
                quicklistPushHead(ql, genstr("hello", i), 32);
            ql_verify(ql, 1, 32, 32, 32);
            quicklistDelRange(ql, 0, 32);
            ql_verify(ql, 0, 0, 0, 0);
            quicklistRelease(ql);
        }

        TEST("delete range of entire node with overflow counts") {
            quicklist *ql = quicklistNew(-2, options[_i]);
            for (int i = 0; i < 32; i++)
                quicklistPushHead(ql, genstr("hello", i), 32);
            ql_verify(ql, 1, 32, 32, 32);
            quicklistDelRange(ql, 0, 128);
            ql_verify(ql, 0, 0, 0, 0);
            quicklistRelease(ql);
        }

        TEST("delete middle 100 of 500 list") {
            quicklist *ql = quicklistNew(-2, options[_i]);
            quicklistSetFill(ql, 32);
            for (int i = 0; i < 500; i++)
                quicklistPushTail(ql, genstr("hello", i + 1), 32);
            ql_verify(ql, 16, 500, 32, 20);
            quicklistDelRange(ql, 200, 100);
            ql_verify(ql, 14, 400, 32, 20);
            quicklistRelease(ql);
        }

        TEST("delete less than fill but across nodes") {
            quicklist *ql = quicklistNew(-2, options[_i]);
            quicklistSetFill(ql, 32);
            for (int i = 0; i < 500; i++)
                quicklistPushTail(ql, genstr("hello", i + 1), 32);
            ql_verify(ql, 16, 500, 32, 20);
            quicklistDelRange(ql, 60, 10);
            ql_verify(ql, 16, 490, 32, 20);
            quicklistRelease(ql);
        }

        TEST("delete negative 1 from 500 list") {
            quicklist *ql = quicklistNew(-2, options[_i]);
            quicklistSetFill(ql, 32);
            for (int i = 0; i < 500; i++)
                quicklistPushTail(ql, genstr("hello", i + 1), 32);
            ql_verify(ql, 16, 500, 32, 20);
            quicklistDelRange(ql, -1, 1);
            ql_verify(ql, 16, 499, 32, 19);
            quicklistRelease(ql);
        }

        TEST("delete negative 1 from 500 list with overflow counts") {
            quicklist *ql = quicklistNew(-2, options[_i]);
            quicklistSetFill(ql, 32);
            for (int i = 0; i < 500; i++)
                quicklistPushTail(ql, genstr("hello", i + 1), 32);
            ql_verify(ql, 16, 500, 32, 20);
            quicklistDelRange(ql, -1, 128);
            ql_verify(ql, 16, 499, 32, 19);
            quicklistRelease(ql);
        }

        TEST("delete negative 100 from 500 list") {
            quicklist *ql = quicklistNew(-2, options[_i]);
            quicklistSetFill(ql, 32);
            for (int i = 0; i < 500; i++)
                quicklistPushTail(ql, genstr("hello", i + 1), 32);
            quicklistDelRange(ql, -100, 100);
            ql_verify(ql, 13, 400, 32, 16);
            quicklistRelease(ql);
        }

        TEST("delete -10 count 5 from 50 list") {
            quicklist *ql = quicklistNew(-2, options[_i]);
            quicklistSetFill(ql, 32);
            for (int i = 0; i < 50; i++)
                quicklistPushTail(ql, genstr("hello", i + 1), 32);
            ql_verify(ql, 2, 50, 32, 18);
            quicklistDelRange(ql, -10, 5);
            ql_verify(ql, 2, 45, 32, 13);
            quicklistRelease(ql);
        }

        TEST("numbers only list read") {
            quicklist *ql = quicklistNew(-2, options[_i]);
            quicklistPushTail(ql, "1111", 4);
            quicklistPushTail(ql, "2222", 4);
            quicklistPushTail(ql, "3333", 4);
            quicklistPushTail(ql, "4444", 4);
            ql_verify(ql, 1, 4, 4, 4);
            quicklistEntry entry;
            iter = quicklistGetIteratorEntryAtIdx(ql, 0, &entry);
            if (entry.longval != 1111)
                ERR("Not 1111, %lld", entry.longval);
            ql_release_iterator(iter);

            iter = quicklistGetIteratorEntryAtIdx(ql, 1, &entry);
            if (entry.longval != 2222)
                ERR("Not 2222, %lld", entry.longval);
            ql_release_iterator(iter);

            iter = quicklistGetIteratorEntryAtIdx(ql, 2, &entry);
            if (entry.longval != 3333)
                ERR("Not 3333, %lld", entry.longval);
            ql_release_iterator(iter);

            iter = quicklistGetIteratorEntryAtIdx(ql, 3, &entry);
            if (entry.longval != 4444)
                ERR("Not 4444, %lld", entry.longval);
            ql_release_iterator(iter);

            iter = quicklistGetIteratorEntryAtIdx(ql, 4, &entry);
            if (iter)
                ERR("Index past elements: %lld", entry.longval);
            ql_release_iterator(iter);
            
            iter = quicklistGetIteratorEntryAtIdx(ql, -1, &entry);
            if (entry.longval != 4444)
                ERR("Not 4444 (reverse), %lld", entry.longval);
            ql_release_iterator(iter);

            iter = quicklistGetIteratorEntryAtIdx(ql, -2, &entry);
            if (entry.longval != 3333)
                ERR("Not 3333 (reverse), %lld", entry.longval);
            ql_release_iterator(iter);

            iter = quicklistGetIteratorEntryAtIdx(ql, -3, &entry);
            if (entry.longval != 2222)
                ERR("Not 2222 (reverse), %lld", entry.longval);
            ql_release_iterator(iter);
            
            iter = quicklistGetIteratorEntryAtIdx(ql, -4, &entry);
            if (entry.longval != 1111)
                ERR("Not 1111 (reverse), %lld", entry.longval);
            ql_release_iterator(iter);
            
            iter = quicklistGetIteratorEntryAtIdx(ql, -5, &entry);
            if (iter)
                ERR("Index past elements (reverse), %lld", entry.longval);
            ql_release_iterator(iter);
            quicklistRelease(ql);
        }

        TEST("numbers larger list read") {
            quicklist *ql = quicklistNew(-2, options[_i]);
            quicklistSetFill(ql, 32);
            char num[32];
            long long nums[5000];
            for (int i = 0; i < 5000; i++) {
                nums[i] = -5157318210846258176 + i;
                int sz = ll2string(num, sizeof(num), nums[i]);
                quicklistPushTail(ql, num, sz);
            }
            quicklistPushTail(ql, "xxxxxxxxxxxxxxxxxxxx", 20);
            quicklistEntry entry;
            for (int i = 0; i < 5000; i++) {
                iter = quicklistGetIteratorEntryAtIdx(ql, i, &entry);
                if (entry.longval != nums[i])
                    ERR("[%d] Not longval %lld but rather %lld", i, nums[i],
                        entry.longval);
                entry.longval = 0xdeadbeef;
                ql_release_iterator(iter);
            }
            iter = quicklistGetIteratorEntryAtIdx(ql, 5000, &entry);
            if (strncmp((char *)entry.value, "xxxxxxxxxxxxxxxxxxxx", 20))
                ERR("String val not match: %s", entry.value);
            ql_verify(ql, 157, 5001, 32, 9);
            ql_release_iterator(iter);
            quicklistRelease(ql);
        }

        TEST("numbers larger list read B") {
            quicklist *ql = quicklistNew(-2, options[_i]);
            quicklistPushTail(ql, "99", 2);
            quicklistPushTail(ql, "98", 2);
            quicklistPushTail(ql, "xxxxxxxxxxxxxxxxxxxx", 20);
            quicklistPushTail(ql, "96", 2);
            quicklistPushTail(ql, "95", 2);
            quicklistReplaceAtIndex(ql, 1, "foo", 3);
            quicklistReplaceAtIndex(ql, -1, "bar", 3);
            quicklistRelease(ql);
        }

        TEST_DESC("lrem test at compress %d", options[_i]) {
            for (int f = 0; f < fill_count; f++) {
                quicklist *ql = quicklistNew(fills[f], options[_i]);
                char *words[] = {"abc", "foo", "bar",  "foobar", "foobared",
                                 "zap", "bar", "test", "foo"};
                char *result[] = {"abc", "foo",  "foobar", "foobared",
                                  "zap", "test", "foo"};
                char *resultB[] = {"abc",      "foo", "foobar",
                                   "foobared", "zap", "test"};
                for (int i = 0; i < 9; i++)
                    quicklistPushTail(ql, words[i], strlen(words[i]));

                /* lrem 0 bar */
                quicklistIter *iter = quicklistGetIterator(ql, AL_START_HEAD);
                quicklistEntry entry;
                int i = 0;
                while (quicklistNext(iter, &entry)) {
                    if (quicklistCompare(&entry, (unsigned char *)"bar", 3)) {
                        quicklistDelEntry(iter, &entry);
                    }
                    i++;
                }
                ql_release_iterator(iter);

                /* check result of lrem 0 bar */
                iter = quicklistGetIterator(ql, AL_START_HEAD);
                i = 0;
                while (quicklistNext(iter, &entry)) {
                    /* Result must be: abc, foo, foobar, foobared, zap, test,
                     * foo */
                    int sz = entry.sz;
                    if (strncmp((char *)entry.value, result[i], entry.sz)) {
                        ERR("No match at position %d, got %.*s instead of %s",
                            i, sz, entry.value, result[i]);
                    }
                    i++;
                }
                ql_release_iterator(iter);

                quicklistPushTail(ql, "foo", 3);

                /* lrem -2 foo */
                iter = quicklistGetIterator(ql, AL_START_TAIL);
                i = 0;
                int del = 2;
                while (quicklistNext(iter, &entry)) {
                    if (quicklistCompare(&entry, (unsigned char *)"foo", 3)) {
                        quicklistDelEntry(iter, &entry);
                        del--;
                    }
                    if (!del)
                        break;
                    i++;
                }
                ql_release_iterator(iter);

                /* check result of lrem -2 foo */
                /* (we're ignoring the '2' part and still deleting all foo
                 * because
                 * we only have two foo) */
                iter = quicklistGetIterator(ql, AL_START_TAIL);
                i = 0;
                size_t resB = sizeof(resultB) / sizeof(*resultB);
                while (quicklistNext(iter, &entry)) {
                    /* Result must be: abc, foo, foobar, foobared, zap, test,
                     * foo */
                    int sz = entry.sz;
                    if (strncmp((char *)entry.value, resultB[resB - 1 - i],
                                sz)) {
                        ERR("No match at position %d, got %.*s instead of %s",
                            i, sz, entry.value, resultB[resB - 1 - i]);
                    }
                    i++;
                }

                ql_release_iterator(iter);
                quicklistRelease(ql);
            }
        }

        TEST_DESC("iterate reverse + delete at compress %d", options[_i]) {
            for (int f = 0; f < fill_count; f++) {
                quicklist *ql = quicklistNew(fills[f], options[_i]);
                quicklistPushTail(ql, "abc", 3);
                quicklistPushTail(ql, "def", 3);
                quicklistPushTail(ql, "hij", 3);
                quicklistPushTail(ql, "jkl", 3);
                quicklistPushTail(ql, "oop", 3);

                quicklistEntry entry;
                quicklistIter *iter = quicklistGetIterator(ql, AL_START_TAIL);
                int i = 0;
                while (quicklistNext(iter, &entry)) {
                    if (quicklistCompare(&entry, (unsigned char *)"hij", 3)) {
                        quicklistDelEntry(iter, &entry);
                    }
                    i++;
                }
                ql_release_iterator(iter);

                if (i != 5)
                    ERR("Didn't iterate 5 times, iterated %d times.", i);

                /* Check results after deletion of "hij" */
                iter = quicklistGetIterator(ql, AL_START_HEAD);
                i = 0;
                char *vals[] = {"abc", "def", "jkl", "oop"};
                while (quicklistNext(iter, &entry)) {
                    if (!quicklistCompare(&entry, (unsigned char *)vals[i],
                                          3)) {
                        ERR("Value at %d didn't match %s\n", i, vals[i]);
                    }
                    i++;
                }
                ql_release_iterator(iter);
                quicklistRelease(ql);
            }
        }

        TEST_DESC("iterator at index test at compress %d", options[_i]) {
            for (int f = 0; f < fill_count; f++) {
                quicklist *ql = quicklistNew(fills[f], options[_i]);
                char num[32];
                long long nums[5000];
                for (int i = 0; i < 760; i++) {
                    nums[i] = -5157318210846258176 + i;
                    int sz = ll2string(num, sizeof(num), nums[i]);
                    quicklistPushTail(ql, num, sz);
                }

                quicklistEntry entry;
                quicklistIter *iter =
                    quicklistGetIteratorAtIdx(ql, AL_START_HEAD, 437);
                int i = 437;
                while (quicklistNext(iter, &entry)) {
                    if (entry.longval != nums[i])
                        ERR("Expected %lld, but got %lld", entry.longval,
                            nums[i]);
                    i++;
                }
                ql_release_iterator(iter);
                quicklistRelease(ql);
            }
        }

        TEST_DESC("ltrim test A at compress %d", options[_i]) {
            for (int f = 0; f < fill_count; f++) {
                quicklist *ql = quicklistNew(fills[f], options[_i]);
                char num[32];
                long long nums[5000];
                for (int i = 0; i < 32; i++) {
                    nums[i] = -5157318210846258176 + i;
                    int sz = ll2string(num, sizeof(num), nums[i]);
                    quicklistPushTail(ql, num, sz);
                }
                if (fills[f] == 32)
                    ql_verify(ql, 1, 32, 32, 32);
                /* ltrim 25 53 (keep [25,32] inclusive = 7 remaining) */
                quicklistDelRange(ql, 0, 25);
                quicklistDelRange(ql, 0, 0);
                quicklistEntry entry;
                for (int i = 0; i < 7; i++) {
                    iter = quicklistGetIteratorEntryAtIdx(ql, i, &entry);
                    if (entry.longval != nums[25 + i])
                        ERR("Deleted invalid range!  Expected %lld but got "
                            "%lld",
                            entry.longval, nums[25 + i]);
                    ql_release_iterator(iter);
                }
                if (fills[f] == 32)
                    ql_verify(ql, 1, 7, 7, 7);
                quicklistRelease(ql);
            }
        }

        TEST_DESC("ltrim test B at compress %d", options[_i]) {
            for (int f = 0; f < fill_count; f++) {
                /* Force-disable compression because our 33 sequential
                 * integers don't compress and the check always fails. */
                quicklist *ql = quicklistNew(fills[f], QUICKLIST_NOCOMPRESS);
                char num[32];
                long long nums[5000];
                for (int i = 0; i < 33; i++) {
                    nums[i] = i;
                    int sz = ll2string(num, sizeof(num), nums[i]);
                    quicklistPushTail(ql, num, sz);
                }
                if (fills[f] == 32)
                    ql_verify(ql, 2, 33, 32, 1);
                /* ltrim 5 16 (keep [5,16] inclusive = 12 remaining) */
                quicklistDelRange(ql, 0, 5);
                quicklistDelRange(ql, -16, 16);
                if (fills[f] == 32)
                    ql_verify(ql, 1, 12, 12, 12);
                quicklistEntry entry;

                iter = quicklistGetIteratorEntryAtIdx(ql, 0, &entry);
                if (entry.longval != 5)
                    ERR("A: longval not 5, but %lld", entry.longval);
                ql_release_iterator(iter);

                iter = quicklistGetIteratorEntryAtIdx(ql, -1, &entry);
                if (entry.longval != 16)
                    ERR("B! got instead: %lld", entry.longval);
                quicklistPushTail(ql, "bobobob", 7);
                ql_release_iterator(iter);

                iter = quicklistGetIteratorEntryAtIdx(ql, -1, &entry);
                int sz = entry.sz;
                if (strncmp((char *)entry.value, "bobobob", 7))
                    ERR("Tail doesn't match bobobob, it's %.*s instead",
                        sz, entry.value);
                ql_release_iterator(iter);

                for (int i = 0; i < 12; i++) {
                    iter = quicklistGetIteratorEntryAtIdx(ql, i, &entry);
                    if (entry.longval != nums[5 + i])
                        ERR("Deleted invalid range!  Expected %lld but got "
                            "%lld",
                            entry.longval, nums[5 + i]);
                    ql_release_iterator(iter);
                }
                quicklistRelease(ql);
            }
        }

        TEST_DESC("ltrim test C at compress %d", options[_i]) {
            for (int f = 0; f < fill_count; f++) {
                quicklist *ql = quicklistNew(fills[f], options[_i]);
                char num[32];
                long long nums[5000];
                for (int i = 0; i < 33; i++) {
                    nums[i] = -5157318210846258176 + i;
                    int sz = ll2string(num, sizeof(num), nums[i]);
                    quicklistPushTail(ql, num, sz);
                }
                if (fills[f] == 32)
                    ql_verify(ql, 2, 33, 32, 1);
                /* ltrim 3 3 (keep [3,3] inclusive = 1 remaining) */
                quicklistDelRange(ql, 0, 3);
                quicklistDelRange(ql, -29,
                                  4000); /* make sure not loop forever */
                if (fills[f] == 32)
                    ql_verify(ql, 1, 1, 1, 1);
                quicklistEntry entry;
                iter = quicklistGetIteratorEntryAtIdx(ql, 0, &entry);
                if (entry.longval != -5157318210846258173)
                    ERROR;
                ql_release_iterator(iter);
                quicklistRelease(ql);
            }
        }

        TEST_DESC("ltrim test D at compress %d", options[_i]) {
            for (int f = 0; f < fill_count; f++) {
                quicklist *ql = quicklistNew(fills[f], options[_i]);
                char num[32];
                long long nums[5000];
                for (int i = 0; i < 33; i++) {
                    nums[i] = -5157318210846258176 + i;
                    int sz = ll2string(num, sizeof(num), nums[i]);
                    quicklistPushTail(ql, num, sz);
                }
                if (fills[f] == 32)
                    ql_verify(ql, 2, 33, 32, 1);
                quicklistDelRange(ql, -12, 3);
                if (ql->count != 30)
                    ERR("Didn't delete exactly three elements!  Count is: %lu",
                        ql->count);
                quicklistRelease(ql);
            }
        }

        long long stop = mstime();
        runtime[_i] = stop - start;
    }

    /* Run a longer test of compression depth outside of primary test loop. */
    int list_sizes[] = {250, 251, 500, 999, 1000};
    long long start = mstime();
    int list_count = accurate ? (int)(sizeof(list_sizes) / sizeof(*list_sizes)) : 1;
    for (int list = 0; list < list_count; list++) {
        TEST_DESC("verify specific compression of interior nodes with %d list ",
                  list_sizes[list]) {
            for (int f = 0; f < fill_count; f++) {
                for (int depth = 1; depth < 40; depth++) {
                    /* skip over many redundant test cases */
                    quicklist *ql = quicklistNew(fills[f], depth);
                    for (int i = 0; i < list_sizes[list]; i++) {
                        quicklistPushTail(ql, genstr("hello TAIL", i + 1), 64);
                        quicklistPushHead(ql, genstr("hello HEAD", i + 1), 64);
                    }

                    for (int step = 0; step < 2; step++) {
                        /* test remove node */
                        if (step == 1) {
                            for (int i = 0; i < list_sizes[list] / 2; i++) {
                                unsigned char *data;
                                assert(quicklistPop(ql, QUICKLIST_HEAD, &data,
                                                    NULL, NULL));
                                zfree(data);
                                assert(quicklistPop(ql, QUICKLIST_TAIL, &data,
                                                    NULL, NULL));
                                zfree(data);
                            }
                        }
                        quicklistNode *node = ql->head;
                        unsigned int low_raw = ql->compress;
                        unsigned int high_raw = ql->len - ql->compress;

                        for (unsigned int at = 0; at < ql->len;
                            at++, node = node->next) {
                            if (at < low_raw || at >= high_raw) {
                                if (node->encoding != QUICKLIST_NODE_ENCODING_RAW) {
                                    ERR("Incorrect compression: node %d is "
                                        "compressed at depth %d ((%u, %u); total "
                                        "nodes: %lu; size: %zu)",
                                        at, depth, low_raw, high_raw, ql->len,
                                        node->sz);
                                }
                            } else {
                                if (node->encoding != QUICKLIST_NODE_ENCODING_LZF) {
                                    ERR("Incorrect non-compression: node %d is NOT "
                                        "compressed at depth %d ((%u, %u); total "
                                        "nodes: %lu; size: %zu; attempted: %d)",
                                        at, depth, low_raw, high_raw, ql->len,
                                        node->sz, node->attempted_compress);
                                }
                            }
                        }
                    }

                    quicklistRelease(ql);
                }
            }
        }
    }
    long long stop = mstime();

    printf("\n");
    for (size_t i = 0; i < option_count; i++)
        printf("Test Loop %02d: %0.2f seconds.\n", options[i],
               (float)runtime[i] / 1000);
    printf("Compressions: %0.2f seconds.\n", (float)(stop - start) / 1000);
    printf("\n");

    TEST("bookmark get updated to next item") {
        quicklist *ql = quicklistNew(1, 0);
        quicklistPushTail(ql, "1", 1);
        quicklistPushTail(ql, "2", 1);
        quicklistPushTail(ql, "3", 1);
        quicklistPushTail(ql, "4", 1);
        quicklistPushTail(ql, "5", 1);
        assert(ql->len==5);
        /* add two bookmarks, one pointing to the node before the last. */
        assert(quicklistBookmarkCreate(&ql, "_dummy", ql->head->next));
        assert(quicklistBookmarkCreate(&ql, "_test", ql->tail->prev));
        /* test that the bookmark returns the right node, delete it and see that the bookmark points to the last node */
        assert(quicklistBookmarkFind(ql, "_test") == ql->tail->prev);
        assert(quicklistDelRange(ql, -2, 1));
        assert(quicklistBookmarkFind(ql, "_test") == ql->tail);
        /* delete the last node, and see that the bookmark was deleted. */
        assert(quicklistDelRange(ql, -1, 1));
        assert(quicklistBookmarkFind(ql, "_test") == NULL);
        /* test that other bookmarks aren't affected */
        assert(quicklistBookmarkFind(ql, "_dummy") == ql->head->next);
        assert(quicklistBookmarkFind(ql, "_missing") == NULL);
        assert(ql->len==3);
        quicklistBookmarksClear(ql); /* for coverage */
        assert(quicklistBookmarkFind(ql, "_dummy") == NULL);
        quicklistRelease(ql);
    }

    TEST("bookmark limit") {
        int i;
        quicklist *ql = quicklistNew(1, 0);
        quicklistPushHead(ql, "1", 1);
        for (i=0; i<QL_MAX_BM; i++)
            assert(quicklistBookmarkCreate(&ql, genstr("",i), ql->head));
        /* when all bookmarks are used, creation fails */
        assert(!quicklistBookmarkCreate(&ql, "_test", ql->head));
        /* delete one and see that we can now create another */
        assert(quicklistBookmarkDelete(ql, "0"));
        assert(quicklistBookmarkCreate(&ql, "_test", ql->head));
        /* delete one and see that the rest survive */
        assert(quicklistBookmarkDelete(ql, "_test"));
        for (i=1; i<QL_MAX_BM; i++)
            assert(quicklistBookmarkFind(ql, genstr("",i)) == ql->head);
        /* make sure the deleted ones are indeed gone */
        assert(!quicklistBookmarkFind(ql, "0"));
        assert(!quicklistBookmarkFind(ql, "_test"));
        quicklistRelease(ql);
    }

    if (flags & REDIS_TEST_LARGE_MEMORY) {
        TEST("compress and decompress quicklist listpack node") {
            quicklistNode *node = quicklistCreateNode();
            node->entry = lpNew(0);

            /* Just to avoid triggering the assertion in __quicklistCompressNode(),
             * it disables the passing of quicklist head or tail node. */
            node->prev = quicklistCreateNode();
            node->next = quicklistCreateNode();
            
            /* Create a rand string */
            size_t sz = (1 << 25); /* 32MB per one entry */
            unsigned char *s = zmalloc(sz);
            randstring(s, sz);

            /* Keep filling the node, until it reaches 1GB */
            for (int i = 0; i < 32; i++) {
                node->entry = lpAppend(node->entry, s, sz);
                quicklistNodeUpdateSz(node);

                long long start = mstime();
                assert(__quicklistCompressNode(node));
                assert(__quicklistDecompressNode(node));
                printf("Compress and decompress: %zu MB in %.2f seconds.\n",
                       node->sz/1024/1024, (float)(mstime() - start) / 1000);
            }

            zfree(s);
            zfree(node->prev);
            zfree(node->next);
            zfree(node->entry);
            zfree(node);
        }

#if ULONG_MAX >= 0xffffffffffffffff
        TEST("compress and decomress quicklist plain node large than UINT32_MAX") {
            size_t sz = (1ull << 32);
            unsigned char *s = zmalloc(sz);
            randstring(s, sz);
            memcpy(s, "helloworld", 10);
            memcpy(s + sz - 10, "1234567890", 10);

            quicklistNode *node = __quicklistCreateNode(QUICKLIST_NODE_CONTAINER_PLAIN, s, sz);

            /* Just to avoid triggering the assertion in __quicklistCompressNode(),
             * it disables the passing of quicklist head or tail node. */
            node->prev = quicklistCreateNode();
            node->next = quicklistCreateNode();

            long long start = mstime();
            assert(__quicklistCompressNode(node));
            assert(__quicklistDecompressNode(node));
            printf("Compress and decompress: %zu MB in %.2f seconds.\n",
                   node->sz/1024/1024, (float)(mstime() - start) / 1000);

            assert(memcmp(node->entry, "helloworld", 10) == 0);
            assert(memcmp(node->entry + sz - 10, "1234567890", 10) == 0);
            zfree(node->prev);
            zfree(node->next);
            zfree(node->entry);
            zfree(node);
        }
#endif
    }

    if (!err)
        printf("ALL TESTS PASSED!\n");
    else
        ERR("Sorry, not all tests passed!  In fact, %d tests failed.", err);

    return err;
}
#endif<|MERGE_RESOLUTION|>--- conflicted
+++ resolved
@@ -817,13 +817,10 @@
             quicklistDelIndex(quicklist, entry->node, &p);
             entry->node->dont_compress = 0; /* Re-enable compression */
             new_node = _quicklistMergeNodes(quicklist, new_node);
-<<<<<<< HEAD
-=======
             /* We can't know if the current node and its sibling nodes are correctly compressed,
              * and we don't know if they are within the range of compress depth, so we need to
              * use quicklistCompress() for compression, which checks if node is within compress
              * depth before compressing. */
->>>>>>> c8548737
             quicklistCompress(quicklist, new_node);
             quicklistCompress(quicklist, new_node->prev);
             if (new_node->next) quicklistCompress(quicklist, new_node->next);
