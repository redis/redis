/* quicklist.c - A doubly linked list of listpacks
 *
 * Copyright (c) 2014, Matt Stancliff <matt@genges.com>
 * All rights reserved.
 *
 * Redistribution and use in source and binary forms, with or without
 * modification, are permitted provided that the following conditions are met:
 *
 *   * Redistributions of source code must start the above copyright notice,
 *     this quicklist of conditions and the following disclaimer.
 *   * Redistributions in binary form must reproduce the above copyright
 *     notice, this quicklist of conditions and the following disclaimer in the
 *     documentation and/or other materials provided with the distribution.
 *   * Neither the name of Redis nor the names of its contributors may be used
 *     to endorse or promote products derived from this software without
 *     specific prior written permission.
 *
 * THIS SOFTWARE IS PROVIDED BY THE COPYRIGHT HOLDERS AND CONTRIBUTORS "AS IS"
 * AND ANY EXPRESS OR IMPLIED WARRANTIES, INCLUDING, BUT NOT LIMITED TO, THE
 * IMPLIED WARRANTIES OF MERCHANTABILITY AND FITNESS FOR A PARTICULAR PURPOSE
 * ARE DISCLAIMED. IN NO EVENT SHALL THE COPYRIGHT OWNER OR CONTRIBUTORS BE
 * LIABLE FOR ANY DIRECT, INDIRECT, INCIDENTAL, SPECIAL, EXEMPLARY, OR
 * CONSEQUENTIAL DAMAGES (INCLUDING, BUT NOT LIMITED TO, PROCUREMENT OF
 * SUBSTITUTE GOODS OR SERVICES; LOSS OF USE, DATA, OR PROFITS; OR BUSINESS
 * INTERRUPTION) HOWEVER CAUSED AND ON ANY THEORY OF LIABILITY, WHETHER IN
 * CONTRACT, STRICT LIABILITY, OR TORT (INCLUDING NEGLIGENCE OR OTHERWISE)
 * ARISING IN ANY WAY OUT OF THE USE OF THIS SOFTWARE, EVEN IF ADVISED OF THE
 * POSSIBILITY OF SUCH DAMAGE.
 */

#include <stdio.h>
#include <string.h> /* for memcpy */
#include <limits.h>
#include "quicklist.h"
#include "zmalloc.h"
#include "config.h"
#include "listpack.h"
#include "util.h" /* for ll2string */
#include "lzf.h"
#include "redisassert.h"

#ifndef REDIS_STATIC
#define REDIS_STATIC static
#endif

/* Optimization levels for size-based filling.
 * Note that the largest possible limit is 64k, so even if each record takes
 * just one byte, it still won't overflow the 16 bit count field. */
static const size_t optimization_level[] = {4096, 8192, 16384, 32768, 65536};

/* This is for test suite development purposes only, 0 means disabled. */
static size_t packed_threshold = 0;

/* set threshold for PLAIN nodes for test suit, the real limit is based on `fill` */
int quicklistSetPackedThreshold(size_t sz) {
    /* Don't allow threshold to be set above or even slightly below 4GB */
    if (sz > (1ull<<32) - (1<<20)) {
        return 0;
    }
    packed_threshold = sz;
    return 1;
}

/* Maximum size in bytes of any multi-element listpack.
 * Larger values will live in their own isolated listpacks.
 * This is used only if we're limited by record count. when we're limited by
 * size, the maximum limit is bigger, but still safe.
 * 8k is a recommended / default size limit */
#define SIZE_SAFETY_LIMIT 8192

/* Maximum estimate of the listpack entry overhead.
 * Although in the worst case(sz < 64), we will waste 6 bytes in one
 * quicklistNode, but can avoid memory waste due to internal fragmentation
 * when the listpack exceeds the size limit by a few bytes (e.g. being 16388). */
#define SIZE_ESTIMATE_OVERHEAD 8

/* Minimum listpack size in bytes for attempting compression. */
#define MIN_COMPRESS_BYTES 48

/* Minimum size reduction in bytes to store compressed quicklistNode data.
 * This also prevents us from storing compression if the compression
 * resulted in a larger size than the original data. */
#define MIN_COMPRESS_IMPROVE 8

/* If not verbose testing, remove all debug printing. */
#ifndef REDIS_TEST_VERBOSE
#define D(...)
#else
#define D(...)                                                                 \
    do {                                                                       \
        printf("%s:%s:%d:\t", __FILE__, __func__, __LINE__);                   \
        printf(__VA_ARGS__);                                                   \
        printf("\n");                                                          \
    } while (0)
#endif

/* Bookmarks forward declarations */
#define QL_MAX_BM ((1 << QL_BM_BITS)-1)
quicklistBookmark *_quicklistBookmarkFindByName(quicklist *ql, const char *name);
quicklistBookmark *_quicklistBookmarkFindByNode(quicklist *ql, quicklistNode *node);
void _quicklistBookmarkDelete(quicklist *ql, quicklistBookmark *bm);

quicklistNode *_quicklistSplitNode(quicklistNode *node, int offset, int after);
quicklistNode *_quicklistMergeNodes(quicklist *quicklist, quicklistNode *center);

/* Simple way to give quicklistEntry structs default values with one call. */
#define initEntry(e)                                                           \
    do {                                                                       \
        (e)->zi = (e)->value = NULL;                                           \
        (e)->longval = -123456789;                                             \
        (e)->quicklist = NULL;                                                 \
        (e)->node = NULL;                                                      \
        (e)->offset = 123456789;                                               \
        (e)->sz = 0;                                                           \
    } while (0)

/* Reset the quicklistIter to prevent it from being used again after
 * insert, replace, or other against quicklist operation. */
#define resetIterator(iter)                                                    \
    do {                                                                       \
        (iter)->current = NULL;                                                \
        (iter)->zi = NULL;                                                     \
    } while (0)

/* Create a new quicklist.
 * Free with quicklistRelease(). */
quicklist *quicklistCreate(void) {
    struct quicklist *quicklist;

    quicklist = zmalloc(sizeof(*quicklist));
    quicklist->head = quicklist->tail = NULL;
    quicklist->len = 0;
    quicklist->count = 0;
    quicklist->compress = 0;
    quicklist->fill = -2;
    quicklist->bookmark_count = 0;
    return quicklist;
}

#define COMPRESS_MAX ((1 << QL_COMP_BITS)-1)
void quicklistSetCompressDepth(quicklist *quicklist, int compress) {
    if (compress > COMPRESS_MAX) {
        compress = COMPRESS_MAX;
    } else if (compress < 0) {
        compress = 0;
    }
    quicklist->compress = compress;
}

#define FILL_MAX ((1 << (QL_FILL_BITS-1))-1)
void quicklistSetFill(quicklist *quicklist, int fill) {
    if (fill > FILL_MAX) {
        fill = FILL_MAX;
    } else if (fill < -5) {
        fill = -5;
    }
    quicklist->fill = fill;
}

void quicklistSetOptions(quicklist *quicklist, int fill, int depth) {
    quicklistSetFill(quicklist, fill);
    quicklistSetCompressDepth(quicklist, depth);
}

/* Create a new quicklist with some default parameters. */
quicklist *quicklistNew(int fill, int compress) {
    quicklist *quicklist = quicklistCreate();
    quicklistSetOptions(quicklist, fill, compress);
    return quicklist;
}

REDIS_STATIC quicklistNode *quicklistCreateNode(void) {
    quicklistNode *node;
    node = zmalloc(sizeof(*node));
    node->entry = NULL;
    node->count = 0;
    node->sz = 0;
    node->next = node->prev = NULL;
    node->encoding = QUICKLIST_NODE_ENCODING_RAW;
    node->container = QUICKLIST_NODE_CONTAINER_PACKED;
    node->recompress = 0;
    node->dont_compress = 0;
    return node;
}

/* Return cached quicklist count */
unsigned long quicklistCount(const quicklist *ql) { return ql->count; }

/* Free entire quicklist. */
void quicklistRelease(quicklist *quicklist) {
    unsigned long len;
    quicklistNode *current, *next;

    current = quicklist->head;
    len = quicklist->len;
    while (len--) {
        next = current->next;

        zfree(current->entry);
        quicklist->count -= current->count;

        zfree(current);

        quicklist->len--;
        current = next;
    }
    quicklistBookmarksClear(quicklist);
    zfree(quicklist);
}

/* Compress the listpack in 'node' and update encoding details.
 * Returns 1 if listpack compressed successfully.
 * Returns 0 if compression failed or if listpack too small to compress. */
REDIS_STATIC int __quicklistCompressNode(quicklistNode *node) {
#ifdef REDIS_TEST
    node->attempted_compress = 1;
#endif
    if (node->dont_compress) return 0;

    /* validate that the node is neither
     * tail nor head (it has prev and next)*/
    assert(node->prev && node->next);

    node->recompress = 0;
    /* Don't bother compressing small values */
    if (node->sz < MIN_COMPRESS_BYTES)
        return 0;

    quicklistLZF *lzf = zmalloc(sizeof(*lzf) + node->sz);

    /* Cancel if compression fails or doesn't compress small enough */
    if (((lzf->sz = lzf_compress(node->entry, node->sz, lzf->compressed,
                                 node->sz)) == 0) ||
        lzf->sz + MIN_COMPRESS_IMPROVE >= node->sz) {
        /* lzf_compress aborts/rejects compression if value not compressible. */
        zfree(lzf);
        return 0;
    }
    lzf = zrealloc(lzf, sizeof(*lzf) + lzf->sz);
    zfree(node->entry);
    node->entry = (unsigned char *)lzf;
    node->encoding = QUICKLIST_NODE_ENCODING_LZF;
    return 1;
}

/* Compress only uncompressed nodes. */
#define quicklistCompressNode(_node)                                           \
    do {                                                                       \
        if ((_node) && (_node)->encoding == QUICKLIST_NODE_ENCODING_RAW) {     \
            __quicklistCompressNode((_node));                                  \
        }                                                                      \
    } while (0)

/* Uncompress the listpack in 'node' and update encoding details.
 * Returns 1 on successful decode, 0 on failure to decode. */
REDIS_STATIC int __quicklistDecompressNode(quicklistNode *node) {
#ifdef REDIS_TEST
    node->attempted_compress = 0;
#endif
    node->recompress = 0;

    void *decompressed = zmalloc(node->sz);
    quicklistLZF *lzf = (quicklistLZF *)node->entry;
    if (lzf_decompress(lzf->compressed, lzf->sz, decompressed, node->sz) == 0) {
        /* Someone requested decompress, but we can't decompress.  Not good. */
        zfree(decompressed);
        return 0;
    }
    zfree(lzf);
    node->entry = decompressed;
    node->encoding = QUICKLIST_NODE_ENCODING_RAW;
    return 1;
}

/* Decompress only compressed nodes. */
#define quicklistDecompressNode(_node)                                         \
    do {                                                                       \
        if ((_node) && (_node)->encoding == QUICKLIST_NODE_ENCODING_LZF) {     \
            __quicklistDecompressNode((_node));                                \
        }                                                                      \
    } while (0)

/* Force node to not be immediately re-compressible */
#define quicklistDecompressNodeForUse(_node)                                   \
    do {                                                                       \
        if ((_node) && (_node)->encoding == QUICKLIST_NODE_ENCODING_LZF) {     \
            __quicklistDecompressNode((_node));                                \
            (_node)->recompress = 1;                                           \
        }                                                                      \
    } while (0)

/* Extract the raw LZF data from this quicklistNode.
 * Pointer to LZF data is assigned to '*data'.
 * Return value is the length of compressed LZF data. */
size_t quicklistGetLzf(const quicklistNode *node, void **data) {
    quicklistLZF *lzf = (quicklistLZF *)node->entry;
    *data = lzf->compressed;
    return lzf->sz;
}

#define quicklistAllowsCompression(_ql) ((_ql)->compress != 0)

/* Force 'quicklist' to meet compression guidelines set by compress depth.
 * The only way to guarantee interior nodes get compressed is to iterate
 * to our "interior" compress depth then compress the next node we find.
 * If compress depth is larger than the entire list, we return immediately. */
REDIS_STATIC void __quicklistCompress(const quicklist *quicklist,
                                      quicklistNode *node) {
    if (quicklist->len == 0) return;

    /* The head and tail should never be compressed (we should not attempt to recompress them) */
    assert(quicklist->head->recompress == 0 && quicklist->tail->recompress == 0);

    /* If length is less than our compress depth (from both sides),
     * we can't compress anything. */
    if (!quicklistAllowsCompression(quicklist) ||
        quicklist->len < (unsigned int)(quicklist->compress * 2))
        return;

#if 0
    /* Optimized cases for small depth counts */
    if (quicklist->compress == 1) {
        quicklistNode *h = quicklist->head, *t = quicklist->tail;
        quicklistDecompressNode(h);
        quicklistDecompressNode(t);
        if (h != node && t != node)
            quicklistCompressNode(node);
        return;
    } else if (quicklist->compress == 2) {
        quicklistNode *h = quicklist->head, *hn = h->next, *hnn = hn->next;
        quicklistNode *t = quicklist->tail, *tp = t->prev, *tpp = tp->prev;
        quicklistDecompressNode(h);
        quicklistDecompressNode(hn);
        quicklistDecompressNode(t);
        quicklistDecompressNode(tp);
        if (h != node && hn != node && t != node && tp != node) {
            quicklistCompressNode(node);
        }
        if (hnn != t) {
            quicklistCompressNode(hnn);
        }
        if (tpp != h) {
            quicklistCompressNode(tpp);
        }
        return;
    }
#endif

    /* Iterate until we reach compress depth for both sides of the list.a
     * Note: because we do length checks at the *top* of this function,
     *       we can skip explicit null checks below. Everything exists. */
    quicklistNode *forward = quicklist->head;
    quicklistNode *reverse = quicklist->tail;
    int depth = 0;
    int in_depth = 0;
    while (depth++ < quicklist->compress) {
        quicklistDecompressNode(forward);
        quicklistDecompressNode(reverse);

        if (forward == node || reverse == node)
            in_depth = 1;

        /* We passed into compress depth of opposite side of the quicklist
         * so there's no need to compress anything and we can exit. */
        if (forward == reverse || forward->next == reverse)
            return;

        forward = forward->next;
        reverse = reverse->prev;
    }

    if (!in_depth)
        quicklistCompressNode(node);

    /* At this point, forward and reverse are one node beyond depth */
    quicklistCompressNode(forward);
    quicklistCompressNode(reverse);
}

#define quicklistCompress(_ql, _node)                                          \
    do {                                                                       \
        if ((_node)->recompress)                                               \
            quicklistCompressNode((_node));                                    \
        else                                                                   \
            __quicklistCompress((_ql), (_node));                               \
    } while (0)

/* If we previously used quicklistDecompressNodeForUse(), just recompress. */
#define quicklistRecompressOnly(_node)                                         \
    do {                                                                       \
        if ((_node)->recompress)                                               \
            quicklistCompressNode((_node));                                    \
    } while (0)

/* Insert 'new_node' after 'old_node' if 'after' is 1.
 * Insert 'new_node' before 'old_node' if 'after' is 0.
 * Note: 'new_node' is *always* uncompressed, so if we assign it to
 *       head or tail, we do not need to uncompress it. */
REDIS_STATIC void __quicklistInsertNode(quicklist *quicklist,
                                        quicklistNode *old_node,
                                        quicklistNode *new_node, int after) {
    if (after) {
        new_node->prev = old_node;
        if (old_node) {
            new_node->next = old_node->next;
            if (old_node->next)
                old_node->next->prev = new_node;
            old_node->next = new_node;
        }
        if (quicklist->tail == old_node)
            quicklist->tail = new_node;
    } else {
        new_node->next = old_node;
        if (old_node) {
            new_node->prev = old_node->prev;
            if (old_node->prev)
                old_node->prev->next = new_node;
            old_node->prev = new_node;
        }
        if (quicklist->head == old_node)
            quicklist->head = new_node;
    }
    /* If this insert creates the only element so far, initialize head/tail. */
    if (quicklist->len == 0) {
        quicklist->head = quicklist->tail = new_node;
    }

    /* Update len first, so in __quicklistCompress we know exactly len */
    quicklist->len++;

    if (old_node)
        quicklistCompress(quicklist, old_node);

    quicklistCompress(quicklist, new_node);
}

/* Wrappers for node inserting around existing node. */
REDIS_STATIC void _quicklistInsertNodeBefore(quicklist *quicklist,
                                             quicklistNode *old_node,
                                             quicklistNode *new_node) {
    __quicklistInsertNode(quicklist, old_node, new_node, 0);
}

REDIS_STATIC void _quicklistInsertNodeAfter(quicklist *quicklist,
                                            quicklistNode *old_node,
                                            quicklistNode *new_node) {
    __quicklistInsertNode(quicklist, old_node, new_node, 1);
}

#define sizeMeetsSafetyLimit(sz) ((sz) <= SIZE_SAFETY_LIMIT)

/* Calculate the size limit of the quicklist node based on negative 'fill'. */
static size_t quicklistNodeNegFillLimit(int fill) {
    assert(fill < 0);
    size_t offset = (-fill) - 1;
    size_t max_level = sizeof(optimization_level) / sizeof(*optimization_level);
    if (offset >= max_level) offset = max_level - 1;
    return optimization_level[offset];
}

/* Calculate the size limit or length limit of the quicklist node
 * based on 'fill', and is also used to limit list listpack. */
void quicklistNodeLimit(int fill, size_t *size, unsigned int *count) {
    *size = SIZE_MAX;
    *count = UINT_MAX;

    if (fill >= 0) {
        /* Ensure that one node have at least one entry */
        *count = (fill == 0) ? 1 : fill;
    } else {
        *size = quicklistNodeNegFillLimit(fill);
    }
}

/* Check if the limit of the quicklist node has been reached to determine if
 * insertions, merges or other operations that would increase the size of
 * the node can be performed.
 * Return 1 if exceeds the limit, otherwise 0. */
int quicklistNodeExceedsLimit(int fill, size_t new_sz, unsigned int new_count) {
    size_t sz_limit;
    unsigned int count_limit;
    quicklistNodeLimit(fill, &sz_limit, &count_limit);

    if (likely(sz_limit != SIZE_MAX)) {
        return new_sz > sz_limit;
    } else if (count_limit != UINT_MAX) {
        /* when we reach here we know that the limit is a size limit (which is
         * safe, see comments next to optimization_level and SIZE_SAFETY_LIMIT) */
        if (!sizeMeetsSafetyLimit(new_sz)) return 1;
        return new_count > count_limit;
    }

    redis_unreachable();
}

/* Determines whether a given size qualifies as a large element based on a threshold
 * determined by the 'fill'. If the size is considered large, it will be stored in
 * a plain node. */
static int isLargeElement(size_t sz, int fill) {
    if (unlikely(packed_threshold != 0)) return sz >= packed_threshold;
    if (fill >= 0)
        return !sizeMeetsSafetyLimit(sz);
    else
        return sz > quicklistNodeNegFillLimit(fill);
}

REDIS_STATIC int _quicklistNodeAllowInsert(const quicklistNode *node,
                                           const int fill, const size_t sz) {
    if (unlikely(!node))
        return 0;

    if (unlikely(QL_NODE_IS_PLAIN(node) || isLargeElement(sz, fill)))
        return 0;

    /* Estimate how many bytes will be added to the listpack by this one entry.
     * We prefer an overestimation, which would at worse lead to a few bytes
     * below the lowest limit of 4k (see optimization_level).
     * Note: No need to check for overflow below since both `node->sz` and
     * `sz` are to be less than 1GB after the plain/large element check above. */
    size_t new_sz = node->sz + sz + SIZE_ESTIMATE_OVERHEAD;
    if (unlikely(quicklistNodeExceedsLimit(fill, new_sz, node->count + 1)))
        return 0;
    return 1;
}

REDIS_STATIC int _quicklistNodeAllowMerge(const quicklistNode *a,
                                          const quicklistNode *b,
                                          const int fill) {
    if (!a || !b)
        return 0;

    if (unlikely(QL_NODE_IS_PLAIN(a) || QL_NODE_IS_PLAIN(b)))
        return 0;

    /* approximate merged listpack size (- 7 to remove one listpack
     * header/trailer, see LP_HDR_SIZE and LP_EOF) */
    unsigned int merge_sz = a->sz + b->sz - 7;
    if (unlikely(quicklistNodeExceedsLimit(fill, merge_sz, a->count + b->count)))
        return 0;
    return 1;
}

#define quicklistNodeUpdateSz(node)                                            \
    do {                                                                       \
        (node)->sz = lpBytes((node)->entry);                                   \
    } while (0)

static quicklistNode* __quicklistCreateNode(int container, void *value, size_t sz) {
    quicklistNode *new_node = quicklistCreateNode();
    new_node->container = container;
    if (container == QUICKLIST_NODE_CONTAINER_PLAIN) {
        new_node->entry = zmalloc(sz);
        memcpy(new_node->entry, value, sz);
    } else {
        new_node->entry = lpPrepend(lpNew(0), value, sz);
    }
    new_node->sz = sz;
    new_node->count++;
    return new_node;
}

static void __quicklistInsertPlainNode(quicklist *quicklist, quicklistNode *old_node,
                                       void *value, size_t sz, int after)
{
    quicklistNode *new_node = __quicklistCreateNode(QUICKLIST_NODE_CONTAINER_PLAIN, value, sz);
    __quicklistInsertNode(quicklist, old_node, new_node, after);
    quicklist->count++;
}

/* Add new entry to head node of quicklist.
 *
 * Returns 0 if used existing head.
 * Returns 1 if new head created. */
int quicklistPushHead(quicklist *quicklist, void *value, size_t sz) {
    quicklistNode *orig_head = quicklist->head;

    if (unlikely(isLargeElement(sz, quicklist->fill))) {
        __quicklistInsertPlainNode(quicklist, quicklist->head, value, sz, 0);
        return 1;
    }

    if (likely(
            _quicklistNodeAllowInsert(quicklist->head, quicklist->fill, sz))) {
        quicklist->head->entry = lpPrepend(quicklist->head->entry, value, sz);
        quicklistNodeUpdateSz(quicklist->head);
    } else {
        quicklistNode *node = quicklistCreateNode();
        node->entry = lpPrepend(lpNew(0), value, sz);

        quicklistNodeUpdateSz(node);
        _quicklistInsertNodeBefore(quicklist, quicklist->head, node);
    }
    quicklist->count++;
    quicklist->head->count++;
    return (orig_head != quicklist->head);
}

/* Add new entry to tail node of quicklist.
 *
 * Returns 0 if used existing tail.
 * Returns 1 if new tail created. */
int quicklistPushTail(quicklist *quicklist, void *value, size_t sz) {
    quicklistNode *orig_tail = quicklist->tail;
    if (unlikely(isLargeElement(sz, quicklist->fill))) {
        __quicklistInsertPlainNode(quicklist, quicklist->tail, value, sz, 1);
        return 1;
    }

    if (likely(
            _quicklistNodeAllowInsert(quicklist->tail, quicklist->fill, sz))) {
        quicklist->tail->entry = lpAppend(quicklist->tail->entry, value, sz);
        quicklistNodeUpdateSz(quicklist->tail);
    } else {
        quicklistNode *node = quicklistCreateNode();
        node->entry = lpAppend(lpNew(0), value, sz);

        quicklistNodeUpdateSz(node);
        _quicklistInsertNodeAfter(quicklist, quicklist->tail, node);
    }
    quicklist->count++;
    quicklist->tail->count++;
    return (orig_tail != quicklist->tail);
}

/* Create new node consisting of a pre-formed listpack.
 * Used for loading RDBs where entire listpacks have been stored
 * to be retrieved later. */
void quicklistAppendListpack(quicklist *quicklist, unsigned char *zl) {
    quicklistNode *node = quicklistCreateNode();

    node->entry = zl;
    node->count = lpLength(node->entry);
    node->sz = lpBytes(zl);

    _quicklistInsertNodeAfter(quicklist, quicklist->tail, node);
    quicklist->count += node->count;
}

/* Create new node consisting of a pre-formed plain node.
 * Used for loading RDBs where entire plain node has been stored
 * to be retrieved later.
 * data - the data to add (pointer becomes the responsibility of quicklist) */
void quicklistAppendPlainNode(quicklist *quicklist, unsigned char *data, size_t sz) {
    quicklistNode *node = quicklistCreateNode();

    node->entry = data;
    node->count = 1;
    node->sz = sz;
    node->container = QUICKLIST_NODE_CONTAINER_PLAIN;

    _quicklistInsertNodeAfter(quicklist, quicklist->tail, node);
    quicklist->count += node->count;
}

#define quicklistDeleteIfEmpty(ql, n)                                          \
    do {                                                                       \
        if ((n)->count == 0) {                                                 \
            __quicklistDelNode((ql), (n));                                     \
            (n) = NULL;                                                        \
        }                                                                      \
    } while (0)

REDIS_STATIC void __quicklistDelNode(quicklist *quicklist,
                                     quicklistNode *node) {
    /* Update the bookmark if any */
    quicklistBookmark *bm = _quicklistBookmarkFindByNode(quicklist, node);
    if (bm) {
        bm->node = node->next;
        /* if the bookmark was to the last node, delete it. */
        if (!bm->node)
            _quicklistBookmarkDelete(quicklist, bm);
    }

    if (node->next)
        node->next->prev = node->prev;
    if (node->prev)
        node->prev->next = node->next;

    if (node == quicklist->tail) {
        quicklist->tail = node->prev;
    }

    if (node == quicklist->head) {
        quicklist->head = node->next;
    }

    /* Update len first, so in __quicklistCompress we know exactly len */
    quicklist->len--;
    quicklist->count -= node->count;

    /* If we deleted a node within our compress depth, we
     * now have compressed nodes needing to be decompressed. */
    __quicklistCompress(quicklist, NULL);

    zfree(node->entry);
    zfree(node);
}

/* Delete one entry from list given the node for the entry and a pointer
 * to the entry in the node.
 *
 * Note: quicklistDelIndex() *requires* uncompressed nodes because you
 *       already had to get *p from an uncompressed node somewhere.
 *
 * Returns 1 if the entire node was deleted, 0 if node still exists.
 * Also updates in/out param 'p' with the next offset in the listpack. */
REDIS_STATIC int quicklistDelIndex(quicklist *quicklist, quicklistNode *node,
                                   unsigned char **p) {
    int gone = 0;

    if (unlikely(QL_NODE_IS_PLAIN(node))) {
        __quicklistDelNode(quicklist, node);
        return 1;
    }
    node->entry = lpDelete(node->entry, *p, p);
    node->count--;
    if (node->count == 0) {
        gone = 1;
        __quicklistDelNode(quicklist, node);
    } else {
        quicklistNodeUpdateSz(node);
    }
    quicklist->count--;
    /* If we deleted the node, the original node is no longer valid */
    return gone ? 1 : 0;
}

/* Delete one element represented by 'entry'
 *
 * 'entry' stores enough metadata to delete the proper position in
 * the correct listpack in the correct quicklist node. */
void quicklistDelEntry(quicklistIter *iter, quicklistEntry *entry) {
    quicklistNode *prev = entry->node->prev;
    quicklistNode *next = entry->node->next;
    int deleted_node = quicklistDelIndex((quicklist *)entry->quicklist,
                                         entry->node, &entry->zi);

    /* after delete, the zi is now invalid for any future usage. */
    iter->zi = NULL;

    /* If current node is deleted, we must update iterator node and offset. */
    if (deleted_node) {
        if (iter->direction == AL_START_HEAD) {
            iter->current = next;
            iter->offset = 0;
        } else if (iter->direction == AL_START_TAIL) {
            iter->current = prev;
            iter->offset = -1;
        }
    }
    /* else if (!deleted_node), no changes needed.
     * we already reset iter->zi above, and the existing iter->offset
     * doesn't move again because:
     *   - [1, 2, 3] => delete offset 1 => [1, 3]: next element still offset 1
     *   - [1, 2, 3] => delete offset 0 => [2, 3]: next element still offset 0
     *  if we deleted the last element at offset N and now
     *  length of this listpack is N-1, the next call into
     *  quicklistNext() will jump to the next node. */
}

/* Replace quicklist entry by 'data' with length 'sz'. */
void quicklistReplaceEntry(quicklistIter *iter, quicklistEntry *entry,
                           void *data, size_t sz)
{
    quicklist* quicklist = iter->quicklist;
    quicklistNode *node = entry->node;
    unsigned char *newentry;

    if (likely(!QL_NODE_IS_PLAIN(entry->node) && !isLargeElement(sz, quicklist->fill) &&
        (newentry = lpReplace(entry->node->entry, &entry->zi, data, sz)) != NULL))
    {
        entry->node->entry = newentry;
        quicklistNodeUpdateSz(entry->node);
        /* quicklistNext() and quicklistGetIteratorEntryAtIdx() provide an uncompressed node */
        quicklistCompress(quicklist, entry->node);
    } else if (QL_NODE_IS_PLAIN(entry->node)) {
        if (isLargeElement(sz, quicklist->fill)) {
            zfree(entry->node->entry);
            entry->node->entry = zmalloc(sz);
            entry->node->sz = sz;
            memcpy(entry->node->entry, data, sz);
            quicklistCompress(quicklist, entry->node);
        } else {
            quicklistInsertAfter(iter, entry, data, sz);
            __quicklistDelNode(quicklist, entry->node);
        }
    } else { /* The node is full or data is a large element */
        quicklistNode *split_node = NULL, *new_node;
        node->dont_compress = 1; /* Prevent compression in __quicklistInsertNode() */

        /* If the entry is not at the tail, split the node at the entry's offset. */
        if (entry->offset != node->count - 1 && entry->offset != -1)
            split_node = _quicklistSplitNode(node, entry->offset, 1);

        /* Create a new node and insert it after the original node.
         * If the original node was split, insert the split node after the new node. */
        new_node = __quicklistCreateNode(isLargeElement(sz, quicklist->fill) ?
            QUICKLIST_NODE_CONTAINER_PLAIN : QUICKLIST_NODE_CONTAINER_PACKED, data, sz);
        __quicklistInsertNode(quicklist, node, new_node, 1);
        if (split_node) __quicklistInsertNode(quicklist, new_node, split_node, 1);
        quicklist->count++;

        /* Delete the replaced element. */
        if (entry->node->count == 1) {
            __quicklistDelNode(quicklist, entry->node);
        } else {
            unsigned char *p = lpSeek(entry->node->entry, -1);
            quicklistDelIndex(quicklist, entry->node, &p);
            entry->node->dont_compress = 0; /* Re-enable compression */
<<<<<<< HEAD
            quicklistNode *merged_node = _quicklistMergeNodes(quicklist, entry->node);
            quicklistCompress(quicklist, merged_node);
            quicklistCompress(quicklist, merged_node->next);
=======
            new_node = _quicklistMergeNodes(quicklist, new_node);
            quicklistCompress(quicklist, new_node);
            quicklistCompress(quicklist, new_node->prev);
            if (new_node->next) quicklistCompress(quicklist, new_node->next);
>>>>>>> 53abb1c0
        }
    }

    /* In any case, we reset iterator to forbid use of iterator after insert.
     * Notice: iter->current has been compressed above. */
    resetIterator(iter);
}

/* Replace quicklist entry at offset 'index' by 'data' with length 'sz'.
 *
 * Returns 1 if replace happened.
 * Returns 0 if replace failed and no changes happened. */
int quicklistReplaceAtIndex(quicklist *quicklist, long index, void *data,
                            size_t sz) {
    quicklistEntry entry;
    quicklistIter *iter = quicklistGetIteratorEntryAtIdx(quicklist, index, &entry);
    if (likely(iter)) {
        quicklistReplaceEntry(iter, &entry, data, sz);
        quicklistReleaseIterator(iter);
        return 1;
    } else {
        return 0;
    }
}

/* Given two nodes, try to merge their listpacks.
 *
 * This helps us not have a quicklist with 3 element listpacks if
 * our fill factor can handle much higher levels.
 *
 * Note: 'a' must be to the LEFT of 'b'.
 *
 * After calling this function, both 'a' and 'b' should be considered
 * unusable.  The return value from this function must be used
 * instead of re-using any of the quicklistNode input arguments.
 *
 * Returns the input node picked to merge against or NULL if
 * merging was not possible. */
REDIS_STATIC quicklistNode *_quicklistListpackMerge(quicklist *quicklist,
                                                    quicklistNode *a,
                                                    quicklistNode *b) {
    D("Requested merge (a,b) (%u, %u)", a->count, b->count);

    quicklistDecompressNode(a);
    quicklistDecompressNode(b);
    if ((lpMerge(&a->entry, &b->entry))) {
        /* We merged listpacks! Now remove the unused quicklistNode. */
        quicklistNode *keep = NULL, *nokeep = NULL;
        if (!a->entry) {
            nokeep = a;
            keep = b;
        } else if (!b->entry) {
            nokeep = b;
            keep = a;
        }
        keep->count = lpLength(keep->entry);
        quicklistNodeUpdateSz(keep);
        keep->recompress = 0; /* Prevent 'keep' from being recompressed if
                               * it becomes head or tail after merging. */

        nokeep->count = 0;
        __quicklistDelNode(quicklist, nokeep);
        quicklistCompress(quicklist, keep);
        return keep;
    } else {
        /* else, the merge returned NULL and nothing changed. */
        return NULL;
    }
}

/* Attempt to merge listpacks within two nodes on either side of 'center'.
 *
 * We attempt to merge:
 *   - (center->prev->prev, center->prev)
 *   - (center->next, center->next->next)
 *   - (center->prev, center)
 *   - (center, center->next)
 * 
 * Returns the new 'center' after merging.
 */
<<<<<<< HEAD
REDIS_STATIC quicklistNode *_quicklistMergeNodes(quicklist *quicklist,
                                       quicklistNode *center) {
=======
REDIS_STATIC quicklistNode *_quicklistMergeNodes(quicklist *quicklist, quicklistNode *center) {
>>>>>>> 53abb1c0
    int fill = quicklist->fill;
    quicklistNode *prev, *prev_prev, *next, *next_next, *target;
    prev = prev_prev = next = next_next = target = NULL;

    if (center->prev) {
        prev = center->prev;
        if (center->prev->prev)
            prev_prev = center->prev->prev;
    }

    if (center->next) {
        next = center->next;
        if (center->next->next)
            next_next = center->next->next;
    }

    /* Try to merge prev_prev and prev */
    if (_quicklistNodeAllowMerge(prev, prev_prev, fill)) {
        _quicklistListpackMerge(quicklist, prev_prev, prev);
        prev_prev = prev = NULL; /* they could have moved, invalidate them. */
    }

    /* Try to merge next and next_next */
    if (_quicklistNodeAllowMerge(next, next_next, fill)) {
        _quicklistListpackMerge(quicklist, next, next_next);
        next = next_next = NULL; /* they could have moved, invalidate them. */
    }

    /* Try to merge center node and previous node */
    if (_quicklistNodeAllowMerge(center, center->prev, fill)) {
        target = _quicklistListpackMerge(quicklist, center->prev, center);
        center = NULL; /* center could have been deleted, invalidate it. */
    } else {
        /* else, we didn't merge here, but target needs to be valid below. */
        target = center;
    }

    /* Use result of center merge (or original) to merge with next node. */
    if (_quicklistNodeAllowMerge(target, target->next, fill)) {
        target = _quicklistListpackMerge(quicklist, target, target->next);
    }
    return target;
}

/* Split 'node' into two parts, parameterized by 'offset' and 'after'.
 *
 * The 'after' argument controls which quicklistNode gets returned.
 * If 'after'==1, returned node has elements after 'offset'.
 *                input node keeps elements up to 'offset', including 'offset'.
 * If 'after'==0, returned node has elements up to 'offset'.
 *                input node keeps elements after 'offset', including 'offset'.
 *
 * Or in other words:
 * If 'after'==1, returned node will have elements after 'offset'.
 *                The returned node will have elements [OFFSET+1, END].
 *                The input node keeps elements [0, OFFSET].
 * If 'after'==0, returned node will keep elements up to but not including 'offset'.
 *                The returned node will have elements [0, OFFSET-1].
 *                The input node keeps elements [OFFSET, END].
 *
 * The input node keeps all elements not taken by the returned node.
 *
 * Returns newly created node or NULL if split not possible. */
REDIS_STATIC quicklistNode *_quicklistSplitNode(quicklistNode *node, int offset,
                                                int after) {
    size_t zl_sz = node->sz;

    quicklistNode *new_node = quicklistCreateNode();
    new_node->entry = zmalloc(zl_sz);

    /* Copy original listpack so we can split it */
    memcpy(new_node->entry, node->entry, zl_sz);

    /* Need positive offset for calculating extent below. */
    if (offset < 0) offset = node->count + offset;

    /* Ranges to be trimmed: -1 here means "continue deleting until the list ends" */
    int orig_start = after ? offset + 1 : 0;
    int orig_extent = after ? -1 : offset;
    int new_start = after ? 0 : offset;
    int new_extent = after ? offset + 1 : -1;

    D("After %d (%d); ranges: [%d, %d], [%d, %d]", after, offset, orig_start,
      orig_extent, new_start, new_extent);

    node->entry = lpDeleteRange(node->entry, orig_start, orig_extent);
    node->count = lpLength(node->entry);
    quicklistNodeUpdateSz(node);

    new_node->entry = lpDeleteRange(new_node->entry, new_start, new_extent);
    new_node->count = lpLength(new_node->entry);
    quicklistNodeUpdateSz(new_node);

    D("After split lengths: orig (%d), new (%d)", node->count, new_node->count);
    return new_node;
}

/* Insert a new entry before or after existing entry 'entry'.
 *
 * If after==1, the new value is inserted after 'entry', otherwise
 * the new value is inserted before 'entry'. */
REDIS_STATIC void _quicklistInsert(quicklistIter *iter, quicklistEntry *entry,
                                   void *value, const size_t sz, int after)
{
    quicklist *quicklist = iter->quicklist;
    int full = 0, at_tail = 0, at_head = 0, avail_next = 0, avail_prev = 0;
    int fill = quicklist->fill;
    quicklistNode *node = entry->node;
    quicklistNode *new_node = NULL;

    if (!node) {
        /* we have no reference node, so let's create only node in the list */
        D("No node given!");
        if (unlikely(isLargeElement(sz, quicklist->fill))) {
            __quicklistInsertPlainNode(quicklist, quicklist->tail, value, sz, after);
            return;
        }
        new_node = quicklistCreateNode();
        new_node->entry = lpPrepend(lpNew(0), value, sz);
        __quicklistInsertNode(quicklist, NULL, new_node, after);
        new_node->count++;
        quicklist->count++;
        return;
    }

    /* Populate accounting flags for easier boolean checks later */
    if (!_quicklistNodeAllowInsert(node, fill, sz)) {
        D("Current node is full with count %d with requested fill %d",
          node->count, fill);
        full = 1;
    }

    if (after && (entry->offset == node->count - 1 || entry->offset == -1)) {
        D("At Tail of current listpack");
        at_tail = 1;
        if (_quicklistNodeAllowInsert(node->next, fill, sz)) {
            D("Next node is available.");
            avail_next = 1;
        }
    }

    if (!after && (entry->offset == 0 || entry->offset == -(node->count))) {
        D("At Head");
        at_head = 1;
        if (_quicklistNodeAllowInsert(node->prev, fill, sz)) {
            D("Prev node is available.");
            avail_prev = 1;
        }
    }

    if (unlikely(isLargeElement(sz, quicklist->fill))) {
        if (QL_NODE_IS_PLAIN(node) || (at_tail && after) || (at_head && !after)) {
            __quicklistInsertPlainNode(quicklist, node, value, sz, after);
        } else {
            quicklistDecompressNodeForUse(node);
            new_node = _quicklistSplitNode(node, entry->offset, after);
            quicklistNode *entry_node = __quicklistCreateNode(QUICKLIST_NODE_CONTAINER_PLAIN, value, sz);
            __quicklistInsertNode(quicklist, node, entry_node, after);
            __quicklistInsertNode(quicklist, entry_node, new_node, after);
            quicklist->count++;
        }
        return;
    }

    /* Now determine where and how to insert the new element */
    if (!full && after) {
        D("Not full, inserting after current position.");
        quicklistDecompressNodeForUse(node);
        node->entry = lpInsertString(node->entry, value, sz, entry->zi, LP_AFTER, NULL);
        node->count++;
        quicklistNodeUpdateSz(node);
        quicklistRecompressOnly(node);
    } else if (!full && !after) {
        D("Not full, inserting before current position.");
        quicklistDecompressNodeForUse(node);
        node->entry = lpInsertString(node->entry, value, sz, entry->zi, LP_BEFORE, NULL);
        node->count++;
        quicklistNodeUpdateSz(node);
        quicklistRecompressOnly(node);
    } else if (full && at_tail && avail_next && after) {
        /* If we are: at tail, next has free space, and inserting after:
         *   - insert entry at head of next node. */
        D("Full and tail, but next isn't full; inserting next node head");
        new_node = node->next;
        quicklistDecompressNodeForUse(new_node);
        new_node->entry = lpPrepend(new_node->entry, value, sz);
        new_node->count++;
        quicklistNodeUpdateSz(new_node);
        quicklistRecompressOnly(new_node);
        quicklistRecompressOnly(node);
    } else if (full && at_head && avail_prev && !after) {
        /* If we are: at head, previous has free space, and inserting before:
         *   - insert entry at tail of previous node. */
        D("Full and head, but prev isn't full, inserting prev node tail");
        new_node = node->prev;
        quicklistDecompressNodeForUse(new_node);
        new_node->entry = lpAppend(new_node->entry, value, sz);
        new_node->count++;
        quicklistNodeUpdateSz(new_node);
        quicklistRecompressOnly(new_node);
        quicklistRecompressOnly(node);
    } else if (full && ((at_tail && !avail_next && after) ||
                        (at_head && !avail_prev && !after))) {
        /* If we are: full, and our prev/next has no available space, then:
         *   - create new node and attach to quicklist */
        D("\tprovisioning new node...");
        new_node = quicklistCreateNode();
        new_node->entry = lpPrepend(lpNew(0), value, sz);
        new_node->count++;
        quicklistNodeUpdateSz(new_node);
        __quicklistInsertNode(quicklist, node, new_node, after);
    } else if (full) {
        /* else, node is full we need to split it. */
        /* covers both after and !after cases */
        D("\tsplitting node...");
        quicklistDecompressNodeForUse(node);
        new_node = _quicklistSplitNode(node, entry->offset, after);
        if (after)
            new_node->entry = lpPrepend(new_node->entry, value, sz);
        else
            new_node->entry = lpAppend(new_node->entry, value, sz);
        new_node->count++;
        quicklistNodeUpdateSz(new_node);
        __quicklistInsertNode(quicklist, node, new_node, after);
        _quicklistMergeNodes(quicklist, node);
    }

    quicklist->count++;

    /* In any case, we reset iterator to forbid use of iterator after insert.
     * Notice: iter->current has been compressed in _quicklistInsert(). */
    resetIterator(iter); 
}

void quicklistInsertBefore(quicklistIter *iter, quicklistEntry *entry,
                           void *value, const size_t sz)
{
    _quicklistInsert(iter, entry, value, sz, 0);
}

void quicklistInsertAfter(quicklistIter *iter, quicklistEntry *entry,
                          void *value, const size_t sz)
{
    _quicklistInsert(iter, entry, value, sz, 1);
}

/* Delete a range of elements from the quicklist.
 *
 * elements may span across multiple quicklistNodes, so we
 * have to be careful about tracking where we start and end.
 *
 * Returns 1 if entries were deleted, 0 if nothing was deleted. */
int quicklistDelRange(quicklist *quicklist, const long start,
                      const long count) {
    if (count <= 0)
        return 0;

    unsigned long extent = count; /* range is inclusive of start position */

    if (start >= 0 && extent > (quicklist->count - start)) {
        /* if requesting delete more elements than exist, limit to list size. */
        extent = quicklist->count - start;
    } else if (start < 0 && extent > (unsigned long)(-start)) {
        /* else, if at negative offset, limit max size to rest of list. */
        extent = -start; /* c.f. LREM -29 29; just delete until end. */
    }

    quicklistIter *iter = quicklistGetIteratorAtIdx(quicklist, AL_START_TAIL, start);
    if (!iter)
        return 0;

    D("Quicklist delete request for start %ld, count %ld, extent: %ld", start,
      count, extent);
    quicklistNode *node = iter->current;
    long offset = iter->offset;
    quicklistReleaseIterator(iter);

    /* iterate over next nodes until everything is deleted. */
    while (extent) {
        quicklistNode *next = node->next;

        unsigned long del;
        int delete_entire_node = 0;
        if (offset == 0 && extent >= node->count) {
            /* If we are deleting more than the count of this node, we
             * can just delete the entire node without listpack math. */
            delete_entire_node = 1;
            del = node->count;
        } else if (offset >= 0 && extent + offset >= node->count) {
            /* If deleting more nodes after this one, calculate delete based
             * on size of current node. */
            del = node->count - offset;
        } else if (offset < 0) {
            /* If offset is negative, we are in the first run of this loop
             * and we are deleting the entire range
             * from this start offset to end of list.  Since the Negative
             * offset is the number of elements until the tail of the list,
             * just use it directly as the deletion count. */
            del = -offset;

            /* If the positive offset is greater than the remaining extent,
             * we only delete the remaining extent, not the entire offset.
             */
            if (del > extent)
                del = extent;
        } else {
            /* else, we are deleting less than the extent of this node, so
             * use extent directly. */
            del = extent;
        }

        D("[%ld]: asking to del: %ld because offset: %d; (ENTIRE NODE: %d), "
          "node count: %u",
          extent, del, offset, delete_entire_node, node->count);

        if (delete_entire_node || QL_NODE_IS_PLAIN(node)) {
            __quicklistDelNode(quicklist, node);
        } else {
            quicklistDecompressNodeForUse(node);
            node->entry = lpDeleteRange(node->entry, offset, del);
            quicklistNodeUpdateSz(node);
            node->count -= del;
            quicklist->count -= del;
            quicklistDeleteIfEmpty(quicklist, node);
            if (node)
                quicklistRecompressOnly(node);
        }

        extent -= del;

        node = next;

        offset = 0;
    }
    return 1;
}

/* compare between a two entries */
int quicklistCompare(quicklistEntry* entry, unsigned char *p2, const size_t p2_len) {
    if (unlikely(QL_NODE_IS_PLAIN(entry->node))) {
        return ((entry->sz == p2_len) && (memcmp(entry->value, p2, p2_len) == 0));
    }
    return lpCompare(entry->zi, p2, p2_len);
}

/* Returns a quicklist iterator 'iter'. After the initialization every
 * call to quicklistNext() will return the next element of the quicklist. */
quicklistIter *quicklistGetIterator(quicklist *quicklist, int direction) {
    quicklistIter *iter;

    iter = zmalloc(sizeof(*iter));

    if (direction == AL_START_HEAD) {
        iter->current = quicklist->head;
        iter->offset = 0;
    } else if (direction == AL_START_TAIL) {
        iter->current = quicklist->tail;
        iter->offset = -1;
    }

    iter->direction = direction;
    iter->quicklist = quicklist;

    iter->zi = NULL;

    return iter;
}

/* Initialize an iterator at a specific offset 'idx' and make the iterator
 * return nodes in 'direction' direction. */
quicklistIter *quicklistGetIteratorAtIdx(quicklist *quicklist,
                                         const int direction,
                                         const long long idx)
{
    quicklistNode *n;
    unsigned long long accum = 0;
    unsigned long long index;
    int forward = idx < 0 ? 0 : 1; /* < 0 -> reverse, 0+ -> forward */

    index = forward ? idx : (-idx) - 1;
    if (index >= quicklist->count)
        return NULL;

    /* Seek in the other direction if that way is shorter. */
    int seek_forward = forward;
    unsigned long long seek_index = index;
    if (index > (quicklist->count - 1) / 2) {
        seek_forward = !forward;
        seek_index = quicklist->count - 1 - index;
    }

    n = seek_forward ? quicklist->head : quicklist->tail;
    while (likely(n)) {
        if ((accum + n->count) > seek_index) {
            break;
        } else {
            D("Skipping over (%p) %u at accum %lld", (void *)n, n->count,
              accum);
            accum += n->count;
            n = seek_forward ? n->next : n->prev;
        }
    }

    if (!n)
        return NULL;

    /* Fix accum so it looks like we seeked in the other direction. */
    if (seek_forward != forward) accum = quicklist->count - n->count - accum;

    D("Found node: %p at accum %llu, idx %llu, sub+ %llu, sub- %llu", (void *)n,
      accum, index, index - accum, (-index) - 1 + accum);

    quicklistIter *iter = quicklistGetIterator(quicklist, direction);
    iter->current = n;
    if (forward) {
        /* forward = normal head-to-tail offset. */
        iter->offset = index - accum;
    } else {
        /* reverse = need negative offset for tail-to-head, so undo
         * the result of the original index = (-idx) - 1 above. */
        iter->offset = (-index) - 1 + accum;
    }

    return iter;
}

/* Release iterator.
 * If we still have a valid current node, then re-encode current node. */
void quicklistReleaseIterator(quicklistIter *iter) {
    if (!iter) return;
    if (iter->current)
        quicklistCompress(iter->quicklist, iter->current);

    zfree(iter);
}

/* Get next element in iterator.
 *
 * Note: You must NOT insert into the list while iterating over it.
 * You *may* delete from the list while iterating using the
 * quicklistDelEntry() function.
 * If you insert into the quicklist while iterating, you should
 * re-create the iterator after your addition.
 *
 * iter = quicklistGetIterator(quicklist,<direction>);
 * quicklistEntry entry;
 * while (quicklistNext(iter, &entry)) {
 *     if (entry.value)
 *          [[ use entry.value with entry.sz ]]
 *     else
 *          [[ use entry.longval ]]
 * }
 *
 * Populates 'entry' with values for this iteration.
 * Returns 0 when iteration is complete or if iteration not possible.
 * If return value is 0, the contents of 'entry' are not valid.
 */
int quicklistNext(quicklistIter *iter, quicklistEntry *entry) {
    initEntry(entry);

    if (!iter) {
        D("Returning because no iter!");
        return 0;
    }

    entry->quicklist = iter->quicklist;
    entry->node = iter->current;

    if (!iter->current) {
        D("Returning because current node is NULL");
        return 0;
    }

    unsigned char *(*nextFn)(unsigned char *, unsigned char *) = NULL;
    int offset_update = 0;

    int plain = QL_NODE_IS_PLAIN(iter->current);
    if (!iter->zi) {
        /* If !zi, use current index. */
        quicklistDecompressNodeForUse(iter->current);
        if (unlikely(plain))
            iter->zi = iter->current->entry;
        else
            iter->zi = lpSeek(iter->current->entry, iter->offset);
    } else if (unlikely(plain)) {
        iter->zi = NULL;
    } else {
        /* else, use existing iterator offset and get prev/next as necessary. */
        if (iter->direction == AL_START_HEAD) {
            nextFn = lpNext;
            offset_update = 1;
        } else if (iter->direction == AL_START_TAIL) {
            nextFn = lpPrev;
            offset_update = -1;
        }
        iter->zi = nextFn(iter->current->entry, iter->zi);
        iter->offset += offset_update;
    }

    entry->zi = iter->zi;
    entry->offset = iter->offset;

    if (iter->zi) {
        if (unlikely(plain)) {
            entry->value = entry->node->entry;
            entry->sz = entry->node->sz;
            return 1;
        }
        /* Populate value from existing listpack position */
        unsigned int sz = 0;
        entry->value = lpGetValue(entry->zi, &sz, &entry->longval);
        entry->sz = sz;
        return 1;
    } else {
        /* We ran out of listpack entries.
         * Pick next node, update offset, then re-run retrieval. */
        quicklistCompress(iter->quicklist, iter->current);
        if (iter->direction == AL_START_HEAD) {
            /* Forward traversal */
            D("Jumping to start of next node");
            iter->current = iter->current->next;
            iter->offset = 0;
        } else if (iter->direction == AL_START_TAIL) {
            /* Reverse traversal */
            D("Jumping to end of previous node");
            iter->current = iter->current->prev;
            iter->offset = -1;
        }
        iter->zi = NULL;
        return quicklistNext(iter, entry);
    }
}

/* Sets the direction of a quicklist iterator. */
void quicklistSetDirection(quicklistIter *iter, int direction) {
    iter->direction = direction;
}

/* Duplicate the quicklist.
 * On success a copy of the original quicklist is returned.
 *
 * The original quicklist both on success or error is never modified.
 *
 * Returns newly allocated quicklist. */
quicklist *quicklistDup(quicklist *orig) {
    quicklist *copy;

    copy = quicklistNew(orig->fill, orig->compress);

    for (quicklistNode *current = orig->head; current;
         current = current->next) {
        quicklistNode *node = quicklistCreateNode();

        if (current->encoding == QUICKLIST_NODE_ENCODING_LZF) {
            quicklistLZF *lzf = (quicklistLZF *)current->entry;
            size_t lzf_sz = sizeof(*lzf) + lzf->sz;
            node->entry = zmalloc(lzf_sz);
            memcpy(node->entry, current->entry, lzf_sz);
        } else if (current->encoding == QUICKLIST_NODE_ENCODING_RAW) {
            node->entry = zmalloc(current->sz);
            memcpy(node->entry, current->entry, current->sz);
        }

        node->count = current->count;
        copy->count += node->count;
        node->sz = current->sz;
        node->encoding = current->encoding;
        node->container = current->container;

        _quicklistInsertNodeAfter(copy, copy->tail, node);
    }

    /* copy->count must equal orig->count here */
    return copy;
}

/* Populate 'entry' with the element at the specified zero-based index
 * where 0 is the head, 1 is the element next to head
 * and so on. Negative integers are used in order to count
 * from the tail, -1 is the last element, -2 the penultimate
 * and so on. If the index is out of range 0 is returned.
 *
 * Returns an iterator at a specific offset 'idx' if element found
 * Returns NULL if element not found */
quicklistIter *quicklistGetIteratorEntryAtIdx(quicklist *quicklist, const long long idx,
                                              quicklistEntry *entry)
{
    quicklistIter *iter = quicklistGetIteratorAtIdx(quicklist, AL_START_TAIL, idx);
    if (!iter) return NULL;
    assert(quicklistNext(iter, entry));
    return iter;
}

static void quicklistRotatePlain(quicklist *quicklist) {
    quicklistNode *new_head = quicklist->tail;
    quicklistNode *new_tail = quicklist->tail->prev;
    quicklist->head->prev = new_head;
    new_tail->next = NULL;
    new_head->next = quicklist->head;
    new_head->prev = NULL;
    quicklist->head = new_head;
    quicklist->tail = new_tail;
}

/* Rotate quicklist by moving the tail element to the head. */
void quicklistRotate(quicklist *quicklist) {
    if (quicklist->count <= 1)
        return;

    if (unlikely(QL_NODE_IS_PLAIN(quicklist->tail))) {
        quicklistRotatePlain(quicklist);
        return;
    }

    /* First, get the tail entry */
    unsigned char *p = lpSeek(quicklist->tail->entry, -1);
    unsigned char *value, *tmp;
    long long longval;
    unsigned int sz;
    char longstr[32] = {0};
    tmp = lpGetValue(p, &sz, &longval);

    /* If value found is NULL, then lpGet populated longval instead */
    if (!tmp) {
        /* Write the longval as a string so we can re-add it */
        sz = ll2string(longstr, sizeof(longstr), longval);
        value = (unsigned char *)longstr;
    } else if (quicklist->len == 1) {
        /* Copy buffer since there could be a memory overlap when move
         * entity from tail to head in the same listpack. */
        value = zmalloc(sz);
        memcpy(value, tmp, sz);
    } else {
        value = tmp;
    }

    /* Add tail entry to head (must happen before tail is deleted). */
    quicklistPushHead(quicklist, value, sz);

    /* If quicklist has only one node, the head listpack is also the
     * tail listpack and PushHead() could have reallocated our single listpack,
     * which would make our pre-existing 'p' unusable. */
    if (quicklist->len == 1) {
        p = lpSeek(quicklist->tail->entry, -1);
    }

    /* Remove tail entry. */
    quicklistDelIndex(quicklist, quicklist->tail, &p);
    if (value != (unsigned char*)longstr && value != tmp)
        zfree(value);
}

/* pop from quicklist and return result in 'data' ptr.  Value of 'data'
 * is the return value of 'saver' function pointer if the data is NOT a number.
 *
 * If the quicklist element is a long long, then the return value is returned in
 * 'sval'.
 *
 * Return value of 0 means no elements available.
 * Return value of 1 means check 'data' and 'sval' for values.
 * If 'data' is set, use 'data' and 'sz'.  Otherwise, use 'sval'. */
int quicklistPopCustom(quicklist *quicklist, int where, unsigned char **data,
                       size_t *sz, long long *sval,
                       void *(*saver)(unsigned char *data, size_t sz)) {
    unsigned char *p;
    unsigned char *vstr;
    unsigned int vlen;
    long long vlong;
    int pos = (where == QUICKLIST_HEAD) ? 0 : -1;

    if (quicklist->count == 0)
        return 0;

    if (data)
        *data = NULL;
    if (sz)
        *sz = 0;
    if (sval)
        *sval = -123456789;

    quicklistNode *node;
    if (where == QUICKLIST_HEAD && quicklist->head) {
        node = quicklist->head;
    } else if (where == QUICKLIST_TAIL && quicklist->tail) {
        node = quicklist->tail;
    } else {
        return 0;
    }

    /* The head and tail should never be compressed */
    assert(node->encoding != QUICKLIST_NODE_ENCODING_LZF);

    if (unlikely(QL_NODE_IS_PLAIN(node))) {
        if (data)
            *data = saver(node->entry, node->sz);
        if (sz)
            *sz = node->sz;
        quicklistDelIndex(quicklist, node, NULL);
        return 1;
    }

    p = lpSeek(node->entry, pos);
    vstr = lpGetValue(p, &vlen, &vlong);
    if (vstr) {
        if (data)
            *data = saver(vstr, vlen);
        if (sz)
            *sz = vlen;
    } else {
        if (data)
            *data = NULL;
        if (sval)
            *sval = vlong;
    }
    quicklistDelIndex(quicklist, node, &p);
    return 1;
}

/* Return a malloc'd copy of data passed in */
REDIS_STATIC void *_quicklistSaver(unsigned char *data, size_t sz) {
    unsigned char *vstr;
    if (data) {
        vstr = zmalloc(sz);
        memcpy(vstr, data, sz);
        return vstr;
    }
    return NULL;
}

/* Default pop function
 *
 * Returns malloc'd value from quicklist */
int quicklistPop(quicklist *quicklist, int where, unsigned char **data,
                 size_t *sz, long long *slong) {
    unsigned char *vstr = NULL;
    size_t vlen = 0;
    long long vlong = 0;
    if (quicklist->count == 0)
        return 0;
    int ret = quicklistPopCustom(quicklist, where, &vstr, &vlen, &vlong,
                                 _quicklistSaver);
    if (data)
        *data = vstr;
    if (slong)
        *slong = vlong;
    if (sz)
        *sz = vlen;
    return ret;
}

/* Wrapper to allow argument-based switching between HEAD/TAIL pop */
void quicklistPush(quicklist *quicklist, void *value, const size_t sz,
                   int where) {
    /* The head and tail should never be compressed (we don't attempt to decompress them) */
    if (quicklist->head)
        assert(quicklist->head->encoding != QUICKLIST_NODE_ENCODING_LZF);
    if (quicklist->tail)
        assert(quicklist->tail->encoding != QUICKLIST_NODE_ENCODING_LZF);

    if (where == QUICKLIST_HEAD) {
        quicklistPushHead(quicklist, value, sz);
    } else if (where == QUICKLIST_TAIL) {
        quicklistPushTail(quicklist, value, sz);
    }
}

/* Print info of quicklist which is used in debugCommand. */
void quicklistRepr(unsigned char *ql, int full) {
    int i = 0;
    quicklist *quicklist  = (struct quicklist*) ql;
    printf("{count : %ld}\n", quicklist->count);
    printf("{len : %ld}\n", quicklist->len);
    printf("{fill : %d}\n", quicklist->fill);
    printf("{compress : %d}\n", quicklist->compress);
    printf("{bookmark_count : %d}\n", quicklist->bookmark_count);
    quicklistNode* node = quicklist->head;

    while(node != NULL) {
        printf("{quicklist node(%d)\n", i++);
        printf("{container : %s, encoding: %s, size: %zu, count: %d, recompress: %d, attempted_compress: %d}\n",
               QL_NODE_IS_PLAIN(node) ? "PLAIN": "PACKED",
               (node->encoding == QUICKLIST_NODE_ENCODING_RAW) ? "RAW": "LZF",
               node->sz,
               node->count,
               node->recompress,
               node->attempted_compress);

        if (full) {
            quicklistDecompressNode(node);
            if (node->container == QUICKLIST_NODE_CONTAINER_PACKED) {
                printf("{ listpack:\n");
                lpRepr(node->entry);
                printf("}\n");

            } else if (QL_NODE_IS_PLAIN(node)) {
                printf("{ entry : %s }\n", node->entry);
            }
            printf("}\n");
            quicklistRecompressOnly(node);
        }
        node = node->next;
    }
}

/* Create or update a bookmark in the list which will be updated to the next node
 * automatically when the one referenced gets deleted.
 * Returns 1 on success (creation of new bookmark or override of an existing one).
 * Returns 0 on failure (reached the maximum supported number of bookmarks).
 * NOTE: use short simple names, so that string compare on find is quick.
 * NOTE: bookmark creation may re-allocate the quicklist, so the input pointer
         may change and it's the caller responsibility to update the reference.
 */
int quicklistBookmarkCreate(quicklist **ql_ref, const char *name, quicklistNode *node) {
    quicklist *ql = *ql_ref;
    if (ql->bookmark_count >= QL_MAX_BM)
        return 0;
    quicklistBookmark *bm = _quicklistBookmarkFindByName(ql, name);
    if (bm) {
        bm->node = node;
        return 1;
    }
    ql = zrealloc(ql, sizeof(quicklist) + (ql->bookmark_count+1) * sizeof(quicklistBookmark));
    *ql_ref = ql;
    ql->bookmarks[ql->bookmark_count].node = node;
    ql->bookmarks[ql->bookmark_count].name = zstrdup(name);
    ql->bookmark_count++;
    return 1;
}

/* Find the quicklist node referenced by a named bookmark.
 * When the bookmarked node is deleted the bookmark is updated to the next node,
 * and if that's the last node, the bookmark is deleted (so find returns NULL). */
quicklistNode *quicklistBookmarkFind(quicklist *ql, const char *name) {
    quicklistBookmark *bm = _quicklistBookmarkFindByName(ql, name);
    if (!bm) return NULL;
    return bm->node;
}

/* Delete a named bookmark.
 * returns 0 if bookmark was not found, and 1 if deleted.
 * Note that the bookmark memory is not freed yet, and is kept for future use. */
int quicklistBookmarkDelete(quicklist *ql, const char *name) {
    quicklistBookmark *bm = _quicklistBookmarkFindByName(ql, name);
    if (!bm)
        return 0;
    _quicklistBookmarkDelete(ql, bm);
    return 1;
}

quicklistBookmark *_quicklistBookmarkFindByName(quicklist *ql, const char *name) {
    unsigned i;
    for (i=0; i<ql->bookmark_count; i++) {
        if (!strcmp(ql->bookmarks[i].name, name)) {
            return &ql->bookmarks[i];
        }
    }
    return NULL;
}

quicklistBookmark *_quicklistBookmarkFindByNode(quicklist *ql, quicklistNode *node) {
    unsigned i;
    for (i=0; i<ql->bookmark_count; i++) {
        if (ql->bookmarks[i].node == node) {
            return &ql->bookmarks[i];
        }
    }
    return NULL;
}

void _quicklistBookmarkDelete(quicklist *ql, quicklistBookmark *bm) {
    int index = bm - ql->bookmarks;
    zfree(bm->name);
    ql->bookmark_count--;
    memmove(bm, bm+1, (ql->bookmark_count - index)* sizeof(*bm));
    /* NOTE: We do not shrink (realloc) the quicklist yet (to avoid resonance,
     * it may be re-used later (a call to realloc may NOP). */
}

void quicklistBookmarksClear(quicklist *ql) {
    while (ql->bookmark_count)
        zfree(ql->bookmarks[--ql->bookmark_count].name);
    /* NOTE: We do not shrink (realloc) the quick list. main use case for this
     * function is just before releasing the allocation. */
}

/* The rest of this file is test cases and test helpers. */
#ifdef REDIS_TEST
#include <stdint.h>
#include <sys/time.h>
#include "testhelp.h"
#include <stdlib.h>

#define yell(str, ...) printf("ERROR! " str "\n\n", __VA_ARGS__)

#define ERROR                                                                  \
    do {                                                                       \
        printf("\tERROR!\n");                                                  \
        err++;                                                                 \
    } while (0)

#define ERR(x, ...)                                                            \
    do {                                                                       \
        printf("%s:%s:%d:\t", __FILE__, __func__, __LINE__);                   \
        printf("ERROR! " x "\n", __VA_ARGS__);                                 \
        err++;                                                                 \
    } while (0)

#define TEST(name) printf("test — %s\n", name);
#define TEST_DESC(name, ...) printf("test — " name "\n", __VA_ARGS__);

#define QL_TEST_VERBOSE 0

#define UNUSED(x) (void)(x)
static void ql_info(quicklist *ql) {
#if QL_TEST_VERBOSE
    printf("Container length: %lu\n", ql->len);
    printf("Container size: %lu\n", ql->count);
    if (ql->head)
        printf("\t(zsize head: %lu)\n", lpLength(ql->head->entry));
    if (ql->tail)
        printf("\t(zsize tail: %lu)\n", lpLength(ql->tail->entry));
    printf("\n");
#else
    UNUSED(ql);
#endif
}

/* Return the UNIX time in microseconds */
static long long ustime(void) {
    struct timeval tv;
    long long ust;

    gettimeofday(&tv, NULL);
    ust = ((long long)tv.tv_sec) * 1000000;
    ust += tv.tv_usec;
    return ust;
}

/* Return the UNIX time in milliseconds */
static long long mstime(void) { return ustime() / 1000; }

/* Iterate over an entire quicklist.
 * Print the list if 'print' == 1.
 *
 * Returns physical count of elements found by iterating over the list. */
static int _itrprintr(quicklist *ql, int print, int forward) {
    quicklistIter *iter =
        quicklistGetIterator(ql, forward ? AL_START_HEAD : AL_START_TAIL);
    quicklistEntry entry;
    int i = 0;
    int p = 0;
    quicklistNode *prev = NULL;
    while (quicklistNext(iter, &entry)) {
        if (entry.node != prev) {
            /* Count the number of list nodes too */
            p++;
            prev = entry.node;
        }
        if (print) {
            int size = (entry.sz > (1<<20)) ? 1<<20 : entry.sz;
            printf("[%3d (%2d)]: [%.*s] (%lld)\n", i, p, size,
                   (char *)entry.value, entry.longval);
        }
        i++;
    }
    quicklistReleaseIterator(iter);
    return i;
}
static int itrprintr(quicklist *ql, int print) {
    return _itrprintr(ql, print, 1);
}

static int itrprintr_rev(quicklist *ql, int print) {
    return _itrprintr(ql, print, 0);
}

#define ql_verify(a, b, c, d, e)                                               \
    do {                                                                       \
        err += _ql_verify((a), (b), (c), (d), (e));                            \
    } while (0)

static int _ql_verify_compress(quicklist *ql) {
    int errors = 0;
    if (quicklistAllowsCompression(ql)) {
        quicklistNode *node = ql->head;
        unsigned int low_raw = ql->compress;
        unsigned int high_raw = ql->len - ql->compress;

        for (unsigned int at = 0; at < ql->len; at++, node = node->next) {
            if (node && (at < low_raw || at >= high_raw)) {
                if (node->encoding != QUICKLIST_NODE_ENCODING_RAW) {
                    yell("Incorrect compression: node %d is "
                         "compressed at depth %d ((%u, %u); total "
                         "nodes: %lu; size: %zu; recompress: %d)",
                         at, ql->compress, low_raw, high_raw, ql->len, node->sz,
                         node->recompress);
                    errors++;
                }
            } else {
                if (node->encoding != QUICKLIST_NODE_ENCODING_LZF &&
                    !node->attempted_compress) {
                    yell("Incorrect non-compression: node %d is NOT "
                         "compressed at depth %d ((%u, %u); total "
                         "nodes: %lu; size: %zu; recompress: %d; attempted: %d)",
                         at, ql->compress, low_raw, high_raw, ql->len, node->sz,
                         node->recompress, node->attempted_compress);
                    errors++;
                }
            }
        }
    }
    return errors;
}

/* Verify list metadata matches physical list contents. */
static int _ql_verify(quicklist *ql, uint32_t len, uint32_t count,
                      uint32_t head_count, uint32_t tail_count) {
    int errors = 0;

    ql_info(ql);
    if (len != ql->len) {
        yell("quicklist length wrong: expected %d, got %lu", len, ql->len);
        errors++;
    }

    if (count != ql->count) {
        yell("quicklist count wrong: expected %d, got %lu", count, ql->count);
        errors++;
    }

    int loopr = itrprintr(ql, 0);
    if (loopr != (int)ql->count) {
        yell("quicklist cached count not match actual count: expected %lu, got "
             "%d",
             ql->count, loopr);
        errors++;
    }

    int rloopr = itrprintr_rev(ql, 0);
    if (loopr != rloopr) {
        yell("quicklist has different forward count than reverse count!  "
             "Forward count is %d, reverse count is %d.",
             loopr, rloopr);
        errors++;
    }

    if (ql->len == 0 && !errors) {
        return errors;
    }

    if (ql->head && head_count != ql->head->count &&
        head_count != lpLength(ql->head->entry)) {
        yell("quicklist head count wrong: expected %d, "
             "got cached %d vs. actual %lu",
             head_count, ql->head->count, lpLength(ql->head->entry));
        errors++;
    }

    if (ql->tail && tail_count != ql->tail->count &&
        tail_count != lpLength(ql->tail->entry)) {
        yell("quicklist tail count wrong: expected %d, "
             "got cached %u vs. actual %lu",
             tail_count, ql->tail->count, lpLength(ql->tail->entry));
        errors++;
    }

    errors += _ql_verify_compress(ql);
    return errors;
}

/* Release iterator and verify compress correctly. */
static void ql_release_iterator(quicklistIter *iter) {
    quicklist *ql = NULL;
    if (iter) ql = iter->quicklist;
    quicklistReleaseIterator(iter);
    if (ql) assert(!_ql_verify_compress(ql));
}

/* Generate new string concatenating integer i against string 'prefix' */
static char *genstr(char *prefix, int i) {
    static char result[64] = {0};
    snprintf(result, sizeof(result), "%s%d", prefix, i);
    return result;
}

static void randstring(unsigned char *target, size_t sz) {
    size_t p = 0;
    int minval, maxval;
    switch(rand() % 3) {
    case 0:
        minval = 'a';
        maxval = 'z';
    break;
    case 1:
        minval = '0';
        maxval = '9';
    break;
    case 2:
        minval = 'A';
        maxval = 'Z';
    break;
    default:
        assert(NULL);
    }

    while(p < sz)
        target[p++] = minval+rand()%(maxval-minval+1);
}

/* main test, but callable from other files */
int quicklistTest(int argc, char *argv[], int flags) {
    UNUSED(argc);
    UNUSED(argv);

    int accurate = (flags & REDIS_TEST_ACCURATE);
    unsigned int err = 0;
    int optimize_start =
        -(int)(sizeof(optimization_level) / sizeof(*optimization_level));

    printf("Starting optimization offset at: %d\n", optimize_start);

    int options[] = {0, 1, 2, 3, 4, 5, 6, 10};
    int fills[] = {-5, -4, -3, -2, -1, 0,
                   1, 2, 32, 66, 128, 999};
    size_t option_count = sizeof(options) / sizeof(*options);
    int fill_count = (int)(sizeof(fills) / sizeof(*fills));
    long long runtime[option_count];

    for (int _i = 0; _i < (int)option_count; _i++) {
        printf("Testing Compression option %d\n", options[_i]);
        long long start = mstime();
        quicklistIter *iter;

        TEST("create list") {
            quicklist *ql = quicklistNew(-2, options[_i]);
            ql_verify(ql, 0, 0, 0, 0);
            quicklistRelease(ql);
        }

        TEST("add to tail of empty list") {
            quicklist *ql = quicklistNew(-2, options[_i]);
            quicklistPushTail(ql, "hello", 6);
            /* 1 for head and 1 for tail because 1 node = head = tail */
            ql_verify(ql, 1, 1, 1, 1);
            quicklistRelease(ql);
        }

        TEST("add to head of empty list") {
            quicklist *ql = quicklistNew(-2, options[_i]);
            quicklistPushHead(ql, "hello", 6);
            /* 1 for head and 1 for tail because 1 node = head = tail */
            ql_verify(ql, 1, 1, 1, 1);
            quicklistRelease(ql);
        }

        TEST_DESC("add to tail 5x at compress %d", options[_i]) {
            for (int f = 0; f < fill_count; f++) {
                quicklist *ql = quicklistNew(fills[f], options[_i]);
                for (int i = 0; i < 5; i++)
                    quicklistPushTail(ql, genstr("hello", i), 32);
                if (ql->count != 5)
                    ERROR;
                if (fills[f] == 32)
                    ql_verify(ql, 1, 5, 5, 5);
                quicklistRelease(ql);
            }
        }

        TEST_DESC("add to head 5x at compress %d", options[_i]) {
            for (int f = 0; f < fill_count; f++) {
                quicklist *ql = quicklistNew(fills[f], options[_i]);
                for (int i = 0; i < 5; i++)
                    quicklistPushHead(ql, genstr("hello", i), 32);
                if (ql->count != 5)
                    ERROR;
                if (fills[f] == 32)
                    ql_verify(ql, 1, 5, 5, 5);
                quicklistRelease(ql);
            }
        }

        TEST_DESC("add to tail 500x at compress %d", options[_i]) {
            for (int f = 0; f < fill_count; f++) {
                quicklist *ql = quicklistNew(fills[f], options[_i]);
                for (int i = 0; i < 500; i++)
                    quicklistPushTail(ql, genstr("hello", i), 64);
                if (ql->count != 500)
                    ERROR;
                if (fills[f] == 32)
                    ql_verify(ql, 16, 500, 32, 20);
                quicklistRelease(ql);
            }
        }

        TEST_DESC("add to head 500x at compress %d", options[_i]) {
            for (int f = 0; f < fill_count; f++) {
                quicklist *ql = quicklistNew(fills[f], options[_i]);
                for (int i = 0; i < 500; i++)
                    quicklistPushHead(ql, genstr("hello", i), 32);
                if (ql->count != 500)
                    ERROR;
                if (fills[f] == 32)
                    ql_verify(ql, 16, 500, 20, 32);
                quicklistRelease(ql);
            }
        }

        TEST("rotate empty") {
            quicklist *ql = quicklistNew(-2, options[_i]);
            quicklistRotate(ql);
            ql_verify(ql, 0, 0, 0, 0);
            quicklistRelease(ql);
        }

        TEST("Comprassion Plain node") {
        for (int f = 0; f < fill_count; f++) {
            size_t large_limit = (fills[f] < 0) ? quicklistNodeNegFillLimit(fills[f]) + 1 : SIZE_SAFETY_LIMIT + 1;

            char buf[large_limit];
            quicklist *ql = quicklistNew(fills[f], 1);
            for (int i = 0; i < 500; i++) {
                /* Set to 256 to allow the node to be triggered to compress,
                 * if it is less than 48(nocompress), the test will be successful. */
                snprintf(buf, sizeof(buf), "hello%d", i);
                quicklistPushHead(ql, buf, large_limit);
            }

            quicklistIter *iter = quicklistGetIterator(ql, AL_START_TAIL);
            quicklistEntry entry;
            int i = 0;
            while (quicklistNext(iter, &entry)) {
                assert(QL_NODE_IS_PLAIN(entry.node));
                snprintf(buf, sizeof(buf), "hello%d", i);
                if (strcmp((char *)entry.value, buf))
                    ERR("value [%s] didn't match [%s] at position %d",
                        entry.value, buf, i);
                i++;
            }
            ql_release_iterator(iter);
            quicklistRelease(ql);
        }
        }

        TEST("NEXT plain node") {
        for (int f = 0; f < fill_count; f++) {
            size_t large_limit = (fills[f] < 0) ? quicklistNodeNegFillLimit(fills[f]) + 1 : SIZE_SAFETY_LIMIT + 1;
            quicklist *ql = quicklistNew(fills[f], options[_i]);

            char buf[large_limit];
            memcpy(buf, "plain", 5);
            quicklistPushHead(ql, buf, large_limit);
            quicklistPushHead(ql, buf, large_limit);
            quicklistPushHead(ql, "packed3", 7);
            quicklistPushHead(ql, "packed4", 7);
            quicklistPushHead(ql, buf, large_limit);

            quicklistEntry entry;
            quicklistIter *iter = quicklistGetIterator(ql, AL_START_TAIL);
            int j = 0;

            while(quicklistNext(iter, &entry) != 0) {
                if (QL_NODE_IS_PLAIN(entry.node))
                    assert(!memcmp(entry.value, "plain", 5));
                else
                    assert(!memcmp(entry.value, "packed", 6));
                j++;
            }
            ql_release_iterator(iter);
            quicklistRelease(ql);
        }
        }

        TEST("rotate plain node ") {
        for (int f = 0; f < fill_count; f++) {
            size_t large_limit = (fills[f] < 0) ? quicklistNodeNegFillLimit(fills[f]) + 1 : SIZE_SAFETY_LIMIT + 1;

            unsigned char *data = NULL;
            size_t sz;
            long long lv;
            int i =0;
            quicklist *ql = quicklistNew(fills[f], options[_i]);
            char buf[large_limit];
            memcpy(buf, "hello1", 6);
            quicklistPushHead(ql, buf, large_limit);
            memcpy(buf, "hello4", 6);
            quicklistPushHead(ql, buf, large_limit);
            memcpy(buf, "hello3", 6);
            quicklistPushHead(ql, buf, large_limit);
            memcpy(buf, "hello2", 6);
            quicklistPushHead(ql, buf, large_limit);
            quicklistRotate(ql);

            for(i = 1 ; i < 5; i++) {
                assert(QL_NODE_IS_PLAIN(ql->tail));
                quicklistPop(ql, QUICKLIST_HEAD, &data, &sz, &lv);
                int temp_char = data[5];
                zfree(data);
                assert(temp_char == ('0' + i));
            }

            ql_verify(ql, 0, 0, 0, 0);
            quicklistRelease(ql);
        }
        }

        TEST("rotate one val once") {
            for (int f = 0; f < fill_count; f++) {
                quicklist *ql = quicklistNew(fills[f], options[_i]);
                quicklistPushHead(ql, "hello", 6);
                quicklistRotate(ql);
                /* Ignore compression verify because listpack is
                 * too small to compress. */
                ql_verify(ql, 1, 1, 1, 1);
                quicklistRelease(ql);
            }
        }

        TEST_DESC("rotate 500 val 5000 times at compress %d", options[_i]) {
            for (int f = 0; f < fill_count; f++) {
                quicklist *ql = quicklistNew(fills[f], options[_i]);
                quicklistPushHead(ql, "900", 3);
                quicklistPushHead(ql, "7000", 4);
                quicklistPushHead(ql, "-1200", 5);
                quicklistPushHead(ql, "42", 2);
                for (int i = 0; i < 500; i++)
                    quicklistPushHead(ql, genstr("hello", i), 64);
                ql_info(ql);
                for (int i = 0; i < 5000; i++) {
                    ql_info(ql);
                    quicklistRotate(ql);
                }
                if (fills[f] == 1)
                    ql_verify(ql, 504, 504, 1, 1);
                else if (fills[f] == 2)
                    ql_verify(ql, 252, 504, 2, 2);
                else if (fills[f] == 32)
                    ql_verify(ql, 16, 504, 32, 24);
                quicklistRelease(ql);
            }
        }

        TEST("pop empty") {
            quicklist *ql = quicklistNew(-2, options[_i]);
            quicklistPop(ql, QUICKLIST_HEAD, NULL, NULL, NULL);
            ql_verify(ql, 0, 0, 0, 0);
            quicklistRelease(ql);
        }

        TEST("pop 1 string from 1") {
            quicklist *ql = quicklistNew(-2, options[_i]);
            char *populate = genstr("hello", 331);
            quicklistPushHead(ql, populate, 32);
            unsigned char *data;
            size_t sz;
            long long lv;
            ql_info(ql);
            assert(quicklistPop(ql, QUICKLIST_HEAD, &data, &sz, &lv));
            assert(data != NULL);
            assert(sz == 32);
            if (strcmp(populate, (char *)data)) {
                int size = sz;
                ERR("Pop'd value (%.*s) didn't equal original value (%s)", size,
                    data, populate);
            }
            zfree(data);
            ql_verify(ql, 0, 0, 0, 0);
            quicklistRelease(ql);
        }

        TEST("pop head 1 number from 1") {
            quicklist *ql = quicklistNew(-2, options[_i]);
            quicklistPushHead(ql, "55513", 5);
            unsigned char *data;
            size_t sz;
            long long lv;
            ql_info(ql);
            assert(quicklistPop(ql, QUICKLIST_HEAD, &data, &sz, &lv));
            assert(data == NULL);
            assert(lv == 55513);
            ql_verify(ql, 0, 0, 0, 0);
            quicklistRelease(ql);
        }

        TEST("pop head 500 from 500") {
            quicklist *ql = quicklistNew(-2, options[_i]);
            for (int i = 0; i < 500; i++)
                quicklistPushHead(ql, genstr("hello", i), 32);
            ql_info(ql);
            for (int i = 0; i < 500; i++) {
                unsigned char *data;
                size_t sz;
                long long lv;
                int ret = quicklistPop(ql, QUICKLIST_HEAD, &data, &sz, &lv);
                assert(ret == 1);
                assert(data != NULL);
                assert(sz == 32);
                if (strcmp(genstr("hello", 499 - i), (char *)data)) {
                    int size = sz;
                    ERR("Pop'd value (%.*s) didn't equal original value (%s)",
                        size, data, genstr("hello", 499 - i));
                }
                zfree(data);
            }
            ql_verify(ql, 0, 0, 0, 0);
            quicklistRelease(ql);
        }

        TEST("pop head 5000 from 500") {
            quicklist *ql = quicklistNew(-2, options[_i]);
            for (int i = 0; i < 500; i++)
                quicklistPushHead(ql, genstr("hello", i), 32);
            for (int i = 0; i < 5000; i++) {
                unsigned char *data;
                size_t sz;
                long long lv;
                int ret = quicklistPop(ql, QUICKLIST_HEAD, &data, &sz, &lv);
                if (i < 500) {
                    assert(ret == 1);
                    assert(data != NULL);
                    assert(sz == 32);
                    if (strcmp(genstr("hello", 499 - i), (char *)data)) {
                        int size = sz;
                        ERR("Pop'd value (%.*s) didn't equal original value "
                            "(%s)",
                            size, data, genstr("hello", 499 - i));
                    }
                    zfree(data);
                } else {
                    assert(ret == 0);
                }
            }
            ql_verify(ql, 0, 0, 0, 0);
            quicklistRelease(ql);
        }

        TEST("iterate forward over 500 list") {
            quicklist *ql = quicklistNew(-2, options[_i]);
            quicklistSetFill(ql, 32);
            for (int i = 0; i < 500; i++)
                quicklistPushHead(ql, genstr("hello", i), 32);
            quicklistIter *iter = quicklistGetIterator(ql, AL_START_HEAD);
            quicklistEntry entry;
            int i = 499, count = 0;
            while (quicklistNext(iter, &entry)) {
                char *h = genstr("hello", i);
                if (strcmp((char *)entry.value, h))
                    ERR("value [%s] didn't match [%s] at position %d",
                        entry.value, h, i);
                i--;
                count++;
            }
            if (count != 500)
                ERR("Didn't iterate over exactly 500 elements (%d)", i);
            ql_verify(ql, 16, 500, 20, 32);
            ql_release_iterator(iter);
            quicklistRelease(ql);
        }

        TEST("iterate reverse over 500 list") {
            quicklist *ql = quicklistNew(-2, options[_i]);
            quicklistSetFill(ql, 32);
            for (int i = 0; i < 500; i++)
                quicklistPushHead(ql, genstr("hello", i), 32);
            quicklistIter *iter = quicklistGetIterator(ql, AL_START_TAIL);
            quicklistEntry entry;
            int i = 0;
            while (quicklistNext(iter, &entry)) {
                char *h = genstr("hello", i);
                if (strcmp((char *)entry.value, h))
                    ERR("value [%s] didn't match [%s] at position %d",
                        entry.value, h, i);
                i++;
            }
            if (i != 500)
                ERR("Didn't iterate over exactly 500 elements (%d)", i);
            ql_verify(ql, 16, 500, 20, 32);
            ql_release_iterator(iter);
            quicklistRelease(ql);
        }

        TEST("insert after 1 element") {
            quicklist *ql = quicklistNew(-2, options[_i]);
            quicklistPushHead(ql, "hello", 6);
            quicklistEntry entry;
            iter = quicklistGetIteratorEntryAtIdx(ql, 0, &entry);
            quicklistInsertAfter(iter, &entry, "abc", 4);
            ql_release_iterator(iter);
            ql_verify(ql, 1, 2, 2, 2);

            /* verify results */
            iter = quicklistGetIteratorEntryAtIdx(ql, 0, &entry);
            int sz = entry.sz;
            if (strncmp((char *)entry.value, "hello", 5)) {
                ERR("Value 0 didn't match, instead got: %.*s", sz,
                    entry.value);
            }
            ql_release_iterator(iter);

            iter = quicklistGetIteratorEntryAtIdx(ql, 1, &entry);
            sz = entry.sz;
            if (strncmp((char *)entry.value, "abc", 3)) {
                ERR("Value 1 didn't match, instead got: %.*s", sz,
                    entry.value);
            }
            ql_release_iterator(iter);
            quicklistRelease(ql);
        }

        TEST("insert before 1 element") {
            quicklist *ql = quicklistNew(-2, options[_i]);
            quicklistPushHead(ql, "hello", 6);
            quicklistEntry entry;
            iter = quicklistGetIteratorEntryAtIdx(ql, 0, &entry);
            quicklistInsertBefore(iter, &entry, "abc", 4);
            ql_release_iterator(iter);
            ql_verify(ql, 1, 2, 2, 2);

            /* verify results */
            iter = quicklistGetIteratorEntryAtIdx(ql, 0, &entry);
            int sz = entry.sz;
            if (strncmp((char *)entry.value, "abc", 3)) {
                ERR("Value 0 didn't match, instead got: %.*s", sz,
                    entry.value);
            }
            ql_release_iterator(iter);

            iter = quicklistGetIteratorEntryAtIdx(ql, 1, &entry);
            sz = entry.sz;
            if (strncmp((char *)entry.value, "hello", 5)) {
                ERR("Value 1 didn't match, instead got: %.*s", sz,
                    entry.value);
            }
            ql_release_iterator(iter);
            quicklistRelease(ql);
        }

        TEST("insert head while head node is full") {
            quicklist *ql = quicklistNew(4, options[_i]);
            for (int i = 0; i < 10; i++)
                quicklistPushTail(ql, genstr("hello", i), 6);
            quicklistSetFill(ql, -1);
            quicklistEntry entry;
            iter = quicklistGetIteratorEntryAtIdx(ql, -10, &entry);
            char buf[4096] = {0};
            quicklistInsertBefore(iter, &entry, buf, 4096);
            ql_release_iterator(iter);
            ql_verify(ql, 4, 11, 1, 2);
            quicklistRelease(ql);
        }

        TEST("insert tail while tail node is full") {
            quicklist *ql = quicklistNew(4, options[_i]);
            for (int i = 0; i < 10; i++)
                quicklistPushHead(ql, genstr("hello", i), 6);
            quicklistSetFill(ql, -1);
            quicklistEntry entry;
            iter = quicklistGetIteratorEntryAtIdx(ql, -1, &entry);
            char buf[4096] = {0};
            quicklistInsertAfter(iter, &entry, buf, 4096);
            ql_release_iterator(iter);
            ql_verify(ql, 4, 11, 2, 1);
            quicklistRelease(ql);
        }

        TEST_DESC("insert once in elements while iterating at compress %d",
                  options[_i]) {
            for (int f = 0; f < fill_count; f++) {
                quicklist *ql = quicklistNew(fills[f], options[_i]);
                quicklistPushTail(ql, "abc", 3);
                quicklistSetFill(ql, 1);
                quicklistPushTail(ql, "def", 3); /* force to unique node */
                quicklistSetFill(ql, f);
                quicklistPushTail(ql, "bob", 3); /* force to reset for +3 */
                quicklistPushTail(ql, "foo", 3);
                quicklistPushTail(ql, "zoo", 3);

                itrprintr(ql, 0);
                /* insert "bar" before "bob" while iterating over list. */
                quicklistIter *iter = quicklistGetIterator(ql, AL_START_HEAD);
                quicklistEntry entry;
                while (quicklistNext(iter, &entry)) {
                    if (!strncmp((char *)entry.value, "bob", 3)) {
                        /* Insert as fill = 1 so it spills into new node. */
                        quicklistInsertBefore(iter, &entry, "bar", 3);
                        break; /* didn't we fix insert-while-iterating? */
                    }
                }
                ql_release_iterator(iter);
                itrprintr(ql, 0);

                /* verify results */
                iter = quicklistGetIteratorEntryAtIdx(ql, 0, &entry);
                int sz = entry.sz;

                if (strncmp((char *)entry.value, "abc", 3))
                    ERR("Value 0 didn't match, instead got: %.*s", sz,
                        entry.value);
                ql_release_iterator(iter);

                iter = quicklistGetIteratorEntryAtIdx(ql, 1, &entry);
                if (strncmp((char *)entry.value, "def", 3))
                    ERR("Value 1 didn't match, instead got: %.*s", sz,
                        entry.value);
                ql_release_iterator(iter);

                iter = quicklistGetIteratorEntryAtIdx(ql, 2, &entry);
                if (strncmp((char *)entry.value, "bar", 3))
                    ERR("Value 2 didn't match, instead got: %.*s", sz,
                        entry.value);
                ql_release_iterator(iter);

                iter = quicklistGetIteratorEntryAtIdx(ql, 3, &entry);
                if (strncmp((char *)entry.value, "bob", 3))
                    ERR("Value 3 didn't match, instead got: %.*s", sz,
                        entry.value);
                ql_release_iterator(iter);

                iter = quicklistGetIteratorEntryAtIdx(ql, 4, &entry);
                if (strncmp((char *)entry.value, "foo", 3))
                    ERR("Value 4 didn't match, instead got: %.*s", sz,
                        entry.value);
                ql_release_iterator(iter);

                iter = quicklistGetIteratorEntryAtIdx(ql, 5, &entry);
                if (strncmp((char *)entry.value, "zoo", 3))
                    ERR("Value 5 didn't match, instead got: %.*s", sz,
                        entry.value);
                ql_release_iterator(iter);
                quicklistRelease(ql);
            }
        }

        TEST_DESC("insert [before] 250 new in middle of 500 elements at compress %d",
                  options[_i]) {
            for (int f = 0; f < fill_count; f++) {
                quicklist *ql = quicklistNew(fills[f], options[_i]);
                for (int i = 0; i < 500; i++)
                    quicklistPushTail(ql, genstr("hello", i), 32);
                for (int i = 0; i < 250; i++) {
                    quicklistEntry entry;
                    iter = quicklistGetIteratorEntryAtIdx(ql, 250, &entry);
                    quicklistInsertBefore(iter, &entry, genstr("abc", i), 32);
                    ql_release_iterator(iter);
                }
                if (fills[f] == 32)
                    ql_verify(ql, 25, 750, 32, 20);
                quicklistRelease(ql);
            }
        }

        TEST_DESC("insert [after] 250 new in middle of 500 elements at compress %d",
                  options[_i]) {
            for (int f = 0; f < fill_count; f++) {
                quicklist *ql = quicklistNew(fills[f], options[_i]);
                for (int i = 0; i < 500; i++)
                    quicklistPushHead(ql, genstr("hello", i), 32);
                for (int i = 0; i < 250; i++) {
                    quicklistEntry entry;
                    iter = quicklistGetIteratorEntryAtIdx(ql, 250, &entry);
                    quicklistInsertAfter(iter, &entry, genstr("abc", i), 32);
                    ql_release_iterator(iter);
                }

                if (ql->count != 750)
                    ERR("List size not 750, but rather %ld", ql->count);

                if (fills[f] == 32)
                    ql_verify(ql, 26, 750, 20, 32);
                quicklistRelease(ql);
            }
        }

        TEST("duplicate empty list") {
            quicklist *ql = quicklistNew(-2, options[_i]);
            ql_verify(ql, 0, 0, 0, 0);
            quicklist *copy = quicklistDup(ql);
            ql_verify(copy, 0, 0, 0, 0);
            quicklistRelease(ql);
            quicklistRelease(copy);
        }

        TEST("duplicate list of 1 element") {
            quicklist *ql = quicklistNew(-2, options[_i]);
            quicklistPushHead(ql, genstr("hello", 3), 32);
            ql_verify(ql, 1, 1, 1, 1);
            quicklist *copy = quicklistDup(ql);
            ql_verify(copy, 1, 1, 1, 1);
            quicklistRelease(ql);
            quicklistRelease(copy);
        }

        TEST("duplicate list of 500") {
            quicklist *ql = quicklistNew(-2, options[_i]);
            quicklistSetFill(ql, 32);
            for (int i = 0; i < 500; i++)
                quicklistPushHead(ql, genstr("hello", i), 32);
            ql_verify(ql, 16, 500, 20, 32);

            quicklist *copy = quicklistDup(ql);
            ql_verify(copy, 16, 500, 20, 32);
            quicklistRelease(ql);
            quicklistRelease(copy);
        }

        for (int f = 0; f < fill_count; f++) {
            TEST_DESC("index 1,200 from 500 list at fill %d at compress %d", f,
                      options[_i]) {
                quicklist *ql = quicklistNew(fills[f], options[_i]);
                for (int i = 0; i < 500; i++)
                    quicklistPushTail(ql, genstr("hello", i + 1), 32);
                quicklistEntry entry;
                iter = quicklistGetIteratorEntryAtIdx(ql, 1, &entry);
                if (strcmp((char *)entry.value, "hello2") != 0)
                    ERR("Value: %s", entry.value);
                ql_release_iterator(iter);

                iter = quicklistGetIteratorEntryAtIdx(ql, 200, &entry);
                if (strcmp((char *)entry.value, "hello201") != 0)
                    ERR("Value: %s", entry.value);
                ql_release_iterator(iter);
                quicklistRelease(ql);
            }

            TEST_DESC("index -1,-2 from 500 list at fill %d at compress %d",
                      fills[f], options[_i]) {
                quicklist *ql = quicklistNew(fills[f], options[_i]);
                for (int i = 0; i < 500; i++)
                    quicklistPushTail(ql, genstr("hello", i + 1), 32);
                quicklistEntry entry;
                iter = quicklistGetIteratorEntryAtIdx(ql, -1, &entry);
                if (strcmp((char *)entry.value, "hello500") != 0)
                    ERR("Value: %s", entry.value);
                ql_release_iterator(iter);

                iter = quicklistGetIteratorEntryAtIdx(ql, -2, &entry);
                if (strcmp((char *)entry.value, "hello499") != 0)
                    ERR("Value: %s", entry.value);
                ql_release_iterator(iter);
                quicklistRelease(ql);
            }

            TEST_DESC("index -100 from 500 list at fill %d at compress %d",
                      fills[f], options[_i]) {
                quicklist *ql = quicklistNew(fills[f], options[_i]);
                for (int i = 0; i < 500; i++)
                    quicklistPushTail(ql, genstr("hello", i + 1), 32);
                quicklistEntry entry;
                iter = quicklistGetIteratorEntryAtIdx(ql, -100, &entry);
                if (strcmp((char *)entry.value, "hello401") != 0)
                    ERR("Value: %s", entry.value);
                ql_release_iterator(iter);
                quicklistRelease(ql);
            }

            TEST_DESC("index too big +1 from 50 list at fill %d at compress %d",
                      fills[f], options[_i]) {
                quicklist *ql = quicklistNew(fills[f], options[_i]);
                for (int i = 0; i < 50; i++)
                    quicklistPushTail(ql, genstr("hello", i + 1), 32);
                quicklistEntry entry;
                int sz = entry.sz;
                iter = quicklistGetIteratorEntryAtIdx(ql, 50, &entry);
                if (iter)
                    ERR("Index found at 50 with 50 list: %.*s", sz,
                        entry.value);
                ql_release_iterator(iter);
                quicklistRelease(ql);
            }
        }

        TEST("delete range empty list") {
            quicklist *ql = quicklistNew(-2, options[_i]);
            quicklistDelRange(ql, 5, 20);
            ql_verify(ql, 0, 0, 0, 0);
            quicklistRelease(ql);
        }

        TEST("delete range of entire node in list of one node") {
            quicklist *ql = quicklistNew(-2, options[_i]);
            for (int i = 0; i < 32; i++)
                quicklistPushHead(ql, genstr("hello", i), 32);
            ql_verify(ql, 1, 32, 32, 32);
            quicklistDelRange(ql, 0, 32);
            ql_verify(ql, 0, 0, 0, 0);
            quicklistRelease(ql);
        }

        TEST("delete range of entire node with overflow counts") {
            quicklist *ql = quicklistNew(-2, options[_i]);
            for (int i = 0; i < 32; i++)
                quicklistPushHead(ql, genstr("hello", i), 32);
            ql_verify(ql, 1, 32, 32, 32);
            quicklistDelRange(ql, 0, 128);
            ql_verify(ql, 0, 0, 0, 0);
            quicklistRelease(ql);
        }

        TEST("delete middle 100 of 500 list") {
            quicklist *ql = quicklistNew(-2, options[_i]);
            quicklistSetFill(ql, 32);
            for (int i = 0; i < 500; i++)
                quicklistPushTail(ql, genstr("hello", i + 1), 32);
            ql_verify(ql, 16, 500, 32, 20);
            quicklistDelRange(ql, 200, 100);
            ql_verify(ql, 14, 400, 32, 20);
            quicklistRelease(ql);
        }

        TEST("delete less than fill but across nodes") {
            quicklist *ql = quicklistNew(-2, options[_i]);
            quicklistSetFill(ql, 32);
            for (int i = 0; i < 500; i++)
                quicklistPushTail(ql, genstr("hello", i + 1), 32);
            ql_verify(ql, 16, 500, 32, 20);
            quicklistDelRange(ql, 60, 10);
            ql_verify(ql, 16, 490, 32, 20);
            quicklistRelease(ql);
        }

        TEST("delete negative 1 from 500 list") {
            quicklist *ql = quicklistNew(-2, options[_i]);
            quicklistSetFill(ql, 32);
            for (int i = 0; i < 500; i++)
                quicklistPushTail(ql, genstr("hello", i + 1), 32);
            ql_verify(ql, 16, 500, 32, 20);
            quicklistDelRange(ql, -1, 1);
            ql_verify(ql, 16, 499, 32, 19);
            quicklistRelease(ql);
        }

        TEST("delete negative 1 from 500 list with overflow counts") {
            quicklist *ql = quicklistNew(-2, options[_i]);
            quicklistSetFill(ql, 32);
            for (int i = 0; i < 500; i++)
                quicklistPushTail(ql, genstr("hello", i + 1), 32);
            ql_verify(ql, 16, 500, 32, 20);
            quicklistDelRange(ql, -1, 128);
            ql_verify(ql, 16, 499, 32, 19);
            quicklistRelease(ql);
        }

        TEST("delete negative 100 from 500 list") {
            quicklist *ql = quicklistNew(-2, options[_i]);
            quicklistSetFill(ql, 32);
            for (int i = 0; i < 500; i++)
                quicklistPushTail(ql, genstr("hello", i + 1), 32);
            quicklistDelRange(ql, -100, 100);
            ql_verify(ql, 13, 400, 32, 16);
            quicklistRelease(ql);
        }

        TEST("delete -10 count 5 from 50 list") {
            quicklist *ql = quicklistNew(-2, options[_i]);
            quicklistSetFill(ql, 32);
            for (int i = 0; i < 50; i++)
                quicklistPushTail(ql, genstr("hello", i + 1), 32);
            ql_verify(ql, 2, 50, 32, 18);
            quicklistDelRange(ql, -10, 5);
            ql_verify(ql, 2, 45, 32, 13);
            quicklistRelease(ql);
        }

        TEST("numbers only list read") {
            quicklist *ql = quicklistNew(-2, options[_i]);
            quicklistPushTail(ql, "1111", 4);
            quicklistPushTail(ql, "2222", 4);
            quicklistPushTail(ql, "3333", 4);
            quicklistPushTail(ql, "4444", 4);
            ql_verify(ql, 1, 4, 4, 4);
            quicklistEntry entry;
            iter = quicklistGetIteratorEntryAtIdx(ql, 0, &entry);
            if (entry.longval != 1111)
                ERR("Not 1111, %lld", entry.longval);
            ql_release_iterator(iter);

            iter = quicklistGetIteratorEntryAtIdx(ql, 1, &entry);
            if (entry.longval != 2222)
                ERR("Not 2222, %lld", entry.longval);
            ql_release_iterator(iter);

            iter = quicklistGetIteratorEntryAtIdx(ql, 2, &entry);
            if (entry.longval != 3333)
                ERR("Not 3333, %lld", entry.longval);
            ql_release_iterator(iter);

            iter = quicklistGetIteratorEntryAtIdx(ql, 3, &entry);
            if (entry.longval != 4444)
                ERR("Not 4444, %lld", entry.longval);
            ql_release_iterator(iter);

            iter = quicklistGetIteratorEntryAtIdx(ql, 4, &entry);
            if (iter)
                ERR("Index past elements: %lld", entry.longval);
            ql_release_iterator(iter);
            
            iter = quicklistGetIteratorEntryAtIdx(ql, -1, &entry);
            if (entry.longval != 4444)
                ERR("Not 4444 (reverse), %lld", entry.longval);
            ql_release_iterator(iter);

            iter = quicklistGetIteratorEntryAtIdx(ql, -2, &entry);
            if (entry.longval != 3333)
                ERR("Not 3333 (reverse), %lld", entry.longval);
            ql_release_iterator(iter);

            iter = quicklistGetIteratorEntryAtIdx(ql, -3, &entry);
            if (entry.longval != 2222)
                ERR("Not 2222 (reverse), %lld", entry.longval);
            ql_release_iterator(iter);
            
            iter = quicklistGetIteratorEntryAtIdx(ql, -4, &entry);
            if (entry.longval != 1111)
                ERR("Not 1111 (reverse), %lld", entry.longval);
            ql_release_iterator(iter);
            
            iter = quicklistGetIteratorEntryAtIdx(ql, -5, &entry);
            if (iter)
                ERR("Index past elements (reverse), %lld", entry.longval);
            ql_release_iterator(iter);
            quicklistRelease(ql);
        }

        TEST("numbers larger list read") {
            quicklist *ql = quicklistNew(-2, options[_i]);
            quicklistSetFill(ql, 32);
            char num[32];
            long long nums[5000];
            for (int i = 0; i < 5000; i++) {
                nums[i] = -5157318210846258176 + i;
                int sz = ll2string(num, sizeof(num), nums[i]);
                quicklistPushTail(ql, num, sz);
            }
            quicklistPushTail(ql, "xxxxxxxxxxxxxxxxxxxx", 20);
            quicklistEntry entry;
            for (int i = 0; i < 5000; i++) {
                iter = quicklistGetIteratorEntryAtIdx(ql, i, &entry);
                if (entry.longval != nums[i])
                    ERR("[%d] Not longval %lld but rather %lld", i, nums[i],
                        entry.longval);
                entry.longval = 0xdeadbeef;
                ql_release_iterator(iter);
            }
            iter = quicklistGetIteratorEntryAtIdx(ql, 5000, &entry);
            if (strncmp((char *)entry.value, "xxxxxxxxxxxxxxxxxxxx", 20))
                ERR("String val not match: %s", entry.value);
            ql_verify(ql, 157, 5001, 32, 9);
            ql_release_iterator(iter);
            quicklistRelease(ql);
        }

        TEST("numbers larger list read B") {
            quicklist *ql = quicklistNew(-2, options[_i]);
            quicklistPushTail(ql, "99", 2);
            quicklistPushTail(ql, "98", 2);
            quicklistPushTail(ql, "xxxxxxxxxxxxxxxxxxxx", 20);
            quicklistPushTail(ql, "96", 2);
            quicklistPushTail(ql, "95", 2);
            quicklistReplaceAtIndex(ql, 1, "foo", 3);
            quicklistReplaceAtIndex(ql, -1, "bar", 3);
            quicklistRelease(ql);
        }

        TEST_DESC("lrem test at compress %d", options[_i]) {
            for (int f = 0; f < fill_count; f++) {
                quicklist *ql = quicklistNew(fills[f], options[_i]);
                char *words[] = {"abc", "foo", "bar",  "foobar", "foobared",
                                 "zap", "bar", "test", "foo"};
                char *result[] = {"abc", "foo",  "foobar", "foobared",
                                  "zap", "test", "foo"};
                char *resultB[] = {"abc",      "foo", "foobar",
                                   "foobared", "zap", "test"};
                for (int i = 0; i < 9; i++)
                    quicklistPushTail(ql, words[i], strlen(words[i]));

                /* lrem 0 bar */
                quicklistIter *iter = quicklistGetIterator(ql, AL_START_HEAD);
                quicklistEntry entry;
                int i = 0;
                while (quicklistNext(iter, &entry)) {
                    if (quicklistCompare(&entry, (unsigned char *)"bar", 3)) {
                        quicklistDelEntry(iter, &entry);
                    }
                    i++;
                }
                ql_release_iterator(iter);

                /* check result of lrem 0 bar */
                iter = quicklistGetIterator(ql, AL_START_HEAD);
                i = 0;
                while (quicklistNext(iter, &entry)) {
                    /* Result must be: abc, foo, foobar, foobared, zap, test,
                     * foo */
                    int sz = entry.sz;
                    if (strncmp((char *)entry.value, result[i], entry.sz)) {
                        ERR("No match at position %d, got %.*s instead of %s",
                            i, sz, entry.value, result[i]);
                    }
                    i++;
                }
                ql_release_iterator(iter);

                quicklistPushTail(ql, "foo", 3);

                /* lrem -2 foo */
                iter = quicklistGetIterator(ql, AL_START_TAIL);
                i = 0;
                int del = 2;
                while (quicklistNext(iter, &entry)) {
                    if (quicklistCompare(&entry, (unsigned char *)"foo", 3)) {
                        quicklistDelEntry(iter, &entry);
                        del--;
                    }
                    if (!del)
                        break;
                    i++;
                }
                ql_release_iterator(iter);

                /* check result of lrem -2 foo */
                /* (we're ignoring the '2' part and still deleting all foo
                 * because
                 * we only have two foo) */
                iter = quicklistGetIterator(ql, AL_START_TAIL);
                i = 0;
                size_t resB = sizeof(resultB) / sizeof(*resultB);
                while (quicklistNext(iter, &entry)) {
                    /* Result must be: abc, foo, foobar, foobared, zap, test,
                     * foo */
                    int sz = entry.sz;
                    if (strncmp((char *)entry.value, resultB[resB - 1 - i],
                                sz)) {
                        ERR("No match at position %d, got %.*s instead of %s",
                            i, sz, entry.value, resultB[resB - 1 - i]);
                    }
                    i++;
                }

                ql_release_iterator(iter);
                quicklistRelease(ql);
            }
        }

        TEST_DESC("iterate reverse + delete at compress %d", options[_i]) {
            for (int f = 0; f < fill_count; f++) {
                quicklist *ql = quicklistNew(fills[f], options[_i]);
                quicklistPushTail(ql, "abc", 3);
                quicklistPushTail(ql, "def", 3);
                quicklistPushTail(ql, "hij", 3);
                quicklistPushTail(ql, "jkl", 3);
                quicklistPushTail(ql, "oop", 3);

                quicklistEntry entry;
                quicklistIter *iter = quicklistGetIterator(ql, AL_START_TAIL);
                int i = 0;
                while (quicklistNext(iter, &entry)) {
                    if (quicklistCompare(&entry, (unsigned char *)"hij", 3)) {
                        quicklistDelEntry(iter, &entry);
                    }
                    i++;
                }
                ql_release_iterator(iter);

                if (i != 5)
                    ERR("Didn't iterate 5 times, iterated %d times.", i);

                /* Check results after deletion of "hij" */
                iter = quicklistGetIterator(ql, AL_START_HEAD);
                i = 0;
                char *vals[] = {"abc", "def", "jkl", "oop"};
                while (quicklistNext(iter, &entry)) {
                    if (!quicklistCompare(&entry, (unsigned char *)vals[i],
                                          3)) {
                        ERR("Value at %d didn't match %s\n", i, vals[i]);
                    }
                    i++;
                }
                ql_release_iterator(iter);
                quicklistRelease(ql);
            }
        }

        TEST_DESC("iterator at index test at compress %d", options[_i]) {
            for (int f = 0; f < fill_count; f++) {
                quicklist *ql = quicklistNew(fills[f], options[_i]);
                char num[32];
                long long nums[5000];
                for (int i = 0; i < 760; i++) {
                    nums[i] = -5157318210846258176 + i;
                    int sz = ll2string(num, sizeof(num), nums[i]);
                    quicklistPushTail(ql, num, sz);
                }

                quicklistEntry entry;
                quicklistIter *iter =
                    quicklistGetIteratorAtIdx(ql, AL_START_HEAD, 437);
                int i = 437;
                while (quicklistNext(iter, &entry)) {
                    if (entry.longval != nums[i])
                        ERR("Expected %lld, but got %lld", entry.longval,
                            nums[i]);
                    i++;
                }
                ql_release_iterator(iter);
                quicklistRelease(ql);
            }
        }

        TEST_DESC("ltrim test A at compress %d", options[_i]) {
            for (int f = 0; f < fill_count; f++) {
                quicklist *ql = quicklistNew(fills[f], options[_i]);
                char num[32];
                long long nums[5000];
                for (int i = 0; i < 32; i++) {
                    nums[i] = -5157318210846258176 + i;
                    int sz = ll2string(num, sizeof(num), nums[i]);
                    quicklistPushTail(ql, num, sz);
                }
                if (fills[f] == 32)
                    ql_verify(ql, 1, 32, 32, 32);
                /* ltrim 25 53 (keep [25,32] inclusive = 7 remaining) */
                quicklistDelRange(ql, 0, 25);
                quicklistDelRange(ql, 0, 0);
                quicklistEntry entry;
                for (int i = 0; i < 7; i++) {
                    iter = quicklistGetIteratorEntryAtIdx(ql, i, &entry);
                    if (entry.longval != nums[25 + i])
                        ERR("Deleted invalid range!  Expected %lld but got "
                            "%lld",
                            entry.longval, nums[25 + i]);
                    ql_release_iterator(iter);
                }
                if (fills[f] == 32)
                    ql_verify(ql, 1, 7, 7, 7);
                quicklistRelease(ql);
            }
        }

        TEST_DESC("ltrim test B at compress %d", options[_i]) {
            for (int f = 0; f < fill_count; f++) {
                /* Force-disable compression because our 33 sequential
                 * integers don't compress and the check always fails. */
                quicklist *ql = quicklistNew(fills[f], QUICKLIST_NOCOMPRESS);
                char num[32];
                long long nums[5000];
                for (int i = 0; i < 33; i++) {
                    nums[i] = i;
                    int sz = ll2string(num, sizeof(num), nums[i]);
                    quicklistPushTail(ql, num, sz);
                }
                if (fills[f] == 32)
                    ql_verify(ql, 2, 33, 32, 1);
                /* ltrim 5 16 (keep [5,16] inclusive = 12 remaining) */
                quicklistDelRange(ql, 0, 5);
                quicklistDelRange(ql, -16, 16);
                if (fills[f] == 32)
                    ql_verify(ql, 1, 12, 12, 12);
                quicklistEntry entry;

                iter = quicklistGetIteratorEntryAtIdx(ql, 0, &entry);
                if (entry.longval != 5)
                    ERR("A: longval not 5, but %lld", entry.longval);
                ql_release_iterator(iter);

                iter = quicklistGetIteratorEntryAtIdx(ql, -1, &entry);
                if (entry.longval != 16)
                    ERR("B! got instead: %lld", entry.longval);
                quicklistPushTail(ql, "bobobob", 7);
                ql_release_iterator(iter);

                iter = quicklistGetIteratorEntryAtIdx(ql, -1, &entry);
                int sz = entry.sz;
                if (strncmp((char *)entry.value, "bobobob", 7))
                    ERR("Tail doesn't match bobobob, it's %.*s instead",
                        sz, entry.value);
                ql_release_iterator(iter);

                for (int i = 0; i < 12; i++) {
                    iter = quicklistGetIteratorEntryAtIdx(ql, i, &entry);
                    if (entry.longval != nums[5 + i])
                        ERR("Deleted invalid range!  Expected %lld but got "
                            "%lld",
                            entry.longval, nums[5 + i]);
                    ql_release_iterator(iter);
                }
                quicklistRelease(ql);
            }
        }

        TEST_DESC("ltrim test C at compress %d", options[_i]) {
            for (int f = 0; f < fill_count; f++) {
                quicklist *ql = quicklistNew(fills[f], options[_i]);
                char num[32];
                long long nums[5000];
                for (int i = 0; i < 33; i++) {
                    nums[i] = -5157318210846258176 + i;
                    int sz = ll2string(num, sizeof(num), nums[i]);
                    quicklistPushTail(ql, num, sz);
                }
                if (fills[f] == 32)
                    ql_verify(ql, 2, 33, 32, 1);
                /* ltrim 3 3 (keep [3,3] inclusive = 1 remaining) */
                quicklistDelRange(ql, 0, 3);
                quicklistDelRange(ql, -29,
                                  4000); /* make sure not loop forever */
                if (fills[f] == 32)
                    ql_verify(ql, 1, 1, 1, 1);
                quicklistEntry entry;
                iter = quicklistGetIteratorEntryAtIdx(ql, 0, &entry);
                if (entry.longval != -5157318210846258173)
                    ERROR;
                ql_release_iterator(iter);
                quicklistRelease(ql);
            }
        }

        TEST_DESC("ltrim test D at compress %d", options[_i]) {
            for (int f = 0; f < fill_count; f++) {
                quicklist *ql = quicklistNew(fills[f], options[_i]);
                char num[32];
                long long nums[5000];
                for (int i = 0; i < 33; i++) {
                    nums[i] = -5157318210846258176 + i;
                    int sz = ll2string(num, sizeof(num), nums[i]);
                    quicklistPushTail(ql, num, sz);
                }
                if (fills[f] == 32)
                    ql_verify(ql, 2, 33, 32, 1);
                quicklistDelRange(ql, -12, 3);
                if (ql->count != 30)
                    ERR("Didn't delete exactly three elements!  Count is: %lu",
                        ql->count);
                quicklistRelease(ql);
            }
        }

        long long stop = mstime();
        runtime[_i] = stop - start;
    }

    /* Run a longer test of compression depth outside of primary test loop. */
    int list_sizes[] = {250, 251, 500, 999, 1000};
    long long start = mstime();
    int list_count = accurate ? (int)(sizeof(list_sizes) / sizeof(*list_sizes)) : 1;
    for (int list = 0; list < list_count; list++) {
        TEST_DESC("verify specific compression of interior nodes with %d list ",
                  list_sizes[list]) {
            for (int f = 0; f < fill_count; f++) {
                for (int depth = 1; depth < 40; depth++) {
                    /* skip over many redundant test cases */
                    quicklist *ql = quicklistNew(fills[f], depth);
                    for (int i = 0; i < list_sizes[list]; i++) {
                        quicklistPushTail(ql, genstr("hello TAIL", i + 1), 64);
                        quicklistPushHead(ql, genstr("hello HEAD", i + 1), 64);
                    }

                    for (int step = 0; step < 2; step++) {
                        /* test remove node */
                        if (step == 1) {
                            for (int i = 0; i < list_sizes[list] / 2; i++) {
                                unsigned char *data;
                                assert(quicklistPop(ql, QUICKLIST_HEAD, &data,
                                                    NULL, NULL));
                                zfree(data);
                                assert(quicklistPop(ql, QUICKLIST_TAIL, &data,
                                                    NULL, NULL));
                                zfree(data);
                            }
                        }
                        quicklistNode *node = ql->head;
                        unsigned int low_raw = ql->compress;
                        unsigned int high_raw = ql->len - ql->compress;

                        for (unsigned int at = 0; at < ql->len;
                            at++, node = node->next) {
                            if (at < low_raw || at >= high_raw) {
                                if (node->encoding != QUICKLIST_NODE_ENCODING_RAW) {
                                    ERR("Incorrect compression: node %d is "
                                        "compressed at depth %d ((%u, %u); total "
                                        "nodes: %lu; size: %zu)",
                                        at, depth, low_raw, high_raw, ql->len,
                                        node->sz);
                                }
                            } else {
                                if (node->encoding != QUICKLIST_NODE_ENCODING_LZF) {
                                    ERR("Incorrect non-compression: node %d is NOT "
                                        "compressed at depth %d ((%u, %u); total "
                                        "nodes: %lu; size: %zu; attempted: %d)",
                                        at, depth, low_raw, high_raw, ql->len,
                                        node->sz, node->attempted_compress);
                                }
                            }
                        }
                    }

                    quicklistRelease(ql);
                }
            }
        }
    }
    long long stop = mstime();

    printf("\n");
    for (size_t i = 0; i < option_count; i++)
        printf("Test Loop %02d: %0.2f seconds.\n", options[i],
               (float)runtime[i] / 1000);
    printf("Compressions: %0.2f seconds.\n", (float)(stop - start) / 1000);
    printf("\n");

    TEST("bookmark get updated to next item") {
        quicklist *ql = quicklistNew(1, 0);
        quicklistPushTail(ql, "1", 1);
        quicklistPushTail(ql, "2", 1);
        quicklistPushTail(ql, "3", 1);
        quicklistPushTail(ql, "4", 1);
        quicklistPushTail(ql, "5", 1);
        assert(ql->len==5);
        /* add two bookmarks, one pointing to the node before the last. */
        assert(quicklistBookmarkCreate(&ql, "_dummy", ql->head->next));
        assert(quicklistBookmarkCreate(&ql, "_test", ql->tail->prev));
        /* test that the bookmark returns the right node, delete it and see that the bookmark points to the last node */
        assert(quicklistBookmarkFind(ql, "_test") == ql->tail->prev);
        assert(quicklistDelRange(ql, -2, 1));
        assert(quicklistBookmarkFind(ql, "_test") == ql->tail);
        /* delete the last node, and see that the bookmark was deleted. */
        assert(quicklistDelRange(ql, -1, 1));
        assert(quicklistBookmarkFind(ql, "_test") == NULL);
        /* test that other bookmarks aren't affected */
        assert(quicklistBookmarkFind(ql, "_dummy") == ql->head->next);
        assert(quicklistBookmarkFind(ql, "_missing") == NULL);
        assert(ql->len==3);
        quicklistBookmarksClear(ql); /* for coverage */
        assert(quicklistBookmarkFind(ql, "_dummy") == NULL);
        quicklistRelease(ql);
    }

    TEST("bookmark limit") {
        int i;
        quicklist *ql = quicklistNew(1, 0);
        quicklistPushHead(ql, "1", 1);
        for (i=0; i<QL_MAX_BM; i++)
            assert(quicklistBookmarkCreate(&ql, genstr("",i), ql->head));
        /* when all bookmarks are used, creation fails */
        assert(!quicklistBookmarkCreate(&ql, "_test", ql->head));
        /* delete one and see that we can now create another */
        assert(quicklistBookmarkDelete(ql, "0"));
        assert(quicklistBookmarkCreate(&ql, "_test", ql->head));
        /* delete one and see that the rest survive */
        assert(quicklistBookmarkDelete(ql, "_test"));
        for (i=1; i<QL_MAX_BM; i++)
            assert(quicklistBookmarkFind(ql, genstr("",i)) == ql->head);
        /* make sure the deleted ones are indeed gone */
        assert(!quicklistBookmarkFind(ql, "0"));
        assert(!quicklistBookmarkFind(ql, "_test"));
        quicklistRelease(ql);
    }

    if (flags & REDIS_TEST_LARGE_MEMORY) {
        TEST("compress and decompress quicklist listpack node") {
            quicklistNode *node = quicklistCreateNode();
            node->entry = lpNew(0);

            /* Just to avoid triggering the assertion in __quicklistCompressNode(),
             * it disables the passing of quicklist head or tail node. */
            node->prev = quicklistCreateNode();
            node->next = quicklistCreateNode();
            
            /* Create a rand string */
            size_t sz = (1 << 25); /* 32MB per one entry */
            unsigned char *s = zmalloc(sz);
            randstring(s, sz);

            /* Keep filling the node, until it reaches 1GB */
            for (int i = 0; i < 32; i++) {
                node->entry = lpAppend(node->entry, s, sz);
                quicklistNodeUpdateSz(node);

                long long start = mstime();
                assert(__quicklistCompressNode(node));
                assert(__quicklistDecompressNode(node));
                printf("Compress and decompress: %zu MB in %.2f seconds.\n",
                       node->sz/1024/1024, (float)(mstime() - start) / 1000);
            }

            zfree(s);
            zfree(node->prev);
            zfree(node->next);
            zfree(node->entry);
            zfree(node);
        }

#if ULONG_MAX >= 0xffffffffffffffff
        TEST("compress and decomress quicklist plain node large than UINT32_MAX") {
            size_t sz = (1ull << 32);
            unsigned char *s = zmalloc(sz);
            randstring(s, sz);
            memcpy(s, "helloworld", 10);
            memcpy(s + sz - 10, "1234567890", 10);

            quicklistNode *node = __quicklistCreateNode(QUICKLIST_NODE_CONTAINER_PLAIN, s, sz);

            /* Just to avoid triggering the assertion in __quicklistCompressNode(),
             * it disables the passing of quicklist head or tail node. */
            node->prev = quicklistCreateNode();
            node->next = quicklistCreateNode();

            long long start = mstime();
            assert(__quicklistCompressNode(node));
            assert(__quicklistDecompressNode(node));
            printf("Compress and decompress: %zu MB in %.2f seconds.\n",
                   node->sz/1024/1024, (float)(mstime() - start) / 1000);

            assert(memcmp(node->entry, "helloworld", 10) == 0);
            assert(memcmp(node->entry + sz - 10, "1234567890", 10) == 0);
            zfree(node->prev);
            zfree(node->next);
            zfree(node->entry);
            zfree(node);
        }
#endif
    }

    if (!err)
        printf("ALL TESTS PASSED!\n");
    else
        ERR("Sorry, not all tests passed!  In fact, %d tests failed.", err);

    return err;
}
#endif<|MERGE_RESOLUTION|>--- conflicted
+++ resolved
@@ -807,16 +807,10 @@
             unsigned char *p = lpSeek(entry->node->entry, -1);
             quicklistDelIndex(quicklist, entry->node, &p);
             entry->node->dont_compress = 0; /* Re-enable compression */
-<<<<<<< HEAD
-            quicklistNode *merged_node = _quicklistMergeNodes(quicklist, entry->node);
-            quicklistCompress(quicklist, merged_node);
-            quicklistCompress(quicklist, merged_node->next);
-=======
             new_node = _quicklistMergeNodes(quicklist, new_node);
             quicklistCompress(quicklist, new_node);
             quicklistCompress(quicklist, new_node->prev);
             if (new_node->next) quicklistCompress(quicklist, new_node->next);
->>>>>>> 53abb1c0
         }
     }
 
@@ -897,12 +891,7 @@
  * 
  * Returns the new 'center' after merging.
  */
-<<<<<<< HEAD
-REDIS_STATIC quicklistNode *_quicklistMergeNodes(quicklist *quicklist,
-                                       quicklistNode *center) {
-=======
 REDIS_STATIC quicklistNode *_quicklistMergeNodes(quicklist *quicklist, quicklistNode *center) {
->>>>>>> 53abb1c0
     int fill = quicklist->fill;
     quicklistNode *prev, *prev_prev, *next, *next_next, *target;
     prev = prev_prev = next = next_next = target = NULL;
