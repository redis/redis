--- conflicted
+++ resolved
@@ -2203,12 +2203,7 @@
         db_size = db_size / slots;
 
         for (int i = 0; i < CLUSTER_SLOTS; i++) {
-<<<<<<< HEAD
-            if (clusterNodeGetSlotBit(server.cluster->myself, i)) {
-=======
             if (clusterNodeCoversSlot(getMyClusterNode(), i)) {
-                /* We don't know exact number of keys that would fall into each slot, but we can approximate it, assuming even distribution. */ 
->>>>>>> 58cb3025
                 if (keyType == DB_MAIN) {
                     d = db->dict[i];
                 } else {
