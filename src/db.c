--- conflicted
+++ resolved
@@ -198,11 +198,8 @@
         return;
     }
     serverAssertWithInfo(NULL, key, de != NULL);
-<<<<<<< HEAD
     dictSetKey(db->dict, de, sdsdup(key->ptr));
-=======
     initObjectLRUOrLFU(val);
->>>>>>> 6117f288
     dictSetVal(db->dict, de, val);
     signalKeyAsReady(db, key, val->type);
     if (server.cluster_enabled) slotToKeyAddEntry(de, db);
