/*
 * Copyright (c) 2009-2012, Salvatore Sanfilippo <antirez at gmail dot com>
 * All rights reserved.
 *
 * Redistribution and use in source and binary forms, with or without
 * modification, are permitted provided that the following conditions are met:
 *
 *   * Redistributions of source code must retain the above copyright notice,
 *     this list of conditions and the following disclaimer.
 *   * Redistributions in binary form must reproduce the above copyright
 *     notice, this list of conditions and the following disclaimer in the
 *     documentation and/or other materials provided with the distribution.
 *   * Neither the name of Redis nor the names of its contributors may be used
 *     to endorse or promote products derived from this software without
 *     specific prior written permission.
 *
 * THIS SOFTWARE IS PROVIDED BY THE COPYRIGHT HOLDERS AND CONTRIBUTORS "AS IS"
 * AND ANY EXPRESS OR IMPLIED WARRANTIES, INCLUDING, BUT NOT LIMITED TO, THE
 * IMPLIED WARRANTIES OF MERCHANTABILITY AND FITNESS FOR A PARTICULAR PURPOSE
 * ARE DISCLAIMED. IN NO EVENT SHALL THE COPYRIGHT OWNER OR CONTRIBUTORS BE
 * LIABLE FOR ANY DIRECT, INDIRECT, INCIDENTAL, SPECIAL, EXEMPLARY, OR
 * CONSEQUENTIAL DAMAGES (INCLUDING, BUT NOT LIMITED TO, PROCUREMENT OF
 * SUBSTITUTE GOODS OR SERVICES; LOSS OF USE, DATA, OR PROFITS; OR BUSINESS
 * INTERRUPTION) HOWEVER CAUSED AND ON ANY THEORY OF LIABILITY, WHETHER IN
 * CONTRACT, STRICT LIABILITY, OR TORT (INCLUDING NEGLIGENCE OR OTHERWISE)
 * ARISING IN ANY WAY OUT OF THE USE OF THIS SOFTWARE, EVEN IF ADVISED OF THE
 * POSSIBILITY OF SUCH DAMAGE.
 */

#include "server.h"
#include "cluster.h"
#include "atomicvar.h"
#include "latency.h"
#include "script.h"
#include "functions.h"

#include <signal.h>
#include <ctype.h>

/*-----------------------------------------------------------------------------
 * C-level DB API
 *----------------------------------------------------------------------------*/

/* Flags for expireIfNeeded */
#define EXPIRE_FORCE_DELETE_EXPIRED 1
#define EXPIRE_AVOID_DELETE_EXPIRED 2

int expireIfNeeded(redisDb *db, robj *key, int flags);
int keyIsExpired(redisDb *db, robj *key);

/* Update LFU when an object is accessed.
 * Firstly, decrement the counter if the decrement time is reached.
 * Then logarithmically increment the counter, and update the access time. */
void updateLFU(robj *val) {
    unsigned long counter = LFUDecrAndReturn(val);
    counter = LFULogIncr(counter);
    val->lru = (LFUGetTimeInMinutes()<<8) | counter;
}

/* Lookup a key for read or write operations, or return NULL if the key is not
 * found in the specified DB. This function implements the functionality of
 * lookupKeyRead(), lookupKeyWrite() and their ...WithFlags() variants.
 *
 * Side-effects of calling this function:
 *
 * 1. A key gets expired if it reached it's TTL.
 * 2. The key's last access time is updated.
 * 3. The global keys hits/misses stats are updated (reported in INFO).
 * 4. If keyspace notifications are enabled, a "keymiss" notification is fired.
 *
 * Flags change the behavior of this command:
 *
 *  LOOKUP_NONE (or zero): No special flags are passed.
 *  LOOKUP_NOTOUCH: Don't alter the last access time of the key.
 *  LOOKUP_NONOTIFY: Don't trigger keyspace event on key miss.
 *  LOOKUP_NOSTATS: Don't increment key hits/misses counters.
 *  LOOKUP_WRITE: Prepare the key for writing (delete expired keys even on
 *                replicas, use separate keyspace stats and events (TODO)).
 *  LOOKUP_NOEXPIRE: Perform expiration check, but avoid deleting the key,
 *                   so that we don't have to propagate the deletion.
 *
 * Note: this function also returns NULL if the key is logically expired but
 * still existing, in case this is a replica and the LOOKUP_WRITE is not set.
 * Even if the key expiry is master-driven, we can correctly report a key is
 * expired on replicas even if the master is lagging expiring our key via DELs
 * in the replication link. */
robj *lookupKey(redisDb *db, robj *key, int flags) {
    dictEntry *de = dictFind(db->dict,key->ptr);
    robj *val = NULL;
    if (de) {
        val = dictGetVal(de);
        /* Forcing deletion of expired keys on a replica makes the replica
         * inconsistent with the master. We forbid it on readonly replicas, but
         * we have to allow it on writable replicas to make write commands
         * behave consistently.
         *
         * It's possible that the WRITE flag is set even during a readonly
         * command, since the command may trigger events that cause modules to
         * perform additional writes. */
        int is_ro_replica = server.masterhost && server.repl_slave_ro;
        int expire_flags = 0;
        if (flags & LOOKUP_WRITE && !is_ro_replica)
            expire_flags |= EXPIRE_FORCE_DELETE_EXPIRED;
        if (flags & LOOKUP_NOEXPIRE)
            expire_flags |= EXPIRE_AVOID_DELETE_EXPIRED;
        if (expireIfNeeded(db, key, expire_flags)) {
            /* The key is no longer valid. */
            val = NULL;
        }
    }

    if (val) {
        /* Update the access time for the ageing algorithm.
         * Don't do it if we have a saving child, as this will trigger
         * a copy on write madness. */
        if (!hasActiveChildProcess() && !(flags & LOOKUP_NOTOUCH)){
            if (server.maxmemory_policy & MAXMEMORY_FLAG_LFU) {
                updateLFU(val);
            } else {
                val->lru = LRU_CLOCK();
            }
        }

        if (!(flags & (LOOKUP_NOSTATS | LOOKUP_WRITE)))
            server.stat_keyspace_hits++;
        /* TODO: Use separate hits stats for WRITE */
    } else {
        if (!(flags & (LOOKUP_NONOTIFY | LOOKUP_WRITE)))
            notifyKeyspaceEvent(NOTIFY_KEY_MISS, "keymiss", key, db->id);
        if (!(flags & (LOOKUP_NOSTATS | LOOKUP_WRITE)))
            server.stat_keyspace_misses++;
        /* TODO: Use separate misses stats and notify event for WRITE */
    }

    return val;
}

/* Lookup a key for read operations, or return NULL if the key is not found
 * in the specified DB.
 *
 * This API should not be used when we write to the key after obtaining
 * the object linked to the key, but only for read only operations.
 *
 * This function is equivalent to lookupKey(). The point of using this function
 * rather than lookupKey() directly is to indicate that the purpose is to read
 * the key. */
robj *lookupKeyReadWithFlags(redisDb *db, robj *key, int flags) {
    serverAssert(!(flags & LOOKUP_WRITE));
    return lookupKey(db, key, flags);
}

/* Like lookupKeyReadWithFlags(), but does not use any flag, which is the
 * common case. */
robj *lookupKeyRead(redisDb *db, robj *key) {
    return lookupKeyReadWithFlags(db,key,LOOKUP_NONE);
}

/* Lookup a key for write operations, and as a side effect, if needed, expires
 * the key if its TTL is reached. It's equivalent to lookupKey() with the
 * LOOKUP_WRITE flag added.
 *
 * Returns the linked value object if the key exists or NULL if the key
 * does not exist in the specified DB. */
robj *lookupKeyWriteWithFlags(redisDb *db, robj *key, int flags) {
    return lookupKey(db, key, flags | LOOKUP_WRITE);
}

robj *lookupKeyWrite(redisDb *db, robj *key) {
    return lookupKeyWriteWithFlags(db, key, LOOKUP_NONE);
}

robj *lookupKeyReadOrReply(client *c, robj *key, robj *reply) {
    robj *o = lookupKeyRead(c->db, key);
    if (!o) addReplyOrErrorObject(c, reply);
    return o;
}

robj *lookupKeyWriteOrReply(client *c, robj *key, robj *reply) {
    robj *o = lookupKeyWrite(c->db, key);
    if (!o) addReplyOrErrorObject(c, reply);
    return o;
}

/* Add the key to the DB. It's up to the caller to increment the reference
 * counter of the value if needed.
 *
 * The program is aborted if the key already exists. */
void dbAdd(redisDb *db, robj *key, robj *val) {
    sds copy = sdsdup(key->ptr);
    dictEntry *de = dictAddRaw(db->dict, copy, NULL);
    serverAssertWithInfo(NULL, key, de != NULL);
    dictSetVal(db->dict, de, val);
    signalKeyAsReady(db, key, val->type);
    if (server.cluster_enabled) slotToKeyAddEntry(de, db);
    notifyKeyspaceEvent(NOTIFY_NEW,"new",key,db->id);
}

/* This is a special version of dbAdd() that is used only when loading
 * keys from the RDB file: the key is passed as an SDS string that is
 * retained by the function (and not freed by the caller).
 *
 * Moreover this function will not abort if the key is already busy, to
 * give more control to the caller, nor will signal the key as ready
 * since it is not useful in this context.
 *
 * The function returns 1 if the key was added to the database, taking
 * ownership of the SDS string, otherwise 0 is returned, and is up to the
 * caller to free the SDS string. */
int dbAddRDBLoad(redisDb *db, sds key, robj *val) {
    dictEntry *de = dictAddRaw(db->dict, key, NULL);
    if (de == NULL) return 0;
    dictSetVal(db->dict, de, val);
    if (server.cluster_enabled) slotToKeyAddEntry(de, db);
    return 1;
}

/* Overwrite an existing key with a new value. Incrementing the reference
 * count of the new value is up to the caller.
 * This function does not modify the expire time of the existing key.
 *
 * The program is aborted if the key was not already present. */
void dbOverwrite(redisDb *db, robj *key, robj *val) {
    dictEntry *de = dictFind(db->dict,key->ptr);

    serverAssertWithInfo(NULL,key,de != NULL);
    dictEntry auxentry = *de;
    robj *old = dictGetVal(de);
    if (server.maxmemory_policy & MAXMEMORY_FLAG_LFU) {
        val->lru = old->lru;
    }
    /* Although the key is not really deleted from the database, we regard 
     * overwrite as two steps of unlink+add, so we still need to call the unlink
     * callback of the module. */
    moduleNotifyKeyUnlink(key,old,db->id);
    /* We want to try to unblock any client using a blocking XREADGROUP */
    if (old->type == OBJ_STREAM)
        signalKeyAsReady(db,key,old->type);
    dictSetVal(db->dict, de, val);

    if (server.lazyfree_lazy_server_del) {
        freeObjAsync(key,old,db->id);
        dictSetVal(db->dict, &auxentry, NULL);
    }

    dictFreeVal(db->dict, &auxentry);
}

/* High level Set operation. This function can be used in order to set
 * a key, whatever it was existing or not, to a new object.
 *
 * 1) The ref count of the value object is incremented.
 * 2) clients WATCHing for the destination key notified.
 * 3) The expire time of the key is reset (the key is made persistent),
 *    unless 'SETKEY_KEEPTTL' is enabled in flags.
 * 4) The key lookup can take place outside this interface outcome will be
 *    delivered with 'SETKEY_ALREADY_EXIST' or 'SETKEY_DOESNT_EXIST'
 *
 * All the new keys in the database should be created via this interface.
 * The client 'c' argument may be set to NULL if the operation is performed
 * in a context where there is no clear client performing the operation. */
void setKey(client *c, redisDb *db, robj *key, robj *val, int flags) {
    int keyfound = 0;

    if (flags & SETKEY_ALREADY_EXIST)
        keyfound = 1;
    else if (!(flags & SETKEY_DOESNT_EXIST))
        keyfound = (lookupKeyWrite(db,key) != NULL);

    if (!keyfound) {
        dbAdd(db,key,val);
    } else {
        dbOverwrite(db,key,val);
    }
    incrRefCount(val);
    if (!(flags & SETKEY_KEEPTTL)) removeExpire(db,key);
    if (!(flags & SETKEY_NO_SIGNAL)) signalModifiedKey(c,db,key);
}

/* Return a random key, in form of a Redis object.
 * If there are no keys, NULL is returned.
 *
 * The function makes sure to return keys not already expired. */
robj *dbRandomKey(redisDb *db) {
    dictEntry *de;
    int maxtries = 100;
    int allvolatile = dictSize(db->dict) == dictSize(db->expires);

    while(1) {
        sds key;
        robj *keyobj;

        de = dictGetFairRandomKey(db->dict);
        if (de == NULL) return NULL;

        key = dictGetKey(de);
        keyobj = createStringObject(key,sdslen(key));
        if (dictFind(db->expires,key)) {
            if (allvolatile && server.masterhost && --maxtries == 0) {
                /* If the DB is composed only of keys with an expire set,
                 * it could happen that all the keys are already logically
                 * expired in the slave, so the function cannot stop because
                 * expireIfNeeded() is false, nor it can stop because
                 * dictGetFairRandomKey() returns NULL (there are keys to return).
                 * To prevent the infinite loop we do some tries, but if there
                 * are the conditions for an infinite loop, eventually we
                 * return a key name that may be already expired. */
                return keyobj;
            }
            if (expireIfNeeded(db,keyobj,0)) {
                decrRefCount(keyobj);
                continue; /* search for another key. This expired. */
            }
        }
        return keyobj;
    }
}

/* Helper for sync and async delete. */
static int dbGenericDelete(redisDb *db, robj *key, int async) {
    dictEntry **plink;
    int table;
    dictEntry *de = dictTwoPhaseUnlinkFind(db->dict,key->ptr,&plink,&table);
    if (de) {
        robj *val = dictGetVal(de);
        /* RM_StringDMA may call dbUnshareStringValue which may free val, so we
         * need to incr to retain val */
        incrRefCount(val);
        /* Tells the module that the key has been unlinked from the database. */
        moduleNotifyKeyUnlink(key,val,db->id);
        /* We want to try to unblock any client using a blocking XREADGROUP */
        if (val->type == OBJ_STREAM)
            signalKeyAsReady(db,key,val->type);
        /* We should call decr before freeObjAsync. If not, the refcount may be
         * greater than 1, so freeObjAsync doesn't work */
        decrRefCount(val);
        if (async) {
            /* Because of dbUnshareStringValue, the val in de may change. */
            freeObjAsync(key, dictGetVal(de), db->id);
            dictSetVal(db->dict, de, NULL);
        }
        if (server.cluster_enabled) slotToKeyDelEntry(de, db);

        /* Deleting an entry from the expires dict will not free the sds of
        * the key, because it is shared with the main dictionary. */
        if (dictSize(db->expires) > 0) dictDelete(db->expires,key->ptr);
        dictTwoPhaseUnlinkFree(db->dict,de,plink,table);
        return 1;
    } else {
        return 0;
    }
}

/* Delete a key, value, and associated expiration entry if any, from the DB */
int dbSyncDelete(redisDb *db, robj *key) {
    return dbGenericDelete(db, key, 0);
}

/* Delete a key, value, and associated expiration entry if any, from the DB. If
 * the value consists of many allocations, it may be freed asynchronously. */
int dbAsyncDelete(redisDb *db, robj *key) {
    return dbGenericDelete(db, key, 1);
}

/* This is a wrapper whose behavior depends on the Redis lazy free
 * configuration. Deletes the key synchronously or asynchronously. */
int dbDelete(redisDb *db, robj *key) {
    return dbGenericDelete(db, key, server.lazyfree_lazy_server_del);
}

/* Prepare the string object stored at 'key' to be modified destructively
 * to implement commands like SETBIT or APPEND.
 *
 * An object is usually ready to be modified unless one of the two conditions
 * are true:
 *
 * 1) The object 'o' is shared (refcount > 1), we don't want to affect
 *    other users.
 * 2) The object encoding is not "RAW".
 *
 * If the object is found in one of the above conditions (or both) by the
 * function, an unshared / not-encoded copy of the string object is stored
 * at 'key' in the specified 'db'. Otherwise the object 'o' itself is
 * returned.
 *
 * USAGE:
 *
 * The object 'o' is what the caller already obtained by looking up 'key'
 * in 'db', the usage pattern looks like this:
 *
 * o = lookupKeyWrite(db,key);
 * if (checkType(c,o,OBJ_STRING)) return;
 * o = dbUnshareStringValue(db,key,o);
 *
 * At this point the caller is ready to modify the object, for example
 * using an sdscat() call to append some data, or anything else.
 */
robj *dbUnshareStringValue(redisDb *db, robj *key, robj *o) {
    serverAssert(o->type == OBJ_STRING);
    if (o->refcount != 1 || o->encoding != OBJ_ENCODING_RAW) {
        robj *decoded = getDecodedObject(o);
        o = createRawStringObject(decoded->ptr, sdslen(decoded->ptr));
        decrRefCount(decoded);
        dictEntry *de = dictFind(db->dict, key->ptr);
        serverAssertWithInfo(NULL,key,de != NULL);
        dictEntry auxentry = *de;
        if (server.maxmemory_policy & MAXMEMORY_FLAG_LFU) {
            robj *old = dictGetVal(de);
            o->lru = old->lru;
        }
        dictSetVal(db->dict, de, o);
        dictFreeVal(db->dict, &auxentry);
    }
    return o;
}

/* Remove all keys from the database(s) structure. The dbarray argument
 * may not be the server main DBs (could be a temporary DB).
 *
 * The dbnum can be -1 if all the DBs should be emptied, or the specified
 * DB index if we want to empty only a single database.
 * The function returns the number of keys removed from the database(s). */
long long emptyDbStructure(redisDb *dbarray, int dbnum, int async,
                           void(callback)(dict*))
{
    long long removed = 0;
    int startdb, enddb;

    if (dbnum == -1) {
        startdb = 0;
        enddb = server.dbnum-1;
    } else {
        startdb = enddb = dbnum;
    }

    for (int j = startdb; j <= enddb; j++) {
        removed += dictSize(dbarray[j].dict);
        if (async) {
            emptyDbAsync(&dbarray[j]);
        } else {
            dictEmpty(dbarray[j].dict,callback);
            dictEmpty(dbarray[j].expires,callback);
        }
        /* Because all keys of database are removed, reset average ttl. */
        dbarray[j].avg_ttl = 0;
        dbarray[j].expires_cursor = 0;
    }

    return removed;
}

/* Remove all data (keys and functions) from all the databases in a
 * Redis server. If callback is given the function is called from
 * time to time to signal that work is in progress.
 *
 * The dbnum can be -1 if all the DBs should be flushed, or the specified
 * DB number if we want to flush only a single Redis database number.
 *
 * Flags are be EMPTYDB_NO_FLAGS if no special flags are specified or
 * EMPTYDB_ASYNC if we want the memory to be freed in a different thread
 * and the function to return ASAP. EMPTYDB_NOFUNCTIONS can also be set
 * to specify that we do not want to delete the functions.
 *
 * On success the function returns the number of keys removed from the
 * database(s). Otherwise -1 is returned in the specific case the
 * DB number is out of range, and errno is set to EINVAL. */
long long emptyData(int dbnum, int flags, void(callback)(dict*)) {
    int async = (flags & EMPTYDB_ASYNC);
    int with_functions = !(flags & EMPTYDB_NOFUNCTIONS);
    RedisModuleFlushInfoV1 fi = {REDISMODULE_FLUSHINFO_VERSION,!async,dbnum};
    long long removed = 0;

    if (dbnum < -1 || dbnum >= server.dbnum) {
        errno = EINVAL;
        return -1;
    }

    /* Fire the flushdb modules event. */
    moduleFireServerEvent(REDISMODULE_EVENT_FLUSHDB,
                          REDISMODULE_SUBEVENT_FLUSHDB_START,
                          &fi);

    /* Make sure the WATCHed keys are affected by the FLUSH* commands.
     * Note that we need to call the function while the keys are still
     * there. */
    signalFlushedDb(dbnum, async);

    /* Empty redis database structure. */
    removed = emptyDbStructure(server.db, dbnum, async, callback);

    /* Flush slots to keys map if enable cluster, we can flush entire
     * slots to keys map whatever dbnum because only support one DB
     * in cluster mode. */
    if (server.cluster_enabled) slotToKeyFlush(server.db);

    if (dbnum == -1) flushSlaveKeysWithExpireList();

    if (with_functions) {
        serverAssert(dbnum == -1);
        functionsLibCtxClearCurrent(async);
    }

    /* Also fire the end event. Note that this event will fire almost
     * immediately after the start event if the flush is asynchronous. */
    moduleFireServerEvent(REDISMODULE_EVENT_FLUSHDB,
                          REDISMODULE_SUBEVENT_FLUSHDB_END,
                          &fi);

    return removed;
}

/* Initialize temporary db on replica for use during diskless replication. */
redisDb *initTempDb(void) {
    redisDb *tempDb = zcalloc(sizeof(redisDb)*server.dbnum);
    for (int i=0; i<server.dbnum; i++) {
        tempDb[i].dict = dictCreate(&dbDictType);
        tempDb[i].expires = dictCreate(&dbExpiresDictType);
        tempDb[i].slots_to_keys = NULL;
    }

    if (server.cluster_enabled) {
        /* Prepare temp slot to key map to be written during async diskless replication. */
        slotToKeyInit(tempDb);
    }

    return tempDb;
}

/* Discard tempDb, this can be slow (similar to FLUSHALL), but it's always async. */
void discardTempDb(redisDb *tempDb, void(callback)(dict*)) {
    int async = 1;

    /* Release temp DBs. */
    emptyDbStructure(tempDb, -1, async, callback);
    for (int i=0; i<server.dbnum; i++) {
        dictRelease(tempDb[i].dict);
        dictRelease(tempDb[i].expires);
    }

    if (server.cluster_enabled) {
        /* Release temp slot to key map. */
        slotToKeyDestroy(tempDb);
    }

    zfree(tempDb);
}

int selectDb(client *c, int id) {
    if (id < 0 || id >= server.dbnum)
        return C_ERR;
    c->db = &server.db[id];
    return C_OK;
}

long long dbTotalServerKeyCount() {
    long long total = 0;
    int j;
    for (j = 0; j < server.dbnum; j++) {
        total += dictSize(server.db[j].dict);
    }
    return total;
}

/*-----------------------------------------------------------------------------
 * Hooks for key space changes.
 *
 * Every time a key in the database is modified the function
 * signalModifiedKey() is called.
 *
 * Every time a DB is flushed the function signalFlushDb() is called.
 *----------------------------------------------------------------------------*/

/* Note that the 'c' argument may be NULL if the key was modified out of
 * a context of a client. */
void signalModifiedKey(client *c, redisDb *db, robj *key) {
    touchWatchedKey(db,key);
    trackingInvalidateKey(c,key,1);
}

void signalFlushedDb(int dbid, int async) {
    int startdb, enddb;
    if (dbid == -1) {
        startdb = 0;
        enddb = server.dbnum-1;
    } else {
        startdb = enddb = dbid;
    }

    for (int j = startdb; j <= enddb; j++) {
        scanDatabaseForDeletedStreams(&server.db[j], NULL);
        touchAllWatchedKeysInDb(&server.db[j], NULL);
    }

    trackingInvalidateKeysOnFlush(async);

    /* Changes in this method may take place in swapMainDbWithTempDb as well,
     * where we execute similar calls, but with subtle differences as it's
     * not simply flushing db. */
}

/*-----------------------------------------------------------------------------
 * Type agnostic commands operating on the key space
 *----------------------------------------------------------------------------*/

/* Return the set of flags to use for the emptyDb() call for FLUSHALL
 * and FLUSHDB commands.
 *
 * sync: flushes the database in an sync manner.
 * async: flushes the database in an async manner.
 * no option: determine sync or async according to the value of lazyfree-lazy-user-flush.
 *
 * On success C_OK is returned and the flags are stored in *flags, otherwise
 * C_ERR is returned and the function sends an error to the client. */
int getFlushCommandFlags(client *c, int *flags) {
    /* Parse the optional ASYNC option. */
    if (c->argc == 2 && !strcasecmp(c->argv[1]->ptr,"sync")) {
        *flags = EMPTYDB_NO_FLAGS;
    } else if (c->argc == 2 && !strcasecmp(c->argv[1]->ptr,"async")) {
        *flags = EMPTYDB_ASYNC;
    } else if (c->argc == 1) {
        *flags = server.lazyfree_lazy_user_flush ? EMPTYDB_ASYNC : EMPTYDB_NO_FLAGS;
    } else {
        addReplyErrorObject(c,shared.syntaxerr);
        return C_ERR;
    }
    return C_OK;
}

/* Flushes the whole server data set. */
void flushAllDataAndResetRDB(int flags) {
    server.dirty += emptyData(-1,flags,NULL);
    if (server.child_type == CHILD_TYPE_RDB) killRDBChild();
    if (server.saveparamslen > 0) {
        rdbSaveInfo rsi, *rsiptr;
        rsiptr = rdbPopulateSaveInfo(&rsi);
        rdbSave(SLAVE_REQ_NONE,server.rdb_filename,rsiptr);
    }

#if defined(USE_JEMALLOC)
    /* jemalloc 5 doesn't release pages back to the OS when there's no traffic.
     * for large databases, flushdb blocks for long anyway, so a bit more won't
     * harm and this way the flush and purge will be synchronous. */
    if (!(flags & EMPTYDB_ASYNC))
        jemalloc_purge();
#endif
}

/* FLUSHDB [ASYNC]
 *
 * Flushes the currently SELECTed Redis DB. */
void flushdbCommand(client *c) {
    int flags;

    if (getFlushCommandFlags(c,&flags) == C_ERR) return;
    /* flushdb should not flush the functions */
    server.dirty += emptyData(c->db->id,flags | EMPTYDB_NOFUNCTIONS,NULL);

    /* Without the forceCommandPropagation, when DB was already empty,
     * FLUSHDB will not be replicated nor put into the AOF. */
    forceCommandPropagation(c, PROPAGATE_REPL | PROPAGATE_AOF);

    addReply(c,shared.ok);

#if defined(USE_JEMALLOC)
    /* jemalloc 5 doesn't release pages back to the OS when there's no traffic.
     * for large databases, flushdb blocks for long anyway, so a bit more won't
     * harm and this way the flush and purge will be synchronous. */
    if (!(flags & EMPTYDB_ASYNC))
        jemalloc_purge();
#endif
}

/* FLUSHALL [ASYNC]
 *
 * Flushes the whole server data set. */
void flushallCommand(client *c) {
    int flags;
    if (getFlushCommandFlags(c,&flags) == C_ERR) return;
    /* flushall should not flush the functions */
    flushAllDataAndResetRDB(flags | EMPTYDB_NOFUNCTIONS);

    /* Without the forceCommandPropagation, when DBs were already empty,
     * FLUSHALL will not be replicated nor put into the AOF. */
    forceCommandPropagation(c, PROPAGATE_REPL | PROPAGATE_AOF);

    addReply(c,shared.ok);
}

/* This command implements DEL and LAZYDEL. */
void delGenericCommand(client *c, int lazy) {
    int numdel = 0, j;

    for (j = 1; j < c->argc; j++) {
        expireIfNeeded(c->db,c->argv[j],0);
        int deleted  = lazy ? dbAsyncDelete(c->db,c->argv[j]) :
                              dbSyncDelete(c->db,c->argv[j]);
        if (deleted) {
            signalModifiedKey(c,c->db,c->argv[j]);
            notifyKeyspaceEvent(NOTIFY_GENERIC,
                "del",c->argv[j],c->db->id);
            server.dirty++;
            numdel++;
        }
    }
    addReplyLongLong(c,numdel);
}

void delCommand(client *c) {
    delGenericCommand(c,server.lazyfree_lazy_user_del);
}

void unlinkCommand(client *c) {
    delGenericCommand(c,1);
}

/* EXISTS key1 key2 ... key_N.
 * Return value is the number of keys existing. */
void existsCommand(client *c) {
    long long count = 0;
    int j;

    for (j = 1; j < c->argc; j++) {
        if (lookupKeyReadWithFlags(c->db,c->argv[j],LOOKUP_NOTOUCH)) count++;
    }
    addReplyLongLong(c,count);
}

void selectCommand(client *c) {
    int id;

    if (getIntFromObjectOrReply(c, c->argv[1], &id, NULL) != C_OK)
        return;

    if (server.cluster_enabled && id != 0) {
        addReplyError(c,"SELECT is not allowed in cluster mode");
        return;
    }
    if (selectDb(c,id) == C_ERR) {
        addReplyError(c,"DB index is out of range");
    } else {
        addReply(c,shared.ok);
    }
}

void randomkeyCommand(client *c) {
    robj *key;

    if ((key = dbRandomKey(c->db)) == NULL) {
        addReplyNull(c);
        return;
    }

    addReplyBulk(c,key);
    decrRefCount(key);
}

void keysCommand(client *c) {
    dictIterator *di;
    dictEntry *de;
    sds pattern = c->argv[1]->ptr;
    int plen = sdslen(pattern), allkeys;
    unsigned long numkeys = 0;
    void *replylen = addReplyDeferredLen(c);

    di = dictGetSafeIterator(c->db->dict);
    allkeys = (pattern[0] == '*' && plen == 1);
    while((de = dictNext(di)) != NULL) {
        sds key = dictGetKey(de);
        robj *keyobj;

        if (allkeys || stringmatchlen(pattern,plen,key,sdslen(key),0)) {
            keyobj = createStringObject(key,sdslen(key));
            if (!keyIsExpired(c->db,keyobj)) {
                addReplyBulk(c,keyobj);
                numkeys++;
            }
            decrRefCount(keyobj);
        }
    }
    dictReleaseIterator(di);
    setDeferredArrayLen(c,replylen,numkeys);
}

/* This callback is used by scanGenericCommand in order to collect elements
 * returned by the dictionary iterator into a list. */
void scanCallback(void *privdata, const dictEntry *de) {
    void **pd = (void**) privdata;
    list *keys = pd[0];
    robj *o = pd[1];
    robj *key, *val = NULL;

    if (o == NULL) {
        sds sdskey = dictGetKey(de);
        key = createStringObject(sdskey, sdslen(sdskey));
    } else if (o->type == OBJ_SET) {
        sds keysds = dictGetKey(de);
        key = createStringObject(keysds,sdslen(keysds));
    } else if (o->type == OBJ_HASH) {
        sds sdskey = dictGetKey(de);
        sds sdsval = dictGetVal(de);
        key = createStringObject(sdskey,sdslen(sdskey));
        val = createStringObject(sdsval,sdslen(sdsval));
    } else if (o->type == OBJ_ZSET) {
        sds sdskey = dictGetKey(de);
        key = createStringObject(sdskey,sdslen(sdskey));
        val = createStringObjectFromLongDouble(*(double*)dictGetVal(de),0);
    } else {
        serverPanic("Type not handled in SCAN callback.");
    }

    listAddNodeTail(keys, key);
    if (val) listAddNodeTail(keys, val);
}

/* Try to parse a SCAN cursor stored at object 'o':
 * if the cursor is valid, store it as unsigned integer into *cursor and
 * returns C_OK. Otherwise return C_ERR and send an error to the
 * client. */
int parseScanCursorOrReply(client *c, robj *o, unsigned long *cursor) {
    char *eptr;

    /* Use strtoul() because we need an *unsigned* long, so
     * getLongLongFromObject() does not cover the whole cursor space. */
    errno = 0;
    *cursor = strtoul(o->ptr, &eptr, 10);
    if (isspace(((char*)o->ptr)[0]) || eptr[0] != '\0' || errno == ERANGE)
    {
        addReplyError(c, "invalid cursor");
        return C_ERR;
    }
    return C_OK;
}

/* This command implements SCAN, HSCAN and SSCAN commands.
 * If object 'o' is passed, then it must be a Hash, Set or Zset object, otherwise
 * if 'o' is NULL the command will operate on the dictionary associated with
 * the current database.
 *
 * When 'o' is not NULL the function assumes that the first argument in
 * the client arguments vector is a key so it skips it before iterating
 * in order to parse options.
 *
 * In the case of a Hash object the function returns both the field and value
 * of every element on the Hash. */
void scanGenericCommand(client *c, robj *o, unsigned long cursor) {
    int i, j;
    list *keys = listCreate();
    listNode *node, *nextnode;
    long count = 10;
    sds pat = NULL;
    sds typename = NULL;
    int patlen = 0, use_pattern = 0;
    dict *ht;

    /* Object must be NULL (to iterate keys names), or the type of the object
     * must be Set, Sorted Set, or Hash. */
    serverAssert(o == NULL || o->type == OBJ_SET || o->type == OBJ_HASH ||
                o->type == OBJ_ZSET);

    /* Set i to the first option argument. The previous one is the cursor. */
    i = (o == NULL) ? 2 : 3; /* Skip the key argument if needed. */

    /* Step 1: Parse options. */
    while (i < c->argc) {
        j = c->argc - i;
        if (!strcasecmp(c->argv[i]->ptr, "count") && j >= 2) {
            if (getLongFromObjectOrReply(c, c->argv[i+1], &count, NULL)
                != C_OK)
            {
                goto cleanup;
            }

            if (count < 1) {
                addReplyErrorObject(c,shared.syntaxerr);
                goto cleanup;
            }

            i += 2;
        } else if (!strcasecmp(c->argv[i]->ptr, "match") && j >= 2) {
            pat = c->argv[i+1]->ptr;
            patlen = sdslen(pat);

            /* The pattern always matches if it is exactly "*", so it is
             * equivalent to disabling it. */
            use_pattern = !(patlen == 1 && pat[0] == '*');

            i += 2;
        } else if (!strcasecmp(c->argv[i]->ptr, "type") && o == NULL && j >= 2) {
            /* SCAN for a particular type only applies to the db dict */
            typename = c->argv[i+1]->ptr;
            i+= 2;
        } else {
            addReplyErrorObject(c,shared.syntaxerr);
            goto cleanup;
        }
    }

    /* Step 2: Iterate the collection.
     *
     * Note that if the object is encoded with a listpack, intset, or any other
     * representation that is not a hash table, we are sure that it is also
     * composed of a small number of elements. So to avoid taking state we
     * just return everything inside the object in a single call, setting the
     * cursor to zero to signal the end of the iteration. */

    /* Handle the case of a hash table. */
    ht = NULL;
    if (o == NULL) {
        ht = c->db->dict;
    } else if (o->type == OBJ_SET && o->encoding == OBJ_ENCODING_HT) {
        ht = o->ptr;
    } else if (o->type == OBJ_HASH && o->encoding == OBJ_ENCODING_HT) {
        ht = o->ptr;
        count *= 2; /* We return key / value for this type. */
    } else if (o->type == OBJ_ZSET && o->encoding == OBJ_ENCODING_SKIPLIST) {
        zset *zs = o->ptr;
        ht = zs->dict;
        count *= 2; /* We return key / value for this type. */
    }

    if (ht) {
        void *privdata[2];
        /* We set the max number of iterations to ten times the specified
         * COUNT, so if the hash table is in a pathological state (very
         * sparsely populated) we avoid to block too much time at the cost
         * of returning no or very few elements. */
        long maxiterations = count*10;

        /* We pass two pointers to the callback: the list to which it will
         * add new elements, and the object containing the dictionary so that
         * it is possible to fetch more data in a type-dependent way. */
        privdata[0] = keys;
        privdata[1] = o;
        do {
            cursor = dictScan(ht, cursor, scanCallback, NULL, privdata);
        } while (cursor &&
              maxiterations-- &&
              listLength(keys) < (unsigned long)count);
    } else if (o->type == OBJ_SET) {
        int pos = 0;
        int64_t ll;

        while(intsetGet(o->ptr,pos++,&ll))
            listAddNodeTail(keys,createStringObjectFromLongLong(ll));
        cursor = 0;
    } else if (o->type == OBJ_HASH || o->type == OBJ_ZSET) {
        unsigned char *p = lpFirst(o->ptr);
        unsigned char *vstr;
        int64_t vlen;
        unsigned char intbuf[LP_INTBUF_SIZE];

        while(p) {
            vstr = lpGet(p,&vlen,intbuf);
            listAddNodeTail(keys, createStringObject((char*)vstr,vlen));
            p = lpNext(o->ptr,p);
        }
        cursor = 0;
    } else {
        serverPanic("Not handled encoding in SCAN.");
    }

    /* Step 3: Filter elements. */
    node = listFirst(keys);
    while (node) {
        robj *kobj = listNodeValue(node);
        nextnode = listNextNode(node);
        int filter = 0;

        /* Filter element if it does not match the pattern. */
        if (use_pattern) {
            if (sdsEncodedObject(kobj)) {
                if (!stringmatchlen(pat, patlen, kobj->ptr, sdslen(kobj->ptr), 0))
                    filter = 1;
            } else {
                char buf[LONG_STR_SIZE];
                int len;

                serverAssert(kobj->encoding == OBJ_ENCODING_INT);
                len = ll2string(buf,sizeof(buf),(long)kobj->ptr);
                if (!stringmatchlen(pat, patlen, buf, len, 0)) filter = 1;
            }
        }

        /* Filter an element if it isn't the type we want. */
        if (!filter && o == NULL && typename){
            robj* typecheck = lookupKeyReadWithFlags(c->db, kobj, LOOKUP_NOTOUCH);
            char* type = getObjectTypeName(typecheck);
            if (strcasecmp((char*) typename, type)) filter = 1;
        }

        /* Filter element if it is an expired key. */
        if (!filter && o == NULL && expireIfNeeded(c->db, kobj, 0)) filter = 1;

        /* Remove the element and its associated value if needed. */
        if (filter) {
            decrRefCount(kobj);
            listDelNode(keys, node);
        }

        /* If this is a hash or a sorted set, we have a flat list of
         * key-value elements, so if this element was filtered, remove the
         * value, or skip it if it was not filtered: we only match keys. */
        if (o && (o->type == OBJ_ZSET || o->type == OBJ_HASH)) {
            node = nextnode;
            serverAssert(node); /* assertion for valgrind (avoid NPD) */
            nextnode = listNextNode(node);
            if (filter) {
                kobj = listNodeValue(node);
                decrRefCount(kobj);
                listDelNode(keys, node);
            }
        }
        node = nextnode;
    }

    /* Step 4: Reply to the client. */
    addReplyArrayLen(c, 2);
    addReplyBulkLongLong(c,cursor);

    addReplyArrayLen(c, listLength(keys));
    while ((node = listFirst(keys)) != NULL) {
        robj *kobj = listNodeValue(node);
        addReplyBulk(c, kobj);
        decrRefCount(kobj);
        listDelNode(keys, node);
    }

cleanup:
    listSetFreeMethod(keys,decrRefCountVoid);
    listRelease(keys);
}

/* The SCAN command completely relies on scanGenericCommand. */
void scanCommand(client *c) {
    unsigned long cursor;
    if (parseScanCursorOrReply(c,c->argv[1],&cursor) == C_ERR) return;
    scanGenericCommand(c,NULL,cursor);
}

void dbsizeCommand(client *c) {
    addReplyLongLong(c,dictSize(c->db->dict));
}

void lastsaveCommand(client *c) {
    addReplyLongLong(c,server.lastsave);
}

char* getObjectTypeName(robj *o) {
    char* type;
    if (o == NULL) {
        type = "none";
    } else {
        switch(o->type) {
        case OBJ_STRING: type = "string"; break;
        case OBJ_LIST: type = "list"; break;
        case OBJ_SET: type = "set"; break;
        case OBJ_ZSET: type = "zset"; break;
        case OBJ_HASH: type = "hash"; break;
        case OBJ_STREAM: type = "stream"; break;
        case OBJ_MODULE: {
            moduleValue *mv = o->ptr;
            type = mv->type->name;
        }; break;
        default: type = "unknown"; break;
        }
    }
    return type;
}

void typeCommand(client *c) {
    robj *o;
    o = lookupKeyReadWithFlags(c->db,c->argv[1],LOOKUP_NOTOUCH);
    addReplyStatus(c, getObjectTypeName(o));
}

void shutdownCommand(client *c) {
    int flags = SHUTDOWN_NOFLAGS;
    int abort = 0;
    for (int i = 1; i < c->argc; i++) {
        if (!strcasecmp(c->argv[i]->ptr,"nosave")) {
            flags |= SHUTDOWN_NOSAVE;
        } else if (!strcasecmp(c->argv[i]->ptr,"save")) {
            flags |= SHUTDOWN_SAVE;
        } else if (!strcasecmp(c->argv[i]->ptr, "now")) {
            flags |= SHUTDOWN_NOW;
        } else if (!strcasecmp(c->argv[i]->ptr, "force")) {
            flags |= SHUTDOWN_FORCE;
        } else if (!strcasecmp(c->argv[i]->ptr, "abort")) {
            abort = 1;
        } else {
            addReplyErrorObject(c,shared.syntaxerr);
            return;
        }
    }
    if ((abort && flags != SHUTDOWN_NOFLAGS) ||
        (flags & SHUTDOWN_NOSAVE && flags & SHUTDOWN_SAVE))
    {
        /* Illegal combo. */
        addReplyErrorObject(c,shared.syntaxerr);
        return;
    }

    if (abort) {
        if (abortShutdown() == C_OK)
            addReply(c, shared.ok);
        else
            addReplyError(c, "No shutdown in progress.");
        return;
    }

    if (!(flags & SHUTDOWN_NOW) && c->flags & CLIENT_DENY_BLOCKING) {
        addReplyError(c, "SHUTDOWN without NOW or ABORT isn't allowed for DENY BLOCKING client");
        return;
    }

    if (!(flags & SHUTDOWN_NOSAVE) && isInsideYieldingLongCommand()) {
        /* Script timed out. Shutdown allowed only with the NOSAVE flag. See
         * also processCommand where these errors are returned. */
        if (server.busy_module_yield_flags && server.busy_module_yield_reply) {
            addReplyErrorFormat(c, "-BUSY %s", server.busy_module_yield_reply);
        } else if (server.busy_module_yield_flags) {
            addReplyErrorObject(c, shared.slowmoduleerr);
        } else if (scriptIsEval()) {
            addReplyErrorObject(c, shared.slowevalerr);
        } else {
            addReplyErrorObject(c, shared.slowscripterr);
        }
        return;
    }

    blockClient(c, BLOCKED_SHUTDOWN);
    if (prepareForShutdown(flags) == C_OK) exit(0);
    /* If we're here, then shutdown is ongoing (the client is still blocked) or
     * failed (the client has received an error). */
}

void renameGenericCommand(client *c, int nx) {
    robj *o;
    long long expire;
    int samekey = 0;

    /* When source and dest key is the same, no operation is performed,
     * if the key exists, however we still return an error on unexisting key. */
    if (sdscmp(c->argv[1]->ptr,c->argv[2]->ptr) == 0) samekey = 1;

    if ((o = lookupKeyWriteOrReply(c,c->argv[1],shared.nokeyerr)) == NULL)
        return;

    if (samekey) {
        addReply(c,nx ? shared.czero : shared.ok);
        return;
    }

    incrRefCount(o);
    expire = getExpire(c->db,c->argv[1]);
    if (lookupKeyWrite(c->db,c->argv[2]) != NULL) {
        if (nx) {
            decrRefCount(o);
            addReply(c,shared.czero);
            return;
        }
        /* Overwrite: delete the old key before creating the new one
         * with the same name. */
        dbDelete(c->db,c->argv[2]);
    }
    dbAdd(c->db,c->argv[2],o);
    if (expire != -1) setExpire(c,c->db,c->argv[2],expire);
    dbDelete(c->db,c->argv[1]);
    signalModifiedKey(c,c->db,c->argv[1]);
    signalModifiedKey(c,c->db,c->argv[2]);
    notifyKeyspaceEvent(NOTIFY_GENERIC,"rename_from",
        c->argv[1],c->db->id);
    notifyKeyspaceEvent(NOTIFY_GENERIC,"rename_to",
        c->argv[2],c->db->id);
    server.dirty++;
    addReply(c,nx ? shared.cone : shared.ok);
}

void renameCommand(client *c) {
    renameGenericCommand(c,0);
}

void renamenxCommand(client *c) {
    renameGenericCommand(c,1);
}

void moveCommand(client *c) {
    robj *o;
    redisDb *src, *dst;
    int srcid, dbid;
    long long expire;

    if (server.cluster_enabled) {
        addReplyError(c,"MOVE is not allowed in cluster mode");
        return;
    }

    /* Obtain source and target DB pointers */
    src = c->db;
    srcid = c->db->id;

    if (getIntFromObjectOrReply(c, c->argv[2], &dbid, NULL) != C_OK)
        return;

    if (selectDb(c,dbid) == C_ERR) {
        addReplyError(c,"DB index is out of range");
        return;
    }
    dst = c->db;
    selectDb(c,srcid); /* Back to the source DB */

    /* If the user is moving using as target the same
     * DB as the source DB it is probably an error. */
    if (src == dst) {
        addReplyErrorObject(c,shared.sameobjecterr);
        return;
    }

    /* Check if the element exists and get a reference */
    o = lookupKeyWrite(c->db,c->argv[1]);
    if (!o) {
        addReply(c,shared.czero);
        return;
    }
    expire = getExpire(c->db,c->argv[1]);

    /* Return zero if the key already exists in the target DB */
    if (lookupKeyWrite(dst,c->argv[1]) != NULL) {
        addReply(c,shared.czero);
        return;
    }
    dbAdd(dst,c->argv[1],o);
    if (expire != -1) setExpire(c,dst,c->argv[1],expire);
    incrRefCount(o);

    /* OK! key moved, free the entry in the source DB */
    dbDelete(src,c->argv[1]);
    signalModifiedKey(c,src,c->argv[1]);
    signalModifiedKey(c,dst,c->argv[1]);
    notifyKeyspaceEvent(NOTIFY_GENERIC,
                "move_from",c->argv[1],src->id);
    notifyKeyspaceEvent(NOTIFY_GENERIC,
                "move_to",c->argv[1],dst->id);

    server.dirty++;
    addReply(c,shared.cone);
}

void copyCommand(client *c) {
    robj *o;
    redisDb *src, *dst;
    int srcid, dbid;
    long long expire;
    int j, replace = 0, delete = 0;

    /* Obtain source and target DB pointers 
     * Default target DB is the same as the source DB 
     * Parse the REPLACE option and targetDB option. */
    src = c->db;
    dst = c->db;
    srcid = c->db->id;
    dbid = c->db->id;
    for (j = 3; j < c->argc; j++) {
        int additional = c->argc - j - 1;
        if (!strcasecmp(c->argv[j]->ptr,"replace")) {
            replace = 1;
        } else if (!strcasecmp(c->argv[j]->ptr, "db") && additional >= 1) {
            if (getIntFromObjectOrReply(c, c->argv[j+1], &dbid, NULL) != C_OK)
                return;

            if (selectDb(c, dbid) == C_ERR) {
                addReplyError(c,"DB index is out of range");
                return;
            }
            dst = c->db;
            selectDb(c,srcid); /* Back to the source DB */
            j++; /* Consume additional arg. */
        } else {
            addReplyErrorObject(c,shared.syntaxerr);
            return;
        }
    }

    if ((server.cluster_enabled == 1) && (srcid != 0 || dbid != 0)) {
        addReplyError(c,"Copying to another database is not allowed in cluster mode");
        return;
    }

    /* If the user select the same DB as
     * the source DB and using newkey as the same key
     * it is probably an error. */
    robj *key = c->argv[1];
    robj *newkey = c->argv[2];
    if (src == dst && (sdscmp(key->ptr, newkey->ptr) == 0)) {
        addReplyErrorObject(c,shared.sameobjecterr);
        return;
    }

    /* Check if the element exists and get a reference */
    o = lookupKeyRead(c->db, key);
    if (!o) {
        addReply(c,shared.czero);
        return;
    }
    expire = getExpire(c->db,key);

    /* Return zero if the key already exists in the target DB. 
     * If REPLACE option is selected, delete newkey from targetDB. */
    if (lookupKeyWrite(dst,newkey) != NULL) {
        if (replace) {
            delete = 1;
        } else {
            addReply(c,shared.czero);
            return;
        }
    }

    /* Duplicate object according to object's type. */
    robj *newobj;
    switch(o->type) {
        case OBJ_STRING: newobj = dupStringObject(o); break;
        case OBJ_LIST: newobj = listTypeDup(o); break;
        case OBJ_SET: newobj = setTypeDup(o); break;
        case OBJ_ZSET: newobj = zsetDup(o); break;
        case OBJ_HASH: newobj = hashTypeDup(o); break;
        case OBJ_STREAM: newobj = streamDup(o); break;
        case OBJ_MODULE:
            newobj = moduleTypeDupOrReply(c, key, newkey, dst->id, o);
            if (!newobj) return;
            break;
        default:
            addReplyError(c, "unknown type object");
            return;
    }

    if (delete) {
        dbDelete(dst,newkey);
    }

    dbAdd(dst,newkey,newobj);
    if (expire != -1) setExpire(c, dst, newkey, expire);

    /* OK! key copied */
    signalModifiedKey(c,dst,c->argv[2]);
    notifyKeyspaceEvent(NOTIFY_GENERIC,"copy_to",c->argv[2],dst->id);

    server.dirty++;
    addReply(c,shared.cone);
}

/* Helper function for dbSwapDatabases(): scans the list of keys that have
 * one or more blocked clients for B[LR]POP or other blocking commands
 * and signal the keys as ready if they are of the right type. See the comment
 * where the function is used for more info. */
void scanDatabaseForReadyKeys(redisDb *db) {
    dictEntry *de;
    dictIterator *di = dictGetSafeIterator(db->blocking_keys);
    while((de = dictNext(di)) != NULL) {
        robj *key = dictGetKey(de);
        dictEntry *kde = dictFind(db->dict,key->ptr);
        if (kde) {
            robj *value = dictGetVal(kde);
            signalKeyAsReady(db, key, value->type);
        }
    }
    dictReleaseIterator(di);
}

/* Since we are unblocking XREADGROUP clients in the event the
 * key was deleted/overwritten we must do the same in case the
 * database was flushed/swapped. */
void scanDatabaseForDeletedStreams(redisDb *emptied, redisDb *replaced_with) {
    /* Optimization: If no clients are in type BLOCKED_STREAM,
     * we can skip this loop. */
    if (!server.blocked_clients_by_type[BLOCKED_STREAM]) return;

    dictEntry *de;
    dictIterator *di = dictGetSafeIterator(emptied->blocking_keys);
    while((de = dictNext(di)) != NULL) {
        robj *key = dictGetKey(de);
        int was_stream = 0, is_stream = 0;

        dictEntry *kde = dictFind(emptied->dict, key->ptr);
        if (kde) {
            robj *value = dictGetVal(kde);
            was_stream = value->type == OBJ_STREAM;
        }
        if (replaced_with) {
            dictEntry *kde = dictFind(replaced_with->dict, key->ptr);
            if (kde) {
                robj *value = dictGetVal(kde);
                is_stream = value->type == OBJ_STREAM;
            }
        }
        /* We want to try to unblock any client using a blocking XREADGROUP */
        if (was_stream && !is_stream)
            signalKeyAsReady(emptied, key, OBJ_STREAM);
    }
    dictReleaseIterator(di);
}

/* Swap two databases at runtime so that all clients will magically see
 * the new database even if already connected. Note that the client
 * structure c->db points to a given DB, so we need to be smarter and
 * swap the underlying referenced structures, otherwise we would need
 * to fix all the references to the Redis DB structure.
 *
 * Returns C_ERR if at least one of the DB ids are out of range, otherwise
 * C_OK is returned. */
int dbSwapDatabases(int id1, int id2) {
    if (id1 < 0 || id1 >= server.dbnum ||
        id2 < 0 || id2 >= server.dbnum) return C_ERR;
    if (id1 == id2) return C_OK;
    redisDb aux = server.db[id1];
    redisDb *db1 = &server.db[id1], *db2 = &server.db[id2];

    /* Swapdb should make transaction fail if there is any
     * client watching keys */
    touchAllWatchedKeysInDb(db1, db2);
    touchAllWatchedKeysInDb(db2, db1);

    /* Try to unblock any XREADGROUP clients if the key no longer exists. */
    scanDatabaseForDeletedStreams(db1, db2);
    scanDatabaseForDeletedStreams(db2, db1);

    /* Swap hash tables. Note that we don't swap blocking_keys,
     * ready_keys and watched_keys, since we want clients to
     * remain in the same DB they were. */
    db1->dict = db2->dict;
    db1->expires = db2->expires;
    db1->avg_ttl = db2->avg_ttl;
    db1->expires_cursor = db2->expires_cursor;

    db2->dict = aux.dict;
    db2->expires = aux.expires;
    db2->avg_ttl = aux.avg_ttl;
    db2->expires_cursor = aux.expires_cursor;

    /* Now we need to handle clients blocked on lists: as an effect
     * of swapping the two DBs, a client that was waiting for list
     * X in a given DB, may now actually be unblocked if X happens
     * to exist in the new version of the DB, after the swap.
     *
     * However normally we only do this check for efficiency reasons
     * in dbAdd() when a list is created. So here we need to rescan
     * the list of clients blocked on lists and signal lists as ready
     * if needed. */
    scanDatabaseForReadyKeys(db1);
    scanDatabaseForReadyKeys(db2);
    return C_OK;
}

/* Logically, this discards (flushes) the old main database, and apply the newly loaded
 * database (temp) as the main (active) database, the actual freeing of old database
 * (which will now be placed in the temp one) is done later. */
void swapMainDbWithTempDb(redisDb *tempDb) {
    if (server.cluster_enabled) {
        /* Swap slots_to_keys from tempdb just loaded with main db slots_to_keys. */
        clusterSlotToKeyMapping *aux = server.db->slots_to_keys;
        server.db->slots_to_keys = tempDb->slots_to_keys;
        tempDb->slots_to_keys = aux;
    }

    for (int i=0; i<server.dbnum; i++) {
        redisDb aux = server.db[i];
        redisDb *activedb = &server.db[i], *newdb = &tempDb[i];

        /* Swapping databases should make transaction fail if there is any
         * client watching keys. */
        touchAllWatchedKeysInDb(activedb, newdb);

        /* Try to unblock any XREADGROUP clients if the key no longer exists. */
        scanDatabaseForDeletedStreams(activedb, newdb);

        /* Swap hash tables. Note that we don't swap blocking_keys,
         * ready_keys and watched_keys, since clients 
         * remain in the same DB they were. */
        activedb->dict = newdb->dict;
        activedb->expires = newdb->expires;
        activedb->avg_ttl = newdb->avg_ttl;
        activedb->expires_cursor = newdb->expires_cursor;

        newdb->dict = aux.dict;
        newdb->expires = aux.expires;
        newdb->avg_ttl = aux.avg_ttl;
        newdb->expires_cursor = aux.expires_cursor;

        /* Now we need to handle clients blocked on lists: as an effect
         * of swapping the two DBs, a client that was waiting for list
         * X in a given DB, may now actually be unblocked if X happens
         * to exist in the new version of the DB, after the swap.
         *
         * However normally we only do this check for efficiency reasons
         * in dbAdd() when a list is created. So here we need to rescan
         * the list of clients blocked on lists and signal lists as ready
         * if needed. */
        scanDatabaseForReadyKeys(activedb);
    }

    trackingInvalidateKeysOnFlush(1);
    flushSlaveKeysWithExpireList();
}

/* SWAPDB db1 db2 */
void swapdbCommand(client *c) {
    int id1, id2;

    /* Not allowed in cluster mode: we have just DB 0 there. */
    if (server.cluster_enabled) {
        addReplyError(c,"SWAPDB is not allowed in cluster mode");
        return;
    }

    /* Get the two DBs indexes. */
    if (getIntFromObjectOrReply(c, c->argv[1], &id1,
        "invalid first DB index") != C_OK)
        return;

    if (getIntFromObjectOrReply(c, c->argv[2], &id2,
        "invalid second DB index") != C_OK)
        return;

    /* Swap... */
    if (dbSwapDatabases(id1,id2) == C_ERR) {
        addReplyError(c,"DB index is out of range");
        return;
    } else {
        RedisModuleSwapDbInfo si = {REDISMODULE_SWAPDBINFO_VERSION,id1,id2};
        moduleFireServerEvent(REDISMODULE_EVENT_SWAPDB,0,&si);
        server.dirty++;
        addReply(c,shared.ok);
    }
}

/*-----------------------------------------------------------------------------
 * Expires API
 *----------------------------------------------------------------------------*/

int removeExpire(redisDb *db, robj *key) {
    /* An expire may only be removed if there is a corresponding entry in the
     * main dict. Otherwise, the key will never be freed. */
    serverAssertWithInfo(NULL,key,dictFind(db->dict,key->ptr) != NULL);
    return dictDelete(db->expires,key->ptr) == DICT_OK;
}

/* Set an expire to the specified key. If the expire is set in the context
 * of an user calling a command 'c' is the client, otherwise 'c' is set
 * to NULL. The 'when' parameter is the absolute unix time in milliseconds
 * after which the key will no longer be considered valid. */
void setExpire(client *c, redisDb *db, robj *key, long long when) {
    dictEntry *kde, *de;

    /* Reuse the sds from the main dict in the expire dict */
    kde = dictFind(db->dict,key->ptr);
    serverAssertWithInfo(NULL,key,kde != NULL);
    de = dictAddOrFind(db->expires,dictGetKey(kde));
    dictSetSignedIntegerVal(de,when);

    int writable_slave = server.masterhost && server.repl_slave_ro == 0;
    if (c && writable_slave && !(c->flags & CLIENT_MASTER))
        rememberSlaveKeyWithExpire(db,key);
}

/* Return the expire time of the specified key, or -1 if no expire
 * is associated with this key (i.e. the key is non volatile) */
long long getExpire(redisDb *db, robj *key) {
    dictEntry *de;

    /* No expire? return ASAP */
    if (dictSize(db->expires) == 0 ||
       (de = dictFind(db->expires,key->ptr)) == NULL) return -1;

    /* The entry was found in the expire dict, this means it should also
     * be present in the main dict (safety check). */
    serverAssertWithInfo(NULL,key,dictFind(db->dict,key->ptr) != NULL);
    return dictGetSignedIntegerVal(de);
}

/* Delete the specified expired key and propagate expire. */
void deleteExpiredKeyAndPropagate(redisDb *db, robj *keyobj) {
    mstime_t expire_latency;
    latencyStartMonitor(expire_latency);
    if (server.lazyfree_lazy_expire)
        dbAsyncDelete(db,keyobj);
    else
        dbSyncDelete(db,keyobj);
    latencyEndMonitor(expire_latency);
    latencyAddSampleIfNeeded("expire-del",expire_latency);
    notifyKeyspaceEvent(NOTIFY_EXPIRED,"expired",keyobj,db->id);
    signalModifiedKey(NULL, db, keyobj);
    propagateDeletion(db,keyobj,server.lazyfree_lazy_expire);
    server.stat_expiredkeys++;
}

/* Propagate expires into slaves and the AOF file.
 * When a key expires in the master, a DEL operation for this key is sent
 * to all the slaves and the AOF file if enabled.
 *
 * This way the key expiry is centralized in one place, and since both
 * AOF and the master->slave link guarantee operation ordering, everything
 * will be consistent even if we allow write operations against expiring
 * keys.
 *
 * This function may be called from:
 * 1. Within call(): Example: Lazy-expire on key access.
 *    In this case the caller doesn't have to do anything
 *    because call() handles server.also_propagate(); or
 * 2. Outside of call(): Example: Active-expire, eviction.
 *    In this the caller must remember to call
 *    propagatePendingCommands, preferably at the end of
 *    the deletion batch, so that DELs will be wrapped
 *    in MULTI/EXEC */
void propagateDeletion(redisDb *db, robj *key, int lazy) {
    robj *argv[2];

    argv[0] = lazy ? shared.unlink : shared.del;
    argv[1] = key;
    incrRefCount(argv[0]);
    incrRefCount(argv[1]);

    /* If the master decided to expire a key we must propagate it to replicas no matter what..
     * Even if module executed a command without asking for propagation. */
    int prev_replication_allowed = server.replication_allowed;
    server.replication_allowed = 1;
    alsoPropagate(db->id,argv,2,PROPAGATE_AOF|PROPAGATE_REPL);
    server.replication_allowed = prev_replication_allowed;

    decrRefCount(argv[0]);
    decrRefCount(argv[1]);
}

/* Check if the key is expired. */
int keyIsExpired(redisDb *db, robj *key) {
    mstime_t when = getExpire(db,key);
    mstime_t now;

    if (when < 0) return 0; /* No expire for this key */

    /* Don't expire anything while loading. It will be done later. */
    if (server.loading) return 0;

    /* If we are in the context of a Lua script, we pretend that time is
     * blocked to when the Lua script started. This way a key can expire
     * only the first time it is accessed and not in the middle of the
     * script execution, making propagation to slaves / AOF consistent.
     * See issue #1525 on Github for more information. */
    if (server.script_caller) {
        now = scriptTimeSnapshot();
    }
    /* If we are in the middle of a command execution, we still want to use
     * a reference time that does not change: in that case we just use the
     * cached time, that we update before each call in the call() function.
     * This way we avoid that commands such as RPOPLPUSH or similar, that
     * may re-open the same key multiple times, can invalidate an already
     * open object in a next call, if the next call will see the key expired,
     * while the first did not. */
    else if (server.fixed_time_expire > 0) {
        now = server.mstime;
    }
    /* For the other cases, we want to use the most fresh time we have. */
    else {
        now = mstime();
    }

    /* The key expired if the current (virtual or real) time is greater
     * than the expire time of the key. */
    return now > when;
}

/* This function is called when we are going to perform some operation
 * in a given key, but such key may be already logically expired even if
 * it still exists in the database. The main way this function is called
 * is via lookupKey*() family of functions.
 *
 * The behavior of the function depends on the replication role of the
 * instance, because by default replicas do not delete expired keys. They
 * wait for DELs from the master for consistency matters. However even
 * replicas will try to have a coherent return value for the function,
 * so that read commands executed in the replica side will be able to
 * behave like if the key is expired even if still present (because the
 * master has yet to propagate the DEL).
 *
 * In masters as a side effect of finding a key which is expired, such
 * key will be evicted from the database. Also this may trigger the
 * propagation of a DEL/UNLINK command in AOF / replication stream.
 *
 * On replicas, this function does not delete expired keys by default, but
 * it still returns 1 if the key is logically expired. To force deletion
 * of logically expired keys even on replicas, use the EXPIRE_FORCE_DELETE_EXPIRED
 * flag. Note though that if the current client is executing
 * replicated commands from the master, keys are never considered expired.
 *
 * On the other hand, if you just want expiration check, but need to avoid
 * the actual key deletion and propagation of the deletion, use the
 * EXPIRE_AVOID_DELETE_EXPIRED flag.
 *
 * The return value of the function is 0 if the key is still valid,
 * otherwise the function returns 1 if the key is expired. */
<<<<<<< HEAD
int expireIfNeeded(redisDb *db, robj *key, int force_delete_expired) {
    if (server.lazy_expire_disabled) return 0;

=======
int expireIfNeeded(redisDb *db, robj *key, int flags) {
>>>>>>> c2b0c13d
    if (!keyIsExpired(db,key)) return 0;

    /* If we are running in the context of a replica, instead of
     * evicting the expired key from the database, we return ASAP:
     * the replica key expiration is controlled by the master that will
     * send us synthesized DEL operations for expired keys. The
     * exception is when write operations are performed on writable
     * replicas.
     *
     * Still we try to return the right information to the caller,
     * that is, 0 if we think the key should be still valid, 1 if
     * we think the key is expired at this time.
     *
     * When replicating commands from the master, keys are never considered
     * expired. */
    if (server.masterhost != NULL) {
        if (server.current_client == server.master) return 0;
        if (!(flags & EXPIRE_FORCE_DELETE_EXPIRED)) return 1;
    }

    /* In some cases we're explicitly instructed to return an indication of a
     * missing key without actually deleting it, even on masters. */
    if (flags & EXPIRE_AVOID_DELETE_EXPIRED)
        return 1;

    /* If clients are paused, we keep the current dataset constant,
     * but return to the client what we believe is the right state. Typically,
     * at the end of the pause we will properly expire the key OR we will
     * have failed over and the new primary will send us the expire. */
    if (checkClientPauseTimeoutAndReturnIfPaused()) return 1;

    /* Delete the key */
    deleteExpiredKeyAndPropagate(db,key);
    return 1;
}

/* -----------------------------------------------------------------------------
 * API to get key arguments from commands
 * ---------------------------------------------------------------------------*/

/* Prepare the getKeysResult struct to hold numkeys, either by using the
 * pre-allocated keysbuf or by allocating a new array on the heap.
 *
 * This function must be called at least once before starting to populate
 * the result, and can be called repeatedly to enlarge the result array.
 */
keyReference *getKeysPrepareResult(getKeysResult *result, int numkeys) {
    /* GETKEYS_RESULT_INIT initializes keys to NULL, point it to the pre-allocated stack
     * buffer here. */
    if (!result->keys) {
        serverAssert(!result->numkeys);
        result->keys = result->keysbuf;
    }

    /* Resize if necessary */
    if (numkeys > result->size) {
        if (result->keys != result->keysbuf) {
            /* We're not using a static buffer, just (re)alloc */
            result->keys = zrealloc(result->keys, numkeys * sizeof(keyReference));
        } else {
            /* We are using a static buffer, copy its contents */
            result->keys = zmalloc(numkeys * sizeof(keyReference));
            if (result->numkeys)
                memcpy(result->keys, result->keysbuf, result->numkeys * sizeof(keyReference));
        }
        result->size = numkeys;
    }

    return result->keys;
}

/* Returns a bitmask with all the flags found in any of the key specs of the command.
 * The 'inv' argument means we'll return a mask with all flags that are missing in at least one spec. */
int64_t getAllKeySpecsFlags(struct redisCommand *cmd, int inv) {
    int64_t flags = 0;
    for (int j = 0; j < cmd->key_specs_num; j++) {
        keySpec *spec = cmd->key_specs + j;
        flags |= inv? ~spec->flags : spec->flags;
    }
    return flags;
}

/* Fetch the keys based of the provided key specs. Returns the number of keys found, or -1 on error.
 * There are several flags that can be used to modify how this function finds keys in a command.
 * 
 * GET_KEYSPEC_INCLUDE_NOT_KEYS: Return 'fake' keys as if they were keys.
 * GET_KEYSPEC_RETURN_PARTIAL:   Skips invalid and incomplete keyspecs but returns the keys
 *                               found in other valid keyspecs. 
 */
int getKeysUsingKeySpecs(struct redisCommand *cmd, robj **argv, int argc, int search_flags, getKeysResult *result) {
    int j, i, k = 0, last, first, step;
    keyReference *keys;

    for (j = 0; j < cmd->key_specs_num; j++) {
        keySpec *spec = cmd->key_specs + j;
        serverAssert(spec->begin_search_type != KSPEC_BS_INVALID);
        /* Skip specs that represent 'fake' keys */
        if ((spec->flags & CMD_KEY_NOT_KEY) && !(search_flags & GET_KEYSPEC_INCLUDE_NOT_KEYS)) {
            continue;
        }

        first = 0;
        if (spec->begin_search_type == KSPEC_BS_INDEX) {
            first = spec->bs.index.pos;
        } else if (spec->begin_search_type == KSPEC_BS_KEYWORD) {
            int start_index = spec->bs.keyword.startfrom > 0 ? spec->bs.keyword.startfrom : argc+spec->bs.keyword.startfrom;
            int end_index = spec->bs.keyword.startfrom > 0 ? argc-1: 1;
            for (i = start_index; i != end_index; i = start_index <= end_index ? i + 1 : i - 1) {
                if (i >= argc || i < 1)
                    break;
                if (!strcasecmp((char*)argv[i]->ptr,spec->bs.keyword.keyword)) {
                    first = i+1;
                    break;
                }
            }
            /* keyword not found */
            if (!first) {
                continue;
            }
        } else {
            /* unknown spec */
            goto invalid_spec;
        }

        if (spec->find_keys_type == KSPEC_FK_RANGE) {
            step = spec->fk.range.keystep;
            if (spec->fk.range.lastkey >= 0) {
                last = first + spec->fk.range.lastkey;
            } else {
                if (!spec->fk.range.limit) {
                    last = argc + spec->fk.range.lastkey;
                } else {
                    serverAssert(spec->fk.range.lastkey == -1);
                    last = first + ((argc-first)/spec->fk.range.limit + spec->fk.range.lastkey);
                }
            }
        } else if (spec->find_keys_type == KSPEC_FK_KEYNUM) {
            step = spec->fk.keynum.keystep;
            long long numkeys;
            if (spec->fk.keynum.keynumidx >= argc)
                goto invalid_spec;

            sds keynum_str = argv[first + spec->fk.keynum.keynumidx]->ptr;
            if (!string2ll(keynum_str,sdslen(keynum_str),&numkeys) || numkeys < 0) {
                /* Unable to parse the numkeys argument or it was invalid */
                goto invalid_spec;
            }

            first += spec->fk.keynum.firstkey;
            last = first + (int)numkeys-1;
        } else {
            /* unknown spec */
            goto invalid_spec;
        }

        int count = ((last - first)+1);
        keys = getKeysPrepareResult(result, count);

        /* First or last is out of bounds, which indicates a syntax error */
        if (last >= argc || last < first || first >= argc) {
            goto invalid_spec;
        }

        for (i = first; i <= last; i += step) {
            if (i >= argc || i < first) {
                /* Modules commands, and standard commands with a not fixed number
                 * of arguments (negative arity parameter) do not have dispatch
                 * time arity checks, so we need to handle the case where the user
                 * passed an invalid number of arguments here. In this case we
                 * return no keys and expect the command implementation to report
                 * an arity or syntax error. */
                if (cmd->flags & CMD_MODULE || cmd->arity < 0) {
                    continue;
                } else {
                    serverPanic("Redis built-in command declared keys positions not matching the arity requirements.");
                }
            }
            keys[k].pos = i;
            keys[k++].flags = spec->flags;
        }

        /* Handle incomplete specs (only after we added the current spec
         * to `keys`, just in case GET_KEYSPEC_RETURN_PARTIAL was given) */
        if (spec->flags & CMD_KEY_INCOMPLETE) {
            goto invalid_spec;
        }

        /* Done with this spec */
        continue;

invalid_spec:
        if (search_flags & GET_KEYSPEC_RETURN_PARTIAL) {
            continue;
        } else {
            result->numkeys = 0;
            return -1;
        }
    }

    result->numkeys = k;
    return k;
}

/* Return all the arguments that are keys in the command passed via argc / argv. 
 * This function will eventually replace getKeysFromCommand.
 *
 * The command returns the positions of all the key arguments inside the array,
 * so the actual return value is a heap allocated array of integers. The
 * length of the array is returned by reference into *numkeys.
 * 
 * Along with the position, this command also returns the flags that are
 * associated with how Redis will access the key.
 *
 * 'cmd' must be point to the corresponding entry into the redisCommand
 * table, according to the command name in argv[0]. */
int getKeysFromCommandWithSpecs(struct redisCommand *cmd, robj **argv, int argc, int search_flags, getKeysResult *result) {
    /* The command has at least one key-spec not marked as NOT_KEY */
    int has_keyspec = (getAllKeySpecsFlags(cmd, 1) & CMD_KEY_NOT_KEY);
    /* The command has at least one key-spec marked as VARIABLE_FLAGS */
    int has_varflags = (getAllKeySpecsFlags(cmd, 0) & CMD_KEY_VARIABLE_FLAGS);

    /* Flags indicating that we have a getkeys callback */
    int has_module_getkeys = cmd->flags & CMD_MODULE_GETKEYS;

    /* The key-spec that's auto generated by RM_CreateCommand sets VARIABLE_FLAGS since no flags are given.
     * If the module provides getkeys callback, we'll prefer it, but if it didn't, we'll use key-spec anyway. */
    if ((cmd->flags & CMD_MODULE) && has_varflags && !has_module_getkeys)
        has_varflags = 0;

    /* We prefer key-specs if there are any, and their flags are reliable. */
    if (has_keyspec && !has_varflags) {
        int ret = getKeysUsingKeySpecs(cmd,argv,argc,search_flags,result);
        if (ret >= 0)
            return ret;
        /* If the specs returned with an error (probably an INVALID or INCOMPLETE spec),
         * fallback to the callback method. */
    }

    /* Resort to getkeys callback methods. */
    if (has_module_getkeys)
        return moduleGetCommandKeysViaAPI(cmd,argv,argc,result);

    /* We use native getkeys as a last resort, since not all these native getkeys provide
     * flags properly (only the ones that correspond to INVALID, INCOMPLETE or VARIABLE_FLAGS do.*/
    if (cmd->getkeys_proc)
        return cmd->getkeys_proc(cmd,argv,argc,result);
    return 0;
}

/* This function returns a sanity check if the command may have keys. */
int doesCommandHaveKeys(struct redisCommand *cmd) {
    return cmd->getkeys_proc ||                                 /* has getkeys_proc (non modules) */
        (cmd->flags & CMD_MODULE_GETKEYS) ||                    /* module with GETKEYS */
        (getAllKeySpecsFlags(cmd, 1) & CMD_KEY_NOT_KEY);        /* has at least one key-spec not marked as NOT_KEY */
}

/* A simplified channel spec table that contains all of the redis commands
 * and which channels they have and how they are accessed. */
typedef struct ChannelSpecs {
    redisCommandProc *proc; /* Command procedure to match against */
    uint64_t flags;         /* CMD_CHANNEL_* flags for this command */
    int start;              /* The initial position of the first channel */
    int count;              /* The number of channels, or -1 if all remaining
                             * arguments are channels. */
} ChannelSpecs;

ChannelSpecs commands_with_channels[] = {
    {subscribeCommand, CMD_CHANNEL_SUBSCRIBE, 1, -1},
    {ssubscribeCommand, CMD_CHANNEL_SUBSCRIBE, 1, -1},
    {unsubscribeCommand, CMD_CHANNEL_UNSUBSCRIBE, 1, -1},
    {sunsubscribeCommand, CMD_CHANNEL_UNSUBSCRIBE, 1, -1},
    {psubscribeCommand, CMD_CHANNEL_PATTERN | CMD_CHANNEL_SUBSCRIBE, 1, -1},
    {punsubscribeCommand, CMD_CHANNEL_PATTERN | CMD_CHANNEL_UNSUBSCRIBE, 1, -1},
    {publishCommand, CMD_CHANNEL_PUBLISH, 1, 1},
    {spublishCommand, CMD_CHANNEL_PUBLISH, 1, 1},
    {NULL,0} /* Terminator. */
};

/* Returns 1 if the command may access any channels matched by the flags
 * argument. */
int doesCommandHaveChannelsWithFlags(struct redisCommand *cmd, int flags) {
    /* If a module declares get channels, we are just going to assume
     * has channels. This API is allowed to return false positives. */
    if (cmd->flags & CMD_MODULE_GETCHANNELS) {
        return 1;
    }
    for (ChannelSpecs *spec = commands_with_channels; spec->proc != NULL; spec += 1) {
        if (cmd->proc == spec->proc) {
            return !!(spec->flags & flags);
        }
    }
    return 0;
}

/* Return all the arguments that are channels in the command passed via argc / argv. 
 * This function behaves similar to getKeysFromCommandWithSpecs, but with channels 
 * instead of keys.
 * 
 * The command returns the positions of all the channel arguments inside the array,
 * so the actual return value is a heap allocated array of integers. The
 * length of the array is returned by reference into *numkeys.
 * 
 * Along with the position, this command also returns the flags that are
 * associated with how Redis will access the channel.
 *
 * 'cmd' must be point to the corresponding entry into the redisCommand
 * table, according to the command name in argv[0]. */
int getChannelsFromCommand(struct redisCommand *cmd, robj **argv, int argc, getKeysResult *result) {
    keyReference *keys;
    /* If a module declares get channels, use that. */
    if (cmd->flags & CMD_MODULE_GETCHANNELS) {
        return moduleGetCommandChannelsViaAPI(cmd, argv, argc, result);
    }
    /* Otherwise check the channel spec table */
    for (ChannelSpecs *spec = commands_with_channels; spec != NULL; spec += 1) {
        if (cmd->proc == spec->proc) {
            int start = spec->start;
            int stop = (spec->count == -1) ? argc : start + spec->count;
            if (stop > argc) stop = argc;
            int count = 0;
            keys = getKeysPrepareResult(result, stop - start);
            for (int i = start; i < stop; i++ ) {
                keys[count].pos = i;
                keys[count++].flags = spec->flags;
            }
            result->numkeys = count;
            return count;
        }
    }
    return 0;
}

/* The base case is to use the keys position as given in the command table
 * (firstkey, lastkey, step).
 * This function works only on command with the legacy_range_key_spec,
 * all other commands should be handled by getkeys_proc. 
 * 
 * If the commands keyspec is incomplete, no keys will be returned, and the provided
 * keys function should be called instead.
 * 
 * NOTE: This function does not guarantee populating the flags for 
 * the keys, in order to get flags you should use getKeysUsingKeySpecs. */
int getKeysUsingLegacyRangeSpec(struct redisCommand *cmd, robj **argv, int argc, getKeysResult *result) {
    int j, i = 0, last, first, step;
    keyReference *keys;
    UNUSED(argv);

    if (cmd->legacy_range_key_spec.begin_search_type == KSPEC_BS_INVALID) {
        result->numkeys = 0;
        return 0;
    }

    first = cmd->legacy_range_key_spec.bs.index.pos;
    last = cmd->legacy_range_key_spec.fk.range.lastkey;
    if (last >= 0)
        last += first;
    step = cmd->legacy_range_key_spec.fk.range.keystep;

    if (last < 0) last = argc+last;

    int count = ((last - first)+1);
    keys = getKeysPrepareResult(result, count);

    for (j = first; j <= last; j += step) {
        if (j >= argc || j < first) {
            /* Modules commands, and standard commands with a not fixed number
             * of arguments (negative arity parameter) do not have dispatch
             * time arity checks, so we need to handle the case where the user
             * passed an invalid number of arguments here. In this case we
             * return no keys and expect the command implementation to report
             * an arity or syntax error. */
            if (cmd->flags & CMD_MODULE || cmd->arity < 0) {
                result->numkeys = 0;
                return 0;
            } else {
                serverPanic("Redis built-in command declared keys positions not matching the arity requirements.");
            }
        }
        keys[i].pos = j;
        /* Flags are omitted from legacy key specs */
        keys[i++].flags = 0;
    }
    result->numkeys = i;
    return i;
}

/* Return all the arguments that are keys in the command passed via argc / argv.
 *
 * The command returns the positions of all the key arguments inside the array,
 * so the actual return value is a heap allocated array of integers. The
 * length of the array is returned by reference into *numkeys.
 *
 * 'cmd' must be point to the corresponding entry into the redisCommand
 * table, according to the command name in argv[0].
 *
 * This function uses the command table if a command-specific helper function
 * is not required, otherwise it calls the command-specific function. */
int getKeysFromCommand(struct redisCommand *cmd, robj **argv, int argc, getKeysResult *result) {
    if (cmd->flags & CMD_MODULE_GETKEYS) {
        return moduleGetCommandKeysViaAPI(cmd,argv,argc,result);
    } else if (cmd->getkeys_proc) {
        return cmd->getkeys_proc(cmd,argv,argc,result);
    } else {
        return getKeysUsingLegacyRangeSpec(cmd,argv,argc,result);
    }
}

/* Free the result of getKeysFromCommand. */
void getKeysFreeResult(getKeysResult *result) {
    if (result && result->keys != result->keysbuf)
        zfree(result->keys);
}

/* Helper function to extract keys from following commands:
 * COMMAND [destkey] <num-keys> <key> [...] <key> [...] ... <options>
 *
 * eg:
 * ZUNION <num-keys> <key> <key> ... <key> <options>
 * ZUNIONSTORE <destkey> <num-keys> <key> <key> ... <key> <options>
 *
 * 'storeKeyOfs': destkey index, 0 means destkey not exists.
 * 'keyCountOfs': num-keys index.
 * 'firstKeyOfs': firstkey index.
 * 'keyStep': the interval of each key, usually this value is 1.
 * 
 * The commands using this functoin have a fully defined keyspec, so returning flags isn't needed. */
int genericGetKeys(int storeKeyOfs, int keyCountOfs, int firstKeyOfs, int keyStep,
                    robj **argv, int argc, getKeysResult *result) {
    int i, num;
    keyReference *keys;

    num = atoi(argv[keyCountOfs]->ptr);
    /* Sanity check. Don't return any key if the command is going to
     * reply with syntax error. (no input keys). */
    if (num < 1 || num > (argc - firstKeyOfs)/keyStep) {
        result->numkeys = 0;
        return 0;
    }

    int numkeys = storeKeyOfs ? num + 1 : num;
    keys = getKeysPrepareResult(result, numkeys);
    result->numkeys = numkeys;

    /* Add all key positions for argv[firstKeyOfs...n] to keys[] */
    for (i = 0; i < num; i++) {
        keys[i].pos = firstKeyOfs+(i*keyStep);
        keys[i].flags = 0;
    } 

    if (storeKeyOfs) {
        keys[num].pos = storeKeyOfs;
        keys[num].flags = 0;
    } 
    return result->numkeys;
}

int sintercardGetKeys(struct redisCommand *cmd, robj **argv, int argc, getKeysResult *result) {
    UNUSED(cmd);
    return genericGetKeys(0, 1, 2, 1, argv, argc, result);
}

int zunionInterDiffStoreGetKeys(struct redisCommand *cmd, robj **argv, int argc, getKeysResult *result) {
    UNUSED(cmd);
    return genericGetKeys(1, 2, 3, 1, argv, argc, result);
}

int zunionInterDiffGetKeys(struct redisCommand *cmd, robj **argv, int argc, getKeysResult *result) {
    UNUSED(cmd);
    return genericGetKeys(0, 1, 2, 1, argv, argc, result);
}

int evalGetKeys(struct redisCommand *cmd, robj **argv, int argc, getKeysResult *result) {
    UNUSED(cmd);
    return genericGetKeys(0, 2, 3, 1, argv, argc, result);
}

int functionGetKeys(struct redisCommand *cmd, robj **argv, int argc, getKeysResult *result) {
    UNUSED(cmd);
    return genericGetKeys(0, 2, 3, 1, argv, argc, result);
}

int lmpopGetKeys(struct redisCommand *cmd, robj **argv, int argc, getKeysResult *result) {
    UNUSED(cmd);
    return genericGetKeys(0, 1, 2, 1, argv, argc, result);
}

int blmpopGetKeys(struct redisCommand *cmd, robj **argv, int argc, getKeysResult *result) {
    UNUSED(cmd);
    return genericGetKeys(0, 2, 3, 1, argv, argc, result);
}

int zmpopGetKeys(struct redisCommand *cmd, robj **argv, int argc, getKeysResult *result) {
    UNUSED(cmd);
    return genericGetKeys(0, 1, 2, 1, argv, argc, result);
}

int bzmpopGetKeys(struct redisCommand *cmd, robj **argv, int argc, getKeysResult *result) {
    UNUSED(cmd);
    return genericGetKeys(0, 2, 3, 1, argv, argc, result);
}

/* Helper function to extract keys from the SORT RO command.
 *
 * SORT <sort-key>
 *
 * The second argument of SORT is always a key, however an arbitrary number of
 * keys may be accessed while doing the sort (the BY and GET args), so the
 * key-spec declares incomplete keys which is why we have to provide a concrete
 * implementation to fetch the keys.
 *
 * This command declares incomplete keys, so the flags are correctly set for this function */
int sortROGetKeys(struct redisCommand *cmd, robj **argv, int argc, getKeysResult *result) {
    keyReference *keys;
    UNUSED(cmd);
    UNUSED(argv);
    UNUSED(argc);

    keys = getKeysPrepareResult(result, 1);
    keys[0].pos = 1; /* <sort-key> is always present. */
    keys[0].flags = CMD_KEY_RO | CMD_KEY_ACCESS;
    return 1;
}

/* Helper function to extract keys from the SORT command.
 *
 * SORT <sort-key> ... STORE <store-key> ...
 *
 * The first argument of SORT is always a key, however a list of options
 * follow in SQL-alike style. Here we parse just the minimum in order to
 * correctly identify keys in the "STORE" option. 
 * 
 * This command declares incomplete keys, so the flags are correctly set for this function */
int sortGetKeys(struct redisCommand *cmd, robj **argv, int argc, getKeysResult *result) {
    int i, j, num, found_store = 0;
    keyReference *keys;
    UNUSED(cmd);

    num = 0;
    keys = getKeysPrepareResult(result, 2); /* Alloc 2 places for the worst case. */
    keys[num].pos = 1; /* <sort-key> is always present. */
    keys[num++].flags = CMD_KEY_RO | CMD_KEY_ACCESS;

    /* Search for STORE option. By default we consider options to don't
     * have arguments, so if we find an unknown option name we scan the
     * next. However there are options with 1 or 2 arguments, so we
     * provide a list here in order to skip the right number of args. */
    struct {
        char *name;
        int skip;
    } skiplist[] = {
        {"limit", 2},
        {"get", 1},
        {"by", 1},
        {NULL, 0} /* End of elements. */
    };

    for (i = 2; i < argc; i++) {
        for (j = 0; skiplist[j].name != NULL; j++) {
            if (!strcasecmp(argv[i]->ptr,skiplist[j].name)) {
                i += skiplist[j].skip;
                break;
            } else if (!strcasecmp(argv[i]->ptr,"store") && i+1 < argc) {
                /* Note: we don't increment "num" here and continue the loop
                 * to be sure to process the *last* "STORE" option if multiple
                 * ones are provided. This is same behavior as SORT. */
                found_store = 1;
                keys[num].pos = i+1; /* <store-key> */
                keys[num].flags = CMD_KEY_OW | CMD_KEY_UPDATE;
                break;
            }
        }
    }
    result->numkeys = num + found_store;
    return result->numkeys;
}

/* This command declares incomplete keys, so the flags are correctly set for this function */
int migrateGetKeys(struct redisCommand *cmd, robj **argv, int argc, getKeysResult *result) {
    int i, num, first;
    keyReference *keys;
    UNUSED(cmd);

    /* Assume the obvious form. */
    first = 3;
    num = 1;

    /* But check for the extended one with the KEYS option. */
    if (argc > 6) {
        for (i = 6; i < argc; i++) {
            if (!strcasecmp(argv[i]->ptr,"keys") &&
                sdslen(argv[3]->ptr) == 0)
            {
                first = i+1;
                num = argc-first;
                break;
            }
        }
    }

    keys = getKeysPrepareResult(result, num);
    for (i = 0; i < num; i++) {
        keys[i].pos = first+i;
        keys[i].flags = CMD_KEY_RW | CMD_KEY_ACCESS | CMD_KEY_DELETE;
    } 
    result->numkeys = num;
    return num;
}

/* Helper function to extract keys from following commands:
 * GEORADIUS key x y radius unit [WITHDIST] [WITHHASH] [WITHCOORD] [ASC|DESC]
 *                             [COUNT count] [STORE key] [STOREDIST key]
 * GEORADIUSBYMEMBER key member radius unit ... options ...
 * 
 * This command has a fully defined keyspec, so returning flags isn't needed. */
int georadiusGetKeys(struct redisCommand *cmd, robj **argv, int argc, getKeysResult *result) {
    int i, num;
    keyReference *keys;
    UNUSED(cmd);

    /* Check for the presence of the stored key in the command */
    int stored_key = -1;
    for (i = 5; i < argc; i++) {
        char *arg = argv[i]->ptr;
        /* For the case when user specifies both "store" and "storedist" options, the
         * second key specified would override the first key. This behavior is kept
         * the same as in georadiusCommand method.
         */
        if ((!strcasecmp(arg, "store") || !strcasecmp(arg, "storedist")) && ((i+1) < argc)) {
            stored_key = i+1;
            i++;
        }
    }
    num = 1 + (stored_key == -1 ? 0 : 1);

    /* Keys in the command come from two places:
     * argv[1] = key,
     * argv[5...n] = stored key if present
     */
    keys = getKeysPrepareResult(result, num);

    /* Add all key positions to keys[] */
    keys[0].pos = 1;
    keys[0].flags = 0;
    if(num > 1) {
         keys[1].pos = stored_key;
         keys[1].flags = 0;
    }
    result->numkeys = num;
    return num;
}

/* XREAD [BLOCK <milliseconds>] [COUNT <count>] [GROUP <groupname> <ttl>]
 *       STREAMS key_1 key_2 ... key_N ID_1 ID_2 ... ID_N
 *
 * This command has a fully defined keyspec, so returning flags isn't needed. */
int xreadGetKeys(struct redisCommand *cmd, robj **argv, int argc, getKeysResult *result) {
    int i, num = 0;
    keyReference *keys;
    UNUSED(cmd);

    /* We need to parse the options of the command in order to seek the first
     * "STREAMS" string which is actually the option. This is needed because
     * "STREAMS" could also be the name of the consumer group and even the
     * name of the stream key. */
    int streams_pos = -1;
    for (i = 1; i < argc; i++) {
        char *arg = argv[i]->ptr;
        if (!strcasecmp(arg, "block")) {
            i++; /* Skip option argument. */
        } else if (!strcasecmp(arg, "count")) {
            i++; /* Skip option argument. */
        } else if (!strcasecmp(arg, "group")) {
            i += 2; /* Skip option argument. */
        } else if (!strcasecmp(arg, "noack")) {
            /* Nothing to do. */
        } else if (!strcasecmp(arg, "streams")) {
            streams_pos = i;
            break;
        } else {
            break; /* Syntax error. */
        }
    }
    if (streams_pos != -1) num = argc - streams_pos - 1;

    /* Syntax error. */
    if (streams_pos == -1 || num == 0 || num % 2 != 0) {
        result->numkeys = 0;
        return 0;
    }
    num /= 2; /* We have half the keys as there are arguments because
                 there are also the IDs, one per key. */

    keys = getKeysPrepareResult(result, num);
    for (i = streams_pos+1; i < argc-num; i++) {
        keys[i-streams_pos-1].pos = i;
        keys[i-streams_pos-1].flags = 0; 
    } 
    result->numkeys = num;
    return num;
}

/* Helper function to extract keys from the SET command, which may have
 * a read flag if the GET argument is passed in. */
int setGetKeys(struct redisCommand *cmd, robj **argv, int argc, getKeysResult *result) {
    keyReference *keys;
    UNUSED(cmd);

    keys = getKeysPrepareResult(result, 1);
    keys[0].pos = 1; /* We always know the position */
    result->numkeys = 1;

    for (int i = 3; i < argc; i++) {
        char *arg = argv[i]->ptr;
        if ((arg[0] == 'g' || arg[0] == 'G') &&
            (arg[1] == 'e' || arg[1] == 'E') &&
            (arg[2] == 't' || arg[2] == 'T') && arg[3] == '\0')
        {
            keys[0].flags = CMD_KEY_RW | CMD_KEY_ACCESS | CMD_KEY_UPDATE;
            return 1;
        }
    }

    keys[0].flags = CMD_KEY_OW | CMD_KEY_UPDATE;
    return 1;
}

/* Helper function to extract keys from the BITFIELD command, which may be
 * read-only if the BITFIELD GET subcommand is used. */
int bitfieldGetKeys(struct redisCommand *cmd, robj **argv, int argc, getKeysResult *result) {
    keyReference *keys;
    int readonly = 1;
    UNUSED(cmd);

    keys = getKeysPrepareResult(result, 1);
    keys[0].pos = 1; /* We always know the position */
    result->numkeys = 1;

    for (int i = 2; i < argc; i++) {
        int remargs = argc - i - 1; /* Remaining args other than current. */
        char *arg = argv[i]->ptr;
        if (!strcasecmp(arg, "get") && remargs >= 2) {
            i += 2;
        } else if ((!strcasecmp(arg, "set") || !strcasecmp(arg, "incrby")) && remargs >= 3) {
            readonly = 0;
            i += 3;
            break;
        } else if (!strcasecmp(arg, "overflow") && remargs >= 1) {
            i += 1;
        } else {
            readonly = 0; /* Syntax error. safer to assume non-RO. */
            break;
        }
    }

    if (readonly) {
        keys[0].flags = CMD_KEY_RO | CMD_KEY_ACCESS;
    } else {
        keys[0].flags = CMD_KEY_RW | CMD_KEY_ACCESS | CMD_KEY_UPDATE;
    }
    return 1;
}<|MERGE_RESOLUTION|>--- conflicted
+++ resolved
@@ -1695,13 +1695,8 @@
  *
  * The return value of the function is 0 if the key is still valid,
  * otherwise the function returns 1 if the key is expired. */
-<<<<<<< HEAD
-int expireIfNeeded(redisDb *db, robj *key, int force_delete_expired) {
+int expireIfNeeded(redisDb *db, robj *key, int flags) {
     if (server.lazy_expire_disabled) return 0;
-
-=======
-int expireIfNeeded(redisDb *db, robj *key, int flags) {
->>>>>>> c2b0c13d
     if (!keyIsExpired(db,key)) return 0;
 
     /* If we are running in the context of a replica, instead of
