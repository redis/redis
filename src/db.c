--- conflicted
+++ resolved
@@ -228,7 +228,6 @@
     if (server.maxmemory_policy & MAXMEMORY_FLAG_LFU) {
         val->lru = old->lru;
     }
-<<<<<<< HEAD
     if (signal) {
         /* RM_StringDMA may call dbUnshareStringValue which may free val, so we
          * need to incr to retain old */
@@ -237,23 +236,14 @@
         * overwrite as two steps of unlink+add, so we still need to call the unlink
         * callback of the module. */
         moduleNotifyKeyUnlink(key,old,db->id,DB_FLAG_KEY_OVERWRITE);
-        /* We want to try to unblock any client using a blocking XREADGROUP */
-        if (old->type == OBJ_STREAM)
-            signalKeyAsReady(db,key,old->type);
+        /* We want to try to unblock any module clients or clients using a blocking XREADGROUP */
+        signalDeletedKeyAsReady(db,key,old->type);
         decrRefCount(old);
         /* Because of RM_StringDMA, old may be changed, so we need get old again */
         old = dictGetVal(de);
         /* Entry in auxentry may be changed, so we need update auxentry */
         auxentry = *de;
     }
-=======
-    /* Although the key is not really deleted from the database, we regard 
-     * overwrite as two steps of unlink+add, so we still need to call the unlink
-     * callback of the module. */
-    moduleNotifyKeyUnlink(key,old,db->id);
-    /* We want to try to unblock any module clients or clients using a blocking XREADGROUP */
-    signalDeletedKeyAsReady(db,key,old->type);
->>>>>>> c0d72262
     dictSetVal(db->dict, de, val);
 
     if (server.lazyfree_lazy_server_del) {
@@ -351,19 +341,12 @@
          * need to incr to retain val */
         incrRefCount(val);
         /* Tells the module that the key has been unlinked from the database. */
-<<<<<<< HEAD
         moduleNotifyKeyUnlink(key,val,db->id,flags);
-        /* We want to try to unblock any client using a blocking XREADGROUP */
-        if (val->type == OBJ_STREAM)
-            signalKeyAsReady(db,key,val->type);
+        /* We want to try to unblock any module clients or clients using a blocking XREADGROUP */
+        signalDeletedKeyAsReady(db,key,val->type);
         /* We should call decr before freeObjAsync. If not, the refcount may be
          * greater than 1, so freeObjAsync doesn't work */
         decrRefCount(val);
-=======
-        moduleNotifyKeyUnlink(key,val,db->id);
-        /* We want to try to unblock any module clients or clients using a blocking XREADGROUP */
-        signalDeletedKeyAsReady(db,key,val->type);
->>>>>>> c0d72262
         if (async) {
             /* Because of dbUnshareStringValue, the val in de may change. */
             freeObjAsync(key, dictGetVal(de), db->id);
