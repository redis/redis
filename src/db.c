/*
 * Copyright (c) 2009-Present, Redis Ltd.
 * All rights reserved.
 *
 * Licensed under your choice of the Redis Source Available License 2.0
 * (RSALv2) or the Server Side Public License v1 (SSPLv1).
 */

#include "server.h"
#include "cluster.h"
#include "atomicvar.h"
#include "latency.h"
#include "script.h"
#include "functions.h"

#include <signal.h>
#include <ctype.h>
#include "bio.h"

/*-----------------------------------------------------------------------------
 * C-level DB API
 *----------------------------------------------------------------------------*/

/* Flags for expireIfNeeded */
#define EXPIRE_FORCE_DELETE_EXPIRED 1
#define EXPIRE_AVOID_DELETE_EXPIRED 2

/* Return values for expireIfNeeded */
typedef enum {
    KEY_VALID = 0, /* Could be volatile and not yet expired, non-volatile, or even non-existing key. */
    KEY_EXPIRED, /* Logically expired but not yet deleted. */
    KEY_DELETED /* The key was deleted now. */
} keyStatus;

keyStatus expireIfNeeded(redisDb *db, robj *key, int flags);
int keyIsExpired(redisDb *db, robj *key);
static void dbSetValue(redisDb *db, robj *key, robj *val, int overwrite, dictEntry *de);

/* Update LFU when an object is accessed.
 * Firstly, decrement the counter if the decrement time is reached.
 * Then logarithmically increment the counter, and update the access time. */
void updateLFU(robj *val) {
    unsigned long counter = LFUDecrAndReturn(val);
    counter = LFULogIncr(counter);
    val->lru = (LFUGetTimeInMinutes()<<8) | counter;
}

/* Lookup a key for read or write operations, or return NULL if the key is not
 * found in the specified DB. This function implements the functionality of
 * lookupKeyRead(), lookupKeyWrite() and their ...WithFlags() variants.
 *
 * Side-effects of calling this function:
 *
 * 1. A key gets expired if it reached it's TTL.
 * 2. The key's last access time is updated.
 * 3. The global keys hits/misses stats are updated (reported in INFO).
 * 4. If keyspace notifications are enabled, a "keymiss" notification is fired.
 *
 * Flags change the behavior of this command:
 *
 *  LOOKUP_NONE (or zero): No special flags are passed.
 *  LOOKUP_NOTOUCH: Don't alter the last access time of the key.
 *  LOOKUP_NONOTIFY: Don't trigger keyspace event on key miss.
 *  LOOKUP_NOSTATS: Don't increment key hits/misses counters.
 *  LOOKUP_WRITE: Prepare the key for writing (delete expired keys even on
 *                replicas, use separate keyspace stats and events (TODO)).
 *  LOOKUP_NOEXPIRE: Perform expiration check, but avoid deleting the key,
 *                   so that we don't have to propagate the deletion.
 *
 * Note: this function also returns NULL if the key is logically expired but
 * still existing, in case this is a replica and the LOOKUP_WRITE is not set.
 * Even if the key expiry is master-driven, we can correctly report a key is
 * expired on replicas even if the master is lagging expiring our key via DELs
 * in the replication link. */
robj *lookupKey(redisDb *db, robj *key, int flags) {
    dictEntry *de = dbFind(db, key->ptr);
    robj *val = NULL;
    if (de) {
        val = dictGetVal(de);
        /* Forcing deletion of expired keys on a replica makes the replica
         * inconsistent with the master. We forbid it on readonly replicas, but
         * we have to allow it on writable replicas to make write commands
         * behave consistently.
         *
         * It's possible that the WRITE flag is set even during a readonly
         * command, since the command may trigger events that cause modules to
         * perform additional writes. */
        int is_ro_replica = server.masterhost && server.repl_slave_ro;
        int expire_flags = 0;
        if (flags & LOOKUP_WRITE && !is_ro_replica)
            expire_flags |= EXPIRE_FORCE_DELETE_EXPIRED;
        if (flags & LOOKUP_NOEXPIRE)
            expire_flags |= EXPIRE_AVOID_DELETE_EXPIRED;
        if (expireIfNeeded(db, key, expire_flags) != KEY_VALID) {
            /* The key is no longer valid. */
            val = NULL;
        }
    }

    if (val) {
        /* Update the access time for the ageing algorithm.
         * Don't do it if we have a saving child, as this will trigger
         * a copy on write madness. */
        if (server.current_client && server.current_client->flags & CLIENT_NO_TOUCH &&
            server.current_client->cmd->proc != touchCommand)
            flags |= LOOKUP_NOTOUCH;
        if (!hasActiveChildProcess() && !(flags & LOOKUP_NOTOUCH)){
            if (server.maxmemory_policy & MAXMEMORY_FLAG_LFU) {
                updateLFU(val);
            } else {
                val->lru = LRU_CLOCK();
            }
        }

        if (!(flags & (LOOKUP_NOSTATS | LOOKUP_WRITE)))
            server.stat_keyspace_hits++;
        /* TODO: Use separate hits stats for WRITE */
    } else {
        if (!(flags & (LOOKUP_NONOTIFY | LOOKUP_WRITE)))
            notifyKeyspaceEvent(NOTIFY_KEY_MISS, "keymiss", key, db->id);
        if (!(flags & (LOOKUP_NOSTATS | LOOKUP_WRITE)))
            server.stat_keyspace_misses++;
        /* TODO: Use separate misses stats and notify event for WRITE */
    }

    return val;
}

/* Lookup a key for read operations, or return NULL if the key is not found
 * in the specified DB.
 *
 * This API should not be used when we write to the key after obtaining
 * the object linked to the key, but only for read only operations.
 *
 * This function is equivalent to lookupKey(). The point of using this function
 * rather than lookupKey() directly is to indicate that the purpose is to read
 * the key. */
robj *lookupKeyReadWithFlags(redisDb *db, robj *key, int flags) {
    serverAssert(!(flags & LOOKUP_WRITE));
    return lookupKey(db, key, flags);
}

/* Like lookupKeyReadWithFlags(), but does not use any flag, which is the
 * common case. */
robj *lookupKeyRead(redisDb *db, robj *key) {
    return lookupKeyReadWithFlags(db,key,LOOKUP_NONE);
}

/* Lookup a key for write operations, and as a side effect, if needed, expires
 * the key if its TTL is reached. It's equivalent to lookupKey() with the
 * LOOKUP_WRITE flag added.
 *
 * Returns the linked value object if the key exists or NULL if the key
 * does not exist in the specified DB. */
robj *lookupKeyWriteWithFlags(redisDb *db, robj *key, int flags) {
    return lookupKey(db, key, flags | LOOKUP_WRITE);
}

robj *lookupKeyWrite(redisDb *db, robj *key) {
    return lookupKeyWriteWithFlags(db, key, LOOKUP_NONE);
}

robj *lookupKeyReadOrReply(client *c, robj *key, robj *reply) {
    robj *o = lookupKeyRead(c->db, key);
    if (!o) addReplyOrErrorObject(c, reply);
    return o;
}

robj *lookupKeyWriteOrReply(client *c, robj *key, robj *reply) {
    robj *o = lookupKeyWrite(c->db, key);
    if (!o) addReplyOrErrorObject(c, reply);
    return o;
}

/* Add the key to the DB. It's up to the caller to increment the reference
 * counter of the value if needed.
 *
 * If the update_if_existing argument is false, the program is aborted
 * if the key already exists, otherwise, it can fall back to dbOverwrite. */
static dictEntry *dbAddInternal(redisDb *db, robj *key, robj *val, int update_if_existing) {
    dictEntry *existing;
    int slot = getKeySlot(key->ptr);
    dictEntry *de = kvstoreDictAddRaw(db->keys, slot, key->ptr, &existing);
    if (update_if_existing && existing) {
        dbSetValue(db, key, val, 1, existing);
        return existing;
    }
    serverAssertWithInfo(NULL, key, de != NULL);
    kvstoreDictSetKey(db->keys, slot, de, sdsdup(key->ptr));
    initObjectLRUOrLFU(val);
    kvstoreDictSetVal(db->keys, slot, de, val);
    signalKeyAsReady(db, key, val->type);
    notifyKeyspaceEvent(NOTIFY_NEW,"new",key,db->id);
    return de;
}

dictEntry *dbAdd(redisDb *db, robj *key, robj *val) {
    return dbAddInternal(db, key, val, 0);
}

/* Returns key's hash slot when cluster mode is enabled, or 0 when disabled.
 * The only difference between this function and getKeySlot, is that it's not using cached key slot from the current_client
 * and always calculates CRC hash.
 * This is useful when slot needs to be calculated for a key that user didn't request for, such as in case of eviction. */
int calculateKeySlot(sds key) {
    return server.cluster_enabled ? keyHashSlot(key, (int) sdslen(key)) : 0;
}

/* Return slot-specific dictionary for key based on key's hash slot when cluster mode is enabled, else 0.*/
int getKeySlot(sds key) {
    /* This is performance optimization that uses pre-set slot id from the current command,
     * in order to avoid calculation of the key hash.
     * This optimization is only used when current_client flag `CLIENT_EXECUTING_COMMAND` is set.
     * It only gets set during the execution of command under `call` method. Other flows requesting
     * the key slot would fallback to calculateKeySlot.
     */
    if (server.current_client && server.current_client->slot >= 0 && server.current_client->flags & CLIENT_EXECUTING_COMMAND) {
        debugServerAssertWithInfo(server.current_client, NULL, calculateKeySlot(key)==server.current_client->slot);
        return server.current_client->slot;
    }
    return calculateKeySlot(key);
}

/* This is a special version of dbAdd() that is used only when loading
 * keys from the RDB file: the key is passed as an SDS string that is
 * retained by the function (and not freed by the caller).
 *
 * Moreover this function will not abort if the key is already busy, to
 * give more control to the caller, nor will signal the key as ready
 * since it is not useful in this context.
 *
 * The function returns 1 if the key was added to the database, taking
 * ownership of the SDS string, otherwise 0 is returned, and is up to the
 * caller to free the SDS string. */
int dbAddRDBLoad(redisDb *db, sds key, robj *val) {
    int slot = getKeySlot(key);
    dictEntry *de = kvstoreDictAddRaw(db->keys, slot, key, NULL);
    if (de == NULL) return 0;
    initObjectLRUOrLFU(val);
    kvstoreDictSetVal(db->keys, slot, de, val);
    return 1;
}

/* Overwrite an existing key with a new value. Incrementing the reference
 * count of the new value is up to the caller.
 * This function does not modify the expire time of the existing key.
 *
 * The 'overwrite' flag is an indication whether this is done as part of a
 * complete replacement of their key, which can be thought as a deletion and
 * replacement (in which case we need to emit deletion signals), or just an
 * update of a value of an existing key (when false).
 *
 * The dictEntry input is optional, can be used if we already have one.
 *
 * The program is aborted if the key was not already present. */
static void dbSetValue(redisDb *db, robj *key, robj *val, int overwrite, dictEntry *de) {
    int slot = getKeySlot(key->ptr);
    if (!de) de = kvstoreDictFind(db->keys, slot, key->ptr);
    serverAssertWithInfo(NULL,key,de != NULL);
    robj *old = dictGetVal(de);

    val->lru = old->lru;

    if (overwrite) {
        /* RM_StringDMA may call dbUnshareStringValue which may free val, so we
         * need to incr to retain old */
        incrRefCount(old);
        /* Although the key is not really deleted from the database, we regard
         * overwrite as two steps of unlink+add, so we still need to call the unlink
         * callback of the module. */
        moduleNotifyKeyUnlink(key,old,db->id,DB_FLAG_KEY_OVERWRITE);
        /* We want to try to unblock any module clients or clients using a blocking XREADGROUP */
        signalDeletedKeyAsReady(db,key,old->type);
        decrRefCount(old);
        /* Because of RM_StringDMA, old may be changed, so we need get old again */
        old = dictGetVal(de);
    }
    kvstoreDictSetVal(db->keys, slot, de, val);

    /* if hash with HFEs, take care to remove from global HFE DS */
    if (old->type == OBJ_HASH)
        hashTypeRemoveFromExpires(&db->hexpires, old);

    if (server.lazyfree_lazy_server_del) {
        freeObjAsync(key,old,db->id);
    } else {
        decrRefCount(old);
    }
}

/* Replace an existing key with a new value, we just replace value and don't
 * emit any events */
void dbReplaceValue(redisDb *db, robj *key, robj *val) {
    dbSetValue(db, key, val, 0, NULL);
}

/* High level Set operation. This function can be used in order to set
 * a key, whatever it was existing or not, to a new object.
 *
 * 1) The ref count of the value object is incremented.
 * 2) clients WATCHing for the destination key notified.
 * 3) The expire time of the key is reset (the key is made persistent),
 *    unless 'SETKEY_KEEPTTL' is enabled in flags.
 * 4) The key lookup can take place outside this interface outcome will be
 *    delivered with 'SETKEY_ALREADY_EXIST' or 'SETKEY_DOESNT_EXIST'
 *
 * All the new keys in the database should be created via this interface.
 * The client 'c' argument may be set to NULL if the operation is performed
 * in a context where there is no clear client performing the operation. */
void setKey(client *c, redisDb *db, robj *key, robj *val, int flags) {
    int keyfound = 0;

    if (flags & SETKEY_ALREADY_EXIST)
        keyfound = 1;
    else if (flags & SETKEY_ADD_OR_UPDATE)
        keyfound = -1;
    else if (!(flags & SETKEY_DOESNT_EXIST))
        keyfound = (lookupKeyWrite(db,key) != NULL);

    if (!keyfound) {
        dbAdd(db,key,val);
    } else if (keyfound<0) {
        dbAddInternal(db,key,val,1);
    } else {
        dbSetValue(db,key,val,1,NULL);
    }
    incrRefCount(val);
    if (!(flags & SETKEY_KEEPTTL)) removeExpire(db,key);
    if (!(flags & SETKEY_NO_SIGNAL)) signalModifiedKey(c,db,key);
}

/* Return a random key, in form of a Redis object.
 * If there are no keys, NULL is returned.
 *
 * The function makes sure to return keys not already expired. */
robj *dbRandomKey(redisDb *db) {
    dictEntry *de;
    int maxtries = 100;
    int allvolatile = kvstoreSize(db->keys) == kvstoreSize(db->expires);

    while(1) {
        sds key;
        robj *keyobj;
        int randomSlot = kvstoreGetFairRandomDictIndex(db->keys);
        de = kvstoreDictGetFairRandomKey(db->keys, randomSlot);
        if (de == NULL) return NULL;

        key = dictGetKey(de);
        keyobj = createStringObject(key,sdslen(key));
        if (dbFindExpires(db, key)) {
            if (allvolatile && server.masterhost && --maxtries == 0) {
                /* If the DB is composed only of keys with an expire set,
                 * it could happen that all the keys are already logically
                 * expired in the slave, so the function cannot stop because
                 * expireIfNeeded() is false, nor it can stop because
                 * dictGetFairRandomKey() returns NULL (there are keys to return).
                 * To prevent the infinite loop we do some tries, but if there
                 * are the conditions for an infinite loop, eventually we
                 * return a key name that may be already expired. */
                return keyobj;
            }
            if (expireIfNeeded(db,keyobj,0) != KEY_VALID) {
                decrRefCount(keyobj);
                continue; /* search for another key. This expired. */
            }
        }
        return keyobj;
    }
}

/* Helper for sync and async delete. */
int dbGenericDelete(redisDb *db, robj *key, int async, int flags) {
    dictEntry **plink;
    int table;
    int slot = getKeySlot(key->ptr);
    dictEntry *de = kvstoreDictTwoPhaseUnlinkFind(db->keys, slot, key->ptr, &plink, &table);
    if (de) {
        robj *val = dictGetVal(de);

        /* If hash object with expiry on fields, remove it from HFE DS of DB */
        if (val->type == OBJ_HASH)
            hashTypeRemoveFromExpires(&db->hexpires, val);

        /* RM_StringDMA may call dbUnshareStringValue which may free val, so we
         * need to incr to retain val */
        incrRefCount(val);
        /* Tells the module that the key has been unlinked from the database. */
        moduleNotifyKeyUnlink(key,val,db->id,flags);
        /* We want to try to unblock any module clients or clients using a blocking XREADGROUP */
        signalDeletedKeyAsReady(db,key,val->type);
        /* We should call decr before freeObjAsync. If not, the refcount may be
         * greater than 1, so freeObjAsync doesn't work */
        decrRefCount(val);
        if (async) {
            /* Because of dbUnshareStringValue, the val in de may change. */
            freeObjAsync(key, dictGetVal(de), db->id);
            kvstoreDictSetVal(db->keys, slot, de, NULL);
        }
        /* Deleting an entry from the expires dict will not free the sds of
         * the key, because it is shared with the main dictionary. */
        kvstoreDictDelete(db->expires, slot, key->ptr);

        kvstoreDictTwoPhaseUnlinkFree(db->keys, slot, de, plink, table);
        return 1;
    } else {
        return 0;
    }
}

/* Delete a key, value, and associated expiration entry if any, from the DB */
int dbSyncDelete(redisDb *db, robj *key) {
    return dbGenericDelete(db, key, 0, DB_FLAG_KEY_DELETED);
}

/* Delete a key, value, and associated expiration entry if any, from the DB. If
 * the value consists of many allocations, it may be freed asynchronously. */
int dbAsyncDelete(redisDb *db, robj *key) {
    return dbGenericDelete(db, key, 1, DB_FLAG_KEY_DELETED);
}

/* This is a wrapper whose behavior depends on the Redis lazy free
 * configuration. Deletes the key synchronously or asynchronously. */
int dbDelete(redisDb *db, robj *key) {
    return dbGenericDelete(db, key, server.lazyfree_lazy_server_del, DB_FLAG_KEY_DELETED);
}

/* Prepare the string object stored at 'key' to be modified destructively
 * to implement commands like SETBIT or APPEND.
 *
 * An object is usually ready to be modified unless one of the two conditions
 * are true:
 *
 * 1) The object 'o' is shared (refcount > 1), we don't want to affect
 *    other users.
 * 2) The object encoding is not "RAW".
 *
 * If the object is found in one of the above conditions (or both) by the
 * function, an unshared / not-encoded copy of the string object is stored
 * at 'key' in the specified 'db'. Otherwise the object 'o' itself is
 * returned.
 *
 * USAGE:
 *
 * The object 'o' is what the caller already obtained by looking up 'key'
 * in 'db', the usage pattern looks like this:
 *
 * o = lookupKeyWrite(db,key);
 * if (checkType(c,o,OBJ_STRING)) return;
 * o = dbUnshareStringValue(db,key,o);
 *
 * At this point the caller is ready to modify the object, for example
 * using an sdscat() call to append some data, or anything else.
 */
robj *dbUnshareStringValue(redisDb *db, robj *key, robj *o) {
    serverAssert(o->type == OBJ_STRING);
    if (o->refcount != 1 || o->encoding != OBJ_ENCODING_RAW) {
        robj *decoded = getDecodedObject(o);
        o = createRawStringObject(decoded->ptr, sdslen(decoded->ptr));
        decrRefCount(decoded);
        dbReplaceValue(db,key,o);
    }
    return o;
}

/* Remove all keys from the database(s) structure. The dbarray argument
 * may not be the server main DBs (could be a temporary DB).
 *
 * The dbnum can be -1 if all the DBs should be emptied, or the specified
 * DB index if we want to empty only a single database.
 * The function returns the number of keys removed from the database(s). */
long long emptyDbStructure(redisDb *dbarray, int dbnum, int async,
                           void(callback)(dict*))
{
    long long removed = 0;
    int startdb, enddb;

    if (dbnum == -1) {
        startdb = 0;
        enddb = server.dbnum-1;
    } else {
        startdb = enddb = dbnum;
    }

    for (int j = startdb; j <= enddb; j++) {
        removed += kvstoreSize(dbarray[j].keys);
        if (async) {
            emptyDbAsync(&dbarray[j]);
        } else {
            /* Destroy global HFE DS before deleting the hashes since ebuckets
             * DS is embedded in the stored objects. */
            ebDestroy(&dbarray[j].hexpires, &hashExpireBucketsType, NULL);
            kvstoreEmpty(dbarray[j].keys, callback);
            kvstoreEmpty(dbarray[j].expires, callback);
        }
        /* Because all keys of database are removed, reset average ttl. */
        dbarray[j].avg_ttl = 0;
        dbarray[j].expires_cursor = 0;
    }

    return removed;
}

/* Remove all data (keys and functions) from all the databases in a
 * Redis server. If callback is given the function is called from
 * time to time to signal that work is in progress.
 *
 * The dbnum can be -1 if all the DBs should be flushed, or the specified
 * DB number if we want to flush only a single Redis database number.
 *
 * Flags are be EMPTYDB_NO_FLAGS if no special flags are specified or
 * EMPTYDB_ASYNC if we want the memory to be freed in a different thread
 * and the function to return ASAP. EMPTYDB_NOFUNCTIONS can also be set
 * to specify that we do not want to delete the functions.
 *
 * On success the function returns the number of keys removed from the
 * database(s). Otherwise -1 is returned in the specific case the
 * DB number is out of range, and errno is set to EINVAL. */
long long emptyData(int dbnum, int flags, void(callback)(dict*)) {
    int async = (flags & EMPTYDB_ASYNC);
    int with_functions = !(flags & EMPTYDB_NOFUNCTIONS);
    RedisModuleFlushInfoV1 fi = {REDISMODULE_FLUSHINFO_VERSION,!async,dbnum};
    long long removed = 0;

    if (dbnum < -1 || dbnum >= server.dbnum) {
        errno = EINVAL;
        return -1;
    }

    /* Fire the flushdb modules event. */
    moduleFireServerEvent(REDISMODULE_EVENT_FLUSHDB,
                          REDISMODULE_SUBEVENT_FLUSHDB_START,
                          &fi);

    /* Make sure the WATCHed keys are affected by the FLUSH* commands.
     * Note that we need to call the function while the keys are still
     * there. */
    signalFlushedDb(dbnum, async);

    /* Empty redis database structure. */
    removed = emptyDbStructure(server.db, dbnum, async, callback);

    if (dbnum == -1) flushSlaveKeysWithExpireList();

    if (with_functions) {
        serverAssert(dbnum == -1);
        functionsLibCtxClearCurrent(async);
    }

    /* Also fire the end event. Note that this event will fire almost
     * immediately after the start event if the flush is asynchronous. */
    moduleFireServerEvent(REDISMODULE_EVENT_FLUSHDB,
                          REDISMODULE_SUBEVENT_FLUSHDB_END,
                          &fi);

    return removed;
}

/* Initialize temporary db on replica for use during diskless replication. */
redisDb *initTempDb(void) {
    int slot_count_bits = 0;
    int flags = KVSTORE_ALLOCATE_DICTS_ON_DEMAND;
    if (server.cluster_enabled) {
        slot_count_bits = CLUSTER_SLOT_MASK_BITS;
        flags |= KVSTORE_FREE_EMPTY_DICTS;
    }
    redisDb *tempDb = zcalloc(sizeof(redisDb)*server.dbnum);
    for (int i=0; i<server.dbnum; i++) {
        tempDb[i].id = i;
        tempDb[i].keys = kvstoreCreate(&dbDictType, slot_count_bits, flags);
        tempDb[i].expires = kvstoreCreate(&dbExpiresDictType, slot_count_bits, flags);
        tempDb[i].hexpires = ebCreate();
    }

    return tempDb;
}

/* Discard tempDb, this can be slow (similar to FLUSHALL), but it's always async. */
void discardTempDb(redisDb *tempDb, void(callback)(dict*)) {
    int async = 1;

    /* Release temp DBs. */
    emptyDbStructure(tempDb, -1, async, callback);
    for (int i=0; i<server.dbnum; i++) {
        /* Destroy global HFE DS before deleting the hashes since ebuckets DS is
         * embedded in the stored objects. */
        ebDestroy(&tempDb[i].hexpires, &hashExpireBucketsType, NULL);
        kvstoreRelease(tempDb[i].keys);
        kvstoreRelease(tempDb[i].expires);
    }

    zfree(tempDb);
}

int selectDb(client *c, int id) {
    if (id < 0 || id >= server.dbnum)
        return C_ERR;
    c->db = &server.db[id];
    return C_OK;
}

long long dbTotalServerKeyCount(void) {
    long long total = 0;
    int j;
    for (j = 0; j < server.dbnum; j++) {
        total += kvstoreSize(server.db[j].keys);
    }
    return total;
}

/*-----------------------------------------------------------------------------
 * Hooks for key space changes.
 *
 * Every time a key in the database is modified the function
 * signalModifiedKey() is called.
 *
 * Every time a DB is flushed the function signalFlushDb() is called.
 *----------------------------------------------------------------------------*/

/* Note that the 'c' argument may be NULL if the key was modified out of
 * a context of a client. */
void signalModifiedKey(client *c, redisDb *db, robj *key) {
    touchWatchedKey(db,key);
    trackingInvalidateKey(c,key,1);
}

void signalFlushedDb(int dbid, int async) {
    int startdb, enddb;
    if (dbid == -1) {
        startdb = 0;
        enddb = server.dbnum-1;
    } else {
        startdb = enddb = dbid;
    }

    for (int j = startdb; j <= enddb; j++) {
        scanDatabaseForDeletedKeys(&server.db[j], NULL);
        touchAllWatchedKeysInDb(&server.db[j], NULL);
    }

    trackingInvalidateKeysOnFlush(async);

    /* Changes in this method may take place in swapMainDbWithTempDb as well,
     * where we execute similar calls, but with subtle differences as it's
     * not simply flushing db. */
}

/*-----------------------------------------------------------------------------
 * Type agnostic commands operating on the key space
 *----------------------------------------------------------------------------*/

/* Return the set of flags to use for the emptyData() call for FLUSHALL
 * and FLUSHDB commands.
 *
 * sync: flushes the database in an sync manner.
 * async: flushes the database in an async manner.
 * no option: determine sync or async according to the value of lazyfree-lazy-user-flush.
 *
 * On success C_OK is returned and the flags are stored in *flags, otherwise
 * C_ERR is returned and the function sends an error to the client. */
int getFlushCommandFlags(client *c, int *flags) {
    /* Parse the optional ASYNC option. */
    if (c->argc == 2 && !strcasecmp(c->argv[1]->ptr,"sync")) {
        *flags = EMPTYDB_NO_FLAGS;
    } else if (c->argc == 2 && !strcasecmp(c->argv[1]->ptr,"async")) {
        *flags = EMPTYDB_ASYNC;
    } else if (c->argc == 1) {
        *flags = server.lazyfree_lazy_user_flush ? EMPTYDB_ASYNC : EMPTYDB_NO_FLAGS;
    } else {
        addReplyErrorObject(c,shared.syntaxerr);
        return C_ERR;
    }
    return C_OK;
}

/* Flushes the whole server data set. */
void flushAllDataAndResetRDB(int flags) {
    server.dirty += emptyData(-1,flags,NULL);
    if (server.child_type == CHILD_TYPE_RDB) killRDBChild();
    if (server.saveparamslen > 0) {
        rdbSaveInfo rsi, *rsiptr;
        rsiptr = rdbPopulateSaveInfo(&rsi);
        rdbSave(SLAVE_REQ_NONE,server.rdb_filename,rsiptr,RDBFLAGS_NONE);
    }

#if defined(USE_JEMALLOC)
    /* jemalloc 5 doesn't release pages back to the OS when there's no traffic.
     * for large databases, flushdb blocks for long anyway, so a bit more won't
     * harm and this way the flush and purge will be synchronous. */
    if (!(flags & EMPTYDB_ASYNC)) {
        /* Only clear the current thread cache.
         * Ignore the return call since this will fail if the tcache is disabled. */
        je_mallctl("thread.tcache.flush", NULL, NULL, NULL, 0);

        jemalloc_purge();
    }
#endif
}

/* Optimized FLUSHALL\FLUSHDB SYNC command finished to run by lazyfree thread */
void flushallSyncBgDone(uint64_t client_id) {

    client *c = lookupClientByID(client_id);

    /* Verify that client still exists */
    if (!c) return;

    /* Update current_client (Called functions might rely on it) */
    client *old_client = server.current_client;
    server.current_client = c;

    /* Don't update blocked_us since command was processed in bg by lazy_free thread */
    updateStatsOnUnblock(c, 0 /*blocked_us*/, elapsedUs(c->bstate.lazyfreeStartTime), 0);

    /* lazyfree bg job always succeed */
    addReply(c, shared.ok);

    /* mark client as unblocked */
    unblockClient(c, 1);

    /* FLUSH command is finished. resetClient() and update replication offset. */
    commandProcessed(c);

    /* On flush completion, update the client's memory */
    updateClientMemUsageAndBucket(c);

    /* restore current_client */
    server.current_client = old_client;
}

void flushCommandCommon(client *c, int isFlushAll) {
    int blocking_async = 0; /* FLUSHALL\FLUSHDB SYNC opt to run as blocking ASYNC */
    int flags;
    if (getFlushCommandFlags(c,&flags) == C_ERR) return;

    /* in case of SYNC, check if we can optimize and run it in bg as blocking ASYNC */
    if ((!(flags & EMPTYDB_ASYNC)) && (!(c->flags & CLIENT_AVOID_BLOCKING_ASYNC_FLUSH))) {
        /* Run as ASYNC */
        flags |= EMPTYDB_ASYNC;
        blocking_async = 1;
    }

    if (isFlushAll)
        flushAllDataAndResetRDB(flags | EMPTYDB_NOFUNCTIONS);
    else
        server.dirty += emptyData(c->db->id,flags | EMPTYDB_NOFUNCTIONS,NULL);

    /* Without the forceCommandPropagation, when DB(s) was already empty,
     * FLUSHALL\FLUSHDB will not be replicated nor put into the AOF. */
    forceCommandPropagation(c, PROPAGATE_REPL | PROPAGATE_AOF);

    /* if blocking ASYNC, block client and add completion job request to BIO lazyfree
     * worker's queue. To be called and reply with OK only after all preceding pending
     * lazyfree jobs in queue were processed */
    if (blocking_async) {
        /* measure bg job till completion as elapsed time of flush command */
        elapsedStart(&c->bstate.lazyfreeStartTime);

        c->bstate.timeout = 0;
        blockClient(c,BLOCKED_LAZYFREE);
        bioCreateCompRq(BIO_WORKER_LAZY_FREE, flushallSyncBgDone, c->id);
    } else {
        addReply(c, shared.ok);
    }
#if defined(USE_JEMALLOC)
    /* jemalloc 5 doesn't release pages back to the OS when there's no traffic.
     * for large databases, flushdb blocks for long anyway, so a bit more won't
     * harm and this way the flush and purge will be synchronous.
     *
     * Take care purge only FLUSHDB for sync flow. FLUSHALL sync flow already
     * applied at flushAllDataAndResetRDB. Async flow will apply only later on */
    if ((!isFlushAll) && (!(flags & EMPTYDB_ASYNC))) {
        /* Only clear the current thread cache.
         * Ignore the return call since this will fail if the tcache is disabled. */
        je_mallctl("thread.tcache.flush", NULL, NULL, NULL, 0);

        jemalloc_purge();
    }
#endif
}

/* FLUSHALL [SYNC|ASYNC]
 *
 * Flushes the whole server data set. */
void flushallCommand(client *c) {
    flushCommandCommon(c, 1);
}

/* FLUSHDB [SYNC|ASYNC]
 *
 * Flushes the currently SELECTed Redis DB. */
void flushdbCommand(client *c) {
    flushCommandCommon(c, 0);
}

/* This command implements DEL and UNLINK. */
void delGenericCommand(client *c, int lazy) {
    int numdel = 0, j;

    for (j = 1; j < c->argc; j++) {
        if (expireIfNeeded(c->db,c->argv[j],0) == KEY_DELETED)
            continue;
        int deleted  = lazy ? dbAsyncDelete(c->db,c->argv[j]) :
                              dbSyncDelete(c->db,c->argv[j]);
        if (deleted) {
            signalModifiedKey(c,c->db,c->argv[j]);
            notifyKeyspaceEvent(NOTIFY_GENERIC,
                "del",c->argv[j],c->db->id);
            server.dirty++;
            numdel++;
        }
    }
    addReplyLongLong(c,numdel);
}

void delCommand(client *c) {
    delGenericCommand(c,server.lazyfree_lazy_user_del);
}

void unlinkCommand(client *c) {
    delGenericCommand(c,1);
}

/* EXISTS key1 key2 ... key_N.
 * Return value is the number of keys existing. */
void existsCommand(client *c) {
    long long count = 0;
    int j;

    for (j = 1; j < c->argc; j++) {
        if (lookupKeyReadWithFlags(c->db,c->argv[j],LOOKUP_NOTOUCH)) count++;
    }
    addReplyLongLong(c,count);
}

void selectCommand(client *c) {
    int id;

    if (getIntFromObjectOrReply(c, c->argv[1], &id, NULL) != C_OK)
        return;

    if (server.cluster_enabled && id != 0) {
        addReplyError(c,"SELECT is not allowed in cluster mode");
        return;
    }
    if (selectDb(c,id) == C_ERR) {
        addReplyError(c,"DB index is out of range");
    } else {
        addReply(c,shared.ok);
    }
}

void randomkeyCommand(client *c) {
    robj *key;

    if ((key = dbRandomKey(c->db)) == NULL) {
        addReplyNull(c);
        return;
    }

    addReplyBulk(c,key);
    decrRefCount(key);
}

void keysCommand(client *c) {
    dictEntry *de;
    sds pattern = c->argv[1]->ptr;
    int plen = sdslen(pattern), allkeys, pslot = -1;
    unsigned long numkeys = 0;
    void *replylen = addReplyDeferredLen(c);
    allkeys = (pattern[0] == '*' && plen == 1);
    if (server.cluster_enabled && !allkeys) {
        pslot = patternHashSlot(pattern, plen);
    }
    kvstoreDictIterator *kvs_di = NULL;
    kvstoreIterator *kvs_it = NULL;
    if (pslot != -1) {
        if (!kvstoreDictSize(c->db->keys, pslot)) {
            /* Requested slot is empty */
            setDeferredArrayLen(c,replylen,0);
            return;
        }
        kvs_di = kvstoreGetDictSafeIterator(c->db->keys, pslot);
    } else {
        kvs_it = kvstoreIteratorInit(c->db->keys);
    }
    robj keyobj;
    while ((de = kvs_di ? kvstoreDictIteratorNext(kvs_di) : kvstoreIteratorNext(kvs_it)) != NULL) {
        sds key = dictGetKey(de);

        if (allkeys || stringmatchlen(pattern,plen,key,sdslen(key),0)) {
            initStaticStringObject(keyobj, key);
            if (!keyIsExpired(c->db, &keyobj)) {
                addReplyBulkCBuffer(c, key, sdslen(key));
                numkeys++;
            }
        }
        if (c->flags & CLIENT_CLOSE_ASAP)
            break;
    }
    if (kvs_di)
        kvstoreReleaseDictIterator(kvs_di);
    if (kvs_it)
        kvstoreIteratorRelease(kvs_it);
    setDeferredArrayLen(c,replylen,numkeys);
}

/* Data used by the dict scan callback. */
typedef struct {
    list *keys;   /* elements that collect from dict */
    robj *o;      /* o must be a hash/set/zset object, NULL means current db */
    long long type; /* the particular type when scan the db */
    sds pattern;  /* pattern string, NULL means no pattern */
    long sampled; /* cumulative number of keys sampled */
    int no_values; /* set to 1 means to return keys only */
    size_t (*strlen)(char *s); /* (o->type == OBJ_HASH) ? hfieldlen : sdslen */
} scanData;

/* Helper function to compare key type in scan commands */
int objectTypeCompare(robj *o, long long target) {
    if (o->type != OBJ_MODULE) {
        if (o->type != target) 
            return 0;
        else 
            return 1;
    }
    /* module type compare */
    long long mt = (long long)REDISMODULE_TYPE_SIGN(((moduleValue *)o->ptr)->type->id);
    if (target != -mt)
        return 0;
    else 
        return 1;
}
/* This callback is used by scanGenericCommand in order to collect elements
 * returned by the dictionary iterator into a list. */
void scanCallback(void *privdata, const dictEntry *de) {
    scanData *data = (scanData *)privdata;
    list *keys = data->keys;
    robj *o = data->o;
    sds val = NULL;
    void *key = NULL;  /* if OBJ_HASH then key is of type `hfield`. Otherwise, `sds` */
    data->sampled++;

    /* o and typename can not have values at the same time. */
    serverAssert(!((data->type != LLONG_MAX) && o));

    /* Filter an element if it isn't the type we want. */
    if (!o && data->type != LLONG_MAX) {
        robj *rval = dictGetVal(de);
        if (!objectTypeCompare(rval, data->type)) return;
    }

    /* Filter element if it does not match the pattern. */
    void *keyStr = dictGetKey(de);
    if (data->pattern) {
        if (!stringmatchlen(data->pattern, sdslen(data->pattern), keyStr, data->strlen(keyStr), 0)) {
            return;
        }
    }

    if (o == NULL) {
        key = keyStr;
    } else if (o->type == OBJ_SET) {
        key = keyStr;
    } else if (o->type == OBJ_HASH) {
        key = keyStr;
        val = dictGetVal(de);

        /* If field is expired, then ignore */
        if (hfieldIsExpired(key))
            return;

    } else if (o->type == OBJ_ZSET) {
        char buf[MAX_LONG_DOUBLE_CHARS];
        int len = ld2string(buf, sizeof(buf), *(double *)dictGetVal(de), LD_STR_AUTO);
        key = sdsdup(keyStr);
        val = sdsnewlen(buf, len);
    } else {
        serverPanic("Type not handled in SCAN callback.");
    }

    listAddNodeTail(keys, key);
    if (val && !data->no_values) listAddNodeTail(keys, val);
}

/* Try to parse a SCAN cursor stored at object 'o':
 * if the cursor is valid, store it as unsigned integer into *cursor and
 * returns C_OK. Otherwise return C_ERR and send an error to the
 * client. */
int parseScanCursorOrReply(client *c, robj *o, unsigned long long *cursor) {
    if (!string2ull(o->ptr, cursor)) {
        addReplyError(c, "invalid cursor");
        return C_ERR;
    }
    return C_OK;
}

char *obj_type_name[OBJ_TYPE_MAX] = {
    "string", 
    "list", 
    "set", 
    "zset", 
    "hash", 
    NULL, /* module type is special */
    "stream"
};

/* Helper function to get type from a string in scan commands */
long long getObjectTypeByName(char *name) {

    for (long long i = 0; i < OBJ_TYPE_MAX; i++) {
        if (obj_type_name[i] && !strcasecmp(name, obj_type_name[i])) {
            return i;
        }
    }

    moduleType *mt = moduleTypeLookupModuleByNameIgnoreCase(name);
    if (mt != NULL) return -(REDISMODULE_TYPE_SIGN(mt->id));

    return LLONG_MAX;
}

char *getObjectTypeName(robj *o) {
    if (o == NULL) {
        return "none";
    }

    serverAssert(o->type >= 0 && o->type < OBJ_TYPE_MAX);

    if (o->type == OBJ_MODULE) {
        moduleValue *mv = o->ptr;
        return mv->type->name;
    } else {
        return obj_type_name[o->type];
    }
}

/* This command implements SCAN, HSCAN and SSCAN commands.
 * If object 'o' is passed, then it must be a Hash, Set or Zset object, otherwise
 * if 'o' is NULL the command will operate on the dictionary associated with
 * the current database.
 *
 * When 'o' is not NULL the function assumes that the first argument in
 * the client arguments vector is a key so it skips it before iterating
 * in order to parse options.
 *
 * In the case of a Hash object the function returns both the field and value
 * of every element on the Hash. */
void scanGenericCommand(client *c, robj *o, unsigned long long cursor) {
    int isKeysHfield = 0;
    int i, j;
    listNode *node;
    long count = 10;
    sds pat = NULL;
    sds typename = NULL;
    long long type = LLONG_MAX;
    int patlen = 0, use_pattern = 0, no_values = 0;
    dict *ht;

    /* Object must be NULL (to iterate keys names), or the type of the object
     * must be Set, Sorted Set, or Hash. */
    serverAssert(o == NULL || o->type == OBJ_SET || o->type == OBJ_HASH ||
                o->type == OBJ_ZSET);

    /* Set i to the first option argument. The previous one is the cursor. */
    i = (o == NULL) ? 2 : 3; /* Skip the key argument if needed. */

    /* Step 1: Parse options. */
    while (i < c->argc) {
        j = c->argc - i;
        if (!strcasecmp(c->argv[i]->ptr, "count") && j >= 2) {
            if (getLongFromObjectOrReply(c, c->argv[i+1], &count, NULL)
                != C_OK)
            {
                return;
            }

            if (count < 1) {
                addReplyErrorObject(c,shared.syntaxerr);
                return;
            }

            i += 2;
        } else if (!strcasecmp(c->argv[i]->ptr, "match") && j >= 2) {
            pat = c->argv[i+1]->ptr;
            patlen = sdslen(pat);

            /* The pattern always matches if it is exactly "*", so it is
             * equivalent to disabling it. */
            use_pattern = !(patlen == 1 && pat[0] == '*');

            i += 2;
        } else if (!strcasecmp(c->argv[i]->ptr, "type") && o == NULL && j >= 2) {
            /* SCAN for a particular type only applies to the db dict */
            typename = c->argv[i+1]->ptr;
            type = getObjectTypeByName(typename);
            if (type == LLONG_MAX) {
                addReplyErrorFormat(c, "unknown type name '%s'", typename);
                return;
            }
            i+= 2;
        } else if (!strcasecmp(c->argv[i]->ptr, "novalues")) {
            if (!o || o->type != OBJ_HASH) {
                addReplyError(c, "NOVALUES option can only be used in HSCAN");
                return;
            }
            no_values = 1;
            i++;
        } else {
            addReplyErrorObject(c,shared.syntaxerr);
            return;
        }
    }

    /* Step 2: Iterate the collection.
     *
     * Note that if the object is encoded with a listpack, intset, or any other
     * representation that is not a hash table, we are sure that it is also
     * composed of a small number of elements. So to avoid taking state we
     * just return everything inside the object in a single call, setting the
     * cursor to zero to signal the end of the iteration. */

    /* Handle the case of a hash table. */
    ht = NULL;
    if (o == NULL) {
        ht = NULL;
    } else if (o->type == OBJ_SET && o->encoding == OBJ_ENCODING_HT) {
        ht = o->ptr;
    } else if (o->type == OBJ_HASH && o->encoding == OBJ_ENCODING_HT) {
        isKeysHfield = 1;
        ht = o->ptr;
    } else if (o->type == OBJ_ZSET && o->encoding == OBJ_ENCODING_SKIPLIST) {
        zset *zs = o->ptr;
        ht = zs->dict;
    }

    list *keys = listCreate();
    /* Set a free callback for the contents of the collected keys list.
     * For the main keyspace dict, and when we scan a key that's dict encoded
     * (we have 'ht'), we don't need to define free method because the strings
     * in the list are just a shallow copy from the pointer in the dictEntry.
     * When scanning a key with other encodings (e.g. listpack), we need to
     * free the temporary strings we add to that list.
     * The exception to the above is ZSET, where we do allocate temporary
     * strings even when scanning a dict. */
    if (o && (!ht || o->type == OBJ_ZSET)) {
        listSetFreeMethod(keys, (void (*)(void*))sdsfree);
    }

    /* For main dictionary scan or data structure using hashtable. */
    if (!o || ht) {
        /* We set the max number of iterations to ten times the specified
         * COUNT, so if the hash table is in a pathological state (very
         * sparsely populated) we avoid to block too much time at the cost
         * of returning no or very few elements. */
        long maxiterations = count*10;

        /* We pass scanData which have three pointers to the callback:
         * 1. data.keys: the list to which it will add new elements;
         * 2. data.o: the object containing the dictionary so that
         * it is possible to fetch more data in a type-dependent way;
         * 3. data.type: the specified type scan in the db, LLONG_MAX means
         * type matching is no needed;
         * 4. data.pattern: the pattern string;
         * 5. data.sampled: the maxiteration limit is there in case we're
         * working on an empty dict, one with a lot of empty buckets, and
         * for the buckets are not empty, we need to limit the spampled number
         * to prevent a long hang time caused by filtering too many keys;
         * 6. data.no_values: to control whether values will be returned or
         * only keys are returned. */
        scanData data = {
            .keys = keys,
            .o = o,
            .type = type,
            .pattern = use_pattern ? pat : NULL,
            .sampled = 0,
            .no_values = no_values,
            .strlen = (isKeysHfield) ? hfieldlen : sdslen,
        };

        /* A pattern may restrict all matching keys to one cluster slot. */
        int onlydidx = -1;
        if (o == NULL && use_pattern && server.cluster_enabled) {
            onlydidx = patternHashSlot(pat, patlen);
        }
        do {
            /* In cluster mode there is a separate dictionary for each slot.
             * If cursor is empty, we should try exploring next non-empty slot. */
            if (o == NULL) {
                cursor = kvstoreScan(c->db->keys, cursor, onlydidx, scanCallback, NULL, &data);
            } else {
                cursor = dictScan(ht, cursor, scanCallback, &data);
            }
        } while (cursor && maxiterations-- && data.sampled < count);
    } else if (o->type == OBJ_SET) {
        char *str;
        char buf[LONG_STR_SIZE];
        size_t len;
        int64_t llele;
        setTypeIterator *si = setTypeInitIterator(o);
        while (setTypeNext(si, &str, &len, &llele) != -1) {
            if (str == NULL) {
                len = ll2string(buf, sizeof(buf), llele);
            }
            char *key = str ? str : buf;
            if (use_pattern && !stringmatchlen(pat, sdslen(pat), key, len, 0)) {
                continue;
            }
            listAddNodeTail(keys, sdsnewlen(key, len));
        }
        setTypeReleaseIterator(si);
        cursor = 0;
    } else if ((o->type == OBJ_HASH || o->type == OBJ_ZSET) &&
               o->encoding == OBJ_ENCODING_LISTPACK)
    {
        unsigned char *p = lpFirst(o->ptr);
        unsigned char *str;
        int64_t len;
        unsigned char intbuf[LP_INTBUF_SIZE];

        while(p) {
            str = lpGet(p, &len, intbuf);
            /* point to the value */
            p = lpNext(o->ptr, p);
            if (use_pattern && !stringmatchlen(pat, sdslen(pat), (char *)str, len, 0)) {
                /* jump to the next key/val pair */
                p = lpNext(o->ptr, p);
                continue;
            }
            /* add key object */
            listAddNodeTail(keys, sdsnewlen(str, len));
            /* add value object */
            if (!no_values) {
                str = lpGet(p, &len, intbuf);
                listAddNodeTail(keys, sdsnewlen(str, len));
            }
            p = lpNext(o->ptr, p);
        }
        cursor = 0;
    } else if (o->type == OBJ_HASH && o->encoding == OBJ_ENCODING_LISTPACK_EX) {
        int64_t len;
        long long expire_at;
        unsigned char *lp = hashTypeListpackGetLp(o);
        unsigned char *p = lpFirst(lp);
        unsigned char *str, *val;
        unsigned char intbuf[LP_INTBUF_SIZE];

        while (p) {
            str = lpGet(p, &len, intbuf);
            p = lpNext(lp, p);
            val = p; /* Keep pointer to value */

            p = lpNext(lp, p);
            serverAssert(p && lpGetIntegerValue(p, &expire_at));

            if (hashTypeIsExpired(o, expire_at) ||
               (use_pattern && !stringmatchlen(pat, sdslen(pat), (char *)str, len, 0)))
            {
                /* jump to the next key/val pair */
                p = lpNext(lp, p);
                continue;
            }

            /* add key object */
            listAddNodeTail(keys, sdsnewlen(str, len));
            /* add value object */
            if (!no_values) {
                str = lpGet(val, &len, intbuf);
                listAddNodeTail(keys, sdsnewlen(str, len));
            }
            p = lpNext(lp, p);
        }
        cursor = 0;
    } else {
        serverPanic("Not handled encoding in SCAN.");
    }

    /* Step 3: Filter the expired keys */
    if (o == NULL && listLength(keys)) {
        robj kobj;
        listIter li;
        listNode *ln;
        listRewind(keys, &li);
        while ((ln = listNext(&li))) {
            sds key = listNodeValue(ln);
            initStaticStringObject(kobj, key);
<<<<<<< HEAD
            if (expireIfNeeded(c->db, &kobj, 0)) {
=======
            /* Filter an element if it isn't the type we want. */
            /* TODO: remove this in redis 8.0 */
            if (typename) {
                robj* typecheck = lookupKeyReadWithFlags(c->db, &kobj, LOOKUP_NOTOUCH|LOOKUP_NONOTIFY);
                if (!typecheck || !objectTypeCompare(typecheck, type)) {
                    listDelNode(keys, ln);
                }
                continue;
            }
            if (expireIfNeeded(c->db, &kobj, 0) != KEY_VALID) {
>>>>>>> a9267137
                listDelNode(keys, ln);
            }
        }
    }

    /* Step 4: Reply to the client. */
    addReplyArrayLen(c, 2);
    addReplyBulkLongLong(c,cursor);

    unsigned long long idx = 0;
    addReplyArrayLen(c, listLength(keys));
    while ((node = listFirst(keys)) != NULL) {
        void *key = listNodeValue(node);
        /* For HSCAN, list will contain keys value pairs unless no_values arg
         * was given. We should call mstrlen for the keys only. */
        int hfieldkey = isKeysHfield && (no_values || (idx++ % 2 == 0));
        addReplyBulkCBuffer(c, key, hfieldkey ? mstrlen(key) : sdslen(key));
        listDelNode(keys, node);
    }

    listRelease(keys);
}

/* The SCAN command completely relies on scanGenericCommand. */
void scanCommand(client *c) {
    unsigned long long cursor;
    if (parseScanCursorOrReply(c,c->argv[1],&cursor) == C_ERR) return;
    scanGenericCommand(c,NULL,cursor);
}

void dbsizeCommand(client *c) {
    addReplyLongLong(c,kvstoreSize(c->db->keys));
}

void lastsaveCommand(client *c) {
    addReplyLongLong(c,server.lastsave);
}

void typeCommand(client *c) {
    robj *o;
    o = lookupKeyReadWithFlags(c->db,c->argv[1],LOOKUP_NOTOUCH);
    addReplyStatus(c, getObjectTypeName(o));
}

void shutdownCommand(client *c) {
    int flags = SHUTDOWN_NOFLAGS;
    int abort = 0;
    for (int i = 1; i < c->argc; i++) {
        if (!strcasecmp(c->argv[i]->ptr,"nosave")) {
            flags |= SHUTDOWN_NOSAVE;
        } else if (!strcasecmp(c->argv[i]->ptr,"save")) {
            flags |= SHUTDOWN_SAVE;
        } else if (!strcasecmp(c->argv[i]->ptr, "now")) {
            flags |= SHUTDOWN_NOW;
        } else if (!strcasecmp(c->argv[i]->ptr, "force")) {
            flags |= SHUTDOWN_FORCE;
        } else if (!strcasecmp(c->argv[i]->ptr, "abort")) {
            abort = 1;
        } else {
            addReplyErrorObject(c,shared.syntaxerr);
            return;
        }
    }
    if ((abort && flags != SHUTDOWN_NOFLAGS) ||
        (flags & SHUTDOWN_NOSAVE && flags & SHUTDOWN_SAVE))
    {
        /* Illegal combo. */
        addReplyErrorObject(c,shared.syntaxerr);
        return;
    }

    if (abort) {
        if (abortShutdown() == C_OK)
            addReply(c, shared.ok);
        else
            addReplyError(c, "No shutdown in progress.");
        return;
    }

    if (!(flags & SHUTDOWN_NOW) && c->flags & CLIENT_DENY_BLOCKING) {
        addReplyError(c, "SHUTDOWN without NOW or ABORT isn't allowed for DENY BLOCKING client");
        return;
    }

    if (!(flags & SHUTDOWN_NOSAVE) && isInsideYieldingLongCommand()) {
        /* Script timed out. Shutdown allowed only with the NOSAVE flag. See
         * also processCommand where these errors are returned. */
        if (server.busy_module_yield_flags && server.busy_module_yield_reply) {
            addReplyErrorFormat(c, "-BUSY %s", server.busy_module_yield_reply);
        } else if (server.busy_module_yield_flags) {
            addReplyErrorObject(c, shared.slowmoduleerr);
        } else if (scriptIsEval()) {
            addReplyErrorObject(c, shared.slowevalerr);
        } else {
            addReplyErrorObject(c, shared.slowscripterr);
        }
        return;
    }

    blockClientShutdown(c);
    if (prepareForShutdown(flags) == C_OK) exit(0);
    /* If we're here, then shutdown is ongoing (the client is still blocked) or
     * failed (the client has received an error). */
}

void renameGenericCommand(client *c, int nx) {
    robj *o;
    long long expire;
    int samekey = 0;
    uint64_t minHashExpireTime = EB_EXPIRE_TIME_INVALID;

    /* When source and dest key is the same, no operation is performed,
     * if the key exists, however we still return an error on unexisting key. */
    if (sdscmp(c->argv[1]->ptr,c->argv[2]->ptr) == 0) samekey = 1;

    if ((o = lookupKeyWriteOrReply(c,c->argv[1],shared.nokeyerr)) == NULL)
        return;

    if (samekey) {
        addReply(c,nx ? shared.czero : shared.ok);
        return;
    }

    incrRefCount(o);
    expire = getExpire(c->db,c->argv[1]);
    if (lookupKeyWrite(c->db,c->argv[2]) != NULL) {
        if (nx) {
            decrRefCount(o);
            addReply(c,shared.czero);
            return;
        }
        /* Overwrite: delete the old key before creating the new one
         * with the same name. */
        dbDelete(c->db,c->argv[2]);
    }
    dictEntry *de = dbAdd(c->db, c->argv[2], o);
    if (expire != -1) setExpire(c,c->db,c->argv[2],expire);

    /* If hash with expiration on fields then remove it from global HFE DS and
     * keep next expiration time. Otherwise, dbDelete() will remove it from the
     * global HFE DS and we will lose the expiration time. */
    if (o->type == OBJ_HASH)
        minHashExpireTime = hashTypeRemoveFromExpires(&c->db->hexpires, o);

    dbDelete(c->db,c->argv[1]);

    /* If hash with HFEs, register in db->hexpires */
    if (minHashExpireTime != EB_EXPIRE_TIME_INVALID)
        hashTypeAddToExpires(c->db, dictGetKey(de), o, minHashExpireTime);

    signalModifiedKey(c,c->db,c->argv[1]);
    signalModifiedKey(c,c->db,c->argv[2]);
    notifyKeyspaceEvent(NOTIFY_GENERIC,"rename_from",
        c->argv[1],c->db->id);
    notifyKeyspaceEvent(NOTIFY_GENERIC,"rename_to",
        c->argv[2],c->db->id);
    server.dirty++;
    addReply(c,nx ? shared.cone : shared.ok);
}

void renameCommand(client *c) {
    renameGenericCommand(c,0);
}

void renamenxCommand(client *c) {
    renameGenericCommand(c,1);
}

void moveCommand(client *c) {
    robj *o;
    redisDb *src, *dst;
    int srcid, dbid;
    long long expire;
    uint64_t hashExpireTime = EB_EXPIRE_TIME_INVALID;

    if (server.cluster_enabled) {
        addReplyError(c,"MOVE is not allowed in cluster mode");
        return;
    }

    /* Obtain source and target DB pointers */
    src = c->db;
    srcid = c->db->id;

    if (getIntFromObjectOrReply(c, c->argv[2], &dbid, NULL) != C_OK)
        return;

    if (selectDb(c,dbid) == C_ERR) {
        addReplyError(c,"DB index is out of range");
        return;
    }
    dst = c->db;
    selectDb(c,srcid); /* Back to the source DB */

    /* If the user is moving using as target the same
     * DB as the source DB it is probably an error. */
    if (src == dst) {
        addReplyErrorObject(c,shared.sameobjecterr);
        return;
    }

    /* Check if the element exists and get a reference */
    o = lookupKeyWrite(c->db,c->argv[1]);
    if (!o) {
        addReply(c,shared.czero);
        return;
    }
    expire = getExpire(c->db,c->argv[1]);

    /* Return zero if the key already exists in the target DB */
    if (lookupKeyWrite(dst,c->argv[1]) != NULL) {
        addReply(c,shared.czero);
        return;
    }
    dictEntry *dstDictEntry = dbAdd(dst,c->argv[1],o);
    if (expire != -1) setExpire(c,dst,c->argv[1],expire);

    /* If hash with expiration on fields, remove it from global HFE DS and keep
     * aside registered expiration time. Must be before deletion of the object.
     * hexpires (ebuckets) embed in stored items its structure. */
    if (o->type == OBJ_HASH)
        hashExpireTime = hashTypeRemoveFromExpires(&src->hexpires, o);

    incrRefCount(o);

    /* OK! key moved, free the entry in the source DB */
    dbDelete(src,c->argv[1]);

    /* If object of type hash with expiration on fields. Taken care to add the
     * hash to hexpires of `dst` only after dbDelete(). */
    if (hashExpireTime != EB_EXPIRE_TIME_INVALID)
        hashTypeAddToExpires(dst, dictGetKey(dstDictEntry), o, hashExpireTime);

    signalModifiedKey(c,src,c->argv[1]);
    signalModifiedKey(c,dst,c->argv[1]);
    notifyKeyspaceEvent(NOTIFY_GENERIC,
                "move_from",c->argv[1],src->id);
    notifyKeyspaceEvent(NOTIFY_GENERIC,
                "move_to",c->argv[1],dst->id);

    server.dirty++;
    addReply(c,shared.cone);
}

void copyCommand(client *c) {
    robj *o;
    redisDb *src, *dst;
    int srcid, dbid;
    long long expire;
    int j, replace = 0, delete = 0;

    /* Obtain source and target DB pointers 
     * Default target DB is the same as the source DB 
     * Parse the REPLACE option and targetDB option. */
    src = c->db;
    dst = c->db;
    srcid = c->db->id;
    dbid = c->db->id;
    for (j = 3; j < c->argc; j++) {
        int additional = c->argc - j - 1;
        if (!strcasecmp(c->argv[j]->ptr,"replace")) {
            replace = 1;
        } else if (!strcasecmp(c->argv[j]->ptr, "db") && additional >= 1) {
            if (getIntFromObjectOrReply(c, c->argv[j+1], &dbid, NULL) != C_OK)
                return;

            if (selectDb(c, dbid) == C_ERR) {
                addReplyError(c,"DB index is out of range");
                return;
            }
            dst = c->db;
            selectDb(c,srcid); /* Back to the source DB */
            j++; /* Consume additional arg. */
        } else {
            addReplyErrorObject(c,shared.syntaxerr);
            return;
        }
    }

    if ((server.cluster_enabled == 1) && (srcid != 0 || dbid != 0)) {
        addReplyError(c,"Copying to another database is not allowed in cluster mode");
        return;
    }

    /* If the user select the same DB as
     * the source DB and using newkey as the same key
     * it is probably an error. */
    robj *key = c->argv[1];
    robj *newkey = c->argv[2];
    if (src == dst && (sdscmp(key->ptr, newkey->ptr) == 0)) {
        addReplyErrorObject(c,shared.sameobjecterr);
        return;
    }

    /* Check if the element exists and get a reference */
    o = lookupKeyRead(c->db, key);
    if (!o) {
        addReply(c,shared.czero);
        return;
    }
    expire = getExpire(c->db,key);

    /* Return zero if the key already exists in the target DB. 
     * If REPLACE option is selected, delete newkey from targetDB. */
    if (lookupKeyWrite(dst,newkey) != NULL) {
        if (replace) {
            delete = 1;
        } else {
            addReply(c,shared.czero);
            return;
        }
    }

    /* Duplicate object according to object's type. */
    robj *newobj;
    uint64_t minHashExpire = EB_EXPIRE_TIME_INVALID; /* HFE feature */
    switch(o->type) {
        case OBJ_STRING: newobj = dupStringObject(o); break;
        case OBJ_LIST: newobj = listTypeDup(o); break;
        case OBJ_SET: newobj = setTypeDup(o); break;
        case OBJ_ZSET: newobj = zsetDup(o); break;
        case OBJ_HASH: newobj = hashTypeDup(o, newkey->ptr, &minHashExpire); break;
        case OBJ_STREAM: newobj = streamDup(o); break;
        case OBJ_MODULE:
            newobj = moduleTypeDupOrReply(c, key, newkey, dst->id, o);
            if (!newobj) return;
            break;
        default:
            addReplyError(c, "unknown type object");
            return;
    }

    if (delete) {
        dbDelete(dst,newkey);
    }

    dictEntry *deCopy = dbAdd(dst,newkey,newobj);

    /* if key with expiration then set it */
    if (expire != -1)
        setExpire(c, dst, newkey, expire);

    /* If minExpiredField was set, then the object is hash with expiration
     * on fields and need to register it in global HFE DS */
    if (minHashExpire != EB_EXPIRE_TIME_INVALID)
        hashTypeAddToExpires(dst, dictGetKey(deCopy), newobj, minHashExpire);

    /* OK! key copied */
    signalModifiedKey(c,dst,c->argv[2]);
    notifyKeyspaceEvent(NOTIFY_GENERIC,"copy_to",c->argv[2],dst->id);

    server.dirty++;
    addReply(c,shared.cone);
}

/* Helper function for dbSwapDatabases(): scans the list of keys that have
 * one or more blocked clients for B[LR]POP or other blocking commands
 * and signal the keys as ready if they are of the right type. See the comment
 * where the function is used for more info. */
void scanDatabaseForReadyKeys(redisDb *db) {
    dictEntry *de;
    dictIterator *di = dictGetSafeIterator(db->blocking_keys);
    while((de = dictNext(di)) != NULL) {
        robj *key = dictGetKey(de);
        dictEntry *kde = dbFind(db, key->ptr);
        if (kde) {
            robj *value = dictGetVal(kde);
            signalKeyAsReady(db, key, value->type);
        }
    }
    dictReleaseIterator(di);
}

/* Since we are unblocking XREADGROUP clients in the event the
 * key was deleted/overwritten we must do the same in case the
 * database was flushed/swapped. */
void scanDatabaseForDeletedKeys(redisDb *emptied, redisDb *replaced_with) {
    dictEntry *de;
    dictIterator *di = dictGetSafeIterator(emptied->blocking_keys);
    while((de = dictNext(di)) != NULL) {
        robj *key = dictGetKey(de);
        int existed = 0, exists = 0;
        int original_type = -1, curr_type = -1;

        dictEntry *kde = dbFind(emptied, key->ptr);
        if (kde) {
            robj *value = dictGetVal(kde);
            original_type = value->type;
            existed = 1;
        }

        if (replaced_with) {
            kde = dbFind(replaced_with, key->ptr);
            if (kde) {
                robj *value = dictGetVal(kde);
                curr_type = value->type;
                exists = 1;
            }
        }
        /* We want to try to unblock any client using a blocking XREADGROUP */
        if ((existed && !exists) || original_type != curr_type)
            signalDeletedKeyAsReady(emptied, key, original_type);
    }
    dictReleaseIterator(di);
}

/* Swap two databases at runtime so that all clients will magically see
 * the new database even if already connected. Note that the client
 * structure c->db points to a given DB, so we need to be smarter and
 * swap the underlying referenced structures, otherwise we would need
 * to fix all the references to the Redis DB structure.
 *
 * Returns C_ERR if at least one of the DB ids are out of range, otherwise
 * C_OK is returned. */
int dbSwapDatabases(int id1, int id2) {
    if (id1 < 0 || id1 >= server.dbnum ||
        id2 < 0 || id2 >= server.dbnum) return C_ERR;
    if (id1 == id2) return C_OK;
    redisDb aux = server.db[id1];
    redisDb *db1 = &server.db[id1], *db2 = &server.db[id2];

    /* Swapdb should make transaction fail if there is any
     * client watching keys */
    touchAllWatchedKeysInDb(db1, db2);
    touchAllWatchedKeysInDb(db2, db1);

    /* Try to unblock any XREADGROUP clients if the key no longer exists. */
    scanDatabaseForDeletedKeys(db1, db2);
    scanDatabaseForDeletedKeys(db2, db1);

    /* Swap hash tables. Note that we don't swap blocking_keys,
     * ready_keys and watched_keys, since we want clients to
     * remain in the same DB they were. */
    db1->keys = db2->keys;
    db1->expires = db2->expires;
    db1->hexpires = db2->hexpires;
    db1->avg_ttl = db2->avg_ttl;
    db1->expires_cursor = db2->expires_cursor;

    db2->keys = aux.keys;
    db2->expires = aux.expires;
    db2->hexpires = aux.hexpires;
    db2->avg_ttl = aux.avg_ttl;
    db2->expires_cursor = aux.expires_cursor;

    /* Now we need to handle clients blocked on lists: as an effect
     * of swapping the two DBs, a client that was waiting for list
     * X in a given DB, may now actually be unblocked if X happens
     * to exist in the new version of the DB, after the swap.
     *
     * However normally we only do this check for efficiency reasons
     * in dbAdd() when a list is created. So here we need to rescan
     * the list of clients blocked on lists and signal lists as ready
     * if needed. */
    scanDatabaseForReadyKeys(db1);
    scanDatabaseForReadyKeys(db2);
    return C_OK;
}

/* Logically, this discards (flushes) the old main database, and apply the newly loaded
 * database (temp) as the main (active) database, the actual freeing of old database
 * (which will now be placed in the temp one) is done later. */
void swapMainDbWithTempDb(redisDb *tempDb) {
    for (int i=0; i<server.dbnum; i++) {
        redisDb aux = server.db[i];
        redisDb *activedb = &server.db[i], *newdb = &tempDb[i];

        /* Swapping databases should make transaction fail if there is any
         * client watching keys. */
        touchAllWatchedKeysInDb(activedb, newdb);

        /* Try to unblock any XREADGROUP clients if the key no longer exists. */
        scanDatabaseForDeletedKeys(activedb, newdb);

        /* Swap hash tables. Note that we don't swap blocking_keys,
         * ready_keys and watched_keys, since clients 
         * remain in the same DB they were. */
        activedb->keys = newdb->keys;
        activedb->expires = newdb->expires;
        activedb->hexpires = newdb->hexpires;
        activedb->avg_ttl = newdb->avg_ttl;
        activedb->expires_cursor = newdb->expires_cursor;

        newdb->keys = aux.keys;
        newdb->expires = aux.expires;
        newdb->hexpires = aux.hexpires;
        newdb->avg_ttl = aux.avg_ttl;
        newdb->expires_cursor = aux.expires_cursor;

        /* Now we need to handle clients blocked on lists: as an effect
         * of swapping the two DBs, a client that was waiting for list
         * X in a given DB, may now actually be unblocked if X happens
         * to exist in the new version of the DB, after the swap.
         *
         * However normally we only do this check for efficiency reasons
         * in dbAdd() when a list is created. So here we need to rescan
         * the list of clients blocked on lists and signal lists as ready
         * if needed. */
        scanDatabaseForReadyKeys(activedb);
    }

    trackingInvalidateKeysOnFlush(1);
    flushSlaveKeysWithExpireList();
}

/* SWAPDB db1 db2 */
void swapdbCommand(client *c) {
    int id1, id2;

    /* Not allowed in cluster mode: we have just DB 0 there. */
    if (server.cluster_enabled) {
        addReplyError(c,"SWAPDB is not allowed in cluster mode");
        return;
    }

    /* Get the two DBs indexes. */
    if (getIntFromObjectOrReply(c, c->argv[1], &id1,
        "invalid first DB index") != C_OK)
        return;

    if (getIntFromObjectOrReply(c, c->argv[2], &id2,
        "invalid second DB index") != C_OK)
        return;

    /* Swap... */
    if (dbSwapDatabases(id1,id2) == C_ERR) {
        addReplyError(c,"DB index is out of range");
        return;
    } else {
        RedisModuleSwapDbInfo si = {REDISMODULE_SWAPDBINFO_VERSION,id1,id2};
        moduleFireServerEvent(REDISMODULE_EVENT_SWAPDB,0,&si);
        server.dirty++;
        addReply(c,shared.ok);
    }
}

/*-----------------------------------------------------------------------------
 * Expires API
 *----------------------------------------------------------------------------*/

int removeExpire(redisDb *db, robj *key) {
    return kvstoreDictDelete(db->expires, getKeySlot(key->ptr), key->ptr) == DICT_OK;
}

/* Set an expire to the specified key. If the expire is set in the context
 * of an user calling a command 'c' is the client, otherwise 'c' is set
 * to NULL. The 'when' parameter is the absolute unix time in milliseconds
 * after which the key will no longer be considered valid. */
void setExpire(client *c, redisDb *db, robj *key, long long when) {
    dictEntry *kde, *de, *existing;

    /* Reuse the sds from the main dict in the expire dict */
    int slot = getKeySlot(key->ptr);
    kde = kvstoreDictFind(db->keys, slot, key->ptr);
    serverAssertWithInfo(NULL,key,kde != NULL);
    de = kvstoreDictAddRaw(db->expires, slot, dictGetKey(kde), &existing);
    if (existing) {
        dictSetSignedIntegerVal(existing, when);
    } else {
        dictSetSignedIntegerVal(de, when);
    }

    int writable_slave = server.masterhost && server.repl_slave_ro == 0;
    if (c && writable_slave && !(c->flags & CLIENT_MASTER))
        rememberSlaveKeyWithExpire(db,key);
}

/* Return the expire time of the specified key, or -1 if no expire
 * is associated with this key (i.e. the key is non volatile) */
long long getExpire(redisDb *db, robj *key) {
    dictEntry *de;

    if ((de = dbFindExpires(db, key->ptr)) == NULL)
        return -1;

    return dictGetSignedIntegerVal(de);
}

/* Delete the specified expired key and propagate expire. */
void deleteExpiredKeyAndPropagate(redisDb *db, robj *keyobj) {
    mstime_t expire_latency;
    latencyStartMonitor(expire_latency);
    dbGenericDelete(db,keyobj,server.lazyfree_lazy_expire,DB_FLAG_KEY_EXPIRED);
    latencyEndMonitor(expire_latency);
    latencyAddSampleIfNeeded("expire-del",expire_latency);
    notifyKeyspaceEvent(NOTIFY_EXPIRED,"expired",keyobj,db->id);
    signalModifiedKey(NULL, db, keyobj);
    propagateDeletion(db,keyobj,server.lazyfree_lazy_expire);
    server.stat_expiredkeys++;
}

/* Propagate an implicit key deletion into replicas and the AOF file.
 * When a key was deleted in the master by eviction, expiration or a similar
 * mechanism a DEL/UNLINK operation for this key is sent
 * to all the replicas and the AOF file if enabled.
 *
 * This way the key deletion is centralized in one place, and since both
 * AOF and the replication link guarantee operation ordering, everything
 * will be consistent even if we allow write operations against deleted
 * keys.
 *
 * This function may be called from:
 * 1. Within call(): Example: Lazy-expire on key access.
 *    In this case the caller doesn't have to do anything
 *    because call() handles server.also_propagate(); or
 * 2. Outside of call(): Example: Active-expire, eviction, slot ownership changed.
 *    In this the caller must remember to call
 *    postExecutionUnitOperations, preferably just after a
 *    single deletion batch, so that DEL/UNLINK will NOT be wrapped
 *    in MULTI/EXEC */
void propagateDeletion(redisDb *db, robj *key, int lazy) {
    robj *argv[2];

    argv[0] = lazy ? shared.unlink : shared.del;
    argv[1] = key;
    incrRefCount(argv[0]);
    incrRefCount(argv[1]);

    /* If the master decided to delete a key we must propagate it to replicas no matter what.
     * Even if module executed a command without asking for propagation. */
    int prev_replication_allowed = server.replication_allowed;
    server.replication_allowed = 1;
    alsoPropagate(db->id,argv,2,PROPAGATE_AOF|PROPAGATE_REPL);
    server.replication_allowed = prev_replication_allowed;

    decrRefCount(argv[0]);
    decrRefCount(argv[1]);
}

/* Check if the key is expired. */
int keyIsExpired(redisDb *db, robj *key) {
    /* Don't expire anything while loading. It will be done later. */
    if (server.loading) return 0;

    mstime_t when = getExpire(db,key);
    mstime_t now;

    if (when < 0) return 0; /* No expire for this key */

    now = commandTimeSnapshot();

    /* The key expired if the current (virtual or real) time is greater
     * than the expire time of the key. */
    return now > when;
}

/* This function is called when we are going to perform some operation
 * in a given key, but such key may be already logically expired even if
 * it still exists in the database. The main way this function is called
 * is via lookupKey*() family of functions.
 *
 * The behavior of the function depends on the replication role of the
 * instance, because by default replicas do not delete expired keys. They
 * wait for DELs from the master for consistency matters. However even
 * replicas will try to have a coherent return value for the function,
 * so that read commands executed in the replica side will be able to
 * behave like if the key is expired even if still present (because the
 * master has yet to propagate the DEL).
 *
 * In masters as a side effect of finding a key which is expired, such
 * key will be evicted from the database. Also this may trigger the
 * propagation of a DEL/UNLINK command in AOF / replication stream.
 *
 * On replicas, this function does not delete expired keys by default, but
 * it still returns KEY_EXPIRED if the key is logically expired. To force deletion
 * of logically expired keys even on replicas, use the EXPIRE_FORCE_DELETE_EXPIRED
 * flag. Note though that if the current client is executing
 * replicated commands from the master, keys are never considered expired.
 *
 * On the other hand, if you just want expiration check, but need to avoid
 * the actual key deletion and propagation of the deletion, use the
 * EXPIRE_AVOID_DELETE_EXPIRED flag.
 *
 * The return value of the function is KEY_VALID if the key is still valid.
 * The function returns KEY_EXPIRED if the key is expired BUT not deleted,
 * or returns KEY_DELETED if the key is expired and deleted. */
keyStatus expireIfNeeded(redisDb *db, robj *key, int flags) {
    if (server.lazy_expire_disabled) return KEY_VALID;
    if (!keyIsExpired(db,key)) return KEY_VALID;

    /* If we are running in the context of a replica, instead of
     * evicting the expired key from the database, we return ASAP:
     * the replica key expiration is controlled by the master that will
     * send us synthesized DEL operations for expired keys. The
     * exception is when write operations are performed on writable
     * replicas.
     *
     * Still we try to return the right information to the caller,
     * that is, KEY_VALID if we think the key should still be valid,
     * KEY_EXPIRED if we think the key is expired but don't want to delete it at this time.
     *
     * When replicating commands from the master, keys are never considered
     * expired. */
    if (server.masterhost != NULL) {
        if (server.current_client && (server.current_client->flags & CLIENT_MASTER)) return KEY_VALID;
        if (!(flags & EXPIRE_FORCE_DELETE_EXPIRED)) return KEY_EXPIRED;
    }

    /* In some cases we're explicitly instructed to return an indication of a
     * missing key without actually deleting it, even on masters. */
    if (flags & EXPIRE_AVOID_DELETE_EXPIRED)
        return KEY_EXPIRED;

    /* If 'expire' action is paused, for whatever reason, then don't expire any key.
     * Typically, at the end of the pause we will properly expire the key OR we
     * will have failed over and the new primary will send us the expire. */
    if (isPausedActionsWithUpdate(PAUSE_ACTION_EXPIRE)) return KEY_EXPIRED;

    /* The key needs to be converted from static to heap before deleted */
    int static_key = key->refcount == OBJ_STATIC_REFCOUNT;
    if (static_key) {
        key = createStringObject(key->ptr, sdslen(key->ptr));
    }
    /* Delete the key */
    deleteExpiredKeyAndPropagate(db,key);
    if (static_key) {
        decrRefCount(key);
    }
    return KEY_DELETED;
}

/* CB passed to kvstoreExpand.
 * The purpose is to skip expansion of unused dicts in cluster mode (all
 * dicts not mapped to *my* slots) */
static int dbExpandSkipSlot(int slot) {
    return !clusterNodeCoversSlot(getMyClusterNode(), slot);
}

/*
 * This functions increases size of the main/expires db to match desired number.
 * In cluster mode resizes all individual dictionaries for slots that this node owns.
 *
 * Based on the parameter `try_expand`, appropriate dict expand API is invoked.
 * if try_expand is set to 1, `dictTryExpand` is used else `dictExpand`.
 * The return code is either `DICT_OK`/`DICT_ERR` for both the API(s).
 * `DICT_OK` response is for successful expansion. However ,`DICT_ERR` response signifies failure in allocation in
 * `dictTryExpand` call and in case of `dictExpand` call it signifies no expansion was performed.
 */
static int dbExpandGeneric(kvstore *kvs, uint64_t db_size, int try_expand) {
    int ret;
    if (server.cluster_enabled) {
        /* We don't know exact number of keys that would fall into each slot, but we can
         * approximate it, assuming even distribution, divide it by the number of slots. */
        int slots = getMyShardSlotCount();
        if (slots == 0) return C_OK;
        db_size = db_size / slots;
        ret = kvstoreExpand(kvs, db_size, try_expand, dbExpandSkipSlot);
    } else {
        ret = kvstoreExpand(kvs, db_size, try_expand, NULL);
    }

    return ret? C_OK : C_ERR;
}

int dbExpand(redisDb *db, uint64_t db_size, int try_expand) {
    return dbExpandGeneric(db->keys, db_size, try_expand);
}

int dbExpandExpires(redisDb *db, uint64_t db_size, int try_expand) {
    return dbExpandGeneric(db->expires, db_size, try_expand);
}

static dictEntry *dbFindGeneric(kvstore *kvs, void *key) {
    return kvstoreDictFind(kvs, getKeySlot(key), key);
}

dictEntry *dbFind(redisDb *db, void *key) {
    return dbFindGeneric(db->keys, key);
}

dictEntry *dbFindExpires(redisDb *db, void *key) {
    return dbFindGeneric(db->expires, key);
}

unsigned long long dbSize(redisDb *db) {
    return kvstoreSize(db->keys);
}

unsigned long long dbScan(redisDb *db, unsigned long long cursor, dictScanFunction *scan_cb, void *privdata) {
    return kvstoreScan(db->keys, cursor, -1, scan_cb, NULL, privdata);
}

/* -----------------------------------------------------------------------------
 * API to get key arguments from commands
 * ---------------------------------------------------------------------------*/

/* Prepare the getKeysResult struct to hold numkeys, either by using the
 * pre-allocated keysbuf or by allocating a new array on the heap.
 *
 * This function must be called at least once before starting to populate
 * the result, and can be called repeatedly to enlarge the result array.
 */
keyReference *getKeysPrepareResult(getKeysResult *result, int numkeys) {
    /* GETKEYS_RESULT_INIT initializes keys to NULL, point it to the pre-allocated stack
     * buffer here. */
    if (!result->keys) {
        serverAssert(!result->numkeys);
        result->keys = result->keysbuf;
    }

    /* Resize if necessary */
    if (numkeys > result->size) {
        if (result->keys != result->keysbuf) {
            /* We're not using a static buffer, just (re)alloc */
            result->keys = zrealloc(result->keys, numkeys * sizeof(keyReference));
        } else {
            /* We are using a static buffer, copy its contents */
            result->keys = zmalloc(numkeys * sizeof(keyReference));
            if (result->numkeys)
                memcpy(result->keys, result->keysbuf, result->numkeys * sizeof(keyReference));
        }
        result->size = numkeys;
    }

    return result->keys;
}

/* Returns a bitmask with all the flags found in any of the key specs of the command.
 * The 'inv' argument means we'll return a mask with all flags that are missing in at least one spec. */
int64_t getAllKeySpecsFlags(struct redisCommand *cmd, int inv) {
    int64_t flags = 0;
    for (int j = 0; j < cmd->key_specs_num; j++) {
        keySpec *spec = cmd->key_specs + j;
        flags |= inv? ~spec->flags : spec->flags;
    }
    return flags;
}

/* Fetch the keys based of the provided key specs. Returns the number of keys found, or -1 on error.
 * There are several flags that can be used to modify how this function finds keys in a command.
 * 
 * GET_KEYSPEC_INCLUDE_NOT_KEYS: Return 'fake' keys as if they were keys.
 * GET_KEYSPEC_RETURN_PARTIAL:   Skips invalid and incomplete keyspecs but returns the keys
 *                               found in other valid keyspecs. 
 */
int getKeysUsingKeySpecs(struct redisCommand *cmd, robj **argv, int argc, int search_flags, getKeysResult *result) {
    int j, i, last, first, step;
    keyReference *keys;
    serverAssert(result->numkeys == 0); /* caller should initialize or reset it */

    for (j = 0; j < cmd->key_specs_num; j++) {
        keySpec *spec = cmd->key_specs + j;
        serverAssert(spec->begin_search_type != KSPEC_BS_INVALID);
        /* Skip specs that represent 'fake' keys */
        if ((spec->flags & CMD_KEY_NOT_KEY) && !(search_flags & GET_KEYSPEC_INCLUDE_NOT_KEYS)) {
            continue;
        }

        first = 0;
        if (spec->begin_search_type == KSPEC_BS_INDEX) {
            first = spec->bs.index.pos;
        } else if (spec->begin_search_type == KSPEC_BS_KEYWORD) {
            int start_index = spec->bs.keyword.startfrom > 0 ? spec->bs.keyword.startfrom : argc+spec->bs.keyword.startfrom;
            int end_index = spec->bs.keyword.startfrom > 0 ? argc-1: 1;
            for (i = start_index; i != end_index; i = start_index <= end_index ? i + 1 : i - 1) {
                if (i >= argc || i < 1)
                    break;
                if (!strcasecmp((char*)argv[i]->ptr,spec->bs.keyword.keyword)) {
                    first = i+1;
                    break;
                }
            }
            /* keyword not found */
            if (!first) {
                continue;
            }
        } else {
            /* unknown spec */
            goto invalid_spec;
        }

        if (spec->find_keys_type == KSPEC_FK_RANGE) {
            step = spec->fk.range.keystep;
            if (spec->fk.range.lastkey >= 0) {
                last = first + spec->fk.range.lastkey;
            } else {
                if (!spec->fk.range.limit) {
                    last = argc + spec->fk.range.lastkey;
                } else {
                    serverAssert(spec->fk.range.lastkey == -1);
                    last = first + ((argc-first)/spec->fk.range.limit + spec->fk.range.lastkey);
                }
            }
        } else if (spec->find_keys_type == KSPEC_FK_KEYNUM) {
            step = spec->fk.keynum.keystep;
            long long numkeys;
            if (spec->fk.keynum.keynumidx >= argc)
                goto invalid_spec;

            sds keynum_str = argv[first + spec->fk.keynum.keynumidx]->ptr;
            if (!string2ll(keynum_str,sdslen(keynum_str),&numkeys) || numkeys < 0) {
                /* Unable to parse the numkeys argument or it was invalid */
                goto invalid_spec;
            }

            first += spec->fk.keynum.firstkey;
            last = first + (int)numkeys-1;
        } else {
            /* unknown spec */
            goto invalid_spec;
        }

        int count = ((last - first)+1);
        keys = getKeysPrepareResult(result, result->numkeys + count);

        /* First or last is out of bounds, which indicates a syntax error */
        if (last >= argc || last < first || first >= argc) {
            goto invalid_spec;
        }

        for (i = first; i <= last; i += step) {
            if (i >= argc || i < first) {
                /* Modules commands, and standard commands with a not fixed number
                 * of arguments (negative arity parameter) do not have dispatch
                 * time arity checks, so we need to handle the case where the user
                 * passed an invalid number of arguments here. In this case we
                 * return no keys and expect the command implementation to report
                 * an arity or syntax error. */
                if (cmd->flags & CMD_MODULE || cmd->arity < 0) {
                    continue;
                } else {
                    serverPanic("Redis built-in command declared keys positions not matching the arity requirements.");
                }
            }
            keys[result->numkeys].pos = i;
            keys[result->numkeys].flags = spec->flags;
            result->numkeys++;
        }

        /* Handle incomplete specs (only after we added the current spec
         * to `keys`, just in case GET_KEYSPEC_RETURN_PARTIAL was given) */
        if (spec->flags & CMD_KEY_INCOMPLETE) {
            goto invalid_spec;
        }

        /* Done with this spec */
        continue;

invalid_spec:
        if (search_flags & GET_KEYSPEC_RETURN_PARTIAL) {
            continue;
        } else {
            result->numkeys = 0;
            return -1;
        }
    }

    return result->numkeys;
}

/* Return all the arguments that are keys in the command passed via argc / argv. 
 * This function will eventually replace getKeysFromCommand.
 *
 * The command returns the positions of all the key arguments inside the array,
 * so the actual return value is a heap allocated array of integers. The
 * length of the array is returned by reference into *numkeys.
 * 
 * Along with the position, this command also returns the flags that are
 * associated with how Redis will access the key.
 *
 * 'cmd' must be point to the corresponding entry into the redisCommand
 * table, according to the command name in argv[0]. */
int getKeysFromCommandWithSpecs(struct redisCommand *cmd, robj **argv, int argc, int search_flags, getKeysResult *result) {
    /* The command has at least one key-spec not marked as NOT_KEY */
    int has_keyspec = (getAllKeySpecsFlags(cmd, 1) & CMD_KEY_NOT_KEY);
    /* The command has at least one key-spec marked as VARIABLE_FLAGS */
    int has_varflags = (getAllKeySpecsFlags(cmd, 0) & CMD_KEY_VARIABLE_FLAGS);

    /* We prefer key-specs if there are any, and their flags are reliable. */
    if (has_keyspec && !has_varflags) {
        int ret = getKeysUsingKeySpecs(cmd,argv,argc,search_flags,result);
        if (ret >= 0)
            return ret;
        /* If the specs returned with an error (probably an INVALID or INCOMPLETE spec),
         * fallback to the callback method. */
    }

    /* Resort to getkeys callback methods. */
    if (cmd->flags & CMD_MODULE_GETKEYS)
        return moduleGetCommandKeysViaAPI(cmd,argv,argc,result);

    /* We use native getkeys as a last resort, since not all these native getkeys provide
     * flags properly (only the ones that correspond to INVALID, INCOMPLETE or VARIABLE_FLAGS do.*/
    if (cmd->getkeys_proc)
        return cmd->getkeys_proc(cmd,argv,argc,result);
    return 0;
}

/* This function returns a sanity check if the command may have keys. */
int doesCommandHaveKeys(struct redisCommand *cmd) {
    return cmd->getkeys_proc ||                                 /* has getkeys_proc (non modules) */
        (cmd->flags & CMD_MODULE_GETKEYS) ||                    /* module with GETKEYS */
        (getAllKeySpecsFlags(cmd, 1) & CMD_KEY_NOT_KEY);        /* has at least one key-spec not marked as NOT_KEY */
}

/* A simplified channel spec table that contains all of the redis commands
 * and which channels they have and how they are accessed. */
typedef struct ChannelSpecs {
    redisCommandProc *proc; /* Command procedure to match against */
    uint64_t flags;         /* CMD_CHANNEL_* flags for this command */
    int start;              /* The initial position of the first channel */
    int count;              /* The number of channels, or -1 if all remaining
                             * arguments are channels. */
} ChannelSpecs;

ChannelSpecs commands_with_channels[] = {
    {subscribeCommand, CMD_CHANNEL_SUBSCRIBE, 1, -1},
    {ssubscribeCommand, CMD_CHANNEL_SUBSCRIBE, 1, -1},
    {unsubscribeCommand, CMD_CHANNEL_UNSUBSCRIBE, 1, -1},
    {sunsubscribeCommand, CMD_CHANNEL_UNSUBSCRIBE, 1, -1},
    {psubscribeCommand, CMD_CHANNEL_PATTERN | CMD_CHANNEL_SUBSCRIBE, 1, -1},
    {punsubscribeCommand, CMD_CHANNEL_PATTERN | CMD_CHANNEL_UNSUBSCRIBE, 1, -1},
    {publishCommand, CMD_CHANNEL_PUBLISH, 1, 1},
    {spublishCommand, CMD_CHANNEL_PUBLISH, 1, 1},
    {NULL,0} /* Terminator. */
};

/* Returns 1 if the command may access any channels matched by the flags
 * argument. */
int doesCommandHaveChannelsWithFlags(struct redisCommand *cmd, int flags) {
    /* If a module declares get channels, we are just going to assume
     * has channels. This API is allowed to return false positives. */
    if (cmd->flags & CMD_MODULE_GETCHANNELS) {
        return 1;
    }
    for (ChannelSpecs *spec = commands_with_channels; spec->proc != NULL; spec += 1) {
        if (cmd->proc == spec->proc) {
            return !!(spec->flags & flags);
        }
    }
    return 0;
}

/* Return all the arguments that are channels in the command passed via argc / argv. 
 * This function behaves similar to getKeysFromCommandWithSpecs, but with channels 
 * instead of keys.
 * 
 * The command returns the positions of all the channel arguments inside the array,
 * so the actual return value is a heap allocated array of integers. The
 * length of the array is returned by reference into *numkeys.
 * 
 * Along with the position, this command also returns the flags that are
 * associated with how Redis will access the channel.
 *
 * 'cmd' must be point to the corresponding entry into the redisCommand
 * table, according to the command name in argv[0]. */
int getChannelsFromCommand(struct redisCommand *cmd, robj **argv, int argc, getKeysResult *result) {
    keyReference *keys;
    /* If a module declares get channels, use that. */
    if (cmd->flags & CMD_MODULE_GETCHANNELS) {
        return moduleGetCommandChannelsViaAPI(cmd, argv, argc, result);
    }
    /* Otherwise check the channel spec table */
    for (ChannelSpecs *spec = commands_with_channels; spec != NULL; spec += 1) {
        if (cmd->proc == spec->proc) {
            int start = spec->start;
            int stop = (spec->count == -1) ? argc : start + spec->count;
            if (stop > argc) stop = argc;
            int count = 0;
            keys = getKeysPrepareResult(result, stop - start);
            for (int i = start; i < stop; i++ ) {
                keys[count].pos = i;
                keys[count++].flags = spec->flags;
            }
            result->numkeys = count;
            return count;
        }
    }
    return 0;
}

/* The base case is to use the keys position as given in the command table
 * (firstkey, lastkey, step).
 * This function works only on command with the legacy_range_key_spec,
 * all other commands should be handled by getkeys_proc. 
 * 
 * If the commands keyspec is incomplete, no keys will be returned, and the provided
 * keys function should be called instead.
 * 
 * NOTE: This function does not guarantee populating the flags for 
 * the keys, in order to get flags you should use getKeysUsingKeySpecs. */
int getKeysUsingLegacyRangeSpec(struct redisCommand *cmd, robj **argv, int argc, getKeysResult *result) {
    int j, i = 0, last, first, step;
    keyReference *keys;
    UNUSED(argv);

    if (cmd->legacy_range_key_spec.begin_search_type == KSPEC_BS_INVALID) {
        result->numkeys = 0;
        return 0;
    }

    first = cmd->legacy_range_key_spec.bs.index.pos;
    last = cmd->legacy_range_key_spec.fk.range.lastkey;
    if (last >= 0)
        last += first;
    step = cmd->legacy_range_key_spec.fk.range.keystep;

    if (last < 0) last = argc+last;

    int count = ((last - first)+1);
    keys = getKeysPrepareResult(result, count);

    for (j = first; j <= last; j += step) {
        if (j >= argc || j < first) {
            /* Modules commands, and standard commands with a not fixed number
             * of arguments (negative arity parameter) do not have dispatch
             * time arity checks, so we need to handle the case where the user
             * passed an invalid number of arguments here. In this case we
             * return no keys and expect the command implementation to report
             * an arity or syntax error. */
            if (cmd->flags & CMD_MODULE || cmd->arity < 0) {
                result->numkeys = 0;
                return 0;
            } else {
                serverPanic("Redis built-in command declared keys positions not matching the arity requirements.");
            }
        }
        keys[i].pos = j;
        /* Flags are omitted from legacy key specs */
        keys[i++].flags = 0;
    }
    result->numkeys = i;
    return i;
}

/* Return all the arguments that are keys in the command passed via argc / argv.
 *
 * The command returns the positions of all the key arguments inside the array,
 * so the actual return value is a heap allocated array of integers. The
 * length of the array is returned by reference into *numkeys.
 *
 * 'cmd' must be point to the corresponding entry into the redisCommand
 * table, according to the command name in argv[0].
 *
 * This function uses the command table if a command-specific helper function
 * is not required, otherwise it calls the command-specific function. */
int getKeysFromCommand(struct redisCommand *cmd, robj **argv, int argc, getKeysResult *result) {
    if (cmd->flags & CMD_MODULE_GETKEYS) {
        return moduleGetCommandKeysViaAPI(cmd,argv,argc,result);
    } else if (cmd->getkeys_proc) {
        return cmd->getkeys_proc(cmd,argv,argc,result);
    } else {
        return getKeysUsingLegacyRangeSpec(cmd,argv,argc,result);
    }
}

/* Free the result of getKeysFromCommand. */
void getKeysFreeResult(getKeysResult *result) {
    if (result && result->keys != result->keysbuf)
        zfree(result->keys);
}

/* Helper function to extract keys from following commands:
 * COMMAND [destkey] <num-keys> <key> [...] <key> [...] ... <options>
 *
 * eg:
 * ZUNION <num-keys> <key> <key> ... <key> <options>
 * ZUNIONSTORE <destkey> <num-keys> <key> <key> ... <key> <options>
 *
 * 'storeKeyOfs': destkey index, 0 means destkey not exists.
 * 'keyCountOfs': num-keys index.
 * 'firstKeyOfs': firstkey index.
 * 'keyStep': the interval of each key, usually this value is 1.
 * 
 * The commands using this function have a fully defined keyspec, so returning flags isn't needed. */
int genericGetKeys(int storeKeyOfs, int keyCountOfs, int firstKeyOfs, int keyStep,
                    robj **argv, int argc, getKeysResult *result) {
    int i, num;
    keyReference *keys;

    num = atoi(argv[keyCountOfs]->ptr);
    /* Sanity check. Don't return any key if the command is going to
     * reply with syntax error. (no input keys). */
    if (num < 1 || num > (argc - firstKeyOfs)/keyStep) {
        result->numkeys = 0;
        return 0;
    }

    int numkeys = storeKeyOfs ? num + 1 : num;
    keys = getKeysPrepareResult(result, numkeys);
    result->numkeys = numkeys;

    /* Add all key positions for argv[firstKeyOfs...n] to keys[] */
    for (i = 0; i < num; i++) {
        keys[i].pos = firstKeyOfs+(i*keyStep);
        keys[i].flags = 0;
    } 

    if (storeKeyOfs) {
        keys[num].pos = storeKeyOfs;
        keys[num].flags = 0;
    } 
    return result->numkeys;
}

int sintercardGetKeys(struct redisCommand *cmd, robj **argv, int argc, getKeysResult *result) {
    UNUSED(cmd);
    return genericGetKeys(0, 1, 2, 1, argv, argc, result);
}

int zunionInterDiffStoreGetKeys(struct redisCommand *cmd, robj **argv, int argc, getKeysResult *result) {
    UNUSED(cmd);
    return genericGetKeys(1, 2, 3, 1, argv, argc, result);
}

int zunionInterDiffGetKeys(struct redisCommand *cmd, robj **argv, int argc, getKeysResult *result) {
    UNUSED(cmd);
    return genericGetKeys(0, 1, 2, 1, argv, argc, result);
}

int evalGetKeys(struct redisCommand *cmd, robj **argv, int argc, getKeysResult *result) {
    UNUSED(cmd);
    return genericGetKeys(0, 2, 3, 1, argv, argc, result);
}

int functionGetKeys(struct redisCommand *cmd, robj **argv, int argc, getKeysResult *result) {
    UNUSED(cmd);
    return genericGetKeys(0, 2, 3, 1, argv, argc, result);
}

int lmpopGetKeys(struct redisCommand *cmd, robj **argv, int argc, getKeysResult *result) {
    UNUSED(cmd);
    return genericGetKeys(0, 1, 2, 1, argv, argc, result);
}

int blmpopGetKeys(struct redisCommand *cmd, robj **argv, int argc, getKeysResult *result) {
    UNUSED(cmd);
    return genericGetKeys(0, 2, 3, 1, argv, argc, result);
}

int zmpopGetKeys(struct redisCommand *cmd, robj **argv, int argc, getKeysResult *result) {
    UNUSED(cmd);
    return genericGetKeys(0, 1, 2, 1, argv, argc, result);
}

int bzmpopGetKeys(struct redisCommand *cmd, robj **argv, int argc, getKeysResult *result) {
    UNUSED(cmd);
    return genericGetKeys(0, 2, 3, 1, argv, argc, result);
}

/* Helper function to extract keys from the SORT RO command.
 *
 * SORT <sort-key>
 *
 * The second argument of SORT is always a key, however an arbitrary number of
 * keys may be accessed while doing the sort (the BY and GET args), so the
 * key-spec declares incomplete keys which is why we have to provide a concrete
 * implementation to fetch the keys.
 *
 * This command declares incomplete keys, so the flags are correctly set for this function */
int sortROGetKeys(struct redisCommand *cmd, robj **argv, int argc, getKeysResult *result) {
    keyReference *keys;
    UNUSED(cmd);
    UNUSED(argv);
    UNUSED(argc);

    keys = getKeysPrepareResult(result, 1);
    keys[0].pos = 1; /* <sort-key> is always present. */
    keys[0].flags = CMD_KEY_RO | CMD_KEY_ACCESS;
    result->numkeys = 1;
    return result->numkeys;
}

/* Helper function to extract keys from the SORT command.
 *
 * SORT <sort-key> ... STORE <store-key> ...
 *
 * The first argument of SORT is always a key, however a list of options
 * follow in SQL-alike style. Here we parse just the minimum in order to
 * correctly identify keys in the "STORE" option. 
 * 
 * This command declares incomplete keys, so the flags are correctly set for this function */
int sortGetKeys(struct redisCommand *cmd, robj **argv, int argc, getKeysResult *result) {
    int i, j, num, found_store = 0;
    keyReference *keys;
    UNUSED(cmd);

    num = 0;
    keys = getKeysPrepareResult(result, 2); /* Alloc 2 places for the worst case. */
    keys[num].pos = 1; /* <sort-key> is always present. */
    keys[num++].flags = CMD_KEY_RO | CMD_KEY_ACCESS;

    /* Search for STORE option. By default we consider options to don't
     * have arguments, so if we find an unknown option name we scan the
     * next. However there are options with 1 or 2 arguments, so we
     * provide a list here in order to skip the right number of args. */
    struct {
        char *name;
        int skip;
    } skiplist[] = {
        {"limit", 2},
        {"get", 1},
        {"by", 1},
        {NULL, 0} /* End of elements. */
    };

    for (i = 2; i < argc; i++) {
        for (j = 0; skiplist[j].name != NULL; j++) {
            if (!strcasecmp(argv[i]->ptr,skiplist[j].name)) {
                i += skiplist[j].skip;
                break;
            } else if (!strcasecmp(argv[i]->ptr,"store") && i+1 < argc) {
                /* Note: we don't increment "num" here and continue the loop
                 * to be sure to process the *last* "STORE" option if multiple
                 * ones are provided. This is same behavior as SORT. */
                found_store = 1;
                keys[num].pos = i+1; /* <store-key> */
                keys[num].flags = CMD_KEY_OW | CMD_KEY_UPDATE;
                break;
            }
        }
    }
    result->numkeys = num + found_store;
    return result->numkeys;
}

/* This command declares incomplete keys, so the flags are correctly set for this function */
int migrateGetKeys(struct redisCommand *cmd, robj **argv, int argc, getKeysResult *result) {
    int i, j, num, first;
    keyReference *keys;
    UNUSED(cmd);

    /* Assume the obvious form. */
    first = 3;
    num = 1;

    /* But check for the extended one with the KEYS option. */
    struct {
        char* name;
        int skip;
    } skip_keywords[] = {       
        {"copy", 0},
        {"replace", 0},
        {"auth", 1},
        {"auth2", 2},
        {NULL, 0}
    };
    if (argc > 6) {
        for (i = 6; i < argc; i++) {
            if (!strcasecmp(argv[i]->ptr, "keys")) {
                if (sdslen(argv[3]->ptr) > 0) {
                    /* This is a syntax error. So ignore the keys and leave
                     * the syntax error to be handled by migrateCommand. */
                    num = 0; 
                } else {
                    first = i + 1;
                    num = argc - first;
                }
                break;
            }
            for (j = 0; skip_keywords[j].name != NULL; j++) {
                if (!strcasecmp(argv[i]->ptr, skip_keywords[j].name)) {
                    i += skip_keywords[j].skip;
                    break;
                }
            }
        }
    }

    keys = getKeysPrepareResult(result, num);
    for (i = 0; i < num; i++) {
        keys[i].pos = first+i;
        keys[i].flags = CMD_KEY_RW | CMD_KEY_ACCESS | CMD_KEY_DELETE;
    } 
    result->numkeys = num;
    return num;
}

/* Helper function to extract keys from following commands:
 * GEORADIUS key x y radius unit [WITHDIST] [WITHHASH] [WITHCOORD] [ASC|DESC]
 *                             [COUNT count] [STORE key|STOREDIST key]
 * GEORADIUSBYMEMBER key member radius unit ... options ...
 * 
 * This command has a fully defined keyspec, so returning flags isn't needed. */
int georadiusGetKeys(struct redisCommand *cmd, robj **argv, int argc, getKeysResult *result) {
    int i, num;
    keyReference *keys;
    UNUSED(cmd);

    /* Check for the presence of the stored key in the command */
    int stored_key = -1;
    for (i = 5; i < argc; i++) {
        char *arg = argv[i]->ptr;
        /* For the case when user specifies both "store" and "storedist" options, the
         * second key specified would override the first key. This behavior is kept
         * the same as in georadiusCommand method.
         */
        if ((!strcasecmp(arg, "store") || !strcasecmp(arg, "storedist")) && ((i+1) < argc)) {
            stored_key = i+1;
            i++;
        }
    }
    num = 1 + (stored_key == -1 ? 0 : 1);

    /* Keys in the command come from two places:
     * argv[1] = key,
     * argv[5...n] = stored key if present
     */
    keys = getKeysPrepareResult(result, num);

    /* Add all key positions to keys[] */
    keys[0].pos = 1;
    keys[0].flags = 0;
    if(num > 1) {
         keys[1].pos = stored_key;
         keys[1].flags = 0;
    }
    result->numkeys = num;
    return num;
}

/* XREAD [BLOCK <milliseconds>] [COUNT <count>] [GROUP <groupname> <ttl>]
 *       STREAMS key_1 key_2 ... key_N ID_1 ID_2 ... ID_N
 *
 * This command has a fully defined keyspec, so returning flags isn't needed. */
int xreadGetKeys(struct redisCommand *cmd, robj **argv, int argc, getKeysResult *result) {
    int i, num = 0;
    keyReference *keys;
    UNUSED(cmd);

    /* We need to parse the options of the command in order to seek the first
     * "STREAMS" string which is actually the option. This is needed because
     * "STREAMS" could also be the name of the consumer group and even the
     * name of the stream key. */
    int streams_pos = -1;
    for (i = 1; i < argc; i++) {
        char *arg = argv[i]->ptr;
        if (!strcasecmp(arg, "block")) {
            i++; /* Skip option argument. */
        } else if (!strcasecmp(arg, "count")) {
            i++; /* Skip option argument. */
        } else if (!strcasecmp(arg, "group")) {
            i += 2; /* Skip option argument. */
        } else if (!strcasecmp(arg, "noack")) {
            /* Nothing to do. */
        } else if (!strcasecmp(arg, "streams")) {
            streams_pos = i;
            break;
        } else {
            break; /* Syntax error. */
        }
    }
    if (streams_pos != -1) num = argc - streams_pos - 1;

    /* Syntax error. */
    if (streams_pos == -1 || num == 0 || num % 2 != 0) {
        result->numkeys = 0;
        return 0;
    }
    num /= 2; /* We have half the keys as there are arguments because
                 there are also the IDs, one per key. */

    keys = getKeysPrepareResult(result, num);
    for (i = streams_pos+1; i < argc-num; i++) {
        keys[i-streams_pos-1].pos = i;
        keys[i-streams_pos-1].flags = 0; 
    } 
    result->numkeys = num;
    return num;
}

/* Helper function to extract keys from the SET command, which may have
 * a read flag if the GET argument is passed in. */
int setGetKeys(struct redisCommand *cmd, robj **argv, int argc, getKeysResult *result) {
    keyReference *keys;
    UNUSED(cmd);

    keys = getKeysPrepareResult(result, 1);
    keys[0].pos = 1; /* We always know the position */
    result->numkeys = 1;

    for (int i = 3; i < argc; i++) {
        char *arg = argv[i]->ptr;
        if ((arg[0] == 'g' || arg[0] == 'G') &&
            (arg[1] == 'e' || arg[1] == 'E') &&
            (arg[2] == 't' || arg[2] == 'T') && arg[3] == '\0')
        {
            keys[0].flags = CMD_KEY_RW | CMD_KEY_ACCESS | CMD_KEY_UPDATE;
            return 1;
        }
    }

    keys[0].flags = CMD_KEY_OW | CMD_KEY_UPDATE;
    return 1;
}

/* Helper function to extract keys from the BITFIELD command, which may be
 * read-only if the BITFIELD GET subcommand is used. */
int bitfieldGetKeys(struct redisCommand *cmd, robj **argv, int argc, getKeysResult *result) {
    keyReference *keys;
    int readonly = 1;
    UNUSED(cmd);

    keys = getKeysPrepareResult(result, 1);
    keys[0].pos = 1; /* We always know the position */
    result->numkeys = 1;

    for (int i = 2; i < argc; i++) {
        int remargs = argc - i - 1; /* Remaining args other than current. */
        char *arg = argv[i]->ptr;
        if (!strcasecmp(arg, "get") && remargs >= 2) {
            i += 2;
        } else if ((!strcasecmp(arg, "set") || !strcasecmp(arg, "incrby")) && remargs >= 3) {
            readonly = 0;
            i += 3;
            break;
        } else if (!strcasecmp(arg, "overflow") && remargs >= 1) {
            i += 1;
        } else {
            readonly = 0; /* Syntax error. safer to assume non-RO. */
            break;
        }
    }

    if (readonly) {
        keys[0].flags = CMD_KEY_RO | CMD_KEY_ACCESS;
    } else {
        keys[0].flags = CMD_KEY_RW | CMD_KEY_ACCESS | CMD_KEY_UPDATE;
    }
    return 1;
}<|MERGE_RESOLUTION|>--- conflicted
+++ resolved
@@ -1283,20 +1283,7 @@
         while ((ln = listNext(&li))) {
             sds key = listNodeValue(ln);
             initStaticStringObject(kobj, key);
-<<<<<<< HEAD
             if (expireIfNeeded(c->db, &kobj, 0)) {
-=======
-            /* Filter an element if it isn't the type we want. */
-            /* TODO: remove this in redis 8.0 */
-            if (typename) {
-                robj* typecheck = lookupKeyReadWithFlags(c->db, &kobj, LOOKUP_NOTOUCH|LOOKUP_NONOTIFY);
-                if (!typecheck || !objectTypeCompare(typecheck, type)) {
-                    listDelNode(keys, ln);
-                }
-                continue;
-            }
-            if (expireIfNeeded(c->db, &kobj, 0) != KEY_VALID) {
->>>>>>> a9267137
                 listDelNode(keys, ln);
             }
         }
