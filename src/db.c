/*
 * Copyright (c) 2009-2012, Salvatore Sanfilippo <antirez at gmail dot com>
 * All rights reserved.
 *
 * Redistribution and use in source and binary forms, with or without
 * modification, are permitted provided that the following conditions are met:
 *
 *   * Redistributions of source code must retain the above copyright notice,
 *     this list of conditions and the following disclaimer.
 *   * Redistributions in binary form must reproduce the above copyright
 *     notice, this list of conditions and the following disclaimer in the
 *     documentation and/or other materials provided with the distribution.
 *   * Neither the name of Redis nor the names of its contributors may be used
 *     to endorse or promote products derived from this software without
 *     specific prior written permission.
 *
 * THIS SOFTWARE IS PROVIDED BY THE COPYRIGHT HOLDERS AND CONTRIBUTORS "AS IS"
 * AND ANY EXPRESS OR IMPLIED WARRANTIES, INCLUDING, BUT NOT LIMITED TO, THE
 * IMPLIED WARRANTIES OF MERCHANTABILITY AND FITNESS FOR A PARTICULAR PURPOSE
 * ARE DISCLAIMED. IN NO EVENT SHALL THE COPYRIGHT OWNER OR CONTRIBUTORS BE
 * LIABLE FOR ANY DIRECT, INDIRECT, INCIDENTAL, SPECIAL, EXEMPLARY, OR
 * CONSEQUENTIAL DAMAGES (INCLUDING, BUT NOT LIMITED TO, PROCUREMENT OF
 * SUBSTITUTE GOODS OR SERVICES; LOSS OF USE, DATA, OR PROFITS; OR BUSINESS
 * INTERRUPTION) HOWEVER CAUSED AND ON ANY THEORY OF LIABILITY, WHETHER IN
 * CONTRACT, STRICT LIABILITY, OR TORT (INCLUDING NEGLIGENCE OR OTHERWISE)
 * ARISING IN ANY WAY OUT OF THE USE OF THIS SOFTWARE, EVEN IF ADVISED OF THE
 * POSSIBILITY OF SUCH DAMAGE.
 */

#include "server.h"
#include "cluster.h"
#include "atomicvar.h"
#include "latency.h"
#include "script.h"
#include "functions.h"

#include <signal.h>
#include <ctype.h>

/*-----------------------------------------------------------------------------
 * C-level DB API
 *----------------------------------------------------------------------------*/

int expireIfNeeded(redisDb *db, robj *key, int force_delete_expired);
int keyIsExpired(redisDb *db, robj *key);

/* Update LFU when an object is accessed.
 * Firstly, decrement the counter if the decrement time is reached.
 * Then logarithmically increment the counter, and update the access time. */
void updateLFU(robj *val) {
    unsigned long counter = LFUDecrAndReturn(val);
    counter = LFULogIncr(counter);
    val->lru = (LFUGetTimeInMinutes()<<8) | counter;
}

/* Lookup a key for read or write operations, or return NULL if the key is not
 * found in the specified DB. This function implements the functionality of
 * lookupKeyRead(), lookupKeyWrite() and their ...WithFlags() variants.
 *
 * Side-effects of calling this function:
 *
 * 1. A key gets expired if it reached it's TTL.
 * 2. The key's last access time is updated.
 * 3. The global keys hits/misses stats are updated (reported in INFO).
 * 4. If keyspace notifications are enabled, a "keymiss" notification is fired.
 *
 * Flags change the behavior of this command:
 *
 *  LOOKUP_NONE (or zero): No special flags are passed.
 *  LOOKUP_NOTOUCH: Don't alter the last access time of the key.
 *  LOOKUP_NONOTIFY: Don't trigger keyspace event on key miss.
 *  LOOKUP_NOSTATS: Don't increment key hits/misses counters.
 *  LOOKUP_WRITE: Prepare the key for writing (delete expired keys even on
 *                replicas, use separate keyspace stats and events (TODO)).
 *
 * Note: this function also returns NULL if the key is logically expired but
 * still existing, in case this is a replica and the LOOKUP_WRITE is not set.
 * Even if the key expiry is master-driven, we can correctly report a key is
 * expired on replicas even if the master is lagging expiring our key via DELs
 * in the replication link. */
robj *lookupKey(redisDb *db, robj *key, int flags) {
    dictEntry *de = dictFind(db->dict,key->ptr);
    robj *val = NULL;
    if (de) {
        val = dictGetVal(de);
        /* Forcing deletion of expired keys on a replica makes the replica
         * inconsistent with the master. We forbid it on readonly replicas, but
         * we have to allow it on writable replicas to make write commands
         * behave consistently.
         *
         * It's possible that the WRITE flag is set even during a readonly
         * command, since the command may trigger events that cause modules to
         * perform additional writes. */
        int is_ro_replica = server.masterhost && server.repl_slave_ro;
        int force_delete_expired = flags & LOOKUP_WRITE && !is_ro_replica;
        if (expireIfNeeded(db, key, force_delete_expired)) {
            /* The key is no longer valid. */
            val = NULL;
        }
    }

    if (val) {
        /* Update the access time for the ageing algorithm.
         * Don't do it if we have a saving child, as this will trigger
         * a copy on write madness. */
        if (!hasActiveChildProcess() && !(flags & LOOKUP_NOTOUCH)){
            if (server.maxmemory_policy & MAXMEMORY_FLAG_LFU) {
                updateLFU(val);
            } else {
                val->lru = LRU_CLOCK();
            }
        }

        if (!(flags & (LOOKUP_NOSTATS | LOOKUP_WRITE)))
            server.stat_keyspace_hits++;
        /* TODO: Use separate hits stats for WRITE */
    } else {
        if (!(flags & (LOOKUP_NONOTIFY | LOOKUP_WRITE)))
            notifyKeyspaceEvent(NOTIFY_KEY_MISS, "keymiss", key, db->id);
        if (!(flags & (LOOKUP_NOSTATS | LOOKUP_WRITE)))
            server.stat_keyspace_misses++;
        /* TODO: Use separate misses stats and notify event for WRITE */
    }

    return val;
}

/* Lookup a key for read operations, or return NULL if the key is not found
 * in the specified DB.
 *
 * This API should not be used when we write to the key after obtaining
 * the object linked to the key, but only for read only operations.
 *
 * This function is equivalent to lookupKey(). The point of using this function
 * rather than lookupKey() directly is to indicate that the purpose is to read
 * the key. */
robj *lookupKeyReadWithFlags(redisDb *db, robj *key, int flags) {
    serverAssert(!(flags & LOOKUP_WRITE));
    return lookupKey(db, key, flags);
}

/* Like lookupKeyReadWithFlags(), but does not use any flag, which is the
 * common case. */
robj *lookupKeyRead(redisDb *db, robj *key) {
    return lookupKeyReadWithFlags(db,key,LOOKUP_NONE);
}

/* Lookup a key for write operations, and as a side effect, if needed, expires
 * the key if its TTL is reached. It's equivalent to lookupKey() with the
 * LOOKUP_WRITE flag added.
 *
 * Returns the linked value object if the key exists or NULL if the key
 * does not exist in the specified DB. */
robj *lookupKeyWriteWithFlags(redisDb *db, robj *key, int flags) {
    return lookupKey(db, key, flags | LOOKUP_WRITE);
}

robj *lookupKeyWrite(redisDb *db, robj *key) {
    return lookupKeyWriteWithFlags(db, key, LOOKUP_NONE);
}

robj *lookupKeyReadOrReply(client *c, robj *key, robj *reply) {
    robj *o = lookupKeyRead(c->db, key);
    if (!o) addReplyOrErrorObject(c, reply);
    return o;
}

robj *lookupKeyWriteOrReply(client *c, robj *key, robj *reply) {
    robj *o = lookupKeyWrite(c->db, key);
    if (!o) addReplyOrErrorObject(c, reply);
    return o;
}

/* Add the key to the DB. It's up to the caller to increment the reference
 * counter of the value if needed.
 *
 * The program is aborted if the key already exists. */
void dbAdd(redisDb *db, robj *key, robj *val) {
    sds copy = sdsdup(key->ptr);
    dictEntry *de = dictAddRaw(db->dict, copy, NULL);
    serverAssertWithInfo(NULL, key, de != NULL);
    dictSetVal(db->dict, de, val);
    signalKeyAsReady(db, key, val->type);
    if (server.cluster_enabled) slotToKeyAddEntry(de, db);
    notifyKeyspaceEvent(NOTIFY_NEW,"new",key,db->id);
}

/* This is a special version of dbAdd() that is used only when loading
 * keys from the RDB file: the key is passed as an SDS string that is
 * retained by the function (and not freed by the caller).
 *
 * Moreover this function will not abort if the key is already busy, to
 * give more control to the caller, nor will signal the key as ready
 * since it is not useful in this context.
 *
 * The function returns 1 if the key was added to the database, taking
 * ownership of the SDS string, otherwise 0 is returned, and is up to the
 * caller to free the SDS string. */
int dbAddRDBLoad(redisDb *db, sds key, robj *val) {
    dictEntry *de = dictAddRaw(db->dict, key, NULL);
    if (de == NULL) return 0;
    dictSetVal(db->dict, de, val);
    if (server.cluster_enabled) slotToKeyAddEntry(de, db);
    return 1;
}

/* Overwrite an existing key with a new value. Incrementing the reference
 * count of the new value is up to the caller.
 * This function does not modify the expire time of the existing key.
 *
 * The program is aborted if the key was not already present. */
void dbOverwrite(redisDb *db, robj *key, robj *val) {
    dictEntry *de = dictFind(db->dict,key->ptr);

    serverAssertWithInfo(NULL,key,de != NULL);
    dictEntry auxentry = *de;
    robj *old = dictGetVal(de);
    if (server.maxmemory_policy & MAXMEMORY_FLAG_LFU) {
        val->lru = old->lru;
    }
    /* Although the key is not really deleted from the database, we regard 
     * overwrite as two steps of unlink+add, so we still need to call the unlink
     * callback of the module. */
    moduleNotifyKeyUnlink(key,old,db->id);
    /* We want to try to unblock any client using a blocking XREADGROUP */
    if (old->type == OBJ_STREAM)
        signalKeyAsReady(db,key,old->type);
    dictSetVal(db->dict, de, val);

    if (server.lazyfree_lazy_server_del) {
        freeObjAsync(key,old,db->id);
        dictSetVal(db->dict, &auxentry, NULL);
    }

    dictFreeVal(db->dict, &auxentry);
}

/* High level Set operation. This function can be used in order to set
 * a key, whatever it was existing or not, to a new object.
 *
 * 1) The ref count of the value object is incremented.
 * 2) clients WATCHing for the destination key notified.
 * 3) The expire time of the key is reset (the key is made persistent),
 *    unless 'SETKEY_KEEPTTL' is enabled in flags.
 * 4) The key lookup can take place outside this interface outcome will be
 *    delivered with 'SETKEY_ALREADY_EXIST' or 'SETKEY_DOESNT_EXIST'
 *
 * All the new keys in the database should be created via this interface.
 * The client 'c' argument may be set to NULL if the operation is performed
 * in a context where there is no clear client performing the operation. */
void setKey(client *c, redisDb *db, robj *key, robj *val, int flags) {
    int keyfound = 0;

    if (flags & SETKEY_ALREADY_EXIST)
        keyfound = 1;
    else if (!(flags & SETKEY_DOESNT_EXIST))
        keyfound = (lookupKeyWrite(db,key) != NULL);

    if (!keyfound) {
        dbAdd(db,key,val);
    } else {
        dbOverwrite(db,key,val);
    }
    incrRefCount(val);
    if (!(flags & SETKEY_KEEPTTL)) removeExpire(db,key);
    if (!(flags & SETKEY_NO_SIGNAL)) signalModifiedKey(c,db,key);
}

/* Return a random key, in form of a Redis object.
 * If there are no keys, NULL is returned.
 *
 * The function makes sure to return keys not already expired. */
robj *dbRandomKey(redisDb *db) {
    dictEntry *de;
    int maxtries = 100;
    int allvolatile = dictSize(db->dict) == dictSize(db->expires);

    while(1) {
        sds key;
        robj *keyobj;

        de = dictGetFairRandomKey(db->dict);
        if (de == NULL) return NULL;

        key = dictGetKey(de);
        keyobj = createStringObject(key,sdslen(key));
        if (dictFind(db->expires,key)) {
            if (allvolatile && server.masterhost && --maxtries == 0) {
                /* If the DB is composed only of keys with an expire set,
                 * it could happen that all the keys are already logically
                 * expired in the slave, so the function cannot stop because
                 * expireIfNeeded() is false, nor it can stop because
                 * dictGetFairRandomKey() returns NULL (there are keys to return).
                 * To prevent the infinite loop we do some tries, but if there
                 * are the conditions for an infinite loop, eventually we
                 * return a key name that may be already expired. */
                return keyobj;
            }
            if (expireIfNeeded(db,keyobj,0)) {
                decrRefCount(keyobj);
                continue; /* search for another key. This expired. */
            }
        }
        return keyobj;
    }
}

/* Helper for sync and async delete. */
static int dbGenericDelete(redisDb *db, robj *key, int async) {
    dictEntry **plink;
    int table;
    dictEntry *de = dictTwoPhaseUnlinkFind(db->dict,key->ptr,&plink,&table);
    if (de) {
        robj *val = dictGetVal(de);
        /* Tells the module that the key has been unlinked from the database. */
        moduleNotifyKeyUnlink(key,val,db->id);
        /* We want to try to unblock any client using a blocking XREADGROUP */
        if (val->type == OBJ_STREAM)
            signalKeyAsReady(db,key,val->type);
        if (async) {
            freeObjAsync(key, val, db->id);
            dictSetVal(db->dict, de, NULL);
        }
<<<<<<< HEAD
        if (server.cluster_enabled) slotToKeyDelEntry(de);

        /* Deleting an entry from the expires dict will not free the sds of
        * the key, because it is shared with the main dictionary. */
        if (dictSize(db->expires) > 0) dictDelete(db->expires,key->ptr);
        dictTwoPhaseUnlinkFree(db->dict,de,plink,table);
=======
        if (server.cluster_enabled) slotToKeyDelEntry(de, db);
        dictFreeUnlinkedEntry(db->dict,de);
>>>>>>> c3a0253b
        return 1;
    } else {
        return 0;
    }
}

/* Delete a key, value, and associated expiration entry if any, from the DB */
int dbSyncDelete(redisDb *db, robj *key) {
    return dbGenericDelete(db, key, 0);
}

/* Delete a key, value, and associated expiration entry if any, from the DB. If
 * the value consists of many allocations, it may be freed asynchronously. */
int dbAsyncDelete(redisDb *db, robj *key) {
    return dbGenericDelete(db, key, 1);
}

/* This is a wrapper whose behavior depends on the Redis lazy free
 * configuration. Deletes the key synchronously or asynchronously. */
int dbDelete(redisDb *db, robj *key) {
    return dbGenericDelete(db, key, server.lazyfree_lazy_server_del);
}

/* Prepare the string object stored at 'key' to be modified destructively
 * to implement commands like SETBIT or APPEND.
 *
 * An object is usually ready to be modified unless one of the two conditions
 * are true:
 *
 * 1) The object 'o' is shared (refcount > 1), we don't want to affect
 *    other users.
 * 2) The object encoding is not "RAW".
 *
 * If the object is found in one of the above conditions (or both) by the
 * function, an unshared / not-encoded copy of the string object is stored
 * at 'key' in the specified 'db'. Otherwise the object 'o' itself is
 * returned.
 *
 * USAGE:
 *
 * The object 'o' is what the caller already obtained by looking up 'key'
 * in 'db', the usage pattern looks like this:
 *
 * o = lookupKeyWrite(db,key);
 * if (checkType(c,o,OBJ_STRING)) return;
 * o = dbUnshareStringValue(db,key,o);
 *
 * At this point the caller is ready to modify the object, for example
 * using an sdscat() call to append some data, or anything else.
 */
robj *dbUnshareStringValue(redisDb *db, robj *key, robj *o) {
    serverAssert(o->type == OBJ_STRING);
    if (o->refcount != 1 || o->encoding != OBJ_ENCODING_RAW) {
        robj *decoded = getDecodedObject(o);
        o = createRawStringObject(decoded->ptr, sdslen(decoded->ptr));
        decrRefCount(decoded);
        dictEntry *de = dictFind(db->dict, key->ptr);
        serverAssertWithInfo(NULL,key,de != NULL);
        dictEntry auxentry = *de;
        if (server.maxmemory_policy & MAXMEMORY_FLAG_LFU) {
            robj *old = dictGetVal(de);
            o->lru = old->lru;
        }
        dictSetVal(db->dict, de, o);
        dictFreeVal(db->dict, &auxentry);
    }
    return o;
}

/* Remove all keys from the database(s) structure. The dbarray argument
 * may not be the server main DBs (could be a temporary DB).
 *
 * The dbnum can be -1 if all the DBs should be emptied, or the specified
 * DB index if we want to empty only a single database.
 * The function returns the number of keys removed from the database(s). */
long long emptyDbStructure(redisDb *dbarray, int dbnum, int async,
                           void(callback)(dict*))
{
    long long removed = 0;
    int startdb, enddb;

    if (dbnum == -1) {
        startdb = 0;
        enddb = server.dbnum-1;
    } else {
        startdb = enddb = dbnum;
    }

    for (int j = startdb; j <= enddb; j++) {
        removed += dictSize(dbarray[j].dict);
        if (async) {
            emptyDbAsync(&dbarray[j]);
        } else {
            dictEmpty(dbarray[j].dict,callback);
            dictEmpty(dbarray[j].expires,callback);
        }
        /* Because all keys of database are removed, reset average ttl. */
        dbarray[j].avg_ttl = 0;
        dbarray[j].expires_cursor = 0;
    }

    return removed;
}

/* Remove all data (keys and functions) from all the databases in a
 * Redis server. If callback is given the function is called from
 * time to time to signal that work is in progress.
 *
 * The dbnum can be -1 if all the DBs should be flushed, or the specified
 * DB number if we want to flush only a single Redis database number.
 *
 * Flags are be EMPTYDB_NO_FLAGS if no special flags are specified or
 * EMPTYDB_ASYNC if we want the memory to be freed in a different thread
 * and the function to return ASAP. EMPTYDB_NOFUNCTIONS can also be set
 * to specify that we do not want to delete the functions.
 *
 * On success the function returns the number of keys removed from the
 * database(s). Otherwise -1 is returned in the specific case the
 * DB number is out of range, and errno is set to EINVAL. */
long long emptyData(int dbnum, int flags, void(callback)(dict*)) {
    int async = (flags & EMPTYDB_ASYNC);
    int with_functions = !(flags & EMPTYDB_NOFUNCTIONS);
    RedisModuleFlushInfoV1 fi = {REDISMODULE_FLUSHINFO_VERSION,!async,dbnum};
    long long removed = 0;

    if (dbnum < -1 || dbnum >= server.dbnum) {
        errno = EINVAL;
        return -1;
    }

    /* Fire the flushdb modules event. */
    moduleFireServerEvent(REDISMODULE_EVENT_FLUSHDB,
                          REDISMODULE_SUBEVENT_FLUSHDB_START,
                          &fi);

    /* Make sure the WATCHed keys are affected by the FLUSH* commands.
     * Note that we need to call the function while the keys are still
     * there. */
    signalFlushedDb(dbnum, async);

    /* Empty redis database structure. */
    removed = emptyDbStructure(server.db, dbnum, async, callback);

    /* Flush slots to keys map if enable cluster, we can flush entire
     * slots to keys map whatever dbnum because only support one DB
     * in cluster mode. */
    if (server.cluster_enabled) slotToKeyFlush(server.db);

    if (dbnum == -1) flushSlaveKeysWithExpireList();

    if (with_functions) {
        serverAssert(dbnum == -1);
        functionsLibCtxClearCurrent(async);
    }

    /* Also fire the end event. Note that this event will fire almost
     * immediately after the start event if the flush is asynchronous. */
    moduleFireServerEvent(REDISMODULE_EVENT_FLUSHDB,
                          REDISMODULE_SUBEVENT_FLUSHDB_END,
                          &fi);

    return removed;
}

/* Initialize temporary db on replica for use during diskless replication. */
redisDb *initTempDb(void) {
    redisDb *tempDb = zcalloc(sizeof(redisDb)*server.dbnum);
    for (int i=0; i<server.dbnum; i++) {
        tempDb[i].dict = dictCreate(&dbDictType);
        tempDb[i].expires = dictCreate(&dbExpiresDictType);
        tempDb[i].slots_to_keys = NULL;
    }

    if (server.cluster_enabled) {
        /* Prepare temp slot to key map to be written during async diskless replication. */
        slotToKeyInit(tempDb);
    }

    return tempDb;
}

/* Discard tempDb, this can be slow (similar to FLUSHALL), but it's always async. */
void discardTempDb(redisDb *tempDb, void(callback)(dict*)) {
    int async = 1;

    /* Release temp DBs. */
    emptyDbStructure(tempDb, -1, async, callback);
    for (int i=0; i<server.dbnum; i++) {
        dictRelease(tempDb[i].dict);
        dictRelease(tempDb[i].expires);
    }

    if (server.cluster_enabled) {
        /* Release temp slot to key map. */
        slotToKeyDestroy(tempDb);
    }

    zfree(tempDb);
}

int selectDb(client *c, int id) {
    if (id < 0 || id >= server.dbnum)
        return C_ERR;
    c->db = &server.db[id];
    return C_OK;
}

long long dbTotalServerKeyCount() {
    long long total = 0;
    int j;
    for (j = 0; j < server.dbnum; j++) {
        total += dictSize(server.db[j].dict);
    }
    return total;
}

/*-----------------------------------------------------------------------------
 * Hooks for key space changes.
 *
 * Every time a key in the database is modified the function
 * signalModifiedKey() is called.
 *
 * Every time a DB is flushed the function signalFlushDb() is called.
 *----------------------------------------------------------------------------*/

/* Note that the 'c' argument may be NULL if the key was modified out of
 * a context of a client. */
void signalModifiedKey(client *c, redisDb *db, robj *key) {
    touchWatchedKey(db,key);
    trackingInvalidateKey(c,key,1);
}

void signalFlushedDb(int dbid, int async) {
    int startdb, enddb;
    if (dbid == -1) {
        startdb = 0;
        enddb = server.dbnum-1;
    } else {
        startdb = enddb = dbid;
    }

    for (int j = startdb; j <= enddb; j++) {
        scanDatabaseForDeletedStreams(&server.db[j], NULL);
        touchAllWatchedKeysInDb(&server.db[j], NULL);
    }

    trackingInvalidateKeysOnFlush(async);

    /* Changes in this method may take place in swapMainDbWithTempDb as well,
     * where we execute similar calls, but with subtle differences as it's
     * not simply flushing db. */
}

/*-----------------------------------------------------------------------------
 * Type agnostic commands operating on the key space
 *----------------------------------------------------------------------------*/

/* Return the set of flags to use for the emptyDb() call for FLUSHALL
 * and FLUSHDB commands.
 *
 * sync: flushes the database in an sync manner.
 * async: flushes the database in an async manner.
 * no option: determine sync or async according to the value of lazyfree-lazy-user-flush.
 *
 * On success C_OK is returned and the flags are stored in *flags, otherwise
 * C_ERR is returned and the function sends an error to the client. */
int getFlushCommandFlags(client *c, int *flags) {
    /* Parse the optional ASYNC option. */
    if (c->argc == 2 && !strcasecmp(c->argv[1]->ptr,"sync")) {
        *flags = EMPTYDB_NO_FLAGS;
    } else if (c->argc == 2 && !strcasecmp(c->argv[1]->ptr,"async")) {
        *flags = EMPTYDB_ASYNC;
    } else if (c->argc == 1) {
        *flags = server.lazyfree_lazy_user_flush ? EMPTYDB_ASYNC : EMPTYDB_NO_FLAGS;
    } else {
        addReplyErrorObject(c,shared.syntaxerr);
        return C_ERR;
    }
    return C_OK;
}

/* Flushes the whole server data set. */
void flushAllDataAndResetRDB(int flags) {
    server.dirty += emptyData(-1,flags,NULL);
    if (server.child_type == CHILD_TYPE_RDB) killRDBChild();
    if (server.saveparamslen > 0) {
        rdbSaveInfo rsi, *rsiptr;
        rsiptr = rdbPopulateSaveInfo(&rsi);
        rdbSave(SLAVE_REQ_NONE,server.rdb_filename,rsiptr);
    }

#if defined(USE_JEMALLOC)
    /* jemalloc 5 doesn't release pages back to the OS when there's no traffic.
     * for large databases, flushdb blocks for long anyway, so a bit more won't
     * harm and this way the flush and purge will be synchronous. */
    if (!(flags & EMPTYDB_ASYNC))
        jemalloc_purge();
#endif
}

/* FLUSHDB [ASYNC]
 *
 * Flushes the currently SELECTed Redis DB. */
void flushdbCommand(client *c) {
    int flags;

    if (getFlushCommandFlags(c,&flags) == C_ERR) return;
    /* flushdb should not flush the functions */
    server.dirty += emptyData(c->db->id,flags | EMPTYDB_NOFUNCTIONS,NULL);

    /* Without the forceCommandPropagation, when DB was already empty,
     * FLUSHDB will not be replicated nor put into the AOF. */
    forceCommandPropagation(c, PROPAGATE_REPL | PROPAGATE_AOF);

    addReply(c,shared.ok);

#if defined(USE_JEMALLOC)
    /* jemalloc 5 doesn't release pages back to the OS when there's no traffic.
     * for large databases, flushdb blocks for long anyway, so a bit more won't
     * harm and this way the flush and purge will be synchronous. */
    if (!(flags & EMPTYDB_ASYNC))
        jemalloc_purge();
#endif
}

/* FLUSHALL [ASYNC]
 *
 * Flushes the whole server data set. */
void flushallCommand(client *c) {
    int flags;
    if (getFlushCommandFlags(c,&flags) == C_ERR) return;
    /* flushall should not flush the functions */
    flushAllDataAndResetRDB(flags | EMPTYDB_NOFUNCTIONS);

    /* Without the forceCommandPropagation, when DBs were already empty,
     * FLUSHALL will not be replicated nor put into the AOF. */
    forceCommandPropagation(c, PROPAGATE_REPL | PROPAGATE_AOF);

    addReply(c,shared.ok);
}

/* This command implements DEL and LAZYDEL. */
void delGenericCommand(client *c, int lazy) {
    int numdel = 0, j;

    for (j = 1; j < c->argc; j++) {
        expireIfNeeded(c->db,c->argv[j],0);
        int deleted  = lazy ? dbAsyncDelete(c->db,c->argv[j]) :
                              dbSyncDelete(c->db,c->argv[j]);
        if (deleted) {
            signalModifiedKey(c,c->db,c->argv[j]);
            notifyKeyspaceEvent(NOTIFY_GENERIC,
                "del",c->argv[j],c->db->id);
            server.dirty++;
            numdel++;
        }
    }
    addReplyLongLong(c,numdel);
}

void delCommand(client *c) {
    delGenericCommand(c,server.lazyfree_lazy_user_del);
}

void unlinkCommand(client *c) {
    delGenericCommand(c,1);
}

/* EXISTS key1 key2 ... key_N.
 * Return value is the number of keys existing. */
void existsCommand(client *c) {
    long long count = 0;
    int j;

    for (j = 1; j < c->argc; j++) {
        if (lookupKeyReadWithFlags(c->db,c->argv[j],LOOKUP_NOTOUCH)) count++;
    }
    addReplyLongLong(c,count);
}

void selectCommand(client *c) {
    int id;

    if (getIntFromObjectOrReply(c, c->argv[1], &id, NULL) != C_OK)
        return;

    if (server.cluster_enabled && id != 0) {
        addReplyError(c,"SELECT is not allowed in cluster mode");
        return;
    }
    if (selectDb(c,id) == C_ERR) {
        addReplyError(c,"DB index is out of range");
    } else {
        addReply(c,shared.ok);
    }
}

void randomkeyCommand(client *c) {
    robj *key;

    if ((key = dbRandomKey(c->db)) == NULL) {
        addReplyNull(c);
        return;
    }

    addReplyBulk(c,key);
    decrRefCount(key);
}

void keysCommand(client *c) {
    dictIterator *di;
    dictEntry *de;
    sds pattern = c->argv[1]->ptr;
    int plen = sdslen(pattern), allkeys;
    unsigned long numkeys = 0;
    void *replylen = addReplyDeferredLen(c);

    di = dictGetSafeIterator(c->db->dict);
    allkeys = (pattern[0] == '*' && plen == 1);
    while((de = dictNext(di)) != NULL) {
        sds key = dictGetKey(de);
        robj *keyobj;

        if (allkeys || stringmatchlen(pattern,plen,key,sdslen(key),0)) {
            keyobj = createStringObject(key,sdslen(key));
            if (!keyIsExpired(c->db,keyobj)) {
                addReplyBulk(c,keyobj);
                numkeys++;
            }
            decrRefCount(keyobj);
        }
    }
    dictReleaseIterator(di);
    setDeferredArrayLen(c,replylen,numkeys);
}

/* This callback is used by scanGenericCommand in order to collect elements
 * returned by the dictionary iterator into a list. */
void scanCallback(void *privdata, const dictEntry *de) {
    void **pd = (void**) privdata;
    list *keys = pd[0];
    robj *o = pd[1];
    robj *key, *val = NULL;

    if (o == NULL) {
        sds sdskey = dictGetKey(de);
        key = createStringObject(sdskey, sdslen(sdskey));
    } else if (o->type == OBJ_SET) {
        sds keysds = dictGetKey(de);
        key = createStringObject(keysds,sdslen(keysds));
    } else if (o->type == OBJ_HASH) {
        sds sdskey = dictGetKey(de);
        sds sdsval = dictGetVal(de);
        key = createStringObject(sdskey,sdslen(sdskey));
        val = createStringObject(sdsval,sdslen(sdsval));
    } else if (o->type == OBJ_ZSET) {
        sds sdskey = dictGetKey(de);
        key = createStringObject(sdskey,sdslen(sdskey));
        val = createStringObjectFromLongDouble(*(double*)dictGetVal(de),0);
    } else {
        serverPanic("Type not handled in SCAN callback.");
    }

    listAddNodeTail(keys, key);
    if (val) listAddNodeTail(keys, val);
}

/* Try to parse a SCAN cursor stored at object 'o':
 * if the cursor is valid, store it as unsigned integer into *cursor and
 * returns C_OK. Otherwise return C_ERR and send an error to the
 * client. */
int parseScanCursorOrReply(client *c, robj *o, unsigned long *cursor) {
    char *eptr;

    /* Use strtoul() because we need an *unsigned* long, so
     * getLongLongFromObject() does not cover the whole cursor space. */
    errno = 0;
    *cursor = strtoul(o->ptr, &eptr, 10);
    if (isspace(((char*)o->ptr)[0]) || eptr[0] != '\0' || errno == ERANGE)
    {
        addReplyError(c, "invalid cursor");
        return C_ERR;
    }
    return C_OK;
}

/* This command implements SCAN, HSCAN and SSCAN commands.
 * If object 'o' is passed, then it must be a Hash, Set or Zset object, otherwise
 * if 'o' is NULL the command will operate on the dictionary associated with
 * the current database.
 *
 * When 'o' is not NULL the function assumes that the first argument in
 * the client arguments vector is a key so it skips it before iterating
 * in order to parse options.
 *
 * In the case of a Hash object the function returns both the field and value
 * of every element on the Hash. */
void scanGenericCommand(client *c, robj *o, unsigned long cursor) {
    int i, j;
    list *keys = listCreate();
    listNode *node, *nextnode;
    long count = 10;
    sds pat = NULL;
    sds typename = NULL;
    int patlen = 0, use_pattern = 0;
    dict *ht;

    /* Object must be NULL (to iterate keys names), or the type of the object
     * must be Set, Sorted Set, or Hash. */
    serverAssert(o == NULL || o->type == OBJ_SET || o->type == OBJ_HASH ||
                o->type == OBJ_ZSET);

    /* Set i to the first option argument. The previous one is the cursor. */
    i = (o == NULL) ? 2 : 3; /* Skip the key argument if needed. */

    /* Step 1: Parse options. */
    while (i < c->argc) {
        j = c->argc - i;
        if (!strcasecmp(c->argv[i]->ptr, "count") && j >= 2) {
            if (getLongFromObjectOrReply(c, c->argv[i+1], &count, NULL)
                != C_OK)
            {
                goto cleanup;
            }

            if (count < 1) {
                addReplyErrorObject(c,shared.syntaxerr);
                goto cleanup;
            }

            i += 2;
        } else if (!strcasecmp(c->argv[i]->ptr, "match") && j >= 2) {
            pat = c->argv[i+1]->ptr;
            patlen = sdslen(pat);

            /* The pattern always matches if it is exactly "*", so it is
             * equivalent to disabling it. */
            use_pattern = !(patlen == 1 && pat[0] == '*');

            i += 2;
        } else if (!strcasecmp(c->argv[i]->ptr, "type") && o == NULL && j >= 2) {
            /* SCAN for a particular type only applies to the db dict */
            typename = c->argv[i+1]->ptr;
            i+= 2;
        } else {
            addReplyErrorObject(c,shared.syntaxerr);
            goto cleanup;
        }
    }

    /* Step 2: Iterate the collection.
     *
     * Note that if the object is encoded with a listpack, intset, or any other
     * representation that is not a hash table, we are sure that it is also
     * composed of a small number of elements. So to avoid taking state we
     * just return everything inside the object in a single call, setting the
     * cursor to zero to signal the end of the iteration. */

    /* Handle the case of a hash table. */
    ht = NULL;
    if (o == NULL) {
        ht = c->db->dict;
    } else if (o->type == OBJ_SET && o->encoding == OBJ_ENCODING_HT) {
        ht = o->ptr;
    } else if (o->type == OBJ_HASH && o->encoding == OBJ_ENCODING_HT) {
        ht = o->ptr;
        count *= 2; /* We return key / value for this type. */
    } else if (o->type == OBJ_ZSET && o->encoding == OBJ_ENCODING_SKIPLIST) {
        zset *zs = o->ptr;
        ht = zs->dict;
        count *= 2; /* We return key / value for this type. */
    }

    if (ht) {
        void *privdata[2];
        /* We set the max number of iterations to ten times the specified
         * COUNT, so if the hash table is in a pathological state (very
         * sparsely populated) we avoid to block too much time at the cost
         * of returning no or very few elements. */
        long maxiterations = count*10;

        /* We pass two pointers to the callback: the list to which it will
         * add new elements, and the object containing the dictionary so that
         * it is possible to fetch more data in a type-dependent way. */
        privdata[0] = keys;
        privdata[1] = o;
        do {
            cursor = dictScan(ht, cursor, scanCallback, NULL, privdata);
        } while (cursor &&
              maxiterations-- &&
              listLength(keys) < (unsigned long)count);
    } else if (o->type == OBJ_SET) {
        int pos = 0;
        int64_t ll;

        while(intsetGet(o->ptr,pos++,&ll))
            listAddNodeTail(keys,createStringObjectFromLongLong(ll));
        cursor = 0;
    } else if (o->type == OBJ_HASH || o->type == OBJ_ZSET) {
        unsigned char *p = lpFirst(o->ptr);
        unsigned char *vstr;
        int64_t vlen;
        unsigned char intbuf[LP_INTBUF_SIZE];

        while(p) {
            vstr = lpGet(p,&vlen,intbuf);
            listAddNodeTail(keys, createStringObject((char*)vstr,vlen));
            p = lpNext(o->ptr,p);
        }
        cursor = 0;
    } else {
        serverPanic("Not handled encoding in SCAN.");
    }

    /* Step 3: Filter elements. */
    node = listFirst(keys);
    while (node) {
        robj *kobj = listNodeValue(node);
        nextnode = listNextNode(node);
        int filter = 0;

        /* Filter element if it does not match the pattern. */
        if (use_pattern) {
            if (sdsEncodedObject(kobj)) {
                if (!stringmatchlen(pat, patlen, kobj->ptr, sdslen(kobj->ptr), 0))
                    filter = 1;
            } else {
                char buf[LONG_STR_SIZE];
                int len;

                serverAssert(kobj->encoding == OBJ_ENCODING_INT);
                len = ll2string(buf,sizeof(buf),(long)kobj->ptr);
                if (!stringmatchlen(pat, patlen, buf, len, 0)) filter = 1;
            }
        }

        /* Filter an element if it isn't the type we want. */
        if (!filter && o == NULL && typename){
            robj* typecheck = lookupKeyReadWithFlags(c->db, kobj, LOOKUP_NOTOUCH);
            char* type = getObjectTypeName(typecheck);
            if (strcasecmp((char*) typename, type)) filter = 1;
        }

        /* Filter element if it is an expired key. */
        if (!filter && o == NULL && expireIfNeeded(c->db, kobj, 0)) filter = 1;

        /* Remove the element and its associated value if needed. */
        if (filter) {
            decrRefCount(kobj);
            listDelNode(keys, node);
        }

        /* If this is a hash or a sorted set, we have a flat list of
         * key-value elements, so if this element was filtered, remove the
         * value, or skip it if it was not filtered: we only match keys. */
        if (o && (o->type == OBJ_ZSET || o->type == OBJ_HASH)) {
            node = nextnode;
            serverAssert(node); /* assertion for valgrind (avoid NPD) */
            nextnode = listNextNode(node);
            if (filter) {
                kobj = listNodeValue(node);
                decrRefCount(kobj);
                listDelNode(keys, node);
            }
        }
        node = nextnode;
    }

    /* Step 4: Reply to the client. */
    addReplyArrayLen(c, 2);
    addReplyBulkLongLong(c,cursor);

    addReplyArrayLen(c, listLength(keys));
    while ((node = listFirst(keys)) != NULL) {
        robj *kobj = listNodeValue(node);
        addReplyBulk(c, kobj);
        decrRefCount(kobj);
        listDelNode(keys, node);
    }

cleanup:
    listSetFreeMethod(keys,decrRefCountVoid);
    listRelease(keys);
}

/* The SCAN command completely relies on scanGenericCommand. */
void scanCommand(client *c) {
    unsigned long cursor;
    if (parseScanCursorOrReply(c,c->argv[1],&cursor) == C_ERR) return;
    scanGenericCommand(c,NULL,cursor);
}

void dbsizeCommand(client *c) {
    addReplyLongLong(c,dictSize(c->db->dict));
}

void lastsaveCommand(client *c) {
    addReplyLongLong(c,server.lastsave);
}

char* getObjectTypeName(robj *o) {
    char* type;
    if (o == NULL) {
        type = "none";
    } else {
        switch(o->type) {
        case OBJ_STRING: type = "string"; break;
        case OBJ_LIST: type = "list"; break;
        case OBJ_SET: type = "set"; break;
        case OBJ_ZSET: type = "zset"; break;
        case OBJ_HASH: type = "hash"; break;
        case OBJ_STREAM: type = "stream"; break;
        case OBJ_MODULE: {
            moduleValue *mv = o->ptr;
            type = mv->type->name;
        }; break;
        default: type = "unknown"; break;
        }
    }
    return type;
}

void typeCommand(client *c) {
    robj *o;
    o = lookupKeyReadWithFlags(c->db,c->argv[1],LOOKUP_NOTOUCH);
    addReplyStatus(c, getObjectTypeName(o));
}

void shutdownCommand(client *c) {
    int flags = SHUTDOWN_NOFLAGS;
    int abort = 0;
    for (int i = 1; i < c->argc; i++) {
        if (!strcasecmp(c->argv[i]->ptr,"nosave")) {
            flags |= SHUTDOWN_NOSAVE;
        } else if (!strcasecmp(c->argv[i]->ptr,"save")) {
            flags |= SHUTDOWN_SAVE;
        } else if (!strcasecmp(c->argv[i]->ptr, "now")) {
            flags |= SHUTDOWN_NOW;
        } else if (!strcasecmp(c->argv[i]->ptr, "force")) {
            flags |= SHUTDOWN_FORCE;
        } else if (!strcasecmp(c->argv[i]->ptr, "abort")) {
            abort = 1;
        } else {
            addReplyErrorObject(c,shared.syntaxerr);
            return;
        }
    }
    if ((abort && flags != SHUTDOWN_NOFLAGS) ||
        (flags & SHUTDOWN_NOSAVE && flags & SHUTDOWN_SAVE))
    {
        /* Illegal combo. */
        addReplyErrorObject(c,shared.syntaxerr);
        return;
    }

    if (abort) {
        if (abortShutdown() == C_OK)
            addReply(c, shared.ok);
        else
            addReplyError(c, "No shutdown in progress.");
        return;
    }

    if (!(flags & SHUTDOWN_NOW) && c->flags & CLIENT_DENY_BLOCKING) {
        addReplyError(c, "SHUTDOWN without NOW or ABORT isn't allowed for DENY BLOCKING client");
        return;
    }

    if (!(flags & SHUTDOWN_NOSAVE) && isInsideYieldingLongCommand()) {
        /* Script timed out. Shutdown allowed only with the NOSAVE flag. See
         * also processCommand where these errors are returned. */
        if (server.busy_module_yield_flags && server.busy_module_yield_reply) {
            addReplyErrorFormat(c, "-BUSY %s", server.busy_module_yield_reply);
        } else if (server.busy_module_yield_flags) {
            addReplyErrorObject(c, shared.slowmoduleerr);
        } else if (scriptIsEval()) {
            addReplyErrorObject(c, shared.slowevalerr);
        } else {
            addReplyErrorObject(c, shared.slowscripterr);
        }
        return;
    }

    blockClient(c, BLOCKED_SHUTDOWN);
    if (prepareForShutdown(flags) == C_OK) exit(0);
    /* If we're here, then shutdown is ongoing (the client is still blocked) or
     * failed (the client has received an error). */
}

void renameGenericCommand(client *c, int nx) {
    robj *o;
    long long expire;
    int samekey = 0;

    /* When source and dest key is the same, no operation is performed,
     * if the key exists, however we still return an error on unexisting key. */
    if (sdscmp(c->argv[1]->ptr,c->argv[2]->ptr) == 0) samekey = 1;

    if ((o = lookupKeyWriteOrReply(c,c->argv[1],shared.nokeyerr)) == NULL)
        return;

    if (samekey) {
        addReply(c,nx ? shared.czero : shared.ok);
        return;
    }

    incrRefCount(o);
    expire = getExpire(c->db,c->argv[1]);
    if (lookupKeyWrite(c->db,c->argv[2]) != NULL) {
        if (nx) {
            decrRefCount(o);
            addReply(c,shared.czero);
            return;
        }
        /* Overwrite: delete the old key before creating the new one
         * with the same name. */
        dbDelete(c->db,c->argv[2]);
    }
    dbAdd(c->db,c->argv[2],o);
    if (expire != -1) setExpire(c,c->db,c->argv[2],expire);
    dbDelete(c->db,c->argv[1]);
    signalModifiedKey(c,c->db,c->argv[1]);
    signalModifiedKey(c,c->db,c->argv[2]);
    notifyKeyspaceEvent(NOTIFY_GENERIC,"rename_from",
        c->argv[1],c->db->id);
    notifyKeyspaceEvent(NOTIFY_GENERIC,"rename_to",
        c->argv[2],c->db->id);
    server.dirty++;
    addReply(c,nx ? shared.cone : shared.ok);
}

void renameCommand(client *c) {
    renameGenericCommand(c,0);
}

void renamenxCommand(client *c) {
    renameGenericCommand(c,1);
}

void moveCommand(client *c) {
    robj *o;
    redisDb *src, *dst;
    int srcid, dbid;
    long long expire;

    if (server.cluster_enabled) {
        addReplyError(c,"MOVE is not allowed in cluster mode");
        return;
    }

    /* Obtain source and target DB pointers */
    src = c->db;
    srcid = c->db->id;

    if (getIntFromObjectOrReply(c, c->argv[2], &dbid, NULL) != C_OK)
        return;

    if (selectDb(c,dbid) == C_ERR) {
        addReplyError(c,"DB index is out of range");
        return;
    }
    dst = c->db;
    selectDb(c,srcid); /* Back to the source DB */

    /* If the user is moving using as target the same
     * DB as the source DB it is probably an error. */
    if (src == dst) {
        addReplyErrorObject(c,shared.sameobjecterr);
        return;
    }

    /* Check if the element exists and get a reference */
    o = lookupKeyWrite(c->db,c->argv[1]);
    if (!o) {
        addReply(c,shared.czero);
        return;
    }
    expire = getExpire(c->db,c->argv[1]);

    /* Return zero if the key already exists in the target DB */
    if (lookupKeyWrite(dst,c->argv[1]) != NULL) {
        addReply(c,shared.czero);
        return;
    }
    dbAdd(dst,c->argv[1],o);
    if (expire != -1) setExpire(c,dst,c->argv[1],expire);
    incrRefCount(o);

    /* OK! key moved, free the entry in the source DB */
    dbDelete(src,c->argv[1]);
    signalModifiedKey(c,src,c->argv[1]);
    signalModifiedKey(c,dst,c->argv[1]);
    notifyKeyspaceEvent(NOTIFY_GENERIC,
                "move_from",c->argv[1],src->id);
    notifyKeyspaceEvent(NOTIFY_GENERIC,
                "move_to",c->argv[1],dst->id);

    server.dirty++;
    addReply(c,shared.cone);
}

void copyCommand(client *c) {
    robj *o;
    redisDb *src, *dst;
    int srcid, dbid;
    long long expire;
    int j, replace = 0, delete = 0;

    /* Obtain source and target DB pointers 
     * Default target DB is the same as the source DB 
     * Parse the REPLACE option and targetDB option. */
    src = c->db;
    dst = c->db;
    srcid = c->db->id;
    dbid = c->db->id;
    for (j = 3; j < c->argc; j++) {
        int additional = c->argc - j - 1;
        if (!strcasecmp(c->argv[j]->ptr,"replace")) {
            replace = 1;
        } else if (!strcasecmp(c->argv[j]->ptr, "db") && additional >= 1) {
            if (getIntFromObjectOrReply(c, c->argv[j+1], &dbid, NULL) != C_OK)
                return;

            if (selectDb(c, dbid) == C_ERR) {
                addReplyError(c,"DB index is out of range");
                return;
            }
            dst = c->db;
            selectDb(c,srcid); /* Back to the source DB */
            j++; /* Consume additional arg. */
        } else {
            addReplyErrorObject(c,shared.syntaxerr);
            return;
        }
    }

    if ((server.cluster_enabled == 1) && (srcid != 0 || dbid != 0)) {
        addReplyError(c,"Copying to another database is not allowed in cluster mode");
        return;
    }

    /* If the user select the same DB as
     * the source DB and using newkey as the same key
     * it is probably an error. */
    robj *key = c->argv[1];
    robj *newkey = c->argv[2];
    if (src == dst && (sdscmp(key->ptr, newkey->ptr) == 0)) {
        addReplyErrorObject(c,shared.sameobjecterr);
        return;
    }

    /* Check if the element exists and get a reference */
    o = lookupKeyRead(c->db, key);
    if (!o) {
        addReply(c,shared.czero);
        return;
    }
    expire = getExpire(c->db,key);

    /* Return zero if the key already exists in the target DB. 
     * If REPLACE option is selected, delete newkey from targetDB. */
    if (lookupKeyWrite(dst,newkey) != NULL) {
        if (replace) {
            delete = 1;
        } else {
            addReply(c,shared.czero);
            return;
        }
    }

    /* Duplicate object according to object's type. */
    robj *newobj;
    switch(o->type) {
        case OBJ_STRING: newobj = dupStringObject(o); break;
        case OBJ_LIST: newobj = listTypeDup(o); break;
        case OBJ_SET: newobj = setTypeDup(o); break;
        case OBJ_ZSET: newobj = zsetDup(o); break;
        case OBJ_HASH: newobj = hashTypeDup(o); break;
        case OBJ_STREAM: newobj = streamDup(o); break;
        case OBJ_MODULE:
            newobj = moduleTypeDupOrReply(c, key, newkey, dst->id, o);
            if (!newobj) return;
            break;
        default:
            addReplyError(c, "unknown type object");
            return;
    }

    if (delete) {
        dbDelete(dst,newkey);
    }

    dbAdd(dst,newkey,newobj);
    if (expire != -1) setExpire(c, dst, newkey, expire);

    /* OK! key copied */
    signalModifiedKey(c,dst,c->argv[2]);
    notifyKeyspaceEvent(NOTIFY_GENERIC,"copy_to",c->argv[2],dst->id);

    server.dirty++;
    addReply(c,shared.cone);
}

/* Helper function for dbSwapDatabases(): scans the list of keys that have
 * one or more blocked clients for B[LR]POP or other blocking commands
 * and signal the keys as ready if they are of the right type. See the comment
 * where the function is used for more info. */
void scanDatabaseForReadyKeys(redisDb *db) {
    dictEntry *de;
    dictIterator *di = dictGetSafeIterator(db->blocking_keys);
    while((de = dictNext(di)) != NULL) {
        robj *key = dictGetKey(de);
        dictEntry *kde = dictFind(db->dict,key->ptr);
        if (kde) {
            robj *value = dictGetVal(kde);
            signalKeyAsReady(db, key, value->type);
        }
    }
    dictReleaseIterator(di);
}

/* Since we are unblocking XREADGROUP clients in the event the
 * key was deleted/overwritten we must do the same in case the
 * database was flushed/swapped. */
void scanDatabaseForDeletedStreams(redisDb *emptied, redisDb *replaced_with) {
    /* Optimization: If no clients are in type BLOCKED_STREAM,
     * we can skip this loop. */
    if (!server.blocked_clients_by_type[BLOCKED_STREAM]) return;

    dictEntry *de;
    dictIterator *di = dictGetSafeIterator(emptied->blocking_keys);
    while((de = dictNext(di)) != NULL) {
        robj *key = dictGetKey(de);
        int was_stream = 0, is_stream = 0;

        dictEntry *kde = dictFind(emptied->dict, key->ptr);
        if (kde) {
            robj *value = dictGetVal(kde);
            was_stream = value->type == OBJ_STREAM;
        }
        if (replaced_with) {
            dictEntry *kde = dictFind(replaced_with->dict, key->ptr);
            if (kde) {
                robj *value = dictGetVal(kde);
                is_stream = value->type == OBJ_STREAM;
            }
        }
        /* We want to try to unblock any client using a blocking XREADGROUP */
        if (was_stream && !is_stream)
            signalKeyAsReady(emptied, key, OBJ_STREAM);
    }
    dictReleaseIterator(di);
}

/* Swap two databases at runtime so that all clients will magically see
 * the new database even if already connected. Note that the client
 * structure c->db points to a given DB, so we need to be smarter and
 * swap the underlying referenced structures, otherwise we would need
 * to fix all the references to the Redis DB structure.
 *
 * Returns C_ERR if at least one of the DB ids are out of range, otherwise
 * C_OK is returned. */
int dbSwapDatabases(int id1, int id2) {
    if (id1 < 0 || id1 >= server.dbnum ||
        id2 < 0 || id2 >= server.dbnum) return C_ERR;
    if (id1 == id2) return C_OK;
    redisDb aux = server.db[id1];
    redisDb *db1 = &server.db[id1], *db2 = &server.db[id2];

    /* Swapdb should make transaction fail if there is any
     * client watching keys */
    touchAllWatchedKeysInDb(db1, db2);
    touchAllWatchedKeysInDb(db2, db1);

    /* Try to unblock any XREADGROUP clients if the key no longer exists. */
    scanDatabaseForDeletedStreams(db1, db2);
    scanDatabaseForDeletedStreams(db2, db1);

    /* Swap hash tables. Note that we don't swap blocking_keys,
     * ready_keys and watched_keys, since we want clients to
     * remain in the same DB they were. */
    db1->dict = db2->dict;
    db1->expires = db2->expires;
    db1->avg_ttl = db2->avg_ttl;
    db1->expires_cursor = db2->expires_cursor;

    db2->dict = aux.dict;
    db2->expires = aux.expires;
    db2->avg_ttl = aux.avg_ttl;
    db2->expires_cursor = aux.expires_cursor;

    /* Now we need to handle clients blocked on lists: as an effect
     * of swapping the two DBs, a client that was waiting for list
     * X in a given DB, may now actually be unblocked if X happens
     * to exist in the new version of the DB, after the swap.
     *
     * However normally we only do this check for efficiency reasons
     * in dbAdd() when a list is created. So here we need to rescan
     * the list of clients blocked on lists and signal lists as ready
     * if needed. */
    scanDatabaseForReadyKeys(db1);
    scanDatabaseForReadyKeys(db2);
    return C_OK;
}

/* Logically, this discards (flushes) the old main database, and apply the newly loaded
 * database (temp) as the main (active) database, the actual freeing of old database
 * (which will now be placed in the temp one) is done later. */
void swapMainDbWithTempDb(redisDb *tempDb) {
    if (server.cluster_enabled) {
        /* Swap slots_to_keys from tempdb just loaded with main db slots_to_keys. */
        clusterSlotToKeyMapping *aux = server.db->slots_to_keys;
        server.db->slots_to_keys = tempDb->slots_to_keys;
        tempDb->slots_to_keys = aux;
    }

    for (int i=0; i<server.dbnum; i++) {
        redisDb aux = server.db[i];
        redisDb *activedb = &server.db[i], *newdb = &tempDb[i];

        /* Swapping databases should make transaction fail if there is any
         * client watching keys. */
        touchAllWatchedKeysInDb(activedb, newdb);

        /* Try to unblock any XREADGROUP clients if the key no longer exists. */
        scanDatabaseForDeletedStreams(activedb, newdb);

        /* Swap hash tables. Note that we don't swap blocking_keys,
         * ready_keys and watched_keys, since clients 
         * remain in the same DB they were. */
        activedb->dict = newdb->dict;
        activedb->expires = newdb->expires;
        activedb->avg_ttl = newdb->avg_ttl;
        activedb->expires_cursor = newdb->expires_cursor;

        newdb->dict = aux.dict;
        newdb->expires = aux.expires;
        newdb->avg_ttl = aux.avg_ttl;
        newdb->expires_cursor = aux.expires_cursor;

        /* Now we need to handle clients blocked on lists: as an effect
         * of swapping the two DBs, a client that was waiting for list
         * X in a given DB, may now actually be unblocked if X happens
         * to exist in the new version of the DB, after the swap.
         *
         * However normally we only do this check for efficiency reasons
         * in dbAdd() when a list is created. So here we need to rescan
         * the list of clients blocked on lists and signal lists as ready
         * if needed. */
        scanDatabaseForReadyKeys(activedb);
    }

    trackingInvalidateKeysOnFlush(1);
    flushSlaveKeysWithExpireList();
}

/* SWAPDB db1 db2 */
void swapdbCommand(client *c) {
    int id1, id2;

    /* Not allowed in cluster mode: we have just DB 0 there. */
    if (server.cluster_enabled) {
        addReplyError(c,"SWAPDB is not allowed in cluster mode");
        return;
    }

    /* Get the two DBs indexes. */
    if (getIntFromObjectOrReply(c, c->argv[1], &id1,
        "invalid first DB index") != C_OK)
        return;

    if (getIntFromObjectOrReply(c, c->argv[2], &id2,
        "invalid second DB index") != C_OK)
        return;

    /* Swap... */
    if (dbSwapDatabases(id1,id2) == C_ERR) {
        addReplyError(c,"DB index is out of range");
        return;
    } else {
        RedisModuleSwapDbInfo si = {REDISMODULE_SWAPDBINFO_VERSION,id1,id2};
        moduleFireServerEvent(REDISMODULE_EVENT_SWAPDB,0,&si);
        server.dirty++;
        addReply(c,shared.ok);
    }
}

/*-----------------------------------------------------------------------------
 * Expires API
 *----------------------------------------------------------------------------*/

int removeExpire(redisDb *db, robj *key) {
    /* An expire may only be removed if there is a corresponding entry in the
     * main dict. Otherwise, the key will never be freed. */
    serverAssertWithInfo(NULL,key,dictFind(db->dict,key->ptr) != NULL);
    return dictDelete(db->expires,key->ptr) == DICT_OK;
}

/* Set an expire to the specified key. If the expire is set in the context
 * of an user calling a command 'c' is the client, otherwise 'c' is set
 * to NULL. The 'when' parameter is the absolute unix time in milliseconds
 * after which the key will no longer be considered valid. */
void setExpire(client *c, redisDb *db, robj *key, long long when) {
    dictEntry *kde, *de;

    /* Reuse the sds from the main dict in the expire dict */
    kde = dictFind(db->dict,key->ptr);
    serverAssertWithInfo(NULL,key,kde != NULL);
    de = dictAddOrFind(db->expires,dictGetKey(kde));
    dictSetSignedIntegerVal(de,when);

    int writable_slave = server.masterhost && server.repl_slave_ro == 0;
    if (c && writable_slave && !(c->flags & CLIENT_MASTER))
        rememberSlaveKeyWithExpire(db,key);
}

/* Return the expire time of the specified key, or -1 if no expire
 * is associated with this key (i.e. the key is non volatile) */
long long getExpire(redisDb *db, robj *key) {
    dictEntry *de;

    /* No expire? return ASAP */
    if (dictSize(db->expires) == 0 ||
       (de = dictFind(db->expires,key->ptr)) == NULL) return -1;

    /* The entry was found in the expire dict, this means it should also
     * be present in the main dict (safety check). */
    serverAssertWithInfo(NULL,key,dictFind(db->dict,key->ptr) != NULL);
    return dictGetSignedIntegerVal(de);
}

/* Delete the specified expired key and propagate expire. */
void deleteExpiredKeyAndPropagate(redisDb *db, robj *keyobj) {
    mstime_t expire_latency;
    latencyStartMonitor(expire_latency);
    if (server.lazyfree_lazy_expire)
        dbAsyncDelete(db,keyobj);
    else
        dbSyncDelete(db,keyobj);
    latencyEndMonitor(expire_latency);
    latencyAddSampleIfNeeded("expire-del",expire_latency);
    signalModifiedKey(NULL, db, keyobj);
    propagateDeletion(db,keyobj,server.lazyfree_lazy_expire);
    notifyKeyspaceEvent(NOTIFY_EXPIRED,"expired",keyobj,db->id);
    server.stat_expiredkeys++;
}

/* Propagate expires into slaves and the AOF file.
 * When a key expires in the master, a DEL operation for this key is sent
 * to all the slaves and the AOF file if enabled.
 *
 * This way the key expiry is centralized in one place, and since both
 * AOF and the master->slave link guarantee operation ordering, everything
 * will be consistent even if we allow write operations against expiring
 * keys.
 *
 * This function may be called from:
 * 1. Within call(): Example: Lazy-expire on key access.
 *    In this case the caller doesn't have to do anything
 *    because call() handles server.also_propagate(); or
 * 2. Outside of call(): Example: Active-expire, eviction.
 *    In this the caller must remember to call
 *    propagatePendingCommands, preferably at the end of
 *    the deletion batch, so that DELs will be wrapped
 *    in MULTI/EXEC */
void propagateDeletion(redisDb *db, robj *key, int lazy) {
    robj *argv[2];

    argv[0] = lazy ? shared.unlink : shared.del;
    argv[1] = key;
    incrRefCount(argv[0]);
    incrRefCount(argv[1]);

    /* If the master decided to expire a key we must propagate it to replicas no matter what..
     * Even if module executed a command without asking for propagation. */
    int prev_replication_allowed = server.replication_allowed;
    server.replication_allowed = 1;
    alsoPropagate(db->id,argv,2,PROPAGATE_AOF|PROPAGATE_REPL);
    server.replication_allowed = prev_replication_allowed;

    decrRefCount(argv[0]);
    decrRefCount(argv[1]);
}

/* Check if the key is expired. */
int keyIsExpired(redisDb *db, robj *key) {
    mstime_t when = getExpire(db,key);
    mstime_t now;

    if (when < 0) return 0; /* No expire for this key */

    /* Don't expire anything while loading. It will be done later. */
    if (server.loading) return 0;

    /* If we are in the context of a Lua script, we pretend that time is
     * blocked to when the Lua script started. This way a key can expire
     * only the first time it is accessed and not in the middle of the
     * script execution, making propagation to slaves / AOF consistent.
     * See issue #1525 on Github for more information. */
    if (server.script_caller) {
        now = scriptTimeSnapshot();
    }
    /* If we are in the middle of a command execution, we still want to use
     * a reference time that does not change: in that case we just use the
     * cached time, that we update before each call in the call() function.
     * This way we avoid that commands such as RPOPLPUSH or similar, that
     * may re-open the same key multiple times, can invalidate an already
     * open object in a next call, if the next call will see the key expired,
     * while the first did not. */
    else if (server.fixed_time_expire > 0) {
        now = server.mstime;
    }
    /* For the other cases, we want to use the most fresh time we have. */
    else {
        now = mstime();
    }

    /* The key expired if the current (virtual or real) time is greater
     * than the expire time of the key. */
    return now > when;
}

/* This function is called when we are going to perform some operation
 * in a given key, but such key may be already logically expired even if
 * it still exists in the database. The main way this function is called
 * is via lookupKey*() family of functions.
 *
 * The behavior of the function depends on the replication role of the
 * instance, because by default replicas do not delete expired keys. They
 * wait for DELs from the master for consistency matters. However even
 * replicas will try to have a coherent return value for the function,
 * so that read commands executed in the replica side will be able to
 * behave like if the key is expired even if still present (because the
 * master has yet to propagate the DEL).
 *
 * In masters as a side effect of finding a key which is expired, such
 * key will be evicted from the database. Also this may trigger the
 * propagation of a DEL/UNLINK command in AOF / replication stream.
 *
 * On replicas, this function does not delete expired keys by default, but
 * it still returns 1 if the key is logically expired. To force deletion
 * of logically expired keys even on replicas, set force_delete_expired to
 * a non-zero value. Note though that if the current client is executing
 * replicated commands from the master, keys are never considered expired.
 *
 * The return value of the function is 0 if the key is still valid,
 * otherwise the function returns 1 if the key is expired. */
<<<<<<< HEAD
int expireIfNeeded(redisDb *db, robj *key) {
    if (server.lazy_expire_disabled) return 0;

=======
int expireIfNeeded(redisDb *db, robj *key, int force_delete_expired) {
>>>>>>> c3a0253b
    if (!keyIsExpired(db,key)) return 0;

    /* If we are running in the context of a replica, instead of
     * evicting the expired key from the database, we return ASAP:
     * the replica key expiration is controlled by the master that will
     * send us synthesized DEL operations for expired keys. The
     * exception is when write operations are performed on writable
     * replicas.
     *
     * Still we try to return the right information to the caller,
     * that is, 0 if we think the key should be still valid, 1 if
     * we think the key is expired at this time.
     *
     * When replicating commands from the master, keys are never considered
     * expired. */
    if (server.masterhost != NULL) {
        if (server.current_client == server.master) return 0;
        if (!force_delete_expired) return 1;
    }

    /* If clients are paused, we keep the current dataset constant,
     * but return to the client what we believe is the right state. Typically,
     * at the end of the pause we will properly expire the key OR we will
     * have failed over and the new primary will send us the expire. */
    if (checkClientPauseTimeoutAndReturnIfPaused()) return 1;

    /* Delete the key */
    deleteExpiredKeyAndPropagate(db,key);
    return 1;
}

/* -----------------------------------------------------------------------------
 * API to get key arguments from commands
 * ---------------------------------------------------------------------------*/

/* Prepare the getKeysResult struct to hold numkeys, either by using the
 * pre-allocated keysbuf or by allocating a new array on the heap.
 *
 * This function must be called at least once before starting to populate
 * the result, and can be called repeatedly to enlarge the result array.
 */
keyReference *getKeysPrepareResult(getKeysResult *result, int numkeys) {
    /* GETKEYS_RESULT_INIT initializes keys to NULL, point it to the pre-allocated stack
     * buffer here. */
    if (!result->keys) {
        serverAssert(!result->numkeys);
        result->keys = result->keysbuf;
    }

    /* Resize if necessary */
    if (numkeys > result->size) {
        if (result->keys != result->keysbuf) {
            /* We're not using a static buffer, just (re)alloc */
            result->keys = zrealloc(result->keys, numkeys * sizeof(keyReference));
        } else {
            /* We are using a static buffer, copy its contents */
            result->keys = zmalloc(numkeys * sizeof(keyReference));
            if (result->numkeys)
                memcpy(result->keys, result->keysbuf, result->numkeys * sizeof(keyReference));
        }
        result->size = numkeys;
    }

    return result->keys;
}

/* Returns a bitmask with all the flags found in any of the key specs of the command.
 * The 'inv' argument means we'll return a mask with all flags that are missing in at least one spec. */
int64_t getAllKeySpecsFlags(struct redisCommand *cmd, int inv) {
    int64_t flags = 0;
    for (int j = 0; j < cmd->key_specs_num; j++) {
        keySpec *spec = cmd->key_specs + j;
        flags |= inv? ~spec->flags : spec->flags;
    }
    return flags;
}

/* Fetch the keys based of the provided key specs. Returns the number of keys found, or -1 on error.
 * There are several flags that can be used to modify how this function finds keys in a command.
 * 
 * GET_KEYSPEC_INCLUDE_NOT_KEYS: Return 'fake' keys as if they were keys.
 * GET_KEYSPEC_RETURN_PARTIAL:   Skips invalid and incomplete keyspecs but returns the keys
 *                               found in other valid keyspecs. 
 */
int getKeysUsingKeySpecs(struct redisCommand *cmd, robj **argv, int argc, int search_flags, getKeysResult *result) {
    int j, i, k = 0, last, first, step;
    keyReference *keys;

    for (j = 0; j < cmd->key_specs_num; j++) {
        keySpec *spec = cmd->key_specs + j;
        serverAssert(spec->begin_search_type != KSPEC_BS_INVALID);
        /* Skip specs that represent 'fake' keys */
        if ((spec->flags & CMD_KEY_NOT_KEY) && !(search_flags & GET_KEYSPEC_INCLUDE_NOT_KEYS)) {
            continue;
        }

        first = 0;
        if (spec->begin_search_type == KSPEC_BS_INDEX) {
            first = spec->bs.index.pos;
        } else if (spec->begin_search_type == KSPEC_BS_KEYWORD) {
            int start_index = spec->bs.keyword.startfrom > 0 ? spec->bs.keyword.startfrom : argc+spec->bs.keyword.startfrom;
            int end_index = spec->bs.keyword.startfrom > 0 ? argc-1: 1;
            for (i = start_index; i != end_index; i = start_index <= end_index ? i + 1 : i - 1) {
                if (i >= argc || i < 1)
                    break;
                if (!strcasecmp((char*)argv[i]->ptr,spec->bs.keyword.keyword)) {
                    first = i+1;
                    break;
                }
            }
            /* keyword not found */
            if (!first) {
                continue;
            }
        } else {
            /* unknown spec */
            goto invalid_spec;
        }

        if (spec->find_keys_type == KSPEC_FK_RANGE) {
            step = spec->fk.range.keystep;
            if (spec->fk.range.lastkey >= 0) {
                last = first + spec->fk.range.lastkey;
            } else {
                if (!spec->fk.range.limit) {
                    last = argc + spec->fk.range.lastkey;
                } else {
                    serverAssert(spec->fk.range.lastkey == -1);
                    last = first + ((argc-first)/spec->fk.range.limit + spec->fk.range.lastkey);
                }
            }
        } else if (spec->find_keys_type == KSPEC_FK_KEYNUM) {
            step = spec->fk.keynum.keystep;
            long long numkeys;
            if (spec->fk.keynum.keynumidx >= argc)
                goto invalid_spec;

            sds keynum_str = argv[first + spec->fk.keynum.keynumidx]->ptr;
            if (!string2ll(keynum_str,sdslen(keynum_str),&numkeys) || numkeys < 0) {
                /* Unable to parse the numkeys argument or it was invalid */
                goto invalid_spec;
            }

            first += spec->fk.keynum.firstkey;
            last = first + (int)numkeys-1;
        } else {
            /* unknown spec */
            goto invalid_spec;
        }

        int count = ((last - first)+1);
        keys = getKeysPrepareResult(result, count);

        /* First or last is out of bounds, which indicates a syntax error */
        if (last >= argc || last < first || first >= argc) {
            goto invalid_spec;
        }

        for (i = first; i <= last; i += step) {
            if (i >= argc || i < first) {
                /* Modules commands, and standard commands with a not fixed number
                 * of arguments (negative arity parameter) do not have dispatch
                 * time arity checks, so we need to handle the case where the user
                 * passed an invalid number of arguments here. In this case we
                 * return no keys and expect the command implementation to report
                 * an arity or syntax error. */
                if (cmd->flags & CMD_MODULE || cmd->arity < 0) {
                    continue;
                } else {
                    serverPanic("Redis built-in command declared keys positions not matching the arity requirements.");
                }
            }
            keys[k].pos = i;
            keys[k++].flags = spec->flags;
        }

        /* Handle incomplete specs (only after we added the current spec
         * to `keys`, just in case GET_KEYSPEC_RETURN_PARTIAL was given) */
        if (spec->flags & CMD_KEY_INCOMPLETE) {
            goto invalid_spec;
        }

        /* Done with this spec */
        continue;

invalid_spec:
        if (search_flags & GET_KEYSPEC_RETURN_PARTIAL) {
            continue;
        } else {
            result->numkeys = 0;
            return -1;
        }
    }

    result->numkeys = k;
    return k;
}

/* Return all the arguments that are keys in the command passed via argc / argv. 
 * This function will eventually replace getKeysFromCommand.
 *
 * The command returns the positions of all the key arguments inside the array,
 * so the actual return value is a heap allocated array of integers. The
 * length of the array is returned by reference into *numkeys.
 * 
 * Along with the position, this command also returns the flags that are
 * associated with how Redis will access the key.
 *
 * 'cmd' must be point to the corresponding entry into the redisCommand
 * table, according to the command name in argv[0]. */
int getKeysFromCommandWithSpecs(struct redisCommand *cmd, robj **argv, int argc, int search_flags, getKeysResult *result) {
    /* The command has at least one key-spec not marked as NOT_KEY */
    int has_keyspec = (getAllKeySpecsFlags(cmd, 1) & CMD_KEY_NOT_KEY);
    /* The command has at least one key-spec marked as VARIABLE_FLAGS */
    int has_varflags = (getAllKeySpecsFlags(cmd, 0) & CMD_KEY_VARIABLE_FLAGS);

    /* Flags indicating that we have a getkeys callback */
    int has_module_getkeys = cmd->flags & CMD_MODULE_GETKEYS;

    /* The key-spec that's auto generated by RM_CreateCommand sets VARIABLE_FLAGS since no flags are given.
     * If the module provides getkeys callback, we'll prefer it, but if it didn't, we'll use key-spec anyway. */
    if ((cmd->flags & CMD_MODULE) && has_varflags && !has_module_getkeys)
        has_varflags = 0;

    /* We prefer key-specs if there are any, and their flags are reliable. */
    if (has_keyspec && !has_varflags) {
        int ret = getKeysUsingKeySpecs(cmd,argv,argc,search_flags,result);
        if (ret >= 0)
            return ret;
        /* If the specs returned with an error (probably an INVALID or INCOMPLETE spec),
         * fallback to the callback method. */
    }

    /* Resort to getkeys callback methods. */
    if (has_module_getkeys)
        return moduleGetCommandKeysViaAPI(cmd,argv,argc,result);

    /* We use native getkeys as a last resort, since not all these native getkeys provide
     * flags properly (only the ones that correspond to INVALID, INCOMPLETE or VARIABLE_FLAGS do.*/
    if (cmd->getkeys_proc)
        return cmd->getkeys_proc(cmd,argv,argc,result);
    return 0;
}

/* This function returns a sanity check if the command may have keys. */
int doesCommandHaveKeys(struct redisCommand *cmd) {
    return cmd->getkeys_proc ||                                 /* has getkeys_proc (non modules) */
        (cmd->flags & CMD_MODULE_GETKEYS) ||                    /* module with GETKEYS */
        (getAllKeySpecsFlags(cmd, 1) & CMD_KEY_NOT_KEY);        /* has at least one key-spec not marked as NOT_KEY */
}

/* A simplified channel spec table that contains all of the redis commands
 * and which channels they have and how they are accessed. */
typedef struct ChannelSpecs {
    redisCommandProc *proc; /* Command procedure to match against */
    uint64_t flags;         /* CMD_CHANNEL_* flags for this command */
    int start;              /* The initial position of the first channel */
    int count;              /* The number of channels, or -1 if all remaining
                             * arguments are channels. */
} ChannelSpecs;

ChannelSpecs commands_with_channels[] = {
    {subscribeCommand, CMD_CHANNEL_SUBSCRIBE, 1, -1},
    {ssubscribeCommand, CMD_CHANNEL_SUBSCRIBE, 1, -1},
    {unsubscribeCommand, CMD_CHANNEL_UNSUBSCRIBE, 1, -1},
    {sunsubscribeCommand, CMD_CHANNEL_UNSUBSCRIBE, 1, -1},
    {psubscribeCommand, CMD_CHANNEL_PATTERN | CMD_CHANNEL_SUBSCRIBE, 1, -1},
    {punsubscribeCommand, CMD_CHANNEL_PATTERN | CMD_CHANNEL_UNSUBSCRIBE, 1, -1},
    {publishCommand, CMD_CHANNEL_PUBLISH, 1, 1},
    {spublishCommand, CMD_CHANNEL_PUBLISH, 1, 1},
    {NULL,0} /* Terminator. */
};

/* Returns 1 if the command may access any channels matched by the flags
 * argument. */
int doesCommandHaveChannelsWithFlags(struct redisCommand *cmd, int flags) {
    /* If a module declares get channels, we are just going to assume
     * has channels. This API is allowed to return false positives. */
    if (cmd->flags & CMD_MODULE_GETCHANNELS) {
        return 1;
    }
    for (ChannelSpecs *spec = commands_with_channels; spec->proc != NULL; spec += 1) {
        if (cmd->proc == spec->proc) {
            return !!(spec->flags & flags);
        }
    }
    return 0;
}

/* Return all the arguments that are channels in the command passed via argc / argv. 
 * This function behaves similar to getKeysFromCommandWithSpecs, but with channels 
 * instead of keys.
 * 
 * The command returns the positions of all the channel arguments inside the array,
 * so the actual return value is a heap allocated array of integers. The
 * length of the array is returned by reference into *numkeys.
 * 
 * Along with the position, this command also returns the flags that are
 * associated with how Redis will access the channel.
 *
 * 'cmd' must be point to the corresponding entry into the redisCommand
 * table, according to the command name in argv[0]. */
int getChannelsFromCommand(struct redisCommand *cmd, robj **argv, int argc, getKeysResult *result) {
    keyReference *keys;
    /* If a module declares get channels, use that. */
    if (cmd->flags & CMD_MODULE_GETCHANNELS) {
        return moduleGetCommandChannelsViaAPI(cmd, argv, argc, result);
    }
    /* Otherwise check the channel spec table */
    for (ChannelSpecs *spec = commands_with_channels; spec != NULL; spec += 1) {
        if (cmd->proc == spec->proc) {
            int start = spec->start;
            int stop = (spec->count == -1) ? argc : start + spec->count;
            if (stop > argc) stop = argc;
            int count = 0;
            keys = getKeysPrepareResult(result, stop - start);
            for (int i = start; i < stop; i++ ) {
                keys[count].pos = i;
                keys[count++].flags = spec->flags;
            }
            result->numkeys = count;
            return count;
        }
    }
    return 0;
}

/* The base case is to use the keys position as given in the command table
 * (firstkey, lastkey, step).
 * This function works only on command with the legacy_range_key_spec,
 * all other commands should be handled by getkeys_proc. 
 * 
 * If the commands keyspec is incomplete, no keys will be returned, and the provided
 * keys function should be called instead.
 * 
 * NOTE: This function does not guarantee populating the flags for 
 * the keys, in order to get flags you should use getKeysUsingKeySpecs. */
int getKeysUsingLegacyRangeSpec(struct redisCommand *cmd, robj **argv, int argc, getKeysResult *result) {
    int j, i = 0, last, first, step;
    keyReference *keys;
    UNUSED(argv);

    if (cmd->legacy_range_key_spec.begin_search_type == KSPEC_BS_INVALID) {
        result->numkeys = 0;
        return 0;
    }

    first = cmd->legacy_range_key_spec.bs.index.pos;
    last = cmd->legacy_range_key_spec.fk.range.lastkey;
    if (last >= 0)
        last += first;
    step = cmd->legacy_range_key_spec.fk.range.keystep;

    if (last < 0) last = argc+last;

    int count = ((last - first)+1);
    keys = getKeysPrepareResult(result, count);

    for (j = first; j <= last; j += step) {
        if (j >= argc || j < first) {
            /* Modules commands, and standard commands with a not fixed number
             * of arguments (negative arity parameter) do not have dispatch
             * time arity checks, so we need to handle the case where the user
             * passed an invalid number of arguments here. In this case we
             * return no keys and expect the command implementation to report
             * an arity or syntax error. */
            if (cmd->flags & CMD_MODULE || cmd->arity < 0) {
                result->numkeys = 0;
                return 0;
            } else {
                serverPanic("Redis built-in command declared keys positions not matching the arity requirements.");
            }
        }
        keys[i].pos = j;
        /* Flags are omitted from legacy key specs */
        keys[i++].flags = 0;
    }
    result->numkeys = i;
    return i;
}

/* Return all the arguments that are keys in the command passed via argc / argv.
 *
 * The command returns the positions of all the key arguments inside the array,
 * so the actual return value is a heap allocated array of integers. The
 * length of the array is returned by reference into *numkeys.
 *
 * 'cmd' must be point to the corresponding entry into the redisCommand
 * table, according to the command name in argv[0].
 *
 * This function uses the command table if a command-specific helper function
 * is not required, otherwise it calls the command-specific function. */
int getKeysFromCommand(struct redisCommand *cmd, robj **argv, int argc, getKeysResult *result) {
    if (cmd->flags & CMD_MODULE_GETKEYS) {
        return moduleGetCommandKeysViaAPI(cmd,argv,argc,result);
    } else if (cmd->getkeys_proc) {
        return cmd->getkeys_proc(cmd,argv,argc,result);
    } else {
        return getKeysUsingLegacyRangeSpec(cmd,argv,argc,result);
    }
}

/* Free the result of getKeysFromCommand. */
void getKeysFreeResult(getKeysResult *result) {
    if (result && result->keys != result->keysbuf)
        zfree(result->keys);
}

/* Helper function to extract keys from following commands:
 * COMMAND [destkey] <num-keys> <key> [...] <key> [...] ... <options>
 *
 * eg:
 * ZUNION <num-keys> <key> <key> ... <key> <options>
 * ZUNIONSTORE <destkey> <num-keys> <key> <key> ... <key> <options>
 *
 * 'storeKeyOfs': destkey index, 0 means destkey not exists.
 * 'keyCountOfs': num-keys index.
 * 'firstKeyOfs': firstkey index.
 * 'keyStep': the interval of each key, usually this value is 1.
 * 
 * The commands using this functoin have a fully defined keyspec, so returning flags isn't needed. */
int genericGetKeys(int storeKeyOfs, int keyCountOfs, int firstKeyOfs, int keyStep,
                    robj **argv, int argc, getKeysResult *result) {
    int i, num;
    keyReference *keys;

    num = atoi(argv[keyCountOfs]->ptr);
    /* Sanity check. Don't return any key if the command is going to
     * reply with syntax error. (no input keys). */
    if (num < 1 || num > (argc - firstKeyOfs)/keyStep) {
        result->numkeys = 0;
        return 0;
    }

    int numkeys = storeKeyOfs ? num + 1 : num;
    keys = getKeysPrepareResult(result, numkeys);
    result->numkeys = numkeys;

    /* Add all key positions for argv[firstKeyOfs...n] to keys[] */
    for (i = 0; i < num; i++) {
        keys[i].pos = firstKeyOfs+(i*keyStep);
        keys[i].flags = 0;
    } 

    if (storeKeyOfs) {
        keys[num].pos = storeKeyOfs;
        keys[num].flags = 0;
    } 
    return result->numkeys;
}

int sintercardGetKeys(struct redisCommand *cmd, robj **argv, int argc, getKeysResult *result) {
    UNUSED(cmd);
    return genericGetKeys(0, 1, 2, 1, argv, argc, result);
}

int zunionInterDiffStoreGetKeys(struct redisCommand *cmd, robj **argv, int argc, getKeysResult *result) {
    UNUSED(cmd);
    return genericGetKeys(1, 2, 3, 1, argv, argc, result);
}

int zunionInterDiffGetKeys(struct redisCommand *cmd, robj **argv, int argc, getKeysResult *result) {
    UNUSED(cmd);
    return genericGetKeys(0, 1, 2, 1, argv, argc, result);
}

int evalGetKeys(struct redisCommand *cmd, robj **argv, int argc, getKeysResult *result) {
    UNUSED(cmd);
    return genericGetKeys(0, 2, 3, 1, argv, argc, result);
}

int functionGetKeys(struct redisCommand *cmd, robj **argv, int argc, getKeysResult *result) {
    UNUSED(cmd);
    return genericGetKeys(0, 2, 3, 1, argv, argc, result);
}

int lmpopGetKeys(struct redisCommand *cmd, robj **argv, int argc, getKeysResult *result) {
    UNUSED(cmd);
    return genericGetKeys(0, 1, 2, 1, argv, argc, result);
}

int blmpopGetKeys(struct redisCommand *cmd, robj **argv, int argc, getKeysResult *result) {
    UNUSED(cmd);
    return genericGetKeys(0, 2, 3, 1, argv, argc, result);
}

int zmpopGetKeys(struct redisCommand *cmd, robj **argv, int argc, getKeysResult *result) {
    UNUSED(cmd);
    return genericGetKeys(0, 1, 2, 1, argv, argc, result);
}

int bzmpopGetKeys(struct redisCommand *cmd, robj **argv, int argc, getKeysResult *result) {
    UNUSED(cmd);
    return genericGetKeys(0, 2, 3, 1, argv, argc, result);
}

/* Helper function to extract keys from the SORT RO command.
 *
 * SORT <sort-key>
 *
 * The second argument of SORT is always a key, however an arbitrary number of
 * keys may be accessed while doing the sort (the BY and GET args), so the
 * key-spec declares incomplete keys which is why we have to provide a concrete
 * implementation to fetch the keys.
 *
 * This command declares incomplete keys, so the flags are correctly set for this function */
int sortROGetKeys(struct redisCommand *cmd, robj **argv, int argc, getKeysResult *result) {
    keyReference *keys;
    UNUSED(cmd);
    UNUSED(argv);
    UNUSED(argc);

    keys = getKeysPrepareResult(result, 1);
    keys[0].pos = 1; /* <sort-key> is always present. */
    keys[0].flags = CMD_KEY_RO | CMD_KEY_ACCESS;
    return 1;
}

/* Helper function to extract keys from the SORT command.
 *
 * SORT <sort-key> ... STORE <store-key> ...
 *
 * The first argument of SORT is always a key, however a list of options
 * follow in SQL-alike style. Here we parse just the minimum in order to
 * correctly identify keys in the "STORE" option. 
 * 
 * This command declares incomplete keys, so the flags are correctly set for this function */
int sortGetKeys(struct redisCommand *cmd, robj **argv, int argc, getKeysResult *result) {
    int i, j, num, found_store = 0;
    keyReference *keys;
    UNUSED(cmd);

    num = 0;
    keys = getKeysPrepareResult(result, 2); /* Alloc 2 places for the worst case. */
    keys[num].pos = 1; /* <sort-key> is always present. */
    keys[num++].flags = CMD_KEY_RO | CMD_KEY_ACCESS;

    /* Search for STORE option. By default we consider options to don't
     * have arguments, so if we find an unknown option name we scan the
     * next. However there are options with 1 or 2 arguments, so we
     * provide a list here in order to skip the right number of args. */
    struct {
        char *name;
        int skip;
    } skiplist[] = {
        {"limit", 2},
        {"get", 1},
        {"by", 1},
        {NULL, 0} /* End of elements. */
    };

    for (i = 2; i < argc; i++) {
        for (j = 0; skiplist[j].name != NULL; j++) {
            if (!strcasecmp(argv[i]->ptr,skiplist[j].name)) {
                i += skiplist[j].skip;
                break;
            } else if (!strcasecmp(argv[i]->ptr,"store") && i+1 < argc) {
                /* Note: we don't increment "num" here and continue the loop
                 * to be sure to process the *last* "STORE" option if multiple
                 * ones are provided. This is same behavior as SORT. */
                found_store = 1;
                keys[num].pos = i+1; /* <store-key> */
                keys[num].flags = CMD_KEY_OW | CMD_KEY_UPDATE;
                break;
            }
        }
    }
    result->numkeys = num + found_store;
    return result->numkeys;
}

/* This command declares incomplete keys, so the flags are correctly set for this function */
int migrateGetKeys(struct redisCommand *cmd, robj **argv, int argc, getKeysResult *result) {
    int i, num, first;
    keyReference *keys;
    UNUSED(cmd);

    /* Assume the obvious form. */
    first = 3;
    num = 1;

    /* But check for the extended one with the KEYS option. */
    if (argc > 6) {
        for (i = 6; i < argc; i++) {
            if (!strcasecmp(argv[i]->ptr,"keys") &&
                sdslen(argv[3]->ptr) == 0)
            {
                first = i+1;
                num = argc-first;
                break;
            }
        }
    }

    keys = getKeysPrepareResult(result, num);
    for (i = 0; i < num; i++) {
        keys[i].pos = first+i;
        keys[i].flags = CMD_KEY_RW | CMD_KEY_ACCESS | CMD_KEY_DELETE;
    } 
    result->numkeys = num;
    return num;
}

/* Helper function to extract keys from following commands:
 * GEORADIUS key x y radius unit [WITHDIST] [WITHHASH] [WITHCOORD] [ASC|DESC]
 *                             [COUNT count] [STORE key] [STOREDIST key]
 * GEORADIUSBYMEMBER key member radius unit ... options ...
 * 
 * This command has a fully defined keyspec, so returning flags isn't needed. */
int georadiusGetKeys(struct redisCommand *cmd, robj **argv, int argc, getKeysResult *result) {
    int i, num;
    keyReference *keys;
    UNUSED(cmd);

    /* Check for the presence of the stored key in the command */
    int stored_key = -1;
    for (i = 5; i < argc; i++) {
        char *arg = argv[i]->ptr;
        /* For the case when user specifies both "store" and "storedist" options, the
         * second key specified would override the first key. This behavior is kept
         * the same as in georadiusCommand method.
         */
        if ((!strcasecmp(arg, "store") || !strcasecmp(arg, "storedist")) && ((i+1) < argc)) {
            stored_key = i+1;
            i++;
        }
    }
    num = 1 + (stored_key == -1 ? 0 : 1);

    /* Keys in the command come from two places:
     * argv[1] = key,
     * argv[5...n] = stored key if present
     */
    keys = getKeysPrepareResult(result, num);

    /* Add all key positions to keys[] */
    keys[0].pos = 1;
    keys[0].flags = 0;
    if(num > 1) {
         keys[1].pos = stored_key;
         keys[1].flags = 0;
    }
    result->numkeys = num;
    return num;
}

/* XREAD [BLOCK <milliseconds>] [COUNT <count>] [GROUP <groupname> <ttl>]
 *       STREAMS key_1 key_2 ... key_N ID_1 ID_2 ... ID_N
 *
 * This command has a fully defined keyspec, so returning flags isn't needed. */
int xreadGetKeys(struct redisCommand *cmd, robj **argv, int argc, getKeysResult *result) {
    int i, num = 0;
    keyReference *keys;
    UNUSED(cmd);

    /* We need to parse the options of the command in order to seek the first
     * "STREAMS" string which is actually the option. This is needed because
     * "STREAMS" could also be the name of the consumer group and even the
     * name of the stream key. */
    int streams_pos = -1;
    for (i = 1; i < argc; i++) {
        char *arg = argv[i]->ptr;
        if (!strcasecmp(arg, "block")) {
            i++; /* Skip option argument. */
        } else if (!strcasecmp(arg, "count")) {
            i++; /* Skip option argument. */
        } else if (!strcasecmp(arg, "group")) {
            i += 2; /* Skip option argument. */
        } else if (!strcasecmp(arg, "noack")) {
            /* Nothing to do. */
        } else if (!strcasecmp(arg, "streams")) {
            streams_pos = i;
            break;
        } else {
            break; /* Syntax error. */
        }
    }
    if (streams_pos != -1) num = argc - streams_pos - 1;

    /* Syntax error. */
    if (streams_pos == -1 || num == 0 || num % 2 != 0) {
        result->numkeys = 0;
        return 0;
    }
    num /= 2; /* We have half the keys as there are arguments because
                 there are also the IDs, one per key. */

    keys = getKeysPrepareResult(result, num);
    for (i = streams_pos+1; i < argc-num; i++) {
        keys[i-streams_pos-1].pos = i;
        keys[i-streams_pos-1].flags = 0; 
    } 
    result->numkeys = num;
    return num;
}

/* Helper function to extract keys from the SET command, which may have
 * a read flag if the GET argument is passed in. */
int setGetKeys(struct redisCommand *cmd, robj **argv, int argc, getKeysResult *result) {
    keyReference *keys;
    UNUSED(cmd);

    keys = getKeysPrepareResult(result, 1);
    keys[0].pos = 1; /* We always know the position */
    result->numkeys = 1;

    for (int i = 3; i < argc; i++) {
        char *arg = argv[i]->ptr;
        if ((arg[0] == 'g' || arg[0] == 'G') &&
            (arg[1] == 'e' || arg[1] == 'E') &&
            (arg[2] == 't' || arg[2] == 'T') && arg[3] == '\0')
        {
            keys[0].flags = CMD_KEY_RW | CMD_KEY_ACCESS | CMD_KEY_UPDATE;
            return 1;
        }
    }

    keys[0].flags = CMD_KEY_OW | CMD_KEY_UPDATE;
    return 1;
}

/* Helper function to extract keys from the BITFIELD command, which may be
 * read-only if the BITFIELD GET subcommand is used. */
int bitfieldGetKeys(struct redisCommand *cmd, robj **argv, int argc, getKeysResult *result) {
    keyReference *keys;
    int readonly = 1;
    UNUSED(cmd);

    keys = getKeysPrepareResult(result, 1);
    keys[0].pos = 1; /* We always know the position */
    result->numkeys = 1;

    for (int i = 2; i < argc; i++) {
        int remargs = argc - i - 1; /* Remaining args other than current. */
        char *arg = argv[i]->ptr;
        if (!strcasecmp(arg, "get") && remargs >= 2) {
            i += 2;
        } else if ((!strcasecmp(arg, "set") || !strcasecmp(arg, "incrby")) && remargs >= 3) {
            readonly = 0;
            i += 3;
            break;
        } else if (!strcasecmp(arg, "overflow") && remargs >= 1) {
            i += 1;
        } else {
            readonly = 0; /* Syntax error. safer to assume non-RO. */
            break;
        }
    }

    if (readonly) {
        keys[0].flags = CMD_KEY_RO | CMD_KEY_ACCESS;
    } else {
        keys[0].flags = CMD_KEY_RW | CMD_KEY_ACCESS | CMD_KEY_UPDATE;
    }
    return 1;
}<|MERGE_RESOLUTION|>--- conflicted
+++ resolved
@@ -321,17 +321,12 @@
             freeObjAsync(key, val, db->id);
             dictSetVal(db->dict, de, NULL);
         }
-<<<<<<< HEAD
-        if (server.cluster_enabled) slotToKeyDelEntry(de);
+        if (server.cluster_enabled) slotToKeyDelEntry(de, db);
 
         /* Deleting an entry from the expires dict will not free the sds of
         * the key, because it is shared with the main dictionary. */
         if (dictSize(db->expires) > 0) dictDelete(db->expires,key->ptr);
         dictTwoPhaseUnlinkFree(db->dict,de,plink,table);
-=======
-        if (server.cluster_enabled) slotToKeyDelEntry(de, db);
-        dictFreeUnlinkedEntry(db->dict,de);
->>>>>>> c3a0253b
         return 1;
     } else {
         return 0;
@@ -1679,13 +1674,9 @@
  *
  * The return value of the function is 0 if the key is still valid,
  * otherwise the function returns 1 if the key is expired. */
-<<<<<<< HEAD
-int expireIfNeeded(redisDb *db, robj *key) {
+int expireIfNeeded(redisDb *db, robj *key, int force_delete_expired) {
     if (server.lazy_expire_disabled) return 0;
 
-=======
-int expireIfNeeded(redisDb *db, robj *key, int force_delete_expired) {
->>>>>>> c3a0253b
     if (!keyIsExpired(db,key)) return 0;
 
     /* If we are running in the context of a replica, instead of
