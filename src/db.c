--- conflicted
+++ resolved
@@ -36,34 +36,13 @@
 #include <signal.h>
 #include <ctype.h>
 
-<<<<<<< HEAD
-/* Database backup. */
-struct dbBackup {
-    redisDb *dbarray;
-    clusterSlotsToKeysData slots_to_keys;
-};
-
-/* Local prototypes and macros. */
-
-int expireIfNeeded(redisDb *db, robj *key);
-
-/* return value of expireIfNeeded() */
-#define NOT_EXPIRED 0
-#define EXPIRED_AND_DELETED 1
-#define EXPIRED_AND_KEPT 2
-
-=======
->>>>>>> 1808618f
 /*-----------------------------------------------------------------------------
  * C-level DB API
  *----------------------------------------------------------------------------*/
 
-<<<<<<< HEAD
-=======
 int expireIfNeeded(redisDb *db, robj *key, int force_delete_expired);
 int keyIsExpired(redisDb *db, robj *key);
 
->>>>>>> 1808618f
 /* Update LFU when an object is accessed.
  * Firstly, decrement the counter if the decrement time is reached.
  * Then logarithmically increment the counter, and update the access time. */
@@ -100,41 +79,8 @@
  * in the replication link. */
 robj *lookupKey(redisDb *db, robj *key, int flags) {
     dictEntry *de = dictFind(db->dict,key->ptr);
-    robj *val = NULL;
-    if (de) {
-<<<<<<< HEAD
-        robj *val = dictGetVal(de);
-        if (val->hasexpire && !(flags & LOOKUP_IGNOREEXPIRE)) {
-            switch (expireIfNeeded(db, key)) {
-            case EXPIRED_AND_DELETED:
-                return NULL;
-            case EXPIRED_AND_KEPT:
-                /* If we are in the context of a replica, expireIfNeeded() will
-                 * not delete the key, it only returns information about the
-                 * "logical" state of the key. Deleting expired keys is up to
-                 * the master in order to have a consistent view of master's
-                 * data set.
-                 *
-                 * However, if the command caller is not the master, and as
-                 * additional safety measure, the command invoked is a read-only
-                 * command, we can safely return NULL here, and provide a more
-                 * consistent behavior to clients accessing expired values in a
-                 * read-only fashion, that will say the key is nonexistent.
-                 *
-                 * Notably this covers GETs when replicas are used to scale
-                 * reads. */
-                if (server.current_client &&
-                    server.current_client != server.master &&
-                    server.current_client->cmd &&
-                    server.current_client->cmd->flags & CMD_READONLY)
-                {
-                    return NULL;
-                }
-                break;
-            }
-        }
-=======
-        val = dictGetVal(de);
+    robj *val = de ? dictGetVal(de) : NULL;
+    if (val && val->hasexpire) {
         int force_delete_expired = flags & LOOKUP_WRITE;
         if (force_delete_expired) {
             /* Forcing deletion of expired keys on a replica makes the replica
@@ -150,7 +96,6 @@
             val = NULL;
         }
     }
->>>>>>> 1808618f
 
     if (val) {
         /* Update the access time for the ageing algorithm.
@@ -184,40 +129,12 @@
  * This API should not be used when we write to the key after obtaining
  * the object linked to the key, but only for read only operations.
  *
-<<<<<<< HEAD
- * Flags change the behavior of this command:
- *
- *  LOOKUP_NONE (or zero): no special flags are passed.
- *  LOOKUP_NOTOUCH: don't alter the last access time of the key.
- *  LOOKUP_IGNOREEXPIRE: don't check if the key has expired.
- *
- * Note: this function also returns NULL if the key is logically expired
- * but still existing, in case this is a slave, since this API is called only
- * for read operations. Even if the key expiry is master-driven, we can
- * correctly report a key is expired on slaves even if the master is lagging
- * expiring our key via DELs in the replication link. */
-robj *lookupKeyReadWithFlags(redisDb *db, robj *key, int flags) {
-    robj *val;
-
-    val = lookupKey(db,key,flags);
-    if (val != NULL) {
-        server.stat_keyspace_hits++;
-        return val;
-    }
-
-    if (!(flags & LOOKUP_NONOTIFY)) {
-        notifyKeyspaceEvent(NOTIFY_KEY_MISS, "keymiss", key, db->id);
-    }
-    server.stat_keyspace_misses++;
-    return NULL;
-=======
  * This function is equivalent to lookupKey(). The point of using this function
  * rather than lookupKey() directly is to indicate that the purpose is to read
  * the key. */
 robj *lookupKeyReadWithFlags(redisDb *db, robj *key, int flags) {
     serverAssert(!(flags & LOOKUP_WRITE));
     return lookupKey(db, key, flags);
->>>>>>> 1808618f
 }
 
 /* Like lookupKeyReadWithFlags(), but does not use any flag, which is the
@@ -233,11 +150,7 @@
  * Returns the linked value object if the key exists or NULL if the key
  * does not exist in the specified DB. */
 robj *lookupKeyWriteWithFlags(redisDb *db, robj *key, int flags) {
-<<<<<<< HEAD
-    return lookupKey(db,key,flags);
-=======
     return lookupKey(db, key, flags | LOOKUP_WRITE);
->>>>>>> 1808618f
 }
 
 robj *lookupKeyWrite(redisDb *db, robj *key) {
@@ -330,11 +243,6 @@
  * All the new keys in the database should be created via this interface.
  * The client 'c' argument may be set to NULL if the operation is performed
  * in a context where there is no clear client performing the operation. */
-<<<<<<< HEAD
-void genericSetKey(client *c, redisDb *db, robj *key, robj *val, int keepttl, int signal) {
-    robj *oldval = lookupKeyWrite(db,key);
-    if (oldval == NULL) {
-=======
 void setKey(client *c, redisDb *db, robj *key, robj *val, int flags) {
     int keyfound = 0;
 
@@ -344,24 +252,13 @@
         keyfound = (lookupKeyWrite(db,key) != NULL);
 
     if (!keyfound) {
->>>>>>> 1808618f
         dbAdd(db,key,val);
     } else {
         dbOverwrite(db,key,val);
-        if (!keepttl) removeExpire(db,key);
     }
     incrRefCount(val);
-<<<<<<< HEAD
-    if (signal) signalModifiedKey(c,db,key);
-}
-
-/* Common case for genericSetKey() where the TTL is not retained. */
-void setKey(client *c, redisDb *db, robj *key, robj *val) {
-    genericSetKey(c,db,key,val,0,1);
-=======
-    if (!(flags & SETKEY_KEEPTTL)) removeExpire(db,key);
+    if (!(flags & SETKEY_KEEPTTL) && val->hasexpire) removeExpire(db,key);
     if (!(flags & SETKEY_NO_SIGNAL)) signalModifiedKey(c,db,key);
->>>>>>> 1808618f
 }
 
 /* Return a random key, in form of a Redis object.
@@ -405,12 +302,6 @@
 
 /* Helper for sync and async delete. */
 static int dbGenericDelete(redisDb *db, robj *key, int async) {
-<<<<<<< HEAD
-=======
-    /* Deleting an entry from the expires dict will not free the sds of
-     * the key, because it is shared with the main dictionary. */
-    if (dictSize(db->expires) > 0) dictDelete(db->expires,key->ptr);
->>>>>>> 1808618f
     dictEntry *de = dictUnlink(db->dict,key->ptr);
     if (de) {
         robj *val = dictGetVal(de);
@@ -423,11 +314,7 @@
             freeObjAsync(key, val, db->id);
             dictSetVal(db->dict, de, NULL);
         }
-<<<<<<< HEAD
-        if (server.cluster_enabled) slotToKeyDelEntry(de);
-=======
         if (server.cluster_enabled) slotToKeyDelEntry(de, db);
->>>>>>> 1808618f
         dictFreeUnlinkedEntry(db->dict,de);
         return 1;
     } else {
@@ -753,11 +640,7 @@
     int numdel = 0, j;
 
     for (j = 1; j < c->argc; j++) {
-<<<<<<< HEAD
-        if (expireIfNeeded(c->db,c->argv[j]) == EXPIRED_AND_DELETED) continue;
-=======
         expireIfNeeded(c->db,c->argv[j],0);
->>>>>>> 1808618f
         int deleted  = lazy ? dbAsyncDelete(c->db,c->argv[j]) :
                               dbSyncDelete(c->db,c->argv[j]);
         if (deleted) {
@@ -1052,17 +935,10 @@
             robj* object = lookupKeyReadWithFlags(c->db, kobj, LOOKUP_NOTOUCH);
             char* type = getObjectTypeName(object);
             if (strcasecmp((char*) typename, type)) filter = 1;
-            if (object->hasexpire && expireIfNeeded(c->db, kobj)) filter = 1;
-        } else if (!filter && o == NULL && expireIfNeeded(c->db, kobj)) {
+        } else if (!filter && o == NULL && expireIfNeeded(c->db, kobj, 0)) {
             filter = 1;
         }
 
-<<<<<<< HEAD
-=======
-        /* Filter element if it is an expired key. */
-        if (!filter && o == NULL && expireIfNeeded(c->db, kobj, 0)) filter = 1;
-
->>>>>>> 1808618f
         /* Remove the element and its associated value if needed. */
         if (filter) {
             decrRefCount(kobj);
@@ -1388,16 +1264,11 @@
     dictIterator *di = dictGetSafeIterator(db->blocking_keys);
     while((de = dictNext(di)) != NULL) {
         robj *key = dictGetKey(de);
-<<<<<<< HEAD
-        robj *value = lookupKey(db, key, LOOKUP_NOTOUCH | LOOKUP_IGNOREEXPIRE);
-        if (value) signalKeyAsReady(db, key, value->type);
-=======
         dictEntry *kde = dictFind(db->dict,key->ptr);
         if (kde) {
             robj *value = dictGetVal(kde);
             signalKeyAsReady(db, key, value->type);
         }
->>>>>>> 1808618f
     }
     dictReleaseIterator(di);
 }
@@ -1675,12 +1546,6 @@
  * key will be evicted from the database. Also this may trigger the
  * propagation of a DEL/UNLINK command in AOF / replication stream.
  *
-<<<<<<< HEAD
- * The return value of the function is NOT_EXPIRED, EXPIRED_AND_DELETED or
- * EXPIRED_AND_KEPT. */
-int expireIfNeeded(redisDb *db, robj *key) {
-    if (!keyIsExpired(db,key)) return NOT_EXPIRED;
-=======
  * On replicas, this function does not delete expired keys by default, but
  * it still returns 1 if the key is logically expired. To force deletion
  * of logically expired keys even on replicas, set force_delete_expired to
@@ -1691,7 +1556,6 @@
  * otherwise the function returns 1 if the key is expired. */
 int expireIfNeeded(redisDb *db, robj *key, int force_delete_expired) {
     if (!keyIsExpired(db,key)) return 0;
->>>>>>> 1808618f
 
     /* If we are running in the context of a replica, instead of
      * evicting the expired key from the database, we return ASAP:
@@ -1702,10 +1566,6 @@
      *
      * Still we try to return the right information to the caller,
      * that is, 0 if we think the key should be still valid, 1 if
-<<<<<<< HEAD
-     * we think the key is expired at this time. */
-    if (server.masterhost != NULL) return EXPIRED_AND_KEPT;
-=======
      * we think the key is expired at this time.
      *
      * When replicating commands from the master, keys are never considered
@@ -1714,17 +1574,16 @@
         if (server.current_client == server.master) return 0;
         if (!force_delete_expired) return 1;
     }
->>>>>>> 1808618f
 
     /* If clients are paused, we keep the current dataset constant,
      * but return to the client what we believe is the right state. Typically,
      * at the end of the pause we will properly expire the key OR we will
      * have failed over and the new primary will send us the expire. */
-    if (checkClientPauseTimeoutAndReturnIfPaused()) return EXPIRED_AND_KEPT;
+    if (checkClientPauseTimeoutAndReturnIfPaused()) return 1;
 
     /* Delete the key */
     deleteExpiredKeyAndPropagate(db,key);
-    return EXPIRED_AND_DELETED;
+    return 1;
 }
 
 /* -----------------------------------------------------------------------------
