/* Asynchronous replication implementation.
 *
 * Copyright (c) 2009-2012, Salvatore Sanfilippo <antirez at gmail dot com>
 * All rights reserved.
 *
 * Redistribution and use in source and binary forms, with or without
 * modification, are permitted provided that the following conditions are met:
 *
 *   * Redistributions of source code must retain the above copyright notice,
 *     this list of conditions and the following disclaimer.
 *   * Redistributions in binary form must reproduce the above copyright
 *     notice, this list of conditions and the following disclaimer in the
 *     documentation and/or other materials provided with the distribution.
 *   * Neither the name of Redis nor the names of its contributors may be used
 *     to endorse or promote products derived from this software without
 *     specific prior written permission.
 *
 * THIS SOFTWARE IS PROVIDED BY THE COPYRIGHT HOLDERS AND CONTRIBUTORS "AS IS"
 * AND ANY EXPRESS OR IMPLIED WARRANTIES, INCLUDING, BUT NOT LIMITED TO, THE
 * IMPLIED WARRANTIES OF MERCHANTABILITY AND FITNESS FOR A PARTICULAR PURPOSE
 * ARE DISCLAIMED. IN NO EVENT SHALL THE COPYRIGHT OWNER OR CONTRIBUTORS BE
 * LIABLE FOR ANY DIRECT, INDIRECT, INCIDENTAL, SPECIAL, EXEMPLARY, OR
 * CONSEQUENTIAL DAMAGES (INCLUDING, BUT NOT LIMITED TO, PROCUREMENT OF
 * SUBSTITUTE GOODS OR SERVICES; LOSS OF USE, DATA, OR PROFITS; OR BUSINESS
 * INTERRUPTION) HOWEVER CAUSED AND ON ANY THEORY OF LIABILITY, WHETHER IN
 * CONTRACT, STRICT LIABILITY, OR TORT (INCLUDING NEGLIGENCE OR OTHERWISE)
 * ARISING IN ANY WAY OUT OF THE USE OF THIS SOFTWARE, EVEN IF ADVISED OF THE
 * POSSIBILITY OF SUCH DAMAGE.
 */


#include "server.h"
#include "cluster.h"
#include "bio.h"
#include "functions.h"
#include "connection.h"

#include <memory.h>
#include <sys/time.h>
#include <unistd.h>
#include <fcntl.h>
#include <sys/socket.h>
#include <sys/stat.h>

void replicationDiscardCachedMaster(void);
void replicationResurrectCachedMaster(connection *conn);
void replicationResurrectProvisionalMaster(void);
void replicationSendAck(void);
int replicaPutOnline(client *slave);
void replicaStartCommandStream(client *slave);
int cancelReplicationHandshake(int reconnect);
void syncWithMaster(connection *conn);
void replicationSteadyStateInit(void);
void setupMainConnForPsync(connection *conn);
void completeTaskRDBChannelSyncMainConn(connection *conn);
void completeTaskRDBChannelSyncRdbConn(connection *conn);
void replicationAbortSyncTransfer(void);

/* We take a global flag to remember if this instance generated an RDB
 * because of replication, so that we can remove the RDB file in case
 * the instance is configured to have no persistence. */
int RDBGeneratedByReplication = 0;

/* --------------------------- Utility functions ---------------------------- */
static ConnectionType *connTypeOfReplication(void) {
    if (server.tls_replication) {
        return connectionTypeTls();
    }

    return connectionTypeTcp();
}

/* Return the pointer to a string representing the slave ip:listening_port
 * pair. Mostly useful for logging, since we want to log a slave using its
 * IP address and its listening port which is more clear for the user, for
 * example: "Closing connection with replica 10.1.2.3:6380". */
char *replicationGetSlaveName(client *c) {
    static char buf[NET_HOST_PORT_STR_LEN];
    char ip[NET_IP_STR_LEN];

    ip[0] = '\0';
    buf[0] = '\0';
    if (c->slave_addr ||
        connAddrPeerName(c->conn,ip,sizeof(ip),NULL) != -1)
    {
        char *addr = c->slave_addr ? c->slave_addr : ip;
        if (c->slave_listening_port)
            formatAddr(buf,sizeof(buf),addr,c->slave_listening_port);
        else
            snprintf(buf,sizeof(buf),"%s:<unknown-replica-port>",addr);
    } else {
        snprintf(buf,sizeof(buf),"client id #%llu",
            (unsigned long long) c->id);
    }
    return buf;
}

/* Plain unlink() can block for quite some time in order to actually apply
 * the file deletion to the filesystem. This call removes the file in a
 * background thread instead. We actually just do close() in the thread,
 * by using the fact that if there is another instance of the same file open,
 * the foreground unlink() will only remove the fs name, and deleting the
 * file's storage space will only happen once the last reference is lost. */
int bg_unlink(const char *filename) {
    int fd = open(filename,O_RDONLY|O_NONBLOCK);
    if (fd == -1) {
        /* Can't open the file? Fall back to unlinking in the main thread. */
        return unlink(filename);
    } else {
        /* The following unlink() removes the name but doesn't free the
         * file contents because a process still has it open. */
        int retval = unlink(filename);
        if (retval == -1) {
            /* If we got an unlink error, we just return it, closing the
             * new reference we have to the file. */
            int old_errno = errno;
            close(fd);  /* This would overwrite our errno. So we saved it. */
            errno = old_errno;
            return -1;
        }
        bioCreateCloseJob(fd, 0, 0);
        return 0; /* Success. */
    }
}

/* ---------------------------------- MASTER -------------------------------- */

void createReplicationBacklog(void) {
    serverAssert(server.repl_backlog == NULL);
    server.repl_backlog = zmalloc(sizeof(replBacklog));
    server.repl_backlog->ref_repl_buf_node = NULL;
    server.repl_backlog->unindexed_count = 0;
    server.repl_backlog->blocks_index = raxNew();
    server.repl_backlog->histlen = 0;
    /* We don't have any data inside our buffer, but virtually the first
     * byte we have is the next byte that will be generated for the
     * replication stream. */
    server.repl_backlog->offset = server.master_repl_offset+1;
}

/* This function is called when the user modifies the replication backlog
 * size at runtime. It is up to the function to resize the buffer and setup it
 * so that it contains the same data as the previous one (possibly less data,
 * but the most recent bytes, or the same data and more free space in case the
 * buffer is enlarged). */
void resizeReplicationBacklog(void) {
    if (server.repl_backlog_size < CONFIG_REPL_BACKLOG_MIN_SIZE)
        server.repl_backlog_size = CONFIG_REPL_BACKLOG_MIN_SIZE;
    if (server.repl_backlog)
        incrementalTrimReplicationBacklog(REPL_BACKLOG_TRIM_BLOCKS_PER_CALL);
}

void freeReplicationBacklog(void) {
    serverAssert(listLength(server.slaves) == 0);
    if (server.repl_backlog == NULL) return;

    /* Decrease the start buffer node reference count. */
    if (server.repl_backlog->ref_repl_buf_node) {
        replBufBlock *o = listNodeValue(
            server.repl_backlog->ref_repl_buf_node);
        serverAssert(o->refcount == 1); /* Last reference. */
        o->refcount--;
    }

    /* Replication buffer blocks are completely released when we free the
     * backlog, since the backlog is released only when there are no replicas
     * and the backlog keeps the last reference of all blocks. */
    freeReplicationBacklogRefMemAsync(server.repl_buffer_blocks,
                            server.repl_backlog->blocks_index);
    resetReplicationBuffer();
    zfree(server.repl_backlog);
    server.repl_backlog = NULL;
}

/* To make search offset from replication buffer blocks quickly
 * when replicas ask partial resynchronization, we create one index
 * block every REPL_BACKLOG_INDEX_PER_BLOCKS blocks. */
void createReplicationBacklogIndex(listNode *ln) {
    server.repl_backlog->unindexed_count++;
    if (server.repl_backlog->unindexed_count >= REPL_BACKLOG_INDEX_PER_BLOCKS) {
        replBufBlock *o = listNodeValue(ln);
        uint64_t encoded_offset = htonu64(o->repl_offset);
        raxInsert(server.repl_backlog->blocks_index,
                  (unsigned char*)&encoded_offset, sizeof(uint64_t),
                  ln, NULL);
        server.repl_backlog->unindexed_count = 0;
    }
}

/* Rebase replication buffer blocks' offset since the initial
 * setting offset starts from 0 when master restart. */
void rebaseReplicationBuffer(long long base_repl_offset) {
    raxFree(server.repl_backlog->blocks_index);
    server.repl_backlog->blocks_index = raxNew();
    server.repl_backlog->unindexed_count = 0;

    listIter li;
    listNode *ln;
    listRewind(server.repl_buffer_blocks, &li);
    while ((ln = listNext(&li))) {
        replBufBlock *o = listNodeValue(ln);
        o->repl_offset += base_repl_offset;
        createReplicationBacklogIndex(ln);
    }
}

/* Replication: Master side - connections association.
 * On rdb-channel sync, connection association is used to keep replication data in 
 * the backlog until the replica requests PSYNC. Association happens in two forms, 
 * if there's an existing buffer block at the fork time, the replica is attached
 * to the tail, if there is no tail, the replica will be attached when a new
 * buffer block is created (see the Retrospect function below).
 * Replica rdb client id is used as a unique key for the association. 
 * On COB overrun, association is deleted and the RDB connection 
 * is dropped.
 */
void addSlaveToPsyncWaitingRax(client* slave) {
    listNode *ln = NULL;
    replBufBlock *tail = NULL;
    if (server.repl_backlog == NULL) {
        createReplicationBacklog();
    } else {
        ln = listLast(server.repl_buffer_blocks);
        tail = ln ? listNodeValue(ln) : NULL;
        if (tail) {
            tail->refcount++;
        }
    }
    serverLog(LL_DEBUG, "Add slave %s to waiting psync rax, with cid %lu, %s ", replicationGetSlaveName(slave), slave->id,
        tail? "with repl-backlog tail": "repl-backlog is empty");
    slave->ref_repl_buf_node = tail? ln: NULL;
    /* Prevent rdb client from being freed before psync is established. */
    slave->flags |= CLIENT_PROTECTED_RDB_CHANNEL;
    addClientToRaxGeneric(server.slaves_waiting_psync, slave);
}

/* Attach waiting psync replicas with new replication backlog head. */
void addSlaveToPsyncWaitingRaxRetrospect(void) {
    listNode *ln = listFirst(server.repl_buffer_blocks);
    replBufBlock *head = ln ? listNodeValue(ln) : NULL;
    raxIterator iter;

    if (head == NULL) return;
    /* Update waiting psync slaves to wait on new buffer block */
    raxStart(&iter,server.slaves_waiting_psync);
    raxSeek(&iter, "^", NULL, 0);
    while(raxNext(&iter)) {
        client* slave = iter.data;
        if (slave->ref_repl_buf_node) continue;
        slave->ref_repl_buf_node = ln;
        head->refcount++;
        serverLog(LL_DEBUG, "Retrospect attach slave %lu to repl buf block", slave->id);
    }
    raxStop(&iter);
}

void removeSlaveFromPsyncWaitingRax(client* slave) {
    listNode *ln;
    replBufBlock *o;
    /* Get replBufBlock pointed by this replica */ 
    client *peer_slave = lookupClientByIDGeneric(server.slaves_waiting_psync, slave->associated_rdb_client_id);
    ln = peer_slave->ref_repl_buf_node;
    o = ln ? listNodeValue(ln) : NULL;
    if (o != NULL) {
        serverAssert(o->refcount > 0);
        o->refcount--;
    }
    peer_slave->ref_repl_buf_node = NULL;
    peer_slave->flags &= ~CLIENT_PROTECTED_RDB_CHANNEL;
    serverLog(LL_DEBUG, "Remove psync waiting slave %s with cid %lu, repl buffer block %s", 
        replicationGetSlaveName(slave), slave->associated_rdb_client_id, o? "ref count decreased": "doesn't exist");
    removeClientFromRaxGeneric(server.slaves_waiting_psync, peer_slave);
}

void resetReplicationBuffer(void) {
    server.repl_buffer_mem = 0;
    server.repl_buffer_blocks = listCreate();
    listSetFreeMethod(server.repl_buffer_blocks, (void (*)(void*))zfree);
}

int canFeedReplicaReplBuffer(client *replica) {
    /* Don't feed replicas that only want the RDB. */
    if (replica->flags & CLIENT_REPL_RDBONLY) return 0;

    /* Don't feed replicas that are still waiting for BGSAVE to start. */
    if (replica->replstate == SLAVE_STATE_WAIT_BGSAVE_START) return 0;

    return 1;
}

/* Similar with 'prepareClientToWrite', note that we must call this function
 * before feeding replication stream into global replication buffer, since
 * clientHasPendingReplies in prepareClientToWrite will access the global
 * replication buffer to make judgements. */
int prepareReplicasToWrite(void) {
    listIter li;
    listNode *ln;
    int prepared = 0;

    listRewind(server.slaves,&li);
    while((ln = listNext(&li))) {
        client *slave = ln->value;
        if (!canFeedReplicaReplBuffer(slave)) continue;
        if (prepareClientToWrite(slave) == C_ERR) continue;
        prepared++;
    }

    return prepared;
}

/* Wrapper for feedReplicationBuffer() that takes Redis string objects
 * as input. */
void feedReplicationBufferWithObject(robj *o) {
    char llstr[LONG_STR_SIZE];
    void *p;
    size_t len;

    if (o->encoding == OBJ_ENCODING_INT) {
        len = ll2string(llstr,sizeof(llstr),(long)o->ptr);
        p = llstr;
    } else {
        len = sdslen(o->ptr);
        p = o->ptr;
    }
    feedReplicationBuffer(p,len);
}

/* Generally, we only have one replication buffer block to trim when replication
 * backlog size exceeds our setting and no replica reference it. But if replica
 * clients disconnect, we need to free many replication buffer blocks that are
 * referenced. It would cost much time if there are a lots blocks to free, that
 * will freeze server, so we trim replication backlog incrementally. */
void incrementalTrimReplicationBacklog(size_t max_blocks) {
    serverAssert(server.repl_backlog != NULL);

    size_t trimmed_blocks = 0;
    while (server.repl_backlog->histlen > server.repl_backlog_size &&
           trimmed_blocks < max_blocks)
    {
        /* We never trim backlog to less than one block. */
        if (listLength(server.repl_buffer_blocks) <= 1) break;

        /* Replicas increment the refcount of the first replication buffer block
         * they refer to, in that case, we don't trim the backlog even if
         * backlog_histlen exceeds backlog_size. This implicitly makes backlog
         * bigger than our setting, but makes the master accept partial resync as
         * much as possible. So that backlog must be the last reference of
         * replication buffer blocks. */
        listNode *first = listFirst(server.repl_buffer_blocks);
        serverAssert(first == server.repl_backlog->ref_repl_buf_node);
        replBufBlock *fo = listNodeValue(first);
        if (fo->refcount != 1) break;

        /* We don't try trim backlog if backlog valid size will be lessen than
         * setting backlog size once we release the first repl buffer block. */
        if (server.repl_backlog->histlen - (long long)fo->size <=
            server.repl_backlog_size) break;

        /* Decr refcount and release the first block later. */
        fo->refcount--;
        trimmed_blocks++;
        server.repl_backlog->histlen -= fo->size;

        /* Go to use next replication buffer block node. */
        listNode *next = listNextNode(first);
        server.repl_backlog->ref_repl_buf_node = next;
        serverAssert(server.repl_backlog->ref_repl_buf_node != NULL);
        /* Incr reference count to keep the new head node. */
        ((replBufBlock *)listNodeValue(next))->refcount++;

        /* Remove the node in recorded blocks. */
        uint64_t encoded_offset = htonu64(fo->repl_offset);
        raxRemove(server.repl_backlog->blocks_index,
            (unsigned char*)&encoded_offset, sizeof(uint64_t), NULL);

        /* Delete the first node from global replication buffer. */
        serverAssert(fo->refcount == 0 && fo->used == fo->size);
        server.repl_buffer_mem -= (fo->size +
            sizeof(listNode) + sizeof(replBufBlock));
        listDelNode(server.repl_buffer_blocks, first);
    }

    /* Set the offset of the first byte we have in the backlog. */
    server.repl_backlog->offset = server.master_repl_offset -
                              server.repl_backlog->histlen + 1;
}

/* Free replication buffer blocks that are referenced by this client. */
void freeReplicaReferencedReplBuffer(client *replica) {
    if (replica->ref_repl_buf_node != NULL) {
        /* Decrease the start buffer node reference count. */
        replBufBlock *o = listNodeValue(replica->ref_repl_buf_node);
        serverAssert(o->refcount > 0);
        o->refcount--;
        incrementalTrimReplicationBacklog(REPL_BACKLOG_TRIM_BLOCKS_PER_CALL);
    }
    replica->ref_repl_buf_node = NULL;
    replica->ref_block_pos = 0;
}

/* Replication: Master side.
 * Append bytes into the global replication buffer list, replication backlog and
 * all replica clients use replication buffers collectively, this function replace
 * 'addReply*', 'feedReplicationBacklog' for replicas and replication backlog,
 * First we add buffer into global replication buffer block list, and then
 * update replica / replication-backlog referenced node and block position. */
void feedReplicationBuffer(char *s, size_t len) {
    static long long repl_block_id = 0;

    if (server.repl_backlog == NULL) return;

    while(len > 0) {
        size_t start_pos = 0; /* The position of referenced block to start sending. */
        listNode *start_node = NULL; /* Replica/backlog starts referenced node. */
        int add_new_block = 0; /* Create new block if current block is total used. */
        listNode *ln = listLast(server.repl_buffer_blocks);
        replBufBlock *tail = ln ? listNodeValue(ln) : NULL;
        int empty_backlog = (tail == NULL);

        /* Append to tail string when possible. */
        if (tail && tail->size > tail->used) {
            start_node = listLast(server.repl_buffer_blocks);
            start_pos = tail->used;
            /* Copy the part we can fit into the tail, and leave the rest for a
             * new node */
            size_t avail = tail->size - tail->used;
            size_t copy = (avail >= len) ? len : avail;
            memcpy(tail->buf + tail->used, s, copy);
            tail->used += copy;
            s += copy;
            len -= copy;
            server.master_repl_offset += copy;
            server.repl_backlog->histlen += copy;
        }
        if (len) {
            /* Create a new node, make sure it is allocated to at
             * least PROTO_REPLY_CHUNK_BYTES */
            size_t usable_size;
            /* Avoid creating nodes smaller than PROTO_REPLY_CHUNK_BYTES, so that we can append more data into them,
             * and also avoid creating nodes bigger than repl_backlog_size / 16, so that we won't have huge nodes that can't
             * trim when we only still need to hold a small portion from them. */
            size_t limit = max((size_t)server.repl_backlog_size / 16, (size_t)PROTO_REPLY_CHUNK_BYTES);
            size_t size = min(max(len, (size_t)PROTO_REPLY_CHUNK_BYTES), limit);
            tail = zmalloc_usable(size + sizeof(replBufBlock), &usable_size);
            /* Take over the allocation's internal fragmentation */
            tail->size = usable_size - sizeof(replBufBlock);
            size_t copy = (tail->size >= len) ? len : tail->size;
            tail->used = copy;
            tail->refcount = 0;
            tail->repl_offset = server.master_repl_offset + 1;
            tail->id = repl_block_id++;
            memcpy(tail->buf, s, copy);
            listAddNodeTail(server.repl_buffer_blocks, tail);
            /* We also count the list node memory into replication buffer memory. */
            server.repl_buffer_mem += (usable_size + sizeof(listNode));
            add_new_block = 1;
            if (start_node == NULL) {
                start_node = listLast(server.repl_buffer_blocks);
                start_pos = 0;
            }
            s += copy;
            len -= copy;
            server.master_repl_offset += copy;
            server.repl_backlog->histlen += copy;
        }

        /* For output buffer of replicas. */
        listIter li;
        listRewind(server.slaves,&li);
        while((ln = listNext(&li))) {
            client *slave = ln->value;
            if (!canFeedReplicaReplBuffer(slave)) continue;

            /* Update shared replication buffer start position. */
            if (slave->ref_repl_buf_node == NULL) {
                slave->ref_repl_buf_node = start_node;
                slave->ref_block_pos = start_pos;
                /* Only increase the start block reference count. */
                ((replBufBlock *)listNodeValue(start_node))->refcount++;
            }

            /* Check output buffer limit only when add new block. */
            if (add_new_block) closeClientOnOutputBufferLimitReached(slave, 1);
        }

        /* For replication backlog */
        if (server.repl_backlog->ref_repl_buf_node == NULL) {
            server.repl_backlog->ref_repl_buf_node = start_node;
            /* Only increase the start block reference count. */
            ((replBufBlock *)listNodeValue(start_node))->refcount++;

            /* Replication buffer must be empty before adding replication stream
             * into replication backlog. */
            serverAssert(add_new_block == 1 && start_pos == 0);
        }
        if (empty_backlog && raxSize(server.slaves_waiting_psync) > 0) {
            /* Increase refcount for pending replicas. */
            addSlaveToPsyncWaitingRaxRetrospect();
        }
        if (add_new_block) {
            createReplicationBacklogIndex(listLast(server.repl_buffer_blocks));
<<<<<<< HEAD
            
=======

>>>>>>> 98a6e55d
            /* It is important to trim after adding replication data to keep the backlog size close to
             * repl_backlog_size in the common case. We wait until we add a new block to avoid repeated
             * unnecessary trimming attempts when small amounts of data are added. See comments in
             * freeMemoryGetNotCountedMemory() for details on replication backlog memory tracking. */
            incrementalTrimReplicationBacklog(REPL_BACKLOG_TRIM_BLOCKS_PER_CALL);
        }
    }
}

/* Propagate write commands to replication stream.
 *
 * This function is used if the instance is a master: we use the commands
 * received by our clients in order to create the replication stream.
 * Instead if the instance is a replica and has sub-replicas attached, we use
 * replicationFeedStreamFromMasterStream() */
void replicationFeedSlaves(list *slaves, int dictid, robj **argv, int argc) {
    int j, len;
    char llstr[LONG_STR_SIZE];

    /* In case we propagate a command that doesn't touch keys (PING, REPLCONF) we
     * pass dbid=-1 that indicate there is no need to replicate `select` command. */
    serverAssert(dictid == -1 || (dictid >= 0 && dictid < server.dbnum));

    /* If the instance is not a top level master, return ASAP: we'll just proxy
     * the stream of data we receive from our master instead, in order to
     * propagate *identical* replication stream. In this way this slave can
     * advertise the same replication ID as the master (since it shares the
     * master replication history and has the same backlog and offsets). */
    if (server.masterhost != NULL) return;

    /* If there aren't slaves, and there is no backlog buffer to populate,
     * we can return ASAP. */
    if (server.repl_backlog == NULL && listLength(slaves) == 0) {
        /* We increment the repl_offset anyway, since we use that for tracking AOF fsyncs
         * even when there's no replication active. This code will not be reached if AOF
         * is also disabled. */
        server.master_repl_offset += 1;
        return;
    }

    /* We can't have slaves attached and no backlog. */
    serverAssert(!(listLength(slaves) != 0 && server.repl_backlog == NULL));

    /* Must install write handler for all replicas first before feeding
     * replication stream. */
    prepareReplicasToWrite();

    /* Send SELECT command to every slave if needed. */
    if (dictid != -1 && server.slaveseldb != dictid) {
        robj *selectcmd;

        /* For a few DBs we have pre-computed SELECT command. */
        if (dictid >= 0 && dictid < PROTO_SHARED_SELECT_CMDS) {
            selectcmd = shared.select[dictid];
        } else {
            int dictid_len;

            dictid_len = ll2string(llstr,sizeof(llstr),dictid);
            selectcmd = createObject(OBJ_STRING,
                sdscatprintf(sdsempty(),
                "*2\r\n$6\r\nSELECT\r\n$%d\r\n%s\r\n",
                dictid_len, llstr));
        }

        feedReplicationBufferWithObject(selectcmd);

        if (dictid < 0 || dictid >= PROTO_SHARED_SELECT_CMDS)
            decrRefCount(selectcmd);

        server.slaveseldb = dictid;
    }

    /* Write the command to the replication buffer if any. */
    char aux[LONG_STR_SIZE+3];

    /* Add the multi bulk reply length. */
    aux[0] = '*';
    len = ll2string(aux+1,sizeof(aux)-1,argc);
    aux[len+1] = '\r';
    aux[len+2] = '\n';
    feedReplicationBuffer(aux,len+3);

    for (j = 0; j < argc; j++) {
        long objlen = stringObjectLen(argv[j]);

        /* We need to feed the buffer with the object as a bulk reply
         * not just as a plain string, so create the $..CRLF payload len
         * and add the final CRLF */
        aux[0] = '$';
        len = ll2string(aux+1,sizeof(aux)-1,objlen);
        aux[len+1] = '\r';
        aux[len+2] = '\n';
        feedReplicationBuffer(aux,len+3);
        feedReplicationBufferWithObject(argv[j]);
        feedReplicationBuffer(aux+len+1,2);
    }
}

/* This is a debugging function that gets called when we detect something
 * wrong with the replication protocol: the goal is to peek into the
 * replication backlog and show a few final bytes to make simpler to
 * guess what kind of bug it could be. */
void showLatestBacklog(void) {
    if (server.repl_backlog == NULL) return;
    if (listLength(server.repl_buffer_blocks) == 0) return;

    size_t dumplen = 256;
    if (server.repl_backlog->histlen < (long long)dumplen)
        dumplen = server.repl_backlog->histlen;

    sds dump = sdsempty();
    listNode *node = listLast(server.repl_buffer_blocks);
    while(dumplen) {
        if (node == NULL) break;
        replBufBlock *o = listNodeValue(node);
        size_t thislen = o->used >= dumplen ? dumplen : o->used;
        sds head = sdscatrepr(sdsempty(), o->buf+o->used-thislen, thislen);
        sds tmp = sdscatsds(head, dump);
        sdsfree(dump);
        dump = tmp;
        dumplen -= thislen;
        node = listPrevNode(node);
    }

    /* Finally log such bytes: this is vital debugging info to
     * understand what happened. */
    serverLog(LL_NOTICE,"Latest backlog is: '%s'", dump);
    sdsfree(dump);
}

/* This function is used in order to proxy what we receive from our master
 * to our sub-slaves. */
#include <ctype.h>
void replicationFeedStreamFromMasterStream(char *buf, size_t buflen) {
    /* Debugging: this is handy to see the stream sent from master
     * to slaves. Disabled with if(0). */
    if (0) {
        printf("%zu:",buflen);
        for (size_t j = 0; j < buflen; j++) {
            printf("%c", isprint(buf[j]) ? buf[j] : '.');
        }
        printf("\n");
    }

    /* There must be replication backlog if having attached slaves. */
    if (listLength(server.slaves)) serverAssert(server.repl_backlog != NULL);
    if (server.repl_backlog) {
        /* Must install write handler for all replicas first before feeding
         * replication stream. */
        prepareReplicasToWrite();
        feedReplicationBuffer(buf,buflen);
    }
}

void replicationFeedMonitors(client *c, list *monitors, int dictid, robj **argv, int argc) {
    /* Fast path to return if the monitors list is empty or the server is in loading. */
    if (monitors == NULL || listLength(monitors) == 0 || server.loading) return;
    listNode *ln;
    listIter li;
    int j;
    sds cmdrepr = sdsnew("+");
    robj *cmdobj;
    struct timeval tv;

    gettimeofday(&tv,NULL);
    cmdrepr = sdscatprintf(cmdrepr,"%ld.%06ld ",(long)tv.tv_sec,(long)tv.tv_usec);
    if (c->flags & CLIENT_SCRIPT) {
        cmdrepr = sdscatprintf(cmdrepr,"[%d lua] ",dictid);
    } else if (c->flags & CLIENT_UNIX_SOCKET) {
        cmdrepr = sdscatprintf(cmdrepr,"[%d unix:%s] ",dictid,server.unixsocket);
    } else {
        cmdrepr = sdscatprintf(cmdrepr,"[%d %s] ",dictid,getClientPeerId(c));
    }

    for (j = 0; j < argc; j++) {
        if (argv[j]->encoding == OBJ_ENCODING_INT) {
            cmdrepr = sdscatprintf(cmdrepr, "\"%ld\"", (long)argv[j]->ptr);
        } else {
            cmdrepr = sdscatrepr(cmdrepr,(char*)argv[j]->ptr,
                        sdslen(argv[j]->ptr));
        }
        if (j != argc-1)
            cmdrepr = sdscatlen(cmdrepr," ",1);
    }
    cmdrepr = sdscatlen(cmdrepr,"\r\n",2);
    cmdobj = createObject(OBJ_STRING,cmdrepr);

    listRewind(monitors,&li);
    while((ln = listNext(&li))) {
        client *monitor = ln->value;
        addReply(monitor,cmdobj);
        updateClientMemUsageAndBucket(monitor);
    }
    decrRefCount(cmdobj);
}

/* Feed the slave 'c' with the replication backlog starting from the
 * specified 'offset' up to the end of the backlog. */
long long addReplyReplicationBacklog(client *c, long long offset) {
    long long skip;

    serverLog(LL_DEBUG, "[PSYNC] Replica request offset: %lld", offset);

    if (server.repl_backlog->histlen == 0) {
        serverLog(LL_DEBUG, "[PSYNC] Backlog history len is zero");
        return 0;
    }

    serverLog(LL_DEBUG, "[PSYNC] Backlog size: %lld",
             server.repl_backlog_size);
    serverLog(LL_DEBUG, "[PSYNC] First byte: %lld",
             server.repl_backlog->offset);
    serverLog(LL_DEBUG, "[PSYNC] History len: %lld",
             server.repl_backlog->histlen);

    /* Compute the amount of bytes we need to discard. */
    skip = offset - server.repl_backlog->offset;
    serverLog(LL_DEBUG, "[PSYNC] Skipping: %lld", skip);

    /* Iterate recorded blocks, quickly search the approximate node. */
    listNode *node = NULL;
    if (raxSize(server.repl_backlog->blocks_index) > 0) {
        uint64_t encoded_offset = htonu64(offset);
        raxIterator ri;
        raxStart(&ri, server.repl_backlog->blocks_index);
        raxSeek(&ri, ">", (unsigned char*)&encoded_offset, sizeof(uint64_t));
        if (raxEOF(&ri)) {
            /* No found, so search from the last recorded node. */
            raxSeek(&ri, "$", NULL, 0);
            raxPrev(&ri);
            node = (listNode *)ri.data;
        } else {
            raxPrev(&ri); /* Skip the sought node. */
            /* We should search from the prev node since the offset of current
             * sought node exceeds searching offset. */
            if (raxPrev(&ri))
                node = (listNode *)ri.data;
            else
                node = server.repl_backlog->ref_repl_buf_node;
        }
        raxStop(&ri);
    } else {
        /* No recorded blocks, just from the start node to search. */
        node = server.repl_backlog->ref_repl_buf_node;
    }

    /* Search the exact node. */
    while (node != NULL) {
        replBufBlock *o = listNodeValue(node);
        if (o->repl_offset + (long long)o->used >= offset) break;
        node = listNextNode(node);
    }
    serverAssert(node != NULL);

    /* Install a writer handler first.*/
    prepareClientToWrite(c);
    /* Setting output buffer of the replica. */
    replBufBlock *o = listNodeValue(node);
    o->refcount++;
    c->ref_repl_buf_node = node;
    c->ref_block_pos = offset - o->repl_offset;

    return server.repl_backlog->histlen - skip;
}

/* Return the offset to provide as reply to the PSYNC command received
 * from the slave. The returned value is only valid immediately after
 * the BGSAVE process started and before executing any other command
 * from clients. */
long long getPsyncInitialOffset(void) {
    return server.master_repl_offset;
}

/* Send a FULLRESYNC reply in the specific case of a full resynchronization,
 * as a side effect setup the slave for a full sync in different ways:
 *
 * 1) Remember, into the slave client structure, the replication offset
 *    we sent here, so that if new slaves will later attach to the same
 *    background RDB saving process (by duplicating this client output
 *    buffer), we can get the right offset from this slave.
 * 2) Set the replication state of the slave to WAIT_BGSAVE_END so that
 *    we start accumulating differences from this point.
 * 3) Force the replication stream to re-emit a SELECT statement so
 *    the new slave incremental differences will start selecting the
 *    right database number.
 *
 * Normally this function should be called immediately after a successful
 * BGSAVE for replication was started, or when there is one already in
 * progress that we attached our slave to. */
int replicationSetupSlaveForFullResync(client *slave, long long offset) {
    char buf[128];
    int buflen;

    slave->psync_initial_offset = offset;
    slave->replstate = SLAVE_STATE_WAIT_BGSAVE_END;
    /* We are going to accumulate the incremental changes for this
     * slave as well. Set slaveseldb to -1 in order to force to re-emit
     * a SELECT statement in the replication stream. */
    server.slaveseldb = -1;

    /* Don't send this reply to slaves that approached us with
     * the old SYNC command. */
    if (!(slave->flags & CLIENT_PRE_PSYNC)) {
        buflen = snprintf(buf,sizeof(buf),"+FULLRESYNC %s %lld\r\n",
                          server.replid,offset);
        if (connWrite(slave->conn,buf,buflen) != buflen) {
            freeClientAsync(slave);
            return C_ERR;
        }
    }
    return C_OK;
}

/* This function handles the PSYNC command from the point of view of a
 * master receiving a request for partial resynchronization.
 *
 * On success return C_OK, otherwise C_ERR is returned and we proceed
 * with the usual full resync. */
int masterTryPartialResynchronization(client *c, long long psync_offset) {
    long long psync_len;
    char *master_replid = c->argv[1]->ptr;
    char buf[128];
    int buflen;

    /* Is the replication ID of this master the same advertised by the wannabe
     * slave via PSYNC? If the replication ID changed this master has a
     * different replication history, and there is no way to continue.
     *
     * Note that there are two potentially valid replication IDs: the ID1
     * and the ID2. The ID2 however is only valid up to a specific offset. */
    if (strcasecmp(master_replid, server.replid) &&
        (strcasecmp(master_replid, server.replid2) ||
         psync_offset > server.second_replid_offset))
    {
        /* Replid "?" is used by slaves that want to force a full resync. */
        if (master_replid[0] != '?') {
            if (strcasecmp(master_replid, server.replid) &&
                strcasecmp(master_replid, server.replid2))
            {
                serverLog(LL_NOTICE,"Partial resynchronization not accepted: "
                    "Replication ID mismatch (Replica asked for '%s', my "
                    "replication IDs are '%s' and '%s')",
                    master_replid, server.replid, server.replid2);
            } else {
                serverLog(LL_NOTICE,"Partial resynchronization not accepted: "
                    "Requested offset for second ID was %lld, but I can reply "
                    "up to %lld", psync_offset, server.second_replid_offset);
            }
        } else {
            serverLog(LL_NOTICE,"Full resync requested by replica %s",
                replicationGetSlaveName(c));
        }
        goto need_full_resync;
    }

    /* We still have the data our slave is asking for? */
    if (!server.repl_backlog ||
        psync_offset < server.repl_backlog->offset ||
        psync_offset > (server.repl_backlog->offset + server.repl_backlog->histlen))
    {
        serverLog(LL_NOTICE,
            "Unable to partial resync with replica %s for lack of backlog (Replica request was: %lld).", replicationGetSlaveName(c), psync_offset);
        if (psync_offset > server.master_repl_offset) {
            serverLog(LL_WARNING,
                "Warning: replica %s tried to PSYNC with an offset that is greater than the master replication offset.", replicationGetSlaveName(c));
        }
        goto need_full_resync;
    }

    /* There are two scenarios that lead to this point. One is that we are able 
     * to perform a partial resync with the replica. The second is that the replica 
     * is using rdb-connection sync, while loading the snapshot in the background.
     * in both cases:
     * 1) Set client state to make it a slave.
     * 2) Inform the client we can continue with +CONTINUE
     * 3) Send the backlog data (from the offset to the end) to the slave. */
    c->flags |= CLIENT_SLAVE;
    if (c->flags & CLIENT_REPL_MAIN_CHANNEL && lookupClientByIDGeneric(server.slaves_waiting_psync, c->associated_rdb_client_id)) {
        c->replstate = SLAVE_STATE_BG_RDB_LOAD;
        removeSlaveFromPsyncWaitingRax(c);
    } else {
        c->replstate = SLAVE_STATE_ONLINE;
    }
    c->repl_ack_time = server.unixtime;
    c->repl_start_cmd_stream_on_ack = 0;
    listAddNodeTail(server.slaves,c);
    /* We can't use the connection buffers since they are used to accumulate
     * new commands at this stage. But we are sure the socket send buffer is
     * empty so this write will never fail actually. */
    if (c->slave_capa & SLAVE_CAPA_PSYNC2) {
        buflen = snprintf(buf,sizeof(buf),"+CONTINUE %s\r\n", server.replid);
    } else {
        buflen = snprintf(buf,sizeof(buf),"+CONTINUE\r\n");
    }
    if (connWrite(c->conn,buf,buflen) != buflen) {
        freeClientAsync(c);
        return C_OK;
    }
    psync_len = addReplyReplicationBacklog(c,psync_offset);
    serverLog(LL_NOTICE,
        "Partial resynchronization request from %s accepted. Sending %lld bytes of backlog starting from offset %lld.",
            replicationGetSlaveName(c),
            psync_len, psync_offset);
    /* Note that we don't need to set the selected DB at server.slaveseldb
     * to -1 to force the master to emit SELECT, since the slave already
     * has this state from the previous connection with the master. */

    refreshGoodSlavesCount();

    /* Fire the replica change modules event. */
    moduleFireServerEvent(REDISMODULE_EVENT_REPLICA_CHANGE,
                          REDISMODULE_SUBEVENT_REPLICA_CHANGE_ONLINE,
                          NULL);

    return C_OK; /* The caller can return, no full resync needed. */

need_full_resync:
    /* We need a full resync for some reason... Note that we can't
     * reply to PSYNC right now if a full SYNC is needed. The reply
     * must include the master offset at the time the RDB file we transfer
     * is generated, so we need to delay the reply to that moment. */
    return C_ERR;
}

/* Start a BGSAVE for replication goals, which is, selecting the disk or
 * socket target depending on the configuration, and making sure that
 * the script cache is flushed before to start.
 *
 * The mincapa argument is the bitwise AND among all the slaves capabilities
 * of the slaves waiting for this BGSAVE, so represents the slave capabilities
 * all the slaves support. Can be tested via SLAVE_CAPA_* macros.
 *
 * Side effects, other than starting a BGSAVE:
 *
 * 1) Handle the slaves in WAIT_START state, by preparing them for a full
 *    sync if the BGSAVE was successfully started, or sending them an error
 *    and dropping them from the list of slaves.
 *
 * 2) Flush the Lua scripting script cache if the BGSAVE was actually
 *    started.
 *
 * Returns C_OK on success or C_ERR otherwise. */
int startBgsaveForReplication(int mincapa, int req) {
    int retval;
    int socket_target = 0;
    listIter li;
    listNode *ln;

    /* We use a socket target if slave can handle the EOF marker and we're configured to do diskless syncs.
     * Note that in case we're creating a "filtered" RDB (functions-only, for example) we also force socket replication
     * to avoid overwriting the snapshot RDB file with filtered data. */
    socket_target = (server.repl_diskless_sync || req & SLAVE_REQ_RDB_MASK) && (mincapa & SLAVE_CAPA_EOF);
    /* `SYNC` should have failed with error if we don't support socket and require a filter, assert this here */
    serverAssert(socket_target || !(req & SLAVE_REQ_RDB_MASK));

    serverLog(LL_NOTICE,"Starting BGSAVE for SYNC with target: %s",
        socket_target ? "replicas sockets" : "disk");

    rdbSaveInfo rsi, *rsiptr;
    rsiptr = rdbPopulateSaveInfo(&rsi);
    /* Only do rdbSave* when rsiptr is not NULL,
     * otherwise slave will miss repl-stream-db. */
    if (rsiptr) {
        if (socket_target)
            retval = rdbSaveToSlavesSockets(req, rsiptr);
        else {
            /* Keep the page cache since it'll get used soon */
            retval = rdbSaveBackground(req, server.rdb_filename, rsiptr, RDBFLAGS_REPLICATION | RDBFLAGS_KEEP_CACHE);
        }
        if (server.debug_sleep_after_fork) usleep(server.debug_sleep_after_fork);
    } else {
        serverLog(LL_WARNING,"BGSAVE for replication: replication information not available, can't generate the RDB file right now. Try later.");
        retval = C_ERR;
    }

    /* If we succeeded to start a BGSAVE with disk target, let's remember
     * this fact, so that we can later delete the file if needed. Note
     * that we don't set the flag to 1 if the feature is disabled, otherwise
     * it would never be cleared: the file is not deleted. This way if
     * the user enables it later with CONFIG SET, we are fine. */
    if (retval == C_OK && !socket_target && server.rdb_del_sync_files)
        RDBGeneratedByReplication = 1;

    /* If we failed to BGSAVE, remove the slaves waiting for a full
     * resynchronization from the list of slaves, inform them with
     * an error about what happened, close the connection ASAP. */
    if (retval == C_ERR) {
        serverLog(LL_WARNING,"BGSAVE for replication failed");
        listRewind(server.slaves,&li);
        while((ln = listNext(&li))) {
            client *slave = ln->value;

            if (slave->replstate == SLAVE_STATE_WAIT_BGSAVE_START) {
                slave->replstate = REPL_STATE_NONE;
                slave->flags &= ~CLIENT_SLAVE;
                listDelNode(server.slaves,ln);
                addReplyError(slave,
                    "BGSAVE failed, replication can't continue");
                slave->flags |= CLIENT_CLOSE_AFTER_REPLY;
            }
        }
        return retval;
    }

    /* If the target is socket, rdbDisklessSaveToSlaves() already setup
     * the slaves for a full resync. Otherwise for disk target do it now.*/
    if (!socket_target) {
        listRewind(server.slaves,&li);
        while((ln = listNext(&li))) {
            client *slave = ln->value;

            if (slave->replstate == SLAVE_STATE_WAIT_BGSAVE_START) {
                /* Check slave has the exact requirements */
                if (slave->slave_req != req)
                    continue;
                replicationSetupSlaveForFullResync(slave, getPsyncInitialOffset());
            }
        }
    }

    return retval;
}

/* SYNC and PSYNC command implementation. */
void syncCommand(client *c) {
    /* ignore SYNC if already slave or in monitor mode */
    if (c->flags & CLIENT_SLAVE) return;

    /* Check if this is a failover request to a replica with the same replid and
     * become a master if so. */
    if (c->argc > 3 && !strcasecmp(c->argv[0]->ptr,"psync") && 
        !strcasecmp(c->argv[3]->ptr,"failover"))
    {
        serverLog(LL_NOTICE, "Failover request received for replid %s.",
            (unsigned char *)c->argv[1]->ptr);
        if (!server.masterhost) {
            addReplyError(c, "PSYNC FAILOVER can't be sent to a master.");
            return;
        }

        if (!strcasecmp(c->argv[1]->ptr,server.replid)) {
            if (server.cluster_enabled) {
                clusterPromoteSelfToMaster();
            } else {
                replicationUnsetMaster();
            }
            sds client = catClientInfoString(sdsempty(),c);
            serverLog(LL_NOTICE,
                "MASTER MODE enabled (failover request from '%s')",client);
            sdsfree(client);
        } else {
            addReplyError(c, "PSYNC FAILOVER replid must match my replid.");
            return;            
        }
    }

    /* Don't let replicas sync with us while we're failing over */
    if (server.failover_state != NO_FAILOVER) {
        addReplyError(c,"-NOMASTERLINK Can't SYNC while failing over");
        return;
    }

    /* Refuse SYNC requests if we are a slave but the link with our master
     * is not ok... */
    if (server.masterhost && server.repl_state != REPL_STATE_CONNECTED) {
        addReplyError(c,"-NOMASTERLINK Can't SYNC while not connected with my master");
        return;
    }

    /* SYNC can't be issued when the server has pending data to send to
     * the client about already issued commands. We need a fresh reply
     * buffer registering the differences between the BGSAVE and the current
     * dataset, so that we can copy to other slaves if needed. */
    if (clientHasPendingReplies(c)) {
        addReplyError(c,"SYNC and PSYNC are invalid with pending output");
        return;
    }

    /* Fail sync if slave doesn't support EOF capability but wants a filtered RDB. This is because we force filtered
     * RDB's to be generated over a socket and not through a file to avoid conflicts with the snapshot files. Forcing
     * use of a socket is handled, if needed, in `startBgsaveForReplication`. */
    if (c->slave_req & SLAVE_REQ_RDB_MASK && !(c->slave_capa & SLAVE_CAPA_EOF)) {
        addReplyError(c,"Filtered replica requires EOF capability");
        return;
    }

    serverLog(LL_NOTICE,"Replica %s asks for synchronization",
        replicationGetSlaveName(c));

    /* Try a partial resynchronization if this is a PSYNC command.
     * If it fails, we continue with usual full resynchronization, however
     * when this happens replicationSetupSlaveForFullResync will replied
     * with:
     *
     * +FULLRESYNC <replid> <offset>
     *
     * So the slave knows the new replid and offset to try a PSYNC later
     * if the connection with the master is lost. */
    if (!strcasecmp(c->argv[0]->ptr,"psync")) {
        long long psync_offset;
        if (getLongLongFromObjectOrReply(c, c->argv[2], &psync_offset, NULL) != C_OK) {
            serverLog(LL_WARNING, "Replica %s asks for synchronization but with a wrong offset",
                      replicationGetSlaveName(c));
            return;
        }

        if (masterTryPartialResynchronization(c, psync_offset) == C_OK) {
            server.stat_sync_partial_ok++;
            return; /* No full resync needed, return. */
        } else if (c->flags & CLIENT_REPL_MAIN_CHANNEL) {
            serverLog(LL_NOTICE,"Replica %s is marked as main-conn, and psync isn't possible. Full sync will continue with dedicated RDB connection.", replicationGetSlaveName(c));
            if (connWrite(c->conn,"-FULLSYNCNEEDED\r\n",17) != 17) {
                freeClientAsync(c);
            }
            return;
        } else {
            char *master_replid = c->argv[1]->ptr;

            /* Increment stats for failed PSYNCs, but only if the
             * replid is not "?", as this is used by slaves to force a full
             * resync on purpose when they are not able to partially
             * resync. */
            if (master_replid[0] != '?') server.stat_sync_partial_err++;
        }
    } else {
        /* If a slave uses SYNC, we are dealing with an old implementation
         * of the replication protocol (like redis-cli --slave). Flag the client
         * so that we don't expect to receive REPLCONF ACK feedbacks. */
        c->flags |= CLIENT_PRE_PSYNC;
    }

    /* Full resynchronization. */
    server.stat_sync_full++;

    /* Setup the slave as one waiting for BGSAVE to start. The following code
     * paths will change the state if we handle the slave differently. */
    c->replstate = SLAVE_STATE_WAIT_BGSAVE_START;
    if (server.repl_disable_tcp_nodelay)
        connDisableTcpNoDelay(c->conn); /* Non critical if it fails. */
    c->repldbfd = -1;
    c->flags |= CLIENT_SLAVE;
    listAddNodeTail(server.slaves,c);

    /* Create the replication backlog if needed. */
    if (listLength(server.slaves) == 1 && server.repl_backlog == NULL) {
        /* When we create the backlog from scratch, we always use a new
         * replication ID and clear the ID2, since there is no valid
         * past history. */
        changeReplicationId();
        clearReplicationId2();
        createReplicationBacklog();
        serverLog(LL_NOTICE,"Replication backlog created, my new "
                            "replication IDs are '%s' and '%s'",
                            server.replid, server.replid2);
    }

    /* CASE 1: BGSAVE is in progress, with disk target. */
    if (server.child_type == CHILD_TYPE_RDB &&
        server.rdb_child_type == RDB_CHILD_TYPE_DISK)
    {
        /* Ok a background save is in progress. Let's check if it is a good
         * one for replication, i.e. if there is another slave that is
         * registering differences since the server forked to save. */
        client *slave;
        listNode *ln;
        listIter li;

        listRewind(server.slaves,&li);
        while((ln = listNext(&li))) {
            slave = ln->value;
            /* If the client needs a buffer of commands, we can't use
             * a replica without replication buffer. */
            if (slave->replstate == SLAVE_STATE_WAIT_BGSAVE_END &&
                (!(slave->flags & CLIENT_REPL_RDBONLY) ||
                 (c->flags & CLIENT_REPL_RDBONLY)))
                break;
        }
        /* To attach this slave, we check that it has at least all the
         * capabilities of the slave that triggered the current BGSAVE
         * and its exact requirements. */
        if (ln && ((c->slave_capa & slave->slave_capa) == slave->slave_capa) &&
            c->slave_req == slave->slave_req) {
            /* Perfect, the server is already registering differences for
             * another slave. Set the right state, and copy the buffer.
             * We don't copy buffer if clients don't want. */
            if (!(c->flags & CLIENT_REPL_RDBONLY))
                copyReplicaOutputBuffer(c,slave);
            replicationSetupSlaveForFullResync(c,slave->psync_initial_offset);
            serverLog(LL_NOTICE,"Waiting for end of BGSAVE for SYNC");
        } else {
            /* No way, we need to wait for the next BGSAVE in order to
             * register differences. */
            serverLog(LL_NOTICE,"Can't attach the replica to the current BGSAVE. Waiting for next BGSAVE for SYNC");
        }

    /* CASE 2: BGSAVE is in progress, with socket target. */
    } else if (server.child_type == CHILD_TYPE_RDB &&
               server.rdb_child_type == RDB_CHILD_TYPE_SOCKET)
    {
        /* There is an RDB child process but it is writing directly to
         * children sockets. We need to wait for the next BGSAVE
         * in order to synchronize. */
        serverLog(LL_NOTICE,"Current BGSAVE has socket target. Waiting for next BGSAVE for SYNC");

    /* CASE 3: There is no BGSAVE is in progress. */
    } else {
        if (server.repl_diskless_sync && (c->slave_capa & SLAVE_CAPA_EOF) &&
            server.repl_diskless_sync_delay)
        {
            /* Diskless replication RDB child is created inside
             * replicationCron() since we want to delay its start a
             * few seconds to wait for more slaves to arrive. */
            serverLog(LL_NOTICE,"Delay next BGSAVE for diskless SYNC");
        } else {
            /* We don't have a BGSAVE in progress, let's start one. Diskless
             * or disk-based mode is determined by replica's capacity. */
            if (!hasActiveChildProcess()) {
                startBgsaveForReplication(c->slave_capa, c->slave_req);
            } else {
                serverLog(LL_NOTICE,
                    "No BGSAVE in progress, but another BG operation is active. "
                    "BGSAVE for replication delayed");
            }
        }
    }
    return;
}

/* REPLCONF <option> <value> <option> <value> ...
 * This command is used by a replica in order to configure the replication
 * process before starting it with the SYNC command.
 * This command is also used by a master in order to get the replication
 * offset from a replica.
 *
 * Currently we support these options:
 *
 * - listening-port <port>
 * - ip-address <ip>
 * What is the listening ip and port of the Replica redis instance, so that
 * the master can accurately lists replicas and their listening ports in the
 * INFO output.
 *
 * - capa <eof|psync2>
 * What is the capabilities of this instance.
 * eof: supports EOF-style RDB transfer for diskless replication.
 * psync2: supports PSYNC v2, so understands +CONTINUE <new repl ID>.
 *
 * - ack <offset> [fack <aofofs>]
 * Replica informs the master the amount of replication stream that it
 * processed so far, and optionally the replication offset fsynced to the AOF file.
 * This special pattern doesn't reply to the caller.
 *
 * - getack <dummy>
 * Unlike other subcommands, this is used by master to get the replication
 * offset from a replica.
 *
 * - rdb-only <0|1>
 * Only wants RDB snapshot without replication buffer.
 *
 * - rdb-filter-only <include-filters>
 * Define "include" filters for the RDB snapshot. Currently we only support
 * a single include filter: "functions". Passing an empty string "" will
 * result in an empty RDB. */
void replconfCommand(client *c) {
    int j;

    if ((c->argc % 2) == 0) {
        /* Number of arguments must be odd to make sure that every
         * option has a corresponding value. */
        addReplyErrorObject(c,shared.syntaxerr);
        return;
    }

    /* Process every option-value pair. */
    for (j = 1; j < c->argc; j+=2) {
        if (!strcasecmp(c->argv[j]->ptr,"listening-port")) {
            long port;

            if ((getLongFromObjectOrReply(c,c->argv[j+1],
                    &port,NULL) != C_OK))
                return;
            c->slave_listening_port = port;
        } else if (!strcasecmp(c->argv[j]->ptr,"ip-address")) {
            sds addr = c->argv[j+1]->ptr;
            if (sdslen(addr) < NET_HOST_STR_LEN) {
                if (c->slave_addr) sdsfree(c->slave_addr);
                c->slave_addr = sdsdup(addr);
            } else {
                addReplyErrorFormat(c,"REPLCONF ip-address provided by "
                    "replica instance is too long: %zd bytes", sdslen(addr));
                return;
            }
        } else if (!strcasecmp(c->argv[j]->ptr,"capa")) {
            /* Ignore capabilities not understood by this master. */
            if (!strcasecmp(c->argv[j+1]->ptr,"eof"))
                c->slave_capa |= SLAVE_CAPA_EOF;
            else if (!strcasecmp(c->argv[j+1]->ptr,"psync2"))
                c->slave_capa |= SLAVE_CAPA_PSYNC2;
        } else if (!strcasecmp(c->argv[j]->ptr,"ack")) {
            /* REPLCONF ACK is used by slave to inform the master the amount
             * of replication stream that it processed so far. It is an
             * internal only command that normal clients should never use. */
            long long offset;

            if (!(c->flags & CLIENT_SLAVE)) return;
            if ((getLongLongFromObject(c->argv[j+1], &offset) != C_OK))
                return;
            if (offset > c->repl_ack_off)
                c->repl_ack_off = offset;
            if (c->argc > j+3 && !strcasecmp(c->argv[j+2]->ptr,"fack")) {
                if ((getLongLongFromObject(c->argv[j+3], &offset) != C_OK))
                    return;
                if (offset > c->repl_aof_off)
                    c->repl_aof_off = offset;
            }
            c->repl_ack_time = server.unixtime;
            /* If this was a diskless replication, we need to really put
             * the slave online when the first ACK is received (which
             * confirms slave is online and ready to get more data). This
             * allows for simpler and less CPU intensive EOF detection
             * when streaming RDB files.
             * There's a chance the ACK got to us before we detected that the
             * bgsave is done (since that depends on cron ticks), so run a
             * quick check first (instead of waiting for the next ACK. */
            if (server.child_type == CHILD_TYPE_RDB && c->replstate == SLAVE_STATE_WAIT_BGSAVE_END)
                checkChildrenDone();
            if (c->repl_start_cmd_stream_on_ack && c->replstate == SLAVE_STATE_ONLINE)
                replicaStartCommandStream(c);
            if (c->replstate == SLAVE_STATE_BG_RDB_LOAD) {
                c->flags &= ~CLIENT_REPL_MAIN_CHANNEL;
                replicaPutOnline(c);
            }
            /* Note: this command does not reply anything! */
            return;
        } else if (!strcasecmp(c->argv[j]->ptr,"getack")) {
            /* REPLCONF GETACK is used in order to request an ACK ASAP
             * to the slave. */
            if (server.masterhost && server.master) replicationSendAck();
            return;
        } else if (!strcasecmp(c->argv[j]->ptr,"rdb-only")) {
           /* REPLCONF RDB-ONLY is used to identify the client only wants
            * RDB snapshot without replication buffer. */
            long rdb_only = 0;
            if (getRangeLongFromObjectOrReply(c,c->argv[j+1],
                    0,1,&rdb_only,NULL) != C_OK)
                return;
            if (rdb_only == 1) c->flags |= CLIENT_REPL_RDBONLY;
            else c->flags &= ~CLIENT_REPL_RDBONLY;
        } else if (!strcasecmp(c->argv[j]->ptr,"rdb-filter-only")) {
            /* REPLCONFG RDB-FILTER-ONLY is used to define "include" filters
             * for the RDB snapshot. Currently we only support a single
             * include filter: "functions". In the future we may want to add
             * other filters like key patterns, key types, non-volatile, module
             * aux fields, ...
             * We might want to add the complementing "RDB-FILTER-EXCLUDE" to
             * filter out certain data. */
            int filter_count, i;
            sds *filters;
            if (!(filters = sdssplitargs(c->argv[j+1]->ptr, &filter_count))) {
                addReplyError(c, "Missing rdb-filter-only values");
                return;
            }
            /* By default filter out all parts of the rdb */
            c->slave_req |= SLAVE_REQ_RDB_EXCLUDE_DATA;
            c->slave_req |= SLAVE_REQ_RDB_EXCLUDE_FUNCTIONS;
            for (i = 0; i < filter_count; i++) {
                if (!strcasecmp(filters[i], "functions"))
                    c->slave_req &= ~SLAVE_REQ_RDB_EXCLUDE_FUNCTIONS;
                else {
                    addReplyErrorFormat(c, "Unsupported rdb-filter-only option: %s", (char*)filters[i]);
                    sdsfreesplitres(filters, filter_count);
                    return;
                }
            }
            sdsfreesplitres(filters, filter_count);
        } else if (!strcasecmp(c->argv[j]->ptr, "rdb-conn")) {
            /* REPLCONF rdb-conn is used to identify the client as a 
             * replica's rdb connection in an rdb connection sync session. */
            long start_with_offset = 0;
            if (getRangeLongFromObjectOrReply(c, c->argv[j +1],
                    0, 1, &start_with_offset,NULL) != C_OK) {
                return;
            } 
            if (start_with_offset == 1) {
                c->flags |= CLIENT_REPL_RDB_CHANNEL;
                c->slave_req |= SLAVE_REQ_RDB_CHANNEL;
            } else {
                c->flags &= ~CLIENT_REPL_RDB_CHANNEL;
                c->slave_req &= ~SLAVE_REQ_RDB_CHANNEL;
            }
        } else if (!strcasecmp(c->argv[j]->ptr, "main-conn") && server.rdb_channel_enabled) {
            /* REPLCONF main-conn is used to identify the replica main connection during 
             * rdb-connection sync. It also means that if psync is impossible, master 
             * should not auto trigger full sync.
             * If rdb-channel is disable on this master, treat this command as unrecognized 
             * replconf option. */
            long main_conn = 0;
            if (getRangeLongFromObjectOrReply(c, c->argv[j +1],
                    0, 1, &main_conn, NULL) != C_OK) {
                return;
            } 
            if (main_conn == 1) {
                if (!server.repl_diskless_sync) {
                    /* When the primary uses disk for full sync, replicas can usually join during the time the 
                     * primary saves the database to disk. RDB-channel-sync, however, does not allow replicas 
                     * to join the primary since the COB does not keep the needed replication data. To avoid 
                     * making the primary create a new snapshot for each replica, we forbid rdb-channel-sync
                     * along with primary disk-based sync */
                    addReplyErrorFormat(c,"Rdb channel sync is not allowed when repl-diskless-sync disabled on primary");
                    return;
                }
                c->flags |= CLIENT_REPL_MAIN_CHANNEL;
            } else {
                c->flags &= ~CLIENT_REPL_MAIN_CHANNEL;
            }
        } else if (!strcasecmp(c->argv[j]->ptr, "set-rdb-conn-id")) {
            /* REPLCONF identify <client-id> is used to identify the current replica main connection with existing
             * rdb-connection with the given id. */
            long long client_id = 0;
            if (getLongLongFromObjectOrReply(c, c->argv[j +1], &client_id, NULL) != C_OK) {
                return;
            }
            c->associated_rdb_client_id = (uint64_t)client_id;
        } else {
            addReplyErrorFormat(c,"Unrecognized REPLCONF option: %s",
                (char*)c->argv[j]->ptr);
            return;
        }
    }
    addReply(c,shared.ok);
}

/* This function puts a replica in the online state, and should be called just
 * after a replica received the RDB file for the initial synchronization.
 *
 * It does a few things:
 * 1) Put the slave in ONLINE state.
 * 2) Update the count of "good replicas".
 * 3) Trigger the module event.
 *
 * the return value indicates that the replica should be disconnected.
 * */
int replicaPutOnline(client *slave) {
    if (slave->flags & CLIENT_REPL_RDBONLY) {
        slave->replstate = SLAVE_STATE_RDB_TRANSMITTED;
        /* The client asked for RDB only so we should close it ASAP */
        serverLog(LL_NOTICE,
                  "RDB transfer completed, rdb only replica (%s) should be disconnected asap",
                  replicationGetSlaveName(slave));
        return 0;
    }
    slave->replstate = SLAVE_STATE_ONLINE;
    slave->repl_ack_time = server.unixtime; /* Prevent false timeout. */

    refreshGoodSlavesCount();
    /* Fire the replica change modules event. */
    moduleFireServerEvent(REDISMODULE_EVENT_REPLICA_CHANGE,
                          REDISMODULE_SUBEVENT_REPLICA_CHANGE_ONLINE,
                          NULL);
    serverLog(LL_NOTICE,"Synchronization with replica %s succeeded",
        replicationGetSlaveName(slave));
    return 1;
}

/* This function should be called just after a replica received the RDB file
 * for the initial synchronization, and we are finally ready to send the
 * incremental stream of commands.
 *
 * It does a few things:
 * 1) Close the replica's connection async if it doesn't need replication
 *    commands buffer stream, since it actually isn't a valid replica.
 * 2) Make sure the writable event is re-installed, since when calling the SYNC
 *    command we had no replies and it was disabled, and then we could
 *    accumulate output buffer data without sending it to the replica so it
 *    won't get mixed with the RDB stream. */
void replicaStartCommandStream(client *slave) {
    serverAssert(!(slave->flags & CLIENT_REPL_RDBONLY));
    slave->repl_start_cmd_stream_on_ack = 0;

    putClientInPendingWriteQueue(slave);
}

/* We call this function periodically to remove an RDB file that was
 * generated because of replication, in an instance that is otherwise
 * without any persistence. We don't want instances without persistence
 * to take RDB files around, this violates certain policies in certain
 * environments. */
void removeRDBUsedToSyncReplicas(void) {
    /* If the feature is disabled, return ASAP but also clear the
     * RDBGeneratedByReplication flag in case it was set. Otherwise if the
     * feature was enabled, but gets disabled later with CONFIG SET, the
     * flag may remain set to one: then next time the feature is re-enabled
     * via CONFIG SET we have it set even if no RDB was generated
     * because of replication recently. */
    if (!server.rdb_del_sync_files) {
        RDBGeneratedByReplication = 0;
        return;
    }

    if (allPersistenceDisabled() && RDBGeneratedByReplication) {
        client *slave;
        listNode *ln;
        listIter li;

        int delrdb = 1;
        listRewind(server.slaves,&li);
        while((ln = listNext(&li))) {
            slave = ln->value;
            if (slave->replstate == SLAVE_STATE_WAIT_BGSAVE_START ||
                slave->replstate == SLAVE_STATE_WAIT_BGSAVE_END ||
                slave->replstate == SLAVE_STATE_SEND_BULK)
            {
                delrdb = 0;
                break; /* No need to check the other replicas. */
            }
        }
        if (delrdb) {
            struct stat sb;
            if (lstat(server.rdb_filename,&sb) != -1) {
                RDBGeneratedByReplication = 0;
                serverLog(LL_NOTICE,
                    "Removing the RDB file used to feed replicas "
                    "in a persistence-less instance");
                bg_unlink(server.rdb_filename);
            }
        }
    }
}

/* Close the repldbfd and reclaim the page cache if the client hold
 * the last reference to replication DB */
void closeRepldbfd(client *myself) {
    listNode *ln;
    listIter li;
    int reclaim = 1;
    listRewind(server.slaves,&li);
    while((ln = listNext(&li))) {
        client *slave = ln->value;
        if (slave != myself && slave->replstate == SLAVE_STATE_SEND_BULK) {
            reclaim = 0;
            break;
        }
    }

    if (reclaim) {
        bioCreateCloseJob(myself->repldbfd, 0, 1);
    } else {
        close(myself->repldbfd);
    }
    myself->repldbfd = -1;
}

void sendBulkToSlave(connection *conn) {
    client *slave = connGetPrivateData(conn);
    char buf[PROTO_IOBUF_LEN];
    ssize_t nwritten, buflen;

    /* Before sending the RDB file, we send the preamble as configured by the
     * replication process. Currently the preamble is just the bulk count of
     * the file in the form "$<length>\r\n". */
    if (slave->replpreamble) {
        nwritten = connWrite(conn,slave->replpreamble,sdslen(slave->replpreamble));
        if (nwritten == -1) {
            serverLog(LL_WARNING,
                "Write error sending RDB preamble to replica: %s",
                connGetLastError(conn));
            freeClient(slave);
            return;
        }
        atomicIncr(server.stat_net_repl_output_bytes, nwritten);
        sdsrange(slave->replpreamble,nwritten,-1);
        if (sdslen(slave->replpreamble) == 0) {
            sdsfree(slave->replpreamble);
            slave->replpreamble = NULL;
            /* fall through sending data. */
        } else {
            return;
        }
    }

    /* If the preamble was already transferred, send the RDB bulk data. */
    lseek(slave->repldbfd,slave->repldboff,SEEK_SET);
    buflen = read(slave->repldbfd,buf,PROTO_IOBUF_LEN);
    if (buflen <= 0) {
        serverLog(LL_WARNING,"Read error sending DB to replica: %s",
            (buflen == 0) ? "premature EOF" : strerror(errno));
        freeClient(slave);
        return;
    }
    if ((nwritten = connWrite(conn,buf,buflen)) == -1) {
        if (connGetState(conn) != CONN_STATE_CONNECTED) {
            serverLog(LL_WARNING,"Write error sending DB to replica: %s",
                connGetLastError(conn));
            freeClient(slave);
        }
        return;
    }
    slave->repldboff += nwritten;
    atomicIncr(server.stat_net_repl_output_bytes, nwritten);
    if (slave->repldboff == slave->repldbsize) {
        closeRepldbfd(slave);
        connSetWriteHandler(slave->conn,NULL);
        if (!replicaPutOnline(slave)) {
            freeClient(slave);
            return;
        }
        replicaStartCommandStream(slave);
    }
}

/* Remove one write handler from the list of connections waiting to be writable
 * during rdb pipe transfer. */
void rdbPipeWriteHandlerConnRemoved(struct connection *conn) {
    if (!connHasWriteHandler(conn))
        return;
    connSetWriteHandler(conn, NULL);
    client *slave = connGetPrivateData(conn);
    slave->repl_last_partial_write = 0;
    server.rdb_pipe_numconns_writing--;
    /* if there are no more writes for now for this conn, or write error: */
    if (server.rdb_pipe_numconns_writing == 0) {
        if (aeCreateFileEvent(server.el, server.rdb_pipe_read, AE_READABLE, rdbPipeReadHandler,NULL) == AE_ERR) {
            serverPanic("Unrecoverable error creating server.rdb_pipe_read file event.");
        }
    }
}

/* Called in diskless master during transfer of data from the rdb pipe, when
 * the replica becomes writable again. */
void rdbPipeWriteHandler(struct connection *conn) {
    serverAssert(server.rdb_pipe_bufflen>0);
    client *slave = connGetPrivateData(conn);
    ssize_t nwritten;
    if ((nwritten = connWrite(conn, server.rdb_pipe_buff + slave->repldboff,
                              server.rdb_pipe_bufflen - slave->repldboff)) == -1)
    {
        if (connGetState(conn) == CONN_STATE_CONNECTED)
            return; /* equivalent to EAGAIN */
        serverLog(LL_WARNING,"Write error sending DB to replica: %s",
            connGetLastError(conn));
        freeClient(slave);
        return;
    } else {
        slave->repldboff += nwritten;
        atomicIncr(server.stat_net_repl_output_bytes, nwritten);
        if (slave->repldboff < server.rdb_pipe_bufflen) {
            slave->repl_last_partial_write = server.unixtime;
            return; /* more data to write.. */
        }
    }
    rdbPipeWriteHandlerConnRemoved(conn);
}

/* Called in diskless master, when there's data to read from the child's rdb pipe */
void rdbPipeReadHandler(struct aeEventLoop *eventLoop, int fd, void *clientData, int mask) {
    UNUSED(mask);
    UNUSED(clientData);
    UNUSED(eventLoop);
    int i;
    if (!server.rdb_pipe_buff)
        server.rdb_pipe_buff = zmalloc(PROTO_IOBUF_LEN);
    serverAssert(server.rdb_pipe_numconns_writing==0);

    while (1) {
        server.rdb_pipe_bufflen = read(fd, server.rdb_pipe_buff, PROTO_IOBUF_LEN);
        if (server.rdb_pipe_bufflen < 0) {
            if (errno == EAGAIN || errno == EWOULDBLOCK)
                return;
            serverLog(LL_WARNING,"Diskless rdb transfer, read error sending DB to replicas: %s", strerror(errno));
            for (i=0; i < server.rdb_pipe_numconns; i++) {
                connection *conn = server.rdb_pipe_conns[i];
                if (!conn)
                    continue;
                client *slave = connGetPrivateData(conn);
                freeClient(slave);
                server.rdb_pipe_conns[i] = NULL;
            }
            killRDBChild();
            return;
        }

        if (server.rdb_pipe_bufflen == 0) {
            /* EOF - write end was closed. */
            int stillUp = 0;
            aeDeleteFileEvent(server.el, server.rdb_pipe_read, AE_READABLE);
            for (i=0; i < server.rdb_pipe_numconns; i++)
            {
                connection *conn = server.rdb_pipe_conns[i];
                if (!conn)
                    continue;
                stillUp++;
            }
            serverLog(LL_NOTICE,"Diskless rdb transfer, done reading from pipe, %d replicas still up.", stillUp);
            /* Now that the replicas have finished reading, notify the child that it's safe to exit. 
             * When the server detects the child has exited, it can mark the replica as online, and
             * start streaming the replication buffers. */
            close(server.rdb_child_exit_pipe);
            server.rdb_child_exit_pipe = -1;
            return;
        }

        int stillAlive = 0;
        for (i=0; i < server.rdb_pipe_numconns; i++)
        {
            ssize_t nwritten;
            connection *conn = server.rdb_pipe_conns[i];
            if (!conn)
                continue;

            client *slave = connGetPrivateData(conn);
            if ((nwritten = connWrite(conn, server.rdb_pipe_buff, server.rdb_pipe_bufflen)) == -1) {
                if (connGetState(conn) != CONN_STATE_CONNECTED) {
                    serverLog(LL_WARNING,"Diskless rdb transfer, write error sending DB to replica: %s",
                        connGetLastError(conn));
                    freeClient(slave);
                    server.rdb_pipe_conns[i] = NULL;
                    continue;
                }
                /* An error and still in connected state, is equivalent to EAGAIN */
                slave->repldboff = 0;
            } else {
                /* Note: when use diskless replication, 'repldboff' is the offset
                 * of 'rdb_pipe_buff' sent rather than the offset of entire RDB. */
                slave->repldboff = nwritten;
                atomicIncr(server.stat_net_repl_output_bytes, nwritten);
            }
            /* If we were unable to write all the data to one of the replicas,
             * setup write handler (and disable pipe read handler, below) */
            if (nwritten != server.rdb_pipe_bufflen) {
                slave->repl_last_partial_write = server.unixtime;
                server.rdb_pipe_numconns_writing++;
                connSetWriteHandler(conn, rdbPipeWriteHandler);
            }
            stillAlive++;
        }

        if (stillAlive == 0) {
            serverLog(LL_WARNING,"Diskless rdb transfer, last replica dropped, killing fork child.");
            killRDBChild();
        }
        /*  Remove the pipe read handler if at least one write handler was set. */
        if (server.rdb_pipe_numconns_writing || stillAlive == 0) {
            aeDeleteFileEvent(server.el, server.rdb_pipe_read, AE_READABLE);
            break;
        }
    }
}

/* This function is called at the end of every background saving.
 *
 * The argument bgsaveerr is C_OK if the background saving succeeded
 * otherwise C_ERR is passed to the function.
 * The 'type' argument is the type of the child that terminated
 * (if it had a disk or socket target). */
void updateSlavesWaitingBgsave(int bgsaveerr, int type) {
    listNode *ln;
    listIter li;

    /* Note: there's a chance we got here from within the REPLCONF ACK command
     * so we must avoid using freeClient, otherwise we'll crash on our way up. */

    listRewind(server.slaves,&li);
    while((ln = listNext(&li))) {
        client *slave = ln->value;

        if (slave->replstate == SLAVE_STATE_WAIT_BGSAVE_END) {
            struct redis_stat buf;

            if (bgsaveerr != C_OK) {
                freeClientAsync(slave);
                serverLog(LL_WARNING,"SYNC failed. BGSAVE child returned an error");
                continue;
            }

            /* If this was an RDB on disk save, we have to prepare to send
             * the RDB from disk to the slave socket. Otherwise if this was
             * already an RDB -> Slaves socket transfer, used in the case of
             * diskless replication, our work is trivial, we can just put
             * the slave online. */
            if (type == RDB_CHILD_TYPE_SOCKET) {
                serverLog(LL_NOTICE,
                    "Streamed RDB transfer with replica %s succeeded (socket). Waiting for REPLCONF ACK from replica to enable streaming",
                        replicationGetSlaveName(slave));
                /* Note: we wait for a REPLCONF ACK message from the replica in
                 * order to really put it online (install the write handler
                 * so that the accumulated data can be transferred). However
                 * we change the replication state ASAP, since our slave
                 * is technically online now.
                 *
                 * So things work like that:
                 *
                 * 1. We end transferring the RDB file via socket.
                 * 2. The replica is put ONLINE but the write handler
                 *    is not installed.
                 * 3. The replica however goes really online, and pings us
                 *    back via REPLCONF ACK commands.
                 * 4. Now we finally install the write handler, and send
                 *    the buffers accumulated so far to the replica.
                 *
                 * But why we do that? Because the replica, when we stream
                 * the RDB directly via the socket, must detect the RDB
                 * EOF (end of file), that is a special random string at the
                 * end of the RDB (for streamed RDBs we don't know the length
                 * in advance). Detecting such final EOF string is much
                 * simpler and less CPU intensive if no more data is sent
                 * after such final EOF. So we don't want to glue the end of
                 * the RDB transfer with the start of the other replication
                 * data. */
                if (!replicaPutOnline(slave)) {
                    freeClientAsync(slave);
                    continue;
                }
                slave->repl_start_cmd_stream_on_ack = 1;
            } else {
                if ((slave->repldbfd = open(server.rdb_filename,O_RDONLY)) == -1 ||
                    redis_fstat(slave->repldbfd,&buf) == -1) {
                    freeClientAsync(slave);
                    serverLog(LL_WARNING,"SYNC failed. Can't open/stat DB after BGSAVE: %s", strerror(errno));
                    continue;
                }
                slave->repldboff = 0;
                slave->repldbsize = buf.st_size;
                slave->replstate = SLAVE_STATE_SEND_BULK;
                slave->replpreamble = sdscatprintf(sdsempty(),"$%lld\r\n",
                    (unsigned long long) slave->repldbsize);

                connSetWriteHandler(slave->conn,NULL);
                if (connSetWriteHandler(slave->conn,sendBulkToSlave) == C_ERR) {
                    freeClientAsync(slave);
                    continue;
                }
            }
        }
    }
}

/* Change the current instance replication ID with a new, random one.
 * This will prevent successful PSYNCs between this master and other
 * slaves, so the command should be called when something happens that
 * alters the current story of the dataset. */
void changeReplicationId(void) {
    getRandomHexChars(server.replid,CONFIG_RUN_ID_SIZE);
    server.replid[CONFIG_RUN_ID_SIZE] = '\0';
}

/* Clear (invalidate) the secondary replication ID. This happens, for
 * example, after a full resynchronization, when we start a new replication
 * history. */
void clearReplicationId2(void) {
    memset(server.replid2,'0',sizeof(server.replid));
    server.replid2[CONFIG_RUN_ID_SIZE] = '\0';
    server.second_replid_offset = -1;
}

/* Use the current replication ID / offset as secondary replication
 * ID, and change the current one in order to start a new history.
 * This should be used when an instance is switched from slave to master
 * so that it can serve PSYNC requests performed using the master
 * replication ID. */
void shiftReplicationId(void) {
    memcpy(server.replid2,server.replid,sizeof(server.replid));
    /* We set the second replid offset to the master offset + 1, since
     * the slave will ask for the first byte it has not yet received, so
     * we need to add one to the offset: for example if, as a slave, we are
     * sure we have the same history as the master for 50 bytes, after we
     * are turned into a master, we can accept a PSYNC request with offset
     * 51, since the slave asking has the same history up to the 50th
     * byte, and is asking for the new bytes starting at offset 51. */
    server.second_replid_offset = server.master_repl_offset+1;
    changeReplicationId();
    serverLog(LL_NOTICE,"Setting secondary replication ID to %s, valid up to offset: %lld. New replication ID is %s", server.replid2, server.second_replid_offset, server.replid);
}

/* ----------------------------------- SLAVE -------------------------------- */

/* Returns 1 if the given replication state is a handshake state,
 * 0 otherwise. */
int slaveIsInHandshakeState(void) {
    return server.repl_state >= REPL_STATE_RECEIVE_PING_REPLY &&
           server.repl_state <= REPL_STATE_RECEIVE_PSYNC_REPLY;
}

/* Avoid the master to detect the slave is timing out while loading the
 * RDB file in initial synchronization. We send a single newline character
 * that is valid protocol but is guaranteed to either be sent entirely or
 * not, since the byte is indivisible.
 *
 * The function is called in two contexts: while we flush the current
 * data with emptyData(), and while we load the new data received as an
 * RDB file from the master. */
void replicationSendNewlineToMaster(void) {
    static time_t newline_sent;
    if (time(NULL) != newline_sent) {
        newline_sent = time(NULL);
        /* Pinging back in this stage is best-effort. */
        if (server.repl_transfer_s) connWrite(server.repl_transfer_s, "\n", 1);
    }
}

/* Callback used by emptyData() while flushing away old data to load
 * the new dataset received by the master and by discardTempDb()
 * after loading succeeded or failed. */
void replicationEmptyDbCallback(dict *d) {
    UNUSED(d);
    if (server.repl_state == REPL_STATE_TRANSFER)
        replicationSendNewlineToMaster();
}

/* Once we have a link with the master and the synchronization was
 * performed, this function materializes the master client we store
 * at server.master, starting from the specified file descriptor. */
void replicationCreateMasterClientWithHandler(connection *conn, int dbid, ConnectionCallbackFunc handler) {
    server.master = createClient(conn);
    if (conn)
        connSetReadHandler(server.master->conn, handler);

    /**
     * Important note:
     * The CLIENT_DENY_BLOCKING flag is not, and should not, be set here.
     * For commands like BLPOP, it makes no sense to block the master
     * connection, and such blocking attempt will probably cause deadlock and
     * break the replication. We consider such a thing as a bug because
     * commands as BLPOP should never be sent on the replication link.
     * A possible use-case for blocking the replication link is if a module wants
     * to pass the execution to a background thread and unblock after the
     * execution is done. This is the reason why we allow blocking the replication
     * connection. */
    server.master->flags |= CLIENT_MASTER;

    server.master->authenticated = 1;
    server.master->reploff = server.master_initial_offset;
    server.master->read_reploff = server.master->reploff;
    server.master->user = NULL; /* This client can do everything. */
    memcpy(server.master->replid, server.master_replid,
        sizeof(server.master_replid));
    /* If master offset is set to -1, this master is old and is not
     * PSYNC capable, so we flag it accordingly. */
    if (server.master->reploff == -1)
        server.master->flags |= CLIENT_PRE_PSYNC;
    if (dbid != -1) selectDb(server.master,dbid);
}

/* Wrapper for replicationCreateMasterClientWithHandler, init master connection handler
 * with ordinary client connection handler */
void replicationCreateMasterClient(connection *conn, int dbid) {
    replicationCreateMasterClientWithHandler(conn, dbid, readQueryFromClient);
}

/* This function will try to re-enable the AOF file after the
 * master-replica synchronization: if it fails after multiple attempts
 * the replica cannot be considered reliable and exists with an
 * error. */
void restartAOFAfterSYNC(void) {
    unsigned int tries, max_tries = 10;
    for (tries = 0; tries < max_tries; ++tries) {
        if (startAppendOnly() == C_OK) break;
        serverLog(LL_WARNING,
            "Failed enabling the AOF after successful master synchronization! "
            "Trying it again in one second.");
        sleep(1);
    }
    if (tries == max_tries) {
        serverLog(LL_WARNING,
            "FATAL: this replica instance finished the synchronization with "
            "its master, but the AOF can't be turned on. Exiting now.");
        exit(1);
    }
}

static int useDisklessLoad(void) {
    /* compute boolean decision to use diskless load */
    int enabled = server.repl_diskless_load == REPL_DISKLESS_LOAD_SWAPDB ||
           (server.repl_diskless_load == REPL_DISKLESS_LOAD_WHEN_DB_EMPTY && dbTotalServerKeyCount()==0);

    if (enabled) {
        /* Check all modules handle read errors, otherwise it's not safe to use diskless load. */
        if (!moduleAllDatatypesHandleErrors()) {
            serverLog(LL_NOTICE,
                "Skipping diskless-load because there are modules that don't handle read errors.");
            enabled = 0;
        }
        /* Check all modules handle async replication, otherwise it's not safe to use diskless load. */
        else if (server.repl_diskless_load == REPL_DISKLESS_LOAD_SWAPDB && !moduleAllModulesHandleReplAsyncLoad()) {
            serverLog(LL_NOTICE,
                "Skipping diskless-load because there are modules that are not aware of async replication.");
            enabled = 0;
        }
    }
    return enabled;
}

/* Helper function for readSyncBulkPayload() to initialize tempDb
 * before socket-loading the new db from master. The tempDb may be populated
 * by swapMainDbWithTempDb or freed by disklessLoadDiscardTempDb later. */
redisDb *disklessLoadInitTempDb(void) {
    return initTempDb();
}

/* Helper function for readSyncBulkPayload() to discard our tempDb
 * when the loading succeeded or failed. */
void disklessLoadDiscardTempDb(redisDb *tempDb) {
    discardTempDb(tempDb, replicationEmptyDbCallback);
}

/* If we know we got an entirely different data set from our master
 * we have no way to incrementally feed our replicas after that.
 * We want our replicas to resync with us as well, if we have any sub-replicas.
 * This is useful on readSyncBulkPayload in places where we just finished transferring db. */
void replicationAttachToNewMaster(void) { 
    /* Replica starts to apply data from new master, we must discard the cached
     * master structure. */
    serverAssert(server.master == NULL);
    replicationDiscardCachedMaster();

    disconnectSlaves(); /* Force our replicas to resync with us as well. */
    freeReplicationBacklog(); /* Don't allow our chained replicas to PSYNC. */
}

/* Asynchronously read the SYNC payload we receive from a master */
#define REPL_MAX_WRITTEN_BEFORE_FSYNC (1024*1024*8) /* 8 MB */
void readSyncBulkPayload(connection *conn) {
    char buf[PROTO_IOBUF_LEN];
    ssize_t nread, readlen, nwritten;
    int use_diskless_load = useDisklessLoad();
    redisDb *diskless_load_tempDb = NULL;
    functionsLibCtx* temp_functions_lib_ctx = NULL;
    int empty_db_flags = server.repl_slave_lazy_flush ? EMPTYDB_ASYNC :
                                                        EMPTYDB_NO_FLAGS;
    off_t left;

    /* Static vars used to hold the EOF mark, and the last bytes received
     * from the server: when they match, we reached the end of the transfer. */
    static char eofmark[CONFIG_RUN_ID_SIZE];
    static char lastbytes[CONFIG_RUN_ID_SIZE];
    static int usemark = 0;

    /* If repl_transfer_size == -1 we still have to read the bulk length
     * from the master reply. */
    if (server.repl_transfer_size == -1) {
        nread = connSyncReadLine(conn,buf,1024,server.repl_syncio_timeout*1000);
        if (nread == -1) {
            serverLog(LL_WARNING,
                "I/O error reading bulk count from MASTER: %s",
                connGetLastError(conn));
            goto error;
        } else {
            /* nread here is returned by connSyncReadLine(), which calls syncReadLine() and
             * convert "\r\n" to '\0' so 1 byte is lost. */
            atomicIncr(server.stat_total_reads_processed, nread+1);
        }

        if (buf[0] == '-') {
            serverLog(LL_WARNING,
                "MASTER aborted replication with an error: %s",
                buf+1);
            goto error;
        } else if (buf[0] == '\0') {
            /* At this stage just a newline works as a PING in order to take
             * the connection live. So we refresh our last interaction
             * timestamp. */
            server.repl_transfer_lastio = server.unixtime;
            return;
        } else if (buf[0] != '$') {
            serverLog(LL_WARNING,"Bad protocol from MASTER, the first byte is not '$' (we received '%s'), are you sure the host and port are right?", buf);
            goto error;
        }

        /* There are two possible forms for the bulk payload. One is the
         * usual $<count> bulk format. The other is used for diskless transfers
         * when the master does not know beforehand the size of the file to
         * transfer. In the latter case, the following format is used:
         *
         * $EOF:<40 bytes delimiter>
         *
         * At the end of the file the announced delimiter is transmitted. The
         * delimiter is long and random enough that the probability of a
         * collision with the actual file content can be ignored. */
        if (strncmp(buf+1,"EOF:",4) == 0 && strlen(buf+5) >= CONFIG_RUN_ID_SIZE) {
            usemark = 1;
            memcpy(eofmark,buf+5,CONFIG_RUN_ID_SIZE);
            memset(lastbytes,0,CONFIG_RUN_ID_SIZE);
            /* Set any repl_transfer_size to avoid entering this code path
             * at the next call. */
            server.repl_transfer_size = 0;
            serverLog(LL_NOTICE,
                "MASTER <-> REPLICA sync: receiving streamed RDB from master with EOF %s",
                use_diskless_load? "to parser":"to disk");
        } else {
            usemark = 0;
            server.repl_transfer_size = strtol(buf+1,NULL,10);
            serverLog(LL_NOTICE,
                "MASTER <-> REPLICA sync: receiving %lld bytes from master %s",
                (long long) server.repl_transfer_size,
                use_diskless_load? "to parser":"to disk");
        }
        return;
    }

    if (!use_diskless_load) {
        /* Read the data from the socket, store it to a file and search
         * for the EOF. */
        if (usemark) {
            readlen = sizeof(buf);
        } else {
            left = server.repl_transfer_size - server.repl_transfer_read;
            readlen = (left < (signed)sizeof(buf)) ? left : (signed)sizeof(buf);
        }

        nread = connRead(conn,buf,readlen);
        if (nread <= 0) {
            if (connGetState(conn) == CONN_STATE_CONNECTED) {
                /* equivalent to EAGAIN */
                return;
            }
            serverLog(LL_WARNING,"I/O error trying to sync with MASTER: %s",
                (nread == -1) ? connGetLastError(conn) : "connection lost");
            cancelReplicationHandshake(1);
            return;
        }
        atomicIncr(server.stat_total_reads_processed, nread);

        /* When a mark is used, we want to detect EOF asap in order to avoid
         * writing the EOF mark into the file... */
        int eof_reached = 0;

        if (usemark) {
            /* Update the last bytes array, and check if it matches our
             * delimiter. */
            if (nread >= CONFIG_RUN_ID_SIZE) {
                memcpy(lastbytes,buf+nread-CONFIG_RUN_ID_SIZE,
                       CONFIG_RUN_ID_SIZE);
            } else {
                int rem = CONFIG_RUN_ID_SIZE-nread;
                memmove(lastbytes,lastbytes+nread,rem);
                memcpy(lastbytes+rem,buf,nread);
            }
            if (memcmp(lastbytes,eofmark,CONFIG_RUN_ID_SIZE) == 0)
                eof_reached = 1;
        }

        /* Update the last I/O time for the replication transfer (used in
         * order to detect timeouts during replication), and write what we
         * got from the socket to the dump file on disk. */
        server.repl_transfer_lastio = server.unixtime;
        if ((nwritten = write(server.repl_transfer_fd,buf,nread)) != nread) {
            serverLog(LL_WARNING,
                "Write error or short write writing to the DB dump file "
                "needed for MASTER <-> REPLICA synchronization: %s",
                (nwritten == -1) ? strerror(errno) : "short write");
            goto error;
        }
        server.repl_transfer_read += nread;

        /* Delete the last 40 bytes from the file if we reached EOF. */
        if (usemark && eof_reached) {
            if (ftruncate(server.repl_transfer_fd,
                server.repl_transfer_read - CONFIG_RUN_ID_SIZE) == -1)
            {
                serverLog(LL_WARNING,
                    "Error truncating the RDB file received from the master "
                    "for SYNC: %s", strerror(errno));
                goto error;
            }
        }

        /* Sync data on disk from time to time, otherwise at the end of the
         * transfer we may suffer a big delay as the memory buffers are copied
         * into the actual disk. */
        if (server.repl_transfer_read >=
            server.repl_transfer_last_fsync_off + REPL_MAX_WRITTEN_BEFORE_FSYNC)
        {
            off_t sync_size = server.repl_transfer_read -
                              server.repl_transfer_last_fsync_off;
            rdb_fsync_range(server.repl_transfer_fd,
                server.repl_transfer_last_fsync_off, sync_size);
            server.repl_transfer_last_fsync_off += sync_size;
        }

        /* Check if the transfer is now complete */
        if (!usemark) {
            if (server.repl_transfer_read == server.repl_transfer_size)
                eof_reached = 1;
        }

        /* If the transfer is yet not complete, we need to read more, so
         * return ASAP and wait for the handler to be called again. */
        if (!eof_reached) return;
    }

    /* We reach this point in one of the following cases:
     *
     * 1. The replica is using diskless replication, that is, it reads data
     *    directly from the socket to the Redis memory, without using
     *    a temporary RDB file on disk. In that case we just block and
     *    read everything from the socket.
     *
     * 2. Or when we are done reading from the socket to the RDB file, in
     *    such case we want just to read the RDB file in memory. */

    /* We need to stop any AOF rewriting child before flushing and parsing
     * the RDB, otherwise we'll create a copy-on-write disaster. */
    if (server.aof_state != AOF_OFF) stopAppendOnly();
    /* Also try to stop save RDB child before flushing and parsing the RDB:
     * 1. Ensure background save doesn't overwrite synced data after being loaded.
     * 2. Avoid copy-on-write disaster. */
    if (server.child_type == CHILD_TYPE_RDB) {
        if (!use_diskless_load) {
            serverLog(LL_NOTICE,
                "Replica is about to load the RDB file received from the "
                "master, but there is a pending RDB child running. "
                "Killing process %ld and removing its temp file to avoid "
                "any race",
                (long) server.child_pid);
        }
        killRDBChild();
    }

    if (use_diskless_load && server.repl_diskless_load == REPL_DISKLESS_LOAD_SWAPDB) {
        /* Initialize empty tempDb dictionaries. */
        diskless_load_tempDb = disklessLoadInitTempDb();
        temp_functions_lib_ctx = functionsLibCtxCreate();

        moduleFireServerEvent(REDISMODULE_EVENT_REPL_ASYNC_LOAD,
                              REDISMODULE_SUBEVENT_REPL_ASYNC_LOAD_STARTED,
                              NULL);
    } else {
        replicationAttachToNewMaster();

        serverLog(LL_NOTICE, "MASTER <-> REPLICA sync: Flushing old data");
        emptyData(-1,empty_db_flags,replicationEmptyDbCallback);
    }

    /* Before loading the DB into memory we need to delete the readable
     * handler, otherwise it will get called recursively since
     * rdbLoad() will call the event loop to process events from time to
     * time for non blocking loading. */
    connSetReadHandler(conn, NULL);
    
    serverLog(LL_NOTICE, "MASTER <-> REPLICA sync: Loading DB in memory");
    rdbSaveInfo rsi = RDB_SAVE_INFO_INIT;
    if (use_diskless_load) {
        rio rdb;
        redisDb *dbarray;
        functionsLibCtx* functions_lib_ctx;
        int asyncLoading = 0;

        if (server.repl_diskless_load == REPL_DISKLESS_LOAD_SWAPDB) {
            /* Async loading means we continue serving read commands during full resync, and
             * "swap" the new db with the old db only when loading is done.
             * It is enabled only on SWAPDB diskless replication when master replication ID hasn't changed,
             * because in that state the old content of the db represents a different point in time of the same
             * data set we're currently receiving from the master. */
            if (memcmp(server.replid, server.master_replid, CONFIG_RUN_ID_SIZE) == 0) {
                asyncLoading = 1;
            }
            dbarray = diskless_load_tempDb;
            functions_lib_ctx = temp_functions_lib_ctx;
        } else {
            dbarray = server.db;
            functions_lib_ctx = functionsLibCtxGetCurrent();
            functionsLibCtxClear(functions_lib_ctx);
        }

        rioInitWithConn(&rdb,conn,server.repl_transfer_size);

        /* Put the socket in blocking mode to simplify RDB transfer.
         * We'll restore it when the RDB is received. */
        connBlock(conn);
        connRecvTimeout(conn, server.repl_timeout*1000);
        startLoading(server.repl_transfer_size, RDBFLAGS_REPLICATION, asyncLoading);

        int loadingFailed = 0;
        rdbLoadingCtx loadingCtx = { .dbarray = dbarray, .functions_lib_ctx = functions_lib_ctx };
        if (rdbLoadRioWithLoadingCtx(&rdb,RDBFLAGS_REPLICATION,&rsi,&loadingCtx) != C_OK) {
            /* RDB loading failed. */
            serverLog(LL_WARNING,
                      "Failed trying to load the MASTER synchronization DB "
                      "from socket, check server logs.");
            loadingFailed = 1;
        } else if (usemark) {
            /* Verify the end mark is correct. */
            if (!rioRead(&rdb, buf, CONFIG_RUN_ID_SIZE) ||
                memcmp(buf, eofmark, CONFIG_RUN_ID_SIZE) != 0)
            {
                serverLog(LL_WARNING, "Replication stream EOF marker is broken");
                loadingFailed = 1;
            }
        }

        if (loadingFailed) {
            stopLoading(0);
            cancelReplicationHandshake(1);
            rioFreeConn(&rdb, NULL);

            if (server.repl_diskless_load == REPL_DISKLESS_LOAD_SWAPDB) {
                /* Discard potentially partially loaded tempDb. */
                moduleFireServerEvent(REDISMODULE_EVENT_REPL_ASYNC_LOAD,
                                      REDISMODULE_SUBEVENT_REPL_ASYNC_LOAD_ABORTED,
                                      NULL);

                disklessLoadDiscardTempDb(diskless_load_tempDb);
                functionsLibCtxFree(temp_functions_lib_ctx);
                serverLog(LL_NOTICE, "MASTER <-> REPLICA sync: Discarding temporary DB in background");
            } else {
                /* Remove the half-loaded data in case we started with an empty replica. */
                emptyData(-1,empty_db_flags,replicationEmptyDbCallback);
            }

            /* Note that there's no point in restarting the AOF on SYNC
             * failure, it'll be restarted when sync succeeds or the replica
             * gets promoted. */
            return;
        }

        /* RDB loading succeeded if we reach this point. */
        if (server.repl_diskless_load == REPL_DISKLESS_LOAD_SWAPDB) {
            /* We will soon swap main db with tempDb and replicas will start
             * to apply data from new master, we must discard the cached
             * master structure and force resync of sub-replicas. */
            replicationAttachToNewMaster();

            serverLog(LL_NOTICE, "MASTER <-> REPLICA sync: Swapping active DB with loaded DB");
            swapMainDbWithTempDb(diskless_load_tempDb);

            /* swap existing functions ctx with the temporary one */
            functionsLibCtxSwapWithCurrent(temp_functions_lib_ctx);

            moduleFireServerEvent(REDISMODULE_EVENT_REPL_ASYNC_LOAD,
                        REDISMODULE_SUBEVENT_REPL_ASYNC_LOAD_COMPLETED,
                        NULL);

            /* Delete the old db as it's useless now. */
            disklessLoadDiscardTempDb(diskless_load_tempDb);
            serverLog(LL_NOTICE, "MASTER <-> REPLICA sync: Discarding old DB in background");
        }

        /* Inform about db change, as replication was diskless and didn't cause a save. */
        server.dirty++;

        stopLoading(1);

        /* Cleanup and restore the socket to the original state to continue
         * with the normal replication. */
        rioFreeConn(&rdb, NULL);
        connNonBlock(conn);
        connRecvTimeout(conn,0);
    } else {

        /* Make sure the new file (also used for persistence) is fully synced
         * (not covered by earlier calls to rdb_fsync_range). */
        if (fsync(server.repl_transfer_fd) == -1) {
            serverLog(LL_WARNING,
                "Failed trying to sync the temp DB to disk in "
                "MASTER <-> REPLICA synchronization: %s",
                strerror(errno));
            cancelReplicationHandshake(1);
            return;
        }

        /* Rename rdb like renaming rewrite aof asynchronously. */
        int old_rdb_fd = open(server.rdb_filename,O_RDONLY|O_NONBLOCK);
        if (rename(server.repl_transfer_tmpfile,server.rdb_filename) == -1) {
            serverLog(LL_WARNING,
                "Failed trying to rename the temp DB into %s in "
                "MASTER <-> REPLICA synchronization: %s",
                server.rdb_filename, strerror(errno));
            cancelReplicationHandshake(1);
            if (old_rdb_fd != -1) close(old_rdb_fd);
            return;
        }
        /* Close old rdb asynchronously. */
        if (old_rdb_fd != -1) bioCreateCloseJob(old_rdb_fd, 0, 0);

        /* Sync the directory to ensure rename is persisted */
        if (fsyncFileDir(server.rdb_filename) == -1) {
            serverLog(LL_WARNING,
                "Failed trying to sync DB directory %s in "
                "MASTER <-> REPLICA synchronization: %s",
                server.rdb_filename, strerror(errno));
            cancelReplicationHandshake(1);
            return;
        }

        if (rdbLoad(server.rdb_filename,&rsi,RDBFLAGS_REPLICATION) != RDB_OK) {
            serverLog(LL_WARNING,
                "Failed trying to load the MASTER synchronization "
                "DB from disk, check server logs.");
            cancelReplicationHandshake(1);
            if (server.rdb_del_sync_files && allPersistenceDisabled()) {
                serverLog(LL_NOTICE,"Removing the RDB file obtained from "
                                    "the master. This replica has persistence "
                                    "disabled");
                bg_unlink(server.rdb_filename);
            }

            /* If disk-based RDB loading fails, remove the half-loaded dataset. */
            emptyData(-1, empty_db_flags, replicationEmptyDbCallback);

            /* Note that there's no point in restarting the AOF on sync failure,
               it'll be restarted when sync succeeds or replica promoted. */
            return;
        }

        /* Cleanup. */
        if (server.rdb_del_sync_files && allPersistenceDisabled()) {
            serverLog(LL_NOTICE,"Removing the RDB file obtained from "
                                "the master. This replica has persistence "
                                "disabled");
            bg_unlink(server.rdb_filename);
        }

        zfree(server.repl_transfer_tmpfile);
        close(server.repl_transfer_fd);
        server.repl_transfer_fd = -1;
        server.repl_transfer_tmpfile = NULL;
    }

    /* Final setup of the connected slave <- master link */
    if (conn == server.repl_rdb_transfer_s) {
        /* In case of full-sync using rdb channel, the master client was already created for psync purposes
         * Instead of creating a new client we will use the one created for partial sync */
        completeTaskRDBChannelSyncRdbConn(conn);
    } else {
        replicationCreateMasterClient(server.repl_transfer_s, rsi.repl_stream_db);
        server.repl_state = REPL_STATE_CONNECTED;
        /* Send the initial ACK immediately to put this replica in online state. */
        replicationSendAck();
    }
    server.repl_down_since = 0;

    /* Fire the master link modules event. */
    moduleFireServerEvent(REDISMODULE_EVENT_MASTER_LINK_CHANGE,
                          REDISMODULE_SUBEVENT_MASTER_LINK_UP,
                          NULL);
    if (server.repl_state == REPL_STATE_CONNECTED) {
        /* After a full resynchronization we use the replication ID and
        * offset of the master. The secondary ID / offset are cleared since
        * we are starting a new history. */
        memcpy(server.replid,server.master->replid,sizeof(server.replid));
        server.master_repl_offset = server.master->reploff;
    }
    clearReplicationId2();

    /* Let's create the replication backlog if needed. Slaves need to
     * accumulate the backlog regardless of the fact they have sub-slaves
     * or not, in order to behave correctly if they are promoted to
     * masters after a failover. */
    if (server.repl_backlog == NULL) createReplicationBacklog();
    serverLog(LL_NOTICE, "MASTER <-> REPLICA sync: Finished with success");

    if (server.supervised_mode == SUPERVISED_SYSTEMD) {
        redisCommunicateSystemd("STATUS=MASTER <-> REPLICA sync: Finished with success. Ready to accept connections in read-write mode.\n");
    }

    /* Restart the AOF subsystem now that we finished the sync. This
     * will trigger an AOF rewrite, and when done will start appending
     * to the new file. */
    if (server.aof_enabled) restartAOFAfterSYNC();
    
    /* In case of RDB Connection Sync we want to close the RDB connection
     * once the connection is established */
    if (conn == server.repl_rdb_transfer_s) {
        connClose(conn);
        server.repl_rdb_transfer_s = NULL;
    }
    return;

error:
    cancelReplicationHandshake(1);
    return;
}

char *receiveSynchronousResponse(connection *conn) {
    char buf[256];
    /* Read the reply from the server. */
    if (connSyncReadLine(conn,buf,sizeof(buf),server.repl_syncio_timeout*1000) == -1)
    {
        serverLog(LL_WARNING, "Failed to read response from the server: %s", connGetLastError(conn));
        return NULL;
    }
    server.repl_transfer_lastio = server.unixtime;
    return sdsnew(buf);
}

/* Send a pre-formatted multi-bulk command to the connection. */
char* sendCommandRaw(connection *conn, sds cmd) {
    if (connSyncWrite(conn,cmd,sdslen(cmd),server.repl_syncio_timeout*1000) == -1) {
        return sdscatprintf(sdsempty(),"-Writing to master: %s",
                connGetLastError(conn));
    }
    return NULL;
}

/* Compose a multi-bulk command and send it to the connection.
 * Used to send AUTH and REPLCONF commands to the master before starting the
 * replication.
 *
 * Takes a list of char* arguments, terminated by a NULL argument.
 *
 * The command returns an sds string representing the result of the
 * operation. On error the first byte is a "-".
 */
char *sendCommand(connection *conn, ...) {
    va_list ap;
    sds cmd = sdsempty();
    sds cmdargs = sdsempty();
    size_t argslen = 0;
    char *arg;

    /* Create the command to send to the master, we use redis binary
     * protocol to make sure correct arguments are sent. This function
     * is not safe for all binary data. */
    va_start(ap,conn);
    while(1) {
        arg = va_arg(ap, char*);
        if (arg == NULL) break;
        cmdargs = sdscatprintf(cmdargs,"$%zu\r\n%s\r\n",strlen(arg),arg);
        argslen++;
    }

    cmd = sdscatprintf(cmd,"*%zu\r\n",argslen);
    cmd = sdscatsds(cmd,cmdargs);
    sdsfree(cmdargs);

    va_end(ap);
    char* err = sendCommandRaw(conn, cmd);
    sdsfree(cmd);
    if(err)
        return err;
    return NULL;
}

/* Compose a multi-bulk command and send it to the connection. 
 * Used to send AUTH and REPLCONF commands to the master before starting the
 * replication.
 *
 * argv_lens is optional, when NULL, strlen is used.
 *
 * The command returns an sds string representing the result of the
 * operation. On error the first byte is a "-".
 */
char *sendCommandArgv(connection *conn, int argc, char **argv, size_t *argv_lens) {
    sds cmd = sdsempty();
    char *arg;
    int i;

    /* Create the command to send to the master. */
    cmd = sdscatfmt(cmd,"*%i\r\n",argc);
    for (i=0; i<argc; i++) {
        int len;
        arg = argv[i];
        len = argv_lens ? argv_lens[i] : strlen(arg);
        cmd = sdscatfmt(cmd,"$%i\r\n",len);
        cmd = sdscatlen(cmd,arg,len);
        cmd = sdscatlen(cmd,"\r\n",2);
    }
    char* err = sendCommandRaw(conn, cmd);
    sdsfree(cmd);
    if (err)
        return err;
    return NULL;
}

/* Replication: Replica side.
 * Returns an sds represent this replica port to be used by the master (mostly 
 * for logs) */
sds getReplicaPortString(void) {
    long long replica_port;
    if (server.slave_announce_port) {
        replica_port = server.slave_announce_port;
    } else if (server.tls_replication && server.tls_port) {
        replica_port = server.tls_port;
    } else {
        replica_port = server.port;
    }
    return sdsfromlonglong(replica_port);
}

/* Replication: Replica side.
 * Free replica's local replication buffer */
void freePendingReplDataBuf(void) {
    if (server.pending_repl_data.blocks) {
        listRelease(server.pending_repl_data.blocks);
    }
    server.pending_repl_data.blocks = NULL;
    server.pending_repl_data.len = 0;
}

/* Replication: Replica side.
 * Upon rdb-sync failure, close rdb-connection, reset repl-state, reset 
 * provisional master struct, and free local replication buffer. */
void abortRdbConnectionSync(void) {
    serverLog(LL_WARNING, "Aborting RDB connection sync");
    if (server.repl_rdb_transfer_s) {
        connClose(server.repl_rdb_transfer_s);
        server.repl_rdb_transfer_s = NULL;
    }
    server.repl_rdb_conn_state = REPL_RDB_CONN_STATE_NONE;
    server.repl_provisional_master.read_reploff = 0;
    server.repl_provisional_master.reploff = 0;
    server.repl_provisional_master.conn = NULL;
    server.repl_provisional_master.dbid = -1;
    server.rdb_client_id = -1;
    freePendingReplDataBuf();
    return;
}

/* Replication: Master side.
 * Send current replication offset to replica. Use the following structure:
 * $ENDOFF:<repl-offset> <master-repl-id> <current-db-id> <client-id> */
int sendCurrentOffsetToReplica(client* replica) {
    char buf[128];
    int buflen;
    buflen = snprintf(buf, sizeof(buf), "$ENDOFF:%lld %s %d %lu\r\n", server.master_repl_offset, server.replid, server.db->id, replica->id);
    serverLog(LL_NOTICE, "Sending to replica %s RDB end offset %lld and client-id %lu", 
        replicationGetSlaveName(replica), server.master_repl_offset, replica->id);    
    if (connSyncWrite(replica->conn, buf, buflen, server.repl_syncio_timeout*1000) != buflen) {
        freeClientAsync(replica);
        return C_ERR;
    }
    return C_OK;
}

/* Replication: Replica side.
 * This connection handler is used to initialize the RDB connection (repl-rdb-channel sync). 
 * Once a replica with repl rdb-channel enabled, denied from PSYNC with its primary, 
 * fullSyncWithMaster begins its role. The connection handler prepare server.repl_rdb_transfer_s
 * for a rdb stream, and server.repl_transfer_s for increamental replication data stream. */
void fullSyncWithMaster(connection* conn) {
    char *err = NULL;
    serverAssert(conn == server.repl_rdb_transfer_s);
    /* If this event fired after the user turned the instance into a master
     * with SLAVEOF NO ONE we must just return ASAP. */
    if (server.repl_state == REPL_STATE_NONE) {
        goto error;
    }
    /* Check for errors in the socket: after a non blocking connect() we
     * may find that the socket is in error state. */
    if (connGetState(conn) != CONN_STATE_CONNECTED) {
        serverLog(LL_WARNING,"Error condition on socket for RDB-CHANNEL-SYNC: %s",
                connGetLastError(conn));
        goto error;
    }
    /* Send replica capabilities */
    if (server.repl_rdb_conn_state == REPL_RDB_CONN_SEND_CAPA) {
        serverLog(LL_DEBUG, "Received first reply from primary using rdb connection. Sending capa");
        
        /* Send replica lisening port to master for clarification */
        sds portstr = getReplicaPortString();        
        err = sendCommand(conn, "REPLCONF", "capa", "eof",
                            "rdb-only", "1", "rdb-conn", "1", "listening-port", portstr, NULL);
        sdsfree(portstr);
        if (err) goto write_error;
        server.repl_rdb_conn_state = REPL_RDB_CONN_RECEIVE_REPLCONF_REPLY;

        if (connSetReadHandler(conn, fullSyncWithMaster) == C_ERR) {
            char conninfo[CONN_INFO_LEN];
            serverLog(LL_WARNING,
                "Can't create readable event for SYNC: %s (%s)",
                strerror(errno), connGetInfo(conn, conninfo, sizeof(conninfo)));
            goto error;
        }
        return;
    }
    /* Receive replconf response */
    if (server.repl_rdb_conn_state == REPL_RDB_CONN_RECEIVE_REPLCONF_REPLY) {
        err = receiveSynchronousResponse(conn);
        if (err == NULL) goto no_response_error;

        if (err[0] == '-') {
            serverLog(LL_NOTICE, "Server does not support sync with offset, RDB Channel Sync approach cannot be used: %s", err);
            goto error;
        }
        sdsfree(err);
        err = NULL;

        if (connSyncWrite(conn, "SYNC\r\n",6, server.repl_syncio_timeout*1000) == -1) {
            serverLog(LL_WARNING, "I/O error writing to Primary: %s",
                connGetLastError(conn));
            goto error;
        }

        server.repl_rdb_conn_state = REPL_RDB_CONN_RECEIVE_ENDOFF;
        return;
    }
    /* Receive master rdb-channel end offset response */
    if (server.repl_rdb_conn_state == REPL_RDB_CONN_RECEIVE_ENDOFF) {
        char buf[PROTO_IOBUF_LEN];
        int64_t rdb_client_id;
        connSyncReadLine(conn, buf, 1024, server.repl_syncio_timeout * 1000);
        if (buf[0] == '\0') {
            /* Retry again later */
            return;
        }
        long long reploffset;
        char master_replid[CONFIG_RUN_ID_SIZE+1];
        int dbid;
        /* Parse end offset response */
        char *endoff_format = "$ENDOFF:%lld %40s %d %ld";
        if (sscanf(buf, endoff_format, &reploffset, master_replid, &dbid, &rdb_client_id) != 4) {
            goto error;
        }
        server.rdb_client_id = rdb_client_id;
        server.master_initial_offset = reploffset;

        /* Initiate repl_provisional_master to act as this replica temp master until RDB is loaded */
        server.repl_provisional_master.conn = server.repl_transfer_s;
        memcpy(server.repl_provisional_master.replid, master_replid, CONFIG_RUN_ID_SIZE);
        server.repl_provisional_master.reploff = reploffset;
        server.repl_provisional_master.read_reploff = reploffset;
        server.repl_provisional_master.dbid = dbid;

        /* Now that we have the snapshot end-offset, we can ask for psync from that offset. Prepare the  
         * main connection accordingly.*/
        server.repl_transfer_s->state = CONN_STATE_CONNECTED;
        server.repl_state = REPL_STATE_SEND_HANDSHAKE;
        serverAssert(connSetReadHandler(server.repl_transfer_s, setupMainConnForPsync) != C_ERR);
        setupMainConnForPsync(server.repl_transfer_s);

        /* As the next block we will receive using this connection is the rdb, we need to prepare
         * the connection accordingly */
        serverAssert(connSetReadHandler(server.repl_rdb_transfer_s, readSyncBulkPayload) != C_ERR);
        server.repl_transfer_size = -1;
        server.repl_transfer_read = 0;
        server.repl_transfer_last_fsync_off = 0;
        server.repl_transfer_lastio = server.unixtime;

        server.repl_rdb_conn_state = REPL_RDB_CONN_RDB_LOAD;
        return;
    }

    no_response_error: 
        /* Handle receiveSynchronousResponse() error when primary has no reply */
        serverLog(LL_WARNING, "Master did not respond to command during SYNC handshake");
        /* Fall through to regular error handling */

    error:
        cancelReplicationHandshake(1);
        return;

    write_error: /* Handle sendCommand() errors. */
        serverLog(LL_WARNING, "Sending command to master in rdb channel replication handshake: %s", err);
        sdsfree(err);
        goto error;
}

/* Replication: Replica side.
 * Initialize server.pending_repl_data infrastructure, we will allocate the buffer
 * itself once we need it */
void replDataBufInit(void) {
    serverAssert(server.pending_repl_data.blocks == NULL);
    server.pending_repl_data.len = 0;
    server.pending_repl_data.peak = 0;
    server.pending_repl_data.blocks = listCreate();
    server.pending_repl_data.blocks->free = zfree;
}

/* Replication: Replica side.
 * Track the local repl-data buffer streaming progress and serve clients from time to time */
void replStreamProgressCallback(size_t offset, int readlen, time_t *last_progress_callback) {
    time_t now = mstime();
    if (server.loading_process_events_interval_bytes &&
        (offset + readlen) / server.loading_process_events_interval_bytes > offset / server.loading_process_events_interval_bytes &&
        now - *last_progress_callback > server.loading_process_events_interval_ms)
    {
        replicationSendNewlineToMaster();
        processEventsWhileBlocked();
        *last_progress_callback = now;
    }
}

/* Replication: Replica side.
 * Reads replication data from primary into specified repl buffer block */
int readIntoReplDataBlock(connection *conn, replDataBufBlock *o,  size_t read) {
    int nread = connRead(conn, o->buf + o->used, read);
    if (nread == -1) {
        if (connGetState(conn) != CONN_STATE_CONNECTED) {
            serverLog(LL_VERBOSE, "Error reading from primary: %s",connGetLastError(conn));
            cancelReplicationHandshake(1);
        }
        return C_ERR;
    }
    if (nread == 0) {
        if (server.verbosity <= LL_VERBOSE) {
            serverLog(LL_VERBOSE, "Provisional master closed connection");
        }
        cancelReplicationHandshake(1);
        return C_ERR;
    }
    o->used += nread;
    atomicIncr(server.stat_total_reads_processed, nread);
    return read - nread;
}

/* Replication: Replica side.
 * Returns true in case the replica's local repl-baffer used all of its space */
int isReplicaBufferLimitReached(void) {
    return server.pending_repl_data.len > server.client_obuf_limits[CLIENT_SLAVE].hard_limit_bytes;
}

/* Replication: Replica side.
 * Read handler for buffering incoming repl data during RDB download/loading. */
void bufferReplData(connection *conn) {
    size_t readlen = PROTO_IOBUF_LEN;
    int read = 0;
    
    while (readlen > 0) {
        listNode *ln = listLast(server.pending_repl_data.blocks);
        replDataBufBlock *tail = ln ? listNodeValue(ln) : NULL;

        /* Append to tail string when possible */
        if (tail && tail->used < tail->size) {
            size_t avail = tail->size - tail->used;
            read = min(readlen, avail);
            readlen -= read;
            read = readIntoReplDataBlock(conn, tail, read);
        }
        if (readlen && read == 0) {
            if (isReplicaBufferLimitReached()) {
                serverLog(LL_NOTICE, "Replication buffer limit reached, stopping buffering.");
                /* Stop accumulating master commands. */
                connSetReadHandler(conn, NULL);
                break;
            }
            /* Create a new node, make sure it is allocated to at least PROTO_REPLY_CHUNK_BYTES. 
             * Use the same upper boundary as the shared replication buffer (feedReplicationBuffer), 
             * as they share the same purpose */
            size_t usable_size;
            size_t limit = max((size_t)server.repl_backlog_size / 16, (size_t)PROTO_REPLY_CHUNK_BYTES);
            size_t size = min(max(readlen, (size_t)PROTO_REPLY_CHUNK_BYTES), limit);
            tail = zmalloc_usable(size + sizeof(replDataBufBlock), &usable_size);
            tail->size = usable_size - sizeof(replDataBufBlock);
            tail->used = 0;
            listAddNodeTail(server.pending_repl_data.blocks, tail);
            server.pending_repl_data.len += tail->size;
            /* Update buffer's peak */
            if (server.pending_repl_data.peak < server.pending_repl_data.len)
                server.pending_repl_data.peak = server.pending_repl_data.len;

            read = min(readlen, tail->size);
            readlen -= read;
            read = readIntoReplDataBlock(conn, tail, read);            
        }
        if (read > 0) {
            /* Stop reading in case we read less than we anticipated */
            break;
        }
        if (read == C_ERR) {
            return;
        }
    }    
}

/* Replication: Replica side.
 * Streams accumulated replication data into the database while freeing read nodes */
void streamReplDataBufToDb(client *c) {
    serverAssert(c->flags & CLIENT_MASTER);
    blockingOperationStarts();
    size_t offset = 0;
    listNode *cur = NULL;
    time_t last_progress_callback = mstime();
    while ((cur = listFirst(server.pending_repl_data.blocks))) {
        /* Read and process repl data block */
        replDataBufBlock *o = listNodeValue(cur);
        c->querybuf = sdscatlen(c->querybuf, o->buf, o->used);
        c->read_reploff += o->used;
        processInputBuffer(c);
        server.pending_repl_data.len -= o->used;
        replStreamProgressCallback(offset, o->used, &last_progress_callback);
        offset += o->used;
        listDelNode(server.pending_repl_data.blocks, cur);
    } 
    blockingOperationEnds();
}

/* Replication: Replica side.
 * After done loading the snapshot using the rdb-connection prepare this replica for steady state by
 * initializing the master client, amd stream local increamental buffer into memory. */
void rdbChannelSyncSuccess(void) {
    replicationResurrectProvisionalMaster();
    /* Wait for the accumulated buffer to be processed before reading any more replication updates */
    if (server.pending_repl_data.blocks) streamReplDataBufToDb(server.master);
    freePendingReplDataBuf();
    serverLog(LL_NOTICE, "Successfully streamed replication data into memory");
    /* We can resume reading from the master connection once the local replication buffer has been loaded. */
    replicationSteadyStateInit();
    replicationSendAck(); /* Send ACK to notify primary that replica is synced */
    server.rdb_client_id = -1;
}

/* Replication: Replica side.
 * Main connection successfully established psync with master. The 'conn' argument must be the main
 * connection. Check whether the rdb connection has completed its part and act accordingly. */
void completeTaskRDBChannelSyncMainConn(connection *conn) {
    serverAssert(conn == server.repl_transfer_s && server.repl_state == REPL_STATE_RECEIVE_PSYNC_REPLY);
    if (server.repl_rdb_conn_state < REPL_RDB_CONN_RDB_LOADED) {
        /* RDB is still loading */
        if (connSetReadHandler(server.repl_provisional_master.conn, bufferReplData)) {
            serverLog(LL_WARNING,"Error while setting readable handler: %s", strerror(errno));
            cancelReplicationHandshake(1);
        }
        replDataBufInit();
        server.repl_state = REPL_STATE_TRANSFER;
        return;
    }
    if (server.repl_rdb_conn_state == REPL_RDB_CONN_RDB_LOADED) {
        /* RDB is loaded */
        serverLog(LL_DEBUG, "RDB channel sync - psync established after rdb load");
        rdbChannelSyncSuccess();
        return;
    }
    serverPanic("Unrecognized rdb channel replication state %d", server.repl_rdb_conn_state);
}

/* Replication: Replica side.
 * Rdb connection done loading rdb. The 'conn' argument must be the rdb connection. Check whether the
 * main connection has completed its part and act accordingly. */
void completeTaskRDBChannelSyncRdbConn(connection *conn) {
    serverAssert(conn == server.repl_rdb_transfer_s && server.repl_rdb_conn_state == REPL_RDB_CONN_RDB_LOAD);
    /* RDB connection */
    if (server.repl_state < REPL_STATE_TRANSFER) {
        /* Main psync connection hasn't been established yet */
        server.repl_rdb_conn_state = REPL_RDB_CONN_RDB_LOADED;
        return;
    }
    if (server.repl_state == REPL_STATE_TRANSFER) {
        connSetReadHandler(server.repl_transfer_s, NULL);
        rdbChannelSyncSuccess();
        server.repl_rdb_conn_state = REPL_RDB_CONN_STATE_NONE;
        return;
    }
    serverPanic("Unrecognized replication state %d using rdb connection", server.repl_state);
}

/* Try a partial resynchronization with the master if we are about to reconnect.
 * If there is no cached master structure, at least try to issue a
 * "PSYNC ? -1" command in order to trigger a full resync using the PSYNC
 * command in order to obtain the master replid and the master replication
 * global offset.
 *
 * This function is designed to be called from syncWithMaster(), so the
 * following assumptions are made:
 *
 * 1) We pass the function an already connected socket "fd".
 * 2) This function does not close the file descriptor "fd". However in case
 *    of successful partial resynchronization, the function will reuse
 *    'fd' as file descriptor of the server.master client structure.
 *
 * The function is split in two halves: if read_reply is 0, the function
 * writes the PSYNC command on the socket, and a new function call is
 * needed, with read_reply set to 1, in order to read the reply of the
 * command. This is useful in order to support non blocking operations, so
 * that we write, return into the event loop, and read when there are data.
 *
 * When read_reply is 0 the function returns PSYNC_WRITE_ERR if there
 * was a write error, or PSYNC_WAIT_REPLY to signal we need another call
 * with read_reply set to 1. However even when read_reply is set to 1
 * the function may return PSYNC_WAIT_REPLY again to signal there were
 * insufficient data to read to complete its work. We should re-enter
 * into the event loop and wait in such a case.
 *
 * The function returns:
 *
 * PSYNC_CONTINUE: If the PSYNC command succeeded and we can continue.
 * PSYNC_FULLRESYNC: If PSYNC is supported but a full resync is needed.
 *                   In this case the master replid and global replication
 *                   offset is saved.
 * PSYNC_NOT_SUPPORTED: If the server does not understand PSYNC at all and
 *                      the caller should fall back to SYNC.
 * PSYNC_WRITE_ERROR: There was an error writing the command to the socket.
 * PSYNC_WAIT_REPLY: Call again the function with read_reply set to 1.
 * PSYNC_TRY_LATER: Master is currently in a transient error condition.
 *
 * Notable side effects:
 *
 * 1) As a side effect of the function call the function removes the readable
 *    event handler from "fd", unless the return value is PSYNC_WAIT_REPLY.
 * 2) server.master_initial_offset is set to the right value according
 *    to the master reply. This will be used to populate the 'server.master'
 *    structure replication offset.
 */

#define PSYNC_WRITE_ERROR 0
#define PSYNC_WAIT_REPLY 1
#define PSYNC_CONTINUE 2
#define PSYNC_FULLRESYNC 3
#define PSYNC_NOT_SUPPORTED 4
#define PSYNC_TRY_LATER 5
#define PSYNC_FULLRESYNC_RDB_CONN 6
int slaveTryPartialResynchronization(connection *conn, int read_reply) {
    char *psync_replid;
    char psync_offset[32];
    sds reply;

    /* Writing half */
    if (!read_reply) {
        /* Initially set master_initial_offset to -1 to mark the current
         * master replid and offset as not valid. Later if we'll be able to do
         * a FULL resync using the PSYNC command we'll set the offset at the
         * right value, so that this information will be propagated to the
         * client structure representing the master into server.master. */
        server.master_initial_offset = -1;

        if (server.repl_rdb_conn_state != REPL_RDB_CONN_STATE_NONE) {
            /* While in rdb-channel-sync, we should use our prepared repl id and offset. */
            psync_replid = server.repl_provisional_master.replid;
            snprintf(psync_offset, sizeof(psync_offset), "%lld", server.repl_provisional_master.reploff+1);
            serverLog(LL_NOTICE, "Trying a partial resynchronization using main channel (request %s:%s).", psync_replid, psync_offset);
        } else if (server.cached_master) {
            psync_replid = server.cached_master->replid;
            snprintf(psync_offset,sizeof(psync_offset),"%lld", server.cached_master->reploff+1);
            serverLog(LL_NOTICE,"Trying a partial resynchronization (request %s:%s).", psync_replid, psync_offset);
        } else {
            serverLog(LL_NOTICE,"Partial resynchronization not possible (no cached master)");
            psync_replid = "?";
            memcpy(psync_offset,"-1",3);
        }

        /* Issue the PSYNC command, if this is a master with a failover in
         * progress then send the failover argument to the replica to cause it
         * to become a master */
        if (server.failover_state == FAILOVER_IN_PROGRESS) {
            reply = sendCommand(conn,"PSYNC",psync_replid,psync_offset,"FAILOVER",NULL);
        } else {
            reply = sendCommand(conn,"PSYNC",psync_replid,psync_offset,NULL);
        }

        if (reply != NULL) {
            serverLog(LL_WARNING,"Unable to send PSYNC to master: %s",reply);
            sdsfree(reply);
            connSetReadHandler(conn, NULL);
            return PSYNC_WRITE_ERROR;
        }
        return PSYNC_WAIT_REPLY;
    }

    /* Reading half */
    reply = receiveSynchronousResponse(conn);
    /* Master did not reply to PSYNC */
    if (reply == NULL) {
        connSetReadHandler(conn, NULL);
        serverLog(LL_WARNING, "Master did not reply to PSYNC, will try later");
        return PSYNC_TRY_LATER;
    }

    if (sdslen(reply) == 0) {
        /* The master may send empty newlines after it receives PSYNC
         * and before to reply, just to keep the connection alive. */
        sdsfree(reply);
        return PSYNC_WAIT_REPLY;
    }

    connSetReadHandler(conn, NULL);

    if (!strncmp(reply,"+FULLRESYNC",11)) {
        char *replid = NULL, *offset = NULL;

        /* FULL RESYNC, parse the reply in order to extract the replid
         * and the replication offset. */
        replid = strchr(reply,' ');
        if (replid) {
            replid++;
            offset = strchr(replid,' ');
            if (offset) offset++;
        }
        if (!replid || !offset || (offset-replid-1) != CONFIG_RUN_ID_SIZE) {
            serverLog(LL_WARNING,
                "Master replied with wrong +FULLRESYNC syntax.");
            /* This is an unexpected condition, actually the +FULLRESYNC
             * reply means that the master supports PSYNC, but the reply
             * format seems wrong. To stay safe we blank the master
             * replid to make sure next PSYNCs will fail. */
            memset(server.master_replid,0,CONFIG_RUN_ID_SIZE+1);
        } else {
            memcpy(server.master_replid, replid, offset-replid-1);
            server.master_replid[CONFIG_RUN_ID_SIZE] = '\0';
            server.master_initial_offset = strtoll(offset,NULL,10);
            serverLog(LL_NOTICE,"Full resync from master: %s:%lld",
                server.master_replid,
                server.master_initial_offset);
        }
        sdsfree(reply);
        return PSYNC_FULLRESYNC;
    }

    if (!strncmp(reply,"+CONTINUE",9)) {
        if (server.repl_rdb_conn_state != REPL_RDB_CONN_STATE_NONE) {
            /* During rdb-sync sesseion, master struct is already initialized. */
            return PSYNC_CONTINUE;
        }
        /* Partial resync was accepted. */
        serverLog(LL_NOTICE,
            "Successful partial resynchronization with master.");

        /* Check the new replication ID advertised by the master. If it
         * changed, we need to set the new ID as primary ID, and set
         * secondary ID as the old master ID up to the current offset, so
         * that our sub-slaves will be able to PSYNC with us after a
         * disconnection. */
        char *start = reply+10;
        char *end = reply+9;
        while(end[0] != '\r' && end[0] != '\n' && end[0] != '\0') end++;
        if (end-start == CONFIG_RUN_ID_SIZE) {
            char new[CONFIG_RUN_ID_SIZE+1];
            memcpy(new,start,CONFIG_RUN_ID_SIZE);
            new[CONFIG_RUN_ID_SIZE] = '\0';

            if (strcmp(new,server.cached_master->replid)) {
                /* Master ID changed. */
                serverLog(LL_NOTICE,"Master replication ID changed to %s",new);

                /* Set the old ID as our ID2, up to the current offset+1. */
                memcpy(server.replid2,server.cached_master->replid,
                    sizeof(server.replid2));
                server.second_replid_offset = server.master_repl_offset+1;

                /* Update the cached master ID and our own primary ID to the
                 * new one. */
                memcpy(server.replid,new,sizeof(server.replid));
                memcpy(server.cached_master->replid,new,sizeof(server.replid));

                /* Disconnect all the sub-slaves: they need to be notified. */
                disconnectSlaves();
            }
        }

        /* Setup the replication to continue. */
        sdsfree(reply);
        replicationResurrectCachedMaster(conn);

        /* If this instance was restarted and we read the metadata to
         * PSYNC from the persistence file, our replication backlog could
         * be still not initialized. Create it. */
        if (server.repl_backlog == NULL) createReplicationBacklog();
        return PSYNC_CONTINUE;
    }

    /* If we reach this point we received either an error (since the master does
     * not understand PSYNC or because it is in a special state and cannot
     * serve our request), or an unexpected reply from the master.
     *
     * Return PSYNC_NOT_SUPPORTED on errors we don't understand, otherwise
     * return PSYNC_TRY_LATER if we believe this is a transient error. */

    if (!strncmp(reply,"-NOMASTERLINK",13) ||
        !strncmp(reply,"-LOADING",8))
    {
        serverLog(LL_NOTICE,
            "Master is currently unable to PSYNC "
            "but should be in the future: %s", reply);
        sdsfree(reply);
        return PSYNC_TRY_LATER;
    }

    if (!strncmp(reply, "-FULLSYNCNEEDED", 15)) {
        /* In case the main connection with master is at main-conn mode, the master 
         * will respond with -FULLSYNCNEEDED to imply that psync is not possible */
        serverLog(LL_NOTICE, "PSYNC is not possible, initialize RDB channel.");
        sdsfree(reply);
        return PSYNC_FULLRESYNC_RDB_CONN;
    }

    if (strncmp(reply,"-ERR",4)) {
        /* If it's not an error, log the unexpected event. */
        serverLog(LL_WARNING,
            "Unexpected reply to PSYNC from master: %s", reply);
    } else {
        serverLog(LL_NOTICE,
            "Master does not support PSYNC or is in "
            "error state (reply: %s)", reply);
    }
    sdsfree(reply);
    return PSYNC_NOT_SUPPORTED;
}

/* Replication: Replica side.
 * This connection handler fires after rdb-channel was initialized. We use it
 * to adjust the replica main for loading incremental changes into the local buffer. */
void setupMainConnForPsync(connection *conn) {
    int psync_result = -1;
    char llstr[LONG_STR_SIZE];
    char* err = NULL;
    if (server.repl_state == REPL_STATE_SEND_HANDSHAKE) {
        /* We already have an initialized connection at master side, we only need to associate it with RDB connection */
        ll2string(llstr,sizeof(llstr), server.rdb_client_id);
        err = sendCommand(conn, "REPLCONF", "set-rdb-conn-id", llstr, NULL);
        if (err) goto error;
        server.repl_state = REPL_STATE_RECEIVE_CAPA_REPLY;
        return;
    }

    if (server.repl_state == REPL_STATE_RECEIVE_CAPA_REPLY) {
        err = receiveSynchronousResponse(conn);
        if (err == NULL) goto error;
        if (err[0] == '-') {
            serverLog(LL_NOTICE,"Master does not understand REPLCONF identify: %s", err);
            goto error;
        }
        sdsfree(err);
        err = NULL;
        server.repl_state = REPL_STATE_SEND_PSYNC;
    }

    if (server.repl_state == REPL_STATE_SEND_PSYNC) {
        if (server.debug_sleep_after_fork) usleep(server.debug_sleep_after_fork);
        if (slaveTryPartialResynchronization(conn,0) == PSYNC_WRITE_ERROR) {
            serverLog(LL_WARNING, "Aborting RDB connection sync. Write error.");
            cancelReplicationHandshake(1);
        }
        server.repl_state = REPL_STATE_RECEIVE_PSYNC_REPLY;
        return;
    }
    psync_result = slaveTryPartialResynchronization(conn,1);
    if (psync_result == PSYNC_WAIT_REPLY) return; /* Try again later... */

    if (psync_result == PSYNC_CONTINUE) {
        serverLog(LL_NOTICE, "MASTER <-> REPLICA sync: Master accepted a Partial Resynchronization%s",
            server.repl_rdb_transfer_s != NULL ? ", RDB load in background.":".");
        if (server.supervised_mode == SUPERVISED_SYSTEMD) {
            redisCommunicateSystemd("STATUS=MASTER <-> REPLICA sync: Partial Resynchronization accepted. Ready to accept connections in read-write mode.\n");
        }
        completeTaskRDBChannelSyncMainConn(conn);
        return;
    }

    error:
    /* The rdb-conn-sync session must be aborted for any psync_result other than PSYNC_CONTINUE or PSYNC_WAIT_REPLY. */
    serverLog(LL_WARNING, "Aborting RDB connection sync. Main connection psync result %d", psync_result);
    cancelReplicationHandshake(1);
}

/*
 * RDB-Channel sync high level interface design:
 *  - RDB-Channel sync begins when the replica sends a REPLCONF MAINCONN to the master during initial 
 *    handshake. This allows the replica to verify whether the master supports rdb-channel sync and, if 
 *    so, state that this is the replica's main connection, which is not used for snapshot transfer. 
 *  - When replica lacks sufficient data for PSYNC, the master will send -FULLSYNCNEEDED response instead 
 *    of RDB data. As a next step, the replica creates a new connection (rdb-channel) and configures it against 
 *    the master with the appropriate capabilities and requirements. The replica then requests a sync 
 *    using the RDB connection. 
 *  - Prior to forking, the master sends the replica the snapshot's end repl-offset, and attaches the replica 
 *    to the replication backlog to keep repl data until the replica requests psync. The replica uses the main 
 *    connection to request a PSYNC starting at the snapshot end offset. 
 *  - The master main threads sends incremental changes via the main connection, while the bgsave process 
 *    sends the RDB directly to the replica via the rdb-connection. As for the replica, the incremental 
 *    changes are stored on a local buffer, while the RDB is loaded into memory. 
 *  - Once the replica completes loading the rdb, it drops the rdb-connection and streams the accumulated incremental 
 *    changes into memory. Repl steady state continues normally.
 * 
 * Sync performance is improved in two ways by RDB-channels:
 * - CPU load from the master's main process. As a result of using another connection for RDB transfers, we allow bgsave 
 *   to write directly to the replica without pipeline to main process.
 * - Memory load from the master's node. The master will use less memory while syncing because we send incremental data 
 *   simultaneously with the snapshot.
 *
 * ----------------------------------  New Replica state machine ----------------------------------
 * 
 *                                                             RDB Channel Sync                                                 
 *                                                          ┌──────────────────────────────────────────────────────────────┐    
 *                                                          │   RDB connection states               Main connection state  │    
 * ┌───────────────────┐           ┌────────────┐           │       ┌──────────────────────────┐    ┌───────────────────┐  │    
 * │RECEIVE_PING_REPLY │       ┌───►SEND_PSYNC  │ -FULLSYNCNEEDED───┤RDB_CONN_SEND_CAPA        │ ┌──►SEND_HANDSHAKE     │  │    
 * └────────┬──────────┘       │   └─┬──────────┘        │  │       └──┬───────────────────────┘ │  └──┬────────────────┘  │    
 *          │+PONG             │     │PSYNC (use cached-master)        │                         │     │REPLCONF set-rdb-conn-id
 * ┌────────▼──────────┐       │   ┌─▼─────────────────┐ │  │  ┌───────▼───────────────────────┐ │  ┌──▼────────────────┐  │    
 * │SEND_HANDSHAKE     │       │ ┌─┤RECEIVE_PSYNC_REPLY├─┘  │  │RDB_CONN_RECEIVE_REPLCONF_REPLY│ │  │RECEIVE_CAPA_REPLY │  │    
 * └────────┬──────────┘       │ │ └─┬─────────────────┘    │  └───────┬───────────────────────┘ │  └──┬────────────────┘  │    
 *          │                  │ │   │+FULLRESYNC           │          │                         │     │+OK                │    
 * ┌────────▼──────────┐       │ │ ┌─▼─────────────────┐    │  ┌───────▼───────────────┐         │  ┌──▼────────────────┐  │    
 * │RECEIVE_AUTH_REPLY │       │ │ │TRANSFER           │    │  │RDB_CONN_RECEIVE_ENDOFF│         │  │SEND_PSYNC         │  │    
 * └────────┬──────────┘       │ │ └───────────────────┘    │  └───────┬───────────────┘         │  └──┬────────────────┘  │    
 *          │+OK               │ │                          │          │$ENDOFF                  │     │PSYNC use snapshot │    
 * ┌────────▼──────────┐       │ │                          │          ├─────────────────────────┘     │end-offset provided│    
 * │RECEIVE_PORT_REPLY │       │ │                          │          │                               │by the master      │    
 * └────────┬──────────┘       │ │                          │  ┌───────▼───────────────┐            ┌──▼────────────────┐  │    
 *          │+OK               │ │+CONTINUE                 │  │RDB_CONN_RDB_LOAD      │            │RECEIVE_PSYNC_REPLY│  │    
 * ┌────────▼──────────┐       │ │                          │  └───────┬───────────────┘            └──┬────────────────┘  │    
 * │RECEIVE_IP_REPLY   │       │ │                          │          │Done loading snapshot          │+CONTINUE          │    
 * └────────┬──────────┘       │ │                          │  ┌───────▼───────────────┐            ┌──▼────────────────┐  │    
 *          │+OK               │ │                          │  │RDB_CONN_RDB_LOADED    │            │TRANSFER           │  │    
 * ┌────────▼──────────┐       │ │                          │  └───────┬───────────────┘            └────┬──────────────┘  │    
 * │RECEIVE_IP_REPLY   │       │ │                          │          │                                 │                 │    
 * └────────┬──────────┘       │ │                          │          │Slave loads local replication    │                 │    
 *          │+OK               │ │                          │          │buffer into memory               │                 │    
 * ┌────────▼────────────────┐ │ │                ┌─────────┼──────────┴─────────────────────────────────┘                 │    
 * │RECEIVE_NO_FULLSYNC_REPLY│ │ │                │         │                                                              │    
 * └─┬────┬──────────────────┘ │ └────┐           │         └──────────────────────────────────────────────────────────────┘    
 *   │+OK │Unrecognized REPLCONF      │           │                                                                             
 * ┌─▼────▼────────────┐       │   ┌──▼───────────▼────┐                                                                        
 * │RECEIVE_CAPA_REPLY ├───────┘   │CONNECTED          │                                                                        
 * └───────────────────┘           └───────────────────┘                                                                        
 *                                                                                                                              
 *
 * This handler fires when the non blocking connect was able to
 * establish a connection with the master. */
void syncWithMaster(connection *conn) {
    char tmpfile[256], *err = NULL;
    int dfd = -1, maxtries = 5;
    int psync_result;

    /* If this event fired after the user turned the instance into a master
     * with SLAVEOF NO ONE we must just return ASAP. */
    if (server.repl_state == REPL_STATE_NONE) {
        connClose(conn);
        return;
    }

    /* Check for errors in the socket: after a non blocking connect() we
     * may find that the socket is in error state. */
    if (connGetState(conn) != CONN_STATE_CONNECTED) {
        serverLog(LL_WARNING,"Error condition on socket for SYNC: %s",
                connGetLastError(conn));
        goto error;
    }

    /* Send a PING to check the master is able to reply without errors. */
    if (server.repl_state == REPL_STATE_CONNECTING) {
        serverLog(LL_NOTICE,"Non blocking connect for SYNC fired the event.");
        /* Delete the writable event so that the readable event remains
         * registered and we can wait for the PONG reply. */
        connSetReadHandler(conn, syncWithMaster);
        connSetWriteHandler(conn, NULL);
        server.repl_state = REPL_STATE_RECEIVE_PING_REPLY;
        /* Send the PING, don't check for errors at all, we have the timeout
         * that will take care about this. */
        err = sendCommand(conn,"PING",NULL);
        if (err) goto write_error;
        return;
    }

    /* Receive the PONG command. */
    if (server.repl_state == REPL_STATE_RECEIVE_PING_REPLY) {
        err = receiveSynchronousResponse(conn);

        /* The master did not reply */
        if (err == NULL) goto no_response_error;

        /* We accept only two replies as valid, a positive +PONG reply
         * (we just check for "+") or an authentication error.
         * Note that older versions of Redis replied with "operation not
         * permitted" instead of using a proper error code, so we test
         * both. */
        if (err[0] != '+' &&
            strncmp(err,"-NOAUTH",7) != 0 &&
            strncmp(err,"-NOPERM",7) != 0 &&
            strncmp(err,"-ERR operation not permitted",28) != 0)
        {
            serverLog(LL_WARNING,"Error reply to PING from master: '%s'",err);
            sdsfree(err);
            goto error;
        } else {
            serverLog(LL_NOTICE,
                "Master replied to PING, replication can continue...");
        }
        sdsfree(err);
        err = NULL;
        server.repl_state = REPL_STATE_SEND_HANDSHAKE;
    }

    if (server.repl_state == REPL_STATE_SEND_HANDSHAKE) {
        /* AUTH with the master if required. */
        if (server.masterauth) {
            char *args[3] = {"AUTH",NULL,NULL};
            size_t lens[3] = {4,0,0};
            int argc = 1;
            if (server.masteruser) {
                args[argc] = server.masteruser;
                lens[argc] = strlen(server.masteruser);
                argc++;
            }
            args[argc] = server.masterauth;
            lens[argc] = sdslen(server.masterauth);
            argc++;
            err = sendCommandArgv(conn, argc, args, lens);
            if (err) goto write_error;
        }

        /* Set the slave port, so that Master's INFO command can list the
         * slave listening port correctly. */
        {
            sds portstr = getReplicaPortString();
            err = sendCommand(conn,"REPLCONF",
                    "listening-port",portstr, NULL);
            sdsfree(portstr);
            if (err) goto write_error;
        }

        /* Set the slave ip, so that Master's INFO command can list the
         * slave IP address port correctly in case of port forwarding or NAT.
         * Skip REPLCONF ip-address if there is no slave-announce-ip option set. */
        if (server.slave_announce_ip) {
            err = sendCommand(conn,"REPLCONF",
                    "ip-address",server.slave_announce_ip, NULL);
            if (err) goto write_error;
        }

        /* When using rdb-channel for sync, mark the main connection only for psync.
         * The master's capabilities will also be verified here, since if the master
         * does not support rdb-channel sync, it will not understand this command. */
        if (server.rdb_channel_enabled) {
           err = sendCommand(conn,"REPLCONF", "main-conn", "1", NULL);
        }

        /* Inform the master of our (slave) capabilities.
         *
         * EOF: supports EOF-style RDB transfer for diskless replication.
         * PSYNC2: supports PSYNC v2, so understands +CONTINUE <new repl ID>.
         *
         * The master will ignore capabilities it does not understand. */
        err = sendCommand(conn,"REPLCONF",
                "capa","eof","capa","psync2",NULL);
        if (err) goto write_error;

        server.repl_state = REPL_STATE_RECEIVE_AUTH_REPLY;
        return;
    }

    if (server.repl_state == REPL_STATE_RECEIVE_AUTH_REPLY && !server.masterauth)
        server.repl_state = REPL_STATE_RECEIVE_PORT_REPLY;

    /* Receive AUTH reply. */
    if (server.repl_state == REPL_STATE_RECEIVE_AUTH_REPLY) {
        err = receiveSynchronousResponse(conn);
        if (err == NULL) goto no_response_error;
        if (err[0] == '-') {
            serverLog(LL_WARNING,"Unable to AUTH to MASTER: %s",err);
            sdsfree(err);
            goto error;
        }
        sdsfree(err);
        err = NULL;
        server.repl_state = REPL_STATE_RECEIVE_PORT_REPLY;
        return;
    }

    /* Receive REPLCONF listening-port reply. */
    if (server.repl_state == REPL_STATE_RECEIVE_PORT_REPLY) {
        err = receiveSynchronousResponse(conn);
        if (err == NULL) goto no_response_error;
        /* Ignore the error if any, not all the Redis versions support
         * REPLCONF listening-port. */
        if (err[0] == '-') {
            serverLog(LL_NOTICE,"(Non critical) Master does not understand "
                                "REPLCONF listening-port: %s", err);
        }
        sdsfree(err);
        server.repl_state = REPL_STATE_RECEIVE_IP_REPLY;
        return;
    }

    if (server.repl_state == REPL_STATE_RECEIVE_IP_REPLY && !server.slave_announce_ip)
        server.repl_state = REPL_STATE_RECEIVE_NO_FULLSYNC_REPLY;

    /* Receive REPLCONF ip-address reply. */
    if (server.repl_state == REPL_STATE_RECEIVE_IP_REPLY) {
        err = receiveSynchronousResponse(conn);
        if (err == NULL) goto no_response_error;
        /* Ignore the error if any, not all the Redis versions support
         * REPLCONF ip-address. */
        if (err[0] == '-') {
            serverLog(LL_NOTICE,"(Non critical) Master does not understand "
                                "REPLCONF ip-address: %s", err);
        }
        sdsfree(err);
        server.repl_state = REPL_STATE_RECEIVE_NO_FULLSYNC_REPLY;
        return;
    }

    if (server.repl_state == REPL_STATE_RECEIVE_NO_FULLSYNC_REPLY && !server.rdb_channel_enabled) {
        server.repl_state = REPL_STATE_RECEIVE_CAPA_REPLY;
    }

    if (server.repl_state == REPL_STATE_RECEIVE_NO_FULLSYNC_REPLY) {
        err = receiveSynchronousResponse(conn);
        if (err == NULL) goto rdb_conn_error;
        else if (err[0] == '-') {
            /* Activate rdb-channel fallback mechanism. The master did not understand 
             * REPLCONF main-conn. This means the master does not support RDB channel 
             * synchronization. The replica will continue the sync session with one 
             * channel (normally). */
            serverLog(LL_WARNING, "Master does not understand REPLCONF main-conn aborting rdb-channel sync %s", err);
            server.master_supports_rdb_channel = 0;
        } else if (memcmp(err, "+OK", 3) == 0) {
            /* Master support rdb-connection sync. Continue with rdb-channel approach. */
            server.master_supports_rdb_channel = 1;
        }
        sdsfree(err);
        server.repl_state = REPL_STATE_RECEIVE_CAPA_REPLY;
        return;
    }

    /* Receive CAPA reply. */
    if (server.repl_state == REPL_STATE_RECEIVE_CAPA_REPLY) {
        err = receiveSynchronousResponse(conn);
        if (err == NULL) goto no_response_error;
        /* Ignore the error if any, not all the Redis versions support
         * REPLCONF capa. */
        if (err[0] == '-') {
            serverLog(LL_NOTICE,"(Non critical) Master does not understand "
                                  "REPLCONF capa: %s", err);
        }
        sdsfree(err);
        err = NULL;
        server.repl_state = REPL_STATE_SEND_PSYNC;
    }

    /* Try a partial resynchronization. If we don't have a cached master
     * slaveTryPartialResynchronization() will at least try to use PSYNC
     * to start a full resynchronization so that we get the master replid
     * and the global offset, to try a partial resync at the next
     * reconnection attempt. */
    if (server.repl_state == REPL_STATE_SEND_PSYNC) {
        if (slaveTryPartialResynchronization(conn,0) == PSYNC_WRITE_ERROR) {
            err = sdsnew("Write error sending the PSYNC command.");
            abortFailover("Write error to failover target");
            goto write_error;
        }
        server.repl_state = REPL_STATE_RECEIVE_PSYNC_REPLY;
        return;
    }

    /* If reached this point, we should be in REPL_STATE_RECEIVE_PSYNC_REPLY. */
    if (server.repl_state != REPL_STATE_RECEIVE_PSYNC_REPLY) {
        serverLog(LL_WARNING,"syncWithMaster(): state machine error, "
                             "state should be RECEIVE_PSYNC but is %d",
                             server.repl_state);
        goto error;
    }

    psync_result = slaveTryPartialResynchronization(conn,1);
    if (psync_result == PSYNC_WAIT_REPLY) return; /* Try again later... */

    /* Check the status of the planned failover. We expect PSYNC_CONTINUE,
     * but there is nothing technically wrong with a full resync which
     * could happen in edge cases. */
    if (server.failover_state == FAILOVER_IN_PROGRESS) {
        if (psync_result == PSYNC_CONTINUE || psync_result == PSYNC_FULLRESYNC) {
            clearFailoverState();
        } else {
            abortFailover("Failover target rejected psync request");
            return;
        }
    }

    /* If the master is in an transient error, we should try to PSYNC
     * from scratch later, so go to the error path. This happens when
     * the server is loading the dataset or is not connected with its
     * master and so forth. */
    if (psync_result == PSYNC_TRY_LATER) goto error;

    /* Note: if PSYNC does not return WAIT_REPLY, it will take care of
     * uninstalling the read handler from the file descriptor. */

    if (psync_result == PSYNC_CONTINUE) {
        serverLog(LL_NOTICE, "MASTER <-> REPLICA sync: Master accepted a Partial Resynchronization.");
        if (server.supervised_mode == SUPERVISED_SYSTEMD) {
            redisCommunicateSystemd("STATUS=MASTER <-> REPLICA sync: Partial Resynchronization accepted. Ready to accept connections in read-write mode.\n");
        }
        return;
    }

    /* Fall back to SYNC if needed. Otherwise psync_result == PSYNC_FULLRESYNC
     * and the server.master_replid and master_initial_offset are
     * already populated. */
    if (psync_result == PSYNC_NOT_SUPPORTED) {
        serverLog(LL_NOTICE,"Retrying with SYNC...");
        if (connSyncWrite(conn,"SYNC\r\n",6,server.repl_syncio_timeout*1000) == -1) {
            serverLog(LL_WARNING,"I/O error writing to MASTER: %s",
                connGetLastError(conn));
            goto error;
        }
    }

    /* Prepare a suitable temp file for bulk transfer */
    if (!useDisklessLoad()) {
        while(maxtries--) {
            snprintf(tmpfile,256,
                "temp-%d.%ld.rdb",(int)server.unixtime,(long int)getpid());
            dfd = open(tmpfile,O_CREAT|O_WRONLY|O_EXCL,0644);
            if (dfd != -1) break;
            sleep(1);
        }
        if (dfd == -1) {
            serverLog(LL_WARNING,"Opening the temp file needed for MASTER <-> REPLICA synchronization: %s",strerror(errno));
            goto error;
        }
        server.repl_transfer_tmpfile = zstrdup(tmpfile);
        server.repl_transfer_fd = dfd;
    }

    /* Using rdb-channel sync, the master responded -FULLSYNCNEEDED. We need to 
     * initialize the RDB channel. */
    if (psync_result == PSYNC_FULLRESYNC_RDB_CONN) {
        /* Create a full sync connection */
        server.repl_rdb_transfer_s = connCreate(connTypeOfReplication());
        if (connConnect(server.repl_rdb_transfer_s, server.masterhost, server.masterport,
                    server.bind_source_addr, fullSyncWithMaster) == C_ERR) {
            serverLog(LL_WARNING,"Unable to connect to Primary: %s",
                    connGetLastError(server.repl_transfer_s));
            connClose(server.repl_rdb_transfer_s);
            server.repl_rdb_transfer_s = NULL;
            return;
        }
        if (connSetReadHandler(conn, NULL) == C_ERR) {
            char conninfo[CONN_INFO_LEN];
            serverLog(LL_WARNING,
                "Can't clear main connection handler: %s (%s)",
                strerror(errno), connGetInfo(conn, conninfo, sizeof(conninfo)));
            goto error;
        }
        server.repl_rdb_conn_state = REPL_RDB_CONN_SEND_CAPA;
        return;
    }
    /* Setup the non blocking download of the bulk file. */
    else if (connSetReadHandler(conn, readSyncBulkPayload)
            == C_ERR)
    {
        char conninfo[CONN_INFO_LEN];
        serverLog(LL_WARNING,
            "Can't create readable event for SYNC: %s (%s)",
            strerror(errno), connGetInfo(conn, conninfo, sizeof(conninfo)));
        goto error;
    }

    server.repl_state = REPL_STATE_TRANSFER;
    server.repl_transfer_size = -1;
    server.repl_transfer_read = 0;
    server.repl_transfer_last_fsync_off = 0;
    server.repl_transfer_lastio = server.unixtime;
    return;

no_response_error: /* Handle receiveSynchronousResponse() error when master has no reply */
    serverLog(LL_WARNING, "Master did not respond to command during SYNC handshake");
    /* Fall through to regular error handling */

error:
    if (dfd != -1) close(dfd);
    connClose(conn);
    server.repl_transfer_s = NULL;
    if (server.repl_rdb_transfer_s) {
        connClose(server.repl_rdb_transfer_s);
        server.repl_rdb_transfer_s = NULL;
    }
    if (server.repl_transfer_fd != -1)
        close(server.repl_transfer_fd);
    if (server.repl_transfer_tmpfile)
        zfree(server.repl_transfer_tmpfile);
    server.repl_transfer_tmpfile = NULL;
    server.repl_transfer_fd = -1;
    server.repl_state = REPL_STATE_CONNECT;
    return;

rdb_conn_error:
    cancelReplicationHandshake(1);
    goto error;

write_error: /* Handle sendCommand() errors. */
    serverLog(LL_WARNING,"Sending command to master in replication handshake: %s", err);
    sdsfree(err);
    goto error;
}

int connectWithMaster(void) {
    server.repl_transfer_s = connCreate(connTypeOfReplication());
    if (connConnect(server.repl_transfer_s, server.masterhost, server.masterport,
                server.bind_source_addr, syncWithMaster) == C_ERR) {
        serverLog(LL_WARNING,"Unable to connect to MASTER: %s",
                connGetLastError(server.repl_transfer_s));
        connClose(server.repl_transfer_s);
        server.repl_transfer_s = NULL;
        return C_ERR;
    }


    server.repl_transfer_lastio = server.unixtime;
    server.repl_state = REPL_STATE_CONNECTING;
    serverLog(LL_NOTICE,"MASTER <-> REPLICA sync started");
    return C_OK;
}

/* This function can be called when a non blocking connection is currently
 * in progress to undo it.
 * Never call this function directly, use cancelReplicationHandshake() instead.
 */
void undoConnectWithMaster(void) {
    connClose(server.repl_transfer_s);
    server.repl_transfer_s = NULL;
}

/* Abort the async download of the bulk dataset while SYNC-ing with master.
 * Never call this function directly, use cancelReplicationHandshake() instead.
 */
void replicationAbortSyncTransfer(void) {
    serverAssert(server.repl_state == REPL_STATE_TRANSFER);
    undoConnectWithMaster();
    if (server.repl_transfer_fd!=-1) {
        close(server.repl_transfer_fd);
        bg_unlink(server.repl_transfer_tmpfile);
        zfree(server.repl_transfer_tmpfile);
        server.repl_transfer_tmpfile = NULL;
        server.repl_transfer_fd = -1;
    }
}

/* This function aborts a non blocking replication attempt if there is one
 * in progress, by canceling the non-blocking connect attempt or
 * the initial bulk transfer.
 *
 * If there was a replication handshake in progress 1 is returned and
 * the replication state (server.repl_state) set to REPL_STATE_CONNECT.
 *
 * Otherwise zero is returned and no operation is performed at all. */
int cancelReplicationHandshake(int reconnect) {
    if (server.repl_rdb_conn_state != REPL_RDB_CONN_STATE_NONE)
        abortRdbConnectionSync();
    if (server.repl_state == REPL_STATE_TRANSFER) {
        replicationAbortSyncTransfer();
        server.repl_state = REPL_STATE_CONNECT;
    } else if (server.repl_state == REPL_STATE_CONNECTING ||
               slaveIsInHandshakeState())
    {
        undoConnectWithMaster();
        server.repl_state = REPL_STATE_CONNECT;
    } else {
        return 0;
    }

    if (!reconnect)
        return 1;

    /* try to re-connect without waiting for replicationCron, this is needed
     * for the "diskless loading short read" test. */
    serverLog(LL_NOTICE,"Reconnecting to MASTER %s:%d after failure",
        server.masterhost, server.masterport);
    connectWithMaster();

    return 1;
}

/* Set replication to the specified master address and port. */
void replicationSetMaster(char *ip, int port) {
    int was_master = server.masterhost == NULL;

    sdsfree(server.masterhost);
    server.masterhost = NULL;
    if (server.master) {
        freeClient(server.master);
    }
    disconnectAllBlockedClients(); /* Clients blocked in master, now slave. */

    /* Setting masterhost only after the call to freeClient since it calls
     * replicationHandleMasterDisconnection which can trigger a re-connect
     * directly from within that call. */
    server.masterhost = sdsnew(ip);
    server.masterport = port;

    /* Update oom_score_adj */
    setOOMScoreAdj(-1);

    /* Here we don't disconnect with replicas, since they may hopefully be able
     * to partially resync with us. We will disconnect with replicas and force
     * them to resync with us when changing replid on partially resync with new
     * master, or finishing transferring RDB and preparing loading DB on full
     * sync with new master. */

    cancelReplicationHandshake(0);
    /* Before destroying our master state, create a cached master using
     * our own parameters, to later PSYNC with the new master. */
    if (was_master) {
        replicationDiscardCachedMaster();
        replicationCacheMasterUsingMyself();
    }

    /* Fire the role change modules event. */
    moduleFireServerEvent(REDISMODULE_EVENT_REPLICATION_ROLE_CHANGED,
                          REDISMODULE_EVENT_REPLROLECHANGED_NOW_REPLICA,
                          NULL);

    /* Fire the master link modules event. */
    if (server.repl_state == REPL_STATE_CONNECTED)
        moduleFireServerEvent(REDISMODULE_EVENT_MASTER_LINK_CHANGE,
                              REDISMODULE_SUBEVENT_MASTER_LINK_DOWN,
                              NULL);

    server.repl_state = REPL_STATE_CONNECT;
    /* Allow trying rdb-channel sync with the new master. If new master doesn't 
     * support rdb-channel sync, we will set to 0 afterwards. */
    server.master_supports_rdb_channel = -1;
    serverLog(LL_NOTICE,"Connecting to MASTER %s:%d",
        server.masterhost, server.masterport);
    connectWithMaster();
}

/* Cancel replication, setting the instance as a master itself. */
void replicationUnsetMaster(void) {
    if (server.masterhost == NULL) return; /* Nothing to do. */

    /* Fire the master link modules event. */
    if (server.repl_state == REPL_STATE_CONNECTED)
        moduleFireServerEvent(REDISMODULE_EVENT_MASTER_LINK_CHANGE,
                              REDISMODULE_SUBEVENT_MASTER_LINK_DOWN,
                              NULL);

    /* Clear masterhost first, since the freeClient calls
     * replicationHandleMasterDisconnection which can attempt to re-connect. */
    sdsfree(server.masterhost);
    server.masterhost = NULL;
    if (server.master) freeClient(server.master);
    replicationDiscardCachedMaster();
    cancelReplicationHandshake(0);
    /* When a slave is turned into a master, the current replication ID
     * (that was inherited from the master at synchronization time) is
     * used as secondary ID up to the current offset, and a new replication
     * ID is created to continue with a new replication history. */
    shiftReplicationId();
    /* Disconnecting all the slaves is required: we need to inform slaves
     * of the replication ID change (see shiftReplicationId() call). However
     * the slaves will be able to partially resync with us, so it will be
     * a very fast reconnection. */
    disconnectSlaves();
    server.repl_state = REPL_STATE_NONE;

    /* We need to make sure the new master will start the replication stream
     * with a SELECT statement. This is forced after a full resync, but
     * with PSYNC version 2, there is no need for full resync after a
     * master switch. */
    server.slaveseldb = -1;

    /* Update oom_score_adj */
    setOOMScoreAdj(-1);

    /* Once we turn from slave to master, we consider the starting time without
     * slaves (that is used to count the replication backlog time to live) as
     * starting from now. Otherwise the backlog will be freed after a
     * failover if slaves do not connect immediately. */
    server.repl_no_slaves_since = server.unixtime;
    
    /* Reset down time so it'll be ready for when we turn into replica again. */
    server.repl_down_since = 0;

    /* Fire the role change modules event. */
    moduleFireServerEvent(REDISMODULE_EVENT_REPLICATION_ROLE_CHANGED,
                          REDISMODULE_EVENT_REPLROLECHANGED_NOW_MASTER,
                          NULL);

    /* Restart the AOF subsystem in case we shut it down during a sync when
     * we were still a slave. */
    if (server.aof_enabled && server.aof_state == AOF_OFF) restartAOFAfterSYNC();
}

/* This function is called when the slave lose the connection with the
 * master into an unexpected way. */
void replicationHandleMasterDisconnection(void) {
    /* Fire the master link modules event. */
    if (server.repl_state == REPL_STATE_CONNECTED)
        moduleFireServerEvent(REDISMODULE_EVENT_MASTER_LINK_CHANGE,
                              REDISMODULE_SUBEVENT_MASTER_LINK_DOWN,
                              NULL);

    server.master = NULL;
    server.repl_state = REPL_STATE_CONNECT;
    server.repl_down_since = server.unixtime;
    /* We lost connection with our master, don't disconnect slaves yet,
     * maybe we'll be able to PSYNC with our master later. We'll disconnect
     * the slaves only if we'll have to do a full resync with our master. */

    /* Try to re-connect immediately rather than wait for replicationCron
     * waiting 1 second may risk backlog being recycled. */
    if (server.masterhost) {
        serverLog(LL_NOTICE,"Reconnecting to MASTER %s:%d",
            server.masterhost, server.masterport);
        connectWithMaster();
    }
}

void replicaofCommand(client *c) {
    /* SLAVEOF is not allowed in cluster mode as replication is automatically
     * configured using the current address of the master node. */
    if (server.cluster_enabled) {
        addReplyError(c,"REPLICAOF not allowed in cluster mode.");
        return;
    }

    if (server.failover_state != NO_FAILOVER) {
        addReplyError(c,"REPLICAOF not allowed while failing over.");
        return;
    }

    /* The special host/port combination "NO" "ONE" turns the instance
     * into a master. Otherwise the new master address is set. */
    if (!strcasecmp(c->argv[1]->ptr,"no") &&
        !strcasecmp(c->argv[2]->ptr,"one")) {
        if (server.masterhost) {
            replicationUnsetMaster();
            sds client = catClientInfoString(sdsempty(),c);
            serverLog(LL_NOTICE,"MASTER MODE enabled (user request from '%s')",
                client);
            sdsfree(client);
        }
    } else {
        long port;

        if (c->flags & CLIENT_SLAVE)
        {
            /* If a client is already a replica they cannot run this command,
             * because it involves flushing all replicas (including this
             * client) */
            addReplyError(c, "Command is not valid when client is a replica.");
            return;
        }

        if (getRangeLongFromObjectOrReply(c, c->argv[2], 0, 65535, &port,
                                          "Invalid master port") != C_OK)
            return;

        /* Check if we are already attached to the specified master */
        if (server.masterhost && !strcasecmp(server.masterhost,c->argv[1]->ptr)
            && server.masterport == port) {
            serverLog(LL_NOTICE,"REPLICAOF would result into synchronization "
                                "with the master we are already connected "
                                "with. No operation performed.");
            addReplySds(c,sdsnew("+OK Already connected to specified "
                                 "master\r\n"));
            return;
        }
        /* There was no previous master or the user specified a different one,
         * we can continue. */
        replicationSetMaster(c->argv[1]->ptr, port);
        sds client = catClientInfoString(sdsempty(),c);
        serverLog(LL_NOTICE,"REPLICAOF %s:%d enabled (user request from '%s')",
            server.masterhost, server.masterport, client);
        sdsfree(client);
    }
    addReply(c,shared.ok);
}

/* ROLE command: provide information about the role of the instance
 * (master or slave) and additional information related to replication
 * in an easy to process format. */
void roleCommand(client *c) {
    if (server.sentinel_mode) {
        sentinelRoleCommand(c);
        return;
    }

    if (server.masterhost == NULL) {
        listIter li;
        listNode *ln;
        void *mbcount;
        int slaves = 0;

        addReplyArrayLen(c,3);
        addReplyBulkCBuffer(c,"master",6);
        addReplyLongLong(c,server.master_repl_offset);
        mbcount = addReplyDeferredLen(c);
        listRewind(server.slaves,&li);
        while((ln = listNext(&li))) {
            client *slave = ln->value;
            char ip[NET_IP_STR_LEN], *slaveaddr = slave->slave_addr;

            if (!slaveaddr) {
                if (connAddrPeerName(slave->conn,ip,sizeof(ip),NULL) == -1)
                    continue;
                slaveaddr = ip;
            }
            if (slave->replstate != SLAVE_STATE_ONLINE) continue;
            addReplyArrayLen(c,3);
            addReplyBulkCString(c,slaveaddr);
            addReplyBulkLongLong(c,slave->slave_listening_port);
            addReplyBulkLongLong(c,slave->repl_ack_off);
            slaves++;
        }
        setDeferredArrayLen(c,mbcount,slaves);
    } else {
        char *slavestate = NULL;

        addReplyArrayLen(c,5);
        addReplyBulkCBuffer(c,"slave",5);
        addReplyBulkCString(c,server.masterhost);
        addReplyLongLong(c,server.masterport);
        if (slaveIsInHandshakeState()) {
            slavestate = "handshake";
        } else {
            switch(server.repl_state) {
            case REPL_STATE_NONE: slavestate = "none"; break;
            case REPL_STATE_CONNECT: slavestate = "connect"; break;
            case REPL_STATE_CONNECTING: slavestate = "connecting"; break;
            case REPL_STATE_TRANSFER: slavestate = "sync"; break;
            case REPL_STATE_CONNECTED: slavestate = "connected"; break;
            default: slavestate = "unknown"; break;
            }
        }
        addReplyBulkCString(c,slavestate);
        addReplyLongLong(c,server.master ? server.master->reploff : -1);
    }
}

/* Send a REPLCONF ACK command to the master to inform it about the current
 * processed offset. If we are not connected with a master, the command has
 * no effects. */
void replicationSendAck(void) {
    client *c = server.master;

    if (c != NULL) {
        int send_fack = server.fsynced_reploff != -1;
        c->flags |= CLIENT_MASTER_FORCE_REPLY;
        addReplyArrayLen(c,send_fack ? 5 : 3);
        addReplyBulkCString(c,"REPLCONF");
        addReplyBulkCString(c,"ACK");
        addReplyBulkLongLong(c,c->reploff);
        if (send_fack) {
            addReplyBulkCString(c,"FACK");
            addReplyBulkLongLong(c,server.fsynced_reploff);
        }
        c->flags &= ~CLIENT_MASTER_FORCE_REPLY;
    }
}

/* ---------------------- MASTER CACHING FOR PSYNC -------------------------- */

/* In order to implement partial synchronization we need to be able to cache
 * our master's client structure after a transient disconnection.
 * It is cached into server.cached_master and flushed away using the following
 * functions. */

/* This function is called by freeClient() in order to cache the master
 * client structure instead of destroying it. freeClient() will return
 * ASAP after this function returns, so every action needed to avoid problems
 * with a client that is really "suspended" has to be done by this function.
 *
 * The other functions that will deal with the cached master are:
 *
 * replicationDiscardCachedMaster() that will make sure to kill the client
 * as for some reason we don't want to use it in the future.
 *
 * replicationResurrectCachedMaster() that is used after a successful PSYNC
 * handshake in order to reactivate the cached master.
 */
void replicationCacheMaster(client *c) {
    serverAssert(server.master != NULL && server.cached_master == NULL);
    serverLog(LL_NOTICE,"Caching the disconnected master state.");

    /* Unlink the client from the server structures. */
    unlinkClient(c);

    /* Reset the master client so that's ready to accept new commands:
     * we want to discard the non processed query buffers and non processed
     * offsets, including pending transactions, already populated arguments,
     * pending outputs to the master. */
    sdsclear(server.master->querybuf);
    server.master->qb_pos = 0;
    server.master->repl_applied = 0;
    server.master->read_reploff = server.master->reploff;
    if (c->flags & CLIENT_MULTI) discardTransaction(c);
    listEmpty(c->reply);
    c->sentlen = 0;
    c->reply_bytes = 0;
    c->bufpos = 0;
    resetClient(c);

    /* Save the master. Server.master will be set to null later by
     * replicationHandleMasterDisconnection(). */
    server.cached_master = server.master;

    /* Invalidate the Peer ID cache. */
    if (c->peerid) {
        sdsfree(c->peerid);
        c->peerid = NULL;
    }
    /* Invalidate the Sock Name cache. */
    if (c->sockname) {
        sdsfree(c->sockname);
        c->sockname = NULL;
    }

    /* Caching the master happens instead of the actual freeClient() call,
     * so make sure to adjust the replication state. This function will
     * also set server.master to NULL. */
    replicationHandleMasterDisconnection();
}

/* This function is called when a master is turned into a slave, in order to
 * create from scratch a cached master for the new client, that will allow
 * to PSYNC with the slave that was promoted as the new master after a
 * failover.
 *
 * Assuming this instance was previously the master instance of the new master,
 * the new master will accept its replication ID, and potential also the
 * current offset if no data was lost during the failover. So we use our
 * current replication ID and offset in order to synthesize a cached master. */
void replicationCacheMasterUsingMyself(void) {
    serverLog(LL_NOTICE,
        "Before turning into a replica, using my own master parameters "
        "to synthesize a cached master: I may be able to synchronize with "
        "the new master with just a partial transfer.");

    /* This will be used to populate the field server.master->reploff
     * by replicationCreateMasterClient(). We'll later set the created
     * master as server.cached_master, so the replica will use such
     * offset for PSYNC. */
    server.master_initial_offset = server.master_repl_offset;

    /* The master client we create can be set to any DBID, because
     * the new master will start its replication stream with SELECT. */
    replicationCreateMasterClient(NULL,-1);

    /* Use our own ID / offset. */
    memcpy(server.master->replid, server.replid, sizeof(server.replid));

    /* Set as cached master. */
    unlinkClient(server.master);
    server.cached_master = server.master;
    server.master = NULL;
}

/* Free a cached master, called when there are no longer the conditions for
 * a partial resync on reconnection. */
void replicationDiscardCachedMaster(void) {
    if (server.cached_master == NULL) return;

    serverLog(LL_NOTICE,"Discarding previously cached master state.");
    server.cached_master->flags &= ~CLIENT_MASTER;
    freeClient(server.cached_master);
    server.cached_master = NULL;
}

/* Replication: Replica side.
 * This method performs the necessary steps to establish a connection with the master server.
  * It sets private data, updates flags, and fires an event to notify modules about the master link change. */
void establishMasterConnection(void) {
    connSetPrivateData(server.master->conn, server.master);
    server.master->flags &= ~(CLIENT_CLOSE_AFTER_REPLY|CLIENT_CLOSE_ASAP);
    server.master->authenticated = 1;
    server.master->lastinteraction = server.unixtime;
    server.repl_state = REPL_STATE_CONNECTED;
    server.repl_down_since = 0;

    /* Fire the master link modules event. */
    moduleFireServerEvent(REDISMODULE_EVENT_MASTER_LINK_CHANGE,
                          REDISMODULE_SUBEVENT_MASTER_LINK_UP,
                          NULL);
}

/* Replication: Replica side.
 * Turn the cached master into the current master, using the file descriptor
 * passed as argument as the socket for the new master.
 *
 * This function is called when successfully setup a partial resynchronization
 * so the stream of data that we'll receive will start from where this
 * master left. */
void replicationResurrectCachedMaster(connection *conn) {
    server.master = server.cached_master;
    server.cached_master = NULL;
    server.master->conn = conn;
    
    establishMasterConnection();
    /* Re-add to the list of clients. */
    linkClient(server.master);
    replicationSteadyStateInit();
}

/* Replication: Replica side.
 * Prepare replica to steady state.
 * prerequisite: server.master is already initialized and linked in client list. */
void replicationSteadyStateInit(void) {
    if (connSetReadHandler(server.master->conn, readQueryFromClient)) {
        serverLog(LL_WARNING,"Error resurrecting the cached master, impossible to add the readable handler: %s", strerror(errno));
        freeClientAsync(server.master); /* Close ASAP. */
    }

    /* We may also need to install the write handler as well if there is
     * pending data in the write buffers. */
    if (clientHasPendingReplies(server.master)) {
        if (connSetWriteHandler(server.master->conn, sendReplyToClient)) {
            serverLog(LL_WARNING,"Error resurrecting the cached master, impossible to add the writable handler: %s", strerror(errno));
            freeClientAsync(server.master); /* Close ASAP. */
        }
    }
}

/* Replication: Replica side.
 * Turn the provisional master into the current master.
 * This function is called after rdb-channel sync is finished successfully. */
void replicationResurrectProvisionalMaster(void) {
    /* Create a master client, but do not initialize the read handler yet, as this replica still has a local buffer to drain. */
    replicationCreateMasterClientWithHandler(server.repl_transfer_s, server.repl_provisional_master.dbid, NULL);
    memcpy(server.master->replid, server.repl_provisional_master.replid, CONFIG_RUN_ID_SIZE);
    server.master->reploff = server.repl_provisional_master.reploff;
    server.master->read_reploff = server.repl_provisional_master.read_reploff;
    establishMasterConnection();
}

/* ------------------------- MIN-SLAVES-TO-WRITE  --------------------------- */

/* This function counts the number of slaves with lag <= min-slaves-max-lag.
 * If the option is active, the server will prevent writes if there are not
 * enough connected slaves with the specified lag (or less). */
void refreshGoodSlavesCount(void) {
    listIter li;
    listNode *ln;
    int good = 0;

    if (!server.repl_min_slaves_to_write ||
        !server.repl_min_slaves_max_lag) return;

    listRewind(server.slaves,&li);
    while((ln = listNext(&li))) {
        client *slave = ln->value;
        time_t lag = server.unixtime - slave->repl_ack_time;

        if (slave->replstate == SLAVE_STATE_ONLINE &&
            lag <= server.repl_min_slaves_max_lag) good++;
    }
    server.repl_good_slaves_count = good;
}

/* return true if status of good replicas is OK. otherwise false */
int checkGoodReplicasStatus(void) {
    return server.masterhost || /* not a primary status should be OK */
           !server.repl_min_slaves_max_lag || /* Min slave max lag not configured */
           !server.repl_min_slaves_to_write || /* Min slave to write not configured */
           server.repl_good_slaves_count >= server.repl_min_slaves_to_write; /* check if we have enough slaves */
}

/* ----------------------- SYNCHRONOUS REPLICATION --------------------------
 * Redis synchronous replication design can be summarized in points:
 *
 * - Redis masters have a global replication offset, used by PSYNC.
 * - Master increment the offset every time new commands are sent to slaves.
 * - Slaves ping back masters with the offset processed so far.
 *
 * So synchronous replication adds a new WAIT command in the form:
 *
 *   WAIT <num_replicas> <milliseconds_timeout>
 *
 * That returns the number of replicas that processed the query when
 * we finally have at least num_replicas, or when the timeout was
 * reached.
 *
 * The command is implemented in this way:
 *
 * - Every time a client processes a command, we remember the replication
 *   offset after sending that command to the slaves.
 * - When WAIT is called, we ask slaves to send an acknowledgement ASAP.
 *   The client is blocked at the same time (see blocked.c).
 * - Once we receive enough ACKs for a given offset or when the timeout
 *   is reached, the WAIT command is unblocked and the reply sent to the
 *   client.
 */

/* This just set a flag so that we broadcast a REPLCONF GETACK command
 * to all the slaves in the beforeSleep() function. Note that this way
 * we "group" all the clients that want to wait for synchronous replication
 * in a given event loop iteration, and send a single GETACK for them all. */
void replicationRequestAckFromSlaves(void) {
    server.get_ack_from_slaves = 1;
}

/* Return the number of slaves that already acknowledged the specified
 * replication offset. */
int replicationCountAcksByOffset(long long offset) {
    listIter li;
    listNode *ln;
    int count = 0;

    listRewind(server.slaves,&li);
    while((ln = listNext(&li))) {
        client *slave = ln->value;

        if (slave->replstate != SLAVE_STATE_ONLINE) continue;
        if (slave->repl_ack_off >= offset) count++;
    }
    return count;
}

/* Return the number of replicas that already acknowledged the specified
 * replication offset being AOF fsynced. */
int replicationCountAOFAcksByOffset(long long offset) {
    listIter li;
    listNode *ln;
    int count = 0;

    listRewind(server.slaves,&li);
    while((ln = listNext(&li))) {
        client *slave = ln->value;

        if (slave->replstate != SLAVE_STATE_ONLINE) continue;
        if (slave->repl_aof_off >= offset) count++;
    }
    return count;
}

/* WAIT for N replicas to acknowledge the processing of our latest
 * write command (and all the previous commands). */
void waitCommand(client *c) {
    mstime_t timeout;
    long numreplicas, ackreplicas;
    long long offset = c->woff;

    if (server.masterhost) {
        addReplyError(c,"WAIT cannot be used with replica instances. Please also note that since Redis 4.0 if a replica is configured to be writable (which is not the default) writes to replicas are just local and are not propagated.");
        return;
    }

    /* Argument parsing. */
    if (getLongFromObjectOrReply(c,c->argv[1],&numreplicas,NULL) != C_OK)
        return;
    if (getTimeoutFromObjectOrReply(c,c->argv[2],&timeout,UNIT_MILLISECONDS)
        != C_OK) return;

    /* First try without blocking at all. */
    ackreplicas = replicationCountAcksByOffset(c->woff);
    if (ackreplicas >= numreplicas || c->flags & CLIENT_DENY_BLOCKING) {
        addReplyLongLong(c,ackreplicas);
        return;
    }

    /* Otherwise block the client and put it into our list of clients
     * waiting for ack from slaves. */
    blockForReplication(c,timeout,offset,numreplicas);

    /* Make sure that the server will send an ACK request to all the slaves
     * before returning to the event loop. */
    replicationRequestAckFromSlaves();
}

/* WAIT for N replicas and / or local master to acknowledge our latest
 * write command got synced to the disk. */
void waitaofCommand(client *c) {
    mstime_t timeout;
    long numreplicas, numlocal, ackreplicas, acklocal;

    /* Argument parsing. */
    if (getRangeLongFromObjectOrReply(c,c->argv[1],0,1,&numlocal,NULL) != C_OK)
        return;
    if (getPositiveLongFromObjectOrReply(c,c->argv[2],&numreplicas,NULL) != C_OK)
        return;
    if (getTimeoutFromObjectOrReply(c,c->argv[3],&timeout,UNIT_MILLISECONDS) != C_OK)
        return;

    if (server.masterhost) {
        addReplyError(c,"WAITAOF cannot be used with replica instances. Please also note that writes to replicas are just local and are not propagated.");
        return;
    }
    if (numlocal && !server.aof_enabled) {
        addReplyError(c, "WAITAOF cannot be used when numlocal is set but appendonly is disabled.");
        return;
    }

    /* First try without blocking at all. */
    ackreplicas = replicationCountAOFAcksByOffset(c->woff);
    acklocal = server.fsynced_reploff >= c->woff;
    if ((ackreplicas >= numreplicas && acklocal >= numlocal) || c->flags & CLIENT_DENY_BLOCKING) {
        addReplyArrayLen(c,2);
        addReplyLongLong(c,acklocal);
        addReplyLongLong(c,ackreplicas);
        return;
    }

    /* Otherwise block the client and put it into our list of clients
     * waiting for ack from slaves. */
    blockForAofFsync(c,timeout,c->woff,numlocal,numreplicas);

    /* Make sure that the server will send an ACK request to all the slaves
     * before returning to the event loop. */
    replicationRequestAckFromSlaves();
}

/* This is called by unblockClient() to perform the blocking op type
 * specific cleanup. We just remove the client from the list of clients
 * waiting for replica acks. Never call it directly, call unblockClient()
 * instead. */
void unblockClientWaitingReplicas(client *c) {
    listNode *ln = listSearchKey(server.clients_waiting_acks,c);
    serverAssert(ln != NULL);
    listDelNode(server.clients_waiting_acks,ln);
    updateStatsOnUnblock(c, 0, 0, 0);
}

/* Check if there are clients blocked in WAIT or WAITAOF that can be unblocked
 * since we received enough ACKs from slaves. */
void processClientsWaitingReplicas(void) {
    long long last_offset = 0;
    long long last_aof_offset = 0;
    int last_numreplicas = 0;
    int last_aof_numreplicas = 0;

    listIter li;
    listNode *ln;

    listRewind(server.clients_waiting_acks,&li);
    while((ln = listNext(&li))) {
        int numlocal = 0;
        int numreplicas = 0;

        client *c = ln->value;
        int is_wait_aof = c->bstate.btype == BLOCKED_WAITAOF;

        if (is_wait_aof && c->bstate.numlocal && !server.aof_enabled) {
            addReplyError(c, "WAITAOF cannot be used when numlocal is set but appendonly is disabled.");
            unblockClient(c, 1);
            continue;
        }

        /* Every time we find a client that is satisfied for a given
         * offset and number of replicas, we remember it so the next client
         * may be unblocked without calling replicationCountAcksByOffset()
         * or calling replicationCountAOFAcksByOffset()
         * if the requested offset / replicas were equal or less. */
        if (!is_wait_aof && last_offset && last_offset >= c->bstate.reploffset &&
                           last_numreplicas >= c->bstate.numreplicas)
        {
            numreplicas = last_numreplicas;
        } else if (is_wait_aof && last_aof_offset && last_aof_offset >= c->bstate.reploffset &&
                    last_aof_numreplicas >= c->bstate.numreplicas)
        {
            numreplicas = last_aof_numreplicas;
        } else {
            numreplicas = is_wait_aof ?
                replicationCountAOFAcksByOffset(c->bstate.reploffset) :
                replicationCountAcksByOffset(c->bstate.reploffset);

            /* Check if the number of replicas is satisfied. */
            if (numreplicas < c->bstate.numreplicas) continue;

            if (is_wait_aof) {
                last_aof_offset = c->bstate.reploffset;
                last_aof_numreplicas = numreplicas;
            } else {
                last_offset = c->bstate.reploffset;
                last_numreplicas = numreplicas;
            }
        }

        /* Check if the local constraint of WAITAOF is served */
        if (is_wait_aof) {
            numlocal = server.fsynced_reploff >= c->bstate.reploffset;
            if (numlocal < c->bstate.numlocal) continue;
        }

        /* Reply before unblocking, because unblock client calls reqresAppendResponse */
        if (is_wait_aof) {
            /* WAITAOF has an array reply */
            addReplyArrayLen(c, 2);
            addReplyLongLong(c, numlocal);
            addReplyLongLong(c, numreplicas);
        } else {
            addReplyLongLong(c, numreplicas);
        }

        unblockClient(c, 1);
    }
}

/* Return the slave replication offset for this instance, that is
 * the offset for which we already processed the master replication stream. */
long long replicationGetSlaveOffset(void) {
    long long offset = 0;

    if (server.masterhost != NULL) {
        if (server.master) {
            offset = server.master->reploff;
        } else if (server.cached_master) {
            offset = server.cached_master->reploff;
        }
    }
    /* offset may be -1 when the master does not support it at all, however
     * this function is designed to return an offset that can express the
     * amount of data processed by the master, so we return a positive
     * integer. */
    if (offset < 0) offset = 0;
    return offset;
}

/* --------------------------- REPLICATION CRON  ---------------------------- */

/* Replication cron function, called 1 time per second. */
void replicationCron(void) {
    static long long replication_cron_loops = 0;

    /* Check failover status first, to see if we need to start
     * handling the failover. */
    updateFailoverStatus();

    /* Non blocking connection timeout? */
    if (server.masterhost &&
        (server.repl_state == REPL_STATE_CONNECTING ||
         slaveIsInHandshakeState()) &&
         (time(NULL)-server.repl_transfer_lastio) > server.repl_timeout)
    {
        serverLog(LL_WARNING,"Timeout connecting to the MASTER...");
        cancelReplicationHandshake(1);
    }

    /* Bulk transfer I/O timeout? */
    if (server.masterhost && server.repl_state == REPL_STATE_TRANSFER &&
        (time(NULL)-server.repl_transfer_lastio) > server.repl_timeout)
    {
        serverLog(LL_WARNING,"Timeout receiving bulk data from MASTER... If the problem persists try to set the 'repl-timeout' parameter in redis.conf to a larger value.");
        cancelReplicationHandshake(1);
    }

    /* Timed out master when we are an already connected slave? */
    if (server.masterhost && server.repl_state == REPL_STATE_CONNECTED &&
        (time(NULL)-server.master->lastinteraction) > server.repl_timeout)
    {
        serverLog(LL_WARNING,"MASTER timeout: no data nor PING received...");
        freeClient(server.master);
    }

    /* Check if we should connect to a MASTER */
    if (server.repl_state == REPL_STATE_CONNECT) {
        serverLog(LL_NOTICE,"Connecting to MASTER %s:%d",
            server.masterhost, server.masterport);
        connectWithMaster();
    }

    /* Send ACK to master from time to time.
     * Note that we do not send periodic acks to masters that don't
     * support PSYNC and replication offsets. */
    if (server.masterhost && server.master &&
        !(server.master->flags & CLIENT_PRE_PSYNC))
        replicationSendAck();

    /* If we have attached slaves, PING them from time to time.
     * So slaves can implement an explicit timeout to masters, and will
     * be able to detect a link disconnection even if the TCP connection
     * will not actually go down. */
    listIter li;
    listNode *ln;
    robj *ping_argv[1];

    /* First, send PING according to ping_slave_period. */
    if ((replication_cron_loops % server.repl_ping_slave_period) == 0 &&
        listLength(server.slaves))
    {
        /* Note that we don't send the PING if the clients are paused during
         * a Redis Cluster manual failover: the PING we send will otherwise
         * alter the replication offsets of master and slave, and will no longer
         * match the one stored into 'mf_master_offset' state. */
        int manual_failover_in_progress =
            ((server.cluster_enabled &&
              clusterManualFailoverTimeLimit()) ||
            server.failover_end_time) &&
            isPausedActionsWithUpdate(PAUSE_ACTION_REPLICA);

        if (!manual_failover_in_progress) {
            ping_argv[0] = shared.ping;
            replicationFeedSlaves(server.slaves, -1,
                ping_argv, 1);
        }
    }

    /* Second, send a newline to all the slaves in pre-synchronization
     * stage, that is, slaves waiting for the master to create the RDB file.
     *
     * Also send the a newline to all the chained slaves we have, if we lost
     * connection from our master, to keep the slaves aware that their
     * master is online. This is needed since sub-slaves only receive proxied
     * data from top-level masters, so there is no explicit pinging in order
     * to avoid altering the replication offsets. This special out of band
     * pings (newlines) can be sent, they will have no effect in the offset.
     *
     * The newline will be ignored by the slave but will refresh the
     * last interaction timer preventing a timeout. In this case we ignore the
     * ping period and refresh the connection once per second since certain
     * timeouts are set at a few seconds (example: PSYNC response). */
    listRewind(server.slaves,&li);
    while((ln = listNext(&li))) {
        client *slave = ln->value;

        int is_presync =
            (slave->replstate == SLAVE_STATE_WAIT_BGSAVE_START ||
            (slave->replstate == SLAVE_STATE_WAIT_BGSAVE_END &&
             server.rdb_child_type != RDB_CHILD_TYPE_SOCKET));

        if (is_presync) {
            connWrite(slave->conn, "\n", 1);
        }
    }

    /* Disconnect timedout slaves. */
    if (listLength(server.slaves)) {
        listIter li;
        listNode *ln;

        listRewind(server.slaves,&li);
        while((ln = listNext(&li))) {
            client *slave = ln->value;

            if (slave->replstate == SLAVE_STATE_ONLINE) {
                if (slave->flags & CLIENT_PRE_PSYNC)
                    continue;
                if ((server.unixtime - slave->repl_ack_time) > server.repl_timeout) {
                    serverLog(LL_WARNING, "Disconnecting timedout replica (streaming sync): %s",
                          replicationGetSlaveName(slave));
                    freeClient(slave);
                    continue;
                }
            }
            /* We consider disconnecting only diskless replicas because disk-based replicas aren't fed
             * by the fork child so if a disk-based replica is stuck it doesn't prevent the fork child
             * from terminating. */
            if (slave->replstate == SLAVE_STATE_WAIT_BGSAVE_END && server.rdb_child_type == RDB_CHILD_TYPE_SOCKET) {
                if (slave->repl_last_partial_write != 0 &&
                    (server.unixtime - slave->repl_last_partial_write) > server.repl_timeout)
                {
                    serverLog(LL_WARNING, "Disconnecting timedout replica (full sync): %s",
                          replicationGetSlaveName(slave));
                    freeClient(slave);
                    continue;
                }
            }
        }
    }

    /* If this is a master without attached slaves and there is a replication
     * backlog active, in order to reclaim memory we can free it after some
     * (configured) time. Note that this cannot be done for slaves: slaves
     * without sub-slaves attached should still accumulate data into the
     * backlog, in order to reply to PSYNC queries if they are turned into
     * masters after a failover. */
    if (listLength(server.slaves) == 0 && server.repl_backlog_time_limit &&
        server.repl_backlog && server.masterhost == NULL)
    {
        time_t idle = server.unixtime - server.repl_no_slaves_since;

        if (idle > server.repl_backlog_time_limit) {
            /* When we free the backlog, we always use a new
             * replication ID and clear the ID2. This is needed
             * because when there is no backlog, the master_repl_offset
             * is not updated, but we would still retain our replication
             * ID, leading to the following problem:
             *
             * 1. We are a master instance.
             * 2. Our slave is promoted to master. It's repl-id-2 will
             *    be the same as our repl-id.
             * 3. We, yet as master, receive some updates, that will not
             *    increment the master_repl_offset.
             * 4. Later we are turned into a slave, connect to the new
             *    master that will accept our PSYNC request by second
             *    replication ID, but there will be data inconsistency
             *    because we received writes. */
            changeReplicationId();
            clearReplicationId2();
            freeReplicationBacklog();
            serverLog(LL_NOTICE,
                "Replication backlog freed after %d seconds "
                "without connected replicas.",
                (int) server.repl_backlog_time_limit);
        }
    }

    replicationStartPendingFork();

    /* Remove the RDB file used for replication if Redis is not running
     * with any persistence. */
    removeRDBUsedToSyncReplicas();

    /* Sanity check replication buffer, the first block of replication buffer blocks
     * must be referenced by someone, since it will be freed when not referenced,
     * otherwise, server will OOM. also, its refcount must not be more than
     * replicas number + 1(replication backlog). */
    if (listLength(server.repl_buffer_blocks) > 0) {
        replBufBlock *o = listNodeValue(listFirst(server.repl_buffer_blocks));
        serverAssert(o->refcount > 0 &&
            o->refcount <= (int)listLength(server.slaves) + 1 + (int)raxSize(server.slaves_waiting_psync));
    }

    /* Refresh the number of slaves with lag <= min-slaves-max-lag. */
    refreshGoodSlavesCount();
    replication_cron_loops++; /* Incremented with frequency 1 HZ. */
}

int shouldStartChildReplication(int *mincapa_out, int *req_out) {
    /* We should start a BGSAVE good for replication if we have slaves in
     * WAIT_BGSAVE_START state.
     *
     * In case of diskless replication, we make sure to wait the specified
     * number of seconds (according to configuration) so that other slaves
     * have the time to arrive before we start streaming. */
    if (!hasActiveChildProcess()) {
        time_t idle, max_idle = 0;
        int slaves_waiting = 0;
        int mincapa;
        int req;
        int first = 1;
        listNode *ln;
        listIter li;

        listRewind(server.slaves,&li);
        while((ln = listNext(&li))) {
            client *slave = ln->value;
            if (slave->replstate == SLAVE_STATE_WAIT_BGSAVE_START) {
                if (first) {
                    /* Get first slave's requirements */
                    req = slave->slave_req;
                } else if (req != slave->slave_req) {
                    /* Skip slaves that don't match */
                    continue;
                }
                idle = server.unixtime - slave->lastinteraction;
                if (idle > max_idle) max_idle = idle;
                slaves_waiting++;
                mincapa = first ? slave->slave_capa : (mincapa & slave->slave_capa);
                first = 0;
            }
        }

        if (slaves_waiting &&
            (!server.repl_diskless_sync ||
             (server.repl_diskless_sync_max_replicas > 0 &&
              slaves_waiting >= server.repl_diskless_sync_max_replicas) ||
             max_idle >= server.repl_diskless_sync_delay))
        {
            if (mincapa_out)
                *mincapa_out = mincapa;
            if (req_out)
                *req_out = req;
            return 1;
        }
    }

    return 0;
}

void replicationStartPendingFork(void) {
    int mincapa = -1;
    int req = -1;

    if (shouldStartChildReplication(&mincapa, &req)) {
        /* Start the BGSAVE. The called function may start a
         * BGSAVE with socket target or disk target depending on the
         * configuration and slaves capabilities and requirements. */
        startBgsaveForReplication(mincapa, req);
    }
}

/* Find replica at IP:PORT from replica list */
static client *findReplica(char *host, int port) {
    listIter li;
    listNode *ln;
    client *replica;

    listRewind(server.slaves,&li);
    while((ln = listNext(&li))) {
        replica = ln->value;
        char ip[NET_IP_STR_LEN], *replicaip = replica->slave_addr;

        if (!replicaip) {
            if (connAddrPeerName(replica->conn, ip, sizeof(ip), NULL) == -1)
                continue;
            replicaip = ip;
        }

        if (!strcasecmp(host, replicaip) &&
                (port == replica->slave_listening_port))
            return replica;
    }

    return NULL;
}

const char *getFailoverStateString(void) {
    switch(server.failover_state) {
        case NO_FAILOVER: return "no-failover";
        case FAILOVER_IN_PROGRESS: return "failover-in-progress";
        case FAILOVER_WAIT_FOR_SYNC: return "waiting-for-sync";
        default: return "unknown";
    }
}

/* Resets the internal failover configuration, this needs
 * to be called after a failover either succeeds or fails
 * as it includes the client unpause. */
void clearFailoverState(void) {
    server.failover_end_time = 0;
    server.force_failover = 0;
    zfree(server.target_replica_host);
    server.target_replica_host = NULL;
    server.target_replica_port = 0;
    server.failover_state = NO_FAILOVER;
    unpauseActions(PAUSE_DURING_FAILOVER);
}

/* Abort an ongoing failover if one is going on. */
void abortFailover(const char *err) {
    if (server.failover_state == NO_FAILOVER) return;

    if (server.target_replica_host) {
        serverLog(LL_NOTICE,"FAILOVER to %s:%d aborted: %s",
            server.target_replica_host,server.target_replica_port,err);  
    } else {
        serverLog(LL_NOTICE,"FAILOVER to any replica aborted: %s",err);  
    }
    if (server.failover_state == FAILOVER_IN_PROGRESS) {
        replicationUnsetMaster();
    }
    clearFailoverState();
}

/* 
 * FAILOVER [TO <HOST> <PORT> [FORCE]] [ABORT] [TIMEOUT <timeout>]
 * 
 * This command will coordinate a failover between the master and one
 * of its replicas. The happy path contains the following steps:
 * 1) The master will initiate a client pause write, to stop replication
 * traffic.
 * 2) The master will periodically check if any of its replicas has
 * consumed the entire replication stream through acks. 
 * 3) Once any replica has caught up, the master will itself become a replica.
 * 4) The master will send a PSYNC FAILOVER request to the target replica, which
 * if accepted will cause the replica to become the new master and start a sync.
 * 
 * FAILOVER ABORT is the only way to abort a failover command, as replicaof
 * will be disabled. This may be needed if the failover is unable to progress. 
 * 
 * The optional arguments [TO <HOST> <IP>] allows designating a specific replica
 * to be failed over to.
 * 
 * FORCE flag indicates that even if the target replica is not caught up,
 * failover to it anyway. This must be specified with a timeout and a target
 * HOST and IP.
 * 
 * TIMEOUT <timeout> indicates how long should the primary wait for 
 * a replica to sync up before aborting. If not specified, the failover
 * will attempt forever and must be manually aborted.
 */
void failoverCommand(client *c) {
    if (!clusterAllowFailoverCmd(c)) {
        return;
    }

    /* Handle special case for abort */
    if ((c->argc == 2) && !strcasecmp(c->argv[1]->ptr,"abort")) {
        if (server.failover_state == NO_FAILOVER) {
            addReplyError(c, "No failover in progress.");
            return;
        }

        abortFailover("Failover manually aborted");
        addReply(c,shared.ok);
        return;
    }

    long timeout_in_ms = 0;
    int force_flag = 0;
    long port = 0;
    char *host = NULL;

    /* Parse the command for syntax and arguments. */
    for (int j = 1; j < c->argc; j++) {
        if (!strcasecmp(c->argv[j]->ptr,"timeout") && (j + 1 < c->argc) &&
            timeout_in_ms == 0)
        {
            if (getLongFromObjectOrReply(c,c->argv[j + 1],
                        &timeout_in_ms,NULL) != C_OK) return;
            if (timeout_in_ms <= 0) {
                addReplyError(c,"FAILOVER timeout must be greater than 0");
                return;
            }
            j++;
        } else if (!strcasecmp(c->argv[j]->ptr,"to") && (j + 2 < c->argc) &&
            !host) 
        {
            if (getLongFromObjectOrReply(c,c->argv[j + 2],&port,NULL) != C_OK)
                return;
            host = c->argv[j + 1]->ptr;
            j += 2;
        } else if (!strcasecmp(c->argv[j]->ptr,"force") && !force_flag) {
            force_flag = 1;
        } else {
            addReplyErrorObject(c,shared.syntaxerr);
            return;
        }
    }

    if (server.failover_state != NO_FAILOVER) {
        addReplyError(c,"FAILOVER already in progress.");
        return;
    }

    if (server.masterhost) {
        addReplyError(c,"FAILOVER is not valid when server is a replica.");
        return;
    }

    if (listLength(server.slaves) == 0) {
        addReplyError(c,"FAILOVER requires connected replicas.");
        return; 
    }

    if (force_flag && (!timeout_in_ms || !host)) {
        addReplyError(c,"FAILOVER with force option requires both a timeout "
            "and target HOST and IP.");
        return;     
    }

    /* If a replica address was provided, validate that it is connected. */
    if (host) {
        client *replica = findReplica(host, port);

        if (replica == NULL) {
            addReplyError(c,"FAILOVER target HOST and PORT is not "
                            "a replica.");
            return;
        }

        /* Check if requested replica is online */
        if (replica->replstate != SLAVE_STATE_ONLINE) {
            addReplyError(c,"FAILOVER target replica is not online.");
            return;
        }

        server.target_replica_host = zstrdup(host);
        server.target_replica_port = port;
        serverLog(LL_NOTICE,"FAILOVER requested to %s:%ld.",host,port);
    } else {
        serverLog(LL_NOTICE,"FAILOVER requested to any replica.");
    }

    mstime_t now = commandTimeSnapshot();
    if (timeout_in_ms) {
        server.failover_end_time = now + timeout_in_ms;
    }
    
    server.force_failover = force_flag;
    server.failover_state = FAILOVER_WAIT_FOR_SYNC;
    /* Cluster failover will unpause eventually */
    pauseActions(PAUSE_DURING_FAILOVER,
                 LLONG_MAX,
                 PAUSE_ACTIONS_CLIENT_WRITE_SET);
    addReply(c,shared.ok);
}

/* Failover cron function, checks coordinated failover state. 
 *
 * Implementation note: The current implementation calls replicationSetMaster()
 * to start the failover request, this has some unintended side effects if the
 * failover doesn't work like blocked clients will be unblocked and replicas will
 * be disconnected. This could be optimized further.
 */
void updateFailoverStatus(void) {
    if (server.failover_state != FAILOVER_WAIT_FOR_SYNC) return;
    mstime_t now = server.mstime;

    /* Check if failover operation has timed out */
    if (server.failover_end_time && server.failover_end_time <= now) {
        if (server.force_failover) {
            serverLog(LL_NOTICE,
                "FAILOVER to %s:%d time out exceeded, failing over.",
                server.target_replica_host, server.target_replica_port);
            server.failover_state = FAILOVER_IN_PROGRESS;
            /* If timeout has expired force a failover if requested. */
            replicationSetMaster(server.target_replica_host,
                server.target_replica_port);
            return;
        } else {
            /* Force was not requested, so timeout. */
            abortFailover("Replica never caught up before timeout");
            return;
        }
    }

    /* Check to see if the replica has caught up so failover can start */
    client *replica = NULL;
    if (server.target_replica_host) {
        replica = findReplica(server.target_replica_host, 
            server.target_replica_port);
    } else {
        listIter li;
        listNode *ln;

        listRewind(server.slaves,&li);
        /* Find any replica that has matched our repl_offset */
        while((ln = listNext(&li))) {
            replica = ln->value;
            if (replica->repl_ack_off == server.master_repl_offset) {
                char ip[NET_IP_STR_LEN], *replicaaddr = replica->slave_addr;

                if (!replicaaddr) {
                    if (connAddrPeerName(replica->conn,ip,sizeof(ip),NULL) == -1)
                        continue;
                    replicaaddr = ip;
                }

                /* We are now failing over to this specific node */
                server.target_replica_host = zstrdup(replicaaddr);
                server.target_replica_port = replica->slave_listening_port;
                break;
            }
        }
    }

    /* We've found a replica that is caught up */
    if (replica && (replica->repl_ack_off == server.master_repl_offset)) {
        server.failover_state = FAILOVER_IN_PROGRESS;
        serverLog(LL_NOTICE,
                "Failover target %s:%d is synced, failing over.",
                server.target_replica_host, server.target_replica_port);
        /* Designated replica is caught up, failover to it. */
        replicationSetMaster(server.target_replica_host,
            server.target_replica_port);
    }
}<|MERGE_RESOLUTION|>--- conflicted
+++ resolved
@@ -499,11 +499,7 @@
         }
         if (add_new_block) {
             createReplicationBacklogIndex(listLast(server.repl_buffer_blocks));
-<<<<<<< HEAD
             
-=======
-
->>>>>>> 98a6e55d
             /* It is important to trim after adding replication data to keep the backlog size close to
              * repl_backlog_size in the common case. We wait until we add a new block to avoid repeated
              * unnecessary trimming attempts when small amounts of data are added. See comments in
