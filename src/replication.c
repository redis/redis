--- conflicted
+++ resolved
@@ -3635,14 +3635,12 @@
             if (numreplicas >= c->bstate.numreplicas) {
                 last_offset = c->bstate.reploffset;
                 last_numreplicas = numreplicas;
-<<<<<<< HEAD
 
                 /* Check if the local constraint of WAITAOF is served */
                 int numlocal = server.fsynced_reploff >= c->bstate.reploffset;
                 if (is_wait_aof && numlocal < c->bstate.numlocal)
                     continue;
 
-                unblockClient(c);
                 if (is_wait_aof) {
                     /* WAITAOF has an array reply*/
                     addReplyArrayLen(c,2);
@@ -3651,11 +3649,8 @@
                 } else {
                     addReplyLongLong(c,numreplicas);
                 }
-=======
                 /* Reply before unblocking, because unblock client calls reqresAppendResponse */
-                addReplyLongLong(c,numreplicas);
                 unblockClient(c);
->>>>>>> 4ba47d2d
             }
         }
     }
