/* Asynchronous replication implementation.
 *
 * Copyright (c) 2009-2012, Salvatore Sanfilippo <antirez at gmail dot com>
 * All rights reserved.
 *
 * Redistribution and use in source and binary forms, with or without
 * modification, are permitted provided that the following conditions are met:
 *
 *   * Redistributions of source code must retain the above copyright notice,
 *     this list of conditions and the following disclaimer.
 *   * Redistributions in binary form must reproduce the above copyright
 *     notice, this list of conditions and the following disclaimer in the
 *     documentation and/or other materials provided with the distribution.
 *   * Neither the name of Redis nor the names of its contributors may be used
 *     to endorse or promote products derived from this software without
 *     specific prior written permission.
 *
 * THIS SOFTWARE IS PROVIDED BY THE COPYRIGHT HOLDERS AND CONTRIBUTORS "AS IS"
 * AND ANY EXPRESS OR IMPLIED WARRANTIES, INCLUDING, BUT NOT LIMITED TO, THE
 * IMPLIED WARRANTIES OF MERCHANTABILITY AND FITNESS FOR A PARTICULAR PURPOSE
 * ARE DISCLAIMED. IN NO EVENT SHALL THE COPYRIGHT OWNER OR CONTRIBUTORS BE
 * LIABLE FOR ANY DIRECT, INDIRECT, INCIDENTAL, SPECIAL, EXEMPLARY, OR
 * CONSEQUENTIAL DAMAGES (INCLUDING, BUT NOT LIMITED TO, PROCUREMENT OF
 * SUBSTITUTE GOODS OR SERVICES; LOSS OF USE, DATA, OR PROFITS; OR BUSINESS
 * INTERRUPTION) HOWEVER CAUSED AND ON ANY THEORY OF LIABILITY, WHETHER IN
 * CONTRACT, STRICT LIABILITY, OR TORT (INCLUDING NEGLIGENCE OR OTHERWISE)
 * ARISING IN ANY WAY OUT OF THE USE OF THIS SOFTWARE, EVEN IF ADVISED OF THE
 * POSSIBILITY OF SUCH DAMAGE.
 */


#include "server.h"
#include "cluster.h"
#include "bio.h"
#include "functions.h"
#include "connection.h"

#include <memory.h>
#include <sys/time.h>
#include <unistd.h>
#include <fcntl.h>
#include <sys/socket.h>
#include <sys/stat.h>

void replicationDiscardCachedMaster(void);
void replicationResurrectCachedMaster(connection *conn);
void replicationSendAck(void);
int replicaPutOnline(client *slave);
void replicaStartCommandStream(client *slave);
int cancelReplicationHandshake(int reconnect);

/* We take a global flag to remember if this instance generated an RDB
 * because of replication, so that we can remove the RDB file in case
 * the instance is configured to have no persistence. */
int RDBGeneratedByReplication = 0;

/* --------------------------- Utility functions ---------------------------- */
static ConnectionType *connTypeOfReplication() {
    if (server.tls_replication) {
        return connectionTypeTls();
    }

    return connectionTypeTcp();
}

/* Return the pointer to a string representing the slave ip:listening_port
 * pair. Mostly useful for logging, since we want to log a slave using its
 * IP address and its listening port which is more clear for the user, for
 * example: "Closing connection with replica 10.1.2.3:6380". */
char *replicationGetSlaveName(client *c) {
    static char buf[NET_HOST_PORT_STR_LEN];
    char ip[NET_IP_STR_LEN];

    ip[0] = '\0';
    buf[0] = '\0';
    if (c->slave_addr ||
        connAddrPeerName(c->conn,ip,sizeof(ip),NULL) != -1)
    {
        char *addr = c->slave_addr ? c->slave_addr : ip;
        if (c->slave_listening_port)
            formatAddr(buf,sizeof(buf),addr,c->slave_listening_port);
        else
            snprintf(buf,sizeof(buf),"%s:<unknown-replica-port>",addr);
    } else {
        snprintf(buf,sizeof(buf),"client id #%llu",
            (unsigned long long) c->id);
    }
    return buf;
}

/* Plain unlink() can block for quite some time in order to actually apply
 * the file deletion to the filesystem. This call removes the file in a
 * background thread instead. We actually just do close() in the thread,
 * by using the fact that if there is another instance of the same file open,
 * the foreground unlink() will only remove the fs name, and deleting the
 * file's storage space will only happen once the last reference is lost. */
int bg_unlink(const char *filename) {
    int fd = open(filename,O_RDONLY|O_NONBLOCK);
    if (fd == -1) {
        /* Can't open the file? Fall back to unlinking in the main thread. */
        return unlink(filename);
    } else {
        /* The following unlink() removes the name but doesn't free the
         * file contents because a process still has it open. */
        int retval = unlink(filename);
        if (retval == -1) {
            /* If we got an unlink error, we just return it, closing the
             * new reference we have to the file. */
            int old_errno = errno;
            close(fd);  /* This would overwrite our errno. So we saved it. */
            errno = old_errno;
            return -1;
        }
        bioCreateCloseJob(fd, 0);
        return 0; /* Success. */
    }
}

/* ---------------------------------- MASTER -------------------------------- */

void createReplicationBacklog(void) {
    serverAssert(server.repl_backlog == NULL);
    server.repl_backlog = zmalloc(sizeof(replBacklog));
    server.repl_backlog->ref_repl_buf_node = NULL;
    server.repl_backlog->unindexed_count = 0;
    server.repl_backlog->blocks_index = raxNew();
    server.repl_backlog->histlen = 0;
    /* We don't have any data inside our buffer, but virtually the first
     * byte we have is the next byte that will be generated for the
     * replication stream. */
    server.repl_backlog->offset = server.master_repl_offset+1;
}

/* This function is called when the user modifies the replication backlog
 * size at runtime. It is up to the function to resize the buffer and setup it
 * so that it contains the same data as the previous one (possibly less data,
 * but the most recent bytes, or the same data and more free space in case the
 * buffer is enlarged). */
void resizeReplicationBacklog(void) {
    if (server.repl_backlog_size < CONFIG_REPL_BACKLOG_MIN_SIZE)
        server.repl_backlog_size = CONFIG_REPL_BACKLOG_MIN_SIZE;
    if (server.repl_backlog)
        incrementalTrimReplicationBacklog(REPL_BACKLOG_TRIM_BLOCKS_PER_CALL);
}

void freeReplicationBacklog(void) {
    serverAssert(listLength(server.slaves) == 0);
    if (server.repl_backlog == NULL) return;

    /* Decrease the start buffer node reference count. */
    if (server.repl_backlog->ref_repl_buf_node) {
        replBufBlock *o = listNodeValue(
            server.repl_backlog->ref_repl_buf_node);
        serverAssert(o->refcount == 1); /* Last reference. */
        o->refcount--;
    }

    /* Replication buffer blocks are completely released when we free the
     * backlog, since the backlog is released only when there are no replicas
     * and the backlog keeps the last reference of all blocks. */
    freeReplicationBacklogRefMemAsync(server.repl_buffer_blocks,
                            server.repl_backlog->blocks_index);
    resetReplicationBuffer();
    zfree(server.repl_backlog);
    server.repl_backlog = NULL;
}

/* To make search offset from replication buffer blocks quickly
 * when replicas ask partial resynchronization, we create one index
 * block every REPL_BACKLOG_INDEX_PER_BLOCKS blocks. */
void createReplicationBacklogIndex(listNode *ln) {
    server.repl_backlog->unindexed_count++;
    if (server.repl_backlog->unindexed_count >= REPL_BACKLOG_INDEX_PER_BLOCKS) {
        replBufBlock *o = listNodeValue(ln);
        uint64_t encoded_offset = htonu64(o->repl_offset);
        raxInsert(server.repl_backlog->blocks_index,
                  (unsigned char*)&encoded_offset, sizeof(uint64_t),
                  ln, NULL);
        server.repl_backlog->unindexed_count = 0;
    }
}

/* Rebase replication buffer blocks' offset since the initial
 * setting offset starts from 0 when master restart. */
void rebaseReplicationBuffer(long long base_repl_offset) {
    raxFree(server.repl_backlog->blocks_index);
    server.repl_backlog->blocks_index = raxNew();
    server.repl_backlog->unindexed_count = 0;

    listIter li;
    listNode *ln;
    listRewind(server.repl_buffer_blocks, &li);
    while ((ln = listNext(&li))) {
        replBufBlock *o = listNodeValue(ln);
        o->repl_offset += base_repl_offset;
        createReplicationBacklogIndex(ln);
    }
}

void resetReplicationBuffer(void) {
    server.repl_buffer_mem = 0;
    server.repl_buffer_blocks = listCreate();
    listSetFreeMethod(server.repl_buffer_blocks, (void (*)(void*))zfree);
}

int canFeedReplicaReplBuffer(client *replica) {
    /* Don't feed replicas that only want the RDB. */
    if (replica->flags & CLIENT_REPL_RDBONLY) return 0;

    /* Don't feed replicas that are still waiting for BGSAVE to start. */
    if (replica->replstate == SLAVE_STATE_WAIT_BGSAVE_START) return 0;

    return 1;
}

/* Similar with 'prepareClientToWrite', note that we must call this function
 * before feeding replication stream into global replication buffer, since
 * clientHasPendingReplies in prepareClientToWrite will access the global
 * replication buffer to make judgements. */
int prepareReplicasToWrite(void) {
    listIter li;
    listNode *ln;
    int prepared = 0;

    listRewind(server.slaves,&li);
    while((ln = listNext(&li))) {
        client *slave = ln->value;
        if (!canFeedReplicaReplBuffer(slave)) continue;
        if (prepareClientToWrite(slave) == C_ERR) continue;
        prepared++;
    }

    return prepared;
}

/* Wrapper for feedReplicationBuffer() that takes Redis string objects
 * as input. */
void feedReplicationBufferWithObject(robj *o) {
    char llstr[LONG_STR_SIZE];
    void *p;
    size_t len;

    if (o->encoding == OBJ_ENCODING_INT) {
        len = ll2string(llstr,sizeof(llstr),(long)o->ptr);
        p = llstr;
    } else {
        len = sdslen(o->ptr);
        p = o->ptr;
    }
    feedReplicationBuffer(p,len);
}

/* Generally, we only have one replication buffer block to trim when replication
 * backlog size exceeds our setting and no replica reference it. But if replica
 * clients disconnect, we need to free many replication buffer blocks that are
 * referenced. It would cost much time if there are a lots blocks to free, that
 * will freeze server, so we trim replication backlog incrementally. */
void incrementalTrimReplicationBacklog(size_t max_blocks) {
    serverAssert(server.repl_backlog != NULL);

    size_t trimmed_blocks = 0;
    while (server.repl_backlog->histlen > server.repl_backlog_size &&
           trimmed_blocks < max_blocks)
    {
        /* We never trim backlog to less than one block. */
        if (listLength(server.repl_buffer_blocks) <= 1) break;

        /* Replicas increment the refcount of the first replication buffer block
         * they refer to, in that case, we don't trim the backlog even if
         * backlog_histlen exceeds backlog_size. This implicitly makes backlog
         * bigger than our setting, but makes the master accept partial resync as
         * much as possible. So that backlog must be the last reference of
         * replication buffer blocks. */
        listNode *first = listFirst(server.repl_buffer_blocks);
        serverAssert(first == server.repl_backlog->ref_repl_buf_node);
        replBufBlock *fo = listNodeValue(first);
        if (fo->refcount != 1) break;

        /* We don't try trim backlog if backlog valid size will be lessen than
         * setting backlog size once we release the first repl buffer block. */
        if (server.repl_backlog->histlen - (long long)fo->size <=
            server.repl_backlog_size) break;

        /* Decr refcount and release the first block later. */
        fo->refcount--;
        trimmed_blocks++;
        server.repl_backlog->histlen -= fo->size;

        /* Go to use next replication buffer block node. */
        listNode *next = listNextNode(first);
        server.repl_backlog->ref_repl_buf_node = next;
        serverAssert(server.repl_backlog->ref_repl_buf_node != NULL);
        /* Incr reference count to keep the new head node. */
        ((replBufBlock *)listNodeValue(next))->refcount++;

        /* Remove the node in recorded blocks. */
        uint64_t encoded_offset = htonu64(fo->repl_offset);
        raxRemove(server.repl_backlog->blocks_index,
            (unsigned char*)&encoded_offset, sizeof(uint64_t), NULL);

        /* Delete the first node from global replication buffer. */
        serverAssert(fo->refcount == 0 && fo->used == fo->size);
        server.repl_buffer_mem -= (fo->size +
            sizeof(listNode) + sizeof(replBufBlock));
        listDelNode(server.repl_buffer_blocks, first);
    }

    /* Set the offset of the first byte we have in the backlog. */
    server.repl_backlog->offset = server.master_repl_offset -
                              server.repl_backlog->histlen + 1;
}

/* Free replication buffer blocks that are referenced by this client. */
void freeReplicaReferencedReplBuffer(client *replica) {
    if (replica->ref_repl_buf_node != NULL) {
        /* Decrease the start buffer node reference count. */
        replBufBlock *o = listNodeValue(replica->ref_repl_buf_node);
        serverAssert(o->refcount > 0);
        o->refcount--;
        incrementalTrimReplicationBacklog(REPL_BACKLOG_TRIM_BLOCKS_PER_CALL);
    }
    replica->ref_repl_buf_node = NULL;
    replica->ref_block_pos = 0;
}

/* Append bytes into the global replication buffer list, replication backlog and
 * all replica clients use replication buffers collectively, this function replace
 * 'addReply*', 'feedReplicationBacklog' for replicas and replication backlog,
 * First we add buffer into global replication buffer block list, and then
 * update replica / replication-backlog referenced node and block position. */
void feedReplicationBuffer(char *s, size_t len) {
    static long long repl_block_id = 0;

    if (server.repl_backlog == NULL) return;
    server.master_repl_offset += len;
    server.repl_backlog->histlen += len;

    size_t start_pos = 0; /* The position of referenced block to start sending. */
    listNode *start_node = NULL; /* Replica/backlog starts referenced node. */
    int add_new_block = 0; /* Create new block if current block is total used. */
    listNode *ln = listLast(server.repl_buffer_blocks);
    replBufBlock *tail = ln ? listNodeValue(ln) : NULL;

    /* Append to tail string when possible. */
    if (tail && tail->size > tail->used) {
        start_node = listLast(server.repl_buffer_blocks);
        start_pos = tail->used;
        /* Copy the part we can fit into the tail, and leave the rest for a
         * new node */
        size_t avail = tail->size - tail->used;
        size_t copy = (avail >= len) ? len : avail;
        memcpy(tail->buf + tail->used, s, copy);
        tail->used += copy;
        s += copy;
        len -= copy;
    }
    if (len) {
        /* Create a new node, make sure it is allocated to at
         * least PROTO_REPLY_CHUNK_BYTES */
        size_t usable_size;
        size_t size = (len < PROTO_REPLY_CHUNK_BYTES) ? PROTO_REPLY_CHUNK_BYTES : len;
        tail = zmalloc_usable(size + sizeof(replBufBlock), &usable_size);
        /* Take over the allocation's internal fragmentation */
        tail->size = usable_size - sizeof(replBufBlock);
        tail->used = len;
        tail->refcount = 0;
        tail->repl_offset = server.master_repl_offset - tail->used + 1;
        tail->id = repl_block_id++;
        memcpy(tail->buf, s, len);
        listAddNodeTail(server.repl_buffer_blocks, tail);
        /* We also count the list node memory into replication buffer memory. */
        server.repl_buffer_mem += (usable_size + sizeof(listNode));
        add_new_block = 1;
        if (start_node == NULL) {
            start_node = listLast(server.repl_buffer_blocks);
            start_pos = 0;
        }
    }

    /* For output buffer of replicas. */
    listIter li;
    listRewind(server.slaves,&li);
    while((ln = listNext(&li))) {
        client *slave = ln->value;
        if (!canFeedReplicaReplBuffer(slave)) continue;

        /* Update shared replication buffer start position. */
        if (slave->ref_repl_buf_node == NULL) {
            slave->ref_repl_buf_node = start_node;
            slave->ref_block_pos = start_pos;
            /* Only increase the start block reference count. */
            ((replBufBlock *)listNodeValue(start_node))->refcount++;
        }

        /* Check output buffer limit only when add new block. */
        if (add_new_block) closeClientOnOutputBufferLimitReached(slave, 1);
    }

    /* For replication backlog */
    if (server.repl_backlog->ref_repl_buf_node == NULL) {
        server.repl_backlog->ref_repl_buf_node = start_node;
        /* Only increase the start block reference count. */
        ((replBufBlock *)listNodeValue(start_node))->refcount++;

        /* Replication buffer must be empty before adding replication stream
         * into replication backlog. */
        serverAssert(add_new_block == 1 && start_pos == 0);
    }
    if (add_new_block) {
        createReplicationBacklogIndex(listLast(server.repl_buffer_blocks));
    }
    /* Try to trim replication backlog since replication backlog may exceed
     * our setting when we add replication stream. Note that it is important to
     * try to trim at least one node since in the common case this is where one
     * new backlog node is added and one should be removed. See also comments
     * in freeMemoryGetNotCountedMemory for details. */
    incrementalTrimReplicationBacklog(REPL_BACKLOG_TRIM_BLOCKS_PER_CALL);
}

/* Propagate write commands to replication stream.
 *
 * This function is used if the instance is a master: we use the commands
 * received by our clients in order to create the replication stream.
 * Instead if the instance is a replica and has sub-replicas attached, we use
 * replicationFeedStreamFromMasterStream() */
void replicationFeedSlaves(list *slaves, int dictid, robj **argv, int argc) {
    int j, len;
    char llstr[LONG_STR_SIZE];

    /* In case we propagate a command that doesn't touch keys (PING, REPLCONF) we
     * pass dbid=-1 that indicate there is no need to replicate `select` command. */
    serverAssert(dictid == -1 || (dictid >= 0 && dictid < server.dbnum));

    /* If the instance is not a top level master, return ASAP: we'll just proxy
     * the stream of data we receive from our master instead, in order to
     * propagate *identical* replication stream. In this way this slave can
     * advertise the same replication ID as the master (since it shares the
     * master replication history and has the same backlog and offsets). */
    if (server.masterhost != NULL) return;

    /* If there aren't slaves, and there is no backlog buffer to populate,
     * we can return ASAP. */
    if (server.repl_backlog == NULL && listLength(slaves) == 0) return;

    /* We can't have slaves attached and no backlog. */
    serverAssert(!(listLength(slaves) != 0 && server.repl_backlog == NULL));

    /* Must install write handler for all replicas first before feeding
     * replication stream. */
    prepareReplicasToWrite();

    /* Send SELECT command to every slave if needed. */
    if (dictid != -1 && server.slaveseldb != dictid) {
        robj *selectcmd;

        /* For a few DBs we have pre-computed SELECT command. */
        if (dictid >= 0 && dictid < PROTO_SHARED_SELECT_CMDS) {
            selectcmd = shared.select[dictid];
        } else {
            int dictid_len;

            dictid_len = ll2string(llstr,sizeof(llstr),dictid);
            selectcmd = createObject(OBJ_STRING,
                sdscatprintf(sdsempty(),
                "*2\r\n$6\r\nSELECT\r\n$%d\r\n%s\r\n",
                dictid_len, llstr));
        }

        feedReplicationBufferWithObject(selectcmd);

        if (dictid < 0 || dictid >= PROTO_SHARED_SELECT_CMDS)
            decrRefCount(selectcmd);

        server.slaveseldb = dictid;
    }

    /* Write the command to the replication buffer if any. */
    char aux[LONG_STR_SIZE+3];

    /* Add the multi bulk reply length. */
    aux[0] = '*';
    len = ll2string(aux+1,sizeof(aux)-1,argc);
    aux[len+1] = '\r';
    aux[len+2] = '\n';
    feedReplicationBuffer(aux,len+3);

    for (j = 0; j < argc; j++) {
        long objlen = stringObjectLen(argv[j]);

        /* We need to feed the buffer with the object as a bulk reply
         * not just as a plain string, so create the $..CRLF payload len
         * and add the final CRLF */
        aux[0] = '$';
        len = ll2string(aux+1,sizeof(aux)-1,objlen);
        aux[len+1] = '\r';
        aux[len+2] = '\n';
        feedReplicationBuffer(aux,len+3);
        feedReplicationBufferWithObject(argv[j]);
        feedReplicationBuffer(aux+len+1,2);
    }
}

/* This is a debugging function that gets called when we detect something
 * wrong with the replication protocol: the goal is to peek into the
 * replication backlog and show a few final bytes to make simpler to
 * guess what kind of bug it could be. */
void showLatestBacklog(void) {
    if (server.repl_backlog == NULL) return;
    if (listLength(server.repl_buffer_blocks) == 0) return;

    size_t dumplen = 256;
    if (server.repl_backlog->histlen < (long long)dumplen)
        dumplen = server.repl_backlog->histlen;

    sds dump = sdsempty();
    listNode *node = listLast(server.repl_buffer_blocks);
    while(dumplen) {
        if (node == NULL) break;
        replBufBlock *o = listNodeValue(node);
        size_t thislen = o->used >= dumplen ? dumplen : o->used;
        sds head = sdscatrepr(sdsempty(), o->buf+o->used-thislen, thislen);
        sds tmp = sdscatsds(head, dump);
        sdsfree(dump);
        dump = tmp;
        dumplen -= thislen;
        node = listPrevNode(node);
    }

    /* Finally log such bytes: this is vital debugging info to
     * understand what happened. */
    serverLog(LL_WARNING,"Latest backlog is: '%s'", dump);
    sdsfree(dump);
}

/* This function is used in order to proxy what we receive from our master
 * to our sub-slaves. */
#include <ctype.h>
void replicationFeedStreamFromMasterStream(char *buf, size_t buflen) {
    /* Debugging: this is handy to see the stream sent from master
     * to slaves. Disabled with if(0). */
    if (0) {
        printf("%zu:",buflen);
        for (size_t j = 0; j < buflen; j++) {
            printf("%c", isprint(buf[j]) ? buf[j] : '.');
        }
        printf("\n");
    }

    /* There must be replication backlog if having attached slaves. */
    if (listLength(server.slaves)) serverAssert(server.repl_backlog != NULL);
    if (server.repl_backlog) {
        /* Must install write handler for all replicas first before feeding
         * replication stream. */
        prepareReplicasToWrite();
        feedReplicationBuffer(buf,buflen);
    }
}

void replicationFeedMonitors(client *c, list *monitors, int dictid, robj **argv, int argc) {
    /* Fast path to return if the monitors list is empty or the server is in loading. */
    if (monitors == NULL || listLength(monitors) == 0 || server.loading) return;
    listNode *ln;
    listIter li;
    int j;
    sds cmdrepr = sdsnew("+");
    robj *cmdobj;
    struct timeval tv;

    gettimeofday(&tv,NULL);
    cmdrepr = sdscatprintf(cmdrepr,"%ld.%06ld ",(long)tv.tv_sec,(long)tv.tv_usec);
    if (c->flags & CLIENT_SCRIPT) {
        cmdrepr = sdscatprintf(cmdrepr,"[%d lua] ",dictid);
    } else if (c->flags & CLIENT_UNIX_SOCKET) {
        cmdrepr = sdscatprintf(cmdrepr,"[%d unix:%s] ",dictid,server.unixsocket);
    } else {
        cmdrepr = sdscatprintf(cmdrepr,"[%d %s] ",dictid,getClientPeerId(c));
    }

    for (j = 0; j < argc; j++) {
        if (argv[j]->encoding == OBJ_ENCODING_INT) {
            cmdrepr = sdscatprintf(cmdrepr, "\"%ld\"", (long)argv[j]->ptr);
        } else {
            cmdrepr = sdscatrepr(cmdrepr,(char*)argv[j]->ptr,
                        sdslen(argv[j]->ptr));
        }
        if (j != argc-1)
            cmdrepr = sdscatlen(cmdrepr," ",1);
    }
    cmdrepr = sdscatlen(cmdrepr,"\r\n",2);
    cmdobj = createObject(OBJ_STRING,cmdrepr);

    listRewind(monitors,&li);
    while((ln = listNext(&li))) {
        client *monitor = ln->value;
        addReply(monitor,cmdobj);
    }
    decrRefCount(cmdobj);
}

/* Feed the slave 'c' with the replication backlog starting from the
 * specified 'offset' up to the end of the backlog. */
long long addReplyReplicationBacklog(client *c, long long offset) {
    long long skip;

    serverLog(LL_DEBUG, "[PSYNC] Replica request offset: %lld", offset);

    if (server.repl_backlog->histlen == 0) {
        serverLog(LL_DEBUG, "[PSYNC] Backlog history len is zero");
        return 0;
    }

    serverLog(LL_DEBUG, "[PSYNC] Backlog size: %lld",
             server.repl_backlog_size);
    serverLog(LL_DEBUG, "[PSYNC] First byte: %lld",
             server.repl_backlog->offset);
    serverLog(LL_DEBUG, "[PSYNC] History len: %lld",
             server.repl_backlog->histlen);

    /* Compute the amount of bytes we need to discard. */
    skip = offset - server.repl_backlog->offset;
    serverLog(LL_DEBUG, "[PSYNC] Skipping: %lld", skip);

    /* Iterate recorded blocks, quickly search the approximate node. */
    listNode *node = NULL;
    if (raxSize(server.repl_backlog->blocks_index) > 0) {
        uint64_t encoded_offset = htonu64(offset);
        raxIterator ri;
        raxStart(&ri, server.repl_backlog->blocks_index);
        raxSeek(&ri, ">", (unsigned char*)&encoded_offset, sizeof(uint64_t));
        if (raxEOF(&ri)) {
            /* No found, so search from the last recorded node. */
            raxSeek(&ri, "$", NULL, 0);
            raxPrev(&ri);
            node = (listNode *)ri.data;
        } else {
            raxPrev(&ri); /* Skip the sought node. */
            /* We should search from the prev node since the offset of current
             * sought node exceeds searching offset. */
            if (raxPrev(&ri))
                node = (listNode *)ri.data;
            else
                node = server.repl_backlog->ref_repl_buf_node;
        }
        raxStop(&ri);
    } else {
        /* No recorded blocks, just from the start node to search. */
        node = server.repl_backlog->ref_repl_buf_node;
    }

    /* Search the exact node. */
    while (node != NULL) {
        replBufBlock *o = listNodeValue(node);
        if (o->repl_offset + (long long)o->used >= offset) break;
        node = listNextNode(node);
    }
    serverAssert(node != NULL);

    /* Install a writer handler first.*/
    prepareClientToWrite(c);
    /* Setting output buffer of the replica. */
    replBufBlock *o = listNodeValue(node);
    o->refcount++;
    c->ref_repl_buf_node = node;
    c->ref_block_pos = offset - o->repl_offset;

    return server.repl_backlog->histlen - skip;
}

/* Return the offset to provide as reply to the PSYNC command received
 * from the slave. The returned value is only valid immediately after
 * the BGSAVE process started and before executing any other command
 * from clients. */
long long getPsyncInitialOffset(void) {
    return server.master_repl_offset;
}

/* Send a FULLRESYNC reply in the specific case of a full resynchronization,
 * as a side effect setup the slave for a full sync in different ways:
 *
 * 1) Remember, into the slave client structure, the replication offset
 *    we sent here, so that if new slaves will later attach to the same
 *    background RDB saving process (by duplicating this client output
 *    buffer), we can get the right offset from this slave.
 * 2) Set the replication state of the slave to WAIT_BGSAVE_END so that
 *    we start accumulating differences from this point.
 * 3) Force the replication stream to re-emit a SELECT statement so
 *    the new slave incremental differences will start selecting the
 *    right database number.
 *
 * Normally this function should be called immediately after a successful
 * BGSAVE for replication was started, or when there is one already in
 * progress that we attached our slave to. */
int replicationSetupSlaveForFullResync(client *slave, long long offset) {
    char buf[128];
    int buflen;

    slave->psync_initial_offset = offset;
    slave->replstate = SLAVE_STATE_WAIT_BGSAVE_END;
    /* We are going to accumulate the incremental changes for this
     * slave as well. Set slaveseldb to -1 in order to force to re-emit
     * a SELECT statement in the replication stream. */
    server.slaveseldb = -1;

    /* Don't send this reply to slaves that approached us with
     * the old SYNC command. */
    if (!(slave->flags & CLIENT_PRE_PSYNC)) {
        buflen = snprintf(buf,sizeof(buf),"+FULLRESYNC %s %lld\r\n",
                          server.replid,offset);
        if (connWrite(slave->conn,buf,buflen) != buflen) {
            freeClientAsync(slave);
            return C_ERR;
        }
    }
    return C_OK;
}

/* This function handles the PSYNC command from the point of view of a
 * master receiving a request for partial resynchronization.
 *
 * On success return C_OK, otherwise C_ERR is returned and we proceed
 * with the usual full resync. */
int masterTryPartialResynchronization(client *c, long long psync_offset) {
    long long psync_len;
    char *master_replid = c->argv[1]->ptr;
    char buf[128];
    int buflen;

    /* Is the replication ID of this master the same advertised by the wannabe
     * slave via PSYNC? If the replication ID changed this master has a
     * different replication history, and there is no way to continue.
     *
     * Note that there are two potentially valid replication IDs: the ID1
     * and the ID2. The ID2 however is only valid up to a specific offset. */
    if (strcasecmp(master_replid, server.replid) &&
        (strcasecmp(master_replid, server.replid2) ||
         psync_offset > server.second_replid_offset))
    {
        /* Replid "?" is used by slaves that want to force a full resync. */
        if (master_replid[0] != '?') {
            if (strcasecmp(master_replid, server.replid) &&
                strcasecmp(master_replid, server.replid2))
            {
                serverLog(LL_NOTICE,"Partial resynchronization not accepted: "
                    "Replication ID mismatch (Replica asked for '%s', my "
                    "replication IDs are '%s' and '%s')",
                    master_replid, server.replid, server.replid2);
            } else {
                serverLog(LL_NOTICE,"Partial resynchronization not accepted: "
                    "Requested offset for second ID was %lld, but I can reply "
                    "up to %lld", psync_offset, server.second_replid_offset);
            }
        } else {
            serverLog(LL_NOTICE,"Full resync requested by replica %s",
                replicationGetSlaveName(c));
        }
        goto need_full_resync;
    }

    /* We still have the data our slave is asking for? */
    if (!server.repl_backlog ||
        psync_offset < server.repl_backlog->offset ||
        psync_offset > (server.repl_backlog->offset + server.repl_backlog->histlen))
    {
        serverLog(LL_NOTICE,
            "Unable to partial resync with replica %s for lack of backlog (Replica request was: %lld).", replicationGetSlaveName(c), psync_offset);
        if (psync_offset > server.master_repl_offset) {
            serverLog(LL_WARNING,
                "Warning: replica %s tried to PSYNC with an offset that is greater than the master replication offset.", replicationGetSlaveName(c));
        }
        goto need_full_resync;
    }

    /* If we reached this point, we are able to perform a partial resync:
     * 1) Set client state to make it a slave.
     * 2) Inform the client we can continue with +CONTINUE
     * 3) Send the backlog data (from the offset to the end) to the slave. */
    c->flags |= CLIENT_SLAVE;
    c->replstate = SLAVE_STATE_ONLINE;
    c->repl_ack_time = server.unixtime;
    c->repl_start_cmd_stream_on_ack = 0;
    listAddNodeTail(server.slaves,c);
    /* We can't use the connection buffers since they are used to accumulate
     * new commands at this stage. But we are sure the socket send buffer is
     * empty so this write will never fail actually. */
    if (c->slave_capa & SLAVE_CAPA_PSYNC2) {
        buflen = snprintf(buf,sizeof(buf),"+CONTINUE %s\r\n", server.replid);
    } else {
        buflen = snprintf(buf,sizeof(buf),"+CONTINUE\r\n");
    }
    if (connWrite(c->conn,buf,buflen) != buflen) {
        freeClientAsync(c);
        return C_OK;
    }
    psync_len = addReplyReplicationBacklog(c,psync_offset);
    serverLog(LL_NOTICE,
        "Partial resynchronization request from %s accepted. Sending %lld bytes of backlog starting from offset %lld.",
            replicationGetSlaveName(c),
            psync_len, psync_offset);
    /* Note that we don't need to set the selected DB at server.slaveseldb
     * to -1 to force the master to emit SELECT, since the slave already
     * has this state from the previous connection with the master. */

    refreshGoodSlavesCount();

    /* Fire the replica change modules event. */
    moduleFireServerEvent(REDISMODULE_EVENT_REPLICA_CHANGE,
                          REDISMODULE_SUBEVENT_REPLICA_CHANGE_ONLINE,
                          NULL);

    return C_OK; /* The caller can return, no full resync needed. */

need_full_resync:
    /* We need a full resync for some reason... Note that we can't
     * reply to PSYNC right now if a full SYNC is needed. The reply
     * must include the master offset at the time the RDB file we transfer
     * is generated, so we need to delay the reply to that moment. */
    return C_ERR;
}

/* Start a BGSAVE for replication goals, which is, selecting the disk or
 * socket target depending on the configuration, and making sure that
 * the script cache is flushed before to start.
 *
 * The mincapa argument is the bitwise AND among all the slaves capabilities
 * of the slaves waiting for this BGSAVE, so represents the slave capabilities
 * all the slaves support. Can be tested via SLAVE_CAPA_* macros.
 *
 * Side effects, other than starting a BGSAVE:
 *
 * 1) Handle the slaves in WAIT_START state, by preparing them for a full
 *    sync if the BGSAVE was successfully started, or sending them an error
 *    and dropping them from the list of slaves.
 *
 * 2) Flush the Lua scripting script cache if the BGSAVE was actually
 *    started.
 *
 * Returns C_OK on success or C_ERR otherwise. */
int startBgsaveForReplication(int mincapa, int req) {
    int retval;
    int socket_target = 0;
    listIter li;
    listNode *ln;

    /* We use a socket target if slave can handle the EOF marker and we're configured to do diskless syncs.
     * Note that in case we're creating a "filtered" RDB (functions-only, for example) we also force socket replication
     * to avoid overwriting the snapshot RDB file with filtered data. */
    socket_target = (server.repl_diskless_sync || req & SLAVE_REQ_RDB_MASK) && (mincapa & SLAVE_CAPA_EOF);
    /* `SYNC` should have failed with error if we don't support socket and require a filter, assert this here */
    serverAssert(socket_target || !(req & SLAVE_REQ_RDB_MASK));

    serverLog(LL_NOTICE,"Starting BGSAVE for SYNC with target: %s",
        socket_target ? "replicas sockets" : "disk");

    rdbSaveInfo rsi, *rsiptr;
    rsiptr = rdbPopulateSaveInfo(&rsi);
    /* Only do rdbSave* when rsiptr is not NULL,
     * otherwise slave will miss repl-stream-db. */
    if (rsiptr) {
        if (socket_target)
            retval = rdbSaveToSlavesSockets(req,rsiptr);
        else
            retval = rdbSaveBackground(req,server.rdb_filename,rsiptr);
    } else {
        serverLog(LL_WARNING,"BGSAVE for replication: replication information not available, can't generate the RDB file right now. Try later.");
        retval = C_ERR;
    }

    /* If we succeeded to start a BGSAVE with disk target, let's remember
     * this fact, so that we can later delete the file if needed. Note
     * that we don't set the flag to 1 if the feature is disabled, otherwise
     * it would never be cleared: the file is not deleted. This way if
     * the user enables it later with CONFIG SET, we are fine. */
    if (retval == C_OK && !socket_target && server.rdb_del_sync_files)
        RDBGeneratedByReplication = 1;

    /* If we failed to BGSAVE, remove the slaves waiting for a full
     * resynchronization from the list of slaves, inform them with
     * an error about what happened, close the connection ASAP. */
    if (retval == C_ERR) {
        serverLog(LL_WARNING,"BGSAVE for replication failed");
        listRewind(server.slaves,&li);
        while((ln = listNext(&li))) {
            client *slave = ln->value;

            if (slave->replstate == SLAVE_STATE_WAIT_BGSAVE_START) {
                slave->replstate = REPL_STATE_NONE;
                slave->flags &= ~CLIENT_SLAVE;
                listDelNode(server.slaves,ln);
                addReplyError(slave,
                    "BGSAVE failed, replication can't continue");
                slave->flags |= CLIENT_CLOSE_AFTER_REPLY;
            }
        }
        return retval;
    }

    /* If the target is socket, rdbSaveToSlavesSockets() already setup
     * the slaves for a full resync. Otherwise for disk target do it now.*/
    if (!socket_target) {
        listRewind(server.slaves,&li);
        while((ln = listNext(&li))) {
            client *slave = ln->value;

            if (slave->replstate == SLAVE_STATE_WAIT_BGSAVE_START) {
                /* Check slave has the exact requirements */
                if (slave->slave_req != req)
                    continue;
                replicationSetupSlaveForFullResync(slave, getPsyncInitialOffset());
            }
        }
    }

    return retval;
}

/* SYNC and PSYNC command implementation. */
void syncCommand(client *c) {
    /* ignore SYNC if already slave or in monitor mode */
    if (c->flags & CLIENT_SLAVE) return;

    /* Check if this is a failover request to a replica with the same replid and
     * become a master if so. */
    if (c->argc > 3 && !strcasecmp(c->argv[0]->ptr,"psync") &&
        !strcasecmp(c->argv[3]->ptr,"failover"))
    {
        serverLog(LL_WARNING, "Failover request received for replid %s.",
            (unsigned char *)c->argv[1]->ptr);
        if (!server.masterhost) {
            addReplyError(c, "PSYNC FAILOVER can't be sent to a master.");
            return;
        }

        if (!strcasecmp(c->argv[1]->ptr,server.replid)) {
            replicationUnsetMaster();
            sds client = catClientInfoString(sdsempty(),c);
            serverLog(LL_NOTICE,
                "MASTER MODE enabled (failover request from '%s')",client);
            sdsfree(client);
        } else {
            addReplyError(c, "PSYNC FAILOVER replid must match my replid.");
            return;
        }
    }

    /* Don't let replicas sync with us while we're failing over */
    if (server.failover_state != NO_FAILOVER) {
        addReplyError(c,"-NOMASTERLINK Can't SYNC while failing over");
        return;
    }

    /* Refuse SYNC requests if we are a slave but the link with our master
     * is not ok... */
    if (server.masterhost && server.repl_state != REPL_STATE_CONNECTED) {
        addReplyError(c,"-NOMASTERLINK Can't SYNC while not connected with my master");
        return;
    }

    /* SYNC can't be issued when the server has pending data to send to
     * the client about already issued commands. We need a fresh reply
     * buffer registering the differences between the BGSAVE and the current
     * dataset, so that we can copy to other slaves if needed. */
    if (clientHasPendingReplies(c)) {
        addReplyError(c,"SYNC and PSYNC are invalid with pending output");
        return;
    }

    /* Fail sync if slave doesn't support EOF capability but wants a filtered RDB. This is because we force filtered
     * RDB's to be generated over a socket and not through a file to avoid conflicts with the snapshot files. Forcing
     * use of a socket is handled, if needed, in `startBgsaveForReplication`. */
    if (c->slave_req & SLAVE_REQ_RDB_MASK && !(c->slave_capa & SLAVE_CAPA_EOF)) {
        addReplyError(c,"Filtered replica requires EOF capability");
        return;
    }

    serverLog(LL_NOTICE,"Replica %s asks for synchronization",
        replicationGetSlaveName(c));

    /* Try a partial resynchronization if this is a PSYNC command.
     * If it fails, we continue with usual full resynchronization, however
     * when this happens replicationSetupSlaveForFullResync will replied
     * with:
     *
     * +FULLRESYNC <replid> <offset>
     *
     * So the slave knows the new replid and offset to try a PSYNC later
     * if the connection with the master is lost. */
    if (!strcasecmp(c->argv[0]->ptr,"psync")) {
        long long psync_offset;
        if (getLongLongFromObjectOrReply(c, c->argv[2], &psync_offset, NULL) != C_OK) {
            serverLog(LL_WARNING, "Replica %s asks for synchronization but with a wrong offset",
                      replicationGetSlaveName(c));
            return;
        }

        if (masterTryPartialResynchronization(c, psync_offset) == C_OK) {
            server.stat_sync_partial_ok++;
            return; /* No full resync needed, return. */
        } else {
            char *master_replid = c->argv[1]->ptr;

            /* Increment stats for failed PSYNCs, but only if the
             * replid is not "?", as this is used by slaves to force a full
             * resync on purpose when they are not able to partially
             * resync. */
            if (master_replid[0] != '?') server.stat_sync_partial_err++;
        }
    } else {
        /* If a slave uses SYNC, we are dealing with an old implementation
         * of the replication protocol (like redis-cli --slave). Flag the client
         * so that we don't expect to receive REPLCONF ACK feedbacks. */
        c->flags |= CLIENT_PRE_PSYNC;
    }

    /* Full resynchronization. */
    server.stat_sync_full++;

    /* Setup the slave as one waiting for BGSAVE to start. The following code
     * paths will change the state if we handle the slave differently. */
    c->replstate = SLAVE_STATE_WAIT_BGSAVE_START;
    if (server.repl_disable_tcp_nodelay)
        connDisableTcpNoDelay(c->conn); /* Non critical if it fails. */
    c->repldbfd = -1;
    c->flags |= CLIENT_SLAVE;
    listAddNodeTail(server.slaves,c);

    /* Create the replication backlog if needed. */
    if (listLength(server.slaves) == 1 && server.repl_backlog == NULL) {
        /* When we create the backlog from scratch, we always use a new
         * replication ID and clear the ID2, since there is no valid
         * past history. */
        changeReplicationId();
        clearReplicationId2();
        createReplicationBacklog();
        serverLog(LL_NOTICE,"Replication backlog created, my new "
                            "replication IDs are '%s' and '%s'",
                            server.replid, server.replid2);
    }

    /* CASE 1: BGSAVE is in progress, with disk target. */
    if (server.child_type == CHILD_TYPE_RDB &&
        server.rdb_child_type == RDB_CHILD_TYPE_DISK)
    {
        /* Ok a background save is in progress. Let's check if it is a good
         * one for replication, i.e. if there is another slave that is
         * registering differences since the server forked to save. */
        client *slave;
        listNode *ln;
        listIter li;

        listRewind(server.slaves,&li);
        while((ln = listNext(&li))) {
            slave = ln->value;
            /* If the client needs a buffer of commands, we can't use
             * a replica without replication buffer. */
            if (slave->replstate == SLAVE_STATE_WAIT_BGSAVE_END &&
                (!(slave->flags & CLIENT_REPL_RDBONLY) ||
                 (c->flags & CLIENT_REPL_RDBONLY)))
                break;
        }
        /* To attach this slave, we check that it has at least all the
         * capabilities of the slave that triggered the current BGSAVE
         * and its exact requirements. */
        if (ln && ((c->slave_capa & slave->slave_capa) == slave->slave_capa) &&
            c->slave_req == slave->slave_req) {
            /* Perfect, the server is already registering differences for
             * another slave. Set the right state, and copy the buffer.
             * We don't copy buffer if clients don't want. */
            if (!(c->flags & CLIENT_REPL_RDBONLY))
                copyReplicaOutputBuffer(c,slave);
            replicationSetupSlaveForFullResync(c,slave->psync_initial_offset);
            serverLog(LL_NOTICE,"Waiting for end of BGSAVE for SYNC");
        } else {
            /* No way, we need to wait for the next BGSAVE in order to
             * register differences. */
            serverLog(LL_NOTICE,"Can't attach the replica to the current BGSAVE. Waiting for next BGSAVE for SYNC");
        }

    /* CASE 2: BGSAVE is in progress, with socket target. */
    } else if (server.child_type == CHILD_TYPE_RDB &&
               server.rdb_child_type == RDB_CHILD_TYPE_SOCKET)
    {
        /* There is an RDB child process but it is writing directly to
         * children sockets. We need to wait for the next BGSAVE
         * in order to synchronize. */
        serverLog(LL_NOTICE,"Current BGSAVE has socket target. Waiting for next BGSAVE for SYNC");

    /* CASE 3: There is no BGSAVE is in progress. */
    } else {
        if (server.repl_diskless_sync && (c->slave_capa & SLAVE_CAPA_EOF) &&
            server.repl_diskless_sync_delay)
        {
            /* Diskless replication RDB child is created inside
             * replicationCron() since we want to delay its start a
             * few seconds to wait for more slaves to arrive. */
            serverLog(LL_NOTICE,"Delay next BGSAVE for diskless SYNC");
        } else {
            /* We don't have a BGSAVE in progress, let's start one. Diskless
             * or disk-based mode is determined by replica's capacity. */
            if (!hasActiveChildProcess()) {
                startBgsaveForReplication(c->slave_capa, c->slave_req);
            } else {
                serverLog(LL_NOTICE,
                    "No BGSAVE in progress, but another BG operation is active. "
                    "BGSAVE for replication delayed");
            }
        }
    }
    return;
}

/* REPLCONF <option> <value> <option> <value> ...
 * This command is used by a replica in order to configure the replication
 * process before starting it with the SYNC command.
 * This command is also used by a master in order to get the replication
 * offset from a replica.
 *
 * Currently we support these options:
 *
 * - listening-port <port>
 * - ip-address <ip>
 * What is the listening ip and port of the Replica redis instance, so that
 * the master can accurately lists replicas and their listening ports in the
 * INFO output.
 *
 * - capa <eof|psync2>
 * What is the capabilities of this instance.
 * eof: supports EOF-style RDB transfer for diskless replication.
 * psync2: supports PSYNC v2, so understands +CONTINUE <new repl ID>.
 *
 * - ack <offset>
 * Replica informs the master the amount of replication stream that it
 * processed so far.
 *
 * - getack
 * Unlike other subcommands, this is used by master to get the replication
 * offset from a replica.
 *
 * - rdb-only <0|1>
 * Only wants RDB snapshot without replication buffer.
 *
 * - rdb-filter-only <include-filters>
 * Define "include" filters for the RDB snapshot. Currently we only support
 * a single include filter: "functions". Passing an empty string "" will
 * result in an empty RDB. */
void replconfCommand(client *c) {
    int j;

    if ((c->argc % 2) == 0) {
        /* Number of arguments must be odd to make sure that every
         * option has a corresponding value. */
        addReplyErrorObject(c,shared.syntaxerr);
        return;
    }

    /* Process every option-value pair. */
    for (j = 1; j < c->argc; j+=2) {
        if (!strcasecmp(c->argv[j]->ptr,"listening-port")) {
            long port;

            if ((getLongFromObjectOrReply(c,c->argv[j+1],
                    &port,NULL) != C_OK))
                return;
            c->slave_listening_port = port;
        } else if (!strcasecmp(c->argv[j]->ptr,"ip-address")) {
            sds addr = c->argv[j+1]->ptr;
            if (sdslen(addr) < NET_HOST_STR_LEN) {
                if (c->slave_addr) sdsfree(c->slave_addr);
                c->slave_addr = sdsdup(addr);
            } else {
                addReplyErrorFormat(c,"REPLCONF ip-address provided by "
                    "replica instance is too long: %zd bytes", sdslen(addr));
                return;
            }
        } else if (!strcasecmp(c->argv[j]->ptr,"capa")) {
            /* Ignore capabilities not understood by this master. */
            if (!strcasecmp(c->argv[j+1]->ptr,"eof"))
                c->slave_capa |= SLAVE_CAPA_EOF;
            else if (!strcasecmp(c->argv[j+1]->ptr,"psync2"))
                c->slave_capa |= SLAVE_CAPA_PSYNC2;
        } else if (!strcasecmp(c->argv[j]->ptr,"ack")) {
            /* REPLCONF ACK is used by slave to inform the master the amount
             * of replication stream that it processed so far. It is an
             * internal only command that normal clients should never use. */
            long long offset;

            if (!(c->flags & CLIENT_SLAVE)) return;
            if ((getLongLongFromObject(c->argv[j+1], &offset) != C_OK))
                return;
            if (offset > c->repl_ack_off)
                c->repl_ack_off = offset;
            c->repl_ack_time = server.unixtime;
            /* If this was a diskless replication, we need to really put
             * the slave online when the first ACK is received (which
             * confirms slave is online and ready to get more data). This
             * allows for simpler and less CPU intensive EOF detection
             * when streaming RDB files.
             * There's a chance the ACK got to us before we detected that the
             * bgsave is done (since that depends on cron ticks), so run a
             * quick check first (instead of waiting for the next ACK. */
            if (server.child_type == CHILD_TYPE_RDB && c->replstate == SLAVE_STATE_WAIT_BGSAVE_END)
                checkChildrenDone();
            if (c->repl_start_cmd_stream_on_ack && c->replstate == SLAVE_STATE_ONLINE)
                replicaStartCommandStream(c);
            /* Note: this command does not reply anything! */
            return;
        } else if (!strcasecmp(c->argv[j]->ptr,"getack")) {
            /* REPLCONF GETACK is used in order to request an ACK ASAP
             * to the slave. */
            if (server.masterhost && server.master) replicationSendAck();
            return;
        } else if (!strcasecmp(c->argv[j]->ptr,"rdb-only")) {
           /* REPLCONF RDB-ONLY is used to identify the client only wants
            * RDB snapshot without replication buffer. */
            long rdb_only = 0;
            if (getRangeLongFromObjectOrReply(c,c->argv[j+1],
                    0,1,&rdb_only,NULL) != C_OK)
                return;
            if (rdb_only == 1) c->flags |= CLIENT_REPL_RDBONLY;
            else c->flags &= ~CLIENT_REPL_RDBONLY;
        } else if (!strcasecmp(c->argv[j]->ptr,"rdb-filter-only")) {
            /* REPLCONFG RDB-FILTER-ONLY is used to define "include" filters
             * for the RDB snapshot. Currently we only support a single
             * include filter: "functions". In the future we may want to add
             * other filters like key patterns, key types, non-volatile, module
             * aux fields, ...
             * We might want to add the complementing "RDB-FILTER-EXCLUDE" to
             * filter out certain data. */
            int filter_count, i;
            sds *filters;
            if (!(filters = sdssplitargs(c->argv[j+1]->ptr, &filter_count))) {
                addReplyErrorFormat(c, "Missing rdb-filter-only values");
                return;
            }
            /* By default filter out all parts of the rdb */
            c->slave_req |= SLAVE_REQ_RDB_EXCLUDE_DATA;
            c->slave_req |= SLAVE_REQ_RDB_EXCLUDE_FUNCTIONS;
            for (i = 0; i < filter_count; i++) {
                if (!strcasecmp(filters[i], "functions"))
                    c->slave_req &= ~SLAVE_REQ_RDB_EXCLUDE_FUNCTIONS;
                else {
                    addReplyErrorFormat(c, "Unsupported rdb-filter-only option: %s", (char*)filters[i]);
                    sdsfreesplitres(filters, filter_count);
                    return;
                }
            }
            sdsfreesplitres(filters, filter_count);
        } else {
            addReplyErrorFormat(c,"Unrecognized REPLCONF option: %s",
                (char*)c->argv[j]->ptr);
            return;
        }
    }
    addReply(c,shared.ok);
}

/* This function puts a replica in the online state, and should be called just
 * after a replica received the RDB file for the initial synchronization.
 *
 * It does a few things:
 * 1) Put the slave in ONLINE state.
 * 2) Update the count of "good replicas".
 * 3) Trigger the module event.
 *
 * the return value indicates that the replica should be disconnected.
 * */
int replicaPutOnline(client *slave) {
    if (slave->flags & CLIENT_REPL_RDBONLY) {
        slave->replstate = SLAVE_STATE_RDB_TRANSMITTED;
        /* The client asked for RDB only so we should close it ASAP */
        serverLog(LL_NOTICE,
                  "RDB transfer completed, rdb only replica (%s) should be disconnected asap",
                  replicationGetSlaveName(slave));
        return 0;
    }
    slave->replstate = SLAVE_STATE_ONLINE;
    slave->repl_ack_time = server.unixtime; /* Prevent false timeout. */

    refreshGoodSlavesCount();
    /* Fire the replica change modules event. */
    moduleFireServerEvent(REDISMODULE_EVENT_REPLICA_CHANGE,
                          REDISMODULE_SUBEVENT_REPLICA_CHANGE_ONLINE,
                          NULL);
    serverLog(LL_NOTICE,"Synchronization with replica %s succeeded",
        replicationGetSlaveName(slave));

    /* Replicate slot being migrated/imported to the new replica */
    replicateOpenSlots(slave);
    return 1;
}

/* This function should be called just after a replica received the RDB file
 * for the initial synchronization, and we are finally ready to send the
 * incremental stream of commands.
 *
 * It does a few things:
 * 1) Close the replica's connection async if it doesn't need replication
 *    commands buffer stream, since it actually isn't a valid replica.
 * 2) Make sure the writable event is re-installed, since when calling the SYNC
 *    command we had no replies and it was disabled, and then we could
 *    accumulate output buffer data without sending it to the replica so it
 *    won't get mixed with the RDB stream. */
void replicaStartCommandStream(client *slave) {
    serverAssert(!(slave->flags & CLIENT_REPL_RDBONLY));
    slave->repl_start_cmd_stream_on_ack = 0;

    putClientInPendingWriteQueue(slave);
}

/* We call this function periodically to remove an RDB file that was
 * generated because of replication, in an instance that is otherwise
 * without any persistence. We don't want instances without persistence
 * to take RDB files around, this violates certain policies in certain
 * environments. */
void removeRDBUsedToSyncReplicas(void) {
    /* If the feature is disabled, return ASAP but also clear the
     * RDBGeneratedByReplication flag in case it was set. Otherwise if the
     * feature was enabled, but gets disabled later with CONFIG SET, the
     * flag may remain set to one: then next time the feature is re-enabled
     * via CONFIG SET we have it set even if no RDB was generated
     * because of replication recently. */
    if (!server.rdb_del_sync_files) {
        RDBGeneratedByReplication = 0;
        return;
    }

    if (allPersistenceDisabled() && RDBGeneratedByReplication) {
        client *slave;
        listNode *ln;
        listIter li;

        int delrdb = 1;
        listRewind(server.slaves,&li);
        while((ln = listNext(&li))) {
            slave = ln->value;
            if (slave->replstate == SLAVE_STATE_WAIT_BGSAVE_START ||
                slave->replstate == SLAVE_STATE_WAIT_BGSAVE_END ||
                slave->replstate == SLAVE_STATE_SEND_BULK)
            {
                delrdb = 0;
                break; /* No need to check the other replicas. */
            }
        }
        if (delrdb) {
            struct stat sb;
            if (lstat(server.rdb_filename,&sb) != -1) {
                RDBGeneratedByReplication = 0;
                serverLog(LL_NOTICE,
                    "Removing the RDB file used to feed replicas "
                    "in a persistence-less instance");
                bg_unlink(server.rdb_filename);
            }
        }
    }
}

void sendBulkToSlave(connection *conn) {
    client *slave = connGetPrivateData(conn);
    char buf[PROTO_IOBUF_LEN];
    ssize_t nwritten, buflen;

    /* Before sending the RDB file, we send the preamble as configured by the
     * replication process. Currently the preamble is just the bulk count of
     * the file in the form "$<length>\r\n". */
    if (slave->replpreamble) {
        nwritten = connWrite(conn,slave->replpreamble,sdslen(slave->replpreamble));
        if (nwritten == -1) {
            serverLog(LL_WARNING,
                "Write error sending RDB preamble to replica: %s",
                connGetLastError(conn));
            freeClient(slave);
            return;
        }
        atomicIncr(server.stat_net_repl_output_bytes, nwritten);
        sdsrange(slave->replpreamble,nwritten,-1);
        if (sdslen(slave->replpreamble) == 0) {
            sdsfree(slave->replpreamble);
            slave->replpreamble = NULL;
            /* fall through sending data. */
        } else {
            return;
        }
    }

    /* If the preamble was already transferred, send the RDB bulk data. */
    lseek(slave->repldbfd,slave->repldboff,SEEK_SET);
    buflen = read(slave->repldbfd,buf,PROTO_IOBUF_LEN);
    if (buflen <= 0) {
        serverLog(LL_WARNING,"Read error sending DB to replica: %s",
            (buflen == 0) ? "premature EOF" : strerror(errno));
        freeClient(slave);
        return;
    }
    if ((nwritten = connWrite(conn,buf,buflen)) == -1) {
        if (connGetState(conn) != CONN_STATE_CONNECTED) {
            serverLog(LL_WARNING,"Write error sending DB to replica: %s",
                connGetLastError(conn));
            freeClient(slave);
        }
        return;
    }
    slave->repldboff += nwritten;
    atomicIncr(server.stat_net_repl_output_bytes, nwritten);
    if (slave->repldboff == slave->repldbsize) {
        close(slave->repldbfd);
        slave->repldbfd = -1;
        connSetWriteHandler(slave->conn,NULL);
        if (!replicaPutOnline(slave)) {
            freeClient(slave);
            return;
        }
        replicaStartCommandStream(slave);
    }
}

/* Remove one write handler from the list of connections waiting to be writable
 * during rdb pipe transfer. */
void rdbPipeWriteHandlerConnRemoved(struct connection *conn) {
    if (!connHasWriteHandler(conn))
        return;
    connSetWriteHandler(conn, NULL);
    client *slave = connGetPrivateData(conn);
    slave->repl_last_partial_write = 0;
    server.rdb_pipe_numconns_writing--;
    /* if there are no more writes for now for this conn, or write error: */
    if (server.rdb_pipe_numconns_writing == 0) {
        if (aeCreateFileEvent(server.el, server.rdb_pipe_read, AE_READABLE, rdbPipeReadHandler,NULL) == AE_ERR) {
            serverPanic("Unrecoverable error creating server.rdb_pipe_read file event.");
        }
    }
}

/* Called in diskless master during transfer of data from the rdb pipe, when
 * the replica becomes writable again. */
void rdbPipeWriteHandler(struct connection *conn) {
    serverAssert(server.rdb_pipe_bufflen>0);
    client *slave = connGetPrivateData(conn);
    ssize_t nwritten;
    if ((nwritten = connWrite(conn, server.rdb_pipe_buff + slave->repldboff,
                              server.rdb_pipe_bufflen - slave->repldboff)) == -1)
    {
        if (connGetState(conn) == CONN_STATE_CONNECTED)
            return; /* equivalent to EAGAIN */
        serverLog(LL_WARNING,"Write error sending DB to replica: %s",
            connGetLastError(conn));
        freeClient(slave);
        return;
    } else {
        slave->repldboff += nwritten;
        atomicIncr(server.stat_net_repl_output_bytes, nwritten);
        if (slave->repldboff < server.rdb_pipe_bufflen) {
            slave->repl_last_partial_write = server.unixtime;
            return; /* more data to write.. */
        }
    }
    rdbPipeWriteHandlerConnRemoved(conn);
}

/* Called in diskless master, when there's data to read from the child's rdb pipe */
void rdbPipeReadHandler(struct aeEventLoop *eventLoop, int fd, void *clientData, int mask) {
    UNUSED(mask);
    UNUSED(clientData);
    UNUSED(eventLoop);
    int i;
    if (!server.rdb_pipe_buff)
        server.rdb_pipe_buff = zmalloc(PROTO_IOBUF_LEN);
    serverAssert(server.rdb_pipe_numconns_writing==0);

    while (1) {
        server.rdb_pipe_bufflen = read(fd, server.rdb_pipe_buff, PROTO_IOBUF_LEN);
        if (server.rdb_pipe_bufflen < 0) {
            if (errno == EAGAIN || errno == EWOULDBLOCK)
                return;
            serverLog(LL_WARNING,"Diskless rdb transfer, read error sending DB to replicas: %s", strerror(errno));
            for (i=0; i < server.rdb_pipe_numconns; i++) {
                connection *conn = server.rdb_pipe_conns[i];
                if (!conn)
                    continue;
                client *slave = connGetPrivateData(conn);
                freeClient(slave);
                server.rdb_pipe_conns[i] = NULL;
            }
            killRDBChild();
            return;
        }

        if (server.rdb_pipe_bufflen == 0) {
            /* EOF - write end was closed. */
            int stillUp = 0;
            aeDeleteFileEvent(server.el, server.rdb_pipe_read, AE_READABLE);
            for (i=0; i < server.rdb_pipe_numconns; i++)
            {
                connection *conn = server.rdb_pipe_conns[i];
                if (!conn)
                    continue;
                stillUp++;
            }
            serverLog(LL_WARNING,"Diskless rdb transfer, done reading from pipe, %d replicas still up.", stillUp);
            /* Now that the replicas have finished reading, notify the child that it's safe to exit.
             * When the server detects the child has exited, it can mark the replica as online, and
             * start streaming the replication buffers. */
            close(server.rdb_child_exit_pipe);
            server.rdb_child_exit_pipe = -1;
            return;
        }

        int stillAlive = 0;
        for (i=0; i < server.rdb_pipe_numconns; i++)
        {
            ssize_t nwritten;
            connection *conn = server.rdb_pipe_conns[i];
            if (!conn)
                continue;

            client *slave = connGetPrivateData(conn);
            if ((nwritten = connWrite(conn, server.rdb_pipe_buff, server.rdb_pipe_bufflen)) == -1) {
                if (connGetState(conn) != CONN_STATE_CONNECTED) {
                    serverLog(LL_WARNING,"Diskless rdb transfer, write error sending DB to replica: %s",
                        connGetLastError(conn));
                    freeClient(slave);
                    server.rdb_pipe_conns[i] = NULL;
                    continue;
                }
                /* An error and still in connected state, is equivalent to EAGAIN */
                slave->repldboff = 0;
            } else {
                /* Note: when use diskless replication, 'repldboff' is the offset
                 * of 'rdb_pipe_buff' sent rather than the offset of entire RDB. */
                slave->repldboff = nwritten;
                atomicIncr(server.stat_net_repl_output_bytes, nwritten);
            }
            /* If we were unable to write all the data to one of the replicas,
             * setup write handler (and disable pipe read handler, below) */
            if (nwritten != server.rdb_pipe_bufflen) {
                slave->repl_last_partial_write = server.unixtime;
                server.rdb_pipe_numconns_writing++;
                connSetWriteHandler(conn, rdbPipeWriteHandler);
            }
            stillAlive++;
        }

        if (stillAlive == 0) {
            serverLog(LL_WARNING,"Diskless rdb transfer, last replica dropped, killing fork child.");
            killRDBChild();
        }
        /*  Remove the pipe read handler if at least one write handler was set. */
        if (server.rdb_pipe_numconns_writing || stillAlive == 0) {
            aeDeleteFileEvent(server.el, server.rdb_pipe_read, AE_READABLE);
            break;
        }
    }
}

/* This function is called at the end of every background saving.
 *
 * The argument bgsaveerr is C_OK if the background saving succeeded
 * otherwise C_ERR is passed to the function.
 * The 'type' argument is the type of the child that terminated
 * (if it had a disk or socket target). */
void updateSlavesWaitingBgsave(int bgsaveerr, int type) {
    listNode *ln;
    listIter li;

    /* Note: there's a chance we got here from within the REPLCONF ACK command
     * so we must avoid using freeClient, otherwise we'll crash on our way up. */

    listRewind(server.slaves,&li);
    while((ln = listNext(&li))) {
        client *slave = ln->value;

        if (slave->replstate == SLAVE_STATE_WAIT_BGSAVE_END) {
            struct redis_stat buf;

            if (bgsaveerr != C_OK) {
                freeClientAsync(slave);
                serverLog(LL_WARNING,"SYNC failed. BGSAVE child returned an error");
                continue;
            }

            /* If this was an RDB on disk save, we have to prepare to send
             * the RDB from disk to the slave socket. Otherwise if this was
             * already an RDB -> Slaves socket transfer, used in the case of
             * diskless replication, our work is trivial, we can just put
             * the slave online. */
            if (type == RDB_CHILD_TYPE_SOCKET) {
                serverLog(LL_NOTICE,
                    "Streamed RDB transfer with replica %s succeeded (socket). Waiting for REPLCONF ACK from replica to enable streaming",
                        replicationGetSlaveName(slave));
                /* Note: we wait for a REPLCONF ACK message from the replica in
                 * order to really put it online (install the write handler
                 * so that the accumulated data can be transferred). However
                 * we change the replication state ASAP, since our slave
                 * is technically online now.
                 *
                 * So things work like that:
                 *
                 * 1. We end transferring the RDB file via socket.
                 * 2. The replica is put ONLINE but the write handler
                 *    is not installed.
                 * 3. The replica however goes really online, and pings us
                 *    back via REPLCONF ACK commands.
                 * 4. Now we finally install the write handler, and send
                 *    the buffers accumulated so far to the replica.
                 *
                 * But why we do that? Because the replica, when we stream
                 * the RDB directly via the socket, must detect the RDB
                 * EOF (end of file), that is a special random string at the
                 * end of the RDB (for streamed RDBs we don't know the length
                 * in advance). Detecting such final EOF string is much
                 * simpler and less CPU intensive if no more data is sent
                 * after such final EOF. So we don't want to glue the end of
                 * the RDB transfer with the start of the other replication
                 * data. */
                if (!replicaPutOnline(slave)) {
                    freeClientAsync(slave);
                    continue;
                }
                slave->repl_start_cmd_stream_on_ack = 1;
            } else {
                if ((slave->repldbfd = open(server.rdb_filename,O_RDONLY)) == -1 ||
                    redis_fstat(slave->repldbfd,&buf) == -1) {
                    freeClientAsync(slave);
                    serverLog(LL_WARNING,"SYNC failed. Can't open/stat DB after BGSAVE: %s", strerror(errno));
                    continue;
                }
                slave->repldboff = 0;
                slave->repldbsize = buf.st_size;
                slave->replstate = SLAVE_STATE_SEND_BULK;
                slave->replpreamble = sdscatprintf(sdsempty(),"$%lld\r\n",
                    (unsigned long long) slave->repldbsize);

                connSetWriteHandler(slave->conn,NULL);
                if (connSetWriteHandler(slave->conn,sendBulkToSlave) == C_ERR) {
                    freeClientAsync(slave);
                    continue;
                }
            }
        }
    }
}

/* Change the current instance replication ID with a new, random one.
 * This will prevent successful PSYNCs between this master and other
 * slaves, so the command should be called when something happens that
 * alters the current story of the dataset. */
void changeReplicationId(void) {
    getRandomHexChars(server.replid,CONFIG_RUN_ID_SIZE);
    server.replid[CONFIG_RUN_ID_SIZE] = '\0';
}

/* Clear (invalidate) the secondary replication ID. This happens, for
 * example, after a full resynchronization, when we start a new replication
 * history. */
void clearReplicationId2(void) {
    memset(server.replid2,'0',sizeof(server.replid));
    server.replid2[CONFIG_RUN_ID_SIZE] = '\0';
    server.second_replid_offset = -1;
}

/* Use the current replication ID / offset as secondary replication
 * ID, and change the current one in order to start a new history.
 * This should be used when an instance is switched from slave to master
 * so that it can serve PSYNC requests performed using the master
 * replication ID. */
void shiftReplicationId(void) {
    memcpy(server.replid2,server.replid,sizeof(server.replid));
    /* We set the second replid offset to the master offset + 1, since
     * the slave will ask for the first byte it has not yet received, so
     * we need to add one to the offset: for example if, as a slave, we are
     * sure we have the same history as the master for 50 bytes, after we
     * are turned into a master, we can accept a PSYNC request with offset
     * 51, since the slave asking has the same history up to the 50th
     * byte, and is asking for the new bytes starting at offset 51. */
    server.second_replid_offset = server.master_repl_offset+1;
    changeReplicationId();
    serverLog(LL_WARNING,"Setting secondary replication ID to %s, valid up to offset: %lld. New replication ID is %s", server.replid2, server.second_replid_offset, server.replid);
}

/* ----------------------------------- SLAVE -------------------------------- */

/* Returns 1 if the given replication state is a handshake state,
 * 0 otherwise. */
int slaveIsInHandshakeState(void) {
    return server.repl_state >= REPL_STATE_RECEIVE_PING_REPLY &&
           server.repl_state <= REPL_STATE_RECEIVE_PSYNC_REPLY;
}

/* Avoid the master to detect the slave is timing out while loading the
 * RDB file in initial synchronization. We send a single newline character
 * that is valid protocol but is guaranteed to either be sent entirely or
 * not, since the byte is indivisible.
 *
 * The function is called in two contexts: while we flush the current
 * data with emptyDb(), and while we load the new data received as an
 * RDB file from the master. */
void replicationSendNewlineToMaster(void) {
    static time_t newline_sent;
    if (time(NULL) != newline_sent) {
        newline_sent = time(NULL);
        /* Pinging back in this stage is best-effort. */
        if (server.repl_transfer_s) connWrite(server.repl_transfer_s, "\n", 1);
    }
}

/* Callback used by emptyDb() while flushing away old data to load
 * the new dataset received by the master and by discardTempDb()
 * after loading succeeded or failed. */
void replicationEmptyDbCallback(dict *d) {
    UNUSED(d);
    if (server.repl_state == REPL_STATE_TRANSFER)
        replicationSendNewlineToMaster();
}

/* Once we have a link with the master and the synchronization was
 * performed, this function materializes the master client we store
 * at server.master, starting from the specified file descriptor. */
void replicationCreateMasterClient(connection *conn, int dbid) {
    server.master = createClient(conn);
    if (conn)
        connSetReadHandler(server.master->conn, readQueryFromClient);

    /**
     * Important note:
     * The CLIENT_DENY_BLOCKING flag is not, and should not, be set here.
     * For commands like BLPOP, it makes no sense to block the master
     * connection, and such blocking attempt will probably cause deadlock and
     * break the replication. We consider such a thing as a bug because
     * commands as BLPOP should never be sent on the replication link.
     * A possible use-case for blocking the replication link is if a module wants
     * to pass the execution to a background thread and unblock after the
     * execution is done. This is the reason why we allow blocking the replication
     * connection. */
    server.master->flags |= CLIENT_MASTER;

    server.master->authenticated = 1;
    server.master->reploff = server.master_initial_offset;
    server.master->read_reploff = server.master->reploff;
    server.master->user = NULL; /* This client can do everything. */
    memcpy(server.master->replid, server.master_replid,
        sizeof(server.master_replid));
    /* If master offset is set to -1, this master is old and is not
     * PSYNC capable, so we flag it accordingly. */
    if (server.master->reploff == -1)
        server.master->flags |= CLIENT_PRE_PSYNC;
    if (dbid != -1) selectDb(server.master,dbid);
}

/* This function will try to re-enable the AOF file after the
 * master-replica synchronization: if it fails after multiple attempts
 * the replica cannot be considered reliable and exists with an
 * error. */
void restartAOFAfterSYNC() {
    unsigned int tries, max_tries = 10;
    for (tries = 0; tries < max_tries; ++tries) {
        if (startAppendOnly() == C_OK) break;
        serverLog(LL_WARNING,
            "Failed enabling the AOF after successful master synchronization! "
            "Trying it again in one second.");
        sleep(1);
    }
    if (tries == max_tries) {
        serverLog(LL_WARNING,
            "FATAL: this replica instance finished the synchronization with "
            "its master, but the AOF can't be turned on. Exiting now.");
        exit(1);
    }
}

static int useDisklessLoad() {
    /* compute boolean decision to use diskless load */
    int enabled = server.repl_diskless_load == REPL_DISKLESS_LOAD_SWAPDB ||
           (server.repl_diskless_load == REPL_DISKLESS_LOAD_WHEN_DB_EMPTY && dbTotalServerKeyCount()==0);

    if (enabled) {
        /* Check all modules handle read errors, otherwise it's not safe to use diskless load. */
        if (!moduleAllDatatypesHandleErrors()) {
            serverLog(LL_WARNING,
                "Skipping diskless-load because there are modules that don't handle read errors.");
            enabled = 0;
        }
        /* Check all modules handle async replication, otherwise it's not safe to use diskless load. */
        else if (server.repl_diskless_load == REPL_DISKLESS_LOAD_SWAPDB && !moduleAllModulesHandleReplAsyncLoad()) {
            serverLog(LL_WARNING,
                "Skipping diskless-load because there are modules that are not aware of async replication.");
            enabled = 0;
        }
    }
    return enabled;
}

/* Helper function for readSyncBulkPayload() to initialize tempDb
 * before socket-loading the new db from master. The tempDb may be populated
 * by swapMainDbWithTempDb or freed by disklessLoadDiscardTempDb later. */
redisDb *disklessLoadInitTempDb(void) {
    return initTempDb();
}

/* Helper function for readSyncBulkPayload() to discard our tempDb
 * when the loading succeeded or failed. */
void disklessLoadDiscardTempDb(redisDb *tempDb) {
    discardTempDb(tempDb, replicationEmptyDbCallback);
}

/* If we know we got an entirely different data set from our master
 * we have no way to incrementally feed our replicas after that.
 * We want our replicas to resync with us as well, if we have any sub-replicas.
 * This is useful on readSyncBulkPayload in places where we just finished transferring db. */
void replicationAttachToNewMaster() {
    /* Replica starts to apply data from new master, we must discard the cached
     * master structure. */
    serverAssert(server.master == NULL);
    replicationDiscardCachedMaster();

    disconnectSlaves(); /* Force our replicas to resync with us as well. */
    freeReplicationBacklog(); /* Don't allow our chained replicas to PSYNC. */
}

/* Asynchronously read the SYNC payload we receive from a master */
#define REPL_MAX_WRITTEN_BEFORE_FSYNC (1024*1024*8) /* 8 MB */
void readSyncBulkPayload(connection *conn) {
    char buf[PROTO_IOBUF_LEN];
    ssize_t nread, readlen, nwritten;
    int use_diskless_load = useDisklessLoad();
    redisDb *diskless_load_tempDb = NULL;
    functionsLibCtx* temp_functions_lib_ctx = NULL;
    int empty_db_flags = server.repl_slave_lazy_flush ? EMPTYDB_ASYNC :
                                                        EMPTYDB_NO_FLAGS;
    off_t left;

    /* Static vars used to hold the EOF mark, and the last bytes received
     * from the server: when they match, we reached the end of the transfer. */
    static char eofmark[CONFIG_RUN_ID_SIZE];
    static char lastbytes[CONFIG_RUN_ID_SIZE];
    static int usemark = 0;

    /* If repl_transfer_size == -1 we still have to read the bulk length
     * from the master reply. */
    if (server.repl_transfer_size == -1) {
        nread = connSyncReadLine(conn,buf,1024,server.repl_syncio_timeout*1000);
        if (nread == -1) {
            serverLog(LL_WARNING,
                "I/O error reading bulk count from MASTER: %s",
                connGetLastError(conn));
            goto error;
        } else {
            /* nread here is returned by connSyncReadLine(), which calls syncReadLine() and
             * convert "\r\n" to '\0' so 1 byte is lost. */
            atomicIncr(server.stat_net_repl_input_bytes, nread+1);
        }

        if (buf[0] == '-') {
            serverLog(LL_WARNING,
                "MASTER aborted replication with an error: %s",
                buf+1);
            goto error;
        } else if (buf[0] == '\0') {
            /* At this stage just a newline works as a PING in order to take
             * the connection live. So we refresh our last interaction
             * timestamp. */
            server.repl_transfer_lastio = server.unixtime;
            return;
        } else if (buf[0] != '$') {
            serverLog(LL_WARNING,"Bad protocol from MASTER, the first byte is not '$' (we received '%s'), are you sure the host and port are right?", buf);
            goto error;
        }

        /* There are two possible forms for the bulk payload. One is the
         * usual $<count> bulk format. The other is used for diskless transfers
         * when the master does not know beforehand the size of the file to
         * transfer. In the latter case, the following format is used:
         *
         * $EOF:<40 bytes delimiter>
         *
         * At the end of the file the announced delimiter is transmitted. The
         * delimiter is long and random enough that the probability of a
         * collision with the actual file content can be ignored. */
        if (strncmp(buf+1,"EOF:",4) == 0 && strlen(buf+5) >= CONFIG_RUN_ID_SIZE) {
            usemark = 1;
            memcpy(eofmark,buf+5,CONFIG_RUN_ID_SIZE);
            memset(lastbytes,0,CONFIG_RUN_ID_SIZE);
            /* Set any repl_transfer_size to avoid entering this code path
             * at the next call. */
            server.repl_transfer_size = 0;
            serverLog(LL_NOTICE,
                "MASTER <-> REPLICA sync: receiving streamed RDB from master with EOF %s",
                use_diskless_load? "to parser":"to disk");
        } else {
            usemark = 0;
            server.repl_transfer_size = strtol(buf+1,NULL,10);
            serverLog(LL_NOTICE,
                "MASTER <-> REPLICA sync: receiving %lld bytes from master %s",
                (long long) server.repl_transfer_size,
                use_diskless_load? "to parser":"to disk");
        }
        return;
    }

    if (!use_diskless_load) {
        /* Read the data from the socket, store it to a file and search
         * for the EOF. */
        if (usemark) {
            readlen = sizeof(buf);
        } else {
            left = server.repl_transfer_size - server.repl_transfer_read;
            readlen = (left < (signed)sizeof(buf)) ? left : (signed)sizeof(buf);
        }

        nread = connRead(conn,buf,readlen);
        if (nread <= 0) {
            if (connGetState(conn) == CONN_STATE_CONNECTED) {
                /* equivalent to EAGAIN */
                return;
            }
            serverLog(LL_WARNING,"I/O error trying to sync with MASTER: %s",
                (nread == -1) ? connGetLastError(conn) : "connection lost");
            cancelReplicationHandshake(1);
            return;
        }
        atomicIncr(server.stat_net_repl_input_bytes, nread);

        /* When a mark is used, we want to detect EOF asap in order to avoid
         * writing the EOF mark into the file... */
        int eof_reached = 0;

        if (usemark) {
            /* Update the last bytes array, and check if it matches our
             * delimiter. */
            if (nread >= CONFIG_RUN_ID_SIZE) {
                memcpy(lastbytes,buf+nread-CONFIG_RUN_ID_SIZE,
                       CONFIG_RUN_ID_SIZE);
            } else {
                int rem = CONFIG_RUN_ID_SIZE-nread;
                memmove(lastbytes,lastbytes+nread,rem);
                memcpy(lastbytes+rem,buf,nread);
            }
            if (memcmp(lastbytes,eofmark,CONFIG_RUN_ID_SIZE) == 0)
                eof_reached = 1;
        }

        /* Update the last I/O time for the replication transfer (used in
         * order to detect timeouts during replication), and write what we
         * got from the socket to the dump file on disk. */
        server.repl_transfer_lastio = server.unixtime;
        if ((nwritten = write(server.repl_transfer_fd,buf,nread)) != nread) {
            serverLog(LL_WARNING,
                "Write error or short write writing to the DB dump file "
                "needed for MASTER <-> REPLICA synchronization: %s",
                (nwritten == -1) ? strerror(errno) : "short write");
            goto error;
        }
        server.repl_transfer_read += nread;

        /* Delete the last 40 bytes from the file if we reached EOF. */
        if (usemark && eof_reached) {
            if (ftruncate(server.repl_transfer_fd,
                server.repl_transfer_read - CONFIG_RUN_ID_SIZE) == -1)
            {
                serverLog(LL_WARNING,
                    "Error truncating the RDB file received from the master "
                    "for SYNC: %s", strerror(errno));
                goto error;
            }
        }

        /* Sync data on disk from time to time, otherwise at the end of the
         * transfer we may suffer a big delay as the memory buffers are copied
         * into the actual disk. */
        if (server.repl_transfer_read >=
            server.repl_transfer_last_fsync_off + REPL_MAX_WRITTEN_BEFORE_FSYNC)
        {
            off_t sync_size = server.repl_transfer_read -
                              server.repl_transfer_last_fsync_off;
            rdb_fsync_range(server.repl_transfer_fd,
                server.repl_transfer_last_fsync_off, sync_size);
            server.repl_transfer_last_fsync_off += sync_size;
        }

        /* Check if the transfer is now complete */
        if (!usemark) {
            if (server.repl_transfer_read == server.repl_transfer_size)
                eof_reached = 1;
        }

        /* If the transfer is yet not complete, we need to read more, so
         * return ASAP and wait for the handler to be called again. */
        if (!eof_reached) return;
    }

    /* We reach this point in one of the following cases:
     *
     * 1. The replica is using diskless replication, that is, it reads data
     *    directly from the socket to the Redis memory, without using
     *    a temporary RDB file on disk. In that case we just block and
     *    read everything from the socket.
     *
     * 2. Or when we are done reading from the socket to the RDB file, in
     *    such case we want just to read the RDB file in memory. */

    /* We need to stop any AOF rewriting child before flushing and parsing
     * the RDB, otherwise we'll create a copy-on-write disaster. */
    if (server.aof_state != AOF_OFF) stopAppendOnly();
    /* Also try to stop save RDB child before flushing and parsing the RDB:
     * 1. Ensure background save doesn't overwrite synced data after being loaded.
     * 2. Avoid copy-on-write disaster. */
    if (server.child_type == CHILD_TYPE_RDB) {
        if (!use_diskless_load) {
            serverLog(LL_NOTICE,
                "Replica is about to load the RDB file received from the "
                "master, but there is a pending RDB child running. "
                "Killing process %ld and removing its temp file to avoid "
                "any race",
                (long) server.child_pid);
        }
        killRDBChild();
    }

    if (use_diskless_load && server.repl_diskless_load == REPL_DISKLESS_LOAD_SWAPDB) {
        /* Initialize empty tempDb dictionaries. */
        diskless_load_tempDb = disklessLoadInitTempDb();
        temp_functions_lib_ctx = functionsLibCtxCreate();

        moduleFireServerEvent(REDISMODULE_EVENT_REPL_ASYNC_LOAD,
                              REDISMODULE_SUBEVENT_REPL_ASYNC_LOAD_STARTED,
                              NULL);
    } else {
        replicationAttachToNewMaster();

        serverLog(LL_NOTICE, "MASTER <-> REPLICA sync: Flushing old data");
        emptyData(-1,empty_db_flags,replicationEmptyDbCallback);
    }

    /* Before loading the DB into memory we need to delete the readable
     * handler, otherwise it will get called recursively since
     * rdbLoad() will call the event loop to process events from time to
     * time for non blocking loading. */
    connSetReadHandler(conn, NULL);

    serverLog(LL_NOTICE, "MASTER <-> REPLICA sync: Loading DB in memory");
    rdbSaveInfo rsi = RDB_SAVE_INFO_INIT;
    if (use_diskless_load) {
        rio rdb;
        redisDb *dbarray;
        functionsLibCtx* functions_lib_ctx;
        int asyncLoading = 0;

        if (server.repl_diskless_load == REPL_DISKLESS_LOAD_SWAPDB) {
            /* Async loading means we continue serving read commands during full resync, and
             * "swap" the new db with the old db only when loading is done.
             * It is enabled only on SWAPDB diskless replication when master replication ID hasn't changed,
             * because in that state the old content of the db represents a different point in time of the same
             * data set we're currently receiving from the master. */
            if (memcmp(server.replid, server.master_replid, CONFIG_RUN_ID_SIZE) == 0) {
                asyncLoading = 1;
            }
            dbarray = diskless_load_tempDb;
            functions_lib_ctx = temp_functions_lib_ctx;
        } else {
            dbarray = server.db;
            functions_lib_ctx = functionsLibCtxGetCurrent();
            functionsLibCtxClear(functions_lib_ctx);
        }

        rioInitWithConn(&rdb,conn,server.repl_transfer_size);

        /* Put the socket in blocking mode to simplify RDB transfer.
         * We'll restore it when the RDB is received. */
        connBlock(conn);
        connRecvTimeout(conn, server.repl_timeout*1000);
        startLoading(server.repl_transfer_size, RDBFLAGS_REPLICATION, asyncLoading);

        int loadingFailed = 0;
        rdbLoadingCtx loadingCtx = { .dbarray = dbarray, .functions_lib_ctx = functions_lib_ctx };
        if (rdbLoadRioWithLoadingCtx(&rdb,RDBFLAGS_REPLICATION,&rsi,&loadingCtx) != C_OK) {
            /* RDB loading failed. */
            serverLog(LL_WARNING,
                      "Failed trying to load the MASTER synchronization DB "
                      "from socket, check server logs.");
            loadingFailed = 1;
        } else if (usemark) {
            /* Verify the end mark is correct. */
            if (!rioRead(&rdb, buf, CONFIG_RUN_ID_SIZE) ||
                memcmp(buf, eofmark, CONFIG_RUN_ID_SIZE) != 0)
            {
                serverLog(LL_WARNING, "Replication stream EOF marker is broken");
                loadingFailed = 1;
            }
        }

        if (loadingFailed) {
            stopLoading(0);
            cancelReplicationHandshake(1);
            rioFreeConn(&rdb, NULL);

            if (server.repl_diskless_load == REPL_DISKLESS_LOAD_SWAPDB) {
                /* Discard potentially partially loaded tempDb. */
                moduleFireServerEvent(REDISMODULE_EVENT_REPL_ASYNC_LOAD,
                                      REDISMODULE_SUBEVENT_REPL_ASYNC_LOAD_ABORTED,
                                      NULL);

                disklessLoadDiscardTempDb(diskless_load_tempDb);
                functionsLibCtxFree(temp_functions_lib_ctx);
                serverLog(LL_NOTICE, "MASTER <-> REPLICA sync: Discarding temporary DB in background");
            } else {
                /* Remove the half-loaded data in case we started with an empty replica. */
                emptyData(-1,empty_db_flags,replicationEmptyDbCallback);
            }

            /* Note that there's no point in restarting the AOF on SYNC
             * failure, it'll be restarted when sync succeeds or the replica
             * gets promoted. */
            return;
        }

        /* RDB loading succeeded if we reach this point. */
        if (server.repl_diskless_load == REPL_DISKLESS_LOAD_SWAPDB) {
            /* We will soon swap main db with tempDb and replicas will start
             * to apply data from new master, we must discard the cached
             * master structure and force resync of sub-replicas. */
            replicationAttachToNewMaster();

            serverLog(LL_NOTICE, "MASTER <-> REPLICA sync: Swapping active DB with loaded DB");
            swapMainDbWithTempDb(diskless_load_tempDb);

            /* swap existing functions ctx with the temporary one */
            functionsLibCtxSwapWithCurrent(temp_functions_lib_ctx);

            moduleFireServerEvent(REDISMODULE_EVENT_REPL_ASYNC_LOAD,
                        REDISMODULE_SUBEVENT_REPL_ASYNC_LOAD_COMPLETED,
                        NULL);

            /* Delete the old db as it's useless now. */
            disklessLoadDiscardTempDb(diskless_load_tempDb);
            serverLog(LL_NOTICE, "MASTER <-> REPLICA sync: Discarding old DB in background");
        }

        /* Inform about db change, as replication was diskless and didn't cause a save. */
        server.dirty++;

        stopLoading(1);

        /* Cleanup and restore the socket to the original state to continue
         * with the normal replication. */
        rioFreeConn(&rdb, NULL);
        connNonBlock(conn);
        connRecvTimeout(conn,0);
    } else {

        /* Make sure the new file (also used for persistence) is fully synced
         * (not covered by earlier calls to rdb_fsync_range). */
        if (fsync(server.repl_transfer_fd) == -1) {
            serverLog(LL_WARNING,
                "Failed trying to sync the temp DB to disk in "
                "MASTER <-> REPLICA synchronization: %s",
                strerror(errno));
            cancelReplicationHandshake(1);
            return;
        }

        /* Rename rdb like renaming rewrite aof asynchronously. */
        int old_rdb_fd = open(server.rdb_filename,O_RDONLY|O_NONBLOCK);
        if (rename(server.repl_transfer_tmpfile,server.rdb_filename) == -1) {
            serverLog(LL_WARNING,
                "Failed trying to rename the temp DB into %s in "
                "MASTER <-> REPLICA synchronization: %s",
                server.rdb_filename, strerror(errno));
            cancelReplicationHandshake(1);
            if (old_rdb_fd != -1) close(old_rdb_fd);
            return;
        }
        /* Close old rdb asynchronously. */
        if (old_rdb_fd != -1) bioCreateCloseJob(old_rdb_fd, 0);

        /* Sync the directory to ensure rename is persisted */
        if (fsyncFileDir(server.rdb_filename) == -1) {
            serverLog(LL_WARNING,
                "Failed trying to sync DB directory %s in "
                "MASTER <-> REPLICA synchronization: %s",
                server.rdb_filename, strerror(errno));
            cancelReplicationHandshake(1);
            return;
        }

        if (rdbLoad(server.rdb_filename,&rsi,RDBFLAGS_REPLICATION) != RDB_OK) {
            serverLog(LL_WARNING,
                "Failed trying to load the MASTER synchronization "
                "DB from disk, check server logs.");
            cancelReplicationHandshake(1);
            if (server.rdb_del_sync_files && allPersistenceDisabled()) {
                serverLog(LL_NOTICE,"Removing the RDB file obtained from "
                                    "the master. This replica has persistence "
                                    "disabled");
                bg_unlink(server.rdb_filename);
            }
            /* Note that there's no point in restarting the AOF on sync failure,
               it'll be restarted when sync succeeds or replica promoted. */
            return;
        }

        /* Cleanup. */
        if (server.rdb_del_sync_files && allPersistenceDisabled()) {
            serverLog(LL_NOTICE,"Removing the RDB file obtained from "
                                "the master. This replica has persistence "
                                "disabled");
            bg_unlink(server.rdb_filename);
        }

        zfree(server.repl_transfer_tmpfile);
        close(server.repl_transfer_fd);
        server.repl_transfer_fd = -1;
        server.repl_transfer_tmpfile = NULL;
    }

    /* Final setup of the connected slave <- master link */
    replicationCreateMasterClient(server.repl_transfer_s,rsi.repl_stream_db);
    server.repl_state = REPL_STATE_CONNECTED;
    server.repl_down_since = 0;

    /* Fire the master link modules event. */
    moduleFireServerEvent(REDISMODULE_EVENT_MASTER_LINK_CHANGE,
                          REDISMODULE_SUBEVENT_MASTER_LINK_UP,
                          NULL);

    /* After a full resynchronization we use the replication ID and
     * offset of the master. The secondary ID / offset are cleared since
     * we are starting a new history. */
    memcpy(server.replid,server.master->replid,sizeof(server.replid));
    server.master_repl_offset = server.master->reploff;
    clearReplicationId2();

    /* Let's create the replication backlog if needed. Slaves need to
     * accumulate the backlog regardless of the fact they have sub-slaves
     * or not, in order to behave correctly if they are promoted to
     * masters after a failover. */
    if (server.repl_backlog == NULL) createReplicationBacklog();
    serverLog(LL_NOTICE, "MASTER <-> REPLICA sync: Finished with success");

    if (server.supervised_mode == SUPERVISED_SYSTEMD) {
        redisCommunicateSystemd("STATUS=MASTER <-> REPLICA sync: Finished with success. Ready to accept connections in read-write mode.\n");
    }

    /* Send the initial ACK immediately to put this replica in online state. */
    if (usemark) replicationSendAck();

    /* Restart the AOF subsystem now that we finished the sync. This
     * will trigger an AOF rewrite, and when done will start appending
     * to the new file. */
    if (server.aof_enabled) restartAOFAfterSYNC();
    return;

error:
    cancelReplicationHandshake(1);
    return;
}

char *receiveSynchronousResponse(connection *conn) {
    char buf[256];
    /* Read the reply from the server. */
    if (connSyncReadLine(conn,buf,sizeof(buf),server.repl_syncio_timeout*1000) == -1)
    {
        serverLog(LL_WARNING, "Failed to read response from the server: %s", connGetLastError(conn));
        return NULL;
    }
    server.repl_transfer_lastio = server.unixtime;
    return sdsnew(buf);
}

/* Send a pre-formatted multi-bulk command to the connection. */
char* sendCommandRaw(connection *conn, sds cmd) {
    if (connSyncWrite(conn,cmd,sdslen(cmd),server.repl_syncio_timeout*1000) == -1) {
        return sdscatprintf(sdsempty(),"-Writing to master: %s",
                connGetLastError(conn));
    }
    return NULL;
}

/* Compose a multi-bulk command and send it to the connection.
 * Used to send AUTH and REPLCONF commands to the master before starting the
 * replication.
 *
 * Takes a list of char* arguments, terminated by a NULL argument.
 *
 * The command returns an sds string representing the result of the
 * operation. On error the first byte is a "-".
 */
char *sendCommand(connection *conn, ...) {
    va_list ap;
    sds cmd = sdsempty();
    sds cmdargs = sdsempty();
    size_t argslen = 0;
    char *arg;

    /* Create the command to send to the master, we use redis binary
     * protocol to make sure correct arguments are sent. This function
     * is not safe for all binary data. */
    va_start(ap,conn);
    while(1) {
        arg = va_arg(ap, char*);
        if (arg == NULL) break;
        cmdargs = sdscatprintf(cmdargs,"$%zu\r\n%s\r\n",strlen(arg),arg);
        argslen++;
    }

    cmd = sdscatprintf(cmd,"*%zu\r\n",argslen);
    cmd = sdscatsds(cmd,cmdargs);
    sdsfree(cmdargs);

    va_end(ap);
    char* err = sendCommandRaw(conn, cmd);
    sdsfree(cmd);
    if(err)
        return err;
    return NULL;
}

/* Compose a multi-bulk command and send it to the connection.
 * Used to send AUTH and REPLCONF commands to the master before starting the
 * replication.
 *
 * argv_lens is optional, when NULL, strlen is used.
 *
 * The command returns an sds string representing the result of the
 * operation. On error the first byte is a "-".
 */
char *sendCommandArgv(connection *conn, int argc, char **argv, size_t *argv_lens) {
    sds cmd = sdsempty();
    char *arg;
    int i;

    /* Create the command to send to the master. */
    cmd = sdscatfmt(cmd,"*%i\r\n",argc);
    for (i=0; i<argc; i++) {
        int len;
        arg = argv[i];
        len = argv_lens ? argv_lens[i] : strlen(arg);
        cmd = sdscatfmt(cmd,"$%i\r\n",len);
        cmd = sdscatlen(cmd,arg,len);
        cmd = sdscatlen(cmd,"\r\n",2);
    }
    char* err = sendCommandRaw(conn, cmd);
    sdsfree(cmd);
    if (err)
        return err;
    return NULL;
}

/* Try a partial resynchronization with the master if we are about to reconnect.
 * If there is no cached master structure, at least try to issue a
 * "PSYNC ? -1" command in order to trigger a full resync using the PSYNC
 * command in order to obtain the master replid and the master replication
 * global offset.
 *
 * This function is designed to be called from syncWithMaster(), so the
 * following assumptions are made:
 *
 * 1) We pass the function an already connected socket "fd".
 * 2) This function does not close the file descriptor "fd". However in case
 *    of successful partial resynchronization, the function will reuse
 *    'fd' as file descriptor of the server.master client structure.
 *
 * The function is split in two halves: if read_reply is 0, the function
 * writes the PSYNC command on the socket, and a new function call is
 * needed, with read_reply set to 1, in order to read the reply of the
 * command. This is useful in order to support non blocking operations, so
 * that we write, return into the event loop, and read when there are data.
 *
 * When read_reply is 0 the function returns PSYNC_WRITE_ERR if there
 * was a write error, or PSYNC_WAIT_REPLY to signal we need another call
 * with read_reply set to 1. However even when read_reply is set to 1
 * the function may return PSYNC_WAIT_REPLY again to signal there were
 * insufficient data to read to complete its work. We should re-enter
 * into the event loop and wait in such a case.
 *
 * The function returns:
 *
 * PSYNC_CONTINUE: If the PSYNC command succeeded and we can continue.
 * PSYNC_FULLRESYNC: If PSYNC is supported but a full resync is needed.
 *                   In this case the master replid and global replication
 *                   offset is saved.
 * PSYNC_NOT_SUPPORTED: If the server does not understand PSYNC at all and
 *                      the caller should fall back to SYNC.
 * PSYNC_WRITE_ERROR: There was an error writing the command to the socket.
 * PSYNC_WAIT_REPLY: Call again the function with read_reply set to 1.
 * PSYNC_TRY_LATER: Master is currently in a transient error condition.
 *
 * Notable side effects:
 *
 * 1) As a side effect of the function call the function removes the readable
 *    event handler from "fd", unless the return value is PSYNC_WAIT_REPLY.
 * 2) server.master_initial_offset is set to the right value according
 *    to the master reply. This will be used to populate the 'server.master'
 *    structure replication offset.
 */

#define PSYNC_WRITE_ERROR 0
#define PSYNC_WAIT_REPLY 1
#define PSYNC_CONTINUE 2
#define PSYNC_FULLRESYNC 3
#define PSYNC_NOT_SUPPORTED 4
#define PSYNC_TRY_LATER 5
int slaveTryPartialResynchronization(connection *conn, int read_reply) {
    char *psync_replid;
    char psync_offset[32];
    sds reply;

    /* Writing half */
    if (!read_reply) {
        /* Initially set master_initial_offset to -1 to mark the current
         * master replid and offset as not valid. Later if we'll be able to do
         * a FULL resync using the PSYNC command we'll set the offset at the
         * right value, so that this information will be propagated to the
         * client structure representing the master into server.master. */
        server.master_initial_offset = -1;

        if (server.cached_master) {
            psync_replid = server.cached_master->replid;
            snprintf(psync_offset,sizeof(psync_offset),"%lld", server.cached_master->reploff+1);
            serverLog(LL_NOTICE,"Trying a partial resynchronization (request %s:%s).", psync_replid, psync_offset);
        } else {
            serverLog(LL_NOTICE,"Partial resynchronization not possible (no cached master)");
            psync_replid = "?";
            memcpy(psync_offset,"-1",3);
        }

        /* Issue the PSYNC command, if this is a master with a failover in
         * progress then send the failover argument to the replica to cause it
         * to become a master */
        if (server.failover_state == FAILOVER_IN_PROGRESS) {
            reply = sendCommand(conn,"PSYNC",psync_replid,psync_offset,"FAILOVER",NULL);
        } else {
            reply = sendCommand(conn,"PSYNC",psync_replid,psync_offset,NULL);
        }

        if (reply != NULL) {
            serverLog(LL_WARNING,"Unable to send PSYNC to master: %s",reply);
            sdsfree(reply);
            connSetReadHandler(conn, NULL);
            return PSYNC_WRITE_ERROR;
        }
        return PSYNC_WAIT_REPLY;
    }

    /* Reading half */
    reply = receiveSynchronousResponse(conn);
    /* Master did not reply to PSYNC */
    if (reply == NULL) {
        connSetReadHandler(conn, NULL);
        serverLog(LL_WARNING, "Master did not reply to PSYNC, will try later");
        return PSYNC_TRY_LATER;
    }

    if (sdslen(reply) == 0) {
        /* The master may send empty newlines after it receives PSYNC
         * and before to reply, just to keep the connection alive. */
        sdsfree(reply);
        return PSYNC_WAIT_REPLY;
    }

    connSetReadHandler(conn, NULL);

    if (!strncmp(reply,"+FULLRESYNC",11)) {
        char *replid = NULL, *offset = NULL;

        /* FULL RESYNC, parse the reply in order to extract the replid
         * and the replication offset. */
        replid = strchr(reply,' ');
        if (replid) {
            replid++;
            offset = strchr(replid,' ');
            if (offset) offset++;
        }
        if (!replid || !offset || (offset-replid-1) != CONFIG_RUN_ID_SIZE) {
            serverLog(LL_WARNING,
                "Master replied with wrong +FULLRESYNC syntax.");
            /* This is an unexpected condition, actually the +FULLRESYNC
             * reply means that the master supports PSYNC, but the reply
             * format seems wrong. To stay safe we blank the master
             * replid to make sure next PSYNCs will fail. */
            memset(server.master_replid,0,CONFIG_RUN_ID_SIZE+1);
        } else {
            memcpy(server.master_replid, replid, offset-replid-1);
            server.master_replid[CONFIG_RUN_ID_SIZE] = '\0';
            server.master_initial_offset = strtoll(offset,NULL,10);
            serverLog(LL_NOTICE,"Full resync from master: %s:%lld",
                server.master_replid,
                server.master_initial_offset);
        }
        sdsfree(reply);
        return PSYNC_FULLRESYNC;
    }

    if (!strncmp(reply,"+CONTINUE",9)) {
        /* Partial resync was accepted. */
        serverLog(LL_NOTICE,
            "Successful partial resynchronization with master.");

        /* Check the new replication ID advertised by the master. If it
         * changed, we need to set the new ID as primary ID, and set
         * secondary ID as the old master ID up to the current offset, so
         * that our sub-slaves will be able to PSYNC with us after a
         * disconnection. */
        char *start = reply+10;
        char *end = reply+9;
        while(end[0] != '\r' && end[0] != '\n' && end[0] != '\0') end++;
        if (end-start == CONFIG_RUN_ID_SIZE) {
            char new[CONFIG_RUN_ID_SIZE+1];
            memcpy(new,start,CONFIG_RUN_ID_SIZE);
            new[CONFIG_RUN_ID_SIZE] = '\0';

            if (strcmp(new,server.cached_master->replid)) {
                /* Master ID changed. */
                serverLog(LL_WARNING,"Master replication ID changed to %s",new);

                /* Set the old ID as our ID2, up to the current offset+1. */
                memcpy(server.replid2,server.cached_master->replid,
                    sizeof(server.replid2));
                server.second_replid_offset = server.master_repl_offset+1;

                /* Update the cached master ID and our own primary ID to the
                 * new one. */
                memcpy(server.replid,new,sizeof(server.replid));
                memcpy(server.cached_master->replid,new,sizeof(server.replid));

                /* Disconnect all the sub-slaves: they need to be notified. */
                disconnectSlaves();
            }
        }

        /* Setup the replication to continue. */
        sdsfree(reply);
        replicationResurrectCachedMaster(conn);

        /* If this instance was restarted and we read the metadata to
         * PSYNC from the persistence file, our replication backlog could
         * be still not initialized. Create it. */
        if (server.repl_backlog == NULL) createReplicationBacklog();
        return PSYNC_CONTINUE;
    }

    /* If we reach this point we received either an error (since the master does
     * not understand PSYNC or because it is in a special state and cannot
     * serve our request), or an unexpected reply from the master.
     *
     * Return PSYNC_NOT_SUPPORTED on errors we don't understand, otherwise
     * return PSYNC_TRY_LATER if we believe this is a transient error. */

    if (!strncmp(reply,"-NOMASTERLINK",13) ||
        !strncmp(reply,"-LOADING",8))
    {
        serverLog(LL_NOTICE,
            "Master is currently unable to PSYNC "
            "but should be in the future: %s", reply);
        sdsfree(reply);
        return PSYNC_TRY_LATER;
    }

    if (strncmp(reply,"-ERR",4)) {
        /* If it's not an error, log the unexpected event. */
        serverLog(LL_WARNING,
            "Unexpected reply to PSYNC from master: %s", reply);
    } else {
        serverLog(LL_NOTICE,
            "Master does not support PSYNC or is in "
            "error state (reply: %s)", reply);
    }
    sdsfree(reply);
    return PSYNC_NOT_SUPPORTED;
}

/* This handler fires when the non blocking connect was able to
 * establish a connection with the master. */
void syncWithMaster(connection *conn) {
    char tmpfile[256], *err = NULL;
    int dfd = -1, maxtries = 5;
    int psync_result;

    /* If this event fired after the user turned the instance into a master
     * with SLAVEOF NO ONE we must just return ASAP. */
    if (server.repl_state == REPL_STATE_NONE) {
        connClose(conn);
        return;
    }

    /* Check for errors in the socket: after a non blocking connect() we
     * may find that the socket is in error state. */
    if (connGetState(conn) != CONN_STATE_CONNECTED) {
        serverLog(LL_WARNING,"Error condition on socket for SYNC: %s",
                connGetLastError(conn));
        goto error;
    }

    /* Send a PING to check the master is able to reply without errors. */
    if (server.repl_state == REPL_STATE_CONNECTING) {
        serverLog(LL_NOTICE,"Non blocking connect for SYNC fired the event.");
        /* Delete the writable event so that the readable event remains
         * registered and we can wait for the PONG reply. */
        connSetReadHandler(conn, syncWithMaster);
        connSetWriteHandler(conn, NULL);
        server.repl_state = REPL_STATE_RECEIVE_PING_REPLY;
        /* Send the PING, don't check for errors at all, we have the timeout
         * that will take care about this. */
        err = sendCommand(conn,"PING",NULL);
        if (err) goto write_error;
        return;
    }

    /* Receive the PONG command. */
    if (server.repl_state == REPL_STATE_RECEIVE_PING_REPLY) {
        err = receiveSynchronousResponse(conn);

        /* The master did not reply */
        if (err == NULL) goto no_response_error;

        /* We accept only two replies as valid, a positive +PONG reply
         * (we just check for "+") or an authentication error.
         * Note that older versions of Redis replied with "operation not
         * permitted" instead of using a proper error code, so we test
         * both. */
        if (err[0] != '+' &&
            strncmp(err,"-NOAUTH",7) != 0 &&
            strncmp(err,"-NOPERM",7) != 0 &&
            strncmp(err,"-ERR operation not permitted",28) != 0)
        {
            serverLog(LL_WARNING,"Error reply to PING from master: '%s'",err);
            sdsfree(err);
            goto error;
        } else {
            serverLog(LL_NOTICE,
                "Master replied to PING, replication can continue...");
        }
        sdsfree(err);
        err = NULL;
        server.repl_state = REPL_STATE_SEND_HANDSHAKE;
    }

    if (server.repl_state == REPL_STATE_SEND_HANDSHAKE) {
        /* AUTH with the master if required. */
        if (server.masterauth) {
            char *args[3] = {"AUTH",NULL,NULL};
            size_t lens[3] = {4,0,0};
            int argc = 1;
            if (server.masteruser) {
                args[argc] = server.masteruser;
                lens[argc] = strlen(server.masteruser);
                argc++;
            }
            args[argc] = server.masterauth;
            lens[argc] = sdslen(server.masterauth);
            argc++;
            err = sendCommandArgv(conn, argc, args, lens);
            if (err) goto write_error;
        }

        /* Set the slave port, so that Master's INFO command can list the
         * slave listening port correctly. */
        {
            int port;
            if (server.slave_announce_port)
                port = server.slave_announce_port;
            else if (server.tls_replication && server.tls_port)
                port = server.tls_port;
            else
                port = server.port;
            sds portstr = sdsfromlonglong(port);
            err = sendCommand(conn,"REPLCONF",
                    "listening-port",portstr, NULL);
            sdsfree(portstr);
            if (err) goto write_error;
        }

        /* Set the slave ip, so that Master's INFO command can list the
         * slave IP address port correctly in case of port forwarding or NAT.
         * Skip REPLCONF ip-address if there is no slave-announce-ip option set. */
        if (server.slave_announce_ip) {
            err = sendCommand(conn,"REPLCONF",
                    "ip-address",server.slave_announce_ip, NULL);
            if (err) goto write_error;
        }

        /* Inform the master of our (slave) capabilities.
         *
         * EOF: supports EOF-style RDB transfer for diskless replication.
         * PSYNC2: supports PSYNC v2, so understands +CONTINUE <new repl ID>.
         *
         * The master will ignore capabilities it does not understand. */
        err = sendCommand(conn,"REPLCONF",
                "capa","eof","capa","psync2",NULL);
        if (err) goto write_error;

        server.repl_state = REPL_STATE_RECEIVE_AUTH_REPLY;
        return;
    }

    if (server.repl_state == REPL_STATE_RECEIVE_AUTH_REPLY && !server.masterauth)
        server.repl_state = REPL_STATE_RECEIVE_PORT_REPLY;

    /* Receive AUTH reply. */
    if (server.repl_state == REPL_STATE_RECEIVE_AUTH_REPLY) {
        err = receiveSynchronousResponse(conn);
        if (err == NULL) goto no_response_error;
        if (err[0] == '-') {
            serverLog(LL_WARNING,"Unable to AUTH to MASTER: %s",err);
            sdsfree(err);
            goto error;
        }
        sdsfree(err);
        err = NULL;
        server.repl_state = REPL_STATE_RECEIVE_PORT_REPLY;
        return;
    }

    /* Receive REPLCONF listening-port reply. */
    if (server.repl_state == REPL_STATE_RECEIVE_PORT_REPLY) {
        err = receiveSynchronousResponse(conn);
        if (err == NULL) goto no_response_error;
        /* Ignore the error if any, not all the Redis versions support
         * REPLCONF listening-port. */
        if (err[0] == '-') {
            serverLog(LL_NOTICE,"(Non critical) Master does not understand "
                                "REPLCONF listening-port: %s", err);
        }
        sdsfree(err);
        server.repl_state = REPL_STATE_RECEIVE_IP_REPLY;
        return;
    }

    if (server.repl_state == REPL_STATE_RECEIVE_IP_REPLY && !server.slave_announce_ip)
        server.repl_state = REPL_STATE_RECEIVE_CAPA_REPLY;

    /* Receive REPLCONF ip-address reply. */
    if (server.repl_state == REPL_STATE_RECEIVE_IP_REPLY) {
        err = receiveSynchronousResponse(conn);
        if (err == NULL) goto no_response_error;
        /* Ignore the error if any, not all the Redis versions support
         * REPLCONF ip-address. */
        if (err[0] == '-') {
            serverLog(LL_NOTICE,"(Non critical) Master does not understand "
                                "REPLCONF ip-address: %s", err);
        }
        sdsfree(err);
        server.repl_state = REPL_STATE_RECEIVE_CAPA_REPLY;
        return;
    }

    /* Receive CAPA reply. */
    if (server.repl_state == REPL_STATE_RECEIVE_CAPA_REPLY) {
        err = receiveSynchronousResponse(conn);
        if (err == NULL) goto no_response_error;
        /* Ignore the error if any, not all the Redis versions support
         * REPLCONF capa. */
        if (err[0] == '-') {
            serverLog(LL_NOTICE,"(Non critical) Master does not understand "
                                  "REPLCONF capa: %s", err);
        }
        sdsfree(err);
        err = NULL;
        server.repl_state = REPL_STATE_SEND_PSYNC;
    }

    /* Try a partial resynchronization. If we don't have a cached master
     * slaveTryPartialResynchronization() will at least try to use PSYNC
     * to start a full resynchronization so that we get the master replid
     * and the global offset, to try a partial resync at the next
     * reconnection attempt. */
    if (server.repl_state == REPL_STATE_SEND_PSYNC) {
        if (slaveTryPartialResynchronization(conn,0) == PSYNC_WRITE_ERROR) {
            err = sdsnew("Write error sending the PSYNC command.");
            abortFailover("Write error to failover target");
            goto write_error;
        }
        server.repl_state = REPL_STATE_RECEIVE_PSYNC_REPLY;
        return;
    }

    /* If reached this point, we should be in REPL_STATE_RECEIVE_PSYNC_REPLY. */
    if (server.repl_state != REPL_STATE_RECEIVE_PSYNC_REPLY) {
        serverLog(LL_WARNING,"syncWithMaster(): state machine error, "
                             "state should be RECEIVE_PSYNC but is %d",
                             server.repl_state);
        goto error;
    }

    psync_result = slaveTryPartialResynchronization(conn,1);
    if (psync_result == PSYNC_WAIT_REPLY) return; /* Try again later... */

    /* Check the status of the planned failover. We expect PSYNC_CONTINUE,
     * but there is nothing technically wrong with a full resync which
     * could happen in edge cases. */
    if (server.failover_state == FAILOVER_IN_PROGRESS) {
        if (psync_result == PSYNC_CONTINUE || psync_result == PSYNC_FULLRESYNC) {
            clearFailoverState();
        } else {
            abortFailover("Failover target rejected psync request");
            return;
        }
    }

    /* If the master is in an transient error, we should try to PSYNC
     * from scratch later, so go to the error path. This happens when
     * the server is loading the dataset or is not connected with its
     * master and so forth. */
    if (psync_result == PSYNC_TRY_LATER) goto error;

    /* Note: if PSYNC does not return WAIT_REPLY, it will take care of
     * uninstalling the read handler from the file descriptor. */

    if (psync_result == PSYNC_CONTINUE) {
        serverLog(LL_NOTICE, "MASTER <-> REPLICA sync: Master accepted a Partial Resynchronization.");
        if (server.supervised_mode == SUPERVISED_SYSTEMD) {
            redisCommunicateSystemd("STATUS=MASTER <-> REPLICA sync: Partial Resynchronization accepted. Ready to accept connections in read-write mode.\n");
        }
        return;
    }

    /* Fall back to SYNC if needed. Otherwise psync_result == PSYNC_FULLRESYNC
     * and the server.master_replid and master_initial_offset are
     * already populated. */
    if (psync_result == PSYNC_NOT_SUPPORTED) {
        serverLog(LL_NOTICE,"Retrying with SYNC...");
        if (connSyncWrite(conn,"SYNC\r\n",6,server.repl_syncio_timeout*1000) == -1) {
            serverLog(LL_WARNING,"I/O error writing to MASTER: %s",
                connGetLastError(conn));
            goto error;
        }
    }

    /* Prepare a suitable temp file for bulk transfer */
    if (!useDisklessLoad()) {
        while(maxtries--) {
            snprintf(tmpfile,256,
                "temp-%d.%ld.rdb",(int)server.unixtime,(long int)getpid());
            dfd = open(tmpfile,O_CREAT|O_WRONLY|O_EXCL,0644);
            if (dfd != -1) break;
            sleep(1);
        }
        if (dfd == -1) {
            serverLog(LL_WARNING,"Opening the temp file needed for MASTER <-> REPLICA synchronization: %s",strerror(errno));
            goto error;
        }
        server.repl_transfer_tmpfile = zstrdup(tmpfile);
        server.repl_transfer_fd = dfd;
    }

    /* Setup the non blocking download of the bulk file. */
    if (connSetReadHandler(conn, readSyncBulkPayload)
            == C_ERR)
    {
        char conninfo[CONN_INFO_LEN];
        serverLog(LL_WARNING,
            "Can't create readable event for SYNC: %s (%s)",
            strerror(errno), connGetInfo(conn, conninfo, sizeof(conninfo)));
        goto error;
    }

    server.repl_state = REPL_STATE_TRANSFER;
    server.repl_transfer_size = -1;
    server.repl_transfer_read = 0;
    server.repl_transfer_last_fsync_off = 0;
    server.repl_transfer_lastio = server.unixtime;
    return;

no_response_error: /* Handle receiveSynchronousResponse() error when master has no reply */
    serverLog(LL_WARNING, "Master did not respond to command during SYNC handshake");
    /* Fall through to regular error handling */

error:
    if (dfd != -1) close(dfd);
    connClose(conn);
    server.repl_transfer_s = NULL;
    if (server.repl_transfer_fd != -1)
        close(server.repl_transfer_fd);
    if (server.repl_transfer_tmpfile)
        zfree(server.repl_transfer_tmpfile);
    server.repl_transfer_tmpfile = NULL;
    server.repl_transfer_fd = -1;
    server.repl_state = REPL_STATE_CONNECT;
    return;

write_error: /* Handle sendCommand() errors. */
    serverLog(LL_WARNING,"Sending command to master in replication handshake: %s", err);
    sdsfree(err);
    goto error;
}

int connectWithMaster(void) {
    server.repl_transfer_s = connCreate(connTypeOfReplication());
    if (connConnect(server.repl_transfer_s, server.masterhost, server.masterport,
                server.bind_source_addr, syncWithMaster) == C_ERR) {
        serverLog(LL_WARNING,"Unable to connect to MASTER: %s",
                connGetLastError(server.repl_transfer_s));
        connClose(server.repl_transfer_s);
        server.repl_transfer_s = NULL;
        return C_ERR;
    }


    server.repl_transfer_lastio = server.unixtime;
    server.repl_state = REPL_STATE_CONNECTING;
    serverLog(LL_NOTICE,"MASTER <-> REPLICA sync started");
    return C_OK;
}

/* This function can be called when a non blocking connection is currently
 * in progress to undo it.
 * Never call this function directly, use cancelReplicationHandshake() instead.
 */
void undoConnectWithMaster(void) {
    connClose(server.repl_transfer_s);
    server.repl_transfer_s = NULL;
}

/* Abort the async download of the bulk dataset while SYNC-ing with master.
 * Never call this function directly, use cancelReplicationHandshake() instead.
 */
void replicationAbortSyncTransfer(void) {
    serverAssert(server.repl_state == REPL_STATE_TRANSFER);
    undoConnectWithMaster();
    if (server.repl_transfer_fd!=-1) {
        close(server.repl_transfer_fd);
        bg_unlink(server.repl_transfer_tmpfile);
        zfree(server.repl_transfer_tmpfile);
        server.repl_transfer_tmpfile = NULL;
        server.repl_transfer_fd = -1;
    }
}

/* This function aborts a non blocking replication attempt if there is one
 * in progress, by canceling the non-blocking connect attempt or
 * the initial bulk transfer.
 *
 * If there was a replication handshake in progress 1 is returned and
 * the replication state (server.repl_state) set to REPL_STATE_CONNECT.
 *
 * Otherwise zero is returned and no operation is performed at all. */
int cancelReplicationHandshake(int reconnect) {
    if (server.repl_state == REPL_STATE_TRANSFER) {
        replicationAbortSyncTransfer();
        server.repl_state = REPL_STATE_CONNECT;
    } else if (server.repl_state == REPL_STATE_CONNECTING ||
               slaveIsInHandshakeState())
    {
        undoConnectWithMaster();
        server.repl_state = REPL_STATE_CONNECT;
    } else {
        return 0;
    }

    if (!reconnect)
        return 1;

    /* try to re-connect without waiting for replicationCron, this is needed
     * for the "diskless loading short read" test. */
    serverLog(LL_NOTICE,"Reconnecting to MASTER %s:%d after failure",
        server.masterhost, server.masterport);
    connectWithMaster();

    return 1;
}

/* Set replication to the specified master address and port. */
void replicationSetMaster(char *ip, int port) {
    int was_master = server.masterhost == NULL;

    sdsfree(server.masterhost);
    server.masterhost = NULL;
    if (server.master) {
        freeClient(server.master);
    }
    disconnectAllBlockedClients(); /* Clients blocked in master, now slave. */

    /* Setting masterhost only after the call to freeClient since it calls
     * replicationHandleMasterDisconnection which can trigger a re-connect
     * directly from within that call. */
    server.masterhost = sdsnew(ip);
    server.masterport = port;

    /* Update oom_score_adj */
    setOOMScoreAdj(-1);

    /* Here we don't disconnect with replicas, since they may hopefully be able
     * to partially resync with us. We will disconnect with replicas and force
     * them to resync with us when changing replid on partially resync with new
     * master, or finishing transferring RDB and preparing loading DB on full
     * sync with new master. */

    cancelReplicationHandshake(0);
    /* Before destroying our master state, create a cached master using
     * our own parameters, to later PSYNC with the new master. */
    if (was_master) {
        replicationDiscardCachedMaster();
        replicationCacheMasterUsingMyself();
    }

    /* Fire the role change modules event. */
    moduleFireServerEvent(REDISMODULE_EVENT_REPLICATION_ROLE_CHANGED,
                          REDISMODULE_EVENT_REPLROLECHANGED_NOW_REPLICA,
                          NULL);

    /* Fire the master link modules event. */
    if (server.repl_state == REPL_STATE_CONNECTED)
        moduleFireServerEvent(REDISMODULE_EVENT_MASTER_LINK_CHANGE,
                              REDISMODULE_SUBEVENT_MASTER_LINK_DOWN,
                              NULL);

    server.repl_state = REPL_STATE_CONNECT;
    serverLog(LL_NOTICE,"Connecting to MASTER %s:%d",
        server.masterhost, server.masterport);
    connectWithMaster();
}

/* Cancel replication, setting the instance as a master itself. */
void replicationUnsetMaster(void) {
    if (server.masterhost == NULL) return; /* Nothing to do. */

    /* Fire the master link modules event. */
    if (server.repl_state == REPL_STATE_CONNECTED)
        moduleFireServerEvent(REDISMODULE_EVENT_MASTER_LINK_CHANGE,
                              REDISMODULE_SUBEVENT_MASTER_LINK_DOWN,
                              NULL);

    /* Clear masterhost first, since the freeClient calls
     * replicationHandleMasterDisconnection which can attempt to re-connect. */
    sdsfree(server.masterhost);
    server.masterhost = NULL;
    if (server.master) freeClient(server.master);
    replicationDiscardCachedMaster();
    cancelReplicationHandshake(0);
    /* When a slave is turned into a master, the current replication ID
     * (that was inherited from the master at synchronization time) is
     * used as secondary ID up to the current offset, and a new replication
     * ID is created to continue with a new replication history. */
    shiftReplicationId();
    /* Disconnecting all the slaves is required: we need to inform slaves
     * of the replication ID change (see shiftReplicationId() call). However
     * the slaves will be able to partially resync with us, so it will be
     * a very fast reconnection. */
    disconnectSlaves();
    server.repl_state = REPL_STATE_NONE;

    /* We need to make sure the new master will start the replication stream
     * with a SELECT statement. This is forced after a full resync, but
     * with PSYNC version 2, there is no need for full resync after a
     * master switch. */
    server.slaveseldb = -1;

    /* Update oom_score_adj */
    setOOMScoreAdj(-1);

    /* Once we turn from slave to master, we consider the starting time without
     * slaves (that is used to count the replication backlog time to live) as
     * starting from now. Otherwise the backlog will be freed after a
     * failover if slaves do not connect immediately. */
    server.repl_no_slaves_since = server.unixtime;

    /* Reset down time so it'll be ready for when we turn into replica again. */
    server.repl_down_since = 0;

    /* Fire the role change modules event. */
    moduleFireServerEvent(REDISMODULE_EVENT_REPLICATION_ROLE_CHANGED,
                          REDISMODULE_EVENT_REPLROLECHANGED_NOW_MASTER,
                          NULL);

    /* Restart the AOF subsystem in case we shut it down during a sync when
     * we were still a slave. */
    if (server.aof_enabled && server.aof_state == AOF_OFF) restartAOFAfterSYNC();
}

/* This function is called when the slave lose the connection with the
 * master into an unexpected way. */
void replicationHandleMasterDisconnection(void) {
    /* Fire the master link modules event. */
    if (server.repl_state == REPL_STATE_CONNECTED)
        moduleFireServerEvent(REDISMODULE_EVENT_MASTER_LINK_CHANGE,
                              REDISMODULE_SUBEVENT_MASTER_LINK_DOWN,
                              NULL);

    server.master = NULL;
    server.repl_state = REPL_STATE_CONNECT;
    server.repl_down_since = server.unixtime;
    /* We lost connection with our master, don't disconnect slaves yet,
     * maybe we'll be able to PSYNC with our master later. We'll disconnect
     * the slaves only if we'll have to do a full resync with our master. */

    /* Try to re-connect immediately rather than wait for replicationCron
     * waiting 1 second may risk backlog being recycled. */
    if (server.masterhost) {
        serverLog(LL_NOTICE,"Reconnecting to MASTER %s:%d",
            server.masterhost, server.masterport);
        connectWithMaster();
    }
}

void replicaofCommand(client *c) {
    /* SLAVEOF is not allowed in cluster mode as replication is automatically
     * configured using the current address of the master node. */
    if (server.cluster_enabled) {
        addReplyError(c,"REPLICAOF not allowed in cluster mode.");
        return;
    }

    if (server.failover_state != NO_FAILOVER) {
        addReplyError(c,"REPLICAOF not allowed while failing over.");
        return;
    }

    /* The special host/port combination "NO" "ONE" turns the instance
     * into a master. Otherwise the new master address is set. */
    if (!strcasecmp(c->argv[1]->ptr,"no") &&
        !strcasecmp(c->argv[2]->ptr,"one")) {
        if (server.masterhost) {
            replicationUnsetMaster();
            sds client = catClientInfoString(sdsempty(),c);
            serverLog(LL_NOTICE,"MASTER MODE enabled (user request from '%s')",
                client);
            sdsfree(client);
        }
    } else {
        long port;

        if (c->flags & CLIENT_SLAVE)
        {
            /* If a client is already a replica they cannot run this command,
             * because it involves flushing all replicas (including this
             * client) */
            addReplyError(c, "Command is not valid when client is a replica.");
            return;
        }

        if (getRangeLongFromObjectOrReply(c, c->argv[2], 0, 65535, &port,
                                          "Invalid master port") != C_OK)
            return;

        /* Check if we are already attached to the specified master */
        if (server.masterhost && !strcasecmp(server.masterhost,c->argv[1]->ptr)
            && server.masterport == port) {
            serverLog(LL_NOTICE,"REPLICAOF would result into synchronization "
                                "with the master we are already connected "
                                "with. No operation performed.");
            addReplySds(c,sdsnew("+OK Already connected to specified "
                                 "master\r\n"));
            return;
        }
        /* There was no previous master or the user specified a different one,
         * we can continue. */
        replicationSetMaster(c->argv[1]->ptr, port);
        sds client = catClientInfoString(sdsempty(),c);
        serverLog(LL_NOTICE,"REPLICAOF %s:%d enabled (user request from '%s')",
            server.masterhost, server.masterport, client);
        sdsfree(client);
    }
    addReply(c,shared.ok);
}

/* ROLE command: provide information about the role of the instance
 * (master or slave) and additional information related to replication
 * in an easy to process format. */
void roleCommand(client *c) {
    if (server.sentinel_mode) {
        sentinelRoleCommand(c);
        return;
    }

    if (server.masterhost == NULL) {
        listIter li;
        listNode *ln;
        void *mbcount;
        int slaves = 0;

        addReplyArrayLen(c,3);
        addReplyBulkCBuffer(c,"master",6);
        addReplyLongLong(c,server.master_repl_offset);
        mbcount = addReplyDeferredLen(c);
        listRewind(server.slaves,&li);
        while((ln = listNext(&li))) {
            client *slave = ln->value;
            char ip[NET_IP_STR_LEN], *slaveaddr = slave->slave_addr;

            if (!slaveaddr) {
                if (connAddrPeerName(slave->conn,ip,sizeof(ip),NULL) == -1)
                    continue;
                slaveaddr = ip;
            }
            if (slave->replstate != SLAVE_STATE_ONLINE) continue;
            addReplyArrayLen(c,3);
            addReplyBulkCString(c,slaveaddr);
            addReplyBulkLongLong(c,slave->slave_listening_port);
            addReplyBulkLongLong(c,slave->repl_ack_off);
            slaves++;
        }
        setDeferredArrayLen(c,mbcount,slaves);
    } else {
        char *slavestate = NULL;

        addReplyArrayLen(c,5);
        addReplyBulkCBuffer(c,"slave",5);
        addReplyBulkCString(c,server.masterhost);
        addReplyLongLong(c,server.masterport);
        if (slaveIsInHandshakeState()) {
            slavestate = "handshake";
        } else {
            switch(server.repl_state) {
            case REPL_STATE_NONE: slavestate = "none"; break;
            case REPL_STATE_CONNECT: slavestate = "connect"; break;
            case REPL_STATE_CONNECTING: slavestate = "connecting"; break;
            case REPL_STATE_TRANSFER: slavestate = "sync"; break;
            case REPL_STATE_CONNECTED: slavestate = "connected"; break;
            default: slavestate = "unknown"; break;
            }
        }
        addReplyBulkCString(c,slavestate);
        addReplyLongLong(c,server.master ? server.master->reploff : -1);
    }
}

/* Send a REPLCONF ACK command to the master to inform it about the current
 * processed offset. If we are not connected with a master, the command has
 * no effects. */
void replicationSendAck(void) {
    client *c = server.master;

    if (c != NULL) {
        c->flags |= CLIENT_MASTER_FORCE_REPLY;
        addReplyArrayLen(c,3);
        addReplyBulkCString(c,"REPLCONF");
        addReplyBulkCString(c,"ACK");
        addReplyBulkLongLong(c,c->reploff);
        c->flags &= ~CLIENT_MASTER_FORCE_REPLY;
    }
}

/* ---------------------- MASTER CACHING FOR PSYNC -------------------------- */

/* In order to implement partial synchronization we need to be able to cache
 * our master's client structure after a transient disconnection.
 * It is cached into server.cached_master and flushed away using the following
 * functions. */

/* This function is called by freeClient() in order to cache the master
 * client structure instead of destroying it. freeClient() will return
 * ASAP after this function returns, so every action needed to avoid problems
 * with a client that is really "suspended" has to be done by this function.
 *
 * The other functions that will deal with the cached master are:
 *
 * replicationDiscardCachedMaster() that will make sure to kill the client
 * as for some reason we don't want to use it in the future.
 *
 * replicationResurrectCachedMaster() that is used after a successful PSYNC
 * handshake in order to reactivate the cached master.
 */
void replicationCacheMaster(client *c) {
    serverAssert(server.master != NULL && server.cached_master == NULL);
    serverLog(LL_NOTICE,"Caching the disconnected master state.");

    /* Unlink the client from the server structures. */
    unlinkClient(c);

    /* Reset the master client so that's ready to accept new commands:
     * we want to discard the non processed query buffers and non processed
     * offsets, including pending transactions, already populated arguments,
     * pending outputs to the master. */
    sdsclear(server.master->querybuf);
    server.master->qb_pos = 0;
    server.master->repl_applied = 0;
    server.master->read_reploff = server.master->reploff;
    if (c->flags & CLIENT_MULTI) discardTransaction(c);
    listEmpty(c->reply);
    c->sentlen = 0;
    c->reply_bytes = 0;
    c->bufpos = 0;
    resetClient(c);

    /* Save the master. Server.master will be set to null later by
     * replicationHandleMasterDisconnection(). */
    server.cached_master = server.master;

    /* Invalidate the Peer ID cache. */
    if (c->peerid) {
        sdsfree(c->peerid);
        c->peerid = NULL;
    }
    /* Invalidate the Sock Name cache. */
    if (c->sockname) {
        sdsfree(c->sockname);
        c->sockname = NULL;
    }

    /* Caching the master happens instead of the actual freeClient() call,
     * so make sure to adjust the replication state. This function will
     * also set server.master to NULL. */
    replicationHandleMasterDisconnection();
}

/* This function is called when a master is turned into a slave, in order to
 * create from scratch a cached master for the new client, that will allow
 * to PSYNC with the slave that was promoted as the new master after a
 * failover.
 *
 * Assuming this instance was previously the master instance of the new master,
 * the new master will accept its replication ID, and potential also the
 * current offset if no data was lost during the failover. So we use our
 * current replication ID and offset in order to synthesize a cached master. */
void replicationCacheMasterUsingMyself(void) {
    serverLog(LL_NOTICE,
        "Before turning into a replica, using my own master parameters "
        "to synthesize a cached master: I may be able to synchronize with "
        "the new master with just a partial transfer.");

    /* This will be used to populate the field server.master->reploff
     * by replicationCreateMasterClient(). We'll later set the created
     * master as server.cached_master, so the replica will use such
     * offset for PSYNC. */
    server.master_initial_offset = server.master_repl_offset;

    /* The master client we create can be set to any DBID, because
     * the new master will start its replication stream with SELECT. */
    replicationCreateMasterClient(NULL,-1);

    /* Use our own ID / offset. */
    memcpy(server.master->replid, server.replid, sizeof(server.replid));

    /* Set as cached master. */
    unlinkClient(server.master);
    server.cached_master = server.master;
    server.master = NULL;
}

/* Free a cached master, called when there are no longer the conditions for
 * a partial resync on reconnection. */
void replicationDiscardCachedMaster(void) {
    if (server.cached_master == NULL) return;

    serverLog(LL_NOTICE,"Discarding previously cached master state.");
    server.cached_master->flags &= ~CLIENT_MASTER;
    freeClient(server.cached_master);
    server.cached_master = NULL;
}

/* Turn the cached master into the current master, using the file descriptor
 * passed as argument as the socket for the new master.
 *
 * This function is called when successfully setup a partial resynchronization
 * so the stream of data that we'll receive will start from where this
 * master left. */
void replicationResurrectCachedMaster(connection *conn) {
    server.master = server.cached_master;
    server.cached_master = NULL;
    server.master->conn = conn;
    connSetPrivateData(server.master->conn, server.master);
    server.master->flags &= ~(CLIENT_CLOSE_AFTER_REPLY|CLIENT_CLOSE_ASAP);
    server.master->authenticated = 1;
    server.master->lastinteraction = server.unixtime;
    server.repl_state = REPL_STATE_CONNECTED;
    server.repl_down_since = 0;

    /* Fire the master link modules event. */
    moduleFireServerEvent(REDISMODULE_EVENT_MASTER_LINK_CHANGE,
                          REDISMODULE_SUBEVENT_MASTER_LINK_UP,
                          NULL);

    /* Re-add to the list of clients. */
    linkClient(server.master);
    if (connSetReadHandler(server.master->conn, readQueryFromClient)) {
        serverLog(LL_WARNING,"Error resurrecting the cached master, impossible to add the readable handler: %s", strerror(errno));
        freeClientAsync(server.master); /* Close ASAP. */
    }

    /* We may also need to install the write handler as well if there is
     * pending data in the write buffers. */
    if (clientHasPendingReplies(server.master)) {
        if (connSetWriteHandler(server.master->conn, sendReplyToClient)) {
            serverLog(LL_WARNING,"Error resurrecting the cached master, impossible to add the writable handler: %s", strerror(errno));
            freeClientAsync(server.master); /* Close ASAP. */
        }
    }
}

/* ------------------------- MIN-SLAVES-TO-WRITE  --------------------------- */

/* This function counts the number of slaves with lag <= min-slaves-max-lag.
 * If the option is active, the server will prevent writes if there are not
 * enough connected slaves with the specified lag (or less). */
void refreshGoodSlavesCount(void) {
    listIter li;
    listNode *ln;
    int good = 0;

    if (!server.repl_min_slaves_to_write ||
        !server.repl_min_slaves_max_lag) return;

    listRewind(server.slaves,&li);
    while((ln = listNext(&li))) {
        client *slave = ln->value;
        time_t lag = server.unixtime - slave->repl_ack_time;

        if (slave->replstate == SLAVE_STATE_ONLINE &&
            lag <= server.repl_min_slaves_max_lag) good++;
    }
    server.repl_good_slaves_count = good;
}

/* return true if status of good replicas is OK. otherwise false */
int checkGoodReplicasStatus(void) {
    return server.masterhost || /* not a primary status should be OK */
           !server.repl_min_slaves_max_lag || /* Min slave max lag not configured */
           !server.repl_min_slaves_to_write || /* Min slave to write not configured */
           server.repl_good_slaves_count >= server.repl_min_slaves_to_write; /* check if we have enough slaves */
}

/* ----------------------- SYNCHRONOUS REPLICATION --------------------------
 * Redis synchronous replication design can be summarized in points:
 *
 * - Redis masters have a global replication offset, used by PSYNC.
 * - Master increment the offset every time new commands are sent to slaves.
 * - Slaves ping back masters with the offset processed so far.
 *
 * So synchronous replication adds a new WAIT command in the form:
 *
 *   WAIT <num_replicas> <milliseconds_timeout>
 *
 * That returns the number of replicas that processed the query when
 * we finally have at least num_replicas, or when the timeout was
 * reached.
 *
 * The command is implemented in this way:
 *
 * - Every time a client processes a command, we remember the replication
 *   offset after sending that command to the slaves.
 * - When WAIT is called, we ask slaves to send an acknowledgement ASAP.
 *   The client is blocked at the same time (see blocked.c).
 * - Once we receive enough ACKs for a given offset or when the timeout
 *   is reached, the WAIT command is unblocked and the reply sent to the
 *   client.
 */

/* This just set a flag so that we broadcast a REPLCONF GETACK command
 * to all the slaves in the beforeSleep() function. Note that this way
 * we "group" all the clients that want to wait for synchronous replication
 * in a given event loop iteration, and send a single GETACK for them all. */
void replicationRequestAckFromSlaves(void) {
    server.get_ack_from_slaves = 1;
}

/* Return the number of slaves that already acknowledged the specified
 * replication offset. */
int replicationCountAcksByOffset(long long offset) {
    listIter li;
    listNode *ln;
    int count = 0;

    listRewind(server.slaves,&li);
    while((ln = listNext(&li))) {
        client *slave = ln->value;

        if (slave->replstate != SLAVE_STATE_ONLINE) continue;
        if (slave->repl_ack_off >= offset) count++;
    }
    return count;
}

void waitForReplication(client *c, mstime_t timeout, long numreplicas, long long offset, int btype) {
    /* Otherwise block the client and put it into our list of clients
     * waiting for ack from slaves. */
    c->bpop.timeout = timeout;
    c->bpop.reploffset = offset;
    c->bpop.numreplicas = numreplicas;
    listAddNodeHead(server.clients_waiting_acks,c);
    blockClient(c,btype);

    /* Make sure that the server will send an ACK request to all the slaves
     * before returning to the event loop. */
    replicationRequestAckFromSlaves();
}

/* WAIT for N replicas to acknowledge the processing of our latest
 * write command (and all the previous commands). */
void waitCommand(client *c) {
    mstime_t timeout;
    long numreplicas, ackreplicas;
    long long offset = c->woff;

    if (server.masterhost) {
        addReplyError(c,"WAIT cannot be used with replica instances. Please also note that since Redis 4.0 if a replica is configured to be writable (which is not the default) writes to replicas are just local and are not propagated.");
        return;
    }

    /* Argument parsing. */
    if (getLongFromObjectOrReply(c,c->argv[1],&numreplicas,NULL) != C_OK)
        return;
    if (getTimeoutFromObjectOrReply(c,c->argv[2],&timeout,UNIT_MILLISECONDS)
        != C_OK) return;

    /* First try without blocking at all. */
    ackreplicas = replicationCountAcksByOffset(c->woff);
    if (ackreplicas >= numreplicas || c->flags & CLIENT_MULTI) {
        addReplyLongLong(c,ackreplicas);
        return;
    }

<<<<<<< HEAD
    waitForReplication(c, timeout, numreplicas, offset, BLOCKED_WAIT);
=======
    /* Otherwise block the client and put it into our list of clients
     * waiting for ack from slaves. */
    blockForReplication(c,timeout,offset,numreplicas);

    /* Make sure that the server will send an ACK request to all the slaves
     * before returning to the event loop. */
    replicationRequestAckFromSlaves();
>>>>>>> 5c3938d5
}

/* This is called by unblockClient() to perform the blocking op type
 * specific cleanup. We just remove the client from the list of clients
 * waiting for replica acks. Never call it directly, call unblockClient()
 * instead. */
void unblockClientWaitingReplicas(client *c) {
    listNode *ln = listSearchKey(server.clients_waiting_acks,c);
    serverAssert(ln != NULL);
    listDelNode(server.clients_waiting_acks,ln);
}

/* Check if there are clients blocked in WAIT that can be unblocked since
 * we received enough ACKs from slaves. */
void processClientsWaitingReplicas(void) {
    long long last_offset = 0;
    int last_numreplicas = 0;

    listIter li;
    listNode *ln;

    listRewind(server.clients_waiting_acks,&li);
    while((ln = listNext(&li))) {
        client *c = ln->value;

        /* Every time we find a client that is satisfied for a given
         * offset and number of replicas, we remember it so the next client
         * may be unblocked without calling replicationCountAcksByOffset()
         * if the requested offset / replicas were equal or less. */
        if (last_offset && last_offset >= c->bstate.reploffset &&
                           last_numreplicas >= c->bstate.numreplicas)
        {
            unblockClient(c);
            if (!(c->flags & CLIENT_RERUN_COMMAND)) addReplyLongLong(c,last_numreplicas);
        } else {
            int numreplicas = replicationCountAcksByOffset(c->bstate.reploffset);

            if (numreplicas >= c->bstate.numreplicas) {
                last_offset = c->bstate.reploffset;
                last_numreplicas = numreplicas;
                unblockClient(c);
                if (!(c->flags & CLIENT_RERUN_COMMAND)) addReplyLongLong(c,numreplicas);
            }
        }
    }
}

/* Return the slave replication offset for this instance, that is
 * the offset for which we already processed the master replication stream. */
long long replicationGetSlaveOffset(void) {
    long long offset = 0;

    if (server.masterhost != NULL) {
        if (server.master) {
            offset = server.master->reploff;
        } else if (server.cached_master) {
            offset = server.cached_master->reploff;
        }
    }
    /* offset may be -1 when the master does not support it at all, however
     * this function is designed to return an offset that can express the
     * amount of data processed by the master, so we return a positive
     * integer. */
    if (offset < 0) offset = 0;
    return offset;
}

/* --------------------------- REPLICATION CRON  ---------------------------- */

/* Replication cron function, called 1 time per second. */
void replicationCron(void) {
    static long long replication_cron_loops = 0;

    /* Check failover status first, to see if we need to start
     * handling the failover. */
    updateFailoverStatus();

    /* Non blocking connection timeout? */
    if (server.masterhost &&
        (server.repl_state == REPL_STATE_CONNECTING ||
         slaveIsInHandshakeState()) &&
         (time(NULL)-server.repl_transfer_lastio) > server.repl_timeout)
    {
        serverLog(LL_WARNING,"Timeout connecting to the MASTER...");
        cancelReplicationHandshake(1);
    }

    /* Bulk transfer I/O timeout? */
    if (server.masterhost && server.repl_state == REPL_STATE_TRANSFER &&
        (time(NULL)-server.repl_transfer_lastio) > server.repl_timeout)
    {
        serverLog(LL_WARNING,"Timeout receiving bulk data from MASTER... If the problem persists try to set the 'repl-timeout' parameter in redis.conf to a larger value.");
        cancelReplicationHandshake(1);
    }

    /* Timed out master when we are an already connected slave? */
    if (server.masterhost && server.repl_state == REPL_STATE_CONNECTED &&
        (time(NULL)-server.master->lastinteraction) > server.repl_timeout)
    {
        serverLog(LL_WARNING,"MASTER timeout: no data nor PING received...");
        freeClient(server.master);
    }

    /* Check if we should connect to a MASTER */
    if (server.repl_state == REPL_STATE_CONNECT) {
        serverLog(LL_NOTICE,"Connecting to MASTER %s:%d",
            server.masterhost, server.masterport);
        connectWithMaster();
    }

    /* Send ACK to master from time to time.
     * Note that we do not send periodic acks to masters that don't
     * support PSYNC and replication offsets. */
    if (server.masterhost && server.master &&
        !(server.master->flags & CLIENT_PRE_PSYNC))
        replicationSendAck();

    /* If we have attached slaves, PING them from time to time.
     * So slaves can implement an explicit timeout to masters, and will
     * be able to detect a link disconnection even if the TCP connection
     * will not actually go down. */
    listIter li;
    listNode *ln;
    robj *ping_argv[1];

    /* First, send PING according to ping_slave_period. */
    if ((replication_cron_loops % server.repl_ping_slave_period) == 0 &&
        listLength(server.slaves))
    {
        /* Note that we don't send the PING if the clients are paused during
         * a Redis Cluster manual failover: the PING we send will otherwise
         * alter the replication offsets of master and slave, and will no longer
         * match the one stored into 'mf_master_offset' state. */
        int manual_failover_in_progress =
            ((server.cluster_enabled &&
              server.cluster->mf_end) ||
            server.failover_end_time) &&
            isPausedActionsWithUpdate(PAUSE_ACTION_REPLICA);

        if (!manual_failover_in_progress) {
            ping_argv[0] = shared.ping;
            replicationFeedSlaves(server.slaves, -1,
                ping_argv, 1);
        }
    }

    /* Second, send a newline to all the slaves in pre-synchronization
     * stage, that is, slaves waiting for the master to create the RDB file.
     *
     * Also send the a newline to all the chained slaves we have, if we lost
     * connection from our master, to keep the slaves aware that their
     * master is online. This is needed since sub-slaves only receive proxied
     * data from top-level masters, so there is no explicit pinging in order
     * to avoid altering the replication offsets. This special out of band
     * pings (newlines) can be sent, they will have no effect in the offset.
     *
     * The newline will be ignored by the slave but will refresh the
     * last interaction timer preventing a timeout. In this case we ignore the
     * ping period and refresh the connection once per second since certain
     * timeouts are set at a few seconds (example: PSYNC response). */
    listRewind(server.slaves,&li);
    while((ln = listNext(&li))) {
        client *slave = ln->value;

        int is_presync =
            (slave->replstate == SLAVE_STATE_WAIT_BGSAVE_START ||
            (slave->replstate == SLAVE_STATE_WAIT_BGSAVE_END &&
             server.rdb_child_type != RDB_CHILD_TYPE_SOCKET));

        if (is_presync) {
            connWrite(slave->conn, "\n", 1);
        }
    }

    /* Disconnect timedout slaves. */
    if (listLength(server.slaves)) {
        listIter li;
        listNode *ln;

        listRewind(server.slaves,&li);
        while((ln = listNext(&li))) {
            client *slave = ln->value;

            if (slave->replstate == SLAVE_STATE_ONLINE) {
                if (slave->flags & CLIENT_PRE_PSYNC)
                    continue;
                if ((server.unixtime - slave->repl_ack_time) > server.repl_timeout) {
                    serverLog(LL_WARNING, "Disconnecting timedout replica (streaming sync): %s",
                          replicationGetSlaveName(slave));
                    freeClient(slave);
                    continue;
                }
            }
            /* We consider disconnecting only diskless replicas because disk-based replicas aren't fed
             * by the fork child so if a disk-based replica is stuck it doesn't prevent the fork child
             * from terminating. */
            if (slave->replstate == SLAVE_STATE_WAIT_BGSAVE_END && server.rdb_child_type == RDB_CHILD_TYPE_SOCKET) {
                if (slave->repl_last_partial_write != 0 &&
                    (server.unixtime - slave->repl_last_partial_write) > server.repl_timeout)
                {
                    serverLog(LL_WARNING, "Disconnecting timedout replica (full sync): %s",
                          replicationGetSlaveName(slave));
                    freeClient(slave);
                    continue;
                }
            }
        }
    }

    /* If this is a master without attached slaves and there is a replication
     * backlog active, in order to reclaim memory we can free it after some
     * (configured) time. Note that this cannot be done for slaves: slaves
     * without sub-slaves attached should still accumulate data into the
     * backlog, in order to reply to PSYNC queries if they are turned into
     * masters after a failover. */
    if (listLength(server.slaves) == 0 && server.repl_backlog_time_limit &&
        server.repl_backlog && server.masterhost == NULL)
    {
        time_t idle = server.unixtime - server.repl_no_slaves_since;

        if (idle > server.repl_backlog_time_limit) {
            /* When we free the backlog, we always use a new
             * replication ID and clear the ID2. This is needed
             * because when there is no backlog, the master_repl_offset
             * is not updated, but we would still retain our replication
             * ID, leading to the following problem:
             *
             * 1. We are a master instance.
             * 2. Our slave is promoted to master. It's repl-id-2 will
             *    be the same as our repl-id.
             * 3. We, yet as master, receive some updates, that will not
             *    increment the master_repl_offset.
             * 4. Later we are turned into a slave, connect to the new
             *    master that will accept our PSYNC request by second
             *    replication ID, but there will be data inconsistency
             *    because we received writes. */
            changeReplicationId();
            clearReplicationId2();
            freeReplicationBacklog();
            serverLog(LL_NOTICE,
                "Replication backlog freed after %d seconds "
                "without connected replicas.",
                (int) server.repl_backlog_time_limit);
        }
    }

    replicationStartPendingFork();

    /* Remove the RDB file used for replication if Redis is not running
     * with any persistence. */
    removeRDBUsedToSyncReplicas();

    /* Sanity check replication buffer, the first block of replication buffer blocks
     * must be referenced by someone, since it will be freed when not referenced,
     * otherwise, server will OOM. also, its refcount must not be more than
     * replicas number + 1(replication backlog). */
    if (listLength(server.repl_buffer_blocks) > 0) {
        replBufBlock *o = listNodeValue(listFirst(server.repl_buffer_blocks));
        serverAssert(o->refcount > 0 &&
            o->refcount <= (int)listLength(server.slaves)+1);
    }

    /* Refresh the number of slaves with lag <= min-slaves-max-lag. */
    refreshGoodSlavesCount();
    replication_cron_loops++; /* Incremented with frequency 1 HZ. */
}

int shouldStartChildReplication(int *mincapa_out, int *req_out) {
    /* We should start a BGSAVE good for replication if we have slaves in
     * WAIT_BGSAVE_START state.
     *
     * In case of diskless replication, we make sure to wait the specified
     * number of seconds (according to configuration) so that other slaves
     * have the time to arrive before we start streaming. */
    if (!hasActiveChildProcess()) {
        time_t idle, max_idle = 0;
        int slaves_waiting = 0;
        int mincapa;
        int req;
        int first = 1;
        listNode *ln;
        listIter li;

        listRewind(server.slaves,&li);
        while((ln = listNext(&li))) {
            client *slave = ln->value;
            if (slave->replstate == SLAVE_STATE_WAIT_BGSAVE_START) {
                if (first) {
                    /* Get first slave's requirements */
                    req = slave->slave_req;
                } else if (req != slave->slave_req) {
                    /* Skip slaves that don't match */
                    continue;
                }
                idle = server.unixtime - slave->lastinteraction;
                if (idle > max_idle) max_idle = idle;
                slaves_waiting++;
                mincapa = first ? slave->slave_capa : (mincapa & slave->slave_capa);
                first = 0;
            }
        }

        if (slaves_waiting &&
            (!server.repl_diskless_sync ||
             (server.repl_diskless_sync_max_replicas > 0 &&
              slaves_waiting >= server.repl_diskless_sync_max_replicas) ||
             max_idle >= server.repl_diskless_sync_delay))
        {
            if (mincapa_out)
                *mincapa_out = mincapa;
            if (req_out)
                *req_out = req;
            return 1;
        }
    }

    return 0;
}

void replicationStartPendingFork(void) {
    int mincapa = -1;
    int req = -1;

    if (shouldStartChildReplication(&mincapa, &req)) {
        /* Start the BGSAVE. The called function may start a
         * BGSAVE with socket target or disk target depending on the
         * configuration and slaves capabilities and requirements. */
        startBgsaveForReplication(mincapa, req);
    }
}

/* Find replica at IP:PORT from replica list */
static client *findReplica(char *host, int port) {
    listIter li;
    listNode *ln;
    client *replica;

    listRewind(server.slaves,&li);
    while((ln = listNext(&li))) {
        replica = ln->value;
        char ip[NET_IP_STR_LEN], *replicaip = replica->slave_addr;

        if (!replicaip) {
            if (connAddrPeerName(replica->conn, ip, sizeof(ip), NULL) == -1)
                continue;
            replicaip = ip;
        }

        if (!strcasecmp(host, replicaip) &&
                (port == replica->slave_listening_port))
            return replica;
    }

    return NULL;
}

const char *getFailoverStateString() {
    switch(server.failover_state) {
        case NO_FAILOVER: return "no-failover";
        case FAILOVER_IN_PROGRESS: return "failover-in-progress";
        case FAILOVER_WAIT_FOR_SYNC: return "waiting-for-sync";
        default: return "unknown";
    }
}

/* Resets the internal failover configuration, this needs
 * to be called after a failover either succeeds or fails
 * as it includes the client unpause. */
void clearFailoverState() {
    server.failover_end_time = 0;
    server.force_failover = 0;
    zfree(server.target_replica_host);
    server.target_replica_host = NULL;
    server.target_replica_port = 0;
    server.failover_state = NO_FAILOVER;
    unpauseActions(PAUSE_DURING_FAILOVER);
}

/* Abort an ongoing failover if one is going on. */
void abortFailover(const char *err) {
    if (server.failover_state == NO_FAILOVER) return;

    if (server.target_replica_host) {
        serverLog(LL_NOTICE,"FAILOVER to %s:%d aborted: %s",
            server.target_replica_host,server.target_replica_port,err);
    } else {
        serverLog(LL_NOTICE,"FAILOVER to any replica aborted: %s",err);
    }
    if (server.failover_state == FAILOVER_IN_PROGRESS) {
        replicationUnsetMaster();
    }
    clearFailoverState();
}

/*
 * FAILOVER [TO <HOST> <PORT> [FORCE]] [ABORT] [TIMEOUT <timeout>]
 *
 * This command will coordinate a failover between the master and one
 * of its replicas. The happy path contains the following steps:
 * 1) The master will initiate a client pause write, to stop replication
 * traffic.
 * 2) The master will periodically check if any of its replicas has
 * consumed the entire replication stream through acks.
 * 3) Once any replica has caught up, the master will itself become a replica.
 * 4) The master will send a PSYNC FAILOVER request to the target replica, which
 * if accepted will cause the replica to become the new master and start a sync.
 *
 * FAILOVER ABORT is the only way to abort a failover command, as replicaof
 * will be disabled. This may be needed if the failover is unable to progress.
 *
 * The optional arguments [TO <HOST> <IP>] allows designating a specific replica
 * to be failed over to.
 *
 * FORCE flag indicates that even if the target replica is not caught up,
 * failover to it anyway. This must be specified with a timeout and a target
 * HOST and IP.
 *
 * TIMEOUT <timeout> indicates how long should the primary wait for
 * a replica to sync up before aborting. If not specified, the failover
 * will attempt forever and must be manually aborted.
 */
void failoverCommand(client *c) {
    if (server.cluster_enabled) {
        addReplyError(c,"FAILOVER not allowed in cluster mode. "
                        "Use CLUSTER FAILOVER command instead.");
        return;
    }

    /* Handle special case for abort */
    if ((c->argc == 2) && !strcasecmp(c->argv[1]->ptr,"abort")) {
        if (server.failover_state == NO_FAILOVER) {
            addReplyError(c, "No failover in progress.");
            return;
        }

        abortFailover("Failover manually aborted");
        addReply(c,shared.ok);
        return;
    }

    long timeout_in_ms = 0;
    int force_flag = 0;
    long port = 0;
    char *host = NULL;

    /* Parse the command for syntax and arguments. */
    for (int j = 1; j < c->argc; j++) {
        if (!strcasecmp(c->argv[j]->ptr,"timeout") && (j + 1 < c->argc) &&
            timeout_in_ms == 0)
        {
            if (getLongFromObjectOrReply(c,c->argv[j + 1],
                        &timeout_in_ms,NULL) != C_OK) return;
            if (timeout_in_ms <= 0) {
                addReplyError(c,"FAILOVER timeout must be greater than 0");
                return;
            }
            j++;
        } else if (!strcasecmp(c->argv[j]->ptr,"to") && (j + 2 < c->argc) &&
            !host)
        {
            if (getLongFromObjectOrReply(c,c->argv[j + 2],&port,NULL) != C_OK)
                return;
            host = c->argv[j + 1]->ptr;
            j += 2;
        } else if (!strcasecmp(c->argv[j]->ptr,"force") && !force_flag) {
            force_flag = 1;
        } else {
            addReplyErrorObject(c,shared.syntaxerr);
            return;
        }
    }

    if (server.failover_state != NO_FAILOVER) {
        addReplyError(c,"FAILOVER already in progress.");
        return;
    }

    if (server.masterhost) {
        addReplyError(c,"FAILOVER is not valid when server is a replica.");
        return;
    }

    if (listLength(server.slaves) == 0) {
        addReplyError(c,"FAILOVER requires connected replicas.");
        return;
    }

    if (force_flag && (!timeout_in_ms || !host)) {
        addReplyError(c,"FAILOVER with force option requires both a timeout "
            "and target HOST and IP.");
        return;
    }

    /* If a replica address was provided, validate that it is connected. */
    if (host) {
        client *replica = findReplica(host, port);

        if (replica == NULL) {
            addReplyError(c,"FAILOVER target HOST and PORT is not "
                            "a replica.");
            return;
        }

        /* Check if requested replica is online */
        if (replica->replstate != SLAVE_STATE_ONLINE) {
            addReplyError(c,"FAILOVER target replica is not online.");
            return;
        }

        server.target_replica_host = zstrdup(host);
        server.target_replica_port = port;
        serverLog(LL_NOTICE,"FAILOVER requested to %s:%ld.",host,port);
    } else {
        serverLog(LL_NOTICE,"FAILOVER requested to any replica.");
    }

    mstime_t now = commandTimeSnapshot();
    if (timeout_in_ms) {
        server.failover_end_time = now + timeout_in_ms;
    }

    server.force_failover = force_flag;
    server.failover_state = FAILOVER_WAIT_FOR_SYNC;
    /* Cluster failover will unpause eventually */
    pauseActions(PAUSE_DURING_FAILOVER,
                 LLONG_MAX,
                 PAUSE_ACTIONS_CLIENT_WRITE_SET);
    addReply(c,shared.ok);
}

/* Failover cron function, checks coordinated failover state.
 *
 * Implementation note: The current implementation calls replicationSetMaster()
 * to start the failover request, this has some unintended side effects if the
 * failover doesn't work like blocked clients will be unblocked and replicas will
 * be disconnected. This could be optimized further.
 */
void updateFailoverStatus(void) {
    if (server.failover_state != FAILOVER_WAIT_FOR_SYNC) return;
    mstime_t now = server.mstime;

    /* Check if failover operation has timed out */
    if (server.failover_end_time && server.failover_end_time <= now) {
        if (server.force_failover) {
            serverLog(LL_NOTICE,
                "FAILOVER to %s:%d time out exceeded, failing over.",
                server.target_replica_host, server.target_replica_port);
            server.failover_state = FAILOVER_IN_PROGRESS;
            /* If timeout has expired force a failover if requested. */
            replicationSetMaster(server.target_replica_host,
                server.target_replica_port);
            return;
        } else {
            /* Force was not requested, so timeout. */
            abortFailover("Replica never caught up before timeout");
            return;
        }
    }

    /* Check to see if the replica has caught up so failover can start */
    client *replica = NULL;
    if (server.target_replica_host) {
        replica = findReplica(server.target_replica_host,
            server.target_replica_port);
    } else {
        listIter li;
        listNode *ln;

        listRewind(server.slaves,&li);
        /* Find any replica that has matched our repl_offset */
        while((ln = listNext(&li))) {
            replica = ln->value;
            if (replica->repl_ack_off == server.master_repl_offset) {
                char ip[NET_IP_STR_LEN], *replicaaddr = replica->slave_addr;

                if (!replicaaddr) {
                    if (connAddrPeerName(replica->conn,ip,sizeof(ip),NULL) == -1)
                        continue;
                    replicaaddr = ip;
                }

                /* We are now failing over to this specific node */
                server.target_replica_host = zstrdup(replicaaddr);
                server.target_replica_port = replica->slave_listening_port;
                break;
            }
        }
    }

    /* We've found a replica that is caught up */
    if (replica && (replica->repl_ack_off == server.master_repl_offset)) {
        server.failover_state = FAILOVER_IN_PROGRESS;
        serverLog(LL_NOTICE,
                "Failover target %s:%d is synced, failing over.",
                server.target_replica_host, server.target_replica_port);
        /* Designated replica is caught up, failover to it. */
        replicationSetMaster(server.target_replica_host,
            server.target_replica_port);
    }
}<|MERGE_RESOLUTION|>--- conflicted
+++ resolved
@@ -3495,9 +3495,6 @@
         return;
     }
 
-<<<<<<< HEAD
-    waitForReplication(c, timeout, numreplicas, offset, BLOCKED_WAIT);
-=======
     /* Otherwise block the client and put it into our list of clients
      * waiting for ack from slaves. */
     blockForReplication(c,timeout,offset,numreplicas);
@@ -3505,7 +3502,6 @@
     /* Make sure that the server will send an ACK request to all the slaves
      * before returning to the event loop. */
     replicationRequestAckFromSlaves();
->>>>>>> 5c3938d5
 }
 
 /* This is called by unblockClient() to perform the blocking op type
