--- conflicted
+++ resolved
@@ -949,15 +949,9 @@
     return myuser;
 }
 
-<<<<<<< HEAD
-/* Check if the command ready to be executed in the client 'c', and already
- * referenced by c->cmd, can be executed by this client according to the
- * ACls associated to the client user c->user.
-=======
 /* Check if the command is ready to be executed in the client 'c', already
  * referenced by c->cmd, and can be executed by this client according to the
  * ACLs associated to the client user c->user.
->>>>>>> f099def7
  *
  * If the user can execute the command ACL_OK is returned, otherwise
  * ACL_DENIED_CMD or ACL_DENIED_KEY is returned: the first in case the
