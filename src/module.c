/*
 * Copyright (c) 2016, Salvatore Sanfilippo <antirez at gmail dot com>
 * All rights reserved.
 *
 * Redistribution and use in source and binary forms, with or without
 * modification, are permitted provided that the following conditions are met:
 *
 *   * Redistributions of source code must retain the above copyright notice,
 *     this list of conditions and the following disclaimer.
 *   * Redistributions in binary form must reproduce the above copyright
 *     notice, this list of conditions and the following disclaimer in the
 *     documentation and/or other materials provided with the distribution.
 *   * Neither the name of Redis nor the names of its contributors may be used
 *     to endorse or promote products derived from this software without
 *     specific prior written permission.
 *
 * THIS SOFTWARE IS PROVIDED BY THE COPYRIGHT HOLDERS AND CONTRIBUTORS "AS IS"
 * AND ANY EXPRESS OR IMPLIED WARRANTIES, INCLUDING, BUT NOT LIMITED TO, THE
 * IMPLIED WARRANTIES OF MERCHANTABILITY AND FITNESS FOR A PARTICULAR PURPOSE
 * ARE DISCLAIMED. IN NO EVENT SHALL THE COPYRIGHT OWNER OR CONTRIBUTORS BE
 * LIABLE FOR ANY DIRECT, INDIRECT, INCIDENTAL, SPECIAL, EXEMPLARY, OR
 * CONSEQUENTIAL DAMAGES (INCLUDING, BUT NOT LIMITED TO, PROCUREMENT OF
 * SUBSTITUTE GOODS OR SERVICES; LOSS OF USE, DATA, OR PROFITS; OR BUSINESS
 * INTERRUPTION) HOWEVER CAUSED AND ON ANY THEORY OF LIABILITY, WHETHER IN
 * CONTRACT, STRICT LIABILITY, OR TORT (INCLUDING NEGLIGENCE OR OTHERWISE)
 * ARISING IN ANY WAY OUT OF THE USE OF THIS SOFTWARE, EVEN IF ADVISED OF THE
 * POSSIBILITY OF SUCH DAMAGE.
 */

/* --------------------------------------------------------------------------
 * Modules API documentation information
 *
 * The comments in this file are used to generate the API documentation on the
 * Redis website.
 *
 * Each function starting with RM_ and preceded by a block comment is included
 * in the API documentation. To hide an RM_ function, put a blank line between
 * the comment and the function definition or put the comment inside the
 * function body.
 *
 * The functions are divided into sections. Each section is preceded by a
 * documentation block, which is comment block starting with a markdown level 2
 * heading, i.e. a line starting with ##, on the first line of the comment block
 * (with the exception of a ----- line which can appear first). Other comment
 * blocks, which are not intended for the modules API user, such as this comment
 * block, do NOT start with a markdown level 2 heading, so they are included in
 * the generated a API documentation.
 *
 * The documentation comments may contain markdown formatting. Some automatic
 * replacements are done, such as the replacement of RM with RedisModule in
 * function names. For details, see the script src/modules/gendoc.rb.
 * -------------------------------------------------------------------------- */

#include "server.h"
#include "cluster.h"
#include "slowlog.h"
#include "rdb.h"
#include "monotonic.h"
#include "call_reply.h"
#include <dlfcn.h>
#include <sys/stat.h>
#include <sys/wait.h>
#include <fcntl.h>

/* --------------------------------------------------------------------------
 * Private data structures used by the modules system. Those are data
 * structures that are never exposed to Redis Modules, if not as void
 * pointers that have an API the module can call with them)
 * -------------------------------------------------------------------------- */

typedef struct RedisModuleInfoCtx {
    struct RedisModule *module;
    const char *requested_section;
    sds info;           /* info string we collected so far */
    int sections;       /* number of sections we collected so far */
    int in_section;     /* indication if we're in an active section or not */
    int in_dict_field;  /* indication that we're currently appending to a dict */
} RedisModuleInfoCtx;

/* This represents a shared API. Shared APIs will be used to populate
 * the server.sharedapi dictionary, mapping names of APIs exported by
 * modules for other modules to use, to their structure specifying the
 * function pointer that can be called. */
struct RedisModuleSharedAPI {
    void *func;
    RedisModule *module;
};
typedef struct RedisModuleSharedAPI RedisModuleSharedAPI;

dict *modules; /* Hash table of modules. SDS -> RedisModule ptr.*/

/* Entries in the context->amqueue array, representing objects to free
 * when the callback returns. */
struct AutoMemEntry {
    void *ptr;
    int type;
};

/* AutoMemEntry type field values. */
#define REDISMODULE_AM_KEY 0
#define REDISMODULE_AM_STRING 1
#define REDISMODULE_AM_REPLY 2
#define REDISMODULE_AM_FREED 3 /* Explicitly freed by user already. */
#define REDISMODULE_AM_DICT 4
#define REDISMODULE_AM_INFO 5

/* The pool allocator block. Redis Modules can allocate memory via this special
 * allocator that will automatically release it all once the callback returns.
 * This means that it can only be used for ephemeral allocations. However
 * there are two advantages for modules to use this API:
 *
 * 1) The memory is automatically released when the callback returns.
 * 2) This allocator is faster for many small allocations since whole blocks
 *    are allocated, and small pieces returned to the caller just advancing
 *    the index of the allocation.
 *
 * Allocations are always rounded to the size of the void pointer in order
 * to always return aligned memory chunks. */

#define REDISMODULE_POOL_ALLOC_MIN_SIZE (1024*8)
#define REDISMODULE_POOL_ALLOC_ALIGN (sizeof(void*))

typedef struct RedisModulePoolAllocBlock {
    uint32_t size;
    uint32_t used;
    struct RedisModulePoolAllocBlock *next;
    char memory[];
} RedisModulePoolAllocBlock;

/* This structure represents the context in which Redis modules operate.
 * Most APIs module can access, get a pointer to the context, so that the API
 * implementation can hold state across calls, or remember what to free after
 * the call and so forth.
 *
 * Note that not all the context structure is always filled with actual values
 * but only the fields needed in a given context. */

struct RedisModuleBlockedClient;

struct RedisModuleCtx {
    void *getapifuncptr;            /* NOTE: Must be the first field. */
    struct RedisModule *module;     /* Module reference. */
    client *client;                 /* Client calling a command. */
    struct RedisModuleBlockedClient *blocked_client; /* Blocked client for
                                                        thread safe context. */
    struct AutoMemEntry *amqueue;   /* Auto memory queue of objects to free. */
    int amqueue_len;                /* Number of slots in amqueue. */
    int amqueue_used;               /* Number of used slots in amqueue. */
    int flags;                      /* REDISMODULE_CTX_... flags. */
    void **postponed_arrays;        /* To set with RM_ReplySetArrayLength(). */
    int postponed_arrays_count;     /* Number of entries in postponed_arrays. */
    void *blocked_privdata;         /* Privdata set when unblocking a client. */
    RedisModuleString *blocked_ready_key; /* Key ready when the reply callback
                                             gets called for clients blocked
                                             on keys. */

    /* Used if there is the REDISMODULE_CTX_KEYS_POS_REQUEST flag set. */
    getKeysResult *keys_result;

    struct RedisModulePoolAllocBlock *pa_head;
    long long next_yield_time;
};
typedef struct RedisModuleCtx RedisModuleCtx;

#define REDISMODULE_CTX_NONE (0)
#define REDISMODULE_CTX_AUTO_MEMORY (1<<0)
#define REDISMODULE_CTX_KEYS_POS_REQUEST (1<<1)
#define REDISMODULE_CTX_BLOCKED_REPLY (1<<2)
#define REDISMODULE_CTX_BLOCKED_TIMEOUT (1<<3)
#define REDISMODULE_CTX_THREAD_SAFE (1<<4)
#define REDISMODULE_CTX_BLOCKED_DISCONNECTED (1<<5)
#define REDISMODULE_CTX_TEMP_CLIENT (1<<6) /* Return client object to the pool
                                              when the context is destroyed */
#define REDISMODULE_CTX_NEW_CLIENT (1<<7)  /* Free client object when the
                                              context is destroyed */

/* This represents a Redis key opened with RM_OpenKey(). */
struct RedisModuleKey {
    RedisModuleCtx *ctx;
    redisDb *db;
    robj *key;      /* Key name object. */
    robj *value;    /* Value object, or NULL if the key was not found. */
    void *iter;     /* Iterator. */
    int mode;       /* Opening mode. */

    union {
        struct {
            /* List, use only if value->type == OBJ_LIST */
            listTypeEntry entry;   /* Current entry in iteration. */
            long index;            /* Current 0-based index in iteration. */
        } list;
        struct {
            /* Zset iterator, use only if value->type == OBJ_ZSET */
            uint32_t type;         /* REDISMODULE_ZSET_RANGE_* */
            zrangespec rs;         /* Score range. */
            zlexrangespec lrs;     /* Lex range. */
            uint32_t start;        /* Start pos for positional ranges. */
            uint32_t end;          /* End pos for positional ranges. */
            void *current;         /* Zset iterator current node. */
            int er;                /* Zset iterator end reached flag
                                       (true if end was reached). */
        } zset;
        struct {
            /* Stream, use only if value->type == OBJ_STREAM */
            streamID currentid;    /* Current entry while iterating. */
            int64_t numfieldsleft; /* Fields left to fetch for current entry. */
            int signalready;       /* Flag that signalKeyAsReady() is needed. */
        } stream;
    } u;
};
typedef struct RedisModuleKey RedisModuleKey;

/* RedisModuleKey 'ztype' values. */
#define REDISMODULE_ZSET_RANGE_NONE 0       /* This must always be 0. */
#define REDISMODULE_ZSET_RANGE_LEX 1
#define REDISMODULE_ZSET_RANGE_SCORE 2
#define REDISMODULE_ZSET_RANGE_POS 3

/* Function pointer type of a function representing a command inside
 * a Redis module. */
struct RedisModuleBlockedClient;
typedef int (*RedisModuleCmdFunc) (RedisModuleCtx *ctx, void **argv, int argc);
typedef void (*RedisModuleDisconnectFunc) (RedisModuleCtx *ctx, struct RedisModuleBlockedClient *bc);

/* This struct holds the information about a command registered by a module.*/
struct RedisModuleCommand {
    struct RedisModule *module;
    RedisModuleCmdFunc func;
    struct redisCommand *rediscmd;
};
typedef struct RedisModuleCommand RedisModuleCommand;

#define REDISMODULE_REPLYFLAG_NONE 0
#define REDISMODULE_REPLYFLAG_TOPARSE (1<<0) /* Protocol must be parsed. */
#define REDISMODULE_REPLYFLAG_NESTED (1<<1)  /* Nested reply object. No proto
                                                or struct free. */

/* Reply of RM_Call() function. The function is filled in a lazy
 * way depending on the function called on the reply structure. By default
 * only the type, proto and protolen are filled. */
typedef struct CallReply RedisModuleCallReply;

/* Structure representing a blocked client. We get a pointer to such
 * an object when blocking from modules. */
typedef struct RedisModuleBlockedClient {
    client *client;  /* Pointer to the blocked client. or NULL if the client
                        was destroyed during the life of this object. */
    RedisModule *module;    /* Module blocking the client. */
    RedisModuleCmdFunc reply_callback; /* Reply callback on normal completion.*/
    RedisModuleCmdFunc timeout_callback; /* Reply callback on timeout. */
    RedisModuleDisconnectFunc disconnect_callback; /* Called on disconnection.*/
    void (*free_privdata)(RedisModuleCtx*,void*);/* privdata cleanup callback.*/
    void *privdata;     /* Module private data that may be used by the reply
                           or timeout callback. It is set via the
                           RedisModule_UnblockClient() API. */
    client *thread_safe_ctx_client; /* Fake client to be used for thread safe
                                       context so that no lock is required. */
    client *reply_client;           /* Fake client used to accumulate replies
                                       in thread safe contexts. */
    int dbid;           /* Database number selected by the original client. */
    int blocked_on_keys;    /* If blocked via RM_BlockClientOnKeys(). */
    int unblocked;          /* Already on the moduleUnblocked list. */
    monotime background_timer; /* Timer tracking the start of background work */
    uint64_t background_duration; /* Current command background time duration.
                                     Used for measuring latency of blocking cmds */
} RedisModuleBlockedClient;

static pthread_mutex_t moduleUnblockedClientsMutex = PTHREAD_MUTEX_INITIALIZER;
static list *moduleUnblockedClients;

/* Pool for temporary client objects. Creating and destroying a client object is
 * costly. We manage a pool of clients to avoid this cost. Pool expands when
 * more clients are needed and shrinks when unused. Please see modulesCron()
 * for more details. */
static client **moduleTempClients;
static size_t moduleTempClientCap = 0;
static size_t moduleTempClientCount = 0;    /* Client count in pool */
static size_t moduleTempClientMinCount = 0; /* Min client count in pool since
                                               the last cron. */

/* We need a mutex that is unlocked / relocked in beforeSleep() in order to
 * allow thread safe contexts to execute commands at a safe moment. */
static pthread_mutex_t moduleGIL = PTHREAD_MUTEX_INITIALIZER;


/* Function pointer type for keyspace event notification subscriptions from modules. */
typedef int (*RedisModuleNotificationFunc) (RedisModuleCtx *ctx, int type, const char *event, RedisModuleString *key);

/* Keyspace notification subscriber information.
 * See RM_SubscribeToKeyspaceEvents() for more information. */
typedef struct RedisModuleKeyspaceSubscriber {
    /* The module subscribed to the event */
    RedisModule *module;
    /* Notification callback in the module*/
    RedisModuleNotificationFunc notify_callback;
    /* A bit mask of the events the module is interested in */
    int event_mask;
    /* Active flag set on entry, to avoid reentrant subscribers
     * calling themselves */
    int active;
} RedisModuleKeyspaceSubscriber;

/* The module keyspace notification subscribers list */
static list *moduleKeyspaceSubscribers;

/* Data structures related to the exported dictionary data structure. */
typedef struct RedisModuleDict {
    rax *rax;                       /* The radix tree. */
} RedisModuleDict;

typedef struct RedisModuleDictIter {
    RedisModuleDict *dict;
    raxIterator ri;
} RedisModuleDictIter;

typedef struct RedisModuleCommandFilterCtx {
    RedisModuleString **argv;
    int argc;
} RedisModuleCommandFilterCtx;

typedef void (*RedisModuleCommandFilterFunc) (RedisModuleCommandFilterCtx *filter);

typedef struct RedisModuleCommandFilter {
    /* The module that registered the filter */
    RedisModule *module;
    /* Filter callback function */
    RedisModuleCommandFilterFunc callback;
    /* REDISMODULE_CMDFILTER_* flags */
    int flags;
} RedisModuleCommandFilter;

/* Registered filters */
static list *moduleCommandFilters;

typedef void (*RedisModuleForkDoneHandler) (int exitcode, int bysignal, void *user_data);

static struct RedisModuleForkInfo {
    RedisModuleForkDoneHandler done_handler;
    void* done_handler_user_data;
} moduleForkInfo = {0};

typedef struct RedisModuleServerInfoData {
    rax *rax;                       /* parsed info data. */
} RedisModuleServerInfoData;

/* Flags for moduleCreateArgvFromUserFormat(). */
#define REDISMODULE_ARGV_REPLICATE (1<<0)
#define REDISMODULE_ARGV_NO_AOF (1<<1)
#define REDISMODULE_ARGV_NO_REPLICAS (1<<2)
#define REDISMODULE_ARGV_RESP_3 (1<<3)
#define REDISMODULE_ARGV_RESP_AUTO (1<<4)
#define REDISMODULE_ARGV_CHECK_ACL (1<<5)

/* Determine whether Redis should signalModifiedKey implicitly.
 * In case 'ctx' has no 'module' member (and therefore no module->options),
 * we assume default behavior, that is, Redis signals.
 * (see RM_GetThreadSafeContext) */
#define SHOULD_SIGNAL_MODIFIED_KEYS(ctx) \
    ctx->module? !(ctx->module->options & REDISMODULE_OPTION_NO_IMPLICIT_SIGNAL_MODIFIED) : 1

/* Server events hooks data structures and defines: this modules API
 * allow modules to subscribe to certain events in Redis, such as
 * the start and end of an RDB or AOF save, the change of role in replication,
 * and similar other events. */

typedef struct RedisModuleEventListener {
    RedisModule *module;
    RedisModuleEvent event;
    RedisModuleEventCallback callback;
} RedisModuleEventListener;

list *RedisModule_EventListeners; /* Global list of all the active events. */

/* Data structures related to the redis module users */

/* This is the object returned by RM_CreateModuleUser(). The module API is
 * able to create users, set ACLs to such users, and later authenticate
 * clients using such newly created users. */
typedef struct RedisModuleUser {
    user *user; /* Reference to the real redis user */
    int free_user; /* Indicates that user should also be freed when this object is freed */
} RedisModuleUser;

/* This is a structure used to export some meta-information such as dbid to the module. */
typedef struct RedisModuleKeyOptCtx {
    struct redisObject *from_key, *to_key; /* Optional name of key processed, NULL when unknown. 
                                              In most cases, only 'from_key' is valid, but in callbacks 
                                              such as `copy2`, both 'from_key' and 'to_key' are valid. */
    int from_dbid, to_dbid;                /* The dbid of the key being processed, -1 when unknown.
                                              In most cases, only 'from_dbid' is valid, but in callbacks such 
                                              as `copy2`, 'from_dbid' and 'to_dbid' are both valid. */
} RedisModuleKeyOptCtx;
/* --------------------------------------------------------------------------
 * Prototypes
 * -------------------------------------------------------------------------- */

void RM_FreeCallReply(RedisModuleCallReply *reply);
void RM_CloseKey(RedisModuleKey *key);
void autoMemoryCollect(RedisModuleCtx *ctx);
robj **moduleCreateArgvFromUserFormat(const char *cmdname, const char *fmt, int *argcp, int *argvlenp, int *flags, va_list ap);
void RM_ZsetRangeStop(RedisModuleKey *kp);
static void zsetKeyReset(RedisModuleKey *key);
static void moduleInitKeyTypeSpecific(RedisModuleKey *key);
void RM_FreeDict(RedisModuleCtx *ctx, RedisModuleDict *d);
void RM_FreeServerInfo(RedisModuleCtx *ctx, RedisModuleServerInfoData *data);

/* --------------------------------------------------------------------------
 * ## Heap allocation raw functions
 *
 * Memory allocated with these functions are taken into account by Redis key
 * eviction algorithms and are reported in Redis memory usage information.
 * -------------------------------------------------------------------------- */

/* Use like malloc(). Memory allocated with this function is reported in
 * Redis INFO memory, used for keys eviction according to maxmemory settings
 * and in general is taken into account as memory allocated by Redis.
 * You should avoid using malloc(). */
void *RM_Alloc(size_t bytes) {
    return zmalloc(bytes);
}

/* Use like calloc(). Memory allocated with this function is reported in
 * Redis INFO memory, used for keys eviction according to maxmemory settings
 * and in general is taken into account as memory allocated by Redis.
 * You should avoid using calloc() directly. */
void *RM_Calloc(size_t nmemb, size_t size) {
    return zcalloc(nmemb*size);
}

/* Use like realloc() for memory obtained with RedisModule_Alloc(). */
void* RM_Realloc(void *ptr, size_t bytes) {
    return zrealloc(ptr,bytes);
}

/* Use like free() for memory obtained by RedisModule_Alloc() and
 * RedisModule_Realloc(). However you should never try to free with
 * RedisModule_Free() memory allocated with malloc() inside your module. */
void RM_Free(void *ptr) {
    zfree(ptr);
}

/* Like strdup() but returns memory allocated with RedisModule_Alloc(). */
char *RM_Strdup(const char *str) {
    return zstrdup(str);
}

/* --------------------------------------------------------------------------
 * Pool allocator
 * -------------------------------------------------------------------------- */

/* Release the chain of blocks used for pool allocations. */
void poolAllocRelease(RedisModuleCtx *ctx) {
    RedisModulePoolAllocBlock *head = ctx->pa_head, *next;

    while(head != NULL) {
        next = head->next;
        zfree(head);
        head = next;
    }
    ctx->pa_head = NULL;
}

/* Return heap allocated memory that will be freed automatically when the
 * module callback function returns. Mostly suitable for small allocations
 * that are short living and must be released when the callback returns
 * anyway. The returned memory is aligned to the architecture word size
 * if at least word size bytes are requested, otherwise it is just
 * aligned to the next power of two, so for example a 3 bytes request is
 * 4 bytes aligned while a 2 bytes request is 2 bytes aligned.
 *
 * There is no realloc style function since when this is needed to use the
 * pool allocator is not a good idea.
 *
 * The function returns NULL if `bytes` is 0. */
void *RM_PoolAlloc(RedisModuleCtx *ctx, size_t bytes) {
    if (bytes == 0) return NULL;
    RedisModulePoolAllocBlock *b = ctx->pa_head;
    size_t left = b ? b->size - b->used : 0;

    /* Fix alignment. */
    if (left >= bytes) {
        size_t alignment = REDISMODULE_POOL_ALLOC_ALIGN;
        while (bytes < alignment && alignment/2 >= bytes) alignment /= 2;
        if (b->used % alignment)
            b->used += alignment - (b->used % alignment);
        left = (b->used > b->size) ? 0 : b->size - b->used;
    }

    /* Create a new block if needed. */
    if (left < bytes) {
        size_t blocksize = REDISMODULE_POOL_ALLOC_MIN_SIZE;
        if (blocksize < bytes) blocksize = bytes;
        b = zmalloc(sizeof(*b) + blocksize);
        b->size = blocksize;
        b->used = 0;
        b->next = ctx->pa_head;
        ctx->pa_head = b;
    }

    char *retval = b->memory + b->used;
    b->used += bytes;
    return retval;
}

/* --------------------------------------------------------------------------
 * Helpers for modules API implementation
 * -------------------------------------------------------------------------- */

client *moduleAllocTempClient() {
    client *c = NULL;

    if (moduleTempClientCount > 0) {
        c = moduleTempClients[--moduleTempClientCount];
        if (moduleTempClientCount < moduleTempClientMinCount)
            moduleTempClientMinCount = moduleTempClientCount;
    } else {
        c = createClient(NULL);
        c->flags |= CLIENT_MODULE;
        c->user = NULL; /* Root user */
    }
    return c;
}

void moduleReleaseTempClient(client *c) {
    if (moduleTempClientCount == moduleTempClientCap) {
        moduleTempClientCap = moduleTempClientCap ? moduleTempClientCap*2 : 32;
        moduleTempClients = zrealloc(moduleTempClients, sizeof(c)*moduleTempClientCap);
    }
    clearClientConnectionState(c);
    listEmpty(c->reply);
    c->reply_bytes = 0;
    resetClient(c);
    c->bufpos = 0;
    c->flags = CLIENT_MODULE;
    c->user = NULL; /* Root user */
    moduleTempClients[moduleTempClientCount++] = c;
}

/* Create an empty key of the specified type. `key` must point to a key object
 * opened for writing where the `.value` member is set to NULL because the
 * key was found to be non existing.
 *
 * On success REDISMODULE_OK is returned and the key is populated with
 * the value of the specified type. The function fails and returns
 * REDISMODULE_ERR if:
 *
 * 1. The key is not open for writing.
 * 2. The key is not empty.
 * 3. The specified type is unknown.
 */
int moduleCreateEmptyKey(RedisModuleKey *key, int type) {
    robj *obj;

    /* The key must be open for writing and non existing to proceed. */
    if (!(key->mode & REDISMODULE_WRITE) || key->value)
        return REDISMODULE_ERR;

    switch(type) {
    case REDISMODULE_KEYTYPE_LIST:
        obj = createQuicklistObject();
        quicklistSetOptions(obj->ptr, server.list_max_listpack_size,
                            server.list_compress_depth);
        break;
    case REDISMODULE_KEYTYPE_ZSET:
        obj = createZsetListpackObject();
        break;
    case REDISMODULE_KEYTYPE_HASH:
        obj = createHashObject();
        break;
    case REDISMODULE_KEYTYPE_STREAM:
        obj = createStreamObject();
        break;
    default: return REDISMODULE_ERR;
    }
    dbAdd(key->db,key->key,obj);
    key->value = obj;
    moduleInitKeyTypeSpecific(key);
    return REDISMODULE_OK;
}

/* Frees key->iter and sets it to NULL. */
static void moduleFreeKeyIterator(RedisModuleKey *key) {
    serverAssert(key->iter != NULL);
    switch (key->value->type) {
    case OBJ_LIST: listTypeReleaseIterator(key->iter); break;
    case OBJ_STREAM: zfree(key->iter); break;
    default: serverAssert(0); /* No key->iter for other types. */
    }
    key->iter = NULL;
}

/* This function is called in low-level API implementation functions in order
 * to check if the value associated with the key remained empty after an
 * operation that removed elements from an aggregate data type.
 *
 * If this happens, the key is deleted from the DB and the key object state
 * is set to the right one in order to be targeted again by write operations
 * possibly recreating the key if needed.
 *
 * The function returns 1 if the key value object is found empty and is
 * deleted, otherwise 0 is returned. */
int moduleDelKeyIfEmpty(RedisModuleKey *key) {
    if (!(key->mode & REDISMODULE_WRITE) || key->value == NULL) return 0;
    int isempty;
    robj *o = key->value;

    switch(o->type) {
    case OBJ_LIST: isempty = listTypeLength(o) == 0; break;
    case OBJ_SET: isempty = setTypeSize(o) == 0; break;
    case OBJ_ZSET: isempty = zsetLength(o) == 0; break;
    case OBJ_HASH: isempty = hashTypeLength(o) == 0; break;
    case OBJ_STREAM: isempty = streamLength(o) == 0; break;
    default: isempty = 0;
    }

    if (isempty) {
        if (key->iter) moduleFreeKeyIterator(key);
        dbDelete(key->db,key->key);
        key->value = NULL;
        return 1;
    } else {
        return 0;
    }
}

/* --------------------------------------------------------------------------
 * Service API exported to modules
 *
 * Note that all the exported APIs are called RM_<funcname> in the core
 * and RedisModule_<funcname> in the module side (defined as function
 * pointers in redismodule.h). In this way the dynamic linker does not
 * mess with our global function pointers, overriding it with the symbols
 * defined in the main executable having the same names.
 * -------------------------------------------------------------------------- */

int RM_GetApi(const char *funcname, void **targetPtrPtr) {
    /* Lookup the requested module API and store the function pointer into the
     * target pointer. The function returns REDISMODULE_ERR if there is no such
     * named API, otherwise REDISMODULE_OK.
     *
     * This function is not meant to be used by modules developer, it is only
     * used implicitly by including redismodule.h. */
    dictEntry *he = dictFind(server.moduleapi, funcname);
    if (!he) return REDISMODULE_ERR;
    *targetPtrPtr = dictGetVal(he);
    return REDISMODULE_OK;
}

/* Free the context after the user function was called. */
void moduleFreeContext(RedisModuleCtx *ctx) {
    if (!(ctx->flags & REDISMODULE_CTX_THREAD_SAFE)) {
        /* Modules take care of their own propagation, when we are
         * outside of call() context (timers, events, etc.). */
        if (--server.module_ctx_nesting == 0) {
            if (!server.core_propagates)
                propagatePendingCommands();
            if (server.busy_module_yield_flags) {
                blockingOperationEnds();
                server.busy_module_yield_flags = BUSY_MODULE_YIELD_NONE;
                unblockPostponedClients();
            }
        }
    }
    autoMemoryCollect(ctx);
    poolAllocRelease(ctx);
    if (ctx->postponed_arrays) {
        zfree(ctx->postponed_arrays);
        ctx->postponed_arrays_count = 0;
        serverLog(LL_WARNING,
            "API misuse detected in module %s: "
            "RedisModule_ReplyWith*(REDISMODULE_POSTPONED_LEN) "
            "not matched by the same number of RedisModule_SetReply*Len() "
            "calls.",
            ctx->module->name);
    }
    /* If this context has a temp client, we return it back to the pool.
     * If this context created a new client (e.g detached context), we free it.
     * If the client is assigned manually, e.g ctx->client = someClientInstance,
     * none of these flags will be set and we do not attempt to free it. */
    if (ctx->flags & REDISMODULE_CTX_TEMP_CLIENT)
        moduleReleaseTempClient(ctx->client);
    else if (ctx->flags & REDISMODULE_CTX_NEW_CLIENT)
        freeClient(ctx->client);
}

/* Create a module ctx and keep track of the nesting level.
 *
 * Note: When creating ctx for threads (RM_GetThreadSafeContext and
 * RM_GetDetachedThreadSafeContext) we do not bump up the nesting level
 * because we only need to track of nesting level in the main thread
 * (only the main thread uses propagatePendingCommands) */
void moduleCreateContext(RedisModuleCtx *out_ctx, RedisModule *module, int ctx_flags) {
    memset(out_ctx, 0 ,sizeof(RedisModuleCtx));
    out_ctx->getapifuncptr = (void*)(unsigned long)&RM_GetApi;
    out_ctx->module = module;
    out_ctx->flags = ctx_flags;
    if (ctx_flags & REDISMODULE_CTX_TEMP_CLIENT)
        out_ctx->client = moduleAllocTempClient();
    else if (ctx_flags & REDISMODULE_CTX_NEW_CLIENT)
        out_ctx->client = createClient(NULL);

    /* Calculate the initial yield time for long blocked contexts.
     * in loading we depend on the server hz, but in other cases we also wait
     * for busy_reply_threshold.
     * Note that in theory we could have started processing BUSY_MODULE_YIELD_EVENTS
     * sooner, and only delay the processing for clients till the busy_reply_threshold,
     * but this carries some overheads of frequently marking clients with BLOCKED_POSTPONE
     * and releasing them, i.e. if modules only block for short periods. */
    if (server.loading)
        out_ctx->next_yield_time = getMonotonicUs() + 1000000 / server.hz;
    else
        out_ctx->next_yield_time = getMonotonicUs() + server.busy_reply_threshold * 1000;

    if (!(ctx_flags & REDISMODULE_CTX_THREAD_SAFE)) {
        server.module_ctx_nesting++;
    }
}

/* This Redis command binds the normal Redis command invocation with commands
 * exported by modules. */
void RedisModuleCommandDispatcher(client *c) {
    RedisModuleCommand *cp = (void*)(unsigned long)c->cmd->getkeys_proc;
    RedisModuleCtx ctx;
    moduleCreateContext(&ctx, cp->module, REDISMODULE_CTX_NONE);

    ctx.client = c;
    cp->func(&ctx,(void**)c->argv,c->argc);
    moduleFreeContext(&ctx);

    /* In some cases processMultibulkBuffer uses sdsMakeRoomFor to
     * expand the query buffer, and in order to avoid a big object copy
     * the query buffer SDS may be used directly as the SDS string backing
     * the client argument vectors: sometimes this will result in the SDS
     * string having unused space at the end. Later if a module takes ownership
     * of the RedisString, such space will be wasted forever. Inside the
     * Redis core this is not a problem because tryObjectEncoding() is called
     * before storing strings in the key space. Here we need to do it
     * for the module. */
    for (int i = 0; i < c->argc; i++) {
        /* Only do the work if the module took ownership of the object:
         * in that case the refcount is no longer 1. */
        if (c->argv[i]->refcount > 1)
            trimStringObjectIfNeeded(c->argv[i]);
    }
}

/* This function returns the list of keys, with the same interface as the
 * 'getkeys' function of the native commands, for module commands that exported
 * the "getkeys-api" flag during the registration. This is done when the
 * list of keys are not at fixed positions, so that first/last/step cannot
 * be used.
 *
 * In order to accomplish its work, the module command is called, flagging
 * the context in a way that the command can recognize this is a special
 * "get keys" call by calling RedisModule_IsKeysPositionRequest(ctx). */
int moduleGetCommandKeysViaAPI(struct redisCommand *cmd, robj **argv, int argc, getKeysResult *result) {
    RedisModuleCommand *cp = (void*)(unsigned long)cmd->getkeys_proc;
    RedisModuleCtx ctx;
    moduleCreateContext(&ctx, cp->module, REDISMODULE_CTX_KEYS_POS_REQUEST);

    /* Initialize getKeysResult */
    getKeysPrepareResult(result, MAX_KEYS_BUFFER);
    ctx.keys_result = result;

    cp->func(&ctx,(void**)argv,argc);
    /* We currently always use the array allocated by RM_KeyAtPos() and don't try
     * to optimize for the pre-allocated buffer.
     */
    moduleFreeContext(&ctx);
    return result->numkeys;
}

/* --------------------------------------------------------------------------
 * ## Commands API
 *
 * These functions are used to implement custom Redis commands.
 *
 * For examples, see https://redis.io/topics/modules-intro.
 * -------------------------------------------------------------------------- */

/* Return non-zero if a module command, that was declared with the
 * flag "getkeys-api", is called in a special way to get the keys positions
 * and not to get executed. Otherwise zero is returned. */
int RM_IsKeysPositionRequest(RedisModuleCtx *ctx) {
    return (ctx->flags & REDISMODULE_CTX_KEYS_POS_REQUEST) != 0;
}

/* When a module command is called in order to obtain the position of
 * keys, since it was flagged as "getkeys-api" during the registration,
 * the command implementation checks for this special call using the
 * RedisModule_IsKeysPositionRequest() API and uses this function in
 * order to report keys, like in the following example:
 *
 *     if (RedisModule_IsKeysPositionRequest(ctx)) {
 *         RedisModule_KeyAtPos(ctx,1);
 *         RedisModule_KeyAtPos(ctx,2);
 *     }
 *
 *  Note: in the example below the get keys API would not be needed since
 *  keys are at fixed positions. This interface is only used for commands
 *  with a more complex structure. */
void RM_KeyAtPos(RedisModuleCtx *ctx, int pos) {
    if (!(ctx->flags & REDISMODULE_CTX_KEYS_POS_REQUEST) || !ctx->keys_result) return;
    if (pos <= 0) return;

    getKeysResult *res = ctx->keys_result;

    /* Check overflow */
    if (res->numkeys == res->size) {
        int newsize = res->size + (res->size > 8192 ? 8192 : res->size);
        getKeysPrepareResult(res, newsize);
    }

    res->keys[res->numkeys++].pos = pos;
}

/* Helper for RM_CreateCommand(). Turns a string representing command
 * flags into the command flags used by the Redis core.
 *
 * It returns the set of flags, or -1 if unknown flags are found. */
int64_t commandFlagsFromString(char *s) {
    int count, j;
    int64_t flags = 0;
    sds *tokens = sdssplitlen(s,strlen(s)," ",1,&count);
    for (j = 0; j < count; j++) {
        char *t = tokens[j];
        if (!strcasecmp(t,"write")) flags |= CMD_WRITE;
        else if (!strcasecmp(t,"readonly")) flags |= CMD_READONLY;
        else if (!strcasecmp(t,"admin")) flags |= CMD_ADMIN;
        else if (!strcasecmp(t,"deny-oom")) flags |= CMD_DENYOOM;
        else if (!strcasecmp(t,"deny-script")) flags |= CMD_NOSCRIPT;
        else if (!strcasecmp(t,"allow-loading")) flags |= CMD_LOADING;
        else if (!strcasecmp(t,"pubsub")) flags |= CMD_PUBSUB;
        else if (!strcasecmp(t,"random")) { /* Deprecated. Silently ignore. */ }
        else if (!strcasecmp(t,"blocking")) flags |= CMD_BLOCKING;
        else if (!strcasecmp(t,"allow-stale")) flags |= CMD_STALE;
        else if (!strcasecmp(t,"no-monitor")) flags |= CMD_SKIP_MONITOR;
        else if (!strcasecmp(t,"no-slowlog")) flags |= CMD_SKIP_SLOWLOG;
        else if (!strcasecmp(t,"fast")) flags |= CMD_FAST;
        else if (!strcasecmp(t,"no-auth")) flags |= CMD_NO_AUTH;
        else if (!strcasecmp(t,"may-replicate")) flags |= CMD_MAY_REPLICATE;
        else if (!strcasecmp(t,"getkeys-api")) flags |= CMD_MODULE_GETKEYS;
        else if (!strcasecmp(t,"no-cluster")) flags |= CMD_MODULE_NO_CLUSTER;
        else if (!strcasecmp(t,"no-mandatory-keys")) flags |= CMD_NO_MANDATORY_KEYS;
        else if (!strcasecmp(t,"allow-busy")) flags |= CMD_ALLOW_BUSY;
        else break;
    }
    sdsfreesplitres(tokens,count);
    if (j != count) return -1; /* Some token not processed correctly. */
    return flags;
}

<<<<<<< HEAD
=======
/* Helper for RM_CreateCommand(). Turns a string representing keys spec
 * flags into the keys spec flags used by the Redis core.
 *
 * It returns the set of flags, or -1 if unknown flags are found. */
int64_t commandKeySpecsFlagsFromString(const char *s) {
    int count, j;
    int64_t flags = 0;
    sds *tokens = sdssplitlen(s,strlen(s)," ",1,&count);
    for (j = 0; j < count; j++) {
        char *t = tokens[j];
        if (!strcasecmp(t,"RO")) flags |= CMD_KEY_RO;
        else if (!strcasecmp(t,"RW")) flags |= CMD_KEY_RW;
        else if (!strcasecmp(t,"OW")) flags |= CMD_KEY_OW;
        else if (!strcasecmp(t,"RM")) flags |= CMD_KEY_RM;
        else if (!strcasecmp(t,"access")) flags |= CMD_KEY_ACCESS;
        else if (!strcasecmp(t,"insert")) flags |= CMD_KEY_INSERT;
        else if (!strcasecmp(t,"update")) flags |= CMD_KEY_UPDATE;
        else if (!strcasecmp(t,"delete")) flags |= CMD_KEY_DELETE;
        else if (!strcasecmp(t,"channel")) flags |= CMD_KEY_CHANNEL;
        else if (!strcasecmp(t,"incomplete")) flags |= CMD_KEY_INCOMPLETE;
        else break;
    }
    sdsfreesplitres(tokens,count);
    if (j != count) return -1; /* Some token not processed correctly. */
    return flags;
}

>>>>>>> 55c81f2c
RedisModuleCommand *moduleCreateCommandProxy(struct RedisModule *module, const char *name, RedisModuleCmdFunc cmdfunc, int64_t flags, int firstkey, int lastkey, int keystep);

/* Register a new command in the Redis server, that will be handled by
 * calling the function pointer 'cmdfunc' using the RedisModule calling
 * convention. The function returns REDISMODULE_ERR if the specified command
 * name is already busy or a set of invalid flags were passed, otherwise
 * REDISMODULE_OK is returned and the new command is registered.
 *
 * This function must be called during the initialization of the module
 * inside the RedisModule_OnLoad() function. Calling this function outside
 * of the initialization function is not defined.
 *
 * The command function type is the following:
 *
 *      int MyCommand_RedisCommand(RedisModuleCtx *ctx, RedisModuleString **argv, int argc);
 *
 * And is supposed to always return REDISMODULE_OK.
 *
 * The set of flags 'strflags' specify the behavior of the command, and should
 * be passed as a C string composed of space separated words, like for
 * example "write deny-oom". The set of flags are:
 *
 * * **"write"**:     The command may modify the data set (it may also read
 *                    from it).
 * * **"readonly"**:  The command returns data from keys but never writes.
 * * **"admin"**:     The command is an administrative command (may change
 *                    replication or perform similar tasks).
 * * **"deny-oom"**:  The command may use additional memory and should be
 *                    denied during out of memory conditions.
 * * **"deny-script"**:   Don't allow this command in Lua scripts.
 * * **"allow-loading"**: Allow this command while the server is loading data.
 *                        Only commands not interacting with the data set
 *                        should be allowed to run in this mode. If not sure
 *                        don't use this flag.
 * * **"pubsub"**:    The command publishes things on Pub/Sub channels.
 * * **"random"**:    The command may have different outputs even starting
 *                    from the same input arguments and key values.
 *                    Starting from Redis 7.0 this flag has been deprecated.
 *                    Declaring a command as "random" can be done using
 *                    command tips, see https://redis.io/topics/command-tips.
 * * **"allow-stale"**: The command is allowed to run on slaves that don't
 *                      serve stale data. Don't use if you don't know what
 *                      this means.
 * * **"no-monitor"**: Don't propagate the command on monitor. Use this if
 *                     the command has sensible data among the arguments.
 * * **"no-slowlog"**: Don't log this command in the slowlog. Use this if
 *                     the command has sensible data among the arguments.
 * * **"fast"**:      The command time complexity is not greater
 *                    than O(log(N)) where N is the size of the collection or
 *                    anything else representing the normal scalability
 *                    issue with the command.
 * * **"getkeys-api"**: The command implements the interface to return
 *                      the arguments that are keys. Used when start/stop/step
 *                      is not enough because of the command syntax.
 * * **"no-cluster"**: The command should not register in Redis Cluster
 *                     since is not designed to work with it because, for
 *                     example, is unable to report the position of the
 *                     keys, programmatically creates key names, or any
 *                     other reason.
 * * **"no-auth"**:    This command can be run by an un-authenticated client.
 *                     Normally this is used by a command that is used
 *                     to authenticate a client.
 * * **"may-replicate"**: This command may generate replication traffic, even
 *                        though it's not a write command.
 * * **"no-mandatory-keys"**: All the keys this command may take are optional
 * * **"blocking"**: The command has the potential to block the client.
 * * **"allow-busy"**: Permit the command while the server is blocked either by
 *                     a script or by a slow module command, see
 *                     RM_Yield.
 *
 * The last three parameters specify which arguments of the new command are
 * Redis keys. See https://redis.io/commands/command for more information.
 *
 * * `firstkey`: One-based index of the first argument that's a key.
 *               Position 0 is always the command name itself.
 *               0 for commands with no keys.
 * * `lastkey`:  One-based index of the last argument that's a key.
 *               Negative numbers refer to counting backwards from the last
 *               argument (-1 means the last argument provided)
 *               0 for commands with no keys.
 * * `keystep`:  Step between first and last key indexes.
 *               0 for commands with no keys.
 *
 * This information is used by ACL, Cluster and the `COMMAND` command.
 *
 * NOTE: The scheme described above serves a limited purpose and can
 * only be used to find keys that exist at constant indices.
 * For non-trivial key arguments, you may pass 0,0,0 and use
 * RedisModule_SetCommandInfo to set key specs using a more advanced scheme. */
int RM_CreateCommand(RedisModuleCtx *ctx, const char *name, RedisModuleCmdFunc cmdfunc, const char *strflags, int firstkey, int lastkey, int keystep) {
    int64_t flags = strflags ? commandFlagsFromString((char*)strflags) : 0;
    if (flags == -1) return REDISMODULE_ERR;
    if ((flags & CMD_MODULE_NO_CLUSTER) && server.cluster_enabled)
        return REDISMODULE_ERR;

    /* Check if the command name is busy. */
    if (lookupCommandByCString(name) != NULL)
        return REDISMODULE_ERR;

    RedisModuleCommand *cp = moduleCreateCommandProxy(ctx->module, name, cmdfunc, flags, firstkey, lastkey, keystep);
    cp->rediscmd->arity = cmdfunc ? -1 : -2; /* Default value, can be changed later via dedicated API */

    dictAdd(server.commands,sdsnew(name),cp->rediscmd);
    dictAdd(server.orig_commands,sdsnew(name),cp->rediscmd);
    cp->rediscmd->id = ACLGetCommandID(name); /* ID used for ACL. */
    return REDISMODULE_OK;
}

RedisModuleCommand *moduleCreateCommandProxy(struct RedisModule *module, const char *name, RedisModuleCmdFunc cmdfunc, int64_t flags, int firstkey, int lastkey, int keystep) {
    struct redisCommand *rediscmd;
    RedisModuleCommand *cp;
    sds cmdname = sdsnew(name);

    /* Create a command "proxy", which is a structure that is referenced
     * in the command table, so that the generic command that works as
     * binding between modules and Redis, can know what function to call
     * and what the module is.
     *
     * Note that we use the Redis command table 'getkeys_proc' in order to
     * pass a reference to the command proxy structure. */
    cp = zcalloc(sizeof(*cp));
    cp->module = module;
    cp->func = cmdfunc;
    cp->rediscmd = zcalloc(sizeof(*rediscmd));
    cp->rediscmd->name = cmdname;
    cp->rediscmd->group = COMMAND_GROUP_MODULE;
    cp->rediscmd->proc = RedisModuleCommandDispatcher;
    cp->rediscmd->flags = flags | CMD_MODULE;
    cp->rediscmd->getkeys_proc = (redisGetKeysProc*)(unsigned long)cp;
    cp->rediscmd->key_specs_max = STATIC_KEY_SPECS_NUM;
    cp->rediscmd->key_specs = cp->rediscmd->key_specs_static;
    if (firstkey != 0) {
        cp->rediscmd->key_specs_num = 1;
        cp->rediscmd->key_specs[0].flags = 0;
        cp->rediscmd->key_specs[0].begin_search_type = KSPEC_BS_INDEX;
        cp->rediscmd->key_specs[0].bs.index.pos = firstkey;
        cp->rediscmd->key_specs[0].find_keys_type = KSPEC_FK_RANGE;
        cp->rediscmd->key_specs[0].fk.range.lastkey = lastkey < 0 ? lastkey : (lastkey-firstkey);
        cp->rediscmd->key_specs[0].fk.range.keystep = keystep;
        cp->rediscmd->key_specs[0].fk.range.limit = 0;

        /* Copy the default range to legacy_range_key_spec */
        cp->rediscmd->legacy_range_key_spec = cp->rediscmd->key_specs[0];
    } else {
        cp->rediscmd->key_specs_num = 0;
        cp->rediscmd->legacy_range_key_spec.begin_search_type = KSPEC_BS_INVALID;
        cp->rediscmd->legacy_range_key_spec.find_keys_type = KSPEC_FK_INVALID;
    }
    populateCommandMovableKeys(cp->rediscmd);
    cp->rediscmd->microseconds = 0;
    cp->rediscmd->calls = 0;
    cp->rediscmd->rejected_calls = 0;
    cp->rediscmd->failed_calls = 0;
    return cp;
}

/* Get an opaque structure, representing a module command, by command name.
 * This structure is used in some of the command-related APIs.
 *
 * NULL is returned in case of the following errors:
 *
 * * Command not found
 * * The command is not a module command
 * * The command doesn't belong to the calling module
 */
RedisModuleCommand *RM_GetCommand(RedisModuleCtx *ctx, const char *name) {
    struct redisCommand *cmd = lookupCommandByCString(name);

    if (!cmd || !(cmd->flags & CMD_MODULE))
        return NULL;

    RedisModuleCommand *cp = (void*)(unsigned long)cmd->getkeys_proc;
    if (cp->module != ctx->module)
        return NULL;

    return cp;
}

/* Very similar to RedisModule_CreateCommand except that it is used to create
 * a subcommand, associated with another, container, command.
 *
 * Example: If a module has a configuration command, MODULE.CONFIG, then
 * GET and SET should be individual subcommands, while MODULE.CONFIG is
 * a command, but should not be registered with a valid `funcptr`:
 *
 *      if (RedisModule_CreateCommand(ctx,"module.config",NULL,"",0,0,0) == REDISMODULE_ERR)
 *          return REDISMODULE_ERR;
 *
 *      RedisModuleCommand *parent = RedisModule_GetCommand(ctx,,"module.config");
 *
 *      if (RedisModule_CreateSubcommand(parent,"set",cmd_config_set,"",0,0,0) == REDISMODULE_ERR)
 *         return REDISMODULE_ERR;
 *
 *      if (RedisModule_CreateSubcommand(parent,"get",cmd_config_get,"",0,0,0) == REDISMODULE_ERR)
 *         return REDISMODULE_ERR;
 *
 * Returns REDISMODULE_OK on success and REDISMODULE_ERR in case of the following errors:
 *
 * * Error while parsing `strflags`
 * * Command is marked as `no-cluster` but cluster mode is enabled
 * * `parent` is already a subcommand (we do not allow more than one level of command nesting)
 * * `parent` is a command with an implementation (RedisModuleCmdFunc) (A parent command should be a pure container of subcommands)
 * * `parent` already has a subcommand called `name`
 */
int RM_CreateSubcommand(RedisModuleCommand *parent, const char *name, RedisModuleCmdFunc cmdfunc, const char *strflags, int firstkey, int lastkey, int keystep) {
    int64_t flags = strflags ? commandFlagsFromString((char*)strflags) : 0;
    if (flags == -1) return REDISMODULE_ERR;
    if ((flags & CMD_MODULE_NO_CLUSTER) && server.cluster_enabled)
        return REDISMODULE_ERR;

    struct redisCommand *parent_cmd = parent->rediscmd;

    if (parent_cmd->parent)
        return REDISMODULE_ERR; /* We don't allow more than one level of subcommands */

    RedisModuleCommand *parent_cp = (void*)(unsigned long)parent_cmd->getkeys_proc;
    if (parent_cp->func)
        return REDISMODULE_ERR; /* A parent command should be a pure container of subcommands */

    /* Check if the command name is busy within the parent command. */
    if (parent_cmd->subcommands_dict && lookupCommandByCStringLogic(parent_cmd->subcommands_dict, name) != NULL)
        return REDISMODULE_ERR;

    RedisModuleCommand *cp = moduleCreateCommandProxy(parent->module, name, cmdfunc, flags, firstkey, lastkey, keystep);
    cp->rediscmd->arity = -2;

    commandAddSubcommand(parent_cmd, cp->rediscmd);
    return REDISMODULE_OK;
}

/* Helpers for RM_SetCommandInfo. */
static int moduleValidateCommandInfo(const RedisModuleCommandInfo *info);
static int64_t moduleConvertKeySpecsFlags(int64_t flags);
static int moduleValidateCommandArgs(RedisModuleCommandArg *args);
static struct redisCommandArg *moduleCopyCommandArgs(RedisModuleCommandArg *args);
static redisCommandArgType moduleConvertArgType(RedisModuleCommandArgType type, int *error);
static int moduleConvertArgFlags(int flags);

/* Set additional command information.
 *
 * Affects the output of `COMMAND`, `COMMAND INFO` and `COMMAND DOCS`, Cluster,
 * ACL and is used to filter commands with the wrong number of arguments before
 * the call reaches the module code.
 *
 * This function can be called after creating a command using RM_CreateCommand
 * and fetching the command pointer using RM_GetCommand. The information can
 * only be set once for each command and has the following structure:
 *
 *     typedef struct RedisModuleCommandInfo {
 *         int version;
 *         const char *summary;
 *         const char *complexity;
 *         const char *since;
 *         RedisModuleCommandHistoryEntry *history;
 *         const char **hints;
 *         int arity;
 *         RedisModuleCommandKeySpec *key_specs;
 *         RedisModuleCommandArg *args;
 *     } RedisModuleCommandInfo;
 *
 * All fields are optional except `version`. Explanation of the fields:
 *
 * - `version`: Set this to REDISMODULE_COMMAND_INFO_VERSION. It makes the
 *   module backward and forward compatible with older and newer Redis versions
 *   and allows Redis to figure out which fields are defined, even if the module
 *   is compiled with a `redismodule.h` copied from another Redis version.
 *
 * - `summary`: A short description of the command (optional).
 *
 * - `complexity`: Complexity description (optional).
 *
 * - `since`: The version where the command was introduced (optional).
 *   Note: The version specified should be the module's, not Redis version.
 *
 * - `history`: An array of RedisModuleCommandHistoryEntry (optional), which is
 *   a struct with the following fields:
 *
 *         const char *since;
 *         const char *changes;
 *
 *     `since` is a version string and `changes` is a string describing the
 *     changes. The array is terminated by a zeroed entry, i.e. an entry with
 *     both strings set to NULL.
 *
 * - `hints`: A NULL-terminated array of strings that are meant to be hints for
 *   clients and proxies regarding this command (optional). See
 *   https://redis.io/topics/command-hints.
 *
 * - `arity`: Number of arguments, including the command name itself. A positive
 *   number specifies an exact number of arguments and a negative number
 *   specifies a minimum number of arguments, so use -N to say >= N.
 *
 * - `key_specs`: An array of RedisModuleCommandKeySpec, terminated by an
 *   element memset to zero. This is a scheme that tries to describe the
 *   location of key arguments better than the old RM_CreateCommand arguments
 *   `firstkey`, `lastkey`, `keystep` and is needed if those three are not
 *   enough to describe the key positions. It has the following structure:
 *
 *         typedef struct RedisModuleCommandKeySpec {
 *             uint64_t flags;
 *             RedisModuleKeySpecBeginSearchType begin_search_type;
 *             union {
 *                 struct {
 *                     int pos;
 *                 } index;
 *                 struct {
 *                     const char *keyword;
 *                     int startfrom;
 *                 } keyword;
 *             } bs;
 *             RedisModuleKeySpecFindKeysType find_keys_type;
 *             union {
 *                 struct {
 *                     int lastkey;
 *                     int keystep;
 *                     int limit;
 *                 } range;
 *                 struct {
 *                     int keynumidx;
 *                     int firstkey;
 *                     int keystep;
 *                 } keynum;
 *             } fk;
 *         } RedisModuleCommandKeySpec;
 *
 *     Explanation of the fields of RedisModuleCommandKeySpec:
 *
 *     * `flags`: A bitwise or of key-spec flags decribed below.
 *
 *     * `begin_search_type`: This describes how the first key is discovered.
 *       There are two ways to determine the first key:
 *
 *         * `REDISMODULE_KSPEC_BS_INDEX`: key args start at a constant index.
 *         * `REDISMODULE_KSPEC_BS_KEYWORD`: key args start just after a specific
 *           keyword.
 *
 *     * `bs`: This is a union in which the `index` or `keyword` branch is used
 *       depending on the value of the `begin_search_type` field.
 *
 *         * `bs.index.pos`: The index from which we start the search for keys.
 *           (`REDISMODULE_KSPEC_BS_INDEX` only.)
 *
 *         * `bs.keyword.keyword`: The keyword (string) that indicates the
 *           beginning of key arguments. (`REDISMODULE_KSPEC_BS_KEYWORD` only.)
 *
 *         * `bs.keyword.startfrom`: An index in argv from which to start
 *           searching. Can be negative, which means start search from the end,
 *           in reverse. Example: -2 means to start in reverse from the
 *           penultimate argument. (`REDISMODULE_KSPEC_BS_KEYWORD` only.)
 *
 *     * `find_keys_type`: After the "begin search", this describes which
 *       arguments are keys. The strategies are:
 *
 *         * `REDISMODULE_KSPEC_FK_RANGE`: Keys end at a specific index (or
 *           relative to the last argument).
 *         * `REDISMODULE_KSPEC_FK_KEYNUM`: There's an argument that contains
 *           the number of key args somewhere before the keys themselves.
 *
 *       `find_keys_type` and `fk` can be omitted if this keyspec describes
 *       exactly one key.
 *
 *     * `fk`: This is a union in which the `range` or `keynum` branch is used
 *       depending on the value of the `find_keys_type` field.
 *
 *         * `fk.range` (for `REDISMODULE_KSPEC_FK_RANGE`): A struct with the
 *           following fields:
 *
 *             * `lastkey`: Index of the last key relative to the result of the
 *               begin search step. Can be negative, in which case it's not
 *               relative. -1 indicates the last argument, -2 one before the
 *               last and so on.
 *
 *             * `keystep`: How many arguments should we skip after finding a
 *               key, in order to find the next one?
 *
 *             * `limit`: If `lastkey` is -1, we use `limit` to stop the search
 *               by a factor. 0 and 1 mean no limit. 2 means 1/2 of the
 *               remaining args, 3 means 1/3, and so on.
 *
 *         * `fk.keynum` (for `REDISMODULE_KSPEC_FK_KEYNUM`): A struct with the
 *           following fields:
 *
 *             * `keynumidx`: Index of the argument containing the number of
 *               keys to come, relative to the result of the begin search step.
 *
 *             * `firstkey`: Index of the fist key relative to the result of the
 *               begin search step. (Usually it's just after `keynumidx`, in
 *               which case it should be set to `keynumidx + 1`.)
 *
 *             * `keystep`: How many argumentss should we skip after finding a
 *               key, in order to find the next one?
 *
 *     Key-spec flags:
 *
 *     The first four refer to what the command actually does with the *value or
 *     metadata of the key*, and not necessarily the user data or how it affects
 *     it. Each key-spec may must have exactly one of these. Any operation
 *     that's not distinctly deletion, overwrite or read-only would be marked as
 *     RW.
 *
 *     * `REDISMODULE_CMD_KEY_RO`: Read-Only. Reads the value of the key, but
 *       doesn't necessarily return it.
 *
 *     * `REDISMODULE_CMD_KEY_RW`: Read-Write. Modifies the data stored in the
 *       value of the key or its metadata.
 *
 *     * `REDISMODULE_CMD_KEY_OW`: Overwrite. Overwrites the data stored in the
 *       value of the key.
 *
 *     * `REDISMODULE_CMD_KEY_RM`: Deletes the key.
 *
 *     The next four refer to *user data inside the value of the key*, not the
 *     metadata like LRU, type, cardinality. It refers to the logical operation
 *     on the user's data (actual input strings or TTL), being
 *     used/returned/copied/changed. It doesn't refer to modification or
 *     returning of metadata (like type, count, presence of data). Any write
 *     that's not INSERT or DELETE, would be an UPDATE. Each key-spec may have
 *     one of the writes with or without access, or none:
 *
 *     * `REDISMODULE_CMD_KEY_ACCESS`: Returns, copies or uses the user data
 *       from the value of the key.
 *
 *     * `REDISMODULE_CMD_KEY_UPDATE`: Updates data to the value, new value may
 *       depend on the old value.
 *
 *     * `REDISMODULE_CMD_KEY_INSERT`: Adds data to the value with no chance of
 *       modification or deletion of existing data.
 *
 *     * `REDISMODULE_CMD_KEY_DELETE`: Explicitly deletes some content from the
 *       value of the key.
 *
 *     Other flags:
 *
 *     * `REDISMODULE_CMD_KEY_CHANNEL`: The key is not actually a key, but a
 *       shard channel as used by sharded pubsub commands like `SSUBSCRIBE` and
 *       `SPUBLISH` commands.
 *
 *     * `REDISMODULE_CMD_KEY_INCOMPLETE`: The keyspec might not point out all
 *       the keys it should cover.
 *
 * - `args`: An array of RedisModuleCommandArg, terminated by an element memset
 *   to zero. May be NULL. RedisModuleCommandArg is a structure with at the
 *   fields described below.
 *
 *         typedef struct RedisModuleCommandArg {
 *             const char *name;
 *             RedisModuleCommandArgType type;
 *             int key_spec_index;
 *             const char *token;
 *             const char *summary;
 *             const char *since;
 *             int flags;
 *             struct RedisModuleCommandArg *subargs;
 *         } RedisModuleCommandArg;
 *
 *     Explanation of the fields:
 *
 *     * `name`: Name of the argument.
 *
 *     * `type`: The type of the argument. See below for details. The types
 *       `REDISMODULE_ARG_TYPE_ONEOF` and `REDISMODULE_ARG_TYPE_BLOCK` require
 *       an argument to have sub-arguments, i.e. `subargs`.
 *
 *     * `key_spec_index`: If the `type` is `REDISMODULE_ARG_TYPE_KEY` you must
 *       provide the index of the key-spec associated with this argument. See
 *       `key_specs` above. If the argument is not a key, you may specify -1.
 *
 *     * `token`: The token preceding the argument (optional). Example: the
 *       argument `seconds` in `SET` has a token `EX`. If the argument consists
 *       of only a token (for example `NX` in `SET`) the type should be
 *       `REDISMODULE_ARG_TYPE_PURE_TOKEN` and `value` should be NULL.
 *
 *     * `summary`: A short description of the argument (optional).
 *
 *     * `since`: The first version which included this argument (optional).
 *
 *     * `flags`: A bitwise or of the macros `REDISMODULE_CMD_ARG_*`. See below.
 *
 *     * `value`: The display-value of the argument. This string is what should
 *       be displayed when creating the command syntax from the output of
 *       `COMMAND`. If `token` is not NULL, it should also be displayed.
 *
 *     Use the returned RedisModuleCommandArg to either add sub-arguments or
 *     become a sub-argument by calling RedisModule_AppendSubarg or directly
 *     make it an argument of a command by calling
 *     RedisModule_AppendArgToCommand.
 *
 *     Explanation of `RedisModuleCommandArgType`:
 *
 *     * `REDISMODULE_ARG_TYPE_STRING`: String argument.
 *     * `REDISMODULE_ARG_TYPE_INTEGER`: Integer argument.
 *     * `REDISMODULE_ARG_TYPE_DOUBLE`: Double-precision float argument.
 *     * `REDISMODULE_ARG_TYPE_KEY`: String argument representing a keyname.
 *     * `REDISMODULE_ARG_TYPE_PATTERN`: String, but regex pattern.
 *     * `REDISMODULE_ARG_TYPE_UNIX_TIME`: Integer, but Unix timestamp.
 *     * `REDISMODULE_ARG_TYPE_PURE_TOKEN`: Argument doesn't have a placeholder.
 *       It's just a binary token. (TODO: Add example.)
 *     * `REDISMODULE_ARG_TYPE_ONEOF`: Used when user can choose only one of a
 *       few sub-arguments. Requires `subargs`. (TODO: Add example.)
 *     * `REDISMODULE_ARG_TYPE_BLOCK`: Used when one wants to group together
 *       several sub-arguments, usually to apply something on all of them (like
 *       making the entire group "optional"). Requires `subargs`. (TODO: Add
 *       example.)
 *
 *     Explanation of the command argument flags:
 *
 *     * `REDISMODULE_CMD_ARG_OPTIONAL`: The argument is optional (like GET in
 *       the SET command).
 *     * `REDISMODULE_CMD_ARG_MULTIPLE`: The argument may repeat itself (like
 *       key in DEL).
 *     * `REDISMODULE_CMD_ARG_MULTIPLE_TOKEN`: The argument may repeat itself,
 *       and so does its token (like `GET pattern` in SORT).
 *
 * On success REDISMODULE_OK is returned. On error REDISMODULE_ERR is returned
 * and `errno` is set to EINVAL if invalid info was provided or EEXIST if info
 * has already been set. */
int RM_SetCommandInfo(RedisModuleCommand *command, const RedisModuleCommandInfo *info) {
    if (!moduleValidateCommandInfo(info)) {
        errno = EINVAL;
        return REDISMODULE_ERR;
    }

    struct redisCommand *cmd = command->rediscmd;

    /* Check if any info has already been set. Overwriting info involves freeing
     * the old info, which is not implemented. */
    if (cmd->summary || cmd->complexity || cmd->since || cmd->history ||
        cmd->hints || cmd->args ||
        !(cmd->key_specs_num == 0 ||
          /* Allow key spec populated from legacy (first,last,step) to exist. */
          (cmd->key_specs_num == 1 && cmd->key_specs == cmd->key_specs_static &&
           cmd->key_specs[0].begin_search_type == KSPEC_BS_INDEX &&
           cmd->key_specs[0].find_keys_type == KSPEC_FK_RANGE))) {
        errno = EEXIST;
        return REDISMODULE_ERR;
    }

    if (info->summary) cmd->summary = zstrdup(info->summary);
    if (info->complexity) cmd->complexity = zstrdup(info->complexity);
    if (info->since) cmd->since = zstrdup(info->since);

    if (info->history) {
        size_t count;
        for (count = 0; info->history[count].since; count++);
        serverAssert(count < SIZE_MAX / sizeof(commandHistory));
        cmd->history = zcalloc(sizeof(commandHistory) * (count + 1));
        for (size_t j = 0; j < count; j++) {
            cmd->history[j].since = zstrdup(info->history[j].since);
            cmd->history[j].changes = zstrdup(info->history[j].changes);
        }
        cmd->num_history = count;
    }

    if (info->hints) {
        size_t count = 0;
        for (count = 0; info->hints[count]; count++);
        serverAssert(count < SIZE_MAX / sizeof(char *));
        cmd->hints = zmalloc(sizeof(char *) * (count + 1));
        for (size_t j = 0; j < count; j++) cmd->hints[j] = zstrdup(info->hints[j]);
        cmd->hints[count] = NULL;
        cmd->num_hints = count;
    }

    if (info->arity) cmd->arity = info->arity;

    if (info->key_specs) {
        /* Count and allocate the key specs. */
        size_t count;
        for (count = 0; info->key_specs[count].begin_search_type; count++);
        serverAssert(count < INT_MAX);
        if (count <= STATIC_KEY_SPECS_NUM) {
            cmd->key_specs_max = STATIC_KEY_SPECS_NUM;
            cmd->key_specs = cmd->key_specs_static;
        } else {
            cmd->key_specs_max = count;
            cmd->key_specs = zmalloc(sizeof(keySpec) * count);
        }

        /* Copy the contents of the RedisModuleCommandKeySpec array. */
        cmd->key_specs_num = count;
        for (size_t j = 0; j < count; j++) {
            cmd->key_specs[j].flags = moduleConvertKeySpecsFlags(info->key_specs[j].flags);
            switch (info->key_specs[j].begin_search_type) {
            case REDISMODULE_KSPEC_BS_UNKNOWN:
                cmd->key_specs[j].begin_search_type = KSPEC_BS_UNKNOWN;
                break;
            case REDISMODULE_KSPEC_BS_INDEX:
                cmd->key_specs[j].begin_search_type = KSPEC_BS_INDEX;
                cmd->key_specs[j].bs.index.pos = info->key_specs[j].bs.index.pos;
                break;
            case REDISMODULE_KSPEC_BS_KEYWORD:
                cmd->key_specs[j].begin_search_type = KSPEC_BS_KEYWORD;
                cmd->key_specs[j].bs.keyword.keyword = zstrdup(info->key_specs[j].bs.keyword.keyword);
                cmd->key_specs[j].bs.keyword.startfrom = info->key_specs[j].bs.keyword.startfrom;
                break;
            default:
                serverAssert(0);
            }

            switch (info->key_specs[j].find_keys_type) {
            case 0:
                /* Omitted. This is shorthand to say that it's a single key. */
                cmd->key_specs[j].find_keys_type = KSPEC_FK_RANGE;
                cmd->key_specs[j].fk.range.lastkey = 0;
                cmd->key_specs[j].fk.range.keystep = 1;
                cmd->key_specs[j].fk.range.limit = 0;
                break;
            case REDISMODULE_KSPEC_FK_UNKNOWN:
                cmd->key_specs[j].find_keys_type = KSPEC_FK_UNKNOWN;
                break;
            case REDISMODULE_KSPEC_FK_RANGE:
                cmd->key_specs[j].find_keys_type = KSPEC_FK_RANGE;
                cmd->key_specs[j].fk.range.lastkey = info->key_specs[j].fk.range.lastkey;
                cmd->key_specs[j].fk.range.keystep = info->key_specs[j].fk.range.keystep;
                cmd->key_specs[j].fk.range.limit = info->key_specs[j].fk.range.limit;
                break;
            case REDISMODULE_KSPEC_FK_KEYNUM:
                cmd->key_specs[j].find_keys_type = KSPEC_FK_KEYNUM;
                cmd->key_specs[j].fk.keynum.keynumidx = info->key_specs[j].fk.keynum.keynumidx;
                cmd->key_specs[j].fk.keynum.firstkey = info->key_specs[j].fk.keynum.firstkey;
                cmd->key_specs[j].fk.keynum.keystep = info->key_specs[j].fk.keynum.keystep;
                break;
            default:
                serverAssert(0);
            }
        }
        populateCommandLegacyRangeSpec(cmd);
        populateCommandMovableKeys(cmd);
    }

    if (info->args) {
        cmd->args = moduleCopyCommandArgs(info->args);
        /* Populate arg.num_args with the number of subargs, recursively */
        cmd->num_args = populateArgsStructure(cmd->args);
    }

    /* Fields added in future versions to be added here, under conditions like
     * `if (info->version >= 2) { access version 2 fields here }` */

    return REDISMODULE_OK;
}

/* Returns 1 if v is a power of two, 0 otherwise. */
static inline int isPowerOfTwo(uint64_t v) {
    return v && !(v & (v - 1));
}

/* Returns 1 if the command info is valid and 0 otherwise. */
static int moduleValidateCommandInfo(const RedisModuleCommandInfo *info) {

    /* We allow versions higher than REDISMODULE_COMMAND_INFO_VERSION. This is
     * to be forward compatible with modules compiled with future redismodule.h
     * versions. Fields added in future versions are simply ignored. */
    if (info->version < 1) return 0;

    /* No validation for the fields summary, complexity and since (strings or
     * NULL), hints (NULL-terminated array of strings), arity (any integer). */

    /* History: If since is set, changes must also be set. */
    if (info->history) {
        for (size_t j = 0; info->history[j].since; j++) {
            if (!info->history[j].changes) return 0;
        }
    }

<<<<<<< HEAD
    /* Key specs. */
    if (info->key_specs) {
        for (size_t j = 0; info->key_specs[j].begin_search_type; j++) {
            if (j >= INT_MAX) return 0; /* redisCommand.key_specs_num is an int. */

            /* Flags. Exactly one flag in a group is set if and only if the
             * masked bits is a power of two. */
            uint64_t key_flags =
                REDISMODULE_CMD_KEY_RO | REDISMODULE_CMD_KEY_RW |
                REDISMODULE_CMD_KEY_OW | REDISMODULE_CMD_KEY_RM;
            uint64_t value_flags =
                REDISMODULE_CMD_KEY_ACCESS | REDISMODULE_CMD_KEY_INSERT |
                REDISMODULE_CMD_KEY_UPDATE | REDISMODULE_CMD_KEY_DELETE;
            if (!isPowerOfTwo(info->key_specs[j].flags & key_flags)) return 0;
            if ((info->key_specs[j].flags & value_flags) != 0 &&
                !isPowerOfTwo(info->key_specs[j].flags & value_flags)) return 0;

            switch (info->key_specs[j].begin_search_type) {
            case REDISMODULE_KSPEC_BS_UNKNOWN: break;
            case REDISMODULE_KSPEC_BS_INDEX: break;
            case REDISMODULE_KSPEC_BS_KEYWORD:
                if (info->key_specs[j].bs.keyword.keyword == NULL) return 0;
                break;
            default: return 0; /* Invalid value. */
            }
=======
/* Key specs is a scheme that tries to describe the location
 * of key arguments better than the old [first,last,step] scheme
 * which is limited and doesn't fit many commands.
 *
 * This information is used by ACL, Cluster and the `COMMAND` command.
 *
 * There are two steps to retrieve the key arguments:
 *
 * - `begin_search` (BS): in which index should we start seacrhing for keys?
 * - `find_keys` (FK): relative to the output of BS, how can we will which args are keys?
 *
 * There are two types of BS:
 *
 * - `index`: key args start at a constant index
 * - `keyword`: key args start just after a specific keyword
 *
 * There are two kinds of FK:
 *
 * - `range`: keys end at a specific index (or relative to the last argument)
 * - `keynum`: there's an arg that contains the number of key args somewhere before the keys themselves
 *
 * This function adds a new key spec to a command, returning a unique id in `spec_id`.
 * The caller must then call one of the RedisModule_SetCommandKeySpecBeginSearch* APIs
 * followed by one of the RedisModule_SetCommandKeySpecFindKeys* APIs.
 *
 * It should be called just after RedisModule_CreateCommand.
 *
 * Example:
 *
 *      if (RedisModule_CreateCommand(ctx,"kspec.smove",kspec_legacy,"",0,0,0) == REDISMODULE_ERR)
 *          return REDISMODULE_ERR;
 *
 *      if (RedisModule_AddCommandKeySpec(ctx,"kspec.smove","RW access delete",&spec_id) == REDISMODULE_ERR)
 *          return REDISMODULE_ERR;
 *      if (RedisModule_SetCommandKeySpecBeginSearchIndex(ctx,"kspec.smove",spec_id,1) == REDISMODULE_ERR)
 *          return REDISMODULE_ERR;
 *      if (RedisModule_SetCommandKeySpecFindKeysRange(ctx,"kspec.smove",spec_id,0,1,0) == REDISMODULE_ERR)
 *          return REDISMODULE_ERR;
 *
 *      if (RedisModule_AddCommandKeySpec(ctx,"kspec.smove","RW insert",&spec_id) == REDISMODULE_ERR)
 *          return REDISMODULE_ERR;
 *      if (RedisModule_SetCommandKeySpecBeginSearchIndex(ctx,"kspec.smove",spec_id,2) == REDISMODULE_ERR)
 *          return REDISMODULE_ERR;
 *      if (RedisModule_SetCommandKeySpecFindKeysRange(ctx,"kspec.smove",spec_id,0,1,0) == REDISMODULE_ERR)
 *          return REDISMODULE_ERR;
 *
 * It is also possible to use this API on subcommands (See RedisModule_CreateSubcommand).
 * The name of the subcommand should be the name of the parent command + "|" + name of subcommand.
 *
 * Example:
 *
 *      RedisModule_AddCommandKeySpec(ctx,"module.object|encoding","RO",&spec_id)
 *
 * Returns REDISMODULE_OK on success
 */
int RM_AddCommandKeySpec(RedisModuleCommand *command, const char *specflags, int *spec_id) {
    return moduleAddCommandKeySpec(command, specflags, spec_id);
}
>>>>>>> 55c81f2c

            /* Validate find_keys_type. */
            switch (info->key_specs[j].find_keys_type) {
            case 0: break; /* Omitted field is shorthand for RANGE {0,1,0} */
            case KSPEC_FK_UNKNOWN: break;
            case KSPEC_FK_RANGE: break;
            case KSPEC_FK_KEYNUM: break;
            default: return 0; /* Invalid value. */
            }
        }
    }

    /* Args, subargs (recursive) */
    return moduleValidateCommandArgs(info->args);
}

/* Converts from REDISMODULE_CMD_KEY_* flags to CMD_KEY_* flags. */
static int64_t moduleConvertKeySpecsFlags(int64_t flags) {
    int64_t realflags = 0;
    if (flags & REDISMODULE_CMD_KEY_RO) realflags |= CMD_KEY_RO;
    if (flags & REDISMODULE_CMD_KEY_RW) realflags |= CMD_KEY_RW;
    if (flags & REDISMODULE_CMD_KEY_OW) realflags |= CMD_KEY_OW;
    if (flags & REDISMODULE_CMD_KEY_RM) realflags |= CMD_KEY_RM;
    if (flags & REDISMODULE_CMD_KEY_ACCESS) realflags |= CMD_KEY_ACCESS;
    if (flags & REDISMODULE_CMD_KEY_INSERT) realflags |= CMD_KEY_INSERT;
    if (flags & REDISMODULE_CMD_KEY_UPDATE) realflags |= CMD_KEY_UPDATE;
    if (flags & REDISMODULE_CMD_KEY_DELETE) realflags |= CMD_KEY_DELETE;
    if (flags & REDISMODULE_CMD_KEY_CHANNEL) realflags |= CMD_KEY_CHANNEL;
    if (flags & REDISMODULE_CMD_KEY_INCOMPLETE) realflags |= CMD_KEY_INCOMPLETE;
    return realflags;
}

/* Validates an array of RedisModuleCommandArg. Returns 1 if it's valid and 0 if
 * it's invalid. */
static int moduleValidateCommandArgs(RedisModuleCommandArg *args) {
    if (args == NULL) return 1; /* Missing args is OK. */
    for (size_t j = 0; args[j].name != NULL; j++) {
        int arg_type_error = 0;
        moduleConvertArgType(args[j].type, &arg_type_error);
        if (arg_type_error) return 0;
        if (args[j].type == REDISMODULE_ARG_TYPE_PURE_TOKEN && !args[j].token) return 0;

        if (args[j].type == REDISMODULE_ARG_TYPE_KEY) {
            if (args[j].key_spec_index < 0) return 0;
        } else if (args[j].key_spec_index != -1 && args[j].key_spec_index != 0) {
            /* 0 is allowed for convenience, to allow it to be omitted in
             * compound struct literals on the form `.field = value`. */
            return 0;
        }

        if (args[j].flags & ~(_REDISMODULE_CMD_ARG_NEXT - 1))
            return 0; /* Invalid flags */

        if (args[j].type == REDISMODULE_ARG_TYPE_ONEOF ||
            args[j].type == REDISMODULE_ARG_TYPE_BLOCK)
        {
            if (args[j].subargs == NULL) return 0;
            if (!moduleValidateCommandArgs(args[j].subargs)) return 0;
        } else {
            if (args[j].subargs != NULL) return 0;
        }
    }
    return 1;
}

/* Converts an array of RedisModuleCommandArg into a freshly allocated array of
 * struct redisCommandArg. */
static struct redisCommandArg *moduleCopyCommandArgs(RedisModuleCommandArg *args) {
    size_t count;
    for (count = 0; args[count].name; count++);
    serverAssert(count < SIZE_MAX / sizeof(struct redisCommandArg));
    struct redisCommandArg *realargs = zcalloc((count+1) * sizeof(redisCommandArg));

    for (size_t j = 0; j < count; j++) {
        realargs[j].name = zstrdup(args[j].name);
        realargs[j].type = moduleConvertArgType(args[j].type, NULL);
        if (args[j].type == REDISMODULE_ARG_TYPE_KEY)
            realargs[j].key_spec_index = args[j].key_spec_index;
        else
            realargs[j].key_spec_index = -1;
        if (args[j].token) realargs[j].token = zstrdup(args[j].token);
        if (args[j].summary) realargs[j].summary = zstrdup(args[j].summary);
        if (args[j].since) realargs[j].since = zstrdup(args[j].since);
        realargs[j].flags = moduleConvertArgFlags(args[j].flags);
        if (args[j].subargs) realargs[j].subargs = moduleCopyCommandArgs(args[j].subargs);
    }
    return realargs;
}

static redisCommandArgType moduleConvertArgType(RedisModuleCommandArgType type, int *error) {
    if (error) *error = 0;
    switch (type) {
    case REDISMODULE_ARG_TYPE_STRING: return ARG_TYPE_STRING;
    case REDISMODULE_ARG_TYPE_INTEGER: return ARG_TYPE_INTEGER;
    case REDISMODULE_ARG_TYPE_DOUBLE: return ARG_TYPE_DOUBLE;
    case REDISMODULE_ARG_TYPE_KEY: return ARG_TYPE_KEY;
    case REDISMODULE_ARG_TYPE_PATTERN: return ARG_TYPE_PATTERN;
    case REDISMODULE_ARG_TYPE_UNIX_TIME: return ARG_TYPE_UNIX_TIME;
    case REDISMODULE_ARG_TYPE_PURE_TOKEN: return ARG_TYPE_PURE_TOKEN;
    case REDISMODULE_ARG_TYPE_ONEOF: return ARG_TYPE_ONEOF;
    case REDISMODULE_ARG_TYPE_BLOCK: return ARG_TYPE_BLOCK;
    default:
        if (error) *error = 1;
        return -1;
    }
}

static int moduleConvertArgFlags(int flags) {
    int realflags = 0;
    if (flags & REDISMODULE_CMD_ARG_OPTIONAL) realflags |= CMD_ARG_OPTIONAL;
    if (flags & REDISMODULE_CMD_ARG_MULTIPLE) realflags |= CMD_ARG_MULTIPLE;
    if (flags & REDISMODULE_CMD_ARG_MULTIPLE_TOKEN) realflags |= CMD_ARG_MULTIPLE_TOKEN;
    return realflags;
}

/* Return `struct RedisModule *` as `void *` to avoid exposing it outside of module.c. */
void *moduleGetHandleByName(char *modulename) {
    return dictFetchValue(modules,modulename);
}

/* Returns 1 if `cmd` is a command of the module `modulename`. 0 otherwise. */
int moduleIsModuleCommand(void *module_handle, struct redisCommand *cmd) {
    if (cmd->proc != RedisModuleCommandDispatcher)
        return 0;
    if (module_handle == NULL)
        return 0;
    RedisModuleCommand *cp = (void*)(unsigned long)cmd->getkeys_proc;
    return (cp->module == module_handle);
}

/* --------------------------------------------------------------------------
 * ## Module information and time measurement
 * -------------------------------------------------------------------------- */

void RM_SetModuleAttribs(RedisModuleCtx *ctx, const char *name, int ver, int apiver) {
    /* Called by RM_Init() to setup the `ctx->module` structure.
     *
     * This is an internal function, Redis modules developers don't need
     * to use it. */
    RedisModule *module;

    if (ctx->module != NULL) return;
    module = zmalloc(sizeof(*module));
    module->name = sdsnew(name);
    module->ver = ver;
    module->apiver = apiver;
    module->types = listCreate();
    module->usedby = listCreate();
    module->using = listCreate();
    module->filters = listCreate();
    module->in_call = 0;
    module->in_hook = 0;
    module->options = 0;
    module->info_cb = 0;
    module->defrag_cb = 0;
    module->loadmod = NULL;
    ctx->module = module;
}

/* Return non-zero if the module name is busy.
 * Otherwise zero is returned. */
int RM_IsModuleNameBusy(const char *name) {
    sds modulename = sdsnew(name);
    dictEntry *de = dictFind(modules,modulename);
    sdsfree(modulename);
    return de != NULL;
}

/* Return the current UNIX time in milliseconds. */
long long RM_Milliseconds(void) {
    return mstime();
}

/* Return counter of micro-seconds relative to an arbitrary point in time. */
uint64_t RM_MonotonicMicroseconds(void) {
    return getMonotonicUs();
}

/* Mark a point in time that will be used as the start time to calculate
 * the elapsed execution time when RM_BlockedClientMeasureTimeEnd() is called.
 * Within the same command, you can call multiple times
 * RM_BlockedClientMeasureTimeStart() and RM_BlockedClientMeasureTimeEnd()
 * to accumulate independent time intervals to the background duration.
 * This method always return REDISMODULE_OK. */
int RM_BlockedClientMeasureTimeStart(RedisModuleBlockedClient *bc) {
    elapsedStart(&(bc->background_timer));
    return REDISMODULE_OK;
}

/* Mark a point in time that will be used as the end time
 * to calculate the elapsed execution time.
 * On success REDISMODULE_OK is returned.
 * This method only returns REDISMODULE_ERR if no start time was
 * previously defined ( meaning RM_BlockedClientMeasureTimeStart was not called ). */
int RM_BlockedClientMeasureTimeEnd(RedisModuleBlockedClient *bc) {
    // If the counter is 0 then we haven't called RM_BlockedClientMeasureTimeStart
    if (!bc->background_timer)
        return REDISMODULE_ERR;
    bc->background_duration += elapsedUs(bc->background_timer);
    return REDISMODULE_OK;
}

/* This API allows modules to let Redis process background tasks, and some
 * commands during long blocking execution of a module command.
 * The module can call this API periodically.
 * The flags is a bit mask of these:
 *
 * - `REDISMODULE_YIELD_FLAG_NONE`: No special flags, can perform some background
 *                                  operations, but not process client commands.
 * - `REDISMODULE_YIELD_FLAG_CLIENTS`: Redis can also process client commands.
 *
 * The `busy_reply` argument is optional, and can be used to control the verbose
 * error string after the `-BUSY` error code.
 *
 * When the `REDISMODULE_YIELD_FLAG_CLIENTS` is used, Redis will only start
 * processing client commands after the time defined by the
 * `busy-reply-threshold` config, in which case Redis will start rejecting most
 * commands with `-BUSY` error, but allow the ones marked with the `allow-busy`
 * flag to be executed.
 * This API can also be used in thread safe context (while locked), and during
 * loading (in the `rdb_load` callback, in which case it'll reject commands with
 * the -LOADING error)
 */
void RM_Yield(RedisModuleCtx *ctx, int flags, const char *busy_reply) {
    long long now = getMonotonicUs();
    if (now >= ctx->next_yield_time) {
        /* In loading mode, there's no need to handle busy_module_yield_reply,
         * and busy_module_yield_flags, since redis is anyway rejecting all
         * commands with -LOADING. */
        if (server.loading) {
            /* Let redis process events */
            processEventsWhileBlocked();
        } else {
            const char *prev_busy_module_yield_reply = server.busy_module_yield_reply;
            server.busy_module_yield_reply = busy_reply;
            /* start the blocking operation if not already started. */
            if (!server.busy_module_yield_flags) {
                server.busy_module_yield_flags = flags & REDISMODULE_YIELD_FLAG_CLIENTS ?
                    BUSY_MODULE_YIELD_CLIENTS : BUSY_MODULE_YIELD_EVENTS;
                blockingOperationStarts();
            }

            /* Let redis process events */
            processEventsWhileBlocked();

            server.busy_module_yield_reply = prev_busy_module_yield_reply;
            /* Possibly restore the previous flags in case of two nested contexts
             * that use this API with different flags, but keep the first bit
             * (PROCESS_EVENTS) set, so we know to call blockingOperationEnds on time. */
            server.busy_module_yield_flags &= ~BUSY_MODULE_YIELD_CLIENTS;
        }

        /* decide when the next event should fire. */
        ctx->next_yield_time = now + 1000000 / server.hz;
    }
}

/* Set flags defining capabilities or behavior bit flags.
 *
 * REDISMODULE_OPTIONS_HANDLE_IO_ERRORS:
 * Generally, modules don't need to bother with this, as the process will just
 * terminate if a read error happens, however, setting this flag would allow
 * repl-diskless-load to work if enabled.
 * The module should use RedisModule_IsIOError after reads, before using the
 * data that was read, and in case of error, propagate it upwards, and also be
 * able to release the partially populated value and all it's allocations.
 *
 * REDISMODULE_OPTION_NO_IMPLICIT_SIGNAL_MODIFIED:
 * See RM_SignalModifiedKey().
 * 
 * REDISMODULE_OPTIONS_HANDLE_REPL_ASYNC_LOAD:
 * Setting this flag indicates module awareness of diskless async replication (repl-diskless-load=swapdb)
 * and that redis could be serving reads during replication instead of blocking with LOADING status.
 */
void RM_SetModuleOptions(RedisModuleCtx *ctx, int options) {
    ctx->module->options = options;
}

/* Signals that the key is modified from user's perspective (i.e. invalidate WATCH
 * and client side caching).
 *
 * This is done automatically when a key opened for writing is closed, unless
 * the option REDISMODULE_OPTION_NO_IMPLICIT_SIGNAL_MODIFIED has been set using
 * RM_SetModuleOptions().
*/
int RM_SignalModifiedKey(RedisModuleCtx *ctx, RedisModuleString *keyname) {
    signalModifiedKey(ctx->client,ctx->client->db,keyname);
    return REDISMODULE_OK;
}

/* --------------------------------------------------------------------------
 * ## Automatic memory management for modules
 * -------------------------------------------------------------------------- */

/* Enable automatic memory management.
 *
 * The function must be called as the first function of a command implementation
 * that wants to use automatic memory.
 *
 * When enabled, automatic memory management tracks and automatically frees
 * keys, call replies and Redis string objects once the command returns. In most
 * cases this eliminates the need of calling the following functions:
 *
 * 1. RedisModule_CloseKey()
 * 2. RedisModule_FreeCallReply()
 * 3. RedisModule_FreeString()
 *
 * These functions can still be used with automatic memory management enabled,
 * to optimize loops that make numerous allocations for example. */
void RM_AutoMemory(RedisModuleCtx *ctx) {
    ctx->flags |= REDISMODULE_CTX_AUTO_MEMORY;
}

/* Add a new object to release automatically when the callback returns. */
void autoMemoryAdd(RedisModuleCtx *ctx, int type, void *ptr) {
    if (!(ctx->flags & REDISMODULE_CTX_AUTO_MEMORY)) return;
    if (ctx->amqueue_used == ctx->amqueue_len) {
        ctx->amqueue_len *= 2;
        if (ctx->amqueue_len < 16) ctx->amqueue_len = 16;
        ctx->amqueue = zrealloc(ctx->amqueue,sizeof(struct AutoMemEntry)*ctx->amqueue_len);
    }
    ctx->amqueue[ctx->amqueue_used].type = type;
    ctx->amqueue[ctx->amqueue_used].ptr = ptr;
    ctx->amqueue_used++;
}

/* Mark an object as freed in the auto release queue, so that users can still
 * free things manually if they want.
 *
 * The function returns 1 if the object was actually found in the auto memory
 * pool, otherwise 0 is returned. */
int autoMemoryFreed(RedisModuleCtx *ctx, int type, void *ptr) {
    if (!(ctx->flags & REDISMODULE_CTX_AUTO_MEMORY)) return 0;

    int count = (ctx->amqueue_used+1)/2;
    for (int j = 0; j < count; j++) {
        for (int side = 0; side < 2; side++) {
            /* For side = 0 check right side of the array, for
             * side = 1 check the left side instead (zig-zag scanning). */
            int i = (side == 0) ? (ctx->amqueue_used - 1 - j) : j;
            if (ctx->amqueue[i].type == type &&
                ctx->amqueue[i].ptr == ptr)
            {
                ctx->amqueue[i].type = REDISMODULE_AM_FREED;

                /* Switch the freed element and the last element, to avoid growing
                 * the queue unnecessarily if we allocate/free in a loop */
                if (i != ctx->amqueue_used-1) {
                    ctx->amqueue[i] = ctx->amqueue[ctx->amqueue_used-1];
                }

                /* Reduce the size of the queue because we either moved the top
                 * element elsewhere or freed it */
                ctx->amqueue_used--;
                return 1;
            }
        }
    }
    return 0;
}

/* Release all the objects in queue. */
void autoMemoryCollect(RedisModuleCtx *ctx) {
    if (!(ctx->flags & REDISMODULE_CTX_AUTO_MEMORY)) return;
    /* Clear the AUTO_MEMORY flag from the context, otherwise the functions
     * we call to free the resources, will try to scan the auto release
     * queue to mark the entries as freed. */
    ctx->flags &= ~REDISMODULE_CTX_AUTO_MEMORY;
    int j;
    for (j = 0; j < ctx->amqueue_used; j++) {
        void *ptr = ctx->amqueue[j].ptr;
        switch(ctx->amqueue[j].type) {
        case REDISMODULE_AM_STRING: decrRefCount(ptr); break;
        case REDISMODULE_AM_REPLY: RM_FreeCallReply(ptr); break;
        case REDISMODULE_AM_KEY: RM_CloseKey(ptr); break;
        case REDISMODULE_AM_DICT: RM_FreeDict(NULL,ptr); break;
        case REDISMODULE_AM_INFO: RM_FreeServerInfo(NULL,ptr); break;
        }
    }
    ctx->flags |= REDISMODULE_CTX_AUTO_MEMORY;
    zfree(ctx->amqueue);
    ctx->amqueue = NULL;
    ctx->amqueue_len = 0;
    ctx->amqueue_used = 0;
}

/* --------------------------------------------------------------------------
 * ## String objects APIs
 * -------------------------------------------------------------------------- */

/* Create a new module string object. The returned string must be freed
 * with RedisModule_FreeString(), unless automatic memory is enabled.
 *
 * The string is created by copying the `len` bytes starting
 * at `ptr`. No reference is retained to the passed buffer.
 *
 * The module context 'ctx' is optional and may be NULL if you want to create
 * a string out of the context scope. However in that case, the automatic
 * memory management will not be available, and the string memory must be
 * managed manually. */
RedisModuleString *RM_CreateString(RedisModuleCtx *ctx, const char *ptr, size_t len) {
    RedisModuleString *o = createStringObject(ptr,len);
    if (ctx != NULL) autoMemoryAdd(ctx,REDISMODULE_AM_STRING,o);
    return o;
}

/* Create a new module string object from a printf format and arguments.
 * The returned string must be freed with RedisModule_FreeString(), unless
 * automatic memory is enabled.
 *
 * The string is created using the sds formatter function sdscatvprintf().
 *
 * The passed context 'ctx' may be NULL if necessary, see the
 * RedisModule_CreateString() documentation for more info. */
RedisModuleString *RM_CreateStringPrintf(RedisModuleCtx *ctx, const char *fmt, ...) {
    sds s = sdsempty();

    va_list ap;
    va_start(ap, fmt);
    s = sdscatvprintf(s, fmt, ap);
    va_end(ap);

    RedisModuleString *o = createObject(OBJ_STRING, s);
    if (ctx != NULL) autoMemoryAdd(ctx,REDISMODULE_AM_STRING,o);

    return o;
}


/* Like RedisModule_CreatString(), but creates a string starting from a long long
 * integer instead of taking a buffer and its length.
 *
 * The returned string must be released with RedisModule_FreeString() or by
 * enabling automatic memory management.
 *
 * The passed context 'ctx' may be NULL if necessary, see the
 * RedisModule_CreateString() documentation for more info. */
RedisModuleString *RM_CreateStringFromLongLong(RedisModuleCtx *ctx, long long ll) {
    char buf[LONG_STR_SIZE];
    size_t len = ll2string(buf,sizeof(buf),ll);
    return RM_CreateString(ctx,buf,len);
}

/* Like RedisModule_CreatString(), but creates a string starting from a double
 * instead of taking a buffer and its length.
 *
 * The returned string must be released with RedisModule_FreeString() or by
 * enabling automatic memory management. */
RedisModuleString *RM_CreateStringFromDouble(RedisModuleCtx *ctx, double d) {
    char buf[128];
    size_t len = d2string(buf,sizeof(buf),d);
    return RM_CreateString(ctx,buf,len);
}

/* Like RedisModule_CreatString(), but creates a string starting from a long
 * double.
 *
 * The returned string must be released with RedisModule_FreeString() or by
 * enabling automatic memory management.
 *
 * The passed context 'ctx' may be NULL if necessary, see the
 * RedisModule_CreateString() documentation for more info. */
RedisModuleString *RM_CreateStringFromLongDouble(RedisModuleCtx *ctx, long double ld, int humanfriendly) {
    char buf[MAX_LONG_DOUBLE_CHARS];
    size_t len = ld2string(buf,sizeof(buf),ld,
        (humanfriendly ? LD_STR_HUMAN : LD_STR_AUTO));
    return RM_CreateString(ctx,buf,len);
}

/* Like RedisModule_CreatString(), but creates a string starting from another
 * RedisModuleString.
 *
 * The returned string must be released with RedisModule_FreeString() or by
 * enabling automatic memory management.
 *
 * The passed context 'ctx' may be NULL if necessary, see the
 * RedisModule_CreateString() documentation for more info. */
RedisModuleString *RM_CreateStringFromString(RedisModuleCtx *ctx, const RedisModuleString *str) {
    RedisModuleString *o = dupStringObject(str);
    if (ctx != NULL) autoMemoryAdd(ctx,REDISMODULE_AM_STRING,o);
    return o;
}

/* Creates a string from a stream ID. The returned string must be released with
 * RedisModule_FreeString(), unless automatic memory is enabled.
 *
 * The passed context `ctx` may be NULL if necessary. See the
 * RedisModule_CreateString() documentation for more info. */
RedisModuleString *RM_CreateStringFromStreamID(RedisModuleCtx *ctx, const RedisModuleStreamID *id) {
    streamID streamid = {id->ms, id->seq};
    RedisModuleString *o = createObjectFromStreamID(&streamid);
    if (ctx != NULL) autoMemoryAdd(ctx, REDISMODULE_AM_STRING, o);
    return o;
}

/* Free a module string object obtained with one of the Redis modules API calls
 * that return new string objects.
 *
 * It is possible to call this function even when automatic memory management
 * is enabled. In that case the string will be released ASAP and removed
 * from the pool of string to release at the end.
 *
 * If the string was created with a NULL context 'ctx', it is also possible to
 * pass ctx as NULL when releasing the string (but passing a context will not
 * create any issue). Strings created with a context should be freed also passing
 * the context, so if you want to free a string out of context later, make sure
 * to create it using a NULL context. */
void RM_FreeString(RedisModuleCtx *ctx, RedisModuleString *str) {
    decrRefCount(str);
    if (ctx != NULL) autoMemoryFreed(ctx,REDISMODULE_AM_STRING,str);
}

/* Every call to this function, will make the string 'str' requiring
 * an additional call to RedisModule_FreeString() in order to really
 * free the string. Note that the automatic freeing of the string obtained
 * enabling modules automatic memory management counts for one
 * RedisModule_FreeString() call (it is just executed automatically).
 *
 * Normally you want to call this function when, at the same time
 * the following conditions are true:
 *
 * 1. You have automatic memory management enabled.
 * 2. You want to create string objects.
 * 3. Those string objects you create need to live *after* the callback
 *    function(for example a command implementation) creating them returns.
 *
 * Usually you want this in order to store the created string object
 * into your own data structure, for example when implementing a new data
 * type.
 *
 * Note that when memory management is turned off, you don't need
 * any call to RetainString() since creating a string will always result
 * into a string that lives after the callback function returns, if
 * no FreeString() call is performed.
 *
 * It is possible to call this function with a NULL context.
 *
 * When strings are going to be retained for an extended duration, it is good
 * practice to also call RedisModule_TrimStringAllocation() in order to
 * optimize memory usage.
 *
 * Threaded modules that reference retained strings from other threads *must*
 * explicitly trim the allocation as soon as the string is retained. Not doing
 * so may result with automatic trimming which is not thread safe. */
void RM_RetainString(RedisModuleCtx *ctx, RedisModuleString *str) {
    if (ctx == NULL || !autoMemoryFreed(ctx,REDISMODULE_AM_STRING,str)) {
        /* Increment the string reference counting only if we can't
         * just remove the object from the list of objects that should
         * be reclaimed. Why we do that, instead of just incrementing
         * the refcount in any case, and let the automatic FreeString()
         * call at the end to bring the refcount back at the desired
         * value? Because this way we ensure that the object refcount
         * value is 1 (instead of going to 2 to be dropped later to 1)
         * after the call to this function. This is needed for functions
         * like RedisModule_StringAppendBuffer() to work. */
        incrRefCount(str);
    }
}

/**
* This function can be used instead of RedisModule_RetainString().
* The main difference between the two is that this function will always
* succeed, whereas RedisModule_RetainString() may fail because of an
* assertion.
*
* The function returns a pointer to RedisModuleString, which is owned
* by the caller. It requires a call to RedisModule_FreeString() to free
* the string when automatic memory management is disabled for the context.
* When automatic memory management is enabled, you can either call
* RedisModule_FreeString() or let the automation free it.
*
* This function is more efficient than RedisModule_CreateStringFromString()
* because whenever possible, it avoids copying the underlying
* RedisModuleString. The disadvantage of using this function is that it
* might not be possible to use RedisModule_StringAppendBuffer() on the
* returned RedisModuleString.
*
* It is possible to call this function with a NULL context.
*
 * When strings are going to be held for an extended duration, it is good
 * practice to also call RedisModule_TrimStringAllocation() in order to
 * optimize memory usage.
 *
 * Threaded modules that reference held strings from other threads *must*
 * explicitly trim the allocation as soon as the string is held. Not doing
 * so may result with automatic trimming which is not thread safe. */
RedisModuleString* RM_HoldString(RedisModuleCtx *ctx, RedisModuleString *str) {
    if (str->refcount == OBJ_STATIC_REFCOUNT) {
        return RM_CreateStringFromString(ctx, str);
    }

    incrRefCount(str);
    if (ctx != NULL) {
        /*
         * Put the str in the auto memory management of the ctx.
         * It might already be there, in this case, the ref count will
         * be 2 and we will decrease the ref count twice and free the
         * object in the auto memory free function.
         *
         * Why we can not do the same trick of just remove the object
         * from the auto memory (like in RM_RetainString)?
         * This code shows the issue:
         *
         * RM_AutoMemory(ctx);
         * str1 = RM_CreateString(ctx, "test", 4);
         * str2 = RM_HoldString(ctx, str1);
         * RM_FreeString(str1);
         * RM_FreeString(str2);
         *
         * If after the RM_HoldString we would just remove the string from
         * the auto memory, this example will cause access to a freed memory
         * on 'RM_FreeString(str2);' because the String will be free
         * on 'RM_FreeString(str1);'.
         *
         * So it's safer to just increase the ref count
         * and add the String to auto memory again.
         *
         * The limitation is that it is not possible to use RedisModule_StringAppendBuffer
         * on the String.
         */
        autoMemoryAdd(ctx,REDISMODULE_AM_STRING,str);
    }
    return str;
}

/* Given a string module object, this function returns the string pointer
 * and length of the string. The returned pointer and length should only
 * be used for read only accesses and never modified. */
const char *RM_StringPtrLen(const RedisModuleString *str, size_t *len) {
    if (str == NULL) {
        const char *errmsg = "(NULL string reply referenced in module)";
        if (len) *len = strlen(errmsg);
        return errmsg;
    }
    if (len) *len = sdslen(str->ptr);
    return str->ptr;
}

/* --------------------------------------------------------------------------
 * Higher level string operations
 * ------------------------------------------------------------------------- */

/* Convert the string into a long long integer, storing it at `*ll`.
 * Returns REDISMODULE_OK on success. If the string can't be parsed
 * as a valid, strict long long (no spaces before/after), REDISMODULE_ERR
 * is returned. */
int RM_StringToLongLong(const RedisModuleString *str, long long *ll) {
    return string2ll(str->ptr,sdslen(str->ptr),ll) ? REDISMODULE_OK :
                                                     REDISMODULE_ERR;
}

/* Convert the string into a double, storing it at `*d`.
 * Returns REDISMODULE_OK on success or REDISMODULE_ERR if the string is
 * not a valid string representation of a double value. */
int RM_StringToDouble(const RedisModuleString *str, double *d) {
    int retval = getDoubleFromObject(str,d);
    return (retval == C_OK) ? REDISMODULE_OK : REDISMODULE_ERR;
}

/* Convert the string into a long double, storing it at `*ld`.
 * Returns REDISMODULE_OK on success or REDISMODULE_ERR if the string is
 * not a valid string representation of a double value. */
int RM_StringToLongDouble(const RedisModuleString *str, long double *ld) {
    int retval = string2ld(str->ptr,sdslen(str->ptr),ld);
    return retval ? REDISMODULE_OK : REDISMODULE_ERR;
}

/* Convert the string into a stream ID, storing it at `*id`.
 * Returns REDISMODULE_OK on success and returns REDISMODULE_ERR if the string
 * is not a valid string representation of a stream ID. The special IDs "+" and
 * "-" are allowed.
 */
int RM_StringToStreamID(const RedisModuleString *str, RedisModuleStreamID *id) {
    streamID streamid;
    if (streamParseID(str, &streamid) == C_OK) {
        id->ms = streamid.ms;
        id->seq = streamid.seq;
        return REDISMODULE_OK;
    } else {
        return REDISMODULE_ERR;
    }
}

/* Compare two string objects, returning -1, 0 or 1 respectively if
 * a < b, a == b, a > b. Strings are compared byte by byte as two
 * binary blobs without any encoding care / collation attempt. */
int RM_StringCompare(RedisModuleString *a, RedisModuleString *b) {
    return compareStringObjects(a,b);
}

/* Return the (possibly modified in encoding) input 'str' object if
 * the string is unshared, otherwise NULL is returned. */
RedisModuleString *moduleAssertUnsharedString(RedisModuleString *str) {
    if (str->refcount != 1) {
        serverLog(LL_WARNING,
            "Module attempted to use an in-place string modify operation "
            "with a string referenced multiple times. Please check the code "
            "for API usage correctness.");
        return NULL;
    }
    if (str->encoding == OBJ_ENCODING_EMBSTR) {
        /* Note: here we "leak" the additional allocation that was
         * used in order to store the embedded string in the object. */
        str->ptr = sdsnewlen(str->ptr,sdslen(str->ptr));
        str->encoding = OBJ_ENCODING_RAW;
    } else if (str->encoding == OBJ_ENCODING_INT) {
        /* Convert the string from integer to raw encoding. */
        str->ptr = sdsfromlonglong((long)str->ptr);
        str->encoding = OBJ_ENCODING_RAW;
    }
    return str;
}

/* Append the specified buffer to the string 'str'. The string must be a
 * string created by the user that is referenced only a single time, otherwise
 * REDISMODULE_ERR is returned and the operation is not performed. */
int RM_StringAppendBuffer(RedisModuleCtx *ctx, RedisModuleString *str, const char *buf, size_t len) {
    UNUSED(ctx);
    str = moduleAssertUnsharedString(str);
    if (str == NULL) return REDISMODULE_ERR;
    str->ptr = sdscatlen(str->ptr,buf,len);
    return REDISMODULE_OK;
}

/* Trim possible excess memory allocated for a RedisModuleString.
 *
 * Sometimes a RedisModuleString may have more memory allocated for
 * it than required, typically for argv arguments that were constructed
 * from network buffers. This function optimizes such strings by reallocating
 * their memory, which is useful for strings that are not short lived but
 * retained for an extended duration.
 *
 * This operation is *not thread safe* and should only be called when
 * no concurrent access to the string is guaranteed. Using it for an argv
 * string in a module command before the string is potentially available
 * to other threads is generally safe.
 *
 * Currently, Redis may also automatically trim retained strings when a
 * module command returns. However, doing this explicitly should still be
 * a preferred option:
 *
 * 1. Future versions of Redis may abandon auto-trimming.
 * 2. Auto-trimming as currently implemented is *not thread safe*.
 *    A background thread manipulating a recently retained string may end up
 *    in a race condition with the auto-trim, which could result with
 *    data corruption.
 */
void RM_TrimStringAllocation(RedisModuleString *str) {
    if (!str) return;
    trimStringObjectIfNeeded(str);
}

/* --------------------------------------------------------------------------
 * ## Reply APIs
 *
 * These functions are used for sending replies to the client.
 *
 * Most functions always return REDISMODULE_OK so you can use it with
 * 'return' in order to return from the command implementation with:
 *
 *     if (... some condition ...)
 *         return RedisModule_ReplyWithLongLong(ctx,mycount);
 *
 * ### Reply with collection functions
 *
 * After starting a collection reply, the module must make calls to other
 * `ReplyWith*` style functions in order to emit the elements of the collection.
 * Collection types include: Array, Map, Set and Attribute.
 *
 * When producing collections with a number of elements that is not known
 * beforehand, the function can be called with a special flag
 * REDISMODULE_POSTPONED_LEN (REDISMODULE_POSTPONED_ARRAY_LEN in the past),
 * and the actual number of elements can be later set with RM_ReplySet*Length()
 * call (which will set the latest "open" count if there are multiple ones).
 * -------------------------------------------------------------------------- */

/* Send an error about the number of arguments given to the command,
 * citing the command name in the error message. Returns REDISMODULE_OK.
 *
 * Example:
 *
 *     if (argc != 3) return RedisModule_WrongArity(ctx);
 */
int RM_WrongArity(RedisModuleCtx *ctx) {
    addReplyErrorFormat(ctx->client,
        "wrong number of arguments for '%s' command",
        (char*)ctx->client->argv[0]->ptr);
    return REDISMODULE_OK;
}

/* Return the client object the `RM_Reply*` functions should target.
 * Normally this is just `ctx->client`, that is the client that called
 * the module command, however in the case of thread safe contexts there
 * is no directly associated client (since it would not be safe to access
 * the client from a thread), so instead the blocked client object referenced
 * in the thread safe context, has a fake client that we just use to accumulate
 * the replies. Later, when the client is unblocked, the accumulated replies
 * are appended to the actual client.
 *
 * The function returns the client pointer depending on the context, or
 * NULL if there is no potential client. This happens when we are in the
 * context of a thread safe context that was not initialized with a blocked
 * client object. Other contexts without associated clients are the ones
 * initialized to run the timers callbacks. */
client *moduleGetReplyClient(RedisModuleCtx *ctx) {
    if (ctx->flags & REDISMODULE_CTX_THREAD_SAFE) {
        if (ctx->blocked_client)
            return ctx->blocked_client->reply_client;
        else
            return NULL;
    } else {
        /* If this is a non thread safe context, just return the client
         * that is running the command if any. This may be NULL as well
         * in the case of contexts that are not executed with associated
         * clients, like timer contexts. */
        return ctx->client;
    }
}

/* Send an integer reply to the client, with the specified long long value.
 * The function always returns REDISMODULE_OK. */
int RM_ReplyWithLongLong(RedisModuleCtx *ctx, long long ll) {
    client *c = moduleGetReplyClient(ctx);
    if (c == NULL) return REDISMODULE_OK;
    addReplyLongLong(c,ll);
    return REDISMODULE_OK;
}

/* Reply with the error 'err'.
 *
 * Note that 'err' must contain all the error, including
 * the initial error code. The function only provides the initial "-", so
 * the usage is, for example:
 *
 *     RedisModule_ReplyWithError(ctx,"ERR Wrong Type");
 *
 * and not just:
 *
 *     RedisModule_ReplyWithError(ctx,"Wrong Type");
 *
 * The function always returns REDISMODULE_OK.
 */
int RM_ReplyWithError(RedisModuleCtx *ctx, const char *err) {
    client *c = moduleGetReplyClient(ctx);
    if (c == NULL) return REDISMODULE_OK;
    addReplyErrorFormat(c,"-%s",err);
    return REDISMODULE_OK;
}

/* Reply with a simple string (`+... \r\n` in RESP protocol). This replies
 * are suitable only when sending a small non-binary string with small
 * overhead, like "OK" or similar replies.
 *
 * The function always returns REDISMODULE_OK. */
int RM_ReplyWithSimpleString(RedisModuleCtx *ctx, const char *msg) {
    client *c = moduleGetReplyClient(ctx);
    if (c == NULL) return REDISMODULE_OK;
    addReplyProto(c,"+",1);
    addReplyProto(c,msg,strlen(msg));
    addReplyProto(c,"\r\n",2);
    return REDISMODULE_OK;
}

#define COLLECTION_REPLY_ARRAY      1
#define COLLECTION_REPLY_MAP        2
#define COLLECTION_REPLY_SET        3
#define COLLECTION_REPLY_ATTRIBUTE  4

int moduleReplyWithCollection(RedisModuleCtx *ctx, long len, int type) {
    client *c = moduleGetReplyClient(ctx);
    if (c == NULL) return REDISMODULE_OK;
    if (len == REDISMODULE_POSTPONED_LEN) {
        ctx->postponed_arrays = zrealloc(ctx->postponed_arrays,sizeof(void*)*
                (ctx->postponed_arrays_count+1));
        ctx->postponed_arrays[ctx->postponed_arrays_count] =
            addReplyDeferredLen(c);
        ctx->postponed_arrays_count++;
    } else if (len == 0) {
        switch (type) {
        case COLLECTION_REPLY_ARRAY:
            addReply(c, shared.emptyarray);
            break;
        case COLLECTION_REPLY_MAP:
            addReply(c, shared.emptymap[c->resp]);
            break;
        case COLLECTION_REPLY_SET:
            addReply(c, shared.emptyset[c->resp]);
            break;
        case COLLECTION_REPLY_ATTRIBUTE:
            addReplyAttributeLen(c,len);
            break;
        default:
            serverPanic("Invalid module empty reply type %d", type);        }
    } else {
        switch (type) {
        case COLLECTION_REPLY_ARRAY:
            addReplyArrayLen(c,len);
            break;
        case COLLECTION_REPLY_MAP:
            addReplyMapLen(c,len);
            break;
        case COLLECTION_REPLY_SET:
            addReplySetLen(c,len);
            break;
        case COLLECTION_REPLY_ATTRIBUTE:
            addReplyAttributeLen(c,len);
            break;
        default:
            serverPanic("Invalid module reply type %d", type);
        }
    }
    return REDISMODULE_OK;
}

/* Reply with an array type of 'len' elements.
 *
 * After starting an array reply, the module must make `len` calls to other
 * `ReplyWith*` style functions in order to emit the elements of the array.
 * See Reply APIs section for more details.
 *
 * Use RM_ReplySetArrayLength() to set deferred length.
 *
 * The function always returns REDISMODULE_OK. */
int RM_ReplyWithArray(RedisModuleCtx *ctx, long len) {
    return moduleReplyWithCollection(ctx, len, COLLECTION_REPLY_ARRAY);
}

/* Reply with a RESP3 Map type of 'len' pairs.
 * Visit https://github.com/antirez/RESP3/blob/master/spec.md for more info about RESP3.
 *
 * After starting a map reply, the module must make `len*2` calls to other
 * `ReplyWith*` style functions in order to emit the elements of the map.
 * See Reply APIs section for more details.
 *
 * If the connected client is using RESP2, the reply will be converted to a flat
 * array.
 * 
 * Use RM_ReplySetMapLength() to set deferred length.
 * 
 * The function always returns REDISMODULE_OK. */
int RM_ReplyWithMap(RedisModuleCtx *ctx, long len) {
    return moduleReplyWithCollection(ctx, len, COLLECTION_REPLY_MAP);
}

/* Reply with a RESP3 Set type of 'len' elements.
 * Visit https://github.com/antirez/RESP3/blob/master/spec.md for more info about RESP3.
 *
 * After starting a set reply, the module must make `len` calls to other
 * `ReplyWith*` style functions in order to emit the elements of the set.
 * See Reply APIs section for more details.
 *
 * If the connected client is using RESP2, the reply will be converted to an
 * array type.
 *
 * Use RM_ReplySetSetLength() to set deferred length.
 * 
 * The function always returns REDISMODULE_OK. */
int RM_ReplyWithSet(RedisModuleCtx *ctx, long len) {
    return moduleReplyWithCollection(ctx, len, COLLECTION_REPLY_SET);
}


/* Add attributes (metadata) to the reply. Should be done before adding the
 * actual reply. see https://github.com/antirez/RESP3/blob/master/spec.md#attribute-type
 *
 * After starting an attributes reply, the module must make `len*2` calls to other
 * `ReplyWith*` style functions in order to emit the elements of the attribtute map.
 * See Reply APIs section for more details.
 *
 * Use RM_ReplySetAttributeLength() to set deferred length.
 * 
 * Not supported by RESP2 and will return REDISMODULE_ERR, otherwise
 * the function always returns REDISMODULE_OK. */
int RM_ReplyWithAttribute(RedisModuleCtx *ctx, long len) {
    if (ctx->client->resp == 2) return REDISMODULE_ERR;
 
    return moduleReplyWithCollection(ctx, len, COLLECTION_REPLY_ATTRIBUTE);
}

/* Reply to the client with a null array, simply null in RESP3,
 * null array in RESP2.
 *
 * Note: In RESP3 there's no difference between Null reply and
 * NullArray reply, so to prevent ambiguity it's better to avoid
 * using this API and use RedisModule_ReplyWithNull instead.
 *
 * The function always returns REDISMODULE_OK. */
int RM_ReplyWithNullArray(RedisModuleCtx *ctx) {
    client *c = moduleGetReplyClient(ctx);
    if (c == NULL) return REDISMODULE_OK;
    addReplyNullArray(c);
    return REDISMODULE_OK;
}

/* Reply to the client with an empty array.
 *
 * The function always returns REDISMODULE_OK. */
int RM_ReplyWithEmptyArray(RedisModuleCtx *ctx) {
    client *c = moduleGetReplyClient(ctx);
    if (c == NULL) return REDISMODULE_OK;
    addReply(c,shared.emptyarray);
    return REDISMODULE_OK;
}

void moduleReplySetCollectionLength(RedisModuleCtx *ctx, long len, int type) {
    client *c = moduleGetReplyClient(ctx);
    if (c == NULL) return;
    if (ctx->postponed_arrays_count == 0) {
        serverLog(LL_WARNING,
            "API misuse detected in module %s: "
            "RedisModule_ReplySet*Length() called without previous "
            "RedisModule_ReplyWith*(ctx,REDISMODULE_POSTPONED_LEN) "
            "call.", ctx->module->name);
            return;
    }
    ctx->postponed_arrays_count--;
    switch(type) {
    case COLLECTION_REPLY_ARRAY:
        setDeferredArrayLen(c,ctx->postponed_arrays[ctx->postponed_arrays_count],len);
        break;
    case COLLECTION_REPLY_MAP:
        setDeferredMapLen(c,ctx->postponed_arrays[ctx->postponed_arrays_count],len);
        break;
    case COLLECTION_REPLY_SET:
        setDeferredSetLen(c,ctx->postponed_arrays[ctx->postponed_arrays_count],len);
        break;
    case COLLECTION_REPLY_ATTRIBUTE:
        setDeferredAttributeLen(c,ctx->postponed_arrays[ctx->postponed_arrays_count],len);
        break;
    default:
        serverPanic("Invalid module reply type %d", type);
    }
    if (ctx->postponed_arrays_count == 0) {
        zfree(ctx->postponed_arrays);
        ctx->postponed_arrays = NULL;
    }
}

/* When RedisModule_ReplyWithArray() is used with the argument
 * REDISMODULE_POSTPONED_LEN, because we don't know beforehand the number
 * of items we are going to output as elements of the array, this function
 * will take care to set the array length.
 *
 * Since it is possible to have multiple array replies pending with unknown
 * length, this function guarantees to always set the latest array length
 * that was created in a postponed way.
 *
 * For example in order to output an array like [1,[10,20,30]] we
 * could write:
 *
 *      RedisModule_ReplyWithArray(ctx,REDISMODULE_POSTPONED_LEN);
 *      RedisModule_ReplyWithLongLong(ctx,1);
 *      RedisModule_ReplyWithArray(ctx,REDISMODULE_POSTPONED_LEN);
 *      RedisModule_ReplyWithLongLong(ctx,10);
 *      RedisModule_ReplyWithLongLong(ctx,20);
 *      RedisModule_ReplyWithLongLong(ctx,30);
 *      RedisModule_ReplySetArrayLength(ctx,3); // Set len of 10,20,30 array.
 *      RedisModule_ReplySetArrayLength(ctx,2); // Set len of top array
 *
 * Note that in the above example there is no reason to postpone the array
 * length, since we produce a fixed number of elements, but in the practice
 * the code may use an iterator or other ways of creating the output so
 * that is not easy to calculate in advance the number of elements.
 */
void RM_ReplySetArrayLength(RedisModuleCtx *ctx, long len) {
    moduleReplySetCollectionLength(ctx, len, COLLECTION_REPLY_ARRAY);
}

/* Very similar to RedisModule_ReplySetArrayLength except `len` should
 * exactly half of the number of `ReplyWith*` functions called in the
 * context of the map.
 * Visit https://github.com/antirez/RESP3/blob/master/spec.md for more info about RESP3. */
void RM_ReplySetMapLength(RedisModuleCtx *ctx, long len) {
    moduleReplySetCollectionLength(ctx, len, COLLECTION_REPLY_MAP);
}

/* Very similar to RedisModule_ReplySetArrayLength
 * Visit https://github.com/antirez/RESP3/blob/master/spec.md for more info about RESP3. */
void RM_ReplySetSetLength(RedisModuleCtx *ctx, long len) {
    moduleReplySetCollectionLength(ctx, len, COLLECTION_REPLY_SET);
}

/* Very similar to RedisModule_ReplySetMapLength
 * Visit https://github.com/antirez/RESP3/blob/master/spec.md for more info about RESP3. */
void RM_ReplySetAttributeLength(RedisModuleCtx *ctx, long len) {
    moduleReplySetCollectionLength(ctx, len, COLLECTION_REPLY_ATTRIBUTE);
}

/* Reply with a bulk string, taking in input a C buffer pointer and length.
 *
 * The function always returns REDISMODULE_OK. */
int RM_ReplyWithStringBuffer(RedisModuleCtx *ctx, const char *buf, size_t len) {
    client *c = moduleGetReplyClient(ctx);
    if (c == NULL) return REDISMODULE_OK;
    addReplyBulkCBuffer(c,(char*)buf,len);
    return REDISMODULE_OK;
}

/* Reply with a bulk string, taking in input a C buffer pointer that is
 * assumed to be null-terminated.
 *
 * The function always returns REDISMODULE_OK. */
int RM_ReplyWithCString(RedisModuleCtx *ctx, const char *buf) {
    client *c = moduleGetReplyClient(ctx);
    if (c == NULL) return REDISMODULE_OK;
    addReplyBulkCString(c,(char*)buf);
    return REDISMODULE_OK;
}

/* Reply with a bulk string, taking in input a RedisModuleString object.
 *
 * The function always returns REDISMODULE_OK. */
int RM_ReplyWithString(RedisModuleCtx *ctx, RedisModuleString *str) {
    client *c = moduleGetReplyClient(ctx);
    if (c == NULL) return REDISMODULE_OK;
    addReplyBulk(c,str);
    return REDISMODULE_OK;
}

/* Reply with an empty string.
 *
 * The function always returns REDISMODULE_OK. */
int RM_ReplyWithEmptyString(RedisModuleCtx *ctx) {
    client *c = moduleGetReplyClient(ctx);
    if (c == NULL) return REDISMODULE_OK;
    addReply(c,shared.emptybulk);
    return REDISMODULE_OK;
}

/* Reply with a binary safe string, which should not be escaped or filtered
 * taking in input a C buffer pointer, length and a 3 character type/extension.
 *
 * The function always returns REDISMODULE_OK. */
int RM_ReplyWithVerbatimStringType(RedisModuleCtx *ctx, const char *buf, size_t len, const char *ext) {
    client *c = moduleGetReplyClient(ctx);
    if (c == NULL) return REDISMODULE_OK;
    addReplyVerbatim(c, buf, len, ext);
    return REDISMODULE_OK;
}

/* Reply with a binary safe string, which should not be escaped or filtered
 * taking in input a C buffer pointer and length.
 *
 * The function always returns REDISMODULE_OK. */
int RM_ReplyWithVerbatimString(RedisModuleCtx *ctx, const char *buf, size_t len) {
	return RM_ReplyWithVerbatimStringType(ctx, buf, len, "txt");
}

/* Reply to the client with a NULL.
 *
 * The function always returns REDISMODULE_OK. */
int RM_ReplyWithNull(RedisModuleCtx *ctx) {
    client *c = moduleGetReplyClient(ctx);
    if (c == NULL) return REDISMODULE_OK;
    addReplyNull(c);
    return REDISMODULE_OK;
}

/* Reply with a RESP3 Boolean type.
 * Visit https://github.com/antirez/RESP3/blob/master/spec.md for more info about RESP3.
 *
 * In RESP3, this is boolean type
 * In RESP2, it's a string response of "1" and "0" for true and false respectively.
 *
 * The function always returns REDISMODULE_OK. */
int RM_ReplyWithBool(RedisModuleCtx *ctx, int b) {
    client *c = moduleGetReplyClient(ctx);
    if (c == NULL) return REDISMODULE_OK;
    addReplyBool(c,b);
    return REDISMODULE_OK;
}

/* Reply exactly what a Redis command returned us with RedisModule_Call().
 * This function is useful when we use RedisModule_Call() in order to
 * execute some command, as we want to reply to the client exactly the
 * same reply we obtained by the command.
 *
 * Return:
 * - REDISMODULE_OK on success.
 * - REDISMODULE_ERR if the given reply is in RESP3 format but the client expects RESP2.
 *   In case of an error, it's the module writer responsibility to translate the reply
 *   to RESP2 (or handle it differently by returning an error). Notice that for
 *   module writer convenience, it is possible to pass `0` as a parameter to the fmt
 *   argument of `RM_Call` so that the RedisModuleCallReply will return in the same
 *   protocol (RESP2 or RESP3) as set in the current client's context. */
int RM_ReplyWithCallReply(RedisModuleCtx *ctx, RedisModuleCallReply *reply) {
    client *c = moduleGetReplyClient(ctx);
    if (c == NULL) return REDISMODULE_OK;
    if (c->resp == 2 && callReplyIsResp3(reply)) {
        /* The reply is in RESP3 format and the client is RESP2,
         * so it isn't possible to send this reply to the client. */
        return REDISMODULE_ERR;
    }
    size_t proto_len;
    const char *proto = callReplyGetProto(reply, &proto_len);
    addReplyProto(c, proto, proto_len);
    return REDISMODULE_OK;
}

/* Reply with a RESP3 Double type.
 * Visit https://github.com/antirez/RESP3/blob/master/spec.md for more info about RESP3.
 *
 * Send a string reply obtained converting the double 'd' into a bulk string.
 * This function is basically equivalent to converting a double into
 * a string into a C buffer, and then calling the function
 * RedisModule_ReplyWithStringBuffer() with the buffer and length.
 *
 * In RESP3 the string is tagged as a double, while in RESP2 it's just a plain string 
 * that the user will have to parse.
 *
 * The function always returns REDISMODULE_OK. */
int RM_ReplyWithDouble(RedisModuleCtx *ctx, double d) {
    client *c = moduleGetReplyClient(ctx);
    if (c == NULL) return REDISMODULE_OK;
    addReplyDouble(c,d);
    return REDISMODULE_OK;
}

/* Reply with a RESP3 BigNumber type.
 * Visit https://github.com/antirez/RESP3/blob/master/spec.md for more info about RESP3.
 *
 * In RESP3, this is a string of length `len` that is tagged as a BigNumber, 
 * however, it's up to the caller to ensure that it's a valid BigNumber.
 * In RESP2, this is just a plain bulk string response.
 *
 * The function always returns REDISMODULE_OK. */
int RM_ReplyWithBigNumber(RedisModuleCtx *ctx, const char *bignum, size_t len) {
    client *c = moduleGetReplyClient(ctx);
    if (c == NULL) return REDISMODULE_OK;
    addReplyBigNum(c, bignum, len);
    return REDISMODULE_OK;
}

/* Send a string reply obtained converting the long double 'ld' into a bulk
 * string. This function is basically equivalent to converting a long double
 * into a string into a C buffer, and then calling the function
 * RedisModule_ReplyWithStringBuffer() with the buffer and length.
 * The double string uses human readable formatting (see
 * `addReplyHumanLongDouble` in networking.c).
 *
 * The function always returns REDISMODULE_OK. */
int RM_ReplyWithLongDouble(RedisModuleCtx *ctx, long double ld) {
    client *c = moduleGetReplyClient(ctx);
    if (c == NULL) return REDISMODULE_OK;
    addReplyHumanLongDouble(c, ld);
    return REDISMODULE_OK;
}

/* --------------------------------------------------------------------------
 * ## Commands replication API
 * -------------------------------------------------------------------------- */

/* Replicate the specified command and arguments to slaves and AOF, as effect
 * of execution of the calling command implementation.
 *
 * The replicated commands are always wrapped into the MULTI/EXEC that
 * contains all the commands replicated in a given module command
 * execution. However the commands replicated with RedisModule_Call()
 * are the first items, the ones replicated with RedisModule_Replicate()
 * will all follow before the EXEC.
 *
 * Modules should try to use one interface or the other.
 *
 * This command follows exactly the same interface of RedisModule_Call(),
 * so a set of format specifiers must be passed, followed by arguments
 * matching the provided format specifiers.
 *
 * Please refer to RedisModule_Call() for more information.
 *
 * Using the special "A" and "R" modifiers, the caller can exclude either
 * the AOF or the replicas from the propagation of the specified command.
 * Otherwise, by default, the command will be propagated in both channels.
 *
 * #### Note about calling this function from a thread safe context:
 *
 * Normally when you call this function from the callback implementing a
 * module command, or any other callback provided by the Redis Module API,
 * Redis will accumulate all the calls to this function in the context of
 * the callback, and will propagate all the commands wrapped in a MULTI/EXEC
 * transaction. However when calling this function from a threaded safe context
 * that can live an undefined amount of time, and can be locked/unlocked in
 * at will, the behavior is different: MULTI/EXEC wrapper is not emitted
 * and the command specified is inserted in the AOF and replication stream
 * immediately.
 *
 * #### Return value
 *
 * The command returns REDISMODULE_ERR if the format specifiers are invalid
 * or the command name does not belong to a known command. */
int RM_Replicate(RedisModuleCtx *ctx, const char *cmdname, const char *fmt, ...) {
    struct redisCommand *cmd;
    robj **argv = NULL;
    int argc = 0, flags = 0, j;
    va_list ap;

    cmd = lookupCommandByCString((char*)cmdname);
    if (!cmd) return REDISMODULE_ERR;

    /* Create the client and dispatch the command. */
    va_start(ap, fmt);
    argv = moduleCreateArgvFromUserFormat(cmdname,fmt,&argc,NULL,&flags,ap);
    va_end(ap);
    if (argv == NULL) return REDISMODULE_ERR;

    /* Select the propagation target. Usually is AOF + replicas, however
     * the caller can exclude one or the other using the "A" or "R"
     * modifiers. */
    int target = 0;
    if (!(flags & REDISMODULE_ARGV_NO_AOF)) target |= PROPAGATE_AOF;
    if (!(flags & REDISMODULE_ARGV_NO_REPLICAS)) target |= PROPAGATE_REPL;

    alsoPropagate(ctx->client->db->id,argv,argc,target);

    /* Release the argv. */
    for (j = 0; j < argc; j++) decrRefCount(argv[j]);
    zfree(argv);
    server.dirty++;
    return REDISMODULE_OK;
}

/* This function will replicate the command exactly as it was invoked
 * by the client. Note that this function will not wrap the command into
 * a MULTI/EXEC stanza, so it should not be mixed with other replication
 * commands.
 *
 * Basically this form of replication is useful when you want to propagate
 * the command to the slaves and AOF file exactly as it was called, since
 * the command can just be re-executed to deterministically re-create the
 * new state starting from the old one.
 *
 * The function always returns REDISMODULE_OK. */
int RM_ReplicateVerbatim(RedisModuleCtx *ctx) {
    alsoPropagate(ctx->client->db->id,
        ctx->client->argv,ctx->client->argc,
        PROPAGATE_AOF|PROPAGATE_REPL);
    server.dirty++;
    return REDISMODULE_OK;
}

/* --------------------------------------------------------------------------
 * ## DB and Key APIs -- Generic API
 * -------------------------------------------------------------------------- */

/* Return the ID of the current client calling the currently active module
 * command. The returned ID has a few guarantees:
 *
 * 1. The ID is different for each different client, so if the same client
 *    executes a module command multiple times, it can be recognized as
 *    having the same ID, otherwise the ID will be different.
 * 2. The ID increases monotonically. Clients connecting to the server later
 *    are guaranteed to get IDs greater than any past ID previously seen.
 *
 * Valid IDs are from 1 to 2^64 - 1. If 0 is returned it means there is no way
 * to fetch the ID in the context the function was currently called.
 *
 * After obtaining the ID, it is possible to check if the command execution
 * is actually happening in the context of AOF loading, using this macro:
 *
 *      if (RedisModule_IsAOFClient(RedisModule_GetClientId(ctx)) {
 *          // Handle it differently.
 *      }
 */
unsigned long long RM_GetClientId(RedisModuleCtx *ctx) {
    if (ctx->client == NULL) return 0;
    return ctx->client->id;
}

/* Return the ACL user name used by the client with the specified client ID.
 * Client ID can be obtained with RM_GetClientId() API. If the client does not
 * exist, NULL is returned and errno is set to ENOENT. If the client isn't
 * using an ACL user, NULL is returned and errno is set to ENOTSUP */
RedisModuleString *RM_GetClientUserNameById(RedisModuleCtx *ctx, uint64_t id) {
    client *client = lookupClientByID(id);
    if (client == NULL) {
        errno = ENOENT;
        return NULL;
    }
    
    if (client->user == NULL) {
        errno = ENOTSUP;
        return NULL;
    }

    sds name = sdsnew(client->user->name);
    robj *str = createObject(OBJ_STRING, name);
    autoMemoryAdd(ctx, REDISMODULE_AM_STRING, str);
    return str;
}

/* This is a helper for RM_GetClientInfoById() and other functions: given
 * a client, it populates the client info structure with the appropriate
 * fields depending on the version provided. If the version is not valid
 * then REDISMODULE_ERR is returned. Otherwise the function returns
 * REDISMODULE_OK and the structure pointed by 'ci' gets populated. */

int modulePopulateClientInfoStructure(void *ci, client *client, int structver) {
    if (structver != 1) return REDISMODULE_ERR;

    RedisModuleClientInfoV1 *ci1 = ci;
    memset(ci1,0,sizeof(*ci1));
    ci1->version = structver;
    if (client->flags & CLIENT_MULTI)
        ci1->flags |= REDISMODULE_CLIENTINFO_FLAG_MULTI;
    if (client->flags & CLIENT_PUBSUB)
        ci1->flags |= REDISMODULE_CLIENTINFO_FLAG_PUBSUB;
    if (client->flags & CLIENT_UNIX_SOCKET)
        ci1->flags |= REDISMODULE_CLIENTINFO_FLAG_UNIXSOCKET;
    if (client->flags & CLIENT_TRACKING)
        ci1->flags |= REDISMODULE_CLIENTINFO_FLAG_TRACKING;
    if (client->flags & CLIENT_BLOCKED)
        ci1->flags |= REDISMODULE_CLIENTINFO_FLAG_BLOCKED;
    if (connGetType(client->conn) == CONN_TYPE_TLS)
        ci1->flags |= REDISMODULE_CLIENTINFO_FLAG_SSL;

    int port;
    connPeerToString(client->conn,ci1->addr,sizeof(ci1->addr),&port);
    ci1->port = port;
    ci1->db = client->db->id;
    ci1->id = client->id;
    return REDISMODULE_OK;
}

/* This is a helper for moduleFireServerEvent() and other functions:
 * It populates the replication info structure with the appropriate
 * fields depending on the version provided. If the version is not valid
 * then REDISMODULE_ERR is returned. Otherwise the function returns
 * REDISMODULE_OK and the structure pointed by 'ri' gets populated. */
int modulePopulateReplicationInfoStructure(void *ri, int structver) {
    if (structver != 1) return REDISMODULE_ERR;

    RedisModuleReplicationInfoV1 *ri1 = ri;
    memset(ri1,0,sizeof(*ri1));
    ri1->version = structver;
    ri1->master = server.masterhost==NULL;
    ri1->masterhost = server.masterhost? server.masterhost: "";
    ri1->masterport = server.masterport;
    ri1->replid1 = server.replid;
    ri1->replid2 = server.replid2;
    ri1->repl1_offset = server.master_repl_offset;
    ri1->repl2_offset = server.second_replid_offset;
    return REDISMODULE_OK;
}

/* Return information about the client with the specified ID (that was
 * previously obtained via the RedisModule_GetClientId() API). If the
 * client exists, REDISMODULE_OK is returned, otherwise REDISMODULE_ERR
 * is returned.
 *
 * When the client exist and the `ci` pointer is not NULL, but points to
 * a structure of type RedisModuleClientInfo, previously initialized with
 * the correct REDISMODULE_CLIENTINFO_INITIALIZER, the structure is populated
 * with the following fields:
 *
 *      uint64_t flags;         // REDISMODULE_CLIENTINFO_FLAG_*
 *      uint64_t id;            // Client ID
 *      char addr[46];          // IPv4 or IPv6 address.
 *      uint16_t port;          // TCP port.
 *      uint16_t db;            // Selected DB.
 *
 * Note: the client ID is useless in the context of this call, since we
 *       already know, however the same structure could be used in other
 *       contexts where we don't know the client ID, yet the same structure
 *       is returned.
 *
 * With flags having the following meaning:
 *
 *     REDISMODULE_CLIENTINFO_FLAG_SSL          Client using SSL connection.
 *     REDISMODULE_CLIENTINFO_FLAG_PUBSUB       Client in Pub/Sub mode.
 *     REDISMODULE_CLIENTINFO_FLAG_BLOCKED      Client blocked in command.
 *     REDISMODULE_CLIENTINFO_FLAG_TRACKING     Client with keys tracking on.
 *     REDISMODULE_CLIENTINFO_FLAG_UNIXSOCKET   Client using unix domain socket.
 *     REDISMODULE_CLIENTINFO_FLAG_MULTI        Client in MULTI state.
 *
 * However passing NULL is a way to just check if the client exists in case
 * we are not interested in any additional information.
 *
 * This is the correct usage when we want the client info structure
 * returned:
 *
 *      RedisModuleClientInfo ci = REDISMODULE_CLIENTINFO_INITIALIZER;
 *      int retval = RedisModule_GetClientInfoById(&ci,client_id);
 *      if (retval == REDISMODULE_OK) {
 *          printf("Address: %s\n", ci.addr);
 *      }
 */
int RM_GetClientInfoById(void *ci, uint64_t id) {
    client *client = lookupClientByID(id);
    if (client == NULL) return REDISMODULE_ERR;
    if (ci == NULL) return REDISMODULE_OK;

    /* Fill the info structure if passed. */
    uint64_t structver = ((uint64_t*)ci)[0];
    return modulePopulateClientInfoStructure(ci,client,structver);
}

/* Publish a message to subscribers (see PUBLISH command). */
int RM_PublishMessage(RedisModuleCtx *ctx, RedisModuleString *channel, RedisModuleString *message) {
    UNUSED(ctx);
    int receivers = pubsubPublishMessage(channel, message);
    if (server.cluster_enabled)
        clusterPropagatePublish(channel, message);
    return receivers;
}

/* Return the currently selected DB. */
int RM_GetSelectedDb(RedisModuleCtx *ctx) {
    return ctx->client->db->id;
}


/* Return the current context's flags. The flags provide information on the
 * current request context (whether the client is a Lua script or in a MULTI),
 * and about the Redis instance in general, i.e replication and persistence.
 *
 * It is possible to call this function even with a NULL context, however
 * in this case the following flags will not be reported:
 *
 *  * LUA, MULTI, REPLICATED, DIRTY (see below for more info).
 *
 * Available flags and their meaning:
 *
 *  * REDISMODULE_CTX_FLAGS_LUA: The command is running in a Lua script
 *
 *  * REDISMODULE_CTX_FLAGS_MULTI: The command is running inside a transaction
 *
 *  * REDISMODULE_CTX_FLAGS_REPLICATED: The command was sent over the replication
 *    link by the MASTER
 *
 *  * REDISMODULE_CTX_FLAGS_MASTER: The Redis instance is a master
 *
 *  * REDISMODULE_CTX_FLAGS_SLAVE: The Redis instance is a slave
 *
 *  * REDISMODULE_CTX_FLAGS_READONLY: The Redis instance is read-only
 *
 *  * REDISMODULE_CTX_FLAGS_CLUSTER: The Redis instance is in cluster mode
 *
 *  * REDISMODULE_CTX_FLAGS_AOF: The Redis instance has AOF enabled
 *
 *  * REDISMODULE_CTX_FLAGS_RDB: The instance has RDB enabled
 *
 *  * REDISMODULE_CTX_FLAGS_MAXMEMORY:  The instance has Maxmemory set
 *
 *  * REDISMODULE_CTX_FLAGS_EVICT:  Maxmemory is set and has an eviction
 *    policy that may delete keys
 *
 *  * REDISMODULE_CTX_FLAGS_OOM: Redis is out of memory according to the
 *    maxmemory setting.
 *
 *  * REDISMODULE_CTX_FLAGS_OOM_WARNING: Less than 25% of memory remains before
 *                                       reaching the maxmemory level.
 *
 *  * REDISMODULE_CTX_FLAGS_LOADING: Server is loading RDB/AOF
 *
 *  * REDISMODULE_CTX_FLAGS_REPLICA_IS_STALE: No active link with the master.
 *
 *  * REDISMODULE_CTX_FLAGS_REPLICA_IS_CONNECTING: The replica is trying to
 *                                                 connect with the master.
 *
 *  * REDISMODULE_CTX_FLAGS_REPLICA_IS_TRANSFERRING: Master -> Replica RDB
 *                                                   transfer is in progress.
 *
 *  * REDISMODULE_CTX_FLAGS_REPLICA_IS_ONLINE: The replica has an active link
 *                                             with its master. This is the
 *                                             contrary of STALE state.
 *
 *  * REDISMODULE_CTX_FLAGS_ACTIVE_CHILD: There is currently some background
 *                                        process active (RDB, AUX or module).
 *
 *  * REDISMODULE_CTX_FLAGS_MULTI_DIRTY: The next EXEC will fail due to dirty
 *                                       CAS (touched keys).
 *
 *  * REDISMODULE_CTX_FLAGS_IS_CHILD: Redis is currently running inside
 *                                    background child process.
 *
 *  * REDISMODULE_CTX_FLAGS_RESP3: Indicate the that client attached to this
 *                                 context is using RESP3.
 */
int RM_GetContextFlags(RedisModuleCtx *ctx) {
    int flags = 0;

    /* Client specific flags */
    if (ctx) {
        if (ctx->client) {
            if (ctx->client->flags & CLIENT_DENY_BLOCKING)
                flags |= REDISMODULE_CTX_FLAGS_DENY_BLOCKING;
            /* Module command received from MASTER, is replicated. */
            if (ctx->client->flags & CLIENT_MASTER)
                flags |= REDISMODULE_CTX_FLAGS_REPLICATED;
            if (ctx->client->resp == 3) {
                flags |= REDISMODULE_CTX_FLAGS_RESP3;
            }
        }

        /* For DIRTY flags, we need the blocked client if used */
        client *c = ctx->blocked_client ? ctx->blocked_client->client : ctx->client;
        if (c && (c->flags & (CLIENT_DIRTY_CAS|CLIENT_DIRTY_EXEC))) {
            flags |= REDISMODULE_CTX_FLAGS_MULTI_DIRTY;
        }
    }

    if (server.in_script)
        flags |= REDISMODULE_CTX_FLAGS_LUA;

    if (server.in_exec)
        flags |= REDISMODULE_CTX_FLAGS_MULTI;

    if (server.cluster_enabled)
        flags |= REDISMODULE_CTX_FLAGS_CLUSTER;

    if (server.async_loading)
        flags |= REDISMODULE_CTX_FLAGS_ASYNC_LOADING;
    else if (server.loading)
        flags |= REDISMODULE_CTX_FLAGS_LOADING;

    /* Maxmemory and eviction policy */
    if (server.maxmemory > 0 && (!server.masterhost || !server.repl_slave_ignore_maxmemory)) {
        flags |= REDISMODULE_CTX_FLAGS_MAXMEMORY;

        if (server.maxmemory_policy != MAXMEMORY_NO_EVICTION)
            flags |= REDISMODULE_CTX_FLAGS_EVICT;
    }

    /* Persistence flags */
    if (server.aof_state != AOF_OFF)
        flags |= REDISMODULE_CTX_FLAGS_AOF;
    if (server.saveparamslen > 0)
        flags |= REDISMODULE_CTX_FLAGS_RDB;

    /* Replication flags */
    if (server.masterhost == NULL) {
        flags |= REDISMODULE_CTX_FLAGS_MASTER;
    } else {
        flags |= REDISMODULE_CTX_FLAGS_SLAVE;
        if (server.repl_slave_ro)
            flags |= REDISMODULE_CTX_FLAGS_READONLY;

        /* Replica state flags. */
        if (server.repl_state == REPL_STATE_CONNECT ||
            server.repl_state == REPL_STATE_CONNECTING)
        {
            flags |= REDISMODULE_CTX_FLAGS_REPLICA_IS_CONNECTING;
        } else if (server.repl_state == REPL_STATE_TRANSFER) {
            flags |= REDISMODULE_CTX_FLAGS_REPLICA_IS_TRANSFERRING;
        } else if (server.repl_state == REPL_STATE_CONNECTED) {
            flags |= REDISMODULE_CTX_FLAGS_REPLICA_IS_ONLINE;
        }

        if (server.repl_state != REPL_STATE_CONNECTED)
            flags |= REDISMODULE_CTX_FLAGS_REPLICA_IS_STALE;
    }

    /* OOM flag. */
    float level;
    int retval = getMaxmemoryState(NULL,NULL,NULL,&level);
    if (retval == C_ERR) flags |= REDISMODULE_CTX_FLAGS_OOM;
    if (level > 0.75) flags |= REDISMODULE_CTX_FLAGS_OOM_WARNING;

    /* Presence of children processes. */
    if (hasActiveChildProcess()) flags |= REDISMODULE_CTX_FLAGS_ACTIVE_CHILD;
    if (server.in_fork_child) flags |= REDISMODULE_CTX_FLAGS_IS_CHILD;

    return flags;
}

/* Returns true if a client sent the CLIENT PAUSE command to the server or
 * if Redis Cluster does a manual failover, pausing the clients.
 * This is needed when we have a master with replicas, and want to write,
 * without adding further data to the replication channel, that the replicas
 * replication offset, match the one of the master. When this happens, it is
 * safe to failover the master without data loss.
 *
 * However modules may generate traffic by calling RedisModule_Call() with
 * the "!" flag, or by calling RedisModule_Replicate(), in a context outside
 * commands execution, for instance in timeout callbacks, threads safe
 * contexts, and so forth. When modules will generate too much traffic, it
 * will be hard for the master and replicas offset to match, because there
 * is more data to send in the replication channel.
 *
 * So modules may want to try to avoid very heavy background work that has
 * the effect of creating data to the replication channel, when this function
 * returns true. This is mostly useful for modules that have background
 * garbage collection tasks, or that do writes and replicate such writes
 * periodically in timer callbacks or other periodic callbacks.
 */
int RM_AvoidReplicaTraffic() {
    return checkClientPauseTimeoutAndReturnIfPaused();
}

/* Change the currently selected DB. Returns an error if the id
 * is out of range.
 *
 * Note that the client will retain the currently selected DB even after
 * the Redis command implemented by the module calling this function
 * returns.
 *
 * If the module command wishes to change something in a different DB and
 * returns back to the original one, it should call RedisModule_GetSelectedDb()
 * before in order to restore the old DB number before returning. */
int RM_SelectDb(RedisModuleCtx *ctx, int newid) {
    int retval = selectDb(ctx->client,newid);
    return (retval == C_OK) ? REDISMODULE_OK : REDISMODULE_ERR;
}

/* Check if a key exists, without affecting its last access time.
 *
 * This is equivalent to calling RM_OpenKey with the mode REDISMODULE_READ |
 * REDISMODULE_OPEN_KEY_NOTOUCH, then checking if NULL was returned and, if not,
 * calling RM_CloseKey on the opened key.
 */
int RM_KeyExists(RedisModuleCtx *ctx, robj *keyname) {
    robj *value = lookupKeyReadWithFlags(ctx->client->db, keyname, LOOKUP_NOTOUCH);
    return (value != NULL);
}

/* Initialize a RedisModuleKey struct */
static void moduleInitKey(RedisModuleKey *kp, RedisModuleCtx *ctx, robj *keyname, robj *value, int mode){
    kp->ctx = ctx;
    kp->db = ctx->client->db;
    kp->key = keyname;
    incrRefCount(keyname);
    kp->value = value;
    kp->iter = NULL;
    kp->mode = mode;
    if (kp->value) moduleInitKeyTypeSpecific(kp);
}

/* Initialize the type-specific part of the key. Only when key has a value. */
static void moduleInitKeyTypeSpecific(RedisModuleKey *key) {
    switch (key->value->type) {
    case OBJ_ZSET: zsetKeyReset(key); break;
    case OBJ_STREAM: key->u.stream.signalready = 0; break;
    }
}

/* Return an handle representing a Redis key, so that it is possible
 * to call other APIs with the key handle as argument to perform
 * operations on the key.
 *
 * The return value is the handle representing the key, that must be
 * closed with RM_CloseKey().
 *
 * If the key does not exist and WRITE mode is requested, the handle
 * is still returned, since it is possible to perform operations on
 * a yet not existing key (that will be created, for example, after
 * a list push operation). If the mode is just READ instead, and the
 * key does not exist, NULL is returned. However it is still safe to
 * call RedisModule_CloseKey() and RedisModule_KeyType() on a NULL
 * value. */
void *RM_OpenKey(RedisModuleCtx *ctx, robj *keyname, int mode) {
    RedisModuleKey *kp;
    robj *value;
    int flags = mode & REDISMODULE_OPEN_KEY_NOTOUCH? LOOKUP_NOTOUCH: 0;

    if (mode & REDISMODULE_WRITE) {
        value = lookupKeyWriteWithFlags(ctx->client->db,keyname, flags);
    } else {
        value = lookupKeyReadWithFlags(ctx->client->db,keyname, flags);
        if (value == NULL) {
            return NULL;
        }
    }

    /* Setup the key handle. */
    kp = zmalloc(sizeof(*kp));
    moduleInitKey(kp, ctx, keyname, value, mode);
    autoMemoryAdd(ctx,REDISMODULE_AM_KEY,kp);
    return (void*)kp;
}

/* Destroy a RedisModuleKey struct (freeing is the responsibility of the caller). */
static void moduleCloseKey(RedisModuleKey *key) {
    int signal = SHOULD_SIGNAL_MODIFIED_KEYS(key->ctx);
    if ((key->mode & REDISMODULE_WRITE) && signal)
        signalModifiedKey(key->ctx->client,key->db,key->key);
    if (key->value) {
        if (key->iter) moduleFreeKeyIterator(key);
        switch (key->value->type) {
        case OBJ_ZSET:
            RM_ZsetRangeStop(key);
            break;
        case OBJ_STREAM:
            if (key->u.stream.signalready)
                /* One or more RM_StreamAdd() have been done. */
                signalKeyAsReady(key->db, key->key, OBJ_STREAM);
            break;
        }
    }
    serverAssert(key->iter == NULL);
    decrRefCount(key->key);
}

/* Close a key handle. */
void RM_CloseKey(RedisModuleKey *key) {
    if (key == NULL) return;
    moduleCloseKey(key);
    autoMemoryFreed(key->ctx,REDISMODULE_AM_KEY,key);
    zfree(key);
}

/* Return the type of the key. If the key pointer is NULL then
 * REDISMODULE_KEYTYPE_EMPTY is returned. */
int RM_KeyType(RedisModuleKey *key) {
    if (key == NULL || key->value ==  NULL) return REDISMODULE_KEYTYPE_EMPTY;
    /* We map between defines so that we are free to change the internal
     * defines as desired. */
    switch(key->value->type) {
    case OBJ_STRING: return REDISMODULE_KEYTYPE_STRING;
    case OBJ_LIST: return REDISMODULE_KEYTYPE_LIST;
    case OBJ_SET: return REDISMODULE_KEYTYPE_SET;
    case OBJ_ZSET: return REDISMODULE_KEYTYPE_ZSET;
    case OBJ_HASH: return REDISMODULE_KEYTYPE_HASH;
    case OBJ_MODULE: return REDISMODULE_KEYTYPE_MODULE;
    case OBJ_STREAM: return REDISMODULE_KEYTYPE_STREAM;
    default: return REDISMODULE_KEYTYPE_EMPTY;
    }
}

/* Return the length of the value associated with the key.
 * For strings this is the length of the string. For all the other types
 * is the number of elements (just counting keys for hashes).
 *
 * If the key pointer is NULL or the key is empty, zero is returned. */
size_t RM_ValueLength(RedisModuleKey *key) {
    if (key == NULL || key->value == NULL) return 0;
    switch(key->value->type) {
    case OBJ_STRING: return stringObjectLen(key->value);
    case OBJ_LIST: return listTypeLength(key->value);
    case OBJ_SET: return setTypeSize(key->value);
    case OBJ_ZSET: return zsetLength(key->value);
    case OBJ_HASH: return hashTypeLength(key->value);
    case OBJ_STREAM: return streamLength(key->value);
    default: return 0;
    }
}

/* If the key is open for writing, remove it, and setup the key to
 * accept new writes as an empty key (that will be created on demand).
 * On success REDISMODULE_OK is returned. If the key is not open for
 * writing REDISMODULE_ERR is returned. */
int RM_DeleteKey(RedisModuleKey *key) {
    if (!(key->mode & REDISMODULE_WRITE)) return REDISMODULE_ERR;
    if (key->value) {
        dbDelete(key->db,key->key);
        key->value = NULL;
    }
    return REDISMODULE_OK;
}

/* If the key is open for writing, unlink it (that is delete it in a
 * non-blocking way, not reclaiming memory immediately) and setup the key to
 * accept new writes as an empty key (that will be created on demand).
 * On success REDISMODULE_OK is returned. If the key is not open for
 * writing REDISMODULE_ERR is returned. */
int RM_UnlinkKey(RedisModuleKey *key) {
    if (!(key->mode & REDISMODULE_WRITE)) return REDISMODULE_ERR;
    if (key->value) {
        dbAsyncDelete(key->db,key->key);
        key->value = NULL;
    }
    return REDISMODULE_OK;
}

/* Return the key expire value, as milliseconds of remaining TTL.
 * If no TTL is associated with the key or if the key is empty,
 * REDISMODULE_NO_EXPIRE is returned. */
mstime_t RM_GetExpire(RedisModuleKey *key) {
    mstime_t expire = getExpire(key->db,key->key);
    if (expire == -1 || key->value == NULL)
        return REDISMODULE_NO_EXPIRE;
    expire -= mstime();
    return expire >= 0 ? expire : 0;
}

/* Set a new expire for the key. If the special expire
 * REDISMODULE_NO_EXPIRE is set, the expire is cancelled if there was
 * one (the same as the PERSIST command).
 *
 * Note that the expire must be provided as a positive integer representing
 * the number of milliseconds of TTL the key should have.
 *
 * The function returns REDISMODULE_OK on success or REDISMODULE_ERR if
 * the key was not open for writing or is an empty key. */
int RM_SetExpire(RedisModuleKey *key, mstime_t expire) {
    if (!(key->mode & REDISMODULE_WRITE) || key->value == NULL || (expire < 0 && expire != REDISMODULE_NO_EXPIRE))
        return REDISMODULE_ERR;
    if (expire != REDISMODULE_NO_EXPIRE) {
        expire += mstime();
        setExpire(key->ctx->client,key->db,key->key,expire);
    } else {
        removeExpire(key->db,key->key);
    }
    return REDISMODULE_OK;
}

/* Return the key expire value, as absolute Unix timestamp.
 * If no TTL is associated with the key or if the key is empty,
 * REDISMODULE_NO_EXPIRE is returned. */
mstime_t RM_GetAbsExpire(RedisModuleKey *key) {
    mstime_t expire = getExpire(key->db,key->key);
    if (expire == -1 || key->value == NULL)
        return REDISMODULE_NO_EXPIRE;
    return expire;
}

/* Set a new expire for the key. If the special expire
 * REDISMODULE_NO_EXPIRE is set, the expire is cancelled if there was
 * one (the same as the PERSIST command).
 * 
 * Note that the expire must be provided as a positive integer representing
 * the absolute Unix timestamp the key should have.
 *
 * The function returns REDISMODULE_OK on success or REDISMODULE_ERR if
 * the key was not open for writing or is an empty key. */
int RM_SetAbsExpire(RedisModuleKey *key, mstime_t expire) {
    if (!(key->mode & REDISMODULE_WRITE) || key->value == NULL || (expire < 0 && expire != REDISMODULE_NO_EXPIRE))
        return REDISMODULE_ERR;
    if (expire != REDISMODULE_NO_EXPIRE) {
        setExpire(key->ctx->client,key->db,key->key,expire);
    } else {
        removeExpire(key->db,key->key);
    }
    return REDISMODULE_OK;
}

/* Performs similar operation to FLUSHALL, and optionally start a new AOF file (if enabled)
 * If restart_aof is true, you must make sure the command that triggered this call is not
 * propagated to the AOF file.
 * When async is set to true, db contents will be freed by a background thread. */
void RM_ResetDataset(int restart_aof, int async) {
    if (restart_aof && server.aof_state != AOF_OFF) stopAppendOnly();
    flushAllDataAndResetRDB(async? EMPTYDB_ASYNC: EMPTYDB_NO_FLAGS);
    if (server.aof_enabled && restart_aof) restartAOFAfterSYNC();
}

/* Returns the number of keys in the current db. */
unsigned long long RM_DbSize(RedisModuleCtx *ctx) {
    return dictSize(ctx->client->db->dict);
}

/* Returns a name of a random key, or NULL if current db is empty. */
RedisModuleString *RM_RandomKey(RedisModuleCtx *ctx) {
    robj *key = dbRandomKey(ctx->client->db);
    autoMemoryAdd(ctx,REDISMODULE_AM_STRING,key);
    return key;
}

/* Returns the name of the key currently being processed. */
const RedisModuleString *RM_GetKeyNameFromOptCtx(RedisModuleKeyOptCtx *ctx) {
    return ctx->from_key;
}

/* Returns the name of the target key currently being processed. */
const RedisModuleString *RM_GetToKeyNameFromOptCtx(RedisModuleKeyOptCtx *ctx) {
    return ctx->to_key;
}

/* Returns the dbid currently being processed. */
int RM_GetDbIdFromOptCtx(RedisModuleKeyOptCtx *ctx) {
    return ctx->from_dbid;
}

/* Returns the target dbid currently being processed. */
int RM_GetToDbIdFromOptCtx(RedisModuleKeyOptCtx *ctx) {
    return ctx->to_dbid;
}
/* --------------------------------------------------------------------------
 * ## Key API for String type
 *
 * See also RM_ValueLength(), which returns the length of a string.
 * -------------------------------------------------------------------------- */

/* If the key is open for writing, set the specified string 'str' as the
 * value of the key, deleting the old value if any.
 * On success REDISMODULE_OK is returned. If the key is not open for
 * writing or there is an active iterator, REDISMODULE_ERR is returned. */
int RM_StringSet(RedisModuleKey *key, RedisModuleString *str) {
    if (!(key->mode & REDISMODULE_WRITE) || key->iter) return REDISMODULE_ERR;
    RM_DeleteKey(key);
    setKey(key->ctx->client,key->db,key->key,str,SETKEY_NO_SIGNAL);
    key->value = str;
    return REDISMODULE_OK;
}

/* Prepare the key associated string value for DMA access, and returns
 * a pointer and size (by reference), that the user can use to read or
 * modify the string in-place accessing it directly via pointer.
 *
 * The 'mode' is composed by bitwise OR-ing the following flags:
 *
 *     REDISMODULE_READ -- Read access
 *     REDISMODULE_WRITE -- Write access
 *
 * If the DMA is not requested for writing, the pointer returned should
 * only be accessed in a read-only fashion.
 *
 * On error (wrong type) NULL is returned.
 *
 * DMA access rules:
 *
 * 1. No other key writing function should be called since the moment
 * the pointer is obtained, for all the time we want to use DMA access
 * to read or modify the string.
 *
 * 2. Each time RM_StringTruncate() is called, to continue with the DMA
 * access, RM_StringDMA() should be called again to re-obtain
 * a new pointer and length.
 *
 * 3. If the returned pointer is not NULL, but the length is zero, no
 * byte can be touched (the string is empty, or the key itself is empty)
 * so a RM_StringTruncate() call should be used if there is to enlarge
 * the string, and later call StringDMA() again to get the pointer.
 */
char *RM_StringDMA(RedisModuleKey *key, size_t *len, int mode) {
    /* We need to return *some* pointer for empty keys, we just return
     * a string literal pointer, that is the advantage to be mapped into
     * a read only memory page, so the module will segfault if a write
     * attempt is performed. */
    char *emptystring = "<dma-empty-string>";
    if (key->value == NULL) {
        *len = 0;
        return emptystring;
    }

    if (key->value->type != OBJ_STRING) return NULL;

    /* For write access, and even for read access if the object is encoded,
     * we unshare the string (that has the side effect of decoding it). */
    if ((mode & REDISMODULE_WRITE) || key->value->encoding != OBJ_ENCODING_RAW)
        key->value = dbUnshareStringValue(key->db, key->key, key->value);

    *len = sdslen(key->value->ptr);
    return key->value->ptr;
}

/* If the key is open for writing and is of string type, resize it, padding
 * with zero bytes if the new length is greater than the old one.
 *
 * After this call, RM_StringDMA() must be called again to continue
 * DMA access with the new pointer.
 *
 * The function returns REDISMODULE_OK on success, and REDISMODULE_ERR on
 * error, that is, the key is not open for writing, is not a string
 * or resizing for more than 512 MB is requested.
 *
 * If the key is empty, a string key is created with the new string value
 * unless the new length value requested is zero. */
int RM_StringTruncate(RedisModuleKey *key, size_t newlen) {
    if (!(key->mode & REDISMODULE_WRITE)) return REDISMODULE_ERR;
    if (key->value && key->value->type != OBJ_STRING) return REDISMODULE_ERR;
    if (newlen > 512*1024*1024) return REDISMODULE_ERR;

    /* Empty key and new len set to 0. Just return REDISMODULE_OK without
     * doing anything. */
    if (key->value == NULL && newlen == 0) return REDISMODULE_OK;

    if (key->value == NULL) {
        /* Empty key: create it with the new size. */
        robj *o = createObject(OBJ_STRING,sdsnewlen(NULL, newlen));
        setKey(key->ctx->client,key->db,key->key,o,SETKEY_NO_SIGNAL);
        key->value = o;
        decrRefCount(o);
    } else {
        /* Unshare and resize. */
        key->value = dbUnshareStringValue(key->db, key->key, key->value);
        size_t curlen = sdslen(key->value->ptr);
        if (newlen > curlen) {
            key->value->ptr = sdsgrowzero(key->value->ptr,newlen);
        } else if (newlen < curlen) {
            sdssubstr(key->value->ptr,0,newlen);
            /* If the string is too wasteful, reallocate it. */
            if (sdslen(key->value->ptr) < sdsavail(key->value->ptr))
                key->value->ptr = sdsRemoveFreeSpace(key->value->ptr);
        }
    }
    return REDISMODULE_OK;
}

/* --------------------------------------------------------------------------
 * ## Key API for List type
 *
 * Many of the list functions access elements by index. Since a list is in
 * essence a doubly-linked list, accessing elements by index is generally an
 * O(N) operation. However, if elements are accessed sequentially or with
 * indices close together, the functions are optimized to seek the index from
 * the previous index, rather than seeking from the ends of the list.
 *
 * This enables iteration to be done efficiently using a simple for loop:
 *
 *     long n = RM_ValueLength(key);
 *     for (long i = 0; i < n; i++) {
 *         RedisModuleString *elem = RedisModule_ListGet(key, i);
 *         // Do stuff...
 *     }
 *
 * Note that after modifying a list using RM_ListPop, RM_ListSet or
 * RM_ListInsert, the internal iterator is invalidated so the next operation
 * will require a linear seek.
 *
 * Modifying a list in any another way, for examle using RM_Call(), while a key
 * is open will confuse the internal iterator and may cause trouble if the key
 * is used after such modifications. The key must be reopened in this case.
 *
 * See also RM_ValueLength(), which returns the length of a list.
 * -------------------------------------------------------------------------- */

/* Seeks the key's internal list iterator to the given index. On success, 1 is
 * returned and key->iter, key->u.list.entry and key->u.list.index are set. On
 * failure, 0 is returned and errno is set as required by the list API
 * functions. */
int moduleListIteratorSeek(RedisModuleKey *key, long index, int mode) {
    if (!key) {
        errno = EINVAL;
        return 0;
    } else if (!key->value || key->value->type != OBJ_LIST) {
        errno = ENOTSUP;
        return 0;
    } if (!(key->mode & mode)) {
        errno = EBADF;
        return 0;
    }

    long length = listTypeLength(key->value);
    if (index < -length || index >= length) {
        errno = EDOM; /* Invalid index */
        return 0;
    }

    if (key->iter == NULL) {
        /* No existing iterator. Create one. */
        key->iter = listTypeInitIterator(key->value, index, LIST_TAIL);
        serverAssert(key->iter != NULL);
        serverAssert(listTypeNext(key->iter, &key->u.list.entry));
        key->u.list.index = index;
        return 1;
    }

    /* There's an existing iterator. Make sure the requested index has the same
     * sign as the iterator's index. */
    if      (index < 0 && key->u.list.index >= 0) index += length;
    else if (index >= 0 && key->u.list.index < 0) index -= length;

    if (index == key->u.list.index) return 1; /* We're done. */

    /* Seek the iterator to the requested index. */
    unsigned char dir = key->u.list.index < index ? LIST_TAIL : LIST_HEAD;
    listTypeSetIteratorDirection(key->iter, dir);
    while (key->u.list.index != index) {
        serverAssert(listTypeNext(key->iter, &key->u.list.entry));
        key->u.list.index += dir == LIST_HEAD ? -1 : 1;
    }
    return 1;
}

/* Push an element into a list, on head or tail depending on 'where' argument
 * (REDISMODULE_LIST_HEAD or REDISMODULE_LIST_TAIL). If the key refers to an
 * empty key opened for writing, the key is created. On success, REDISMODULE_OK
 * is returned. On failure, REDISMODULE_ERR is returned and `errno` is set as
 * follows:
 *
 * - EINVAL if key or ele is NULL.
 * - ENOTSUP if the key is of another type than list.
 * - EBADF if the key is not opened for writing.
 *
 * Note: Before Redis 7.0, `errno` was not set by this function. */
int RM_ListPush(RedisModuleKey *key, int where, RedisModuleString *ele) {
    if (!key || !ele) {
        errno = EINVAL;
        return REDISMODULE_ERR;
    } else if (key->value != NULL && key->value->type != OBJ_LIST) {
        errno = ENOTSUP;
        return REDISMODULE_ERR;
    } if (!(key->mode & REDISMODULE_WRITE)) {
        errno = EBADF;
        return REDISMODULE_ERR;
    }

    if (!(key->mode & REDISMODULE_WRITE)) return REDISMODULE_ERR;
    if (key->value && key->value->type != OBJ_LIST) return REDISMODULE_ERR;
    if (key->iter) {
        listTypeReleaseIterator(key->iter);
        key->iter = NULL;
    }
    if (key->value == NULL) moduleCreateEmptyKey(key,REDISMODULE_KEYTYPE_LIST);
    listTypePush(key->value, ele,
        (where == REDISMODULE_LIST_HEAD) ? LIST_HEAD : LIST_TAIL);
    return REDISMODULE_OK;
}

/* Pop an element from the list, and returns it as a module string object
 * that the user should be free with RM_FreeString() or by enabling
 * automatic memory. The `where` argument specifies if the element should be
 * popped from the beginning or the end of the list (REDISMODULE_LIST_HEAD or
 * REDISMODULE_LIST_TAIL). On failure, the command returns NULL and sets
 * `errno` as follows:
 *
 * - EINVAL if key is NULL.
 * - ENOTSUP if the key is empty or of another type than list.
 * - EBADF if the key is not opened for writing.
 *
 * Note: Before Redis 7.0, `errno` was not set by this function. */
RedisModuleString *RM_ListPop(RedisModuleKey *key, int where) {
    if (!key) {
        errno = EINVAL;
        return NULL;
    } else if (key->value == NULL || key->value->type != OBJ_LIST) {
        errno = ENOTSUP;
        return NULL;
    } else if (!(key->mode & REDISMODULE_WRITE)) {
        errno = EBADF;
        return NULL;
    }
    if (key->iter) {
        listTypeReleaseIterator(key->iter);
        key->iter = NULL;
    }
    robj *ele = listTypePop(key->value,
        (where == REDISMODULE_LIST_HEAD) ? LIST_HEAD : LIST_TAIL);
    robj *decoded = getDecodedObject(ele);
    decrRefCount(ele);
    moduleDelKeyIfEmpty(key);
    autoMemoryAdd(key->ctx,REDISMODULE_AM_STRING,decoded);
    return decoded;
}

/* Returns the element at index `index` in the list stored at `key`, like the
 * LINDEX command. The element should be free'd using RM_FreeString() or using
 * automatic memory management.
 *
 * The index is zero-based, so 0 means the first element, 1 the second element
 * and so on. Negative indices can be used to designate elements starting at the
 * tail of the list. Here, -1 means the last element, -2 means the penultimate
 * and so forth.
 *
 * When no value is found at the given key and index, NULL is returned and
 * `errno` is set as follows:
 *
 * - EINVAL if key is NULL.
 * - ENOTSUP if the key is not a list.
 * - EBADF if the key is not opened for reading.
 * - EDOM if the index is not a valid index in the list.
 */
RedisModuleString *RM_ListGet(RedisModuleKey *key, long index) {
    if (moduleListIteratorSeek(key, index, REDISMODULE_READ)) {
        robj *elem = listTypeGet(&key->u.list.entry);
        robj *decoded = getDecodedObject(elem);
        decrRefCount(elem);
        autoMemoryAdd(key->ctx, REDISMODULE_AM_STRING, decoded);
        return decoded;
    } else {
        return NULL;
    }
}

/* Replaces the element at index `index` in the list stored at `key`.
 *
 * The index is zero-based, so 0 means the first element, 1 the second element
 * and so on. Negative indices can be used to designate elements starting at the
 * tail of the list. Here, -1 means the last element, -2 means the penultimate
 * and so forth.
 *
 * On success, REDISMODULE_OK is returned. On failure, REDISMODULE_ERR is
 * returned and `errno` is set as follows:
 *
 * - EINVAL if key or value is NULL.
 * - ENOTSUP if the key is not a list.
 * - EBADF if the key is not opened for writing.
 * - EDOM if the index is not a valid index in the list.
 */
int RM_ListSet(RedisModuleKey *key, long index, RedisModuleString *value) {
    if (!value) {
        errno = EINVAL;
        return REDISMODULE_ERR;
    }
    if (moduleListIteratorSeek(key, index, REDISMODULE_WRITE)) {
        listTypeReplace(&key->u.list.entry, value);
        /* A note in quicklist.c forbids use of iterator after insert, so
         * probably also after replace. */
        listTypeReleaseIterator(key->iter);
        key->iter = NULL;
        return REDISMODULE_OK;
    } else {
        return REDISMODULE_ERR;
    }
}

/* Inserts an element at the given index.
 *
 * The index is zero-based, so 0 means the first element, 1 the second element
 * and so on. Negative indices can be used to designate elements starting at the
 * tail of the list. Here, -1 means the last element, -2 means the penultimate
 * and so forth. The index is the element's index after inserting it.
 *
 * On success, REDISMODULE_OK is returned. On failure, REDISMODULE_ERR is
 * returned and `errno` is set as follows:
 *
 * - EINVAL if key or value is NULL.
 * - ENOTSUP if the key of another type than list.
 * - EBADF if the key is not opened for writing.
 * - EDOM if the index is not a valid index in the list.
 */
int RM_ListInsert(RedisModuleKey *key, long index, RedisModuleString *value) {
    if (!value) {
        errno = EINVAL;
        return REDISMODULE_ERR;
    } else if (key != NULL && key->value == NULL &&
               (index == 0 || index == -1)) {
        /* Insert in empty key => push. */
        return RM_ListPush(key, REDISMODULE_LIST_TAIL, value);
    } else if (key != NULL && key->value != NULL &&
               key->value->type == OBJ_LIST &&
               (index == (long)listTypeLength(key->value) || index == -1)) {
        /* Insert after the last element => push tail. */
        return RM_ListPush(key, REDISMODULE_LIST_TAIL, value);
    } else if (key != NULL && key->value != NULL &&
               key->value->type == OBJ_LIST &&
               (index == 0 || index == -(long)listTypeLength(key->value) - 1)) {
        /* Insert before the first element => push head. */
        return RM_ListPush(key, REDISMODULE_LIST_HEAD, value);
    }
    if (moduleListIteratorSeek(key, index, REDISMODULE_WRITE)) {
        int where = index < 0 ? LIST_TAIL : LIST_HEAD;
        listTypeInsert(&key->u.list.entry, value, where);
        /* A note in quicklist.c forbids use of iterator after insert. */
        listTypeReleaseIterator(key->iter);
        key->iter = NULL;
        return REDISMODULE_OK;
    } else {
        return REDISMODULE_ERR;
    }
}

/* Removes an element at the given index. The index is 0-based. A negative index
 * can also be used, counting from the end of the list.
 *
 * On success, REDISMODULE_OK is returned. On failure, REDISMODULE_ERR is
 * returned and `errno` is set as follows:
 *
 * - EINVAL if key or value is NULL.
 * - ENOTSUP if the key is not a list.
 * - EBADF if the key is not opened for writing.
 * - EDOM if the index is not a valid index in the list.
 */
int RM_ListDelete(RedisModuleKey *key, long index) {
    if (moduleListIteratorSeek(key, index, REDISMODULE_WRITE)) {
        listTypeDelete(key->iter, &key->u.list.entry);
        moduleDelKeyIfEmpty(key);
        return REDISMODULE_OK;
    } else {
        return REDISMODULE_ERR;
    }
}

/* --------------------------------------------------------------------------
 * ## Key API for Sorted Set type
 *
 * See also RM_ValueLength(), which returns the length of a sorted set.
 * -------------------------------------------------------------------------- */

/* Conversion from/to public flags of the Modules API and our private flags,
 * so that we have everything decoupled. */
int moduleZsetAddFlagsToCoreFlags(int flags) {
    int retflags = 0;
    if (flags & REDISMODULE_ZADD_XX) retflags |= ZADD_IN_XX;
    if (flags & REDISMODULE_ZADD_NX) retflags |= ZADD_IN_NX;
    if (flags & REDISMODULE_ZADD_GT) retflags |= ZADD_IN_GT;
    if (flags & REDISMODULE_ZADD_LT) retflags |= ZADD_IN_LT;
    return retflags;
}

/* See previous function comment. */
int moduleZsetAddFlagsFromCoreFlags(int flags) {
    int retflags = 0;
    if (flags & ZADD_OUT_ADDED) retflags |= REDISMODULE_ZADD_ADDED;
    if (flags & ZADD_OUT_UPDATED) retflags |= REDISMODULE_ZADD_UPDATED;
    if (flags & ZADD_OUT_NOP) retflags |= REDISMODULE_ZADD_NOP;
    return retflags;
}

/* Add a new element into a sorted set, with the specified 'score'.
 * If the element already exists, the score is updated.
 *
 * A new sorted set is created at value if the key is an empty open key
 * setup for writing.
 *
 * Additional flags can be passed to the function via a pointer, the flags
 * are both used to receive input and to communicate state when the function
 * returns. 'flagsptr' can be NULL if no special flags are used.
 *
 * The input flags are:
 *
 *     REDISMODULE_ZADD_XX: Element must already exist. Do nothing otherwise.
 *     REDISMODULE_ZADD_NX: Element must not exist. Do nothing otherwise.
 *     REDISMODULE_ZADD_GT: If element exists, new score must be greater than the current score. 
 *                          Do nothing otherwise. Can optionally be combined with XX.
 *     REDISMODULE_ZADD_LT: If element exists, new score must be less than the current score.
 *                          Do nothing otherwise. Can optionally be combined with XX.
 *
 * The output flags are:
 *
 *     REDISMODULE_ZADD_ADDED: The new element was added to the sorted set.
 *     REDISMODULE_ZADD_UPDATED: The score of the element was updated.
 *     REDISMODULE_ZADD_NOP: No operation was performed because XX or NX flags.
 *
 * On success the function returns REDISMODULE_OK. On the following errors
 * REDISMODULE_ERR is returned:
 *
 * * The key was not opened for writing.
 * * The key is of the wrong type.
 * * 'score' double value is not a number (NaN).
 */
int RM_ZsetAdd(RedisModuleKey *key, double score, RedisModuleString *ele, int *flagsptr) {
    int in_flags = 0, out_flags = 0;
    if (!(key->mode & REDISMODULE_WRITE)) return REDISMODULE_ERR;
    if (key->value && key->value->type != OBJ_ZSET) return REDISMODULE_ERR;
    if (key->value == NULL) moduleCreateEmptyKey(key,REDISMODULE_KEYTYPE_ZSET);
    if (flagsptr) in_flags = moduleZsetAddFlagsToCoreFlags(*flagsptr);
    if (zsetAdd(key->value,score,ele->ptr,in_flags,&out_flags,NULL) == 0) {
        if (flagsptr) *flagsptr = 0;
        return REDISMODULE_ERR;
    }
    if (flagsptr) *flagsptr = moduleZsetAddFlagsFromCoreFlags(out_flags);
    return REDISMODULE_OK;
}

/* This function works exactly like RM_ZsetAdd(), but instead of setting
 * a new score, the score of the existing element is incremented, or if the
 * element does not already exist, it is added assuming the old score was
 * zero.
 *
 * The input and output flags, and the return value, have the same exact
 * meaning, with the only difference that this function will return
 * REDISMODULE_ERR even when 'score' is a valid double number, but adding it
 * to the existing score results into a NaN (not a number) condition.
 *
 * This function has an additional field 'newscore', if not NULL is filled
 * with the new score of the element after the increment, if no error
 * is returned. */
int RM_ZsetIncrby(RedisModuleKey *key, double score, RedisModuleString *ele, int *flagsptr, double *newscore) {
    int in_flags = 0, out_flags = 0;
    if (!(key->mode & REDISMODULE_WRITE)) return REDISMODULE_ERR;
    if (key->value && key->value->type != OBJ_ZSET) return REDISMODULE_ERR;
    if (key->value == NULL) moduleCreateEmptyKey(key,REDISMODULE_KEYTYPE_ZSET);
    if (flagsptr) in_flags = moduleZsetAddFlagsToCoreFlags(*flagsptr);
    in_flags |= ZADD_IN_INCR;
    if (zsetAdd(key->value,score,ele->ptr,in_flags,&out_flags,newscore) == 0) {
        if (flagsptr) *flagsptr = 0;
        return REDISMODULE_ERR;
    }
    if (flagsptr) *flagsptr = moduleZsetAddFlagsFromCoreFlags(out_flags);
    return REDISMODULE_OK;
}

/* Remove the specified element from the sorted set.
 * The function returns REDISMODULE_OK on success, and REDISMODULE_ERR
 * on one of the following conditions:
 *
 * * The key was not opened for writing.
 * * The key is of the wrong type.
 *
 * The return value does NOT indicate the fact the element was really
 * removed (since it existed) or not, just if the function was executed
 * with success.
 *
 * In order to know if the element was removed, the additional argument
 * 'deleted' must be passed, that populates the integer by reference
 * setting it to 1 or 0 depending on the outcome of the operation.
 * The 'deleted' argument can be NULL if the caller is not interested
 * to know if the element was really removed.
 *
 * Empty keys will be handled correctly by doing nothing. */
int RM_ZsetRem(RedisModuleKey *key, RedisModuleString *ele, int *deleted) {
    if (!(key->mode & REDISMODULE_WRITE)) return REDISMODULE_ERR;
    if (key->value && key->value->type != OBJ_ZSET) return REDISMODULE_ERR;
    if (key->value != NULL && zsetDel(key->value,ele->ptr)) {
        if (deleted) *deleted = 1;
        moduleDelKeyIfEmpty(key);
    } else {
        if (deleted) *deleted = 0;
    }
    return REDISMODULE_OK;
}

/* On success retrieve the double score associated at the sorted set element
 * 'ele' and returns REDISMODULE_OK. Otherwise REDISMODULE_ERR is returned
 * to signal one of the following conditions:
 *
 * * There is no such element 'ele' in the sorted set.
 * * The key is not a sorted set.
 * * The key is an open empty key.
 */
int RM_ZsetScore(RedisModuleKey *key, RedisModuleString *ele, double *score) {
    if (key->value == NULL) return REDISMODULE_ERR;
    if (key->value->type != OBJ_ZSET) return REDISMODULE_ERR;
    if (zsetScore(key->value,ele->ptr,score) == C_ERR) return REDISMODULE_ERR;
    return REDISMODULE_OK;
}

/* --------------------------------------------------------------------------
 * ## Key API for Sorted Set iterator
 * -------------------------------------------------------------------------- */

void zsetKeyReset(RedisModuleKey *key) {
    key->u.zset.type = REDISMODULE_ZSET_RANGE_NONE;
    key->u.zset.current = NULL;
    key->u.zset.er = 1;
}

/* Stop a sorted set iteration. */
void RM_ZsetRangeStop(RedisModuleKey *key) {
    if (!key->value || key->value->type != OBJ_ZSET) return;
    /* Free resources if needed. */
    if (key->u.zset.type == REDISMODULE_ZSET_RANGE_LEX)
        zslFreeLexRange(&key->u.zset.lrs);
    /* Setup sensible values so that misused iteration API calls when an
     * iterator is not active will result into something more sensible
     * than crashing. */
    zsetKeyReset(key);
}

/* Return the "End of range" flag value to signal the end of the iteration. */
int RM_ZsetRangeEndReached(RedisModuleKey *key) {
    if (!key->value || key->value->type != OBJ_ZSET) return 1;
    return key->u.zset.er;
}

/* Helper function for RM_ZsetFirstInScoreRange() and RM_ZsetLastInScoreRange().
 * Setup the sorted set iteration according to the specified score range
 * (see the functions calling it for more info). If 'first' is true the
 * first element in the range is used as a starting point for the iterator
 * otherwise the last. Return REDISMODULE_OK on success otherwise
 * REDISMODULE_ERR. */
int zsetInitScoreRange(RedisModuleKey *key, double min, double max, int minex, int maxex, int first) {
    if (!key->value || key->value->type != OBJ_ZSET) return REDISMODULE_ERR;

    RM_ZsetRangeStop(key);
    key->u.zset.type = REDISMODULE_ZSET_RANGE_SCORE;
    key->u.zset.er = 0;

    /* Setup the range structure used by the sorted set core implementation
     * in order to seek at the specified element. */
    zrangespec *zrs = &key->u.zset.rs;
    zrs->min = min;
    zrs->max = max;
    zrs->minex = minex;
    zrs->maxex = maxex;

    if (key->value->encoding == OBJ_ENCODING_LISTPACK) {
        key->u.zset.current = first ? zzlFirstInRange(key->value->ptr,zrs) :
                                      zzlLastInRange(key->value->ptr,zrs);
    } else if (key->value->encoding == OBJ_ENCODING_SKIPLIST) {
        zset *zs = key->value->ptr;
        zskiplist *zsl = zs->zsl;
        key->u.zset.current = first ? zslFirstInRange(zsl,zrs) :
                                      zslLastInRange(zsl,zrs);
    } else {
        serverPanic("Unsupported zset encoding");
    }
    if (key->u.zset.current == NULL) key->u.zset.er = 1;
    return REDISMODULE_OK;
}

/* Setup a sorted set iterator seeking the first element in the specified
 * range. Returns REDISMODULE_OK if the iterator was correctly initialized
 * otherwise REDISMODULE_ERR is returned in the following conditions:
 *
 * 1. The value stored at key is not a sorted set or the key is empty.
 *
 * The range is specified according to the two double values 'min' and 'max'.
 * Both can be infinite using the following two macros:
 *
 * * REDISMODULE_POSITIVE_INFINITE for positive infinite value
 * * REDISMODULE_NEGATIVE_INFINITE for negative infinite value
 *
 * 'minex' and 'maxex' parameters, if true, respectively setup a range
 * where the min and max value are exclusive (not included) instead of
 * inclusive. */
int RM_ZsetFirstInScoreRange(RedisModuleKey *key, double min, double max, int minex, int maxex) {
    return zsetInitScoreRange(key,min,max,minex,maxex,1);
}

/* Exactly like RedisModule_ZsetFirstInScoreRange() but the last element of
 * the range is selected for the start of the iteration instead. */
int RM_ZsetLastInScoreRange(RedisModuleKey *key, double min, double max, int minex, int maxex) {
    return zsetInitScoreRange(key,min,max,minex,maxex,0);
}

/* Helper function for RM_ZsetFirstInLexRange() and RM_ZsetLastInLexRange().
 * Setup the sorted set iteration according to the specified lexicographical
 * range (see the functions calling it for more info). If 'first' is true the
 * first element in the range is used as a starting point for the iterator
 * otherwise the last. Return REDISMODULE_OK on success otherwise
 * REDISMODULE_ERR.
 *
 * Note that this function takes 'min' and 'max' in the same form of the
 * Redis ZRANGEBYLEX command. */
int zsetInitLexRange(RedisModuleKey *key, RedisModuleString *min, RedisModuleString *max, int first) {
    if (!key->value || key->value->type != OBJ_ZSET) return REDISMODULE_ERR;

    RM_ZsetRangeStop(key);
    key->u.zset.er = 0;

    /* Setup the range structure used by the sorted set core implementation
     * in order to seek at the specified element. */
    zlexrangespec *zlrs = &key->u.zset.lrs;
    if (zslParseLexRange(min, max, zlrs) == C_ERR) return REDISMODULE_ERR;

    /* Set the range type to lex only after successfully parsing the range,
     * otherwise we don't want the zlexrangespec to be freed. */
    key->u.zset.type = REDISMODULE_ZSET_RANGE_LEX;

    if (key->value->encoding == OBJ_ENCODING_LISTPACK) {
        key->u.zset.current = first ? zzlFirstInLexRange(key->value->ptr,zlrs) :
                                      zzlLastInLexRange(key->value->ptr,zlrs);
    } else if (key->value->encoding == OBJ_ENCODING_SKIPLIST) {
        zset *zs = key->value->ptr;
        zskiplist *zsl = zs->zsl;
        key->u.zset.current = first ? zslFirstInLexRange(zsl,zlrs) :
                                      zslLastInLexRange(zsl,zlrs);
    } else {
        serverPanic("Unsupported zset encoding");
    }
    if (key->u.zset.current == NULL) key->u.zset.er = 1;

    return REDISMODULE_OK;
}

/* Setup a sorted set iterator seeking the first element in the specified
 * lexicographical range. Returns REDISMODULE_OK if the iterator was correctly
 * initialized otherwise REDISMODULE_ERR is returned in the
 * following conditions:
 *
 * 1. The value stored at key is not a sorted set or the key is empty.
 * 2. The lexicographical range 'min' and 'max' format is invalid.
 *
 * 'min' and 'max' should be provided as two RedisModuleString objects
 * in the same format as the parameters passed to the ZRANGEBYLEX command.
 * The function does not take ownership of the objects, so they can be released
 * ASAP after the iterator is setup. */
int RM_ZsetFirstInLexRange(RedisModuleKey *key, RedisModuleString *min, RedisModuleString *max) {
    return zsetInitLexRange(key,min,max,1);
}

/* Exactly like RedisModule_ZsetFirstInLexRange() but the last element of
 * the range is selected for the start of the iteration instead. */
int RM_ZsetLastInLexRange(RedisModuleKey *key, RedisModuleString *min, RedisModuleString *max) {
    return zsetInitLexRange(key,min,max,0);
}

/* Return the current sorted set element of an active sorted set iterator
 * or NULL if the range specified in the iterator does not include any
 * element. */
RedisModuleString *RM_ZsetRangeCurrentElement(RedisModuleKey *key, double *score) {
    RedisModuleString *str;

    if (!key->value || key->value->type != OBJ_ZSET) return NULL;
    if (key->u.zset.current == NULL) return NULL;
    if (key->value->encoding == OBJ_ENCODING_LISTPACK) {
        unsigned char *eptr, *sptr;
        eptr = key->u.zset.current;
        sds ele = lpGetObject(eptr);
        if (score) {
            sptr = lpNext(key->value->ptr,eptr);
            *score = zzlGetScore(sptr);
        }
        str = createObject(OBJ_STRING,ele);
    } else if (key->value->encoding == OBJ_ENCODING_SKIPLIST) {
        zskiplistNode *ln = key->u.zset.current;
        if (score) *score = ln->score;
        str = createStringObject(ln->ele,sdslen(ln->ele));
    } else {
        serverPanic("Unsupported zset encoding");
    }
    autoMemoryAdd(key->ctx,REDISMODULE_AM_STRING,str);
    return str;
}

/* Go to the next element of the sorted set iterator. Returns 1 if there was
 * a next element, 0 if we are already at the latest element or the range
 * does not include any item at all. */
int RM_ZsetRangeNext(RedisModuleKey *key) {
    if (!key->value || key->value->type != OBJ_ZSET) return 0;
    if (!key->u.zset.type || !key->u.zset.current) return 0; /* No active iterator. */

    if (key->value->encoding == OBJ_ENCODING_LISTPACK) {
        unsigned char *zl = key->value->ptr;
        unsigned char *eptr = key->u.zset.current;
        unsigned char *next;
        next = lpNext(zl,eptr); /* Skip element. */
        if (next) next = lpNext(zl,next); /* Skip score. */
        if (next == NULL) {
            key->u.zset.er = 1;
            return 0;
        } else {
            /* Are we still within the range? */
            if (key->u.zset.type == REDISMODULE_ZSET_RANGE_SCORE) {
                /* Fetch the next element score for the
                 * range check. */
                unsigned char *saved_next = next;
                next = lpNext(zl,next); /* Skip next element. */
                double score = zzlGetScore(next); /* Obtain the next score. */
                if (!zslValueLteMax(score,&key->u.zset.rs)) {
                    key->u.zset.er = 1;
                    return 0;
                }
                next = saved_next;
            } else if (key->u.zset.type == REDISMODULE_ZSET_RANGE_LEX) {
                if (!zzlLexValueLteMax(next,&key->u.zset.lrs)) {
                    key->u.zset.er = 1;
                    return 0;
                }
            }
            key->u.zset.current = next;
            return 1;
        }
    } else if (key->value->encoding == OBJ_ENCODING_SKIPLIST) {
        zskiplistNode *ln = key->u.zset.current, *next = ln->level[0].forward;
        if (next == NULL) {
            key->u.zset.er = 1;
            return 0;
        } else {
            /* Are we still within the range? */
            if (key->u.zset.type == REDISMODULE_ZSET_RANGE_SCORE &&
                !zslValueLteMax(next->score,&key->u.zset.rs))
            {
                key->u.zset.er = 1;
                return 0;
            } else if (key->u.zset.type == REDISMODULE_ZSET_RANGE_LEX) {
                if (!zslLexValueLteMax(next->ele,&key->u.zset.lrs)) {
                    key->u.zset.er = 1;
                    return 0;
                }
            }
            key->u.zset.current = next;
            return 1;
        }
    } else {
        serverPanic("Unsupported zset encoding");
    }
}

/* Go to the previous element of the sorted set iterator. Returns 1 if there was
 * a previous element, 0 if we are already at the first element or the range
 * does not include any item at all. */
int RM_ZsetRangePrev(RedisModuleKey *key) {
    if (!key->value || key->value->type != OBJ_ZSET) return 0;
    if (!key->u.zset.type || !key->u.zset.current) return 0; /* No active iterator. */

    if (key->value->encoding == OBJ_ENCODING_LISTPACK) {
        unsigned char *zl = key->value->ptr;
        unsigned char *eptr = key->u.zset.current;
        unsigned char *prev;
        prev = lpPrev(zl,eptr); /* Go back to previous score. */
        if (prev) prev = lpPrev(zl,prev); /* Back to previous ele. */
        if (prev == NULL) {
            key->u.zset.er = 1;
            return 0;
        } else {
            /* Are we still within the range? */
            if (key->u.zset.type == REDISMODULE_ZSET_RANGE_SCORE) {
                /* Fetch the previous element score for the
                 * range check. */
                unsigned char *saved_prev = prev;
                prev = lpNext(zl,prev); /* Skip element to get the score.*/
                double score = zzlGetScore(prev); /* Obtain the prev score. */
                if (!zslValueGteMin(score,&key->u.zset.rs)) {
                    key->u.zset.er = 1;
                    return 0;
                }
                prev = saved_prev;
            } else if (key->u.zset.type == REDISMODULE_ZSET_RANGE_LEX) {
                if (!zzlLexValueGteMin(prev,&key->u.zset.lrs)) {
                    key->u.zset.er = 1;
                    return 0;
                }
            }
            key->u.zset.current = prev;
            return 1;
        }
    } else if (key->value->encoding == OBJ_ENCODING_SKIPLIST) {
        zskiplistNode *ln = key->u.zset.current, *prev = ln->backward;
        if (prev == NULL) {
            key->u.zset.er = 1;
            return 0;
        } else {
            /* Are we still within the range? */
            if (key->u.zset.type == REDISMODULE_ZSET_RANGE_SCORE &&
                !zslValueGteMin(prev->score,&key->u.zset.rs))
            {
                key->u.zset.er = 1;
                return 0;
            } else if (key->u.zset.type == REDISMODULE_ZSET_RANGE_LEX) {
                if (!zslLexValueGteMin(prev->ele,&key->u.zset.lrs)) {
                    key->u.zset.er = 1;
                    return 0;
                }
            }
            key->u.zset.current = prev;
            return 1;
        }
    } else {
        serverPanic("Unsupported zset encoding");
    }
}

/* --------------------------------------------------------------------------
 * ## Key API for Hash type
 *
 * See also RM_ValueLength(), which returns the number of fields in a hash.
 * -------------------------------------------------------------------------- */

/* Set the field of the specified hash field to the specified value.
 * If the key is an empty key open for writing, it is created with an empty
 * hash value, in order to set the specified field.
 *
 * The function is variadic and the user must specify pairs of field
 * names and values, both as RedisModuleString pointers (unless the
 * CFIELD option is set, see later). At the end of the field/value-ptr pairs,
 * NULL must be specified as last argument to signal the end of the arguments
 * in the variadic function.
 *
 * Example to set the hash argv[1] to the value argv[2]:
 *
 *      RedisModule_HashSet(key,REDISMODULE_HASH_NONE,argv[1],argv[2],NULL);
 *
 * The function can also be used in order to delete fields (if they exist)
 * by setting them to the specified value of REDISMODULE_HASH_DELETE:
 *
 *      RedisModule_HashSet(key,REDISMODULE_HASH_NONE,argv[1],
 *                          REDISMODULE_HASH_DELETE,NULL);
 *
 * The behavior of the command changes with the specified flags, that can be
 * set to REDISMODULE_HASH_NONE if no special behavior is needed.
 *
 *     REDISMODULE_HASH_NX: The operation is performed only if the field was not
 *                          already existing in the hash.
 *     REDISMODULE_HASH_XX: The operation is performed only if the field was
 *                          already existing, so that a new value could be
 *                          associated to an existing filed, but no new fields
 *                          are created.
 *     REDISMODULE_HASH_CFIELDS: The field names passed are null terminated C
 *                               strings instead of RedisModuleString objects.
 *     REDISMODULE_HASH_COUNT_ALL: Include the number of inserted fields in the
 *                                 returned number, in addition to the number of
 *                                 updated and deleted fields. (Added in Redis
 *                                 6.2.)
 *
 * Unless NX is specified, the command overwrites the old field value with
 * the new one.
 *
 * When using REDISMODULE_HASH_CFIELDS, field names are reported using
 * normal C strings, so for example to delete the field "foo" the following
 * code can be used:
 *
 *      RedisModule_HashSet(key,REDISMODULE_HASH_CFIELDS,"foo",
 *                          REDISMODULE_HASH_DELETE,NULL);
 *
 * Return value:
 *
 * The number of fields existing in the hash prior to the call, which have been
 * updated (its old value has been replaced by a new value) or deleted. If the
 * flag REDISMODULE_HASH_COUNT_ALL is set, inserted fields not previously
 * existing in the hash are also counted.
 *
 * If the return value is zero, `errno` is set (since Redis 6.2) as follows:
 *
 * - EINVAL if any unknown flags are set or if key is NULL.
 * - ENOTSUP if the key is associated with a non Hash value.
 * - EBADF if the key was not opened for writing.
 * - ENOENT if no fields were counted as described under Return value above.
 *   This is not actually an error. The return value can be zero if all fields
 *   were just created and the COUNT_ALL flag was unset, or if changes were held
 *   back due to the NX and XX flags.
 *
 * NOTICE: The return value semantics of this function are very different
 * between Redis 6.2 and older versions. Modules that use it should determine
 * the Redis version and handle it accordingly.
 */
int RM_HashSet(RedisModuleKey *key, int flags, ...) {
    va_list ap;
    if (!key || (flags & ~(REDISMODULE_HASH_NX |
                           REDISMODULE_HASH_XX |
                           REDISMODULE_HASH_CFIELDS |
                           REDISMODULE_HASH_COUNT_ALL))) {
        errno = EINVAL;
        return 0;
    } else if (key->value && key->value->type != OBJ_HASH) {
        errno = ENOTSUP;
        return 0;
    } else if (!(key->mode & REDISMODULE_WRITE)) {
        errno = EBADF;
        return 0;
    }
    if (key->value == NULL) moduleCreateEmptyKey(key,REDISMODULE_KEYTYPE_HASH);

    int count = 0;
    va_start(ap, flags);
    while(1) {
        RedisModuleString *field, *value;
        /* Get the field and value objects. */
        if (flags & REDISMODULE_HASH_CFIELDS) {
            char *cfield = va_arg(ap,char*);
            if (cfield == NULL) break;
            field = createRawStringObject(cfield,strlen(cfield));
        } else {
            field = va_arg(ap,RedisModuleString*);
            if (field == NULL) break;
        }
        value = va_arg(ap,RedisModuleString*);

        /* Handle XX and NX */
        if (flags & (REDISMODULE_HASH_XX|REDISMODULE_HASH_NX)) {
            int exists = hashTypeExists(key->value, field->ptr);
            if (((flags & REDISMODULE_HASH_XX) && !exists) ||
                ((flags & REDISMODULE_HASH_NX) && exists))
            {
                if (flags & REDISMODULE_HASH_CFIELDS) decrRefCount(field);
                continue;
            }
        }

        /* Handle deletion if value is REDISMODULE_HASH_DELETE. */
        if (value == REDISMODULE_HASH_DELETE) {
            count += hashTypeDelete(key->value, field->ptr);
            if (flags & REDISMODULE_HASH_CFIELDS) decrRefCount(field);
            continue;
        }

        int low_flags = HASH_SET_COPY;
        /* If CFIELDS is active, we can pass the ownership of the
         * SDS object to the low level function that sets the field
         * to avoid a useless copy. */
        if (flags & REDISMODULE_HASH_CFIELDS)
            low_flags |= HASH_SET_TAKE_FIELD;

        robj *argv[2] = {field,value};
        hashTypeTryConversion(key->value,argv,0,1);
        int updated = hashTypeSet(key->value, field->ptr, value->ptr, low_flags);
        count += (flags & REDISMODULE_HASH_COUNT_ALL) ? 1 : updated;

        /* If CFIELDS is active, SDS string ownership is now of hashTypeSet(),
         * however we still have to release the 'field' object shell. */
        if (flags & REDISMODULE_HASH_CFIELDS) {
           field->ptr = NULL; /* Prevent the SDS string from being freed. */
           decrRefCount(field);
        }
    }
    va_end(ap);
    moduleDelKeyIfEmpty(key);
    if (count == 0) errno = ENOENT;
    return count;
}

/* Get fields from an hash value. This function is called using a variable
 * number of arguments, alternating a field name (as a RedisModuleString
 * pointer) with a pointer to a RedisModuleString pointer, that is set to the
 * value of the field if the field exists, or NULL if the field does not exist.
 * At the end of the field/value-ptr pairs, NULL must be specified as last
 * argument to signal the end of the arguments in the variadic function.
 *
 * This is an example usage:
 *
 *      RedisModuleString *first, *second;
 *      RedisModule_HashGet(mykey,REDISMODULE_HASH_NONE,argv[1],&first,
 *                          argv[2],&second,NULL);
 *
 * As with RedisModule_HashSet() the behavior of the command can be specified
 * passing flags different than REDISMODULE_HASH_NONE:
 *
 * REDISMODULE_HASH_CFIELDS: field names as null terminated C strings.
 *
 * REDISMODULE_HASH_EXISTS: instead of setting the value of the field
 * expecting a RedisModuleString pointer to pointer, the function just
 * reports if the field exists or not and expects an integer pointer
 * as the second element of each pair.
 *
 * Example of REDISMODULE_HASH_CFIELDS:
 *
 *      RedisModuleString *username, *hashedpass;
 *      RedisModule_HashGet(mykey,REDISMODULE_HASH_CFIELDS,"username",&username,"hp",&hashedpass, NULL);
 *
 * Example of REDISMODULE_HASH_EXISTS:
 *
 *      int exists;
 *      RedisModule_HashGet(mykey,REDISMODULE_HASH_EXISTS,argv[1],&exists,NULL);
 *
 * The function returns REDISMODULE_OK on success and REDISMODULE_ERR if
 * the key is not an hash value.
 *
 * Memory management:
 *
 * The returned RedisModuleString objects should be released with
 * RedisModule_FreeString(), or by enabling automatic memory management.
 */
int RM_HashGet(RedisModuleKey *key, int flags, ...) {
    va_list ap;
    if (key->value && key->value->type != OBJ_HASH) return REDISMODULE_ERR;

    va_start(ap, flags);
    while(1) {
        RedisModuleString *field, **valueptr;
        int *existsptr;
        /* Get the field object and the value pointer to pointer. */
        if (flags & REDISMODULE_HASH_CFIELDS) {
            char *cfield = va_arg(ap,char*);
            if (cfield == NULL) break;
            field = createRawStringObject(cfield,strlen(cfield));
        } else {
            field = va_arg(ap,RedisModuleString*);
            if (field == NULL) break;
        }

        /* Query the hash for existence or value object. */
        if (flags & REDISMODULE_HASH_EXISTS) {
            existsptr = va_arg(ap,int*);
            if (key->value)
                *existsptr = hashTypeExists(key->value,field->ptr);
            else
                *existsptr = 0;
        } else {
            valueptr = va_arg(ap,RedisModuleString**);
            if (key->value) {
                *valueptr = hashTypeGetValueObject(key->value,field->ptr);
                if (*valueptr) {
                    robj *decoded = getDecodedObject(*valueptr);
                    decrRefCount(*valueptr);
                    *valueptr = decoded;
                }
                if (*valueptr)
                    autoMemoryAdd(key->ctx,REDISMODULE_AM_STRING,*valueptr);
            } else {
                *valueptr = NULL;
            }
        }

        /* Cleanup */
        if (flags & REDISMODULE_HASH_CFIELDS) decrRefCount(field);
    }
    va_end(ap);
    return REDISMODULE_OK;
}

/* --------------------------------------------------------------------------
 * ## Key API for Stream type
 *
 * For an introduction to streams, see https://redis.io/topics/streams-intro.
 *
 * The type RedisModuleStreamID, which is used in stream functions, is a struct
 * with two 64-bit fields and is defined as
 *
 *     typedef struct RedisModuleStreamID {
 *         uint64_t ms;
 *         uint64_t seq;
 *     } RedisModuleStreamID;
 *
 * See also RM_ValueLength(), which returns the length of a stream, and the
 * conversion functions RM_StringToStreamID() and RM_CreateStringFromStreamID().
 * -------------------------------------------------------------------------- */

/* Adds an entry to a stream. Like XADD without trimming.
 *
 * - `key`: The key where the stream is (or will be) stored
 * - `flags`: A bit field of
 *   - `REDISMODULE_STREAM_ADD_AUTOID`: Assign a stream ID automatically, like
 *     `*` in the XADD command.
 * - `id`: If the `AUTOID` flag is set, this is where the assigned ID is
 *   returned. Can be NULL if `AUTOID` is set, if you don't care to receive the
 *   ID. If `AUTOID` is not set, this is the requested ID.
 * - `argv`: A pointer to an array of size `numfields * 2` containing the
 *   fields and values.
 * - `numfields`: The number of field-value pairs in `argv`.
 *
 * Returns REDISMODULE_OK if an entry has been added. On failure,
 * REDISMODULE_ERR is returned and `errno` is set as follows:
 *
 * - EINVAL if called with invalid arguments
 * - ENOTSUP if the key refers to a value of a type other than stream
 * - EBADF if the key was not opened for writing
 * - EDOM if the given ID was 0-0 or not greater than all other IDs in the
 *   stream (only if the AUTOID flag is unset)
 * - EFBIG if the stream has reached the last possible ID
 * - ERANGE if the elements are too large to be stored.
 */
int RM_StreamAdd(RedisModuleKey *key, int flags, RedisModuleStreamID *id, RedisModuleString **argv, long numfields) {
    /* Validate args */
    if (!key || (numfields != 0 && !argv) || /* invalid key or argv */
        (flags & ~(REDISMODULE_STREAM_ADD_AUTOID)) || /* invalid flags */
        (!(flags & REDISMODULE_STREAM_ADD_AUTOID) && !id)) { /* id required */
        errno = EINVAL;
        return REDISMODULE_ERR;
    } else if (key->value && key->value->type != OBJ_STREAM) {
        errno = ENOTSUP; /* wrong type */
        return REDISMODULE_ERR;
    } else if (!(key->mode & REDISMODULE_WRITE)) {
        errno = EBADF; /* key not open for writing */
        return REDISMODULE_ERR;
    } else if (!(flags & REDISMODULE_STREAM_ADD_AUTOID) &&
               id->ms == 0 && id->seq == 0) {
        errno = EDOM; /* ID out of range */
        return REDISMODULE_ERR;
    }

    /* Create key if necessary */
    int created = 0;
    if (key->value == NULL) {
        moduleCreateEmptyKey(key, REDISMODULE_KEYTYPE_STREAM);
        created = 1;
    }

    stream *s = key->value->ptr;
    if (s->last_id.ms == UINT64_MAX && s->last_id.seq == UINT64_MAX) {
        /* The stream has reached the last possible ID */
        errno = EFBIG;
        return REDISMODULE_ERR;
    }

    streamID added_id;
    streamID use_id;
    streamID *use_id_ptr = NULL;
    if (!(flags & REDISMODULE_STREAM_ADD_AUTOID)) {
        use_id.ms = id->ms;
        use_id.seq = id->seq;
        use_id_ptr = &use_id;
    }

    if (streamAppendItem(s,argv,numfields,&added_id,use_id_ptr,1) == C_ERR) {
        /* Either the ID not greater than all existing IDs in the stream, or
         * the elements are too large to be stored. either way, errno is already
         * set by streamAppendItem. */
        return REDISMODULE_ERR;
    }
    /* Postponed signalKeyAsReady(). Done implicitly by moduleCreateEmptyKey()
     * so not needed if the stream has just been created. */
    if (!created) key->u.stream.signalready = 1;

    if (id != NULL) {
        id->ms = added_id.ms;
        id->seq = added_id.seq;
    }

    return REDISMODULE_OK;
}

/* Deletes an entry from a stream.
 *
 * - `key`: A key opened for writing, with no stream iterator started.
 * - `id`: The stream ID of the entry to delete.
 *
 * Returns REDISMODULE_OK on success. On failure, REDISMODULE_ERR is returned
 * and `errno` is set as follows:
 *
 * - EINVAL if called with invalid arguments
 * - ENOTSUP if the key refers to a value of a type other than stream or if the
 *   key is empty
 * - EBADF if the key was not opened for writing or if a stream iterator is
 *   associated with the key
 * - ENOENT if no entry with the given stream ID exists
 *
 * See also RM_StreamIteratorDelete() for deleting the current entry while
 * iterating using a stream iterator.
 */
int RM_StreamDelete(RedisModuleKey *key, RedisModuleStreamID *id) {
    if (!key || !id) {
        errno = EINVAL;
        return REDISMODULE_ERR;
    } else if (!key->value || key->value->type != OBJ_STREAM) {
        errno = ENOTSUP; /* wrong type */
        return REDISMODULE_ERR;
    } else if (!(key->mode & REDISMODULE_WRITE) ||
               key->iter != NULL) {
        errno = EBADF; /* key not opened for writing or iterator started */
        return REDISMODULE_ERR;
    }
    stream *s = key->value->ptr;
    streamID streamid = {id->ms, id->seq};
    if (streamDeleteItem(s, &streamid)) {
        return REDISMODULE_OK;
    } else {
        errno = ENOENT; /* no entry with this id */
        return REDISMODULE_ERR;
    }
}

/* Sets up a stream iterator.
 *
 * - `key`: The stream key opened for reading using RedisModule_OpenKey().
 * - `flags`:
 *   - `REDISMODULE_STREAM_ITERATOR_EXCLUSIVE`: Don't include `start` and `end`
 *     in the iterated range.
 *   - `REDISMODULE_STREAM_ITERATOR_REVERSE`: Iterate in reverse order, starting
 *     from the `end` of the range.
 * - `start`: The lower bound of the range. Use NULL for the beginning of the
 *   stream.
 * - `end`: The upper bound of the range. Use NULL for the end of the stream.
 *
 * Returns REDISMODULE_OK on success. On failure, REDISMODULE_ERR is returned
 * and `errno` is set as follows:
 *
 * - EINVAL if called with invalid arguments
 * - ENOTSUP if the key refers to a value of a type other than stream or if the
 *   key is empty
 * - EBADF if the key was not opened for writing or if a stream iterator is
 *   already associated with the key
 * - EDOM if `start` or `end` is outside the valid range
 *
 * Returns REDISMODULE_OK on success and REDISMODULE_ERR if the key doesn't
 * refer to a stream or if invalid arguments were given.
 *
 * The stream IDs are retrieved using RedisModule_StreamIteratorNextID() and
 * for each stream ID, the fields and values are retrieved using
 * RedisModule_StreamIteratorNextField(). The iterator is freed by calling
 * RedisModule_StreamIteratorStop().
 *
 * Example (error handling omitted):
 *
 *     RedisModule_StreamIteratorStart(key, 0, startid_ptr, endid_ptr);
 *     RedisModuleStreamID id;
 *     long numfields;
 *     while (RedisModule_StreamIteratorNextID(key, &id, &numfields) ==
 *            REDISMODULE_OK) {
 *         RedisModuleString *field, *value;
 *         while (RedisModule_StreamIteratorNextField(key, &field, &value) ==
 *                REDISMODULE_OK) {
 *             //
 *             // ... Do stuff ...
 *             //
 *             RedisModule_FreeString(ctx, field);
 *             RedisModule_FreeString(ctx, value);
 *         }
 *     }
 *     RedisModule_StreamIteratorStop(key);
 */
int RM_StreamIteratorStart(RedisModuleKey *key, int flags, RedisModuleStreamID *start, RedisModuleStreamID *end) {
    /* check args */
    if (!key ||
        (flags & ~(REDISMODULE_STREAM_ITERATOR_EXCLUSIVE |
                   REDISMODULE_STREAM_ITERATOR_REVERSE))) {
        errno = EINVAL; /* key missing or invalid flags */
        return REDISMODULE_ERR;
    } else if (!key->value || key->value->type != OBJ_STREAM) {
        errno = ENOTSUP;
        return REDISMODULE_ERR; /* not a stream */
    } else if (key->iter) {
        errno = EBADF; /* iterator already started */
        return REDISMODULE_ERR;
    }

    /* define range for streamIteratorStart() */
    streamID lower, upper;
    if (start) lower = (streamID){start->ms, start->seq};
    if (end)   upper = (streamID){end->ms,   end->seq};
    if (flags & REDISMODULE_STREAM_ITERATOR_EXCLUSIVE) {
        if ((start && streamIncrID(&lower) != C_OK) ||
            (end   && streamDecrID(&upper) != C_OK)) {
            errno = EDOM; /* end is 0-0 or start is MAX-MAX? */
            return REDISMODULE_ERR;
        }
    }

    /* create iterator */
    stream *s = key->value->ptr;
    int rev = flags & REDISMODULE_STREAM_ITERATOR_REVERSE;
    streamIterator *si = zmalloc(sizeof(*si));
    streamIteratorStart(si, s, start ? &lower : NULL, end ? &upper : NULL, rev);
    key->iter = si;
    key->u.stream.currentid.ms = 0; /* for RM_StreamIteratorDelete() */
    key->u.stream.currentid.seq = 0;
    key->u.stream.numfieldsleft = 0; /* for RM_StreamIteratorNextField() */
    return REDISMODULE_OK;
}

/* Stops a stream iterator created using RedisModule_StreamIteratorStart() and
 * reclaims its memory.
 *
 * Returns REDISMODULE_OK on success. On failure, REDISMODULE_ERR is returned
 * and `errno` is set as follows:
 *
 * - EINVAL if called with a NULL key
 * - ENOTSUP if the key refers to a value of a type other than stream or if the
 *   key is empty
 * - EBADF if the key was not opened for writing or if no stream iterator is
 *   associated with the key
 */
int RM_StreamIteratorStop(RedisModuleKey *key) {
    if (!key) {
        errno = EINVAL;
        return REDISMODULE_ERR;
    } else if (!key->value || key->value->type != OBJ_STREAM) {
        errno = ENOTSUP;
        return REDISMODULE_ERR;
    } else if (!key->iter) {
        errno = EBADF;
        return REDISMODULE_ERR;
    }
    zfree(key->iter);
    key->iter = NULL;
    return REDISMODULE_OK;
}

/* Finds the next stream entry and returns its stream ID and the number of
 * fields.
 *
 * - `key`: Key for which a stream iterator has been started using
 *   RedisModule_StreamIteratorStart().
 * - `id`: The stream ID returned. NULL if you don't care.
 * - `numfields`: The number of fields in the found stream entry. NULL if you
 *   don't care.
 *
 * Returns REDISMODULE_OK and sets `*id` and `*numfields` if an entry was found.
 * On failure, REDISMODULE_ERR is returned and `errno` is set as follows:
 *
 * - EINVAL if called with a NULL key
 * - ENOTSUP if the key refers to a value of a type other than stream or if the
 *   key is empty
 * - EBADF if no stream iterator is associated with the key
 * - ENOENT if there are no more entries in the range of the iterator
 *
 * In practice, if RM_StreamIteratorNextID() is called after a successful call
 * to RM_StreamIteratorStart() and with the same key, it is safe to assume that
 * an REDISMODULE_ERR return value means that there are no more entries.
 *
 * Use RedisModule_StreamIteratorNextField() to retrieve the fields and values.
 * See the example at RedisModule_StreamIteratorStart().
 */
int RM_StreamIteratorNextID(RedisModuleKey *key, RedisModuleStreamID *id, long *numfields) {
    if (!key) {
        errno = EINVAL;
        return REDISMODULE_ERR;
    } else if (!key->value || key->value->type != OBJ_STREAM) {
        errno = ENOTSUP;
        return REDISMODULE_ERR;
    } else if (!key->iter) {
        errno = EBADF;
        return REDISMODULE_ERR;
    }
    streamIterator *si = key->iter;
    int64_t *num_ptr = &key->u.stream.numfieldsleft;
    streamID *streamid_ptr = &key->u.stream.currentid;
    if (streamIteratorGetID(si, streamid_ptr, num_ptr)) {
        if (id) {
            id->ms = streamid_ptr->ms;
            id->seq = streamid_ptr->seq;
        }
        if (numfields) *numfields = *num_ptr;
        return REDISMODULE_OK;
    } else {
        /* No entry found. */
        key->u.stream.currentid.ms = 0; /* for RM_StreamIteratorDelete() */
        key->u.stream.currentid.seq = 0;
        key->u.stream.numfieldsleft = 0; /* for RM_StreamIteratorNextField() */
        errno = ENOENT;
        return REDISMODULE_ERR;
    }
}

/* Retrieves the next field of the current stream ID and its corresponding value
 * in a stream iteration. This function should be called repeatedly after calling
 * RedisModule_StreamIteratorNextID() to fetch each field-value pair.
 *
 * - `key`: Key where a stream iterator has been started.
 * - `field_ptr`: This is where the field is returned.
 * - `value_ptr`: This is where the value is returned.
 *
 * Returns REDISMODULE_OK and points `*field_ptr` and `*value_ptr` to freshly
 * allocated RedisModuleString objects. The string objects are freed
 * automatically when the callback finishes if automatic memory is enabled. On
 * failure, REDISMODULE_ERR is returned and `errno` is set as follows:
 *
 * - EINVAL if called with a NULL key
 * - ENOTSUP if the key refers to a value of a type other than stream or if the
 *   key is empty
 * - EBADF if no stream iterator is associated with the key
 * - ENOENT if there are no more fields in the current stream entry
 *
 * In practice, if RM_StreamIteratorNextField() is called after a successful
 * call to RM_StreamIteratorNextID() and with the same key, it is safe to assume
 * that an REDISMODULE_ERR return value means that there are no more fields.
 *
 * See the example at RedisModule_StreamIteratorStart().
 */
int RM_StreamIteratorNextField(RedisModuleKey *key, RedisModuleString **field_ptr, RedisModuleString **value_ptr) {
    if (!key) {
        errno = EINVAL;
        return REDISMODULE_ERR;
    } else if (!key->value || key->value->type != OBJ_STREAM) {
        errno = ENOTSUP;
        return REDISMODULE_ERR;
    } else if (!key->iter) {
        errno = EBADF;
        return REDISMODULE_ERR;
    } else if (key->u.stream.numfieldsleft <= 0) {
        errno = ENOENT;
        return REDISMODULE_ERR;
    }
    streamIterator *si = key->iter;
    unsigned char *field, *value;
    int64_t field_len, value_len;
    streamIteratorGetField(si, &field, &value, &field_len, &value_len);
    if (field_ptr) {
        *field_ptr = createRawStringObject((char *)field, field_len);
        autoMemoryAdd(key->ctx, REDISMODULE_AM_STRING, *field_ptr);
    }
    if (value_ptr) {
        *value_ptr = createRawStringObject((char *)value, value_len);
        autoMemoryAdd(key->ctx, REDISMODULE_AM_STRING, *value_ptr);
    }
    key->u.stream.numfieldsleft--;
    return REDISMODULE_OK;
}

/* Deletes the current stream entry while iterating.
 *
 * This function can be called after RM_StreamIteratorNextID() or after any
 * calls to RM_StreamIteratorNextField().
 *
 * Returns REDISMODULE_OK on success. On failure, REDISMODULE_ERR is returned
 * and `errno` is set as follows:
 *
 * - EINVAL if key is NULL
 * - ENOTSUP if the key is empty or is of another type than stream
 * - EBADF if the key is not opened for writing, if no iterator has been started
 * - ENOENT if the iterator has no current stream entry
 */
int RM_StreamIteratorDelete(RedisModuleKey *key) {
    if (!key) {
        errno = EINVAL;
        return REDISMODULE_ERR;
    } else if (!key->value || key->value->type != OBJ_STREAM) {
        errno = ENOTSUP;
        return REDISMODULE_ERR;
    } else if (!(key->mode & REDISMODULE_WRITE) || !key->iter) {
        errno = EBADF;
        return REDISMODULE_ERR;
    } else if (key->u.stream.currentid.ms == 0 &&
               key->u.stream.currentid.seq == 0) {
        errno = ENOENT;
        return REDISMODULE_ERR;
    }
    streamIterator *si = key->iter;
    streamIteratorRemoveEntry(si, &key->u.stream.currentid);
    key->u.stream.currentid.ms = 0; /* Make sure repeated Delete() fails */
    key->u.stream.currentid.seq = 0;
    key->u.stream.numfieldsleft = 0; /* Make sure NextField() fails */
    return REDISMODULE_OK;
}

/* Trim a stream by length, similar to XTRIM with MAXLEN.
 *
 * - `key`: Key opened for writing.
 * - `flags`: A bitfield of
 *   - `REDISMODULE_STREAM_TRIM_APPROX`: Trim less if it improves performance,
 *     like XTRIM with `~`.
 * - `length`: The number of stream entries to keep after trimming.
 *
 * Returns the number of entries deleted. On failure, a negative value is
 * returned and `errno` is set as follows:
 *
 * - EINVAL if called with invalid arguments
 * - ENOTSUP if the key is empty or of a type other than stream
 * - EBADF if the key is not opened for writing
 */
long long RM_StreamTrimByLength(RedisModuleKey *key, int flags, long long length) {
    if (!key || (flags & ~(REDISMODULE_STREAM_TRIM_APPROX)) || length < 0) {
        errno = EINVAL;
        return -1;
    } else if (!key->value || key->value->type != OBJ_STREAM) {
        errno = ENOTSUP;
        return -1;
    } else if (!(key->mode & REDISMODULE_WRITE)) {
        errno = EBADF;
        return -1;
    }
    int approx = flags & REDISMODULE_STREAM_TRIM_APPROX ? 1 : 0;
    return streamTrimByLength((stream *)key->value->ptr, length, approx);
}

/* Trim a stream by ID, similar to XTRIM with MINID.
 *
 * - `key`: Key opened for writing.
 * - `flags`: A bitfield of
 *   - `REDISMODULE_STREAM_TRIM_APPROX`: Trim less if it improves performance,
 *     like XTRIM with `~`.
 * - `id`: The smallest stream ID to keep after trimming.
 *
 * Returns the number of entries deleted. On failure, a negative value is
 * returned and `errno` is set as follows:
 *
 * - EINVAL if called with invalid arguments
 * - ENOTSUP if the key is empty or of a type other than stream
 * - EBADF if the key is not opened for writing
 */
long long RM_StreamTrimByID(RedisModuleKey *key, int flags, RedisModuleStreamID *id) {
    if (!key || (flags & ~(REDISMODULE_STREAM_TRIM_APPROX)) || !id) {
        errno = EINVAL;
        return -1;
    } else if (!key->value || key->value->type != OBJ_STREAM) {
        errno = ENOTSUP;
        return -1;
    } else if (!(key->mode & REDISMODULE_WRITE)) {
        errno = EBADF;
        return -1;
    }
    int approx = flags & REDISMODULE_STREAM_TRIM_APPROX ? 1 : 0;
    streamID minid = (streamID){id->ms, id->seq};
    return streamTrimByID((stream *)key->value->ptr, minid, approx);
}

/* --------------------------------------------------------------------------
 * ## Calling Redis commands from modules
 *
 * RM_Call() sends a command to Redis. The remaining functions handle the reply.
 * -------------------------------------------------------------------------- */


void moduleParseCallReply_Int(RedisModuleCallReply *reply);
void moduleParseCallReply_BulkString(RedisModuleCallReply *reply);
void moduleParseCallReply_SimpleString(RedisModuleCallReply *reply);
void moduleParseCallReply_Array(RedisModuleCallReply *reply);




/* Free a Call reply and all the nested replies it contains if it's an
 * array. */
void RM_FreeCallReply(RedisModuleCallReply *reply) {
    /* This is a wrapper for the recursive free reply function. This is needed
     * in order to have the first level function to return on nested replies,
     * but only if called by the module API. */
    RedisModuleCtx *ctx = callReplyGetPrivateData(reply);
    freeCallReply(reply);
    autoMemoryFreed(ctx,REDISMODULE_AM_REPLY,reply);
}

/* Return the reply type as one of the following:
 *
 * - REDISMODULE_REPLY_UNKNOWN
 * - REDISMODULE_REPLY_STRING
 * - REDISMODULE_REPLY_ERROR
 * - REDISMODULE_REPLY_INTEGER
 * - REDISMODULE_REPLY_ARRAY
 * - REDISMODULE_REPLY_NULL
 * - REDISMODULE_REPLY_MAP
 * - REDISMODULE_REPLY_SET
 * - REDISMODULE_REPLY_BOOL
 * - REDISMODULE_REPLY_DOUBLE
 * - REDISMODULE_REPLY_BIG_NUMBER
 * - REDISMODULE_REPLY_VERBATIM_STRING
 * - REDISMODULE_REPLY_ATTRIBUTE */
int RM_CallReplyType(RedisModuleCallReply *reply) {
    return callReplyType(reply);
}

/* Return the reply type length, where applicable. */
size_t RM_CallReplyLength(RedisModuleCallReply *reply) {
    return callReplyGetLen(reply);
}

/* Return the 'idx'-th nested call reply element of an array reply, or NULL
 * if the reply type is wrong or the index is out of range. */
RedisModuleCallReply *RM_CallReplyArrayElement(RedisModuleCallReply *reply, size_t idx) {
    return callReplyGetArrayElement(reply, idx);
}

/* Return the long long of an integer reply. */
long long RM_CallReplyInteger(RedisModuleCallReply *reply) {
    return callReplyGetLongLong(reply);
}

/* Return the double value of a double reply. */
double RM_CallReplyDouble(RedisModuleCallReply *reply) {
    return callReplyGetDouble(reply);
}

/* Return the big number value of a big number reply. */
const char *RM_CallReplyBigNumber(RedisModuleCallReply *reply, size_t *len) {
    return callReplyGetBigNumber(reply, len);
}

/* Return the value of an verbatim string reply,
 * An optional output argument can be given to get verbatim reply format. */
const char *RM_CallReplyVerbatim(RedisModuleCallReply *reply, size_t *len, const char **format) {
    return callReplyGetVerbatim(reply, len, format);
}

/* Return the Boolean value of a Boolean reply. */
int RM_CallReplyBool(RedisModuleCallReply *reply) {
    return callReplyGetBool(reply);
}

/* Return the 'idx'-th nested call reply element of a set reply, or NULL
 * if the reply type is wrong or the index is out of range. */
RedisModuleCallReply *RM_CallReplySetElement(RedisModuleCallReply *reply, size_t idx) {
    return callReplyGetSetElement(reply, idx);
}

/* Retrieve the 'idx'-th key and value of a map reply.
 *
 * Returns:
 * - REDISMODULE_OK on success.
 * - REDISMODULE_ERR if idx out of range or if the reply type is wrong.
 *
 * The `key` and `value` arguments are used to return by reference, and may be
 * NULL if not required. */
int RM_CallReplyMapElement(RedisModuleCallReply *reply, size_t idx, RedisModuleCallReply **key, RedisModuleCallReply **val) {
    if (callReplyGetMapElement(reply, idx, key, val) == C_OK){
        return REDISMODULE_OK;
    }
    return REDISMODULE_ERR;
}

/* Return the attribute of the given reply, or NULL if no attribute exists. */
RedisModuleCallReply *RM_CallReplyAttribute(RedisModuleCallReply *reply) {
    return callReplyGetAttribute(reply);
}

/* Retrieve the 'idx'-th key and value of a attribute reply.
 *
 * Returns:
 * - REDISMODULE_OK on success.
 * - REDISMODULE_ERR if idx out of range or if the reply type is wrong.
 *
 * The `key` and `value` arguments are used to return by reference, and may be
 * NULL if not required. */
int RM_CallReplyAttributeElement(RedisModuleCallReply *reply, size_t idx, RedisModuleCallReply **key, RedisModuleCallReply **val) {
    if (callReplyGetAttributeElement(reply, idx, key, val) == C_OK){
        return REDISMODULE_OK;
    }
    return REDISMODULE_ERR;
}

/* Return the pointer and length of a string or error reply. */
const char *RM_CallReplyStringPtr(RedisModuleCallReply *reply, size_t *len) {
    size_t private_len;
    if (!len) len = &private_len;
    return callReplyGetString(reply, len);
}

/* Return a new string object from a call reply of type string, error or
 * integer. Otherwise (wrong reply type) return NULL. */
RedisModuleString *RM_CreateStringFromCallReply(RedisModuleCallReply *reply) {
    RedisModuleCtx* ctx = callReplyGetPrivateData(reply);
    size_t len;
    const char *str;
    switch(callReplyType(reply)) {
        case REDISMODULE_REPLY_STRING:
        case REDISMODULE_REPLY_ERROR:
            str = callReplyGetString(reply, &len);
            return RM_CreateString(ctx, str, len);
        case REDISMODULE_REPLY_INTEGER: {
            char buf[64];
            int len = ll2string(buf,sizeof(buf),callReplyGetLongLong(reply));
            return RM_CreateString(ctx ,buf,len);
            }
        default:
            return NULL;
    }
}

/* Returns an array of robj pointers, by parsing the format specifier "fmt" as described for
 * the RM_Call(), RM_Replicate() and other module APIs. Populates *argcp with the number of
 * items and *argvlenp with the length of the allocated argv.
 *
 * The integer pointed by 'flags' is populated with flags according
 * to special modifiers in "fmt". For now only one exists:
 *
 *     "!" -> REDISMODULE_ARGV_REPLICATE
 *     "A" -> REDISMODULE_ARGV_NO_AOF
 *     "R" -> REDISMODULE_ARGV_NO_REPLICAS
 *     "3" -> REDISMODULE_ARGV_RESP_3
 *     "0" -> REDISMODULE_ARGV_RESP_AUTO
 *     "C" -> REDISMODULE_ARGV_CHECK_ACL
 *
 * On error (format specifier error) NULL is returned and nothing is
 * allocated. On success the argument vector is returned. */
robj **moduleCreateArgvFromUserFormat(const char *cmdname, const char *fmt, int *argcp, int *argvlenp, int *flags, va_list ap) {
    int argc = 0, argv_size, j;
    robj **argv = NULL;

    /* As a first guess to avoid useless reallocations, size argv to
     * hold one argument for each char specifier in 'fmt'. */
    argv_size = strlen(fmt)+1; /* +1 because of the command name. */
    argv = zrealloc(argv,sizeof(robj*)*argv_size);

    /* Build the arguments vector based on the format specifier. */
    argv[0] = createStringObject(cmdname,strlen(cmdname));
    argc++;

    /* Create the client and dispatch the command. */
    const char *p = fmt;
    while(*p) {
        if (*p == 'c') {
            char *cstr = va_arg(ap,char*);
            argv[argc++] = createStringObject(cstr,strlen(cstr));
        } else if (*p == 's') {
            robj *obj = va_arg(ap,void*);
            if (obj->refcount == OBJ_STATIC_REFCOUNT)
                obj = createStringObject(obj->ptr,sdslen(obj->ptr));
            else
                incrRefCount(obj);
            argv[argc++] = obj;
        } else if (*p == 'b') {
            char *buf = va_arg(ap,char*);
            size_t len = va_arg(ap,size_t);
            argv[argc++] = createStringObject(buf,len);
        } else if (*p == 'l') {
            long long ll = va_arg(ap,long long);
            argv[argc++] = createObject(OBJ_STRING,sdsfromlonglong(ll));
        } else if (*p == 'v') {
             /* A vector of strings */
             robj **v = va_arg(ap, void*);
             size_t vlen = va_arg(ap, size_t);

             /* We need to grow argv to hold the vector's elements.
              * We resize by vector_len-1 elements, because we held
              * one element in argv for the vector already */
             argv_size += vlen-1;
             argv = zrealloc(argv,sizeof(robj*)*argv_size);

             size_t i = 0;
             for (i = 0; i < vlen; i++) {
                 incrRefCount(v[i]);
                 argv[argc++] = v[i];
             }
        } else if (*p == '!') {
            if (flags) (*flags) |= REDISMODULE_ARGV_REPLICATE;
        } else if (*p == 'A') {
            if (flags) (*flags) |= REDISMODULE_ARGV_NO_AOF;
        } else if (*p == 'R') {
            if (flags) (*flags) |= REDISMODULE_ARGV_NO_REPLICAS;
        } else if (*p == '3') {
            if (flags) (*flags) |= REDISMODULE_ARGV_RESP_3;
        } else if (*p == '0') {
            if (flags) (*flags) |= REDISMODULE_ARGV_RESP_AUTO;
        } else if (*p == 'C') {
            if (flags) (*flags) |= REDISMODULE_ARGV_CHECK_ACL;
        } else {
            goto fmterr;
        }
        p++;
    }
    if (argcp) *argcp = argc;
    if (argvlenp) *argvlenp = argv_size;
    return argv;

fmterr:
    for (j = 0; j < argc; j++)
        decrRefCount(argv[j]);
    zfree(argv);
    return NULL;
}

/* Exported API to call any Redis command from modules.
 *
 * * **cmdname**: The Redis command to call.
 * * **fmt**: A format specifier string for the command's arguments. Each
 *   of the arguments should be specified by a valid type specification. The
 *   format specifier can also contain the modifiers `!`, `A`, `3` and `R` which
 *   don't have a corresponding argument.
 *
 *     * `b` -- The argument is a buffer and is immediately followed by another
 *              argument that is the buffer's length.
 *     * `c` -- The argument is a pointer to a plain C string (null-terminated).
 *     * `l` -- The argument is long long integer.
 *     * `s` -- The argument is a RedisModuleString.
 *     * `v` -- The argument(s) is a vector of RedisModuleString.
 *     * `!` -- Sends the Redis command and its arguments to replicas and AOF.
 *     * `A` -- Suppress AOF propagation, send only to replicas (requires `!`).
 *     * `R` -- Suppress replicas propagation, send only to AOF (requires `!`).
 *     * `3` -- Return a RESP3 reply. This will change the command reply.
 *              e.g., HGETALL returns a map instead of a flat array.
 *     * `0` -- Return the reply in auto mode, i.e. the reply format will be the
 *              same as the client attached to the given RedisModuleCtx. This will
 *              probably used when you want to pass the reply directly to the client.
 *     * `C` -- Check if command can be executed according to ACL rules.
 * * **...**: The actual arguments to the Redis command.
 *
 * On success a RedisModuleCallReply object is returned, otherwise
 * NULL is returned and errno is set to the following values:
 *
 * * EBADF: wrong format specifier.
 * * EINVAL: wrong command arity.
 * * ENOENT: command does not exist.
 * * EPERM: operation in Cluster instance with key in non local slot.
 * * EROFS: operation in Cluster instance when a write command is sent
 *          in a readonly state.
 * * ENETDOWN: operation in Cluster instance when cluster is down.
 * * ENOTSUP: No ACL user for the specified module context
 * * EACCES: Command cannot be executed, according to ACL rules
 *
 * Example code fragment:
 * 
 *      reply = RedisModule_Call(ctx,"INCRBY","sc",argv[1],"10");
 *      if (RedisModule_CallReplyType(reply) == REDISMODULE_REPLY_INTEGER) {
 *        long long myval = RedisModule_CallReplyInteger(reply);
 *        // Do something with myval.
 *      }
 *
 * This API is documented here: https://redis.io/topics/modules-intro
 */
RedisModuleCallReply *RM_Call(RedisModuleCtx *ctx, const char *cmdname, const char *fmt, ...) {
    struct redisCommand *cmd;
    client *c = NULL;
    robj **argv = NULL;
    int argc = 0, argv_len = 0, flags = 0;
    va_list ap;
    RedisModuleCallReply *reply = NULL;
    int replicate = 0; /* Replicate this command? */

    /* Handle arguments. */
    va_start(ap, fmt);
    argv = moduleCreateArgvFromUserFormat(cmdname,fmt,&argc,&argv_len,&flags,ap);
    replicate = flags & REDISMODULE_ARGV_REPLICATE;
    va_end(ap);

    c = moduleAllocTempClient();

    /* We do not want to allow block, the module do not expect it */
    c->flags |= CLIENT_DENY_BLOCKING;
    c->db = ctx->client->db;
    c->argv = argv;
    c->argc = argc;
    c->argv_len = argv_len;
    c->resp = 2;
    if (flags & REDISMODULE_ARGV_RESP_3) {
        c->resp = 3;
    } else if (flags & REDISMODULE_ARGV_RESP_AUTO) {
        /* Auto mode means to take the same protocol as the ctx client. */
        c->resp = ctx->client->resp;
    }
    if (ctx->module) ctx->module->in_call++;

    /* We handle the above format error only when the client is setup so that
     * we can free it normally. */
    if (argv == NULL) {
        errno = EBADF;
        goto cleanup;
    }

    /* Call command filters */
    moduleCallCommandFilters(c);

    /* Lookup command now, after filters had a chance to make modifications
     * if necessary.
     */
    cmd = lookupCommand(c->argv,c->argc);
    if (!cmd) {
        errno = ENOENT;
        goto cleanup;
    }
    c->cmd = c->lastcmd = cmd;

    /* Basic arity checks. */
    if ((cmd->arity > 0 && cmd->arity != argc) || (argc < -cmd->arity)) {
        errno = EINVAL;
        goto cleanup;
    }

    /* Check if the user can run this command according to the current
     * ACLs. */
    if (flags & REDISMODULE_ARGV_CHECK_ACL) {
        int acl_errpos;
        int acl_retval;

        if (ctx->client->user == NULL) {
            errno = ENOTSUP;
            goto cleanup;
        }
        acl_retval = ACLCheckAllUserCommandPerm(ctx->client->user,c->cmd,c->argv,c->argc,&acl_errpos);
        if (acl_retval != ACL_OK) {
            sds object = (acl_retval == ACL_DENIED_CMD) ? sdsnew(c->cmd->name) : sdsdup(c->argv[acl_errpos]->ptr);
            addACLLogEntry(ctx->client, acl_retval, ACL_LOG_CTX_MODULE, -1, ctx->client->user->name, object);
            errno = EACCES;
            goto cleanup;
        }
    }

    /* If this is a Redis Cluster node, we need to make sure the module is not
     * trying to access non-local keys, with the exception of commands
     * received from our master. */
    if (server.cluster_enabled && !(ctx->client->flags & CLIENT_MASTER)) {
        int error_code;
        /* Duplicate relevant flags in the module client. */
        c->flags &= ~(CLIENT_READONLY|CLIENT_ASKING);
        c->flags |= ctx->client->flags & (CLIENT_READONLY|CLIENT_ASKING);
        if (getNodeByQuery(c,c->cmd,c->argv,c->argc,NULL,&error_code) !=
                           server.cluster->myself)
        {
            if (error_code == CLUSTER_REDIR_DOWN_RO_STATE) {
                errno = EROFS;
            } else if (error_code == CLUSTER_REDIR_DOWN_STATE) {
                errno = ENETDOWN;
            } else {
                errno = EPERM;
            }
            goto cleanup;
        }
    }

    /* We need to use a global replication_allowed flag in order to prevent
     * replication of nested RM_Calls. Example:
     * 1. module1.foo does RM_Call of module2.bar without replication (i.e. no '!')
     * 2. module2.bar internally calls RM_Call of INCR with '!'
     * 3. at the end of module1.foo we call RM_ReplicateVerbatim
     * We want the replica/AOF to see only module1.foo and not the INCR from module2.bar */
    int prev_replication_allowed = server.replication_allowed;
    server.replication_allowed = replicate && server.replication_allowed;

    /* Run the command */
    int call_flags = CMD_CALL_SLOWLOG | CMD_CALL_STATS | CMD_CALL_FROM_MODULE;
    if (replicate) {
        if (!(flags & REDISMODULE_ARGV_NO_AOF))
            call_flags |= CMD_CALL_PROPAGATE_AOF;
        if (!(flags & REDISMODULE_ARGV_NO_REPLICAS))
            call_flags |= CMD_CALL_PROPAGATE_REPL;
    }
    /* Set server.current_client */
    client *old_client = server.current_client;
    server.current_client = c;
    call(c,call_flags);
    server.current_client = old_client;
    server.replication_allowed = prev_replication_allowed;

    serverAssert((c->flags & CLIENT_BLOCKED) == 0);

    /* Convert the result of the Redis command into a module reply. */
    sds proto = sdsnewlen(c->buf,c->bufpos);
    c->bufpos = 0;
    while(listLength(c->reply)) {
        clientReplyBlock *o = listNodeValue(listFirst(c->reply));

        proto = sdscatlen(proto,o->buf,o->used);
        listDelNode(c->reply,listFirst(c->reply));
    }
    reply = callReplyCreate(proto, ctx);
    autoMemoryAdd(ctx,REDISMODULE_AM_REPLY,reply);

cleanup:
    if (ctx->module) ctx->module->in_call--;
    moduleReleaseTempClient(c);
    return reply;
}

/* Return a pointer, and a length, to the protocol returned by the command
 * that returned the reply object. */
const char *RM_CallReplyProto(RedisModuleCallReply *reply, size_t *len) {
    return callReplyGetProto(reply, len);
}

/* --------------------------------------------------------------------------
 * ## Modules data types
 *
 * When String DMA or using existing data structures is not enough, it is
 * possible to create new data types from scratch and export them to
 * Redis. The module must provide a set of callbacks for handling the
 * new values exported (for example in order to provide RDB saving/loading,
 * AOF rewrite, and so forth). In this section we define this API.
 * -------------------------------------------------------------------------- */

/* Turn a 9 chars name in the specified charset and a 10 bit encver into
 * a single 64 bit unsigned integer that represents this exact module name
 * and version. This final number is called a "type ID" and is used when
 * writing module exported values to RDB files, in order to re-associate the
 * value to the right module to load them during RDB loading.
 *
 * If the string is not of the right length or the charset is wrong, or
 * if encver is outside the unsigned 10 bit integer range, 0 is returned,
 * otherwise the function returns the right type ID.
 *
 * The resulting 64 bit integer is composed as follows:
 *
 *     (high order bits) 6|6|6|6|6|6|6|6|6|10 (low order bits)
 *
 * The first 6 bits value is the first character, name[0], while the last
 * 6 bits value, immediately before the 10 bits integer, is name[8].
 * The last 10 bits are the encoding version.
 *
 * Note that a name and encver combo of "AAAAAAAAA" and 0, will produce
 * zero as return value, that is the same we use to signal errors, thus
 * this combination is invalid, and also useless since type names should
 * try to be vary to avoid collisions. */

const char *ModuleTypeNameCharSet =
             "ABCDEFGHIJKLMNOPQRSTUVWXYZ"
             "abcdefghijklmnopqrstuvwxyz"
             "0123456789-_";

uint64_t moduleTypeEncodeId(const char *name, int encver) {
    /* We use 64 symbols so that we can map each character into 6 bits
     * of the final output. */
    const char *cset = ModuleTypeNameCharSet;
    if (strlen(name) != 9) return 0;
    if (encver < 0 || encver > 1023) return 0;

    uint64_t id = 0;
    for (int j = 0; j < 9; j++) {
        char *p = strchr(cset,name[j]);
        if (!p) return 0;
        unsigned long pos = p-cset;
        id = (id << 6) | pos;
    }
    id = (id << 10) | encver;
    return id;
}

/* Search, in the list of exported data types of all the modules registered,
 * a type with the same name as the one given. Returns the moduleType
 * structure pointer if such a module is found, or NULL otherwise. */
moduleType *moduleTypeLookupModuleByName(const char *name) {
    dictIterator *di = dictGetIterator(modules);
    dictEntry *de;

    while ((de = dictNext(di)) != NULL) {
        struct RedisModule *module = dictGetVal(de);
        listIter li;
        listNode *ln;

        listRewind(module->types,&li);
        while((ln = listNext(&li))) {
            moduleType *mt = ln->value;
            if (memcmp(name,mt->name,sizeof(mt->name)) == 0) {
                dictReleaseIterator(di);
                return mt;
            }
        }
    }
    dictReleaseIterator(di);
    return NULL;
}

/* Lookup a module by ID, with caching. This function is used during RDB
 * loading. Modules exporting data types should never be able to unload, so
 * our cache does not need to expire. */
#define MODULE_LOOKUP_CACHE_SIZE 3

moduleType *moduleTypeLookupModuleByID(uint64_t id) {
    static struct {
        uint64_t id;
        moduleType *mt;
    } cache[MODULE_LOOKUP_CACHE_SIZE];

    /* Search in cache to start. */
    int j;
    for (j = 0; j < MODULE_LOOKUP_CACHE_SIZE && cache[j].mt != NULL; j++)
        if (cache[j].id == id) return cache[j].mt;

    /* Slow module by module lookup. */
    moduleType *mt = NULL;
    dictIterator *di = dictGetIterator(modules);
    dictEntry *de;

    while ((de = dictNext(di)) != NULL && mt == NULL) {
        struct RedisModule *module = dictGetVal(de);
        listIter li;
        listNode *ln;

        listRewind(module->types,&li);
        while((ln = listNext(&li))) {
            moduleType *this_mt = ln->value;
            /* Compare only the 54 bit module identifier and not the
             * encoding version. */
            if (this_mt->id >> 10 == id >> 10) {
                mt = this_mt;
                break;
            }
        }
    }
    dictReleaseIterator(di);

    /* Add to cache if possible. */
    if (mt && j < MODULE_LOOKUP_CACHE_SIZE) {
        cache[j].id = id;
        cache[j].mt = mt;
    }
    return mt;
}

/* Turn an (unresolved) module ID into a type name, to show the user an
 * error when RDB files contain module data we can't load.
 * The buffer pointed by 'name' must be 10 bytes at least. The function will
 * fill it with a null terminated module name. */
void moduleTypeNameByID(char *name, uint64_t moduleid) {
    const char *cset = ModuleTypeNameCharSet;

    name[9] = '\0';
    char *p = name+8;
    moduleid >>= 10;
    for (int j = 0; j < 9; j++) {
        *p-- = cset[moduleid & 63];
        moduleid >>= 6;
    }
}

/* Return the name of the module that owns the specified moduleType. */
const char *moduleTypeModuleName(moduleType *mt) {
    if (!mt || !mt->module) return NULL;
    return mt->module->name;
}

/* Create a copy of a module type value using the copy callback. If failed
 * or not supported, produce an error reply and return NULL.
 */
robj *moduleTypeDupOrReply(client *c, robj *fromkey, robj *tokey, int todb, robj *value) {
    moduleValue *mv = value->ptr;
    moduleType *mt = mv->type;
    if (!mt->copy && !mt->copy2) {
        addReplyError(c, "not supported for this module key");
        return NULL;
    }
    void *newval = NULL;
    if (mt->copy2 != NULL) {
        RedisModuleKeyOptCtx ctx = {fromkey, tokey, c->db->id, todb};
        newval = mt->copy2(&ctx, mv->value);
    } else {
        newval = mt->copy(fromkey, tokey, mv->value);
    }
     
    if (!newval) {
        addReplyError(c, "module key failed to copy");
        return NULL;
    }
    return createModuleObject(mt, newval);
}

/* Register a new data type exported by the module. The parameters are the
 * following. Please for in depth documentation check the modules API
 * documentation, especially https://redis.io/topics/modules-native-types.
 *
 * * **name**: A 9 characters data type name that MUST be unique in the Redis
 *   Modules ecosystem. Be creative... and there will be no collisions. Use
 *   the charset A-Z a-z 9-0, plus the two "-_" characters. A good
 *   idea is to use, for example `<typename>-<vendor>`. For example
 *   "tree-AntZ" may mean "Tree data structure by @antirez". To use both
 *   lower case and upper case letters helps in order to prevent collisions.
 * * **encver**: Encoding version, which is, the version of the serialization
 *   that a module used in order to persist data. As long as the "name"
 *   matches, the RDB loading will be dispatched to the type callbacks
 *   whatever 'encver' is used, however the module can understand if
 *   the encoding it must load are of an older version of the module.
 *   For example the module "tree-AntZ" initially used encver=0. Later
 *   after an upgrade, it started to serialize data in a different format
 *   and to register the type with encver=1. However this module may
 *   still load old data produced by an older version if the rdb_load
 *   callback is able to check the encver value and act accordingly.
 *   The encver must be a positive value between 0 and 1023.
 *
 * * **typemethods_ptr** is a pointer to a RedisModuleTypeMethods structure
 *   that should be populated with the methods callbacks and structure
 *   version, like in the following example:
 *
 *         RedisModuleTypeMethods tm = {
 *             .version = REDISMODULE_TYPE_METHOD_VERSION,
 *             .rdb_load = myType_RDBLoadCallBack,
 *             .rdb_save = myType_RDBSaveCallBack,
 *             .aof_rewrite = myType_AOFRewriteCallBack,
 *             .free = myType_FreeCallBack,
 *
 *             // Optional fields
 *             .digest = myType_DigestCallBack,
 *             .mem_usage = myType_MemUsageCallBack,
 *             .aux_load = myType_AuxRDBLoadCallBack,
 *             .aux_save = myType_AuxRDBSaveCallBack,
 *             .free_effort = myType_FreeEffortCallBack,
 *             .unlink = myType_UnlinkCallBack,
 *             .copy = myType_CopyCallback,
 *             .defrag = myType_DefragCallback
 * 
 *             // Enhanced optional fields
 *             .mem_usage2 = myType_MemUsageCallBack2,
 *             .free_effort2 = myType_FreeEffortCallBack2,
 *             .unlink2 = myType_UnlinkCallBack2,
 *             .copy2 = myType_CopyCallback2,
 *         }
 *
 * * **rdb_load**: A callback function pointer that loads data from RDB files.
 * * **rdb_save**: A callback function pointer that saves data to RDB files.
 * * **aof_rewrite**: A callback function pointer that rewrites data as commands.
 * * **digest**: A callback function pointer that is used for `DEBUG DIGEST`.
 * * **free**: A callback function pointer that can free a type value.
 * * **aux_save**: A callback function pointer that saves out of keyspace data to RDB files.
 *   'when' argument is either REDISMODULE_AUX_BEFORE_RDB or REDISMODULE_AUX_AFTER_RDB.
 * * **aux_load**: A callback function pointer that loads out of keyspace data from RDB files.
 *   Similar to aux_save, returns REDISMODULE_OK on success, and ERR otherwise.
 * * **free_effort**: A callback function pointer that used to determine whether the module's
 *   memory needs to be lazy reclaimed. The module should return the complexity involved by
 *   freeing the value. for example: how many pointers are gonna be freed. Note that if it 
 *   returns 0, we'll always do an async free.
 * * **unlink**: A callback function pointer that used to notifies the module that the key has 
 *   been removed from the DB by redis, and may soon be freed by a background thread. Note that 
 *   it won't be called on FLUSHALL/FLUSHDB (both sync and async), and the module can use the 
 *   RedisModuleEvent_FlushDB to hook into that.
 * * **copy**: A callback function pointer that is used to make a copy of the specified key.
 *   The module is expected to perform a deep copy of the specified value and return it.
 *   In addition, hints about the names of the source and destination keys is provided.
 *   A NULL return value is considered an error and the copy operation fails.
 *   Note: if the target key exists and is being overwritten, the copy callback will be
 *   called first, followed by a free callback to the value that is being replaced.
 * 
 * * **defrag**: A callback function pointer that is used to request the module to defrag
 *   a key. The module should then iterate pointers and call the relevant RM_Defrag*()
 *   functions to defragment pointers or complex types. The module should continue
 *   iterating as long as RM_DefragShouldStop() returns a zero value, and return a
 *   zero value if finished or non-zero value if more work is left to be done. If more work
 *   needs to be done, RM_DefragCursorSet() and RM_DefragCursorGet() can be used to track
 *   this work across different calls.
 *   Normally, the defrag mechanism invokes the callback without a time limit, so
 *   RM_DefragShouldStop() always returns zero. The "late defrag" mechanism which has
 *   a time limit and provides cursor support is used only for keys that are determined
 *   to have significant internal complexity. To determine this, the defrag mechanism
 *   uses the free_effort callback and the 'active-defrag-max-scan-fields' config directive.
 *   NOTE: The value is passed as a `void**` and the function is expected to update the
 *   pointer if the top-level value pointer is defragmented and consequently changes.
 *
 * * **mem_usage2**: Similar to `mem_usage`, but provides the `RedisModuleKeyOptCtx` parameter
 *   so that meta information such as key name and db id can be obtained, and
 *   the `sample_size` for size estimation (see MEMORY USAGE command).
 * * **free_effort2**: Similar to `free_effort`, but provides the `RedisModuleKeyOptCtx` parameter
 *   so that meta information such as key name and db id can be obtained.
 * * **unlink2**: Similar to `unlink`, but provides the `RedisModuleKeyOptCtx` parameter
 *   so that meta information such as key name and db id can be obtained.
 * * **copy2**: Similar to `copy`, but provides the `RedisModuleKeyOptCtx` parameter
 *   so that meta information such as key names and db ids can be obtained.
 * 
 * Note: the module name "AAAAAAAAA" is reserved and produces an error, it
 * happens to be pretty lame as well.
 *
 * If there is already a module registering a type with the same name,
 * and if the module name or encver is invalid, NULL is returned.
 * Otherwise the new type is registered into Redis, and a reference of
 * type RedisModuleType is returned: the caller of the function should store
 * this reference into a global variable to make future use of it in the
 * modules type API, since a single module may register multiple types.
 * Example code fragment:
 *
 *      static RedisModuleType *BalancedTreeType;
 *
 *      int RedisModule_OnLoad(RedisModuleCtx *ctx) {
 *          // some code here ...
 *          BalancedTreeType = RM_CreateDataType(...);
 *      }
 */
moduleType *RM_CreateDataType(RedisModuleCtx *ctx, const char *name, int encver, void *typemethods_ptr) {
    uint64_t id = moduleTypeEncodeId(name,encver);
    if (id == 0) return NULL;
    if (moduleTypeLookupModuleByName(name) != NULL) return NULL;

    long typemethods_version = ((long*)typemethods_ptr)[0];
    if (typemethods_version == 0) return NULL;

    struct typemethods {
        uint64_t version;
        moduleTypeLoadFunc rdb_load;
        moduleTypeSaveFunc rdb_save;
        moduleTypeRewriteFunc aof_rewrite;
        moduleTypeMemUsageFunc mem_usage;
        moduleTypeDigestFunc digest;
        moduleTypeFreeFunc free;
        struct {
            moduleTypeAuxLoadFunc aux_load;
            moduleTypeAuxSaveFunc aux_save;
            int aux_save_triggers;
        } v2;
        struct {
            moduleTypeFreeEffortFunc free_effort;
            moduleTypeUnlinkFunc unlink;
            moduleTypeCopyFunc copy;
            moduleTypeDefragFunc defrag;
        } v3;
        struct {
            moduleTypeMemUsageFunc2 mem_usage2;
            moduleTypeFreeEffortFunc2 free_effort2;
            moduleTypeUnlinkFunc2 unlink2;
            moduleTypeCopyFunc2 copy2;
        } v4;
    } *tms = (struct typemethods*) typemethods_ptr;

    moduleType *mt = zcalloc(sizeof(*mt));
    mt->id = id;
    mt->module = ctx->module;
    mt->rdb_load = tms->rdb_load;
    mt->rdb_save = tms->rdb_save;
    mt->aof_rewrite = tms->aof_rewrite;
    mt->mem_usage = tms->mem_usage;
    mt->digest = tms->digest;
    mt->free = tms->free;
    if (tms->version >= 2) {
        mt->aux_load = tms->v2.aux_load;
        mt->aux_save = tms->v2.aux_save;
        mt->aux_save_triggers = tms->v2.aux_save_triggers;
    }
    if (tms->version >= 3) {
        mt->free_effort = tms->v3.free_effort;
        mt->unlink = tms->v3.unlink;
        mt->copy = tms->v3.copy;
        mt->defrag = tms->v3.defrag;
    }
    if (tms->version >= 4) {
        mt->mem_usage2 = tms->v4.mem_usage2;
        mt->unlink2 = tms->v4.unlink2;
        mt->free_effort2 = tms->v4.free_effort2;
        mt->copy2 = tms->v4.copy2;
    }
    memcpy(mt->name,name,sizeof(mt->name));
    listAddNodeTail(ctx->module->types,mt);
    return mt;
}

/* If the key is open for writing, set the specified module type object
 * as the value of the key, deleting the old value if any.
 * On success REDISMODULE_OK is returned. If the key is not open for
 * writing or there is an active iterator, REDISMODULE_ERR is returned. */
int RM_ModuleTypeSetValue(RedisModuleKey *key, moduleType *mt, void *value) {
    if (!(key->mode & REDISMODULE_WRITE) || key->iter) return REDISMODULE_ERR;
    RM_DeleteKey(key);
    robj *o = createModuleObject(mt,value);
    setKey(key->ctx->client,key->db,key->key,o,SETKEY_NO_SIGNAL);
    decrRefCount(o);
    key->value = o;
    return REDISMODULE_OK;
}

/* Assuming RedisModule_KeyType() returned REDISMODULE_KEYTYPE_MODULE on
 * the key, returns the module type pointer of the value stored at key.
 *
 * If the key is NULL, is not associated with a module type, or is empty,
 * then NULL is returned instead. */
moduleType *RM_ModuleTypeGetType(RedisModuleKey *key) {
    if (key == NULL ||
        key->value == NULL ||
        RM_KeyType(key) != REDISMODULE_KEYTYPE_MODULE) return NULL;
    moduleValue *mv = key->value->ptr;
    return mv->type;
}

/* Assuming RedisModule_KeyType() returned REDISMODULE_KEYTYPE_MODULE on
 * the key, returns the module type low-level value stored at key, as
 * it was set by the user via RedisModule_ModuleTypeSetValue().
 *
 * If the key is NULL, is not associated with a module type, or is empty,
 * then NULL is returned instead. */
void *RM_ModuleTypeGetValue(RedisModuleKey *key) {
    if (key == NULL ||
        key->value == NULL ||
        RM_KeyType(key) != REDISMODULE_KEYTYPE_MODULE) return NULL;
    moduleValue *mv = key->value->ptr;
    return mv->value;
}

/* --------------------------------------------------------------------------
 * ## RDB loading and saving functions
 * -------------------------------------------------------------------------- */

/* Called when there is a load error in the context of a module. On some
 * modules this cannot be recovered, but if the module declared capability
 * to handle errors, we'll raise a flag rather than exiting. */
void moduleRDBLoadError(RedisModuleIO *io) {
    if (io->type->module->options & REDISMODULE_OPTIONS_HANDLE_IO_ERRORS) {
        io->error = 1;
        return;
    }
    serverPanic(
        "Error loading data from RDB (short read or EOF). "
        "Read performed by module '%s' about type '%s' "
        "after reading '%llu' bytes of a value "
        "for key named: '%s'.",
        io->type->module->name,
        io->type->name,
        (unsigned long long)io->bytes,
        io->key? (char*)io->key->ptr: "(null)");
}

/* Returns 0 if there's at least one registered data type that did not declare
 * REDISMODULE_OPTIONS_HANDLE_IO_ERRORS, in which case diskless loading should
 * be avoided since it could cause data loss. */
int moduleAllDatatypesHandleErrors() {
    dictIterator *di = dictGetIterator(modules);
    dictEntry *de;

    while ((de = dictNext(di)) != NULL) {
        struct RedisModule *module = dictGetVal(de);
        if (listLength(module->types) &&
            !(module->options & REDISMODULE_OPTIONS_HANDLE_IO_ERRORS))
        {
            dictReleaseIterator(di);
            return 0;
        }
    }
    dictReleaseIterator(di);
    return 1;
}

/* Returns 0 if module did not declare REDISMODULE_OPTIONS_HANDLE_REPL_ASYNC_LOAD, in which case
 * diskless async loading should be avoided because module doesn't know there can be traffic during
 * database full resynchronization. */
int moduleAllModulesHandleReplAsyncLoad() {
    dictIterator *di = dictGetIterator(modules);
    dictEntry *de;

    while ((de = dictNext(di)) != NULL) {
        struct RedisModule *module = dictGetVal(de);
        if (!(module->options & REDISMODULE_OPTIONS_HANDLE_REPL_ASYNC_LOAD)) {
            dictReleaseIterator(di);
            return 0;
        }
    }
    dictReleaseIterator(di);
    return 1;
}

/* Returns true if any previous IO API failed.
 * for `Load*` APIs the REDISMODULE_OPTIONS_HANDLE_IO_ERRORS flag must be set with
 * RedisModule_SetModuleOptions first. */
int RM_IsIOError(RedisModuleIO *io) {
    return io->error;
}

/* Save an unsigned 64 bit value into the RDB file. This function should only
 * be called in the context of the rdb_save method of modules implementing new
 * data types. */
void RM_SaveUnsigned(RedisModuleIO *io, uint64_t value) {
    if (io->error) return;
    /* Save opcode. */
    int retval = rdbSaveLen(io->rio, RDB_MODULE_OPCODE_UINT);
    if (retval == -1) goto saveerr;
    io->bytes += retval;
    /* Save value. */
    retval = rdbSaveLen(io->rio, value);
    if (retval == -1) goto saveerr;
    io->bytes += retval;
    return;

saveerr:
    io->error = 1;
}

/* Load an unsigned 64 bit value from the RDB file. This function should only
 * be called in the context of the `rdb_load` method of modules implementing
 * new data types. */
uint64_t RM_LoadUnsigned(RedisModuleIO *io) {
    if (io->error) return 0;
    if (io->ver == 2) {
        uint64_t opcode = rdbLoadLen(io->rio,NULL);
        if (opcode != RDB_MODULE_OPCODE_UINT) goto loaderr;
    }
    uint64_t value;
    int retval = rdbLoadLenByRef(io->rio, NULL, &value);
    if (retval == -1) goto loaderr;
    return value;

loaderr:
    moduleRDBLoadError(io);
    return 0;
}

/* Like RedisModule_SaveUnsigned() but for signed 64 bit values. */
void RM_SaveSigned(RedisModuleIO *io, int64_t value) {
    union {uint64_t u; int64_t i;} conv;
    conv.i = value;
    RM_SaveUnsigned(io,conv.u);
}

/* Like RedisModule_LoadUnsigned() but for signed 64 bit values. */
int64_t RM_LoadSigned(RedisModuleIO *io) {
    union {uint64_t u; int64_t i;} conv;
    conv.u = RM_LoadUnsigned(io);
    return conv.i;
}

/* In the context of the rdb_save method of a module type, saves a
 * string into the RDB file taking as input a RedisModuleString.
 *
 * The string can be later loaded with RedisModule_LoadString() or
 * other Load family functions expecting a serialized string inside
 * the RDB file. */
void RM_SaveString(RedisModuleIO *io, RedisModuleString *s) {
    if (io->error) return;
    /* Save opcode. */
    ssize_t retval = rdbSaveLen(io->rio, RDB_MODULE_OPCODE_STRING);
    if (retval == -1) goto saveerr;
    io->bytes += retval;
    /* Save value. */
    retval = rdbSaveStringObject(io->rio, s);
    if (retval == -1) goto saveerr;
    io->bytes += retval;
    return;

saveerr:
    io->error = 1;
}

/* Like RedisModule_SaveString() but takes a raw C pointer and length
 * as input. */
void RM_SaveStringBuffer(RedisModuleIO *io, const char *str, size_t len) {
    if (io->error) return;
    /* Save opcode. */
    ssize_t retval = rdbSaveLen(io->rio, RDB_MODULE_OPCODE_STRING);
    if (retval == -1) goto saveerr;
    io->bytes += retval;
    /* Save value. */
    retval = rdbSaveRawString(io->rio, (unsigned char*)str,len);
    if (retval == -1) goto saveerr;
    io->bytes += retval;
    return;

saveerr:
    io->error = 1;
}

/* Implements RM_LoadString() and RM_LoadStringBuffer() */
void *moduleLoadString(RedisModuleIO *io, int plain, size_t *lenptr) {
    if (io->error) return NULL;
    if (io->ver == 2) {
        uint64_t opcode = rdbLoadLen(io->rio,NULL);
        if (opcode != RDB_MODULE_OPCODE_STRING) goto loaderr;
    }
    void *s = rdbGenericLoadStringObject(io->rio,
              plain ? RDB_LOAD_PLAIN : RDB_LOAD_NONE, lenptr);
    if (s == NULL) goto loaderr;
    return s;

loaderr:
    moduleRDBLoadError(io);
    return NULL;
}

/* In the context of the rdb_load method of a module data type, loads a string
 * from the RDB file, that was previously saved with RedisModule_SaveString()
 * functions family.
 *
 * The returned string is a newly allocated RedisModuleString object, and
 * the user should at some point free it with a call to RedisModule_FreeString().
 *
 * If the data structure does not store strings as RedisModuleString objects,
 * the similar function RedisModule_LoadStringBuffer() could be used instead. */
RedisModuleString *RM_LoadString(RedisModuleIO *io) {
    return moduleLoadString(io,0,NULL);
}

/* Like RedisModule_LoadString() but returns an heap allocated string that
 * was allocated with RedisModule_Alloc(), and can be resized or freed with
 * RedisModule_Realloc() or RedisModule_Free().
 *
 * The size of the string is stored at '*lenptr' if not NULL.
 * The returned string is not automatically NULL terminated, it is loaded
 * exactly as it was stored inside the RDB file. */
char *RM_LoadStringBuffer(RedisModuleIO *io, size_t *lenptr) {
    return moduleLoadString(io,1,lenptr);
}

/* In the context of the rdb_save method of a module data type, saves a double
 * value to the RDB file. The double can be a valid number, a NaN or infinity.
 * It is possible to load back the value with RedisModule_LoadDouble(). */
void RM_SaveDouble(RedisModuleIO *io, double value) {
    if (io->error) return;
    /* Save opcode. */
    int retval = rdbSaveLen(io->rio, RDB_MODULE_OPCODE_DOUBLE);
    if (retval == -1) goto saveerr;
    io->bytes += retval;
    /* Save value. */
    retval = rdbSaveBinaryDoubleValue(io->rio, value);
    if (retval == -1) goto saveerr;
    io->bytes += retval;
    return;

saveerr:
    io->error = 1;
}

/* In the context of the rdb_save method of a module data type, loads back the
 * double value saved by RedisModule_SaveDouble(). */
double RM_LoadDouble(RedisModuleIO *io) {
    if (io->error) return 0;
    if (io->ver == 2) {
        uint64_t opcode = rdbLoadLen(io->rio,NULL);
        if (opcode != RDB_MODULE_OPCODE_DOUBLE) goto loaderr;
    }
    double value;
    int retval = rdbLoadBinaryDoubleValue(io->rio, &value);
    if (retval == -1) goto loaderr;
    return value;

loaderr:
    moduleRDBLoadError(io);
    return 0;
}

/* In the context of the rdb_save method of a module data type, saves a float
 * value to the RDB file. The float can be a valid number, a NaN or infinity.
 * It is possible to load back the value with RedisModule_LoadFloat(). */
void RM_SaveFloat(RedisModuleIO *io, float value) {
    if (io->error) return;
    /* Save opcode. */
    int retval = rdbSaveLen(io->rio, RDB_MODULE_OPCODE_FLOAT);
    if (retval == -1) goto saveerr;
    io->bytes += retval;
    /* Save value. */
    retval = rdbSaveBinaryFloatValue(io->rio, value);
    if (retval == -1) goto saveerr;
    io->bytes += retval;
    return;

saveerr:
    io->error = 1;
}

/* In the context of the rdb_save method of a module data type, loads back the
 * float value saved by RedisModule_SaveFloat(). */
float RM_LoadFloat(RedisModuleIO *io) {
    if (io->error) return 0;
    if (io->ver == 2) {
        uint64_t opcode = rdbLoadLen(io->rio,NULL);
        if (opcode != RDB_MODULE_OPCODE_FLOAT) goto loaderr;
    }
    float value;
    int retval = rdbLoadBinaryFloatValue(io->rio, &value);
    if (retval == -1) goto loaderr;
    return value;

loaderr:
    moduleRDBLoadError(io);
    return 0;
}

/* In the context of the rdb_save method of a module data type, saves a long double
 * value to the RDB file. The double can be a valid number, a NaN or infinity.
 * It is possible to load back the value with RedisModule_LoadLongDouble(). */
void RM_SaveLongDouble(RedisModuleIO *io, long double value) {
    if (io->error) return;
    char buf[MAX_LONG_DOUBLE_CHARS];
    /* Long double has different number of bits in different platforms, so we
     * save it as a string type. */
    size_t len = ld2string(buf,sizeof(buf),value,LD_STR_HEX);
    RM_SaveStringBuffer(io,buf,len);
}

/* In the context of the rdb_save method of a module data type, loads back the
 * long double value saved by RedisModule_SaveLongDouble(). */
long double RM_LoadLongDouble(RedisModuleIO *io) {
    if (io->error) return 0;
    long double value;
    size_t len;
    char* str = RM_LoadStringBuffer(io,&len);
    if (!str) return 0;
    string2ld(str,len,&value);
    RM_Free(str);
    return value;
}

/* Iterate over modules, and trigger rdb aux saving for the ones modules types
 * who asked for it. */
ssize_t rdbSaveModulesAux(rio *rdb, int when) {
    size_t total_written = 0;
    dictIterator *di = dictGetIterator(modules);
    dictEntry *de;

    while ((de = dictNext(di)) != NULL) {
        struct RedisModule *module = dictGetVal(de);
        listIter li;
        listNode *ln;

        listRewind(module->types,&li);
        while((ln = listNext(&li))) {
            moduleType *mt = ln->value;
            if (!mt->aux_save || !(mt->aux_save_triggers & when))
                continue;
            ssize_t ret = rdbSaveSingleModuleAux(rdb, when, mt);
            if (ret==-1) {
                dictReleaseIterator(di);
                return -1;
            }
            total_written += ret;
        }
    }

    dictReleaseIterator(di);
    return total_written;
}

/* --------------------------------------------------------------------------
 * ## Key digest API (DEBUG DIGEST interface for modules types)
 * -------------------------------------------------------------------------- */

/* Add a new element to the digest. This function can be called multiple times
 * one element after the other, for all the elements that constitute a given
 * data structure. The function call must be followed by the call to
 * `RedisModule_DigestEndSequence` eventually, when all the elements that are
 * always in a given order are added. See the Redis Modules data types
 * documentation for more info. However this is a quick example that uses Redis
 * data types as an example.
 *
 * To add a sequence of unordered elements (for example in the case of a Redis
 * Set), the pattern to use is:
 *
 *     foreach element {
 *         AddElement(element);
 *         EndSequence();
 *     }
 *
 * Because Sets are not ordered, so every element added has a position that
 * does not depend from the other. However if instead our elements are
 * ordered in pairs, like field-value pairs of an Hash, then one should
 * use:
 *
 *     foreach key,value {
 *         AddElement(key);
 *         AddElement(value);
 *         EndSequence();
 *     }
 *
 * Because the key and value will be always in the above order, while instead
 * the single key-value pairs, can appear in any position into a Redis hash.
 *
 * A list of ordered elements would be implemented with:
 *
 *     foreach element {
 *         AddElement(element);
 *     }
 *     EndSequence();
 *
 */
void RM_DigestAddStringBuffer(RedisModuleDigest *md, const char *ele, size_t len) {
    mixDigest(md->o,ele,len);
}

/* Like `RedisModule_DigestAddStringBuffer()` but takes a long long as input
 * that gets converted into a string before adding it to the digest. */
void RM_DigestAddLongLong(RedisModuleDigest *md, long long ll) {
    char buf[LONG_STR_SIZE];
    size_t len = ll2string(buf,sizeof(buf),ll);
    mixDigest(md->o,buf,len);
}

/* See the documentation for `RedisModule_DigestAddElement()`. */
void RM_DigestEndSequence(RedisModuleDigest *md) {
    xorDigest(md->x,md->o,sizeof(md->o));
    memset(md->o,0,sizeof(md->o));
}

/* Decode a serialized representation of a module data type 'mt', in a specific encoding version 'encver'
 * from string 'str' and return a newly allocated value, or NULL if decoding failed.
 *
 * This call basically reuses the 'rdb_load' callback which module data types
 * implement in order to allow a module to arbitrarily serialize/de-serialize
 * keys, similar to how the Redis 'DUMP' and 'RESTORE' commands are implemented.
 *
 * Modules should generally use the REDISMODULE_OPTIONS_HANDLE_IO_ERRORS flag and
 * make sure the de-serialization code properly checks and handles IO errors
 * (freeing allocated buffers and returning a NULL).
 *
 * If this is NOT done, Redis will handle corrupted (or just truncated) serialized
 * data by producing an error message and terminating the process.
 */
void *RM_LoadDataTypeFromStringEncver(const RedisModuleString *str, const moduleType *mt, int encver) {
    rio payload;
    RedisModuleIO io;
    void *ret;

    rioInitWithBuffer(&payload, str->ptr);
    moduleInitIOContext(io,(moduleType *)mt,&payload,NULL,-1);

    /* All RM_Save*() calls always write a version 2 compatible format, so we
     * need to make sure we read the same.
     */
    io.ver = 2;
    ret = mt->rdb_load(&io,encver);
    if (io.ctx) {
        moduleFreeContext(io.ctx);
        zfree(io.ctx);
    }
    return ret;
}

/* Similar to RM_LoadDataTypeFromStringEncver, original version of the API, kept
 * for backward compatibility. 
 */
void *RM_LoadDataTypeFromString(const RedisModuleString *str, const moduleType *mt) {
    return RM_LoadDataTypeFromStringEncver(str, mt, 0);
}

/* Encode a module data type 'mt' value 'data' into serialized form, and return it
 * as a newly allocated RedisModuleString.
 *
 * This call basically reuses the 'rdb_save' callback which module data types
 * implement in order to allow a module to arbitrarily serialize/de-serialize
 * keys, similar to how the Redis 'DUMP' and 'RESTORE' commands are implemented.
 */
RedisModuleString *RM_SaveDataTypeToString(RedisModuleCtx *ctx, void *data, const moduleType *mt) {
    rio payload;
    RedisModuleIO io;

    rioInitWithBuffer(&payload,sdsempty());
    moduleInitIOContext(io,(moduleType *)mt,&payload,NULL,-1);
    mt->rdb_save(&io,data);
    if (io.ctx) {
        moduleFreeContext(io.ctx);
        zfree(io.ctx);
    }
    if (io.error) {
        return NULL;
    } else {
        robj *str = createObject(OBJ_STRING,payload.io.buffer.ptr);
        if (ctx != NULL) autoMemoryAdd(ctx,REDISMODULE_AM_STRING,str);
        return str;
    }
}

/* Returns the name of the key currently being processed. */
const RedisModuleString *RM_GetKeyNameFromDigest(RedisModuleDigest *dig) {
    return dig->key;
}

/* Returns the database id of the key currently being processed. */
int RM_GetDbIdFromDigest(RedisModuleDigest *dig) {
    return dig->dbid;
}
/* --------------------------------------------------------------------------
 * ## AOF API for modules data types
 * -------------------------------------------------------------------------- */

/* Emits a command into the AOF during the AOF rewriting process. This function
 * is only called in the context of the aof_rewrite method of data types exported
 * by a module. The command works exactly like RedisModule_Call() in the way
 * the parameters are passed, but it does not return anything as the error
 * handling is performed by Redis itself. */
void RM_EmitAOF(RedisModuleIO *io, const char *cmdname, const char *fmt, ...) {
    if (io->error) return;
    struct redisCommand *cmd;
    robj **argv = NULL;
    int argc = 0, flags = 0, j;
    va_list ap;

    cmd = lookupCommandByCString((char*)cmdname);
    if (!cmd) {
        serverLog(LL_WARNING,
            "Fatal: AOF method for module data type '%s' tried to "
            "emit unknown command '%s'",
            io->type->name, cmdname);
        io->error = 1;
        errno = EINVAL;
        return;
    }

    /* Emit the arguments into the AOF in Redis protocol format. */
    va_start(ap, fmt);
    argv = moduleCreateArgvFromUserFormat(cmdname,fmt,&argc,NULL,&flags,ap);
    va_end(ap);
    if (argv == NULL) {
        serverLog(LL_WARNING,
            "Fatal: AOF method for module data type '%s' tried to "
            "call RedisModule_EmitAOF() with wrong format specifiers '%s'",
            io->type->name, fmt);
        io->error = 1;
        errno = EINVAL;
        return;
    }

    /* Bulk count. */
    if (!io->error && rioWriteBulkCount(io->rio,'*',argc) == 0)
        io->error = 1;

    /* Arguments. */
    for (j = 0; j < argc; j++) {
        if (!io->error && rioWriteBulkObject(io->rio,argv[j]) == 0)
            io->error = 1;
        decrRefCount(argv[j]);
    }
    zfree(argv);
    return;
}

/* --------------------------------------------------------------------------
 * ## IO context handling
 * -------------------------------------------------------------------------- */

RedisModuleCtx *RM_GetContextFromIO(RedisModuleIO *io) {
    if (io->ctx) return io->ctx; /* Can't have more than one... */
    io->ctx = zmalloc(sizeof(RedisModuleCtx));
    moduleCreateContext(io->ctx, io->type->module, REDISMODULE_CTX_NONE);
    return io->ctx;
}

/* Returns the name of the key currently being processed.
 * There is no guarantee that the key name is always available, so this may return NULL.
 */
const RedisModuleString *RM_GetKeyNameFromIO(RedisModuleIO *io) {
    return io->key;
}

/* Returns a RedisModuleString with the name of the key from RedisModuleKey. */
const RedisModuleString *RM_GetKeyNameFromModuleKey(RedisModuleKey *key) {
    return key ? key->key : NULL;
}

/* Returns a database id of the key from RedisModuleKey. */
int RM_GetDbIdFromModuleKey(RedisModuleKey *key) {
    return key ? key->db->id : -1;
}

/* Returns the database id of the key currently being processed.
 * There is no guarantee that this info is always available, so this may return -1.
 */
int RM_GetDbIdFromIO(RedisModuleIO *io) {
    return io->dbid;
}

/* --------------------------------------------------------------------------
 * ## Logging
 * -------------------------------------------------------------------------- */

/* This is the low level function implementing both:
 *
 *      RM_Log()
 *      RM_LogIOError()
 *
 */
void moduleLogRaw(RedisModule *module, const char *levelstr, const char *fmt, va_list ap) {
    char msg[LOG_MAX_LEN];
    size_t name_len;
    int level;

    if (!strcasecmp(levelstr,"debug")) level = LL_DEBUG;
    else if (!strcasecmp(levelstr,"verbose")) level = LL_VERBOSE;
    else if (!strcasecmp(levelstr,"notice")) level = LL_NOTICE;
    else if (!strcasecmp(levelstr,"warning")) level = LL_WARNING;
    else level = LL_VERBOSE; /* Default. */

    if (level < server.verbosity) return;

    name_len = snprintf(msg, sizeof(msg),"<%s> ", module? module->name: "module");
    vsnprintf(msg + name_len, sizeof(msg) - name_len, fmt, ap);
    serverLogRaw(level,msg);
}

/* Produces a log message to the standard Redis log, the format accepts
 * printf-alike specifiers, while level is a string describing the log
 * level to use when emitting the log, and must be one of the following:
 *
 * * "debug" (`REDISMODULE_LOGLEVEL_DEBUG`)
 * * "verbose" (`REDISMODULE_LOGLEVEL_VERBOSE`)
 * * "notice" (`REDISMODULE_LOGLEVEL_NOTICE`)
 * * "warning" (`REDISMODULE_LOGLEVEL_WARNING`)
 *
 * If the specified log level is invalid, verbose is used by default.
 * There is a fixed limit to the length of the log line this function is able
 * to emit, this limit is not specified but is guaranteed to be more than
 * a few lines of text.
 *
 * The ctx argument may be NULL if cannot be provided in the context of the
 * caller for instance threads or callbacks, in which case a generic "module"
 * will be used instead of the module name.
 */
void RM_Log(RedisModuleCtx *ctx, const char *levelstr, const char *fmt, ...) {
    va_list ap;
    va_start(ap, fmt);
    moduleLogRaw(ctx? ctx->module: NULL,levelstr,fmt,ap);
    va_end(ap);
}

/* Log errors from RDB / AOF serialization callbacks.
 *
 * This function should be used when a callback is returning a critical
 * error to the caller since cannot load or save the data for some
 * critical reason. */
void RM_LogIOError(RedisModuleIO *io, const char *levelstr, const char *fmt, ...) {
    va_list ap;
    va_start(ap, fmt);
    moduleLogRaw(io->type->module,levelstr,fmt,ap);
    va_end(ap);
}

/* Redis-like assert function.
 *
 * The macro `RedisModule_Assert(expression)` is recommended, rather than
 * calling this function directly.
 *
 * A failed assertion will shut down the server and produce logging information
 * that looks identical to information generated by Redis itself.
 */
void RM__Assert(const char *estr, const char *file, int line) {
    _serverAssert(estr, file, line);
}

/* Allows adding event to the latency monitor to be observed by the LATENCY
 * command. The call is skipped if the latency is smaller than the configured
 * latency-monitor-threshold. */
void RM_LatencyAddSample(const char *event, mstime_t latency) {
    if (latency >= server.latency_monitor_threshold)
        latencyAddSample(event, latency);
}

/* --------------------------------------------------------------------------
 * ## Blocking clients from modules
 *
 * For a guide about blocking commands in modules, see
 * https://redis.io/topics/modules-blocking-ops.
 * -------------------------------------------------------------------------- */

/* This is called from blocked.c in order to unblock a client: may be called
 * for multiple reasons while the client is in the middle of being blocked
 * because the client is terminated, but is also called for cleanup when a
 * client is unblocked in a clean way after replaying.
 *
 * What we do here is just to set the client to NULL in the redis module
 * blocked client handle. This way if the client is terminated while there
 * is a pending threaded operation involving the blocked client, we'll know
 * that the client no longer exists and no reply callback should be called.
 *
 * The structure RedisModuleBlockedClient will be always deallocated when
 * running the list of clients blocked by a module that need to be unblocked. */
void unblockClientFromModule(client *c) {
    RedisModuleBlockedClient *bc = c->bpop.module_blocked_handle;

    /* Call the disconnection callback if any. Note that
     * bc->disconnect_callback is set to NULL if the client gets disconnected
     * by the module itself or because of a timeout, so the callback will NOT
     * get called if this is not an actual disconnection event. */
    if (bc->disconnect_callback) {
        RedisModuleCtx ctx;
        moduleCreateContext(&ctx, bc->module, REDISMODULE_CTX_NONE);
        ctx.blocked_privdata = bc->privdata;
        ctx.client = bc->client;
        bc->disconnect_callback(&ctx,bc);
        moduleFreeContext(&ctx);
    }

    /* If we made it here and client is still blocked it means that the command
     * timed-out, client was killed or disconnected and disconnect_callback was
     * not implemented (or it was, but RM_UnblockClient was not called from
     * within it, as it should).
     * We must call moduleUnblockClient in order to free privdata and
     * RedisModuleBlockedClient.
     *
     * Note that we only do that for clients that are blocked on keys, for which
     * the contract is that the module should not call RM_UnblockClient under
     * normal circumstances.
     * Clients implementing threads and working with private data should be
     * aware that calling RM_UnblockClient for every blocked client is their
     * responsibility, and if they fail to do so memory may leak. Ideally they
     * should implement the disconnect and timeout callbacks and call
     * RM_UnblockClient, but any other way is also acceptable. */
    if (bc->blocked_on_keys && !bc->unblocked)
        moduleUnblockClient(c);

    bc->client = NULL;
}

/* Block a client in the context of a module: this function implements both
 * RM_BlockClient() and RM_BlockClientOnKeys() depending on the fact the
 * keys are passed or not.
 *
 * When not blocking for keys, the keys, numkeys, and privdata parameters are
 * not needed. The privdata in that case must be NULL, since later is
 * RM_UnblockClient() that will provide some private data that the reply
 * callback will receive.
 *
 * Instead when blocking for keys, normally RM_UnblockClient() will not be
 * called (because the client will unblock when the key is modified), so
 * 'privdata' should be provided in that case, so that once the client is
 * unlocked and the reply callback is called, it will receive its associated
 * private data.
 *
 * Even when blocking on keys, RM_UnblockClient() can be called however, but
 * in that case the privdata argument is disregarded, because we pass the
 * reply callback the privdata that is set here while blocking.
 *
 */
RedisModuleBlockedClient *moduleBlockClient(RedisModuleCtx *ctx, RedisModuleCmdFunc reply_callback, RedisModuleCmdFunc timeout_callback, void (*free_privdata)(RedisModuleCtx*,void*), long long timeout_ms, RedisModuleString **keys, int numkeys, void *privdata) {
    client *c = ctx->client;
    int islua = server.in_script;
    int ismulti = server.in_exec;

    c->bpop.module_blocked_handle = zmalloc(sizeof(RedisModuleBlockedClient));
    RedisModuleBlockedClient *bc = c->bpop.module_blocked_handle;
    ctx->module->blocked_clients++;

    /* We need to handle the invalid operation of calling modules blocking
     * commands from Lua or MULTI. We actually create an already aborted
     * (client set to NULL) blocked client handle, and actually reply with
     * an error. */
    mstime_t timeout = timeout_ms ? (mstime()+timeout_ms) : 0;
    bc->client = (islua || ismulti) ? NULL : c;
    bc->module = ctx->module;
    bc->reply_callback = reply_callback;
    bc->timeout_callback = timeout_callback;
    bc->disconnect_callback = NULL; /* Set by RM_SetDisconnectCallback() */
    bc->free_privdata = free_privdata;
    bc->privdata = privdata;
    bc->reply_client = moduleAllocTempClient();
    bc->thread_safe_ctx_client = moduleAllocTempClient();
    if (bc->client)
        bc->reply_client->resp = bc->client->resp;
    bc->dbid = c->db->id;
    bc->blocked_on_keys = keys != NULL;
    bc->unblocked = 0;
    bc->background_timer = 0;
    bc->background_duration = 0;
    c->bpop.timeout = timeout;

    if (islua || ismulti) {
        c->bpop.module_blocked_handle = NULL;
        addReplyError(c, islua ?
            "Blocking module command called from Lua script" :
            "Blocking module command called from transaction");
    } else {
        if (keys) {
            blockForKeys(c,BLOCKED_MODULE,keys,numkeys,-1,timeout,NULL,NULL,NULL);
        } else {
            blockClient(c,BLOCKED_MODULE);
        }
    }
    return bc;
}

/* This function is called from module.c in order to check if a module
 * blocked for BLOCKED_MODULE and subtype 'on keys' (bc->blocked_on_keys true)
 * can really be unblocked, since the module was able to serve the client.
 * If the callback returns REDISMODULE_OK, then the client can be unblocked,
 * otherwise the client remains blocked and we'll retry again when one of
 * the keys it blocked for becomes "ready" again.
 * This function returns 1 if client was served (and should be unblocked) */
int moduleTryServeClientBlockedOnKey(client *c, robj *key) {
    int served = 0;
    RedisModuleBlockedClient *bc = c->bpop.module_blocked_handle;

    /* Protect against re-processing: don't serve clients that are already
     * in the unblocking list for any reason (including RM_UnblockClient()
     * explicit call). See #6798. */
    if (bc->unblocked) return 0;

    RedisModuleCtx ctx;
    moduleCreateContext(&ctx, bc->module, REDISMODULE_CTX_BLOCKED_REPLY);
    ctx.blocked_ready_key = key;
    ctx.blocked_privdata = bc->privdata;
    ctx.client = bc->client;
    ctx.blocked_client = bc;
    if (bc->reply_callback(&ctx,(void**)c->argv,c->argc) == REDISMODULE_OK)
        served = 1;
    moduleFreeContext(&ctx);
    return served;
}

/* Block a client in the context of a blocking command, returning an handle
 * which will be used, later, in order to unblock the client with a call to
 * RedisModule_UnblockClient(). The arguments specify callback functions
 * and a timeout after which the client is unblocked.
 *
 * The callbacks are called in the following contexts:
 *
 *     reply_callback:   called after a successful RedisModule_UnblockClient()
 *                       call in order to reply to the client and unblock it.
 *
 *     timeout_callback: called when the timeout is reached or if `CLIENT UNBLOCK`
 *                       is invoked, in order to send an error to the client.
 *
 *     free_privdata:    called in order to free the private data that is passed
 *                       by RedisModule_UnblockClient() call.
 *
 * Note: RedisModule_UnblockClient should be called for every blocked client,
 *       even if client was killed, timed-out or disconnected. Failing to do so
 *       will result in memory leaks.
 *
 * There are some cases where RedisModule_BlockClient() cannot be used:
 *
 * 1. If the client is a Lua script.
 * 2. If the client is executing a MULTI block.
 *
 * In these cases, a call to RedisModule_BlockClient() will **not** block the
 * client, but instead produce a specific error reply.
 *
 * A module that registers a timeout_callback function can also be unblocked
 * using the `CLIENT UNBLOCK` command, which will trigger the timeout callback.
 * If a callback function is not registered, then the blocked client will be
 * treated as if it is not in a blocked state and `CLIENT UNBLOCK` will return
 * a zero value.
 *
 * Measuring background time: By default the time spent in the blocked command
 * is not account for the total command duration. To include such time you should
 * use RM_BlockedClientMeasureTimeStart() and RM_BlockedClientMeasureTimeEnd() one,
 * or multiple times within the blocking command background work.
 */
RedisModuleBlockedClient *RM_BlockClient(RedisModuleCtx *ctx, RedisModuleCmdFunc reply_callback, RedisModuleCmdFunc timeout_callback, void (*free_privdata)(RedisModuleCtx*,void*), long long timeout_ms) {
    return moduleBlockClient(ctx,reply_callback,timeout_callback,free_privdata,timeout_ms, NULL,0,NULL);
}

/* This call is similar to RedisModule_BlockClient(), however in this case we
 * don't just block the client, but also ask Redis to unblock it automatically
 * once certain keys become "ready", that is, contain more data.
 *
 * Basically this is similar to what a typical Redis command usually does,
 * like BLPOP or BZPOPMAX: the client blocks if it cannot be served ASAP,
 * and later when the key receives new data (a list push for instance), the
 * client is unblocked and served.
 *
 * However in the case of this module API, when the client is unblocked?
 *
 * 1. If you block on a key of a type that has blocking operations associated,
 *    like a list, a sorted set, a stream, and so forth, the client may be
 *    unblocked once the relevant key is targeted by an operation that normally
 *    unblocks the native blocking operations for that type. So if we block
 *    on a list key, an RPUSH command may unblock our client and so forth.
 * 2. If you are implementing your native data type, or if you want to add new
 *    unblocking conditions in addition to "1", you can call the modules API
 *    RedisModule_SignalKeyAsReady().
 *
 * Anyway we can't be sure if the client should be unblocked just because the
 * key is signaled as ready: for instance a successive operation may change the
 * key, or a client in queue before this one can be served, modifying the key
 * as well and making it empty again. So when a client is blocked with
 * RedisModule_BlockClientOnKeys() the reply callback is not called after
 * RM_UnblockClient() is called, but every time a key is signaled as ready:
 * if the reply callback can serve the client, it returns REDISMODULE_OK
 * and the client is unblocked, otherwise it will return REDISMODULE_ERR
 * and we'll try again later.
 *
 * The reply callback can access the key that was signaled as ready by
 * calling the API RedisModule_GetBlockedClientReadyKey(), that returns
 * just the string name of the key as a RedisModuleString object.
 *
 * Thanks to this system we can setup complex blocking scenarios, like
 * unblocking a client only if a list contains at least 5 items or other
 * more fancy logics.
 *
 * Note that another difference with RedisModule_BlockClient(), is that here
 * we pass the private data directly when blocking the client: it will
 * be accessible later in the reply callback. Normally when blocking with
 * RedisModule_BlockClient() the private data to reply to the client is
 * passed when calling RedisModule_UnblockClient() but here the unblocking
 * is performed by Redis itself, so we need to have some private data before
 * hand. The private data is used to store any information about the specific
 * unblocking operation that you are implementing. Such information will be
 * freed using the free_privdata callback provided by the user.
 *
 * However the reply callback will be able to access the argument vector of
 * the command, so the private data is often not needed.
 *
 * Note: Under normal circumstances RedisModule_UnblockClient should not be
 *       called for clients that are blocked on keys (Either the key will
 *       become ready or a timeout will occur). If for some reason you do want
 *       to call RedisModule_UnblockClient it is possible: Client will be
 *       handled as if it were timed-out (You must implement the timeout
 *       callback in that case).
 */
RedisModuleBlockedClient *RM_BlockClientOnKeys(RedisModuleCtx *ctx, RedisModuleCmdFunc reply_callback, RedisModuleCmdFunc timeout_callback, void (*free_privdata)(RedisModuleCtx*,void*), long long timeout_ms, RedisModuleString **keys, int numkeys, void *privdata) {
    return moduleBlockClient(ctx,reply_callback,timeout_callback,free_privdata,timeout_ms, keys,numkeys,privdata);
}

/* This function is used in order to potentially unblock a client blocked
 * on keys with RedisModule_BlockClientOnKeys(). When this function is called,
 * all the clients blocked for this key will get their reply_callback called.
 *
 * Note: The function has no effect if the signaled key doesn't exist. */
void RM_SignalKeyAsReady(RedisModuleCtx *ctx, RedisModuleString *key) {
    signalKeyAsReady(ctx->client->db, key, OBJ_MODULE);
}

/* Implements RM_UnblockClient() and moduleUnblockClient(). */
int moduleUnblockClientByHandle(RedisModuleBlockedClient *bc, void *privdata) {
    pthread_mutex_lock(&moduleUnblockedClientsMutex);
    if (!bc->blocked_on_keys) bc->privdata = privdata;
    bc->unblocked = 1;
    if (listLength(moduleUnblockedClients) == 0) {
        if (write(server.module_pipe[1],"A",1) != 1) {
            /* Ignore the error, this is best-effort. */
        }
    }
    listAddNodeTail(moduleUnblockedClients,bc);
    pthread_mutex_unlock(&moduleUnblockedClientsMutex);
    return REDISMODULE_OK;
}

/* This API is used by the Redis core to unblock a client that was blocked
 * by a module. */
void moduleUnblockClient(client *c) {
    RedisModuleBlockedClient *bc = c->bpop.module_blocked_handle;
    moduleUnblockClientByHandle(bc,NULL);
}

/* Return true if the client 'c' was blocked by a module using
 * RM_BlockClientOnKeys(). */
int moduleClientIsBlockedOnKeys(client *c) {
    RedisModuleBlockedClient *bc = c->bpop.module_blocked_handle;
    return bc->blocked_on_keys;
}

/* Unblock a client blocked by `RedisModule_BlockedClient`. This will trigger
 * the reply callbacks to be called in order to reply to the client.
 * The 'privdata' argument will be accessible by the reply callback, so
 * the caller of this function can pass any value that is needed in order to
 * actually reply to the client.
 *
 * A common usage for 'privdata' is a thread that computes something that
 * needs to be passed to the client, included but not limited some slow
 * to compute reply or some reply obtained via networking.
 *
 * Note 1: this function can be called from threads spawned by the module.
 *
 * Note 2: when we unblock a client that is blocked for keys using the API
 * RedisModule_BlockClientOnKeys(), the privdata argument here is not used.
 * Unblocking a client that was blocked for keys using this API will still
 * require the client to get some reply, so the function will use the
 * "timeout" handler in order to do so (The privdata provided in
 * RedisModule_BlockClientOnKeys() is accessible from the timeout
 * callback via RM_GetBlockedClientPrivateData). */
int RM_UnblockClient(RedisModuleBlockedClient *bc, void *privdata) {
    if (bc->blocked_on_keys) {
        /* In theory the user should always pass the timeout handler as an
         * argument, but better to be safe than sorry. */
        if (bc->timeout_callback == NULL) return REDISMODULE_ERR;
        if (bc->unblocked) return REDISMODULE_OK;
        if (bc->client) moduleBlockedClientTimedOut(bc->client);
    }
    moduleUnblockClientByHandle(bc,privdata);
    return REDISMODULE_OK;
}

/* Abort a blocked client blocking operation: the client will be unblocked
 * without firing any callback. */
int RM_AbortBlock(RedisModuleBlockedClient *bc) {
    bc->reply_callback = NULL;
    bc->disconnect_callback = NULL;
    return RM_UnblockClient(bc,NULL);
}

/* Set a callback that will be called if a blocked client disconnects
 * before the module has a chance to call RedisModule_UnblockClient()
 *
 * Usually what you want to do there, is to cleanup your module state
 * so that you can call RedisModule_UnblockClient() safely, otherwise
 * the client will remain blocked forever if the timeout is large.
 *
 * Notes:
 *
 * 1. It is not safe to call Reply* family functions here, it is also
 *    useless since the client is gone.
 *
 * 2. This callback is not called if the client disconnects because of
 *    a timeout. In such a case, the client is unblocked automatically
 *    and the timeout callback is called.
 */
void RM_SetDisconnectCallback(RedisModuleBlockedClient *bc, RedisModuleDisconnectFunc callback) {
    bc->disconnect_callback = callback;
}

/* This function will check the moduleUnblockedClients queue in order to
 * call the reply callback and really unblock the client.
 *
 * Clients end into this list because of calls to RM_UnblockClient(),
 * however it is possible that while the module was doing work for the
 * blocked client, it was terminated by Redis (for timeout or other reasons).
 * When this happens the RedisModuleBlockedClient structure in the queue
 * will have the 'client' field set to NULL. */
void moduleHandleBlockedClients(void) {
    listNode *ln;
    RedisModuleBlockedClient *bc;

    pthread_mutex_lock(&moduleUnblockedClientsMutex);
    while (listLength(moduleUnblockedClients)) {
        ln = listFirst(moduleUnblockedClients);
        bc = ln->value;
        client *c = bc->client;
        listDelNode(moduleUnblockedClients,ln);
        pthread_mutex_unlock(&moduleUnblockedClientsMutex);

        /* Release the lock during the loop, as long as we don't
         * touch the shared list. */

        /* Call the reply callback if the client is valid and we have
         * any callback. However the callback is not called if the client
         * was blocked on keys (RM_BlockClientOnKeys()), because we already
         * called such callback in moduleTryServeClientBlockedOnKey() when
         * the key was signaled as ready. */
        uint64_t reply_us = 0;
        if (c && !bc->blocked_on_keys && bc->reply_callback) {
            RedisModuleCtx ctx;
            moduleCreateContext(&ctx, bc->module, REDISMODULE_CTX_BLOCKED_REPLY);
            ctx.blocked_privdata = bc->privdata;
            ctx.blocked_ready_key = NULL;
            ctx.client = bc->client;
            ctx.blocked_client = bc;
            monotime replyTimer;
            elapsedStart(&replyTimer);
            bc->reply_callback(&ctx,(void**)c->argv,c->argc);
            reply_us = elapsedUs(replyTimer);
            moduleFreeContext(&ctx);
        }
        /* Update stats now that we've finished the blocking operation.
         * This needs to be out of the reply callback above given that a
         * module might not define any callback and still do blocking ops.
         */
        if (c && !bc->blocked_on_keys) {
            updateStatsOnUnblock(c, bc->background_duration, reply_us);
        }

        /* Free privdata if any. */
        if (bc->privdata && bc->free_privdata) {
            RedisModuleCtx ctx;
            int ctx_flags = c == NULL ? REDISMODULE_CTX_BLOCKED_DISCONNECTED : REDISMODULE_CTX_NONE;
            moduleCreateContext(&ctx, bc->module, ctx_flags);
            ctx.blocked_privdata = bc->privdata;
            ctx.client = bc->client;
            bc->free_privdata(&ctx,bc->privdata);
            moduleFreeContext(&ctx);
        }

        /* It is possible that this blocked client object accumulated
         * replies to send to the client in a thread safe context.
         * We need to glue such replies to the client output buffer and
         * free the temporary client we just used for the replies. */
        if (c) AddReplyFromClient(c, bc->reply_client);
        moduleReleaseTempClient(bc->reply_client);
        moduleReleaseTempClient(bc->thread_safe_ctx_client);

        if (c != NULL) {
            /* Before unblocking the client, set the disconnect callback
             * to NULL, because if we reached this point, the client was
             * properly unblocked by the module. */
            bc->disconnect_callback = NULL;
            unblockClient(c);
            /* Put the client in the list of clients that need to write
             * if there are pending replies here. This is needed since
             * during a non blocking command the client may receive output. */
            if (clientHasPendingReplies(c) &&
                !(c->flags & CLIENT_PENDING_WRITE))
            {
                c->flags |= CLIENT_PENDING_WRITE;
                listAddNodeHead(server.clients_pending_write,c);
            }
        }

        /* Free 'bc' only after unblocking the client, since it is
         * referenced in the client blocking context, and must be valid
         * when calling unblockClient(). */
        bc->module->blocked_clients--;
        zfree(bc);

        /* Lock again before to iterate the loop. */
        pthread_mutex_lock(&moduleUnblockedClientsMutex);
    }
    pthread_mutex_unlock(&moduleUnblockedClientsMutex);
}

/* Check if the specified client can be safely timed out using
 * moduleBlockedClientTimedOut().
 */
int moduleBlockedClientMayTimeout(client *c) {
    if (c->btype != BLOCKED_MODULE)
        return 1;

    RedisModuleBlockedClient *bc = c->bpop.module_blocked_handle;
    return (bc && bc->timeout_callback != NULL);
}

/* Called when our client timed out. After this function unblockClient()
 * is called, and it will invalidate the blocked client. So this function
 * does not need to do any cleanup. Eventually the module will call the
 * API to unblock the client and the memory will be released. */
void moduleBlockedClientTimedOut(client *c) {
    RedisModuleBlockedClient *bc = c->bpop.module_blocked_handle;

    /* Protect against re-processing: don't serve clients that are already
     * in the unblocking list for any reason (including RM_UnblockClient()
     * explicit call). See #6798. */
    if (bc->unblocked) return;

    RedisModuleCtx ctx;
    moduleCreateContext(&ctx, bc->module, REDISMODULE_CTX_BLOCKED_TIMEOUT);
    ctx.client = bc->client;
    ctx.blocked_client = bc;
    ctx.blocked_privdata = bc->privdata;
    bc->timeout_callback(&ctx,(void**)c->argv,c->argc);
    moduleFreeContext(&ctx);
    if (!bc->blocked_on_keys) {
        updateStatsOnUnblock(c, bc->background_duration, 0);
    }
    /* For timeout events, we do not want to call the disconnect callback,
     * because the blocked client will be automatically disconnected in
     * this case, and the user can still hook using the timeout callback. */
    bc->disconnect_callback = NULL;
}

/* Return non-zero if a module command was called in order to fill the
 * reply for a blocked client. */
int RM_IsBlockedReplyRequest(RedisModuleCtx *ctx) {
    return (ctx->flags & REDISMODULE_CTX_BLOCKED_REPLY) != 0;
}

/* Return non-zero if a module command was called in order to fill the
 * reply for a blocked client that timed out. */
int RM_IsBlockedTimeoutRequest(RedisModuleCtx *ctx) {
    return (ctx->flags & REDISMODULE_CTX_BLOCKED_TIMEOUT) != 0;
}

/* Get the private data set by RedisModule_UnblockClient() */
void *RM_GetBlockedClientPrivateData(RedisModuleCtx *ctx) {
    return ctx->blocked_privdata;
}

/* Get the key that is ready when the reply callback is called in the context
 * of a client blocked by RedisModule_BlockClientOnKeys(). */
RedisModuleString *RM_GetBlockedClientReadyKey(RedisModuleCtx *ctx) {
    return ctx->blocked_ready_key;
}

/* Get the blocked client associated with a given context.
 * This is useful in the reply and timeout callbacks of blocked clients,
 * before sometimes the module has the blocked client handle references
 * around, and wants to cleanup it. */
RedisModuleBlockedClient *RM_GetBlockedClientHandle(RedisModuleCtx *ctx) {
    return ctx->blocked_client;
}

/* Return true if when the free callback of a blocked client is called,
 * the reason for the client to be unblocked is that it disconnected
 * while it was blocked. */
int RM_BlockedClientDisconnected(RedisModuleCtx *ctx) {
    return (ctx->flags & REDISMODULE_CTX_BLOCKED_DISCONNECTED) != 0;
}

/* --------------------------------------------------------------------------
 * ## Thread Safe Contexts
 * -------------------------------------------------------------------------- */

/* Return a context which can be used inside threads to make Redis context
 * calls with certain modules APIs. If 'bc' is not NULL then the module will
 * be bound to a blocked client, and it will be possible to use the
 * `RedisModule_Reply*` family of functions to accumulate a reply for when the
 * client will be unblocked. Otherwise the thread safe context will be
 * detached by a specific client.
 *
 * To call non-reply APIs, the thread safe context must be prepared with:
 *
 *     RedisModule_ThreadSafeContextLock(ctx);
 *     ... make your call here ...
 *     RedisModule_ThreadSafeContextUnlock(ctx);
 *
 * This is not needed when using `RedisModule_Reply*` functions, assuming
 * that a blocked client was used when the context was created, otherwise
 * no RedisModule_Reply* call should be made at all.
 *
 * NOTE: If you're creating a detached thread safe context (bc is NULL),
 * consider using `RM_GetDetachedThreadSafeContext` which will also retain
 * the module ID and thus be more useful for logging. */
RedisModuleCtx *RM_GetThreadSafeContext(RedisModuleBlockedClient *bc) {
    RedisModuleCtx *ctx = zmalloc(sizeof(*ctx));
    RedisModule *module = bc ? bc->module : NULL;
    int flags = REDISMODULE_CTX_THREAD_SAFE;

    /* Creating a new client object is costly. To avoid that, we have an
     * internal pool of client objects. In blockClient(), a client object is
     * assigned to bc->thread_safe_ctx_client to be used for the thread safe
     * context.
     * For detached thread safe contexts, we create a new client object.
     * Otherwise, as this function can be called from different threads, we
     * would need to synchronize access to internal pool of client objects.
     * Assuming creating detached context is rare and not that performance
     * critical, we avoid synchronizing access to the client pool by creating
     * a new client */
    if (!bc) flags |= REDISMODULE_CTX_NEW_CLIENT;
    moduleCreateContext(ctx, module, flags);
    /* Even when the context is associated with a blocked client, we can't
     * access it safely from another thread, so we use a fake client here
     * in order to keep things like the currently selected database and similar
     * things. */
    if (bc) {
        ctx->blocked_client = bc;
        ctx->client = bc->thread_safe_ctx_client;
        selectDb(ctx->client,bc->dbid);
        if (bc->client) {
            ctx->client->id = bc->client->id;
            ctx->client->resp = bc->client->resp;
        }
    }
    return ctx;
}

/* Return a detached thread safe context that is not associated with any
 * specific blocked client, but is associated with the module's context.
 *
 * This is useful for modules that wish to hold a global context over
 * a long term, for purposes such as logging. */
RedisModuleCtx *RM_GetDetachedThreadSafeContext(RedisModuleCtx *ctx) {
    RedisModuleCtx *new_ctx = zmalloc(sizeof(*new_ctx));
    /* We create a new client object for the detached context.
     * See RM_GetThreadSafeContext() for more information */
    moduleCreateContext(new_ctx, ctx->module,
                        REDISMODULE_CTX_THREAD_SAFE|REDISMODULE_CTX_NEW_CLIENT);
    return new_ctx;
}

/* Release a thread safe context. */
void RM_FreeThreadSafeContext(RedisModuleCtx *ctx) {
    moduleFreeContext(ctx);
    zfree(ctx);
}

void moduleGILAfterLock() {
    /* We should never get here if we already inside a module
     * code block which already opened a context. */
    serverAssert(server.module_ctx_nesting == 0);
    /* Bump up the nesting level to prevent immediate propagation
     * of possible RM_Call from th thread */
    server.module_ctx_nesting++;
}

/* Acquire the server lock before executing a thread safe API call.
 * This is not needed for `RedisModule_Reply*` calls when there is
 * a blocked client connected to the thread safe context. */
void RM_ThreadSafeContextLock(RedisModuleCtx *ctx) {
    UNUSED(ctx);
    moduleAcquireGIL();
    moduleGILAfterLock();
}

/* Similar to RM_ThreadSafeContextLock but this function
 * would not block if the server lock is already acquired.
 *
 * If successful (lock acquired) REDISMODULE_OK is returned,
 * otherwise REDISMODULE_ERR is returned and errno is set
 * accordingly. */
int RM_ThreadSafeContextTryLock(RedisModuleCtx *ctx) {
    UNUSED(ctx);

    int res = moduleTryAcquireGIL();
    if(res != 0) {
        errno = res;
        return REDISMODULE_ERR;
    }
    moduleGILAfterLock();
    return REDISMODULE_OK;
}

void moduleGILBeforeUnlock() {
    /* We should never get here if we already inside a module
     * code block which already opened a context, except
     * the bump-up from moduleGILAcquired. */
    serverAssert(server.module_ctx_nesting == 1);
    /* Restore ctx_nesting and propagate pending commands
     * (because it's u clear when thread safe contexts are
     * released we have to propagate here). */
    server.module_ctx_nesting--;
    propagatePendingCommands();

    if (server.busy_module_yield_flags) {
        blockingOperationEnds();
        server.busy_module_yield_flags = BUSY_MODULE_YIELD_NONE;
        unblockPostponedClients();
    }
}

/* Release the server lock after a thread safe API call was executed. */
void RM_ThreadSafeContextUnlock(RedisModuleCtx *ctx) {
    UNUSED(ctx);
    moduleGILBeforeUnlock();
    moduleReleaseGIL();
}

void moduleAcquireGIL(void) {
    pthread_mutex_lock(&moduleGIL);
}

int moduleTryAcquireGIL(void) {
    return pthread_mutex_trylock(&moduleGIL);
}

void moduleReleaseGIL(void) {
    pthread_mutex_unlock(&moduleGIL);
}


/* --------------------------------------------------------------------------
 * ## Module Keyspace Notifications API
 * -------------------------------------------------------------------------- */

/* Subscribe to keyspace notifications. This is a low-level version of the
 * keyspace-notifications API. A module can register callbacks to be notified
 * when keyspace events occur.
 *
 * Notification events are filtered by their type (string events, set events,
 * etc), and the subscriber callback receives only events that match a specific
 * mask of event types.
 *
 * When subscribing to notifications with RedisModule_SubscribeToKeyspaceEvents
 * the module must provide an event type-mask, denoting the events the subscriber
 * is interested in. This can be an ORed mask of any of the following flags:
 *
 *  - REDISMODULE_NOTIFY_GENERIC: Generic commands like DEL, EXPIRE, RENAME
 *  - REDISMODULE_NOTIFY_STRING: String events
 *  - REDISMODULE_NOTIFY_LIST: List events
 *  - REDISMODULE_NOTIFY_SET: Set events
 *  - REDISMODULE_NOTIFY_HASH: Hash events
 *  - REDISMODULE_NOTIFY_ZSET: Sorted Set events
 *  - REDISMODULE_NOTIFY_EXPIRED: Expiration events
 *  - REDISMODULE_NOTIFY_EVICTED: Eviction events
 *  - REDISMODULE_NOTIFY_STREAM: Stream events
 *  - REDISMODULE_NOTIFY_MODULE: Module types events
 *  - REDISMODULE_NOTIFY_KEYMISS: Key-miss events
 *  - REDISMODULE_NOTIFY_ALL: All events (Excluding REDISMODULE_NOTIFY_KEYMISS)
 *  - REDISMODULE_NOTIFY_LOADED: A special notification available only for modules,
 *                               indicates that the key was loaded from persistence.
 *                               Notice, when this event fires, the given key
 *                               can not be retained, use RM_CreateStringFromString
 *                               instead.
 *
 * We do not distinguish between key events and keyspace events, and it is up
 * to the module to filter the actions taken based on the key.
 *
 * The subscriber signature is:
 *
 *     int (*RedisModuleNotificationFunc) (RedisModuleCtx *ctx, int type,
 *                                         const char *event,
 *                                         RedisModuleString *key);
 *
 * `type` is the event type bit, that must match the mask given at registration
 * time. The event string is the actual command being executed, and key is the
 * relevant Redis key.
 *
 * Notification callback gets executed with a redis context that can not be
 * used to send anything to the client, and has the db number where the event
 * occurred as its selected db number.
 *
 * Notice that it is not necessary to enable notifications in redis.conf for
 * module notifications to work.
 *
 * Warning: the notification callbacks are performed in a synchronous manner,
 * so notification callbacks must to be fast, or they would slow Redis down.
 * If you need to take long actions, use threads to offload them.
 *
 * See https://redis.io/topics/notifications for more information.
 */
int RM_SubscribeToKeyspaceEvents(RedisModuleCtx *ctx, int types, RedisModuleNotificationFunc callback) {
    RedisModuleKeyspaceSubscriber *sub = zmalloc(sizeof(*sub));
    sub->module = ctx->module;
    sub->event_mask = types;
    sub->notify_callback = callback;
    sub->active = 0;

    listAddNodeTail(moduleKeyspaceSubscribers, sub);
    return REDISMODULE_OK;
}

/* Get the configured bitmap of notify-keyspace-events (Could be used
 * for additional filtering in RedisModuleNotificationFunc) */
int RM_GetNotifyKeyspaceEvents() {
    return server.notify_keyspace_events;
}

/* Expose notifyKeyspaceEvent to modules */
int RM_NotifyKeyspaceEvent(RedisModuleCtx *ctx, int type, const char *event, RedisModuleString *key) {
    if (!ctx || !ctx->client)
        return REDISMODULE_ERR;
    notifyKeyspaceEvent(type, (char *)event, key, ctx->client->db->id);
    return REDISMODULE_OK;
}

/* Dispatcher for keyspace notifications to module subscriber functions.
 * This gets called  only if at least one module requested to be notified on
 * keyspace notifications */
void moduleNotifyKeyspaceEvent(int type, const char *event, robj *key, int dbid) {
    /* Don't do anything if there aren't any subscribers */
    if (listLength(moduleKeyspaceSubscribers) == 0) return;

    listIter li;
    listNode *ln;
    listRewind(moduleKeyspaceSubscribers,&li);

    /* Remove irrelevant flags from the type mask */
    type &= ~(NOTIFY_KEYEVENT | NOTIFY_KEYSPACE);

    while((ln = listNext(&li))) {
        RedisModuleKeyspaceSubscriber *sub = ln->value;
        /* Only notify subscribers on events matching the registration,
         * and avoid subscribers triggering themselves */
        if ((sub->event_mask & type) && sub->active == 0) {
            RedisModuleCtx ctx;
            moduleCreateContext(&ctx, sub->module, REDISMODULE_CTX_TEMP_CLIENT);
            selectDb(ctx.client, dbid);

            /* mark the handler as active to avoid reentrant loops.
             * If the subscriber performs an action triggering itself,
             * it will not be notified about it. */
            sub->active = 1;
            sub->notify_callback(&ctx, type, event, key);
            sub->active = 0;
            moduleFreeContext(&ctx);
        }
    }
}

/* Unsubscribe any notification subscribers this module has upon unloading */
void moduleUnsubscribeNotifications(RedisModule *module) {
    listIter li;
    listNode *ln;
    listRewind(moduleKeyspaceSubscribers,&li);
    while((ln = listNext(&li))) {
        RedisModuleKeyspaceSubscriber *sub = ln->value;
        if (sub->module == module) {
            listDelNode(moduleKeyspaceSubscribers, ln);
            zfree(sub);
        }
    }
}

/* --------------------------------------------------------------------------
 * ## Modules Cluster API
 * -------------------------------------------------------------------------- */

/* The Cluster message callback function pointer type. */
typedef void (*RedisModuleClusterMessageReceiver)(RedisModuleCtx *ctx, const char *sender_id, uint8_t type, const unsigned char *payload, uint32_t len);

/* This structure identifies a registered caller: it must match a given module
 * ID, for a given message type. The callback function is just the function
 * that was registered as receiver. */
typedef struct moduleClusterReceiver {
    uint64_t module_id;
    RedisModuleClusterMessageReceiver callback;
    struct RedisModule *module;
    struct moduleClusterReceiver *next;
} moduleClusterReceiver;

typedef struct moduleClusterNodeInfo {
    int flags;
    char ip[NET_IP_STR_LEN];
    int port;
    char master_id[40]; /* Only if flags & REDISMODULE_NODE_MASTER is true. */
} mdouleClusterNodeInfo;

/* We have an array of message types: each bucket is a linked list of
 * configured receivers. */
static moduleClusterReceiver *clusterReceivers[UINT8_MAX];

/* Dispatch the message to the right module receiver. */
void moduleCallClusterReceivers(const char *sender_id, uint64_t module_id, uint8_t type, const unsigned char *payload, uint32_t len) {
    moduleClusterReceiver *r = clusterReceivers[type];
    while(r) {
        if (r->module_id == module_id) {
            RedisModuleCtx ctx;
            moduleCreateContext(&ctx, r->module, REDISMODULE_CTX_TEMP_CLIENT);
            selectDb(ctx.client, 0);
            r->callback(&ctx,sender_id,type,payload,len);
            moduleFreeContext(&ctx);
            return;
        }
        r = r->next;
    }
}

/* Register a callback receiver for cluster messages of type 'type'. If there
 * was already a registered callback, this will replace the callback function
 * with the one provided, otherwise if the callback is set to NULL and there
 * is already a callback for this function, the callback is unregistered
 * (so this API call is also used in order to delete the receiver). */
void RM_RegisterClusterMessageReceiver(RedisModuleCtx *ctx, uint8_t type, RedisModuleClusterMessageReceiver callback) {
    if (!server.cluster_enabled) return;

    uint64_t module_id = moduleTypeEncodeId(ctx->module->name,0);
    moduleClusterReceiver *r = clusterReceivers[type], *prev = NULL;
    while(r) {
        if (r->module_id == module_id) {
            /* Found! Set or delete. */
            if (callback) {
                r->callback = callback;
            } else {
                /* Delete the receiver entry if the user is setting
                 * it to NULL. Just unlink the receiver node from the
                 * linked list. */
                if (prev)
                    prev->next = r->next;
                else
                    clusterReceivers[type]->next = r->next;
                zfree(r);
            }
            return;
        }
        prev = r;
        r = r->next;
    }

    /* Not found, let's add it. */
    if (callback) {
        r = zmalloc(sizeof(*r));
        r->module_id = module_id;
        r->module = ctx->module;
        r->callback = callback;
        r->next = clusterReceivers[type];
        clusterReceivers[type] = r;
    }
}

/* Send a message to all the nodes in the cluster if `target` is NULL, otherwise
 * at the specified target, which is a REDISMODULE_NODE_ID_LEN bytes node ID, as
 * returned by the receiver callback or by the nodes iteration functions.
 *
 * The function returns REDISMODULE_OK if the message was successfully sent,
 * otherwise if the node is not connected or such node ID does not map to any
 * known cluster node, REDISMODULE_ERR is returned. */
int RM_SendClusterMessage(RedisModuleCtx *ctx, const char *target_id, uint8_t type, const char *msg, uint32_t len) {
    if (!server.cluster_enabled) return REDISMODULE_ERR;
    uint64_t module_id = moduleTypeEncodeId(ctx->module->name,0);
    if (clusterSendModuleMessageToTarget(target_id,module_id,type,msg,len) == C_OK)
        return REDISMODULE_OK;
    else
        return REDISMODULE_ERR;
}

/* Return an array of string pointers, each string pointer points to a cluster
 * node ID of exactly REDISMODULE_NODE_ID_LEN bytes (without any null term).
 * The number of returned node IDs is stored into `*numnodes`.
 * However if this function is called by a module not running an a Redis
 * instance with Redis Cluster enabled, NULL is returned instead.
 *
 * The IDs returned can be used with RedisModule_GetClusterNodeInfo() in order
 * to get more information about single node.
 *
 * The array returned by this function must be freed using the function
 * RedisModule_FreeClusterNodesList().
 *
 * Example:
 *
 *     size_t count, j;
 *     char **ids = RedisModule_GetClusterNodesList(ctx,&count);
 *     for (j = 0; j < count; j++) {
 *         RedisModule_Log(ctx,"notice","Node %.*s",
 *             REDISMODULE_NODE_ID_LEN,ids[j]);
 *     }
 *     RedisModule_FreeClusterNodesList(ids);
 */
char **RM_GetClusterNodesList(RedisModuleCtx *ctx, size_t *numnodes) {
    UNUSED(ctx);

    if (!server.cluster_enabled) return NULL;
    size_t count = dictSize(server.cluster->nodes);
    char **ids = zmalloc((count+1)*REDISMODULE_NODE_ID_LEN);
    dictIterator *di = dictGetIterator(server.cluster->nodes);
    dictEntry *de;
    int j = 0;
    while((de = dictNext(di)) != NULL) {
        clusterNode *node = dictGetVal(de);
        if (node->flags & (CLUSTER_NODE_NOADDR|CLUSTER_NODE_HANDSHAKE)) continue;
        ids[j] = zmalloc(REDISMODULE_NODE_ID_LEN);
        memcpy(ids[j],node->name,REDISMODULE_NODE_ID_LEN);
        j++;
    }
    *numnodes = j;
    ids[j] = NULL; /* Null term so that FreeClusterNodesList does not need
                    * to also get the count argument. */
    dictReleaseIterator(di);
    return ids;
}

/* Free the node list obtained with RedisModule_GetClusterNodesList. */
void RM_FreeClusterNodesList(char **ids) {
    if (ids == NULL) return;
    for (int j = 0; ids[j]; j++) zfree(ids[j]);
    zfree(ids);
}

/* Return this node ID (REDISMODULE_CLUSTER_ID_LEN bytes) or NULL if the cluster
 * is disabled. */
const char *RM_GetMyClusterID(void) {
    if (!server.cluster_enabled) return NULL;
    return server.cluster->myself->name;
}

/* Return the number of nodes in the cluster, regardless of their state
 * (handshake, noaddress, ...) so that the number of active nodes may actually
 * be smaller, but not greater than this number. If the instance is not in
 * cluster mode, zero is returned. */
size_t RM_GetClusterSize(void) {
    if (!server.cluster_enabled) return 0;
    return dictSize(server.cluster->nodes);
}

/* Populate the specified info for the node having as ID the specified 'id',
 * then returns REDISMODULE_OK. Otherwise if the node ID does not exist from
 * the POV of this local node, REDISMODULE_ERR is returned.
 *
 * The arguments `ip`, `master_id`, `port` and `flags` can be NULL in case we don't
 * need to populate back certain info. If an `ip` and `master_id` (only populated
 * if the instance is a slave) are specified, they point to buffers holding
 * at least REDISMODULE_NODE_ID_LEN bytes. The strings written back as `ip`
 * and `master_id` are not null terminated.
 *
 * The list of flags reported is the following:
 *
 * * REDISMODULE_NODE_MYSELF:       This node
 * * REDISMODULE_NODE_MASTER:       The node is a master
 * * REDISMODULE_NODE_SLAVE:        The node is a replica
 * * REDISMODULE_NODE_PFAIL:        We see the node as failing
 * * REDISMODULE_NODE_FAIL:         The cluster agrees the node is failing
 * * REDISMODULE_NODE_NOFAILOVER:   The slave is configured to never failover
 */
int RM_GetClusterNodeInfo(RedisModuleCtx *ctx, const char *id, char *ip, char *master_id, int *port, int *flags) {
    UNUSED(ctx);

    clusterNode *node = clusterLookupNode(id);
    if (node == NULL ||
        node->flags & (CLUSTER_NODE_NOADDR|CLUSTER_NODE_HANDSHAKE))
    {
        return REDISMODULE_ERR;
    }

    if (ip) strncpy(ip,node->ip,NET_IP_STR_LEN);

    if (master_id) {
        /* If the information is not available, the function will set the
         * field to zero bytes, so that when the field can't be populated the
         * function kinda remains predictable. */
        if (node->flags & CLUSTER_NODE_SLAVE && node->slaveof)
            memcpy(master_id,node->slaveof->name,REDISMODULE_NODE_ID_LEN);
        else
            memset(master_id,0,REDISMODULE_NODE_ID_LEN);
    }
    if (port) *port = node->port;

    /* As usually we have to remap flags for modules, in order to ensure
     * we can provide binary compatibility. */
    if (flags) {
        *flags = 0;
        if (node->flags & CLUSTER_NODE_MYSELF) *flags |= REDISMODULE_NODE_MYSELF;
        if (node->flags & CLUSTER_NODE_MASTER) *flags |= REDISMODULE_NODE_MASTER;
        if (node->flags & CLUSTER_NODE_SLAVE) *flags |= REDISMODULE_NODE_SLAVE;
        if (node->flags & CLUSTER_NODE_PFAIL) *flags |= REDISMODULE_NODE_PFAIL;
        if (node->flags & CLUSTER_NODE_FAIL) *flags |= REDISMODULE_NODE_FAIL;
        if (node->flags & CLUSTER_NODE_NOFAILOVER) *flags |= REDISMODULE_NODE_NOFAILOVER;
    }
    return REDISMODULE_OK;
}

/* Set Redis Cluster flags in order to change the normal behavior of
 * Redis Cluster, especially with the goal of disabling certain functions.
 * This is useful for modules that use the Cluster API in order to create
 * a different distributed system, but still want to use the Redis Cluster
 * message bus. Flags that can be set:
 *
 * * CLUSTER_MODULE_FLAG_NO_FAILOVER
 * * CLUSTER_MODULE_FLAG_NO_REDIRECTION
 *
 * With the following effects:
 *
 * * NO_FAILOVER: prevent Redis Cluster slaves from failing over a dead master.
 *                Also disables the replica migration feature.
 *
 * * NO_REDIRECTION: Every node will accept any key, without trying to perform
 *                   partitioning according to the Redis Cluster algorithm.
 *                   Slots information will still be propagated across the
 *                   cluster, but without effect. */
void RM_SetClusterFlags(RedisModuleCtx *ctx, uint64_t flags) {
    UNUSED(ctx);
    if (flags & REDISMODULE_CLUSTER_FLAG_NO_FAILOVER)
        server.cluster_module_flags |= CLUSTER_MODULE_FLAG_NO_FAILOVER;
    if (flags & REDISMODULE_CLUSTER_FLAG_NO_REDIRECTION)
        server.cluster_module_flags |= CLUSTER_MODULE_FLAG_NO_REDIRECTION;
}

/* --------------------------------------------------------------------------
 * ## Modules Timers API
 *
 * Module timers are an high precision "green timers" abstraction where
 * every module can register even millions of timers without problems, even if
 * the actual event loop will just have a single timer that is used to awake the
 * module timers subsystem in order to process the next event.
 *
 * All the timers are stored into a radix tree, ordered by expire time, when
 * the main Redis event loop timer callback is called, we try to process all
 * the timers already expired one after the other. Then we re-enter the event
 * loop registering a timer that will expire when the next to process module
 * timer will expire.
 *
 * Every time the list of active timers drops to zero, we unregister the
 * main event loop timer, so that there is no overhead when such feature is
 * not used.
 * -------------------------------------------------------------------------- */

static rax *Timers;     /* The radix tree of all the timers sorted by expire. */
long long aeTimer = -1; /* Main event loop (ae.c) timer identifier. */

typedef void (*RedisModuleTimerProc)(RedisModuleCtx *ctx, void *data);

/* The timer descriptor, stored as value in the radix tree. */
typedef struct RedisModuleTimer {
    RedisModule *module;                /* Module reference. */
    RedisModuleTimerProc callback;      /* The callback to invoke on expire. */
    void *data;                         /* Private data for the callback. */
    int dbid;                           /* Database number selected by the original client. */
} RedisModuleTimer;

/* This is the timer handler that is called by the main event loop. We schedule
 * this timer to be called when the nearest of our module timers will expire. */
int moduleTimerHandler(struct aeEventLoop *eventLoop, long long id, void *clientData) {
    UNUSED(eventLoop);
    UNUSED(id);
    UNUSED(clientData);

    /* To start let's try to fire all the timers already expired. */
    raxIterator ri;
    raxStart(&ri,Timers);
    uint64_t now = ustime();
    long long next_period = 0;
    while(1) {
        raxSeek(&ri,"^",NULL,0);
        if (!raxNext(&ri)) break;
        uint64_t expiretime;
        memcpy(&expiretime,ri.key,sizeof(expiretime));
        expiretime = ntohu64(expiretime);
        if (now >= expiretime) {
            RedisModuleTimer *timer = ri.data;
            RedisModuleCtx ctx;
            moduleCreateContext(&ctx,timer->module,REDISMODULE_CTX_TEMP_CLIENT);
            selectDb(ctx.client, timer->dbid);
            timer->callback(&ctx,timer->data);
            moduleFreeContext(&ctx);
            raxRemove(Timers,(unsigned char*)ri.key,ri.key_len,NULL);
            zfree(timer);
        } else {
            /* We call ustime() again instead of using the cached 'now' so that
             * 'next_period' isn't affected by the time it took to execute
             * previous calls to 'callback.
             * We need to cast 'expiretime' so that the compiler will not treat
             * the difference as unsigned (Causing next_period to be huge) in
             * case expiretime < ustime() */
            next_period = ((long long)expiretime-ustime())/1000; /* Scale to milliseconds. */
            break;
        }
    }
    raxStop(&ri);

    /* Reschedule the next timer or cancel it. */
    if (next_period <= 0) next_period = 1;
    if (raxSize(Timers) > 0) {
        return next_period;
    } else {
        aeTimer = -1;
        return AE_NOMORE;
    }
}

/* Create a new timer that will fire after `period` milliseconds, and will call
 * the specified function using `data` as argument. The returned timer ID can be
 * used to get information from the timer or to stop it before it fires.
 * Note that for the common use case of a repeating timer (Re-registration
 * of the timer inside the RedisModuleTimerProc callback) it matters when
 * this API is called:
 * If it is called at the beginning of 'callback' it means
 * the event will triggered every 'period'.
 * If it is called at the end of 'callback' it means
 * there will 'period' milliseconds gaps between events.
 * (If the time it takes to execute 'callback' is negligible the two
 * statements above mean the same) */
RedisModuleTimerID RM_CreateTimer(RedisModuleCtx *ctx, mstime_t period, RedisModuleTimerProc callback, void *data) {
    RedisModuleTimer *timer = zmalloc(sizeof(*timer));
    timer->module = ctx->module;
    timer->callback = callback;
    timer->data = data;
    timer->dbid = ctx->client ? ctx->client->db->id : 0;
    uint64_t expiretime = ustime()+period*1000;
    uint64_t key;

    while(1) {
        key = htonu64(expiretime);
        if (raxFind(Timers, (unsigned char*)&key,sizeof(key)) == raxNotFound) {
            raxInsert(Timers,(unsigned char*)&key,sizeof(key),timer,NULL);
            break;
        } else {
            expiretime++;
        }
    }

    /* We need to install the main event loop timer if it's not already
     * installed, or we may need to refresh its period if we just installed
     * a timer that will expire sooner than any other else (i.e. the timer
     * we just installed is the first timer in the Timers rax). */
    if (aeTimer != -1) {
        raxIterator ri;
        raxStart(&ri,Timers);
        raxSeek(&ri,"^",NULL,0);
        raxNext(&ri);
        if (memcmp(ri.key,&key,sizeof(key)) == 0) {
            /* This is the first key, we need to re-install the timer according
             * to the just added event. */
            aeDeleteTimeEvent(server.el,aeTimer);
            aeTimer = -1;
        }
        raxStop(&ri);
    }

    /* If we have no main timer (the old one was invalidated, or this is the
     * first module timer we have), install one. */
    if (aeTimer == -1)
        aeTimer = aeCreateTimeEvent(server.el,period,moduleTimerHandler,NULL,NULL);

    return key;
}

/* Stop a timer, returns REDISMODULE_OK if the timer was found, belonged to the
 * calling module, and was stopped, otherwise REDISMODULE_ERR is returned.
 * If not NULL, the data pointer is set to the value of the data argument when
 * the timer was created. */
int RM_StopTimer(RedisModuleCtx *ctx, RedisModuleTimerID id, void **data) {
    RedisModuleTimer *timer = raxFind(Timers,(unsigned char*)&id,sizeof(id));
    if (timer == raxNotFound || timer->module != ctx->module)
        return REDISMODULE_ERR;
    if (data) *data = timer->data;
    raxRemove(Timers,(unsigned char*)&id,sizeof(id),NULL);
    zfree(timer);
    return REDISMODULE_OK;
}

/* Obtain information about a timer: its remaining time before firing
 * (in milliseconds), and the private data pointer associated with the timer.
 * If the timer specified does not exist or belongs to a different module
 * no information is returned and the function returns REDISMODULE_ERR, otherwise
 * REDISMODULE_OK is returned. The arguments remaining or data can be NULL if
 * the caller does not need certain information. */
int RM_GetTimerInfo(RedisModuleCtx *ctx, RedisModuleTimerID id, uint64_t *remaining, void **data) {
    RedisModuleTimer *timer = raxFind(Timers,(unsigned char*)&id,sizeof(id));
    if (timer == raxNotFound || timer->module != ctx->module)
        return REDISMODULE_ERR;
    if (remaining) {
        int64_t rem = ntohu64(id)-ustime();
        if (rem < 0) rem = 0;
        *remaining = rem/1000; /* Scale to milliseconds. */
    }
    if (data) *data = timer->data;
    return REDISMODULE_OK;
}

/* --------------------------------------------------------------------------
 * ## Modules EventLoop API
 * --------------------------------------------------------------------------*/

typedef struct EventLoopData {
    RedisModuleEventLoopFunc rFunc;
    RedisModuleEventLoopFunc wFunc;
    void *user_data;
} EventLoopData;

typedef struct EventLoopOneShot {
    RedisModuleEventLoopOneShotFunc func;
    void *user_data;
} EventLoopOneShot;

list *moduleEventLoopOneShots;
static pthread_mutex_t moduleEventLoopMutex = PTHREAD_MUTEX_INITIALIZER;

static int eventLoopToAeMask(int mask) {
    int aeMask = 0;
    if (mask & REDISMODULE_EVENTLOOP_READABLE)
        aeMask |= AE_READABLE;
    if (mask & REDISMODULE_EVENTLOOP_WRITABLE)
        aeMask |= AE_WRITABLE;
    return aeMask;
}

static int eventLoopFromAeMask(int ae_mask) {
    int mask = 0;
    if (ae_mask & AE_READABLE)
        mask |= REDISMODULE_EVENTLOOP_READABLE;
    if (ae_mask & AE_WRITABLE)
        mask |= REDISMODULE_EVENTLOOP_WRITABLE;
    return mask;
}

static void eventLoopCbReadable(struct aeEventLoop *ae, int fd, void *user_data, int ae_mask) {
    UNUSED(ae);
    EventLoopData *data = user_data;
    data->rFunc(fd, data->user_data, eventLoopFromAeMask(ae_mask));
}

static void eventLoopCbWritable(struct aeEventLoop *ae, int fd, void *user_data, int ae_mask) {
    UNUSED(ae);
    EventLoopData *data = user_data;
    data->wFunc(fd, data->user_data, eventLoopFromAeMask(ae_mask));
}

/* Add a pipe / socket event to the event loop.
 *
 * * `mask` must be one of the following values:
 *
 *     * `REDISMODULE_EVENTLOOP_READABLE`
 *     * `REDISMODULE_EVENTLOOP_WRITABLE`
 *     * `REDISMODULE_EVENTLOOP_READABLE | REDISMODULE_EVENTLOOP_WRITABLE`
 *
 * On success REDISMODULE_OK is returned, otherwise
 * REDISMODULE_ERR is returned and errno is set to the following values:
 *
 * * ERANGE: `fd` is negative or higher than `maxclients` Redis config.
 * * EINVAL: `callback` is NULL or `mask` value is invalid.
 *
 * `errno` might take other values in case of an internal error.
 *
 * Example:
 *
 *     void onReadable(int fd, void *user_data, int mask) {
 *         char buf[32];
 *         int bytes = read(fd,buf,sizeof(buf));
 *         printf("Read %d bytes \n", bytes);
 *     }
 *     RM_EventLoopAdd(fd, REDISMODULE_EVENTLOOP_READABLE, onReadable, NULL);
 */
int RM_EventLoopAdd(int fd, int mask, RedisModuleEventLoopFunc func, void *user_data) {
    if (fd < 0 || fd >= aeGetSetSize(server.el)) {
        errno = ERANGE;
        return REDISMODULE_ERR;
    }

    if (!func || mask & ~(REDISMODULE_EVENTLOOP_READABLE |
                          REDISMODULE_EVENTLOOP_WRITABLE)) {
        errno = EINVAL;
        return REDISMODULE_ERR;
    }

    /* We are going to register stub callbacks to 'ae' for two reasons:
     *
     * - "ae" callback signature is different from RedisModuleEventLoopCallback,
     *   that will be handled it in our stub callbacks.
     * - We need to remap 'mask' value to provide binary compatibility.
     *
     * For the stub callbacks, saving user 'callback' and 'user_data' in an
     * EventLoopData object and passing it to ae, later, we'll extract
     * 'callback' and 'user_data' from that.
     */
    EventLoopData *data = aeGetFileClientData(server.el, fd);
    if (!data)
        data = zcalloc(sizeof(*data));

    aeFileProc *aeProc;
    if (mask & REDISMODULE_EVENTLOOP_READABLE)
        aeProc = eventLoopCbReadable;
    else
        aeProc = eventLoopCbWritable;

    int aeMask = eventLoopToAeMask(mask);

    if (aeCreateFileEvent(server.el, fd, aeMask, aeProc, data) != AE_OK) {
        if (aeGetFileEvents(server.el, fd) == AE_NONE)
            zfree(data);
        return REDISMODULE_ERR;
    }

    data->user_data = user_data;
    if (mask & REDISMODULE_EVENTLOOP_READABLE)
        data->rFunc = func;
    if (mask & REDISMODULE_EVENTLOOP_WRITABLE)
        data->wFunc = func;

    errno = 0;
    return REDISMODULE_OK;
}

/* Delete a pipe / socket event from the event loop.
 *
 * * `mask` must be one of the following values:
 *
 *     * `REDISMODULE_EVENTLOOP_READABLE`
 *     * `REDISMODULE_EVENTLOOP_WRITABLE`
 *     * `REDISMODULE_EVENTLOOP_READABLE | REDISMODULE_EVENTLOOP_WRITABLE`
 *
 * On success REDISMODULE_OK is returned, otherwise
 * REDISMODULE_ERR is returned and errno is set to the following values:
 *
 * * ERANGE: `fd` is negative or higher than `maxclients` Redis config.
 * * EINVAL: `mask` value is invalid.
 */
int RM_EventLoopDel(int fd, int mask) {
    if (fd < 0 || fd >= aeGetSetSize(server.el)) {
        errno = ERANGE;
        return REDISMODULE_ERR;
    }

    if (mask & ~(REDISMODULE_EVENTLOOP_READABLE |
                 REDISMODULE_EVENTLOOP_WRITABLE)) {
        errno = EINVAL;
        return REDISMODULE_ERR;
    }

    /* After deleting the event, if fd does not have any registered event
     * anymore, we can free the EventLoopData object. */
    EventLoopData *data = aeGetFileClientData(server.el, fd);
    aeDeleteFileEvent(server.el, fd, eventLoopToAeMask(mask));
    if (aeGetFileEvents(server.el, fd) == AE_NONE)
        zfree(data);

    errno = 0;
    return REDISMODULE_OK;
}

/* This function can be called from other threads to trigger callback on Redis
 * main thread. On success REDISMODULE_OK is returned. If `func` is NULL
 * REDISMODULE_ERR is returned and errno is set to EINVAL.
 */
int RM_EventLoopAddOneShot(RedisModuleEventLoopOneShotFunc func, void *user_data) {
    if (!func) {
        errno = EINVAL;
        return REDISMODULE_ERR;
    }

    EventLoopOneShot *oneshot = zmalloc(sizeof(*oneshot));
    oneshot->func = func;
    oneshot->user_data = user_data;

    pthread_mutex_lock(&moduleEventLoopMutex);
    if (!moduleEventLoopOneShots) moduleEventLoopOneShots = listCreate();
    listAddNodeTail(moduleEventLoopOneShots, oneshot);
    pthread_mutex_unlock(&moduleEventLoopMutex);

    if (write(server.module_pipe[1],"A",1) != 1) {
        /* Pipe is non-blocking, write() may fail if it's full. */
    }

    errno = 0;
    return REDISMODULE_OK;
}

/* This function will check the moduleEventLoopOneShots queue in order to
 * call the callback for the registered oneshot events. */
static void eventLoopHandleOneShotEvents() {
    pthread_mutex_lock(&moduleEventLoopMutex);
    if (moduleEventLoopOneShots) {
        while (listLength(moduleEventLoopOneShots)) {
            listNode *ln = listFirst(moduleEventLoopOneShots);
            EventLoopOneShot *oneshot = ln->value;
            listDelNode(moduleEventLoopOneShots, ln);
            /* Unlock mutex before the callback. Another oneshot event can be
             * added in the callback, it will need to lock the mutex. */
            pthread_mutex_unlock(&moduleEventLoopMutex);
            oneshot->func(oneshot->user_data);
            zfree(oneshot);
            /* Lock again for the next iteration */
            pthread_mutex_lock(&moduleEventLoopMutex);
        }
    }
    pthread_mutex_unlock(&moduleEventLoopMutex);
}

/* --------------------------------------------------------------------------
 * ## Modules ACL API
 *
 * Implements a hook into the authentication and authorization within Redis.
 * --------------------------------------------------------------------------*/

/* This function is called when a client's user has changed and invokes the
 * client's user changed callback if it was set. This callback should
 * cleanup any state the module was tracking about this client.
 *
 * A client's user can be changed through the AUTH command, module
 * authentication, and when a client is freed. */
void moduleNotifyUserChanged(client *c) {
    if (c->auth_callback) {
        c->auth_callback(c->id, c->auth_callback_privdata);

        /* The callback will fire exactly once, even if the user remains
         * the same. It is expected to completely clean up the state
         * so all references are cleared here. */
        c->auth_callback = NULL;
        c->auth_callback_privdata = NULL;
        c->auth_module = NULL;
    }
}

void revokeClientAuthentication(client *c) {
    /* Freeing the client would result in moduleNotifyUserChanged() to be
     * called later, however since we use revokeClientAuthentication() also
     * in moduleFreeAuthenticatedClients() to implement module unloading, we
     * do this action ASAP: this way if the module is unloaded, when the client
     * is eventually freed we don't rely on the module to still exist. */
    moduleNotifyUserChanged(c);

    c->user = DefaultUser;
    c->authenticated = 0;
    /* We will write replies to this client later, so we can't close it
     * directly even if async. */
    if (c == server.current_client) {
        c->flags |= CLIENT_CLOSE_AFTER_COMMAND;
    } else {
        freeClientAsync(c);
    }
}

/* Cleanup all clients that have been authenticated with this module. This
 * is called from onUnload() to give the module a chance to cleanup any
 * resources associated with clients it has authenticated. */
static void moduleFreeAuthenticatedClients(RedisModule *module) {
    listIter li;
    listNode *ln;
    listRewind(server.clients,&li);
    while ((ln = listNext(&li)) != NULL) {
        client *c = listNodeValue(ln);
        if (!c->auth_module) continue;

        RedisModule *auth_module = (RedisModule *) c->auth_module;
        if (auth_module == module) {
            revokeClientAuthentication(c);
        }
    }
}

/* Creates a Redis ACL user that the module can use to authenticate a client.
 * After obtaining the user, the module should set what such user can do
 * using the RM_SetUserACL() function. Once configured, the user
 * can be used in order to authenticate a connection, with the specified
 * ACL rules, using the RedisModule_AuthClientWithUser() function.
 *
 * Note that:
 *
 * * Users created here are not listed by the ACL command.
 * * Users created here are not checked for duplicated name, so it's up to
 *   the module calling this function to take care of not creating users
 *   with the same name.
 * * The created user can be used to authenticate multiple Redis connections.
 *
 * The caller can later free the user using the function
 * RM_FreeModuleUser(). When this function is called, if there are
 * still clients authenticated with this user, they are disconnected.
 * The function to free the user should only be used when the caller really
 * wants to invalidate the user to define a new one with different
 * capabilities. */
RedisModuleUser *RM_CreateModuleUser(const char *name) {
    RedisModuleUser *new_user = zmalloc(sizeof(RedisModuleUser));
    new_user->user = ACLCreateUnlinkedUser();
    new_user->free_user = 1;

    /* Free the previous temporarily assigned name to assign the new one */
    sdsfree(new_user->user->name);
    new_user->user->name = sdsnew(name);
    return new_user;
}

/* Frees a given user and disconnects all of the clients that have been
 * authenticated with it. See RM_CreateModuleUser for detailed usage.*/
int RM_FreeModuleUser(RedisModuleUser *user) {
    if (user->free_user)
        ACLFreeUserAndKillClients(user->user);
    zfree(user);
    return REDISMODULE_OK;
}

/* Sets the permissions of a user created through the redis module
 * interface. The syntax is the same as ACL SETUSER, so refer to the
 * documentation in acl.c for more information. See RM_CreateModuleUser
 * for detailed usage.
 *
 * Returns REDISMODULE_OK on success and REDISMODULE_ERR on failure
 * and will set an errno describing why the operation failed. */
int RM_SetModuleUserACL(RedisModuleUser *user, const char* acl) {
    return ACLSetUser(user->user, acl, -1);
}

/* Retrieve the user name of the client connection behind the current context.
 * The user name can be used later, in order to get a RedisModuleUser.
 * See more information in RM_GetModuleUserFromUserName.
 *
 * The returned string must be released with RedisModule_FreeString() or by
 * enabling automatic memory management. */
RedisModuleString *RM_GetCurrentUserName(RedisModuleCtx *ctx) {
    return RM_CreateString(ctx,ctx->client->user->name,sdslen(ctx->client->user->name));
}

/* A RedisModuleUser can be used to check if command, key or channel can be executed or
 * accessed according to the ACLs rules associated with that user.
 * When a Module wants to do ACL checks on a general ACL user (not created by RM_CreateModuleUser),
 * it can get the RedisModuleUser from this API, based on the user name retrieved by RM_GetCurrentUserName.
 *
 * Since a general ACL user can be deleted at any time, this RedisModuleUser should be used only in the context
 * where this function was called. In order to do ACL checks out of that context, the Module can store the user name,
 * and call this API at any other context.
 *
 * Returns NULL if the user is disabled or the user does not exist.
 * The caller should later free the user using the function RM_FreeModuleUser().*/
RedisModuleUser *RM_GetModuleUserFromUserName(RedisModuleString *name) {
    /* First, verify that the user exist */
    user *acl_user = ACLGetUserByName(name->ptr, sdslen(name->ptr));
    if (acl_user == NULL) {
        return NULL;
    }

    RedisModuleUser *new_user = zmalloc(sizeof(RedisModuleUser));
    new_user->user = acl_user;
    new_user->free_user = 0;
    return new_user;
}

/* Checks if the command can be executed by the user, according to the ACLs associated with it.
 *
 * On success a REDISMODULE_OK is returned, otherwise
 * REDISMODULE_ERR is returned and errno is set to the following values:
 *
 * * ENOENT: Specified command does not exist.
 * * EACCES: Command cannot be executed, according to ACL rules
 */
int RM_ACLCheckCommandPermissions(RedisModuleUser *user, RedisModuleString **argv, int argc) {
    int keyidxptr;
    struct redisCommand *cmd;

    /* Find command */
    if ((cmd = lookupCommand(argv, argc)) == NULL) {
        errno = ENOENT;
        return REDISMODULE_ERR;
    }

    if (ACLCheckAllUserCommandPerm(user->user, cmd, argv, argc, &keyidxptr) != ACL_OK) {
        errno = EACCES;
        return REDISMODULE_ERR;
    }

    return REDISMODULE_OK;
}

/* Check if the key can be accessed by the user, according to the ACLs associated with it
 * and the flags used. The supported flags are:
 *
 * REDISMODULE_KEY_PERMISSION_READ: Can the module read data from the key.
 * REDISMODULE_KEY_PERMISSION_WRITE: Can the module write data to the key.
 *
 * On success a REDISMODULE_OK is returned, otherwise
 * REDISMODULE_ERR is returned and errno is set to the following values:
 * 
 * * EINVAL: The provided flags are invalid.
 * * EACCESS: The user does not have permission to access the key.
 */
int RM_ACLCheckKeyPermissions(RedisModuleUser *user, RedisModuleString *key, int flags) {
    int acl_flags = 0;
    if (flags & REDISMODULE_KEY_PERMISSION_READ) acl_flags |= ACL_READ_PERMISSION;
    if (flags & REDISMODULE_KEY_PERMISSION_WRITE) acl_flags |= ACL_WRITE_PERMISSION;
    if (!acl_flags || ((flags & REDISMODULE_KEY_PERMISSION_ALL) != flags)) {
        errno = EINVAL;
        return REDISMODULE_ERR;
    }

    if (ACLUserCheckKeyPerm(user->user, key->ptr, sdslen(key->ptr), acl_flags) != ACL_OK) {
        errno = EACCES;
        return REDISMODULE_ERR;
    }

    return REDISMODULE_OK;
}

/* Check if the pubsub channel can be accessed by the user, according to the ACLs associated with it.
 * Glob-style pattern matching is employed, unless the literal flag is
 * set.
 *
 * If the user can access the pubsub channel, REDISMODULE_OK is returned, otherwise
 * REDISMODULE_ERR is returned. */
int RM_ACLCheckChannelPermissions(RedisModuleUser *user, RedisModuleString *ch, int literal) {
    if (ACLUserCheckChannelPerm(user->user, ch->ptr, literal) != ACL_OK)
        return REDISMODULE_ERR;

    return REDISMODULE_OK;
}

/* Adds a new entry in the ACL log.
 * Returns REDISMODULE_OK on success and REDISMODULE_ERR on error.
 *
 * For more information about ACL log, please refer to https://redis.io/commands/acl-log */
void RM_ACLAddLogEntry(RedisModuleCtx *ctx, RedisModuleUser *user, RedisModuleString *object) {
    addACLLogEntry(ctx->client, 0, ACL_LOG_CTX_MODULE, -1, user->user->name, sdsdup(object->ptr));
}

/* Authenticate the client associated with the context with
 * the provided user. Returns REDISMODULE_OK on success and
 * REDISMODULE_ERR on error.
 *
 * This authentication can be tracked with the optional callback and private
 * data fields. The callback will be called whenever the user of the client
 * changes. This callback should be used to cleanup any state that is being
 * kept in the module related to the client authentication. It will only be
 * called once, even when the user hasn't changed, in order to allow for a
 * new callback to be specified. If this authentication does not need to be
 * tracked, pass in NULL for the callback and privdata.
 *
 * If client_id is not NULL, it will be filled with the id of the client
 * that was authenticated. This can be used with the
 * RM_DeauthenticateAndCloseClient() API in order to deauthenticate a
 * previously authenticated client if the authentication is no longer valid.
 *
 * For expensive authentication operations, it is recommended to block the
 * client and do the authentication in the background and then attach the user
 * to the client in a threadsafe context. */
static int authenticateClientWithUser(RedisModuleCtx *ctx, user *user, RedisModuleUserChangedFunc callback, void *privdata, uint64_t *client_id) {
    if (user->flags & USER_FLAG_DISABLED) {
        return REDISMODULE_ERR;
    }

    /* Avoid settings which are meaningless and will be lost */
    if (!ctx->client || (ctx->client->flags & CLIENT_MODULE)) {
        return REDISMODULE_ERR;
    }

    moduleNotifyUserChanged(ctx->client);

    ctx->client->user = user;
    ctx->client->authenticated = 1;

    if (callback) {
        ctx->client->auth_callback = callback;
        ctx->client->auth_callback_privdata = privdata;
        ctx->client->auth_module = ctx->module;
    }

    if (client_id) {
        *client_id = ctx->client->id;
    }

    return REDISMODULE_OK;
}


/* Authenticate the current context's user with the provided redis acl user.
 * Returns REDISMODULE_ERR if the user is disabled.
 *
 * See authenticateClientWithUser for information about callback, client_id,
 * and general usage for authentication. */
int RM_AuthenticateClientWithUser(RedisModuleCtx *ctx, RedisModuleUser *module_user, RedisModuleUserChangedFunc callback, void *privdata, uint64_t *client_id) {
    return authenticateClientWithUser(ctx, module_user->user, callback, privdata, client_id);
}

/* Authenticate the current context's user with the provided redis acl user.
 * Returns REDISMODULE_ERR if the user is disabled or the user does not exist.
 *
 * See authenticateClientWithUser for information about callback, client_id,
 * and general usage for authentication. */
int RM_AuthenticateClientWithACLUser(RedisModuleCtx *ctx, const char *name, size_t len, RedisModuleUserChangedFunc callback, void *privdata, uint64_t *client_id) {
    user *acl_user = ACLGetUserByName(name, len);

    if (!acl_user) {
        return REDISMODULE_ERR;
    }
    return authenticateClientWithUser(ctx, acl_user, callback, privdata, client_id);
}

/* Deauthenticate and close the client. The client resources will not be
 * be immediately freed, but will be cleaned up in a background job. This is
 * the recommended way to deauthenticate a client since most clients can't
 * handle users becoming deauthenticated. Returns REDISMODULE_ERR when the
 * client doesn't exist and REDISMODULE_OK when the operation was successful.
 *
 * The client ID is returned from the RM_AuthenticateClientWithUser and
 * RM_AuthenticateClientWithACLUser APIs, but can be obtained through
 * the CLIENT api or through server events.
 *
 * This function is not thread safe, and must be executed within the context
 * of a command or thread safe context. */
int RM_DeauthenticateAndCloseClient(RedisModuleCtx *ctx, uint64_t client_id) {
    UNUSED(ctx);
    client *c = lookupClientByID(client_id);
    if (c == NULL) return REDISMODULE_ERR;

    /* Revoke also marks client to be closed ASAP */
    revokeClientAuthentication(c);
    return REDISMODULE_OK;
}

/* Return the X.509 client-side certificate used by the client to authenticate
 * this connection.
 *
 * The return value is an allocated RedisModuleString that is a X.509 certificate
 * encoded in PEM (Base64) format. It should be freed (or auto-freed) by the caller.
 *
 * A NULL value is returned in the following conditions:
 *
 * - Connection ID does not exist
 * - Connection is not a TLS connection
 * - Connection is a TLS connection but no client certificate was used
 */
RedisModuleString *RM_GetClientCertificate(RedisModuleCtx *ctx, uint64_t client_id) {
    client *c = lookupClientByID(client_id);
    if (c == NULL) return NULL;

    sds cert = connTLSGetPeerCert(c->conn);
    if (!cert) return NULL;

    RedisModuleString *s = createObject(OBJ_STRING, cert);
    if (ctx != NULL) autoMemoryAdd(ctx, REDISMODULE_AM_STRING, s);

    return s;
}

/* --------------------------------------------------------------------------
 * ## Modules Dictionary API
 *
 * Implements a sorted dictionary (actually backed by a radix tree) with
 * the usual get / set / del / num-items API, together with an iterator
 * capable of going back and forth.
 * -------------------------------------------------------------------------- */

/* Create a new dictionary. The 'ctx' pointer can be the current module context
 * or NULL, depending on what you want. Please follow the following rules:
 *
 * 1. Use a NULL context if you plan to retain a reference to this dictionary
 *    that will survive the time of the module callback where you created it.
 * 2. Use a NULL context if no context is available at the time you are creating
 *    the dictionary (of course...).
 * 3. However use the current callback context as 'ctx' argument if the
 *    dictionary time to live is just limited to the callback scope. In this
 *    case, if enabled, you can enjoy the automatic memory management that will
 *    reclaim the dictionary memory, as well as the strings returned by the
 *    Next / Prev dictionary iterator calls.
 */
RedisModuleDict *RM_CreateDict(RedisModuleCtx *ctx) {
    struct RedisModuleDict *d = zmalloc(sizeof(*d));
    d->rax = raxNew();
    if (ctx != NULL) autoMemoryAdd(ctx,REDISMODULE_AM_DICT,d);
    return d;
}

/* Free a dictionary created with RM_CreateDict(). You need to pass the
 * context pointer 'ctx' only if the dictionary was created using the
 * context instead of passing NULL. */
void RM_FreeDict(RedisModuleCtx *ctx, RedisModuleDict *d) {
    if (ctx != NULL) autoMemoryFreed(ctx,REDISMODULE_AM_DICT,d);
    raxFree(d->rax);
    zfree(d);
}

/* Return the size of the dictionary (number of keys). */
uint64_t RM_DictSize(RedisModuleDict *d) {
    return raxSize(d->rax);
}

/* Store the specified key into the dictionary, setting its value to the
 * pointer 'ptr'. If the key was added with success, since it did not
 * already exist, REDISMODULE_OK is returned. Otherwise if the key already
 * exists the function returns REDISMODULE_ERR. */
int RM_DictSetC(RedisModuleDict *d, void *key, size_t keylen, void *ptr) {
    int retval = raxTryInsert(d->rax,key,keylen,ptr,NULL);
    return (retval == 1) ? REDISMODULE_OK : REDISMODULE_ERR;
}

/* Like RedisModule_DictSetC() but will replace the key with the new
 * value if the key already exists. */
int RM_DictReplaceC(RedisModuleDict *d, void *key, size_t keylen, void *ptr) {
    int retval = raxInsert(d->rax,key,keylen,ptr,NULL);
    return (retval == 1) ? REDISMODULE_OK : REDISMODULE_ERR;
}

/* Like RedisModule_DictSetC() but takes the key as a RedisModuleString. */
int RM_DictSet(RedisModuleDict *d, RedisModuleString *key, void *ptr) {
    return RM_DictSetC(d,key->ptr,sdslen(key->ptr),ptr);
}

/* Like RedisModule_DictReplaceC() but takes the key as a RedisModuleString. */
int RM_DictReplace(RedisModuleDict *d, RedisModuleString *key, void *ptr) {
    return RM_DictReplaceC(d,key->ptr,sdslen(key->ptr),ptr);
}

/* Return the value stored at the specified key. The function returns NULL
 * both in the case the key does not exist, or if you actually stored
 * NULL at key. So, optionally, if the 'nokey' pointer is not NULL, it will
 * be set by reference to 1 if the key does not exist, or to 0 if the key
 * exists. */
void *RM_DictGetC(RedisModuleDict *d, void *key, size_t keylen, int *nokey) {
    void *res = raxFind(d->rax,key,keylen);
    if (nokey) *nokey = (res == raxNotFound);
    return (res == raxNotFound) ? NULL : res;
}

/* Like RedisModule_DictGetC() but takes the key as a RedisModuleString. */
void *RM_DictGet(RedisModuleDict *d, RedisModuleString *key, int *nokey) {
    return RM_DictGetC(d,key->ptr,sdslen(key->ptr),nokey);
}

/* Remove the specified key from the dictionary, returning REDISMODULE_OK if
 * the key was found and deleted, or REDISMODULE_ERR if instead there was
 * no such key in the dictionary. When the operation is successful, if
 * 'oldval' is not NULL, then '*oldval' is set to the value stored at the
 * key before it was deleted. Using this feature it is possible to get
 * a pointer to the value (for instance in order to release it), without
 * having to call RedisModule_DictGet() before deleting the key. */
int RM_DictDelC(RedisModuleDict *d, void *key, size_t keylen, void *oldval) {
    int retval = raxRemove(d->rax,key,keylen,oldval);
    return retval ? REDISMODULE_OK : REDISMODULE_ERR;
}

/* Like RedisModule_DictDelC() but gets the key as a RedisModuleString. */
int RM_DictDel(RedisModuleDict *d, RedisModuleString *key, void *oldval) {
    return RM_DictDelC(d,key->ptr,sdslen(key->ptr),oldval);
}

/* Return an iterator, setup in order to start iterating from the specified
 * key by applying the operator 'op', which is just a string specifying the
 * comparison operator to use in order to seek the first element. The
 * operators available are:
 *
 * * `^`   -- Seek the first (lexicographically smaller) key.
 * * `$`   -- Seek the last  (lexicographically bigger) key.
 * * `>`   -- Seek the first element greater than the specified key.
 * * `>=`  -- Seek the first element greater or equal than the specified key.
 * * `<`   -- Seek the first element smaller than the specified key.
 * * `<=`  -- Seek the first element smaller or equal than the specified key.
 * * `==`  -- Seek the first element matching exactly the specified key.
 *
 * Note that for `^` and `$` the passed key is not used, and the user may
 * just pass NULL with a length of 0.
 *
 * If the element to start the iteration cannot be seeked based on the
 * key and operator passed, RedisModule_DictNext() / Prev() will just return
 * REDISMODULE_ERR at the first call, otherwise they'll produce elements.
 */
RedisModuleDictIter *RM_DictIteratorStartC(RedisModuleDict *d, const char *op, void *key, size_t keylen) {
    RedisModuleDictIter *di = zmalloc(sizeof(*di));
    di->dict = d;
    raxStart(&di->ri,d->rax);
    raxSeek(&di->ri,op,key,keylen);
    return di;
}

/* Exactly like RedisModule_DictIteratorStartC, but the key is passed as a
 * RedisModuleString. */
RedisModuleDictIter *RM_DictIteratorStart(RedisModuleDict *d, const char *op, RedisModuleString *key) {
    return RM_DictIteratorStartC(d,op,key->ptr,sdslen(key->ptr));
}

/* Release the iterator created with RedisModule_DictIteratorStart(). This call
 * is mandatory otherwise a memory leak is introduced in the module. */
void RM_DictIteratorStop(RedisModuleDictIter *di) {
    raxStop(&di->ri);
    zfree(di);
}

/* After its creation with RedisModule_DictIteratorStart(), it is possible to
 * change the currently selected element of the iterator by using this
 * API call. The result based on the operator and key is exactly like
 * the function RedisModule_DictIteratorStart(), however in this case the
 * return value is just REDISMODULE_OK in case the seeked element was found,
 * or REDISMODULE_ERR in case it was not possible to seek the specified
 * element. It is possible to reseek an iterator as many times as you want. */
int RM_DictIteratorReseekC(RedisModuleDictIter *di, const char *op, void *key, size_t keylen) {
    return raxSeek(&di->ri,op,key,keylen);
}

/* Like RedisModule_DictIteratorReseekC() but takes the key as as a
 * RedisModuleString. */
int RM_DictIteratorReseek(RedisModuleDictIter *di, const char *op, RedisModuleString *key) {
    return RM_DictIteratorReseekC(di,op,key->ptr,sdslen(key->ptr));
}

/* Return the current item of the dictionary iterator `di` and steps to the
 * next element. If the iterator already yield the last element and there
 * are no other elements to return, NULL is returned, otherwise a pointer
 * to a string representing the key is provided, and the `*keylen` length
 * is set by reference (if keylen is not NULL). The `*dataptr`, if not NULL
 * is set to the value of the pointer stored at the returned key as auxiliary
 * data (as set by the RedisModule_DictSet API).
 *
 * Usage example:
 *
 *      ... create the iterator here ...
 *      char *key;
 *      void *data;
 *      while((key = RedisModule_DictNextC(iter,&keylen,&data)) != NULL) {
 *          printf("%.*s %p\n", (int)keylen, key, data);
 *      }
 *
 * The returned pointer is of type void because sometimes it makes sense
 * to cast it to a `char*` sometimes to an unsigned `char*` depending on the
 * fact it contains or not binary data, so this API ends being more
 * comfortable to use.
 *
 * The validity of the returned pointer is until the next call to the
 * next/prev iterator step. Also the pointer is no longer valid once the
 * iterator is released. */
void *RM_DictNextC(RedisModuleDictIter *di, size_t *keylen, void **dataptr) {
    if (!raxNext(&di->ri)) return NULL;
    if (keylen) *keylen = di->ri.key_len;
    if (dataptr) *dataptr = di->ri.data;
    return di->ri.key;
}

/* This function is exactly like RedisModule_DictNext() but after returning
 * the currently selected element in the iterator, it selects the previous
 * element (lexicographically smaller) instead of the next one. */
void *RM_DictPrevC(RedisModuleDictIter *di, size_t *keylen, void **dataptr) {
    if (!raxPrev(&di->ri)) return NULL;
    if (keylen) *keylen = di->ri.key_len;
    if (dataptr) *dataptr = di->ri.data;
    return di->ri.key;
}

/* Like RedisModuleNextC(), but instead of returning an internally allocated
 * buffer and key length, it returns directly a module string object allocated
 * in the specified context 'ctx' (that may be NULL exactly like for the main
 * API RedisModule_CreateString).
 *
 * The returned string object should be deallocated after use, either manually
 * or by using a context that has automatic memory management active. */
RedisModuleString *RM_DictNext(RedisModuleCtx *ctx, RedisModuleDictIter *di, void **dataptr) {
    size_t keylen;
    void *key = RM_DictNextC(di,&keylen,dataptr);
    if (key == NULL) return NULL;
    return RM_CreateString(ctx,key,keylen);
}

/* Like RedisModule_DictNext() but after returning the currently selected
 * element in the iterator, it selects the previous element (lexicographically
 * smaller) instead of the next one. */
RedisModuleString *RM_DictPrev(RedisModuleCtx *ctx, RedisModuleDictIter *di, void **dataptr) {
    size_t keylen;
    void *key = RM_DictPrevC(di,&keylen,dataptr);
    if (key == NULL) return NULL;
    return RM_CreateString(ctx,key,keylen);
}

/* Compare the element currently pointed by the iterator to the specified
 * element given by key/keylen, according to the operator 'op' (the set of
 * valid operators are the same valid for RedisModule_DictIteratorStart).
 * If the comparison is successful the command returns REDISMODULE_OK
 * otherwise REDISMODULE_ERR is returned.
 *
 * This is useful when we want to just emit a lexicographical range, so
 * in the loop, as we iterate elements, we can also check if we are still
 * on range.
 *
 * The function return REDISMODULE_ERR if the iterator reached the
 * end of elements condition as well. */
int RM_DictCompareC(RedisModuleDictIter *di, const char *op, void *key, size_t keylen) {
    if (raxEOF(&di->ri)) return REDISMODULE_ERR;
    int res = raxCompare(&di->ri,op,key,keylen);
    return res ? REDISMODULE_OK : REDISMODULE_ERR;
}

/* Like RedisModule_DictCompareC but gets the key to compare with the current
 * iterator key as a RedisModuleString. */
int RM_DictCompare(RedisModuleDictIter *di, const char *op, RedisModuleString *key) {
    if (raxEOF(&di->ri)) return REDISMODULE_ERR;
    int res = raxCompare(&di->ri,op,key->ptr,sdslen(key->ptr));
    return res ? REDISMODULE_OK : REDISMODULE_ERR;
}




/* --------------------------------------------------------------------------
 * ## Modules Info fields
 * -------------------------------------------------------------------------- */

int RM_InfoEndDictField(RedisModuleInfoCtx *ctx);

/* Used to start a new section, before adding any fields. the section name will
 * be prefixed by `<modulename>_` and must only include A-Z,a-z,0-9.
 * NULL or empty string indicates the default section (only `<modulename>`) is used.
 * When return value is REDISMODULE_ERR, the section should and will be skipped. */
int RM_InfoAddSection(RedisModuleInfoCtx *ctx, const char *name) {
    sds full_name = sdsdup(ctx->module->name);
    if (name != NULL && strlen(name) > 0)
        full_name = sdscatfmt(full_name, "_%s", name);

    /* Implicitly end dicts, instead of returning an error which is likely un checked. */
    if (ctx->in_dict_field)
        RM_InfoEndDictField(ctx);

    /* proceed only if:
     * 1) no section was requested (emit all)
     * 2) the module name was requested (emit all)
     * 3) this specific section was requested. */
    if (ctx->requested_section) {
        if (strcasecmp(ctx->requested_section, full_name) &&
            strcasecmp(ctx->requested_section, ctx->module->name)) {
            sdsfree(full_name);
            ctx->in_section = 0;
            return REDISMODULE_ERR;
        }
    }
    if (ctx->sections++) ctx->info = sdscat(ctx->info,"\r\n");
    ctx->info = sdscatfmt(ctx->info, "# %S\r\n", full_name);
    ctx->in_section = 1;
    sdsfree(full_name);
    return REDISMODULE_OK;
}

/* Starts a dict field, similar to the ones in INFO KEYSPACE. Use normal
 * RedisModule_InfoAddField* functions to add the items to this field, and
 * terminate with RedisModule_InfoEndDictField. */
int RM_InfoBeginDictField(RedisModuleInfoCtx *ctx, const char *name) {
    if (!ctx->in_section)
        return REDISMODULE_ERR;
    /* Implicitly end dicts, instead of returning an error which is likely un checked. */
    if (ctx->in_dict_field)
        RM_InfoEndDictField(ctx);
    char *tmpmodname, *tmpname;
    ctx->info = sdscatfmt(ctx->info,
        "%s_%s:",
        getSafeInfoString(ctx->module->name, strlen(ctx->module->name), &tmpmodname),
        getSafeInfoString(name, strlen(name), &tmpname));
    if (tmpmodname != NULL) zfree(tmpmodname);
    if (tmpname != NULL) zfree(tmpname);
    ctx->in_dict_field = 1;
    return REDISMODULE_OK;
}

/* Ends a dict field, see RedisModule_InfoBeginDictField */
int RM_InfoEndDictField(RedisModuleInfoCtx *ctx) {
    if (!ctx->in_dict_field)
        return REDISMODULE_ERR;
    /* trim the last ',' if found. */
    if (ctx->info[sdslen(ctx->info)-1]==',')
        sdsIncrLen(ctx->info, -1);
    ctx->info = sdscat(ctx->info, "\r\n");
    ctx->in_dict_field = 0;
    return REDISMODULE_OK;
}

/* Used by RedisModuleInfoFunc to add info fields.
 * Each field will be automatically prefixed by `<modulename>_`.
 * Field names or values must not include `\r\n` or `:`. */
int RM_InfoAddFieldString(RedisModuleInfoCtx *ctx, const char *field, RedisModuleString *value) {
    if (!ctx->in_section)
        return REDISMODULE_ERR;
    if (ctx->in_dict_field) {
        ctx->info = sdscatfmt(ctx->info,
            "%s=%S,",
            field,
            (sds)value->ptr);
        return REDISMODULE_OK;
    }
    ctx->info = sdscatfmt(ctx->info,
        "%s_%s:%S\r\n",
        ctx->module->name,
        field,
        (sds)value->ptr);
    return REDISMODULE_OK;
}

/* See RedisModule_InfoAddFieldString(). */
int RM_InfoAddFieldCString(RedisModuleInfoCtx *ctx, const char *field, const char *value) {
    if (!ctx->in_section)
        return REDISMODULE_ERR;
    if (ctx->in_dict_field) {
        ctx->info = sdscatfmt(ctx->info,
            "%s=%s,",
            field,
            value);
        return REDISMODULE_OK;
    }
    ctx->info = sdscatfmt(ctx->info,
        "%s_%s:%s\r\n",
        ctx->module->name,
        field,
        value);
    return REDISMODULE_OK;
}

/* See RedisModule_InfoAddFieldString(). */
int RM_InfoAddFieldDouble(RedisModuleInfoCtx *ctx, const char *field, double value) {
    if (!ctx->in_section)
        return REDISMODULE_ERR;
    if (ctx->in_dict_field) {
        ctx->info = sdscatprintf(ctx->info,
            "%s=%.17g,",
            field,
            value);
        return REDISMODULE_OK;
    }
    ctx->info = sdscatprintf(ctx->info,
        "%s_%s:%.17g\r\n",
        ctx->module->name,
        field,
        value);
    return REDISMODULE_OK;
}

/* See RedisModule_InfoAddFieldString(). */
int RM_InfoAddFieldLongLong(RedisModuleInfoCtx *ctx, const char *field, long long value) {
    if (!ctx->in_section)
        return REDISMODULE_ERR;
    if (ctx->in_dict_field) {
        ctx->info = sdscatfmt(ctx->info,
            "%s=%I,",
            field,
            value);
        return REDISMODULE_OK;
    }
    ctx->info = sdscatfmt(ctx->info,
        "%s_%s:%I\r\n",
        ctx->module->name,
        field,
        value);
    return REDISMODULE_OK;
}

/* See RedisModule_InfoAddFieldString(). */
int RM_InfoAddFieldULongLong(RedisModuleInfoCtx *ctx, const char *field, unsigned long long value) {
    if (!ctx->in_section)
        return REDISMODULE_ERR;
    if (ctx->in_dict_field) {
        ctx->info = sdscatfmt(ctx->info,
            "%s=%U,",
            field,
            value);
        return REDISMODULE_OK;
    }
    ctx->info = sdscatfmt(ctx->info,
        "%s_%s:%U\r\n",
        ctx->module->name,
        field,
        value);
    return REDISMODULE_OK;
}

/* Registers callback for the INFO command. The callback should add INFO fields
 * by calling the `RedisModule_InfoAddField*()` functions. */
int RM_RegisterInfoFunc(RedisModuleCtx *ctx, RedisModuleInfoFunc cb) {
    ctx->module->info_cb = cb;
    return REDISMODULE_OK;
}

sds modulesCollectInfo(sds info, const char *section, int for_crash_report, int sections) {
    dictIterator *di = dictGetIterator(modules);
    dictEntry *de;

    while ((de = dictNext(di)) != NULL) {
        struct RedisModule *module = dictGetVal(de);
        if (!module->info_cb)
            continue;
        RedisModuleInfoCtx info_ctx = {module, section, info, sections, 0, 0};
        module->info_cb(&info_ctx, for_crash_report);
        /* Implicitly end dicts (no way to handle errors, and we must add the newline). */
        if (info_ctx.in_dict_field)
            RM_InfoEndDictField(&info_ctx);
        info = info_ctx.info;
        sections = info_ctx.sections;
    }
    dictReleaseIterator(di);
    return info;
}

/* Get information about the server similar to the one that returns from the
 * INFO command. This function takes an optional 'section' argument that may
 * be NULL. The return value holds the output and can be used with
 * RedisModule_ServerInfoGetField and alike to get the individual fields.
 * When done, it needs to be freed with RedisModule_FreeServerInfo or with the
 * automatic memory management mechanism if enabled. */
RedisModuleServerInfoData *RM_GetServerInfo(RedisModuleCtx *ctx, const char *section) {
    struct RedisModuleServerInfoData *d = zmalloc(sizeof(*d));
    d->rax = raxNew();
    if (ctx != NULL) autoMemoryAdd(ctx,REDISMODULE_AM_INFO,d);
    sds info = genRedisInfoString(section);
    int totlines, i;
    sds *lines = sdssplitlen(info, sdslen(info), "\r\n", 2, &totlines);
    for(i=0; i<totlines; i++) {
        sds line = lines[i];
        if (line[0]=='#') continue;
        char *sep = strchr(line, ':');
        if (!sep) continue;
        unsigned char *key = (unsigned char*)line;
        size_t keylen = (intptr_t)sep-(intptr_t)line;
        sds val = sdsnewlen(sep+1,sdslen(line)-((intptr_t)sep-(intptr_t)line)-1);
        if (!raxTryInsert(d->rax,key,keylen,val,NULL))
            sdsfree(val);
    }
    sdsfree(info);
    sdsfreesplitres(lines,totlines);
    return d;
}

/* Free data created with RM_GetServerInfo(). You need to pass the
 * context pointer 'ctx' only if the dictionary was created using the
 * context instead of passing NULL. */
void RM_FreeServerInfo(RedisModuleCtx *ctx, RedisModuleServerInfoData *data) {
    if (ctx != NULL) autoMemoryFreed(ctx,REDISMODULE_AM_INFO,data);
    raxFreeWithCallback(data->rax, (void(*)(void*))sdsfree);
    zfree(data);
}

/* Get the value of a field from data collected with RM_GetServerInfo(). You
 * need to pass the context pointer 'ctx' only if you want to use auto memory
 * mechanism to release the returned string. Return value will be NULL if the
 * field was not found. */
RedisModuleString *RM_ServerInfoGetField(RedisModuleCtx *ctx, RedisModuleServerInfoData *data, const char* field) {
    sds val = raxFind(data->rax, (unsigned char *)field, strlen(field));
    if (val == raxNotFound) return NULL;
    RedisModuleString *o = createStringObject(val,sdslen(val));
    if (ctx != NULL) autoMemoryAdd(ctx,REDISMODULE_AM_STRING,o);
    return o;
}

/* Similar to RM_ServerInfoGetField, but returns a char* which should not be freed but the caller. */
const char *RM_ServerInfoGetFieldC(RedisModuleServerInfoData *data, const char* field) {
    sds val = raxFind(data->rax, (unsigned char *)field, strlen(field));
    if (val == raxNotFound) return NULL;
    return val;
}

/* Get the value of a field from data collected with RM_GetServerInfo(). If the
 * field is not found, or is not numerical or out of range, return value will be
 * 0, and the optional out_err argument will be set to REDISMODULE_ERR. */
long long RM_ServerInfoGetFieldSigned(RedisModuleServerInfoData *data, const char* field, int *out_err) {
    long long ll;
    sds val = raxFind(data->rax, (unsigned char *)field, strlen(field));
    if (val == raxNotFound) {
        if (out_err) *out_err = REDISMODULE_ERR;
        return 0;
    }
    if (!string2ll(val,sdslen(val),&ll)) {
        if (out_err) *out_err = REDISMODULE_ERR;
        return 0;
    }
    if (out_err) *out_err = REDISMODULE_OK;
    return ll;
}

/* Get the value of a field from data collected with RM_GetServerInfo(). If the
 * field is not found, or is not numerical or out of range, return value will be
 * 0, and the optional out_err argument will be set to REDISMODULE_ERR. */
unsigned long long RM_ServerInfoGetFieldUnsigned(RedisModuleServerInfoData *data, const char* field, int *out_err) {
    unsigned long long ll;
    sds val = raxFind(data->rax, (unsigned char *)field, strlen(field));
    if (val == raxNotFound) {
        if (out_err) *out_err = REDISMODULE_ERR;
        return 0;
    }
    if (!string2ull(val,&ll)) {
        if (out_err) *out_err = REDISMODULE_ERR;
        return 0;
    }
    if (out_err) *out_err = REDISMODULE_OK;
    return ll;
}

/* Get the value of a field from data collected with RM_GetServerInfo(). If the
 * field is not found, or is not a double, return value will be 0, and the
 * optional out_err argument will be set to REDISMODULE_ERR. */
double RM_ServerInfoGetFieldDouble(RedisModuleServerInfoData *data, const char* field, int *out_err) {
    double dbl;
    sds val = raxFind(data->rax, (unsigned char *)field, strlen(field));
    if (val == raxNotFound) {
        if (out_err) *out_err = REDISMODULE_ERR;
        return 0;
    }
    if (!string2d(val,sdslen(val),&dbl)) {
        if (out_err) *out_err = REDISMODULE_ERR;
        return 0;
    }
    if (out_err) *out_err = REDISMODULE_OK;
    return dbl;
}

/* --------------------------------------------------------------------------
 * ## Modules utility APIs
 * -------------------------------------------------------------------------- */

/* Return random bytes using SHA1 in counter mode with a /dev/urandom
 * initialized seed. This function is fast so can be used to generate
 * many bytes without any effect on the operating system entropy pool.
 * Currently this function is not thread safe. */
void RM_GetRandomBytes(unsigned char *dst, size_t len) {
    getRandomBytes(dst,len);
}

/* Like RedisModule_GetRandomBytes() but instead of setting the string to
 * random bytes the string is set to random characters in the in the
 * hex charset [0-9a-f]. */
void RM_GetRandomHexChars(char *dst, size_t len) {
    getRandomHexChars(dst,len);
}

/* --------------------------------------------------------------------------
 * ## Modules API exporting / importing
 * -------------------------------------------------------------------------- */

/* This function is called by a module in order to export some API with a
 * given name. Other modules will be able to use this API by calling the
 * symmetrical function RM_GetSharedAPI() and casting the return value to
 * the right function pointer.
 *
 * The function will return REDISMODULE_OK if the name is not already taken,
 * otherwise REDISMODULE_ERR will be returned and no operation will be
 * performed.
 *
 * IMPORTANT: the apiname argument should be a string literal with static
 * lifetime. The API relies on the fact that it will always be valid in
 * the future. */
int RM_ExportSharedAPI(RedisModuleCtx *ctx, const char *apiname, void *func) {
    RedisModuleSharedAPI *sapi = zmalloc(sizeof(*sapi));
    sapi->module = ctx->module;
    sapi->func = func;
    if (dictAdd(server.sharedapi, (char*)apiname, sapi) != DICT_OK) {
        zfree(sapi);
        return REDISMODULE_ERR;
    }
    return REDISMODULE_OK;
}

/* Request an exported API pointer. The return value is just a void pointer
 * that the caller of this function will be required to cast to the right
 * function pointer, so this is a private contract between modules.
 *
 * If the requested API is not available then NULL is returned. Because
 * modules can be loaded at different times with different order, this
 * function calls should be put inside some module generic API registering
 * step, that is called every time a module attempts to execute a
 * command that requires external APIs: if some API cannot be resolved, the
 * command should return an error.
 *
 * Here is an example:
 *
 *     int ... myCommandImplementation() {
 *        if (getExternalAPIs() == 0) {
 *             reply with an error here if we cannot have the APIs
 *        }
 *        // Use the API:
 *        myFunctionPointer(foo);
 *     }
 *
 * And the function registerAPI() is:
 *
 *     int getExternalAPIs(void) {
 *         static int api_loaded = 0;
 *         if (api_loaded != 0) return 1; // APIs already resolved.
 *
 *         myFunctionPointer = RedisModule_GetOtherModuleAPI("...");
 *         if (myFunctionPointer == NULL) return 0;
 *
 *         return 1;
 *     }
 */
void *RM_GetSharedAPI(RedisModuleCtx *ctx, const char *apiname) {
    dictEntry *de = dictFind(server.sharedapi, apiname);
    if (de == NULL) return NULL;
    RedisModuleSharedAPI *sapi = dictGetVal(de);
    if (listSearchKey(sapi->module->usedby,ctx->module) == NULL) {
        listAddNodeTail(sapi->module->usedby,ctx->module);
        listAddNodeTail(ctx->module->using,sapi->module);
    }
    return sapi->func;
}

/* Remove all the APIs registered by the specified module. Usually you
 * want this when the module is going to be unloaded. This function
 * assumes that's caller responsibility to make sure the APIs are not
 * used by other modules.
 *
 * The number of unregistered APIs is returned. */
int moduleUnregisterSharedAPI(RedisModule *module) {
    int count = 0;
    dictIterator *di = dictGetSafeIterator(server.sharedapi);
    dictEntry *de;
    while ((de = dictNext(di)) != NULL) {
        const char *apiname = dictGetKey(de);
        RedisModuleSharedAPI *sapi = dictGetVal(de);
        if (sapi->module == module) {
            dictDelete(server.sharedapi,apiname);
            zfree(sapi);
            count++;
        }
    }
    dictReleaseIterator(di);
    return count;
}

/* Remove the specified module as an user of APIs of ever other module.
 * This is usually called when a module is unloaded.
 *
 * Returns the number of modules this module was using APIs from. */
int moduleUnregisterUsedAPI(RedisModule *module) {
    listIter li;
    listNode *ln;
    int count = 0;

    listRewind(module->using,&li);
    while((ln = listNext(&li))) {
        RedisModule *used = ln->value;
        listNode *ln = listSearchKey(used->usedby,module);
        if (ln) {
            listDelNode(used->usedby,ln);
            count++;
        }
    }
    return count;
}

/* Unregister all filters registered by a module.
 * This is called when a module is being unloaded.
 *
 * Returns the number of filters unregistered. */
int moduleUnregisterFilters(RedisModule *module) {
    listIter li;
    listNode *ln;
    int count = 0;

    listRewind(module->filters,&li);
    while((ln = listNext(&li))) {
        RedisModuleCommandFilter *filter = ln->value;
        listNode *ln = listSearchKey(moduleCommandFilters,filter);
        if (ln) {
            listDelNode(moduleCommandFilters,ln);
            count++;
        }
        zfree(filter);
    }
    return count;
}

/* --------------------------------------------------------------------------
 * ## Module Command Filter API
 * -------------------------------------------------------------------------- */

/* Register a new command filter function.
 *
 * Command filtering makes it possible for modules to extend Redis by plugging
 * into the execution flow of all commands.
 *
 * A registered filter gets called before Redis executes *any* command.  This
 * includes both core Redis commands and commands registered by any module.  The
 * filter applies in all execution paths including:
 *
 * 1. Invocation by a client.
 * 2. Invocation through `RedisModule_Call()` by any module.
 * 3. Invocation through Lua 'redis.call()`.
 * 4. Replication of a command from a master.
 *
 * The filter executes in a special filter context, which is different and more
 * limited than a RedisModuleCtx.  Because the filter affects any command, it
 * must be implemented in a very efficient way to reduce the performance impact
 * on Redis.  All Redis Module API calls that require a valid context (such as
 * `RedisModule_Call()`, `RedisModule_OpenKey()`, etc.) are not supported in a
 * filter context.
 *
 * The `RedisModuleCommandFilterCtx` can be used to inspect or modify the
 * executed command and its arguments.  As the filter executes before Redis
 * begins processing the command, any change will affect the way the command is
 * processed.  For example, a module can override Redis commands this way:
 *
 * 1. Register a `MODULE.SET` command which implements an extended version of
 *    the Redis `SET` command.
 * 2. Register a command filter which detects invocation of `SET` on a specific
 *    pattern of keys.  Once detected, the filter will replace the first
 *    argument from `SET` to `MODULE.SET`.
 * 3. When filter execution is complete, Redis considers the new command name
 *    and therefore executes the module's own command.
 *
 * Note that in the above use case, if `MODULE.SET` itself uses
 * `RedisModule_Call()` the filter will be applied on that call as well.  If
 * that is not desired, the `REDISMODULE_CMDFILTER_NOSELF` flag can be set when
 * registering the filter.
 *
 * The `REDISMODULE_CMDFILTER_NOSELF` flag prevents execution flows that
 * originate from the module's own `RM_Call()` from reaching the filter.  This
 * flag is effective for all execution flows, including nested ones, as long as
 * the execution begins from the module's command context or a thread-safe
 * context that is associated with a blocking command.
 *
 * Detached thread-safe contexts are *not* associated with the module and cannot
 * be protected by this flag.
 *
 * If multiple filters are registered (by the same or different modules), they
 * are executed in the order of registration.
 */
RedisModuleCommandFilter *RM_RegisterCommandFilter(RedisModuleCtx *ctx, RedisModuleCommandFilterFunc callback, int flags) {
    RedisModuleCommandFilter *filter = zmalloc(sizeof(*filter));
    filter->module = ctx->module;
    filter->callback = callback;
    filter->flags = flags;

    listAddNodeTail(moduleCommandFilters, filter);
    listAddNodeTail(ctx->module->filters, filter);
    return filter;
}

/* Unregister a command filter.
 */
int RM_UnregisterCommandFilter(RedisModuleCtx *ctx, RedisModuleCommandFilter *filter) {
    listNode *ln;

    /* A module can only remove its own filters */
    if (filter->module != ctx->module) return REDISMODULE_ERR;

    ln = listSearchKey(moduleCommandFilters,filter);
    if (!ln) return REDISMODULE_ERR;
    listDelNode(moduleCommandFilters,ln);

    ln = listSearchKey(ctx->module->filters,filter);
    if (!ln) return REDISMODULE_ERR;    /* Shouldn't happen */
    listDelNode(ctx->module->filters,ln);

    zfree(filter);

    return REDISMODULE_OK;
}

void moduleCallCommandFilters(client *c) {
    if (listLength(moduleCommandFilters) == 0) return;

    listIter li;
    listNode *ln;
    listRewind(moduleCommandFilters,&li);

    RedisModuleCommandFilterCtx filter = {
        .argv = c->argv,
        .argc = c->argc
    };

    while((ln = listNext(&li))) {
        RedisModuleCommandFilter *f = ln->value;

        /* Skip filter if REDISMODULE_CMDFILTER_NOSELF is set and module is
         * currently processing a command.
         */
        if ((f->flags & REDISMODULE_CMDFILTER_NOSELF) && f->module->in_call) continue;

        /* Call filter */
        f->callback(&filter);
    }

    c->argv = filter.argv;
    c->argc = filter.argc;
}

/* Return the number of arguments a filtered command has.  The number of
 * arguments include the command itself.
 */
int RM_CommandFilterArgsCount(RedisModuleCommandFilterCtx *fctx)
{
    return fctx->argc;
}

/* Return the specified command argument.  The first argument (position 0) is
 * the command itself, and the rest are user-provided args.
 */
RedisModuleString *RM_CommandFilterArgGet(RedisModuleCommandFilterCtx *fctx, int pos)
{
    if (pos < 0 || pos >= fctx->argc) return NULL;
    return fctx->argv[pos];
}

/* Modify the filtered command by inserting a new argument at the specified
 * position.  The specified RedisModuleString argument may be used by Redis
 * after the filter context is destroyed, so it must not be auto-memory
 * allocated, freed or used elsewhere.
 */
int RM_CommandFilterArgInsert(RedisModuleCommandFilterCtx *fctx, int pos, RedisModuleString *arg)
{
    int i;

    if (pos < 0 || pos > fctx->argc) return REDISMODULE_ERR;

    fctx->argv = zrealloc(fctx->argv, (fctx->argc+1)*sizeof(RedisModuleString *));
    for (i = fctx->argc; i > pos; i--) {
        fctx->argv[i] = fctx->argv[i-1];
    }
    fctx->argv[pos] = arg;
    fctx->argc++;

    return REDISMODULE_OK;
}

/* Modify the filtered command by replacing an existing argument with a new one.
 * The specified RedisModuleString argument may be used by Redis after the
 * filter context is destroyed, so it must not be auto-memory allocated, freed
 * or used elsewhere.
 */
int RM_CommandFilterArgReplace(RedisModuleCommandFilterCtx *fctx, int pos, RedisModuleString *arg)
{
    if (pos < 0 || pos >= fctx->argc) return REDISMODULE_ERR;

    decrRefCount(fctx->argv[pos]);
    fctx->argv[pos] = arg;

    return REDISMODULE_OK;
}

/* Modify the filtered command by deleting an argument at the specified
 * position.
 */
int RM_CommandFilterArgDelete(RedisModuleCommandFilterCtx *fctx, int pos)
{
    int i;
    if (pos < 0 || pos >= fctx->argc) return REDISMODULE_ERR;

    decrRefCount(fctx->argv[pos]);
    for (i = pos; i < fctx->argc-1; i++) {
        fctx->argv[i] = fctx->argv[i+1];
    }
    fctx->argc--;

    return REDISMODULE_OK;
}

/* For a given pointer allocated via RedisModule_Alloc() or
 * RedisModule_Realloc(), return the amount of memory allocated for it.
 * Note that this may be different (larger) than the memory we allocated
 * with the allocation calls, since sometimes the underlying allocator
 * will allocate more memory.
 */
size_t RM_MallocSize(void* ptr){
    return zmalloc_size(ptr);
}

/* Return the a number between 0 to 1 indicating the amount of memory
 * currently used, relative to the Redis "maxmemory" configuration.
 *
 * * 0 - No memory limit configured.
 * * Between 0 and 1 - The percentage of the memory used normalized in 0-1 range.
 * * Exactly 1 - Memory limit reached.
 * * Greater 1 - More memory used than the configured limit.
 */
float RM_GetUsedMemoryRatio(){
    float level;
    getMaxmemoryState(NULL, NULL, NULL, &level);
    return level;
}

/* --------------------------------------------------------------------------
 * ## Scanning keyspace and hashes
 * -------------------------------------------------------------------------- */

typedef void (*RedisModuleScanCB)(RedisModuleCtx *ctx, RedisModuleString *keyname, RedisModuleKey *key, void *privdata);
typedef struct {
    RedisModuleCtx *ctx;
    void* user_data;
    RedisModuleScanCB fn;
} ScanCBData;

typedef struct RedisModuleScanCursor{
    int cursor;
    int done;
}RedisModuleScanCursor;

static void moduleScanCallback(void *privdata, const dictEntry *de) {
    ScanCBData *data = privdata;
    sds key = dictGetKey(de);
    robj* val = dictGetVal(de);
    RedisModuleString *keyname = createObject(OBJ_STRING,sdsdup(key));

    /* Setup the key handle. */
    RedisModuleKey kp = {0};
    moduleInitKey(&kp, data->ctx, keyname, val, REDISMODULE_READ);

    data->fn(data->ctx, keyname, &kp, data->user_data);

    moduleCloseKey(&kp);
    decrRefCount(keyname);
}

/* Create a new cursor to be used with RedisModule_Scan */
RedisModuleScanCursor *RM_ScanCursorCreate() {
    RedisModuleScanCursor* cursor = zmalloc(sizeof(*cursor));
    cursor->cursor = 0;
    cursor->done = 0;
    return cursor;
}

/* Restart an existing cursor. The keys will be rescanned. */
void RM_ScanCursorRestart(RedisModuleScanCursor *cursor) {
    cursor->cursor = 0;
    cursor->done = 0;
}

/* Destroy the cursor struct. */
void RM_ScanCursorDestroy(RedisModuleScanCursor *cursor) {
    zfree(cursor);
}

/* Scan API that allows a module to scan all the keys and value in
 * the selected db.
 *
 * Callback for scan implementation.
 *
 *     void scan_callback(RedisModuleCtx *ctx, RedisModuleString *keyname,
 *                        RedisModuleKey *key, void *privdata);
 *
 * - `ctx`: the redis module context provided to for the scan.
 * - `keyname`: owned by the caller and need to be retained if used after this
 *   function.
 * - `key`: holds info on the key and value, it is provided as best effort, in
 *   some cases it might be NULL, in which case the user should (can) use
 *   RedisModule_OpenKey() (and CloseKey too).
 *   when it is provided, it is owned by the caller and will be free when the
 *   callback returns.
 * - `privdata`: the user data provided to RedisModule_Scan().
 *
 * The way it should be used:
 *
 *      RedisModuleCursor *c = RedisModule_ScanCursorCreate();
 *      while(RedisModule_Scan(ctx, c, callback, privateData));
 *      RedisModule_ScanCursorDestroy(c);
 *
 * It is also possible to use this API from another thread while the lock
 * is acquired during the actual call to RM_Scan:
 *
 *      RedisModuleCursor *c = RedisModule_ScanCursorCreate();
 *      RedisModule_ThreadSafeContextLock(ctx);
 *      while(RedisModule_Scan(ctx, c, callback, privateData)){
 *          RedisModule_ThreadSafeContextUnlock(ctx);
 *          // do some background job
 *          RedisModule_ThreadSafeContextLock(ctx);
 *      }
 *      RedisModule_ScanCursorDestroy(c);
 *
 * The function will return 1 if there are more elements to scan and
 * 0 otherwise, possibly setting errno if the call failed.
 *
 * It is also possible to restart an existing cursor using RM_ScanCursorRestart.
 *
 * IMPORTANT: This API is very similar to the Redis SCAN command from the
 * point of view of the guarantees it provides. This means that the API
 * may report duplicated keys, but guarantees to report at least one time
 * every key that was there from the start to the end of the scanning process.
 *
 * NOTE: If you do database changes within the callback, you should be aware
 * that the internal state of the database may change. For instance it is safe
 * to delete or modify the current key, but may not be safe to delete any
 * other key.
 * Moreover playing with the Redis keyspace while iterating may have the
 * effect of returning more duplicates. A safe pattern is to store the keys
 * names you want to modify elsewhere, and perform the actions on the keys
 * later when the iteration is complete. However this can cost a lot of
 * memory, so it may make sense to just operate on the current key when
 * possible during the iteration, given that this is safe. */
int RM_Scan(RedisModuleCtx *ctx, RedisModuleScanCursor *cursor, RedisModuleScanCB fn, void *privdata) {
    if (cursor->done) {
        errno = ENOENT;
        return 0;
    }
    int ret = 1;
    ScanCBData data = { ctx, privdata, fn };
    cursor->cursor = dictScan(ctx->client->db->dict, cursor->cursor, moduleScanCallback, NULL, &data);
    if (cursor->cursor == 0) {
        cursor->done = 1;
        ret = 0;
    }
    errno = 0;
    return ret;
}

typedef void (*RedisModuleScanKeyCB)(RedisModuleKey *key, RedisModuleString *field, RedisModuleString *value, void *privdata);
typedef struct {
    RedisModuleKey *key;
    void* user_data;
    RedisModuleScanKeyCB fn;
} ScanKeyCBData;

static void moduleScanKeyCallback(void *privdata, const dictEntry *de) {
    ScanKeyCBData *data = privdata;
    sds key = dictGetKey(de);
    robj *o = data->key->value;
    robj *field = createStringObject(key, sdslen(key));
    robj *value = NULL;
    if (o->type == OBJ_SET) {
        value = NULL;
    } else if (o->type == OBJ_HASH) {
        sds val = dictGetVal(de);
        value = createStringObject(val, sdslen(val));
    } else if (o->type == OBJ_ZSET) {
        double *val = (double*)dictGetVal(de);
        value = createStringObjectFromLongDouble(*val, 0);
    }

    data->fn(data->key, field, value, data->user_data);
    decrRefCount(field);
    if (value) decrRefCount(value);
}

/* Scan api that allows a module to scan the elements in a hash, set or sorted set key
 *
 * Callback for scan implementation.
 *
 *     void scan_callback(RedisModuleKey *key, RedisModuleString* field, RedisModuleString* value, void *privdata);
 *
 * - key - the redis key context provided to for the scan.
 * - field - field name, owned by the caller and need to be retained if used
 *   after this function.
 * - value - value string or NULL for set type, owned by the caller and need to
 *   be retained if used after this function.
 * - privdata - the user data provided to RedisModule_ScanKey.
 *
 * The way it should be used:
 *
 *      RedisModuleCursor *c = RedisModule_ScanCursorCreate();
 *      RedisModuleKey *key = RedisModule_OpenKey(...)
 *      while(RedisModule_ScanKey(key, c, callback, privateData));
 *      RedisModule_CloseKey(key);
 *      RedisModule_ScanCursorDestroy(c);
 *
 * It is also possible to use this API from another thread while the lock is acquired during
 * the actual call to RM_ScanKey, and re-opening the key each time:
 *
 *      RedisModuleCursor *c = RedisModule_ScanCursorCreate();
 *      RedisModule_ThreadSafeContextLock(ctx);
 *      RedisModuleKey *key = RedisModule_OpenKey(...)
 *      while(RedisModule_ScanKey(ctx, c, callback, privateData)){
 *          RedisModule_CloseKey(key);
 *          RedisModule_ThreadSafeContextUnlock(ctx);
 *          // do some background job
 *          RedisModule_ThreadSafeContextLock(ctx);
 *          RedisModuleKey *key = RedisModule_OpenKey(...)
 *      }
 *      RedisModule_CloseKey(key);
 *      RedisModule_ScanCursorDestroy(c);
 *
 * The function will return 1 if there are more elements to scan and 0 otherwise,
 * possibly setting errno if the call failed.
 * It is also possible to restart an existing cursor using RM_ScanCursorRestart.
 *
 * NOTE: Certain operations are unsafe while iterating the object. For instance
 * while the API guarantees to return at least one time all the elements that
 * are present in the data structure consistently from the start to the end
 * of the iteration (see HSCAN and similar commands documentation), the more
 * you play with the elements, the more duplicates you may get. In general
 * deleting the current element of the data structure is safe, while removing
 * the key you are iterating is not safe. */
int RM_ScanKey(RedisModuleKey *key, RedisModuleScanCursor *cursor, RedisModuleScanKeyCB fn, void *privdata) {
    if (key == NULL || key->value == NULL) {
        errno = EINVAL;
        return 0;
    }
    dict *ht = NULL;
    robj *o = key->value;
    if (o->type == OBJ_SET) {
        if (o->encoding == OBJ_ENCODING_HT)
            ht = o->ptr;
    } else if (o->type == OBJ_HASH) {
        if (o->encoding == OBJ_ENCODING_HT)
            ht = o->ptr;
    } else if (o->type == OBJ_ZSET) {
        if (o->encoding == OBJ_ENCODING_SKIPLIST)
            ht = ((zset *)o->ptr)->dict;
    } else {
        errno = EINVAL;
        return 0;
    }
    if (cursor->done) {
        errno = ENOENT;
        return 0;
    }
    int ret = 1;
    if (ht) {
        ScanKeyCBData data = { key, privdata, fn };
        cursor->cursor = dictScan(ht, cursor->cursor, moduleScanKeyCallback, NULL, &data);
        if (cursor->cursor == 0) {
            cursor->done = 1;
            ret = 0;
        }
    } else if (o->type == OBJ_SET && o->encoding == OBJ_ENCODING_INTSET) {
        int pos = 0;
        int64_t ll;
        while(intsetGet(o->ptr,pos++,&ll)) {
            robj *field = createObject(OBJ_STRING,sdsfromlonglong(ll));
            fn(key, field, NULL, privdata);
            decrRefCount(field);
        }
        cursor->cursor = 1;
        cursor->done = 1;
        ret = 0;
    } else if (o->type == OBJ_ZSET) {
        unsigned char *p = lpSeek(o->ptr,0);
        unsigned char *vstr;
        unsigned int vlen;
        long long vll;
        while(p) {
            vstr = lpGetValue(p,&vlen,&vll);
            robj *field = (vstr != NULL) ?
                createStringObject((char*)vstr,vlen) :
                createObject(OBJ_STRING,sdsfromlonglong(vll));
            p = lpNext(o->ptr,p);
            vstr = lpGetValue(p,&vlen,&vll);
            robj *value = (vstr != NULL) ?
                createStringObject((char*)vstr,vlen) :
                createObject(OBJ_STRING,sdsfromlonglong(vll));
            fn(key, field, value, privdata);
            p = lpNext(o->ptr,p);
            decrRefCount(field);
            decrRefCount(value);
        }
        cursor->cursor = 1;
        cursor->done = 1;
        ret = 0;
    } else if (o->type == OBJ_HASH) {
        unsigned char *p = lpFirst(o->ptr);
        unsigned char *vstr;
        int64_t vlen;
        unsigned char intbuf[LP_INTBUF_SIZE];
        while(p) {
            vstr = lpGet(p,&vlen,intbuf);
            robj *field = createStringObject((char*)vstr,vlen);
            p = lpNext(o->ptr,p);
            vstr = lpGet(p,&vlen,intbuf);
            robj *value = createStringObject((char*)vstr,vlen);
            fn(key, field, value, privdata);
            p = lpNext(o->ptr,p);
            decrRefCount(field);
            decrRefCount(value);
        }
        cursor->cursor = 1;
        cursor->done = 1;
        ret = 0;
    }
    errno = 0;
    return ret;
}


/* --------------------------------------------------------------------------
 * ## Module fork API
 * -------------------------------------------------------------------------- */

/* Create a background child process with the current frozen snapshot of the
 * main process where you can do some processing in the background without
 * affecting / freezing the traffic and no need for threads and GIL locking.
 * Note that Redis allows for only one concurrent fork.
 * When the child wants to exit, it should call RedisModule_ExitFromChild.
 * If the parent wants to kill the child it should call RedisModule_KillForkChild
 * The done handler callback will be executed on the parent process when the
 * child existed (but not when killed)
 * Return: -1 on failure, on success the parent process will get a positive PID
 * of the child, and the child process will get 0.
 */
int RM_Fork(RedisModuleForkDoneHandler cb, void *user_data) {
    pid_t childpid;

    if ((childpid = redisFork(CHILD_TYPE_MODULE)) == 0) {
        /* Child */
        redisSetProcTitle("redis-module-fork");
    } else if (childpid == -1) {
        serverLog(LL_WARNING,"Can't fork for module: %s", strerror(errno));
    } else {
        /* Parent */
        moduleForkInfo.done_handler = cb;
        moduleForkInfo.done_handler_user_data = user_data;
        serverLog(LL_VERBOSE, "Module fork started pid: %ld ", (long) childpid);
    }
    return childpid;
}

/* The module is advised to call this function from the fork child once in a while,
 * so that it can report progress and COW memory to the parent which will be
 * reported in INFO.
 * The `progress` argument should between 0 and 1, or -1 when not available. */
void RM_SendChildHeartbeat(double progress) {
    sendChildInfoGeneric(CHILD_INFO_TYPE_CURRENT_INFO, 0, progress, "Module fork");
}

/* Call from the child process when you want to terminate it.
 * retcode will be provided to the done handler executed on the parent process.
 */
int RM_ExitFromChild(int retcode) {
    sendChildCowInfo(CHILD_INFO_TYPE_MODULE_COW_SIZE, "Module fork");
    exitFromChild(retcode);
    return REDISMODULE_OK;
}

/* Kill the active module forked child, if there is one active and the
 * pid matches, and returns C_OK. Otherwise if there is no active module
 * child or the pid does not match, return C_ERR without doing anything. */
int TerminateModuleForkChild(int child_pid, int wait) {
    /* Module child should be active and pid should match. */
    if (server.child_type != CHILD_TYPE_MODULE ||
        server.child_pid != child_pid) return C_ERR;

    int statloc;
    serverLog(LL_VERBOSE,"Killing running module fork child: %ld",
        (long) server.child_pid);
    if (kill(server.child_pid,SIGUSR1) != -1 && wait) {
        while(waitpid(server.child_pid, &statloc, 0) !=
              server.child_pid);
    }
    /* Reset the buffer accumulating changes while the child saves. */
    resetChildState();
    moduleForkInfo.done_handler = NULL;
    moduleForkInfo.done_handler_user_data = NULL;
    return C_OK;
}

/* Can be used to kill the forked child process from the parent process.
 * child_pid would be the return value of RedisModule_Fork. */
int RM_KillForkChild(int child_pid) {
    /* Kill module child, wait for child exit. */
    if (TerminateModuleForkChild(child_pid,1) == C_OK)
        return REDISMODULE_OK;
    else
        return REDISMODULE_ERR;
}

void ModuleForkDoneHandler(int exitcode, int bysignal) {
    serverLog(LL_NOTICE,
        "Module fork exited pid: %ld, retcode: %d, bysignal: %d",
        (long) server.child_pid, exitcode, bysignal);
    if (moduleForkInfo.done_handler) {
        moduleForkInfo.done_handler(exitcode, bysignal,
            moduleForkInfo.done_handler_user_data);
    }

    moduleForkInfo.done_handler = NULL;
    moduleForkInfo.done_handler_user_data = NULL;
}

/* --------------------------------------------------------------------------
 * ## Server hooks implementation
 * -------------------------------------------------------------------------- */

/* This must be synced with REDISMODULE_EVENT_*
 * We use -1 (MAX_UINT64) to denote that this event doesn't have
 * a data structure associated with it. We use MAX_UINT64 on purpose,
 * in order to pass the check in RedisModule_SubscribeToServerEvent. */
static uint64_t moduleEventVersions[] = {
    REDISMODULE_REPLICATIONINFO_VERSION, /* REDISMODULE_EVENT_REPLICATION_ROLE_CHANGED */
    -1, /* REDISMODULE_EVENT_PERSISTENCE */
    REDISMODULE_FLUSHINFO_VERSION, /* REDISMODULE_EVENT_FLUSHDB */
    -1, /* REDISMODULE_EVENT_LOADING */
    REDISMODULE_CLIENTINFO_VERSION, /* REDISMODULE_EVENT_CLIENT_CHANGE */
    -1, /* REDISMODULE_EVENT_SHUTDOWN */
    -1, /* REDISMODULE_EVENT_REPLICA_CHANGE */
    -1, /* REDISMODULE_EVENT_MASTER_LINK_CHANGE */
    REDISMODULE_CRON_LOOP_VERSION, /* REDISMODULE_EVENT_CRON_LOOP */
    REDISMODULE_MODULE_CHANGE_VERSION, /* REDISMODULE_EVENT_MODULE_CHANGE */
    REDISMODULE_LOADING_PROGRESS_VERSION, /* REDISMODULE_EVENT_LOADING_PROGRESS */
    REDISMODULE_SWAPDBINFO_VERSION, /* REDISMODULE_EVENT_SWAPDB */
    -1, /* REDISMODULE_EVENT_REPL_BACKUP */
    -1, /* REDISMODULE_EVENT_FORK_CHILD */
    -1, /* REDISMODULE_EVENT_REPL_ASYNC_LOAD */
    -1, /* REDISMODULE_EVENT_EVENTLOOP */
};

/* Register to be notified, via a callback, when the specified server event
 * happens. The callback is called with the event as argument, and an additional
 * argument which is a void pointer and should be cased to a specific type
 * that is event-specific (but many events will just use NULL since they do not
 * have additional information to pass to the callback).
 *
 * If the callback is NULL and there was a previous subscription, the module
 * will be unsubscribed. If there was a previous subscription and the callback
 * is not null, the old callback will be replaced with the new one.
 *
 * The callback must be of this type:
 *
 *     int (*RedisModuleEventCallback)(RedisModuleCtx *ctx,
 *                                     RedisModuleEvent eid,
 *                                     uint64_t subevent,
 *                                     void *data);
 *
 * The 'ctx' is a normal Redis module context that the callback can use in
 * order to call other modules APIs. The 'eid' is the event itself, this
 * is only useful in the case the module subscribed to multiple events: using
 * the 'id' field of this structure it is possible to check if the event
 * is one of the events we registered with this callback. The 'subevent' field
 * depends on the event that fired.
 *
 * Finally the 'data' pointer may be populated, only for certain events, with
 * more relevant data.
 *
 * Here is a list of events you can use as 'eid' and related sub events:
 *
 * * RedisModuleEvent_ReplicationRoleChanged:
 *
 *     This event is called when the instance switches from master
 *     to replica or the other way around, however the event is
 *     also called when the replica remains a replica but starts to
 *     replicate with a different master.
 *
 *     The following sub events are available:
 *
 *     * `REDISMODULE_SUBEVENT_REPLROLECHANGED_NOW_MASTER`
 *     * `REDISMODULE_SUBEVENT_REPLROLECHANGED_NOW_REPLICA`
 *
 *     The 'data' field can be casted by the callback to a
 *     `RedisModuleReplicationInfo` structure with the following fields:
 *
 *         int master; // true if master, false if replica
 *         char *masterhost; // master instance hostname for NOW_REPLICA
 *         int masterport; // master instance port for NOW_REPLICA
 *         char *replid1; // Main replication ID
 *         char *replid2; // Secondary replication ID
 *         uint64_t repl1_offset; // Main replication offset
 *         uint64_t repl2_offset; // Offset of replid2 validity
 *
 * * RedisModuleEvent_Persistence
 *
 *     This event is called when RDB saving or AOF rewriting starts
 *     and ends. The following sub events are available:
 *
 *     * `REDISMODULE_SUBEVENT_PERSISTENCE_RDB_START`
 *     * `REDISMODULE_SUBEVENT_PERSISTENCE_AOF_START`
 *     * `REDISMODULE_SUBEVENT_PERSISTENCE_SYNC_RDB_START`
 *     * `REDISMODULE_SUBEVENT_PERSISTENCE_SYNC_AOF_START`
 *     * `REDISMODULE_SUBEVENT_PERSISTENCE_ENDED`
 *     * `REDISMODULE_SUBEVENT_PERSISTENCE_FAILED`
 *
 *     The above events are triggered not just when the user calls the
 *     relevant commands like BGSAVE, but also when a saving operation
 *     or AOF rewriting occurs because of internal server triggers.
 *     The SYNC_RDB_START sub events are happening in the foreground due to
 *     SAVE command, FLUSHALL, or server shutdown, and the other RDB and
 *     AOF sub events are executed in a background fork child, so any
 *     action the module takes can only affect the generated AOF or RDB,
 *     but will not be reflected in the parent process and affect connected
 *     clients and commands. Also note that the AOF_START sub event may end
 *     up saving RDB content in case of an AOF with rdb-preamble.
 *
 * * RedisModuleEvent_FlushDB
 *
 *     The FLUSHALL, FLUSHDB or an internal flush (for instance
 *     because of replication, after the replica synchronization)
 *     happened. The following sub events are available:
 *
 *     * `REDISMODULE_SUBEVENT_FLUSHDB_START`
 *     * `REDISMODULE_SUBEVENT_FLUSHDB_END`
 *
 *     The data pointer can be casted to a RedisModuleFlushInfo
 *     structure with the following fields:
 *
 *         int32_t async;  // True if the flush is done in a thread.
 *                         // See for instance FLUSHALL ASYNC.
 *                         // In this case the END callback is invoked
 *                         // immediately after the database is put
 *                         // in the free list of the thread.
 *         int32_t dbnum;  // Flushed database number, -1 for all the DBs
 *                         // in the case of the FLUSHALL operation.
 *
 *     The start event is called *before* the operation is initiated, thus
 *     allowing the callback to call DBSIZE or other operation on the
 *     yet-to-free keyspace.
 *
 * * RedisModuleEvent_Loading
 *
 *     Called on loading operations: at startup when the server is
 *     started, but also after a first synchronization when the
 *     replica is loading the RDB file from the master.
 *     The following sub events are available:
 *
 *     * `REDISMODULE_SUBEVENT_LOADING_RDB_START`
 *     * `REDISMODULE_SUBEVENT_LOADING_AOF_START`
 *     * `REDISMODULE_SUBEVENT_LOADING_REPL_START`
 *     * `REDISMODULE_SUBEVENT_LOADING_ENDED`
 *     * `REDISMODULE_SUBEVENT_LOADING_FAILED`
 *
 *     Note that AOF loading may start with an RDB data in case of
 *     rdb-preamble, in which case you'll only receive an AOF_START event.
 *
 * * RedisModuleEvent_ClientChange
 *
 *     Called when a client connects or disconnects.
 *     The data pointer can be casted to a RedisModuleClientInfo
 *     structure, documented in RedisModule_GetClientInfoById().
 *     The following sub events are available:
 *
 *     * `REDISMODULE_SUBEVENT_CLIENT_CHANGE_CONNECTED`
 *     * `REDISMODULE_SUBEVENT_CLIENT_CHANGE_DISCONNECTED`
 *
 * * RedisModuleEvent_Shutdown
 *
 *     The server is shutting down. No subevents are available.
 *
 * * RedisModuleEvent_ReplicaChange
 *
 *     This event is called when the instance (that can be both a
 *     master or a replica) get a new online replica, or lose a
 *     replica since it gets disconnected.
 *     The following sub events are available:
 *
 *     * `REDISMODULE_SUBEVENT_REPLICA_CHANGE_ONLINE`
 *     * `REDISMODULE_SUBEVENT_REPLICA_CHANGE_OFFLINE`
 *
 *     No additional information is available so far: future versions
 *     of Redis will have an API in order to enumerate the replicas
 *     connected and their state.
 *
 * * RedisModuleEvent_CronLoop
 *
 *     This event is called every time Redis calls the serverCron()
 *     function in order to do certain bookkeeping. Modules that are
 *     required to do operations from time to time may use this callback.
 *     Normally Redis calls this function 10 times per second, but
 *     this changes depending on the "hz" configuration.
 *     No sub events are available.
 *
 *     The data pointer can be casted to a RedisModuleCronLoop
 *     structure with the following fields:
 *
 *         int32_t hz;  // Approximate number of events per second.
 *
 * * RedisModuleEvent_MasterLinkChange
 *
 *     This is called for replicas in order to notify when the
 *     replication link becomes functional (up) with our master,
 *     or when it goes down. Note that the link is not considered
 *     up when we just connected to the master, but only if the
 *     replication is happening correctly.
 *     The following sub events are available:
 *
 *     * `REDISMODULE_SUBEVENT_MASTER_LINK_UP`
 *     * `REDISMODULE_SUBEVENT_MASTER_LINK_DOWN`
 *
 * * RedisModuleEvent_ModuleChange
 *
 *     This event is called when a new module is loaded or one is unloaded.
 *     The following sub events are available:
 *
 *     * `REDISMODULE_SUBEVENT_MODULE_LOADED`
 *     * `REDISMODULE_SUBEVENT_MODULE_UNLOADED`
 *
 *     The data pointer can be casted to a RedisModuleModuleChange
 *     structure with the following fields:
 *
 *         const char* module_name;  // Name of module loaded or unloaded.
 *         int32_t module_version;  // Module version.
 *
 * * RedisModuleEvent_LoadingProgress
 *
 *     This event is called repeatedly called while an RDB or AOF file
 *     is being loaded.
 *     The following sub events are available:
 *
 *     * `REDISMODULE_SUBEVENT_LOADING_PROGRESS_RDB`
 *     * `REDISMODULE_SUBEVENT_LOADING_PROGRESS_AOF`
 *
 *     The data pointer can be casted to a RedisModuleLoadingProgress
 *     structure with the following fields:
 *
 *         int32_t hz;  // Approximate number of events per second.
 *         int32_t progress;  // Approximate progress between 0 and 1024,
 *                            // or -1 if unknown.
 *
 * * RedisModuleEvent_SwapDB
 *
 *     This event is called when a SWAPDB command has been successfully
 *     Executed.
 *     For this event call currently there is no subevents available.
 *
 *     The data pointer can be casted to a RedisModuleSwapDbInfo
 *     structure with the following fields:
 *
 *         int32_t dbnum_first;    // Swap Db first dbnum
 *         int32_t dbnum_second;   // Swap Db second dbnum
 *
 * * RedisModuleEvent_ReplBackup
 * 
 *     WARNING: Replication Backup events are deprecated since Redis 7.0 and are never fired.
 *     See RedisModuleEvent_ReplAsyncLoad for understanding how Async Replication Loading events
 *     are now triggered when repl-diskless-load is set to swapdb.
 *
 *     Called when repl-diskless-load config is set to swapdb,
 *     And redis needs to backup the the current database for the
 *     possibility to be restored later. A module with global data and
 *     maybe with aux_load and aux_save callbacks may need to use this
 *     notification to backup / restore / discard its globals.
 *     The following sub events are available:
 *
 *     * `REDISMODULE_SUBEVENT_REPL_BACKUP_CREATE`
 *     * `REDISMODULE_SUBEVENT_REPL_BACKUP_RESTORE`
 *     * `REDISMODULE_SUBEVENT_REPL_BACKUP_DISCARD`
 * 
 * * RedisModuleEvent_ReplAsyncLoad
 *
 *     Called when repl-diskless-load config is set to swapdb and a replication with a master of same
 *     data set history (matching replication ID) occurs.
 *     In which case redis serves current data set while loading new database in memory from socket.
 *     Modules must have declared they support this mechanism in order to activate it, through
 *     REDISMODULE_OPTIONS_HANDLE_REPL_ASYNC_LOAD flag.
 *     The following sub events are available:
 *
 *     * `REDISMODULE_SUBEVENT_REPL_ASYNC_LOAD_STARTED`
 *     * `REDISMODULE_SUBEVENT_REPL_ASYNC_LOAD_ABORTED`
 *     * `REDISMODULE_SUBEVENT_REPL_ASYNC_LOAD_COMPLETED`
 *
 * * RedisModuleEvent_ForkChild
 *
 *     Called when a fork child (AOFRW, RDBSAVE, module fork...) is born/dies
 *     The following sub events are available:
 *
 *     * `REDISMODULE_SUBEVENT_FORK_CHILD_BORN`
 *     * `REDISMODULE_SUBEVENT_FORK_CHILD_DIED`
 *
 * * RedisModuleEvent_EventLoop
 *
 *     Called on each event loop iteration, once just before the event loop goes
 *     to sleep or just after it wakes up.
 *     The following sub events are available:
 *
 *     * `REDISMODULE_SUBEVENT_EVENTLOOP_BEFORE_SLEEP`
 *     * `REDISMODULE_SUBEVENT_EVENTLOOP_AFTER_SLEEP`
 *
 * The function returns REDISMODULE_OK if the module was successfully subscribed
 * for the specified event. If the API is called from a wrong context or unsupported event
 * is given then REDISMODULE_ERR is returned. */
int RM_SubscribeToServerEvent(RedisModuleCtx *ctx, RedisModuleEvent event, RedisModuleEventCallback callback) {
    RedisModuleEventListener *el;

    /* Protect in case of calls from contexts without a module reference. */
    if (ctx->module == NULL) return REDISMODULE_ERR;
    if (event.id >= _REDISMODULE_EVENT_NEXT) return REDISMODULE_ERR;
    if (event.dataver > moduleEventVersions[event.id]) return REDISMODULE_ERR; /* Module compiled with a newer redismodule.h than we support */

    /* Search an event matching this module and event ID. */
    listIter li;
    listNode *ln;
    listRewind(RedisModule_EventListeners,&li);
    while((ln = listNext(&li))) {
        el = ln->value;
        if (el->module == ctx->module && el->event.id == event.id)
            break; /* Matching event found. */
    }

    /* Modify or remove the event listener if we already had one. */
    if (ln) {
        if (callback == NULL) {
            listDelNode(RedisModule_EventListeners,ln);
            zfree(el);
        } else {
            el->callback = callback; /* Update the callback with the new one. */
        }
        return REDISMODULE_OK;
    }

    /* No event found, we need to add a new one. */
    el = zmalloc(sizeof(*el));
    el->module = ctx->module;
    el->event = event;
    el->callback = callback;
    listAddNodeTail(RedisModule_EventListeners,el);
    return REDISMODULE_OK;
}

/**
 * For a given server event and subevent, return zero if the
 * subevent is not supported and non-zero otherwise.
 */
int RM_IsSubEventSupported(RedisModuleEvent event, int64_t subevent) {
    switch (event.id) {
    case REDISMODULE_EVENT_REPLICATION_ROLE_CHANGED:
        return subevent < _REDISMODULE_EVENT_REPLROLECHANGED_NEXT;
    case REDISMODULE_EVENT_PERSISTENCE:
        return subevent < _REDISMODULE_SUBEVENT_PERSISTENCE_NEXT;
    case REDISMODULE_EVENT_FLUSHDB:
        return subevent < _REDISMODULE_SUBEVENT_FLUSHDB_NEXT;
    case REDISMODULE_EVENT_LOADING:
        return subevent < _REDISMODULE_SUBEVENT_LOADING_NEXT;
    case REDISMODULE_EVENT_CLIENT_CHANGE:
        return subevent < _REDISMODULE_SUBEVENT_CLIENT_CHANGE_NEXT;
    case REDISMODULE_EVENT_SHUTDOWN:
        return subevent < _REDISMODULE_SUBEVENT_SHUTDOWN_NEXT;
    case REDISMODULE_EVENT_REPLICA_CHANGE:
        return subevent < _REDISMODULE_EVENT_REPLROLECHANGED_NEXT;
    case REDISMODULE_EVENT_MASTER_LINK_CHANGE:
        return subevent < _REDISMODULE_SUBEVENT_MASTER_NEXT;
    case REDISMODULE_EVENT_CRON_LOOP:
        return subevent < _REDISMODULE_SUBEVENT_CRON_LOOP_NEXT;
    case REDISMODULE_EVENT_MODULE_CHANGE:
        return subevent < _REDISMODULE_SUBEVENT_MODULE_NEXT;
    case REDISMODULE_EVENT_LOADING_PROGRESS:
        return subevent < _REDISMODULE_SUBEVENT_LOADING_PROGRESS_NEXT;
    case REDISMODULE_EVENT_SWAPDB:
        return subevent < _REDISMODULE_SUBEVENT_SWAPDB_NEXT;
    case REDISMODULE_EVENT_REPL_ASYNC_LOAD:
        return subevent < _REDISMODULE_SUBEVENT_REPL_ASYNC_LOAD_NEXT;
    case REDISMODULE_EVENT_FORK_CHILD:
        return subevent < _REDISMODULE_SUBEVENT_FORK_CHILD_NEXT;
    case REDISMODULE_EVENT_EVENTLOOP:
        return subevent < _REDISMODULE_SUBEVENT_EVENTLOOP_NEXT;
    default:
        break;
    }
    return 0;
}

/* This is called by the Redis internals every time we want to fire an
 * event that can be intercepted by some module. The pointer 'data' is useful
 * in order to populate the event-specific structure when needed, in order
 * to return the structure with more information to the callback.
 *
 * 'eid' and 'subid' are just the main event ID and the sub event associated
 * with the event, depending on what exactly happened. */
void moduleFireServerEvent(uint64_t eid, int subid, void *data) {
    /* Fast path to return ASAP if there is nothing to do, avoiding to
     * setup the iterator and so forth: we want this call to be extremely
     * cheap if there are no registered modules. */
    if (listLength(RedisModule_EventListeners) == 0) return;

    listIter li;
    listNode *ln;
    listRewind(RedisModule_EventListeners,&li);
    while((ln = listNext(&li))) {
        RedisModuleEventListener *el = ln->value;
        if (el->event.id == eid) {
            RedisModuleCtx ctx;
            if (eid == REDISMODULE_EVENT_CLIENT_CHANGE) {
                /* In the case of client changes, we're pushing the real client
                 * so the event handler can mutate it if needed. For example,
                 * to change its authentication state in a way that does not
                 * depend on specific commands executed later.
                 */
                moduleCreateContext(&ctx,el->module,REDISMODULE_CTX_NONE);
                ctx.client = (client *) data;
            } else {
                moduleCreateContext(&ctx,el->module,REDISMODULE_CTX_TEMP_CLIENT);
            }

            void *moduledata = NULL;
            RedisModuleClientInfoV1 civ1;
            RedisModuleReplicationInfoV1 riv1;
            RedisModuleModuleChangeV1 mcv1;
            /* Start at DB zero by default when calling the handler. It's
             * up to the specific event setup to change it when it makes
             * sense. For instance for FLUSHDB events we select the correct
             * DB automatically. */
            selectDb(ctx.client, 0);

            /* Event specific context and data pointer setup. */
            if (eid == REDISMODULE_EVENT_CLIENT_CHANGE) {
                serverAssert(modulePopulateClientInfoStructure(&civ1,data, el->event.dataver) == REDISMODULE_OK);
                moduledata = &civ1;
            } else if (eid == REDISMODULE_EVENT_REPLICATION_ROLE_CHANGED) {
                serverAssert(modulePopulateReplicationInfoStructure(&riv1,el->event.dataver) == REDISMODULE_OK);
                moduledata = &riv1;
            } else if (eid == REDISMODULE_EVENT_FLUSHDB) {
                moduledata = data;
                RedisModuleFlushInfoV1 *fi = data;
                if (fi->dbnum != -1)
                    selectDb(ctx.client, fi->dbnum);
            } else if (eid == REDISMODULE_EVENT_MODULE_CHANGE) {
                RedisModule *m = data;
                if (m == el->module) {
                    moduleFreeContext(&ctx);
                    continue;
                }
                mcv1.version = REDISMODULE_MODULE_CHANGE_VERSION;
                mcv1.module_name = m->name;
                mcv1.module_version = m->ver;
                moduledata = &mcv1;
            } else if (eid == REDISMODULE_EVENT_LOADING_PROGRESS) {
                moduledata = data;
            } else if (eid == REDISMODULE_EVENT_CRON_LOOP) {
                moduledata = data;
            } else if (eid == REDISMODULE_EVENT_SWAPDB) {
                moduledata = data;
            }

            el->module->in_hook++;
            el->callback(&ctx,el->event,subid,moduledata);
            el->module->in_hook--;

            moduleFreeContext(&ctx);
        }
    }
}

/* Remove all the listeners for this module: this is used before unloading
 * a module. */
void moduleUnsubscribeAllServerEvents(RedisModule *module) {
    RedisModuleEventListener *el;
    listIter li;
    listNode *ln;
    listRewind(RedisModule_EventListeners,&li);

    while((ln = listNext(&li))) {
        el = ln->value;
        if (el->module == module) {
            listDelNode(RedisModule_EventListeners,ln);
            zfree(el);
        }
    }
}

void processModuleLoadingProgressEvent(int is_aof) {
    long long now = server.ustime;
    static long long next_event = 0;
    if (now >= next_event) {
        /* Fire the loading progress modules end event. */
        int progress = -1;
        if (server.loading_total_bytes)
            progress = (server.loading_loaded_bytes<<10) / server.loading_total_bytes;
        RedisModuleLoadingProgressV1 fi = {REDISMODULE_LOADING_PROGRESS_VERSION,
                                     server.hz,
                                     progress};
        moduleFireServerEvent(REDISMODULE_EVENT_LOADING_PROGRESS,
                              is_aof?
                                REDISMODULE_SUBEVENT_LOADING_PROGRESS_AOF:
                                REDISMODULE_SUBEVENT_LOADING_PROGRESS_RDB,
                              &fi);
        /* decide when the next event should fire. */
        next_event = now + 1000000 / server.hz;
    }
}

/* When a module key is deleted (in dbAsyncDelete/dbSyncDelete/dbOverwrite), it 
*  will be called to tell the module which key is about to be released. */
void moduleNotifyKeyUnlink(robj *key, robj *val, int dbid) {
    if (val->type == OBJ_MODULE) {
        moduleValue *mv = val->ptr;
        moduleType *mt = mv->type;
        /* We prefer to use the enhanced version. */
        if (mt->unlink2 != NULL) {
            RedisModuleKeyOptCtx ctx = {key, NULL, dbid, -1};
            mt->unlink2(&ctx,mv->value);
        } else if (mt->unlink != NULL) {
            mt->unlink(key,mv->value);
        } 
    }
}

/* Return the free_effort of the module, it will automatically choose to call 
 * `free_effort` or `free_effort2`, and the default return value is 1.
 * value of 0 means very high effort (always asynchronous freeing). */
size_t moduleGetFreeEffort(robj *key, robj *val, int dbid) {
    moduleValue *mv = val->ptr;
    moduleType *mt = mv->type;
    size_t effort = 1;
    /* We prefer to use the enhanced version. */
    if (mt->free_effort2 != NULL) {
        RedisModuleKeyOptCtx ctx = {key, NULL, dbid, -1};
        effort = mt->free_effort2(&ctx,mv->value);
    } else if (mt->free_effort != NULL) {
        effort = mt->free_effort(key,mv->value);
    }  

    return effort;
}

/* Return the memory usage of the module, it will automatically choose to call 
 * `mem_usage` or `mem_usage2`, and the default return value is 0. */
size_t moduleGetMemUsage(robj *key, robj *val, size_t sample_size, int dbid) {
    moduleValue *mv = val->ptr;
    moduleType *mt = mv->type;
    size_t size = 0;
    /* We prefer to use the enhanced version. */
    if (mt->mem_usage2 != NULL) {
        RedisModuleKeyOptCtx ctx = {key, NULL, dbid, -1};
        size = mt->mem_usage2(&ctx, mv->value, sample_size);
    } else if (mt->mem_usage != NULL) {
        size = mt->mem_usage(mv->value);
    } 

    return size;
}

/* --------------------------------------------------------------------------
 * Modules API internals
 * -------------------------------------------------------------------------- */

/* server.moduleapi dictionary type. Only uses plain C strings since
 * this gets queries from modules. */

uint64_t dictCStringKeyHash(const void *key) {
    return dictGenHashFunction((unsigned char*)key, strlen((char*)key));
}

int dictCStringKeyCompare(dict *d, const void *key1, const void *key2) {
    UNUSED(d);
    return strcmp(key1,key2) == 0;
}

dictType moduleAPIDictType = {
    dictCStringKeyHash,        /* hash function */
    NULL,                      /* key dup */
    NULL,                      /* val dup */
    dictCStringKeyCompare,     /* key compare */
    NULL,                      /* key destructor */
    NULL,                      /* val destructor */
    NULL                       /* allow to expand */
};

int moduleRegisterApi(const char *funcname, void *funcptr) {
    return dictAdd(server.moduleapi, (char*)funcname, funcptr);
}

#define REGISTER_API(name) \
    moduleRegisterApi("RedisModule_" #name, (void *)(unsigned long)RM_ ## name)

/* Global initialization at Redis startup. */
void moduleRegisterCoreAPI(void);

/* Currently, this function is just a placeholder for the module system
 * initialization steps that need to be run after server initialization.
 * A previous issue, selectDb() in createClient() requires that server.db has
 * been initialized, see #7323. */
void moduleInitModulesSystemLast(void) {
}

void moduleInitModulesSystem(void) {
    moduleUnblockedClients = listCreate();
    server.loadmodule_queue = listCreate();
    modules = dictCreate(&modulesDictType);

    /* Set up the keyspace notification subscriber list and static client */
    moduleKeyspaceSubscribers = listCreate();

    /* Set up filter list */
    moduleCommandFilters = listCreate();

    moduleRegisterCoreAPI();

    /* Create a pipe for module threads to be able to wake up the redis main thread.
     * Make the pipe non blocking. This is just a best effort aware mechanism
     * and we do not want to block not in the read nor in the write half.
     * Enable close-on-exec flag on pipes in case of the fork-exec system calls in
     * sentinels or redis servers. */
    if (anetPipe(server.module_pipe, O_CLOEXEC|O_NONBLOCK, O_CLOEXEC|O_NONBLOCK) == -1) {
        serverLog(LL_WARNING,
            "Can't create the pipe for module threads: %s", strerror(errno));
        exit(1);
    }

    /* Create the timers radix tree. */
    Timers = raxNew();

    /* Setup the event listeners data structures. */
    RedisModule_EventListeners = listCreate();

    /* Making sure moduleEventVersions is synced with the number of events. */
    serverAssert(sizeof(moduleEventVersions)/sizeof(moduleEventVersions[0]) == _REDISMODULE_EVENT_NEXT);

    /* Our thread-safe contexts GIL must start with already locked:
     * it is just unlocked when it's safe. */
    pthread_mutex_lock(&moduleGIL);
}

void modulesCron(void) {
    /* Check number of temporary clients in the pool and free the unused ones
     * since the last cron. moduleTempClientMinCount tracks minimum count of
     * clients in the pool since the last cron. This is the number of clients
     * that we didn't use for the last cron period. */

    /* Limit the max client count to be freed at once to avoid latency spikes.*/
    int iteration = 50;
    /* We are freeing clients if we have more than 8 unused clients. Keeping
     * small amount of clients to avoid client allocation costs if temporary
     * clients are required after some idle period. */
    const unsigned int min_client = 8;
    while (iteration > 0 && moduleTempClientCount > 0 && moduleTempClientMinCount > min_client) {
        client *c = moduleTempClients[--moduleTempClientCount];
        freeClient(c);
        iteration--;
        moduleTempClientMinCount--;
    }
    moduleTempClientMinCount = moduleTempClientCount;

    /* Shrink moduleTempClients array itself if it is wasting some space */
    if (moduleTempClientCap > 32 && moduleTempClientCap > moduleTempClientCount * 4) {
        moduleTempClientCap /= 4;
        moduleTempClients = zrealloc(moduleTempClients,sizeof(client*)*moduleTempClientCap);
    }
}

void moduleLoadQueueEntryFree(struct moduleLoadQueueEntry *loadmod) {
    if (!loadmod) return;
    sdsfree(loadmod->path);
    for (int i = 0; i < loadmod->argc; i++) {
        decrRefCount(loadmod->argv[i]);
    }
    zfree(loadmod->argv);
    zfree(loadmod);
}

/* Load all the modules in the server.loadmodule_queue list, which is
 * populated by `loadmodule` directives in the configuration file.
 * We can't load modules directly when processing the configuration file
 * because the server must be fully initialized before loading modules.
 *
 * The function aborts the server on errors, since to start with missing
 * modules is not considered sane: clients may rely on the existence of
 * given commands, loading AOF also may need some modules to exist, and
 * if this instance is a slave, it must understand commands from master. */
void moduleLoadFromQueue(void) {
    listIter li;
    listNode *ln;

    listRewind(server.loadmodule_queue,&li);
    while((ln = listNext(&li))) {
        struct moduleLoadQueueEntry *loadmod = ln->value;
        if (moduleLoad(loadmod->path,(void **)loadmod->argv,loadmod->argc)
            == C_ERR)
        {
            serverLog(LL_WARNING,
                "Can't load module from %s: server aborting",
                loadmod->path);
            exit(1);
        }
        moduleLoadQueueEntryFree(loadmod);
        listDelNode(server.loadmodule_queue, ln);
    }
}

void moduleFreeModuleStructure(struct RedisModule *module) {
    listRelease(module->types);
    listRelease(module->filters);
    listRelease(module->usedby);
    listRelease(module->using);
    sdsfree(module->name);
    moduleLoadQueueEntryFree(module->loadmod);
    zfree(module);
}

void moduleUnregisterCommands(struct RedisModule *module) {
    /* Unregister all the commands registered by this module. */
    dictIterator *di = dictGetSafeIterator(server.commands);
    dictEntry *de;
    while ((de = dictNext(di)) != NULL) {
        struct redisCommand *cmd = dictGetVal(de);
        if (cmd->proc == RedisModuleCommandDispatcher) {
            RedisModuleCommand *cp =
                (void*)(unsigned long)cmd->getkeys_proc;
            sds cmdname = (sds)cmd->name;
            if (cp->module == module) {
                if (cmd->key_specs != cmd->key_specs_static)
                    zfree(cmd->key_specs);
<<<<<<< HEAD
                for (int j = 0; cmd->hints && cmd->hints[j]; j++)
                    zfree((char*)cmd->hints[j]);
=======
                for (int j = 0; cmd->tips && cmd->tips[j]; j++)
                    sdsfree((sds)cmd->tips[j]);
>>>>>>> 55c81f2c
                for (int j = 0; cmd->history && cmd->history[j].since; j++) {
                    zfree((char*)cmd->history[j].since);
                    zfree((char*)cmd->history[j].changes);
                }
                dictDelete(server.commands,cmdname);
                dictDelete(server.orig_commands,cmdname);
                sdsfree(cmdname);
                zfree((char*)cmd->summary);
                zfree((char*)cmd->since);
                zfree((char*)cmd->complexity);
                if (cmd->latency_histogram) {
                    hdr_close(cmd->latency_histogram);
                    cmd->latency_histogram = NULL;
                }
                zfree(cmd->args);
                zfree(cmd);
                zfree(cp);
            }
        }
    }
    dictReleaseIterator(di);
}

/* Load a module and initialize it. On success C_OK is returned, otherwise
 * C_ERR is returned. */
int moduleLoad(const char *path, void **module_argv, int module_argc) {
    int (*onload)(void *, void **, int);
    void *handle;

    struct stat st;
    if (stat(path, &st) == 0)
    {   // this check is best effort
        if (!(st.st_mode & (S_IXUSR  | S_IXGRP | S_IXOTH))) {
            serverLog(LL_WARNING, "Module %s failed to load: It does not have execute permissions.", path);
            return C_ERR;
        }
    }

    handle = dlopen(path,RTLD_NOW|RTLD_LOCAL);
    if (handle == NULL) {
        serverLog(LL_WARNING, "Module %s failed to load: %s", path, dlerror());
        return C_ERR;
    }
    onload = (int (*)(void *, void **, int))(unsigned long) dlsym(handle,"RedisModule_OnLoad");
    if (onload == NULL) {
        dlclose(handle);
        serverLog(LL_WARNING,
            "Module %s does not export RedisModule_OnLoad() "
            "symbol. Module not loaded.",path);
        return C_ERR;
    }
    RedisModuleCtx ctx;
    moduleCreateContext(&ctx, NULL, REDISMODULE_CTX_TEMP_CLIENT); /* We pass NULL since we don't have a module yet. */
    selectDb(ctx.client, 0);
    if (onload((void*)&ctx,module_argv,module_argc) == REDISMODULE_ERR) {
        if (ctx.module) {
            moduleUnregisterCommands(ctx.module);
            moduleUnregisterSharedAPI(ctx.module);
            moduleUnregisterUsedAPI(ctx.module);
            moduleFreeModuleStructure(ctx.module);
        }
        moduleFreeContext(&ctx);
        dlclose(handle);
        serverLog(LL_WARNING,
            "Module %s initialization failed. Module not loaded",path);
        return C_ERR;
    }

    /* Redis module loaded! Register it. */
    dictAdd(modules,ctx.module->name,ctx.module);
    ctx.module->blocked_clients = 0;
    ctx.module->handle = handle;
    ctx.module->loadmod = zmalloc(sizeof(struct moduleLoadQueueEntry));
    ctx.module->loadmod->path = sdsnew(path);
    ctx.module->loadmod->argv = module_argc ? zmalloc(sizeof(robj*)*module_argc) : NULL;
    ctx.module->loadmod->argc = module_argc;
    for (int i = 0; i < module_argc; i++) {
        ctx.module->loadmod->argv[i] = module_argv[i];
        incrRefCount(ctx.module->loadmod->argv[i]);
    }

    serverLog(LL_NOTICE,"Module '%s' loaded from %s",ctx.module->name,path);
    /* Fire the loaded modules event. */
    moduleFireServerEvent(REDISMODULE_EVENT_MODULE_CHANGE,
                          REDISMODULE_SUBEVENT_MODULE_LOADED,
                          ctx.module);
    moduleFreeContext(&ctx);
    return C_OK;
}


/* Unload the module registered with the specified name. On success
 * C_OK is returned, otherwise C_ERR is returned and errno is set
 * to the following values depending on the type of error:
 *
 * * ENONET: No such module having the specified name.
 * * EBUSY: The module exports a new data type and can only be reloaded. 
 * * EPERM: The module exports APIs which are used by other module. 
 * * EAGAIN: The module has blocked clients. 
 * * ECANCELED: Unload module error.  */
int moduleUnload(sds name) {
    struct RedisModule *module = dictFetchValue(modules,name);

    if (module == NULL) {
        errno = ENOENT;
        return C_ERR;
    } else if (listLength(module->types)) {
        errno = EBUSY;
        return C_ERR;
    } else if (listLength(module->usedby)) {
        errno = EPERM;
        return C_ERR;
    } else if (module->blocked_clients) {
        errno = EAGAIN;
        return C_ERR;
    }

    /* Give module a chance to clean up. */
    int (*onunload)(void *);
    onunload = (int (*)(void *))(unsigned long) dlsym(module->handle, "RedisModule_OnUnload");
    if (onunload) {
        RedisModuleCtx ctx;
        moduleCreateContext(&ctx, module, REDISMODULE_CTX_TEMP_CLIENT);
        int unload_status = onunload((void*)&ctx);
        moduleFreeContext(&ctx);

        if (unload_status == REDISMODULE_ERR) {
            serverLog(LL_WARNING, "Module %s OnUnload failed.  Unload canceled.", name);
            errno = ECANCELED;
            return C_ERR;
        }
    }

    moduleFreeAuthenticatedClients(module);
    moduleUnregisterCommands(module);
    moduleUnregisterSharedAPI(module);
    moduleUnregisterUsedAPI(module);
    moduleUnregisterFilters(module);

    /* Remove any notification subscribers this module might have */
    moduleUnsubscribeNotifications(module);
    moduleUnsubscribeAllServerEvents(module);

    /* Unload the dynamic library. */
    if (dlclose(module->handle) == -1) {
        char *error = dlerror();
        if (error == NULL) error = "Unknown error";
        serverLog(LL_WARNING,"Error when trying to close the %s module: %s",
            module->name, error);
    }

    /* Fire the unloaded modules event. */
    moduleFireServerEvent(REDISMODULE_EVENT_MODULE_CHANGE,
                          REDISMODULE_SUBEVENT_MODULE_UNLOADED,
                          module);

    /* Remove from list of modules. */
    serverLog(LL_NOTICE,"Module %s unloaded",module->name);
    dictDelete(modules,module->name);
    module->name = NULL; /* The name was already freed by dictDelete(). */
    moduleFreeModuleStructure(module);

    return C_OK;
}

void modulePipeReadable(aeEventLoop *el, int fd, void *privdata, int mask) {
    UNUSED(el);
    UNUSED(fd);
    UNUSED(mask);
    UNUSED(privdata);

    char buf[128];
    while (read(fd, buf, sizeof(buf)) == sizeof(buf));

    /* Handle event loop events if pipe was written from event loop API */
    eventLoopHandleOneShotEvents();
}

/* Helper function for the MODULE and HELLO command: send the list of the
 * loaded modules to the client. */
void addReplyLoadedModules(client *c) {
    dictIterator *di = dictGetIterator(modules);
    dictEntry *de;

    addReplyArrayLen(c,dictSize(modules));
    while ((de = dictNext(di)) != NULL) {
        sds name = dictGetKey(de);
        struct RedisModule *module = dictGetVal(de);
        sds path = module->loadmod->path;
        addReplyMapLen(c,4);
        addReplyBulkCString(c,"name");
        addReplyBulkCBuffer(c,name,sdslen(name));
        addReplyBulkCString(c,"ver");
        addReplyLongLong(c,module->ver);
        addReplyBulkCString(c,"path");
        addReplyBulkCBuffer(c,path,sdslen(path));
        addReplyBulkCString(c,"args");
        addReplyArrayLen(c,module->loadmod->argc);
        for (int i = 0; i < module->loadmod->argc; i++) {
            addReplyBulk(c,module->loadmod->argv[i]);
        }
    }
    dictReleaseIterator(di);
}

/* Helper for genModulesInfoString(): given a list of modules, return
 * an SDS string in the form "[modulename|modulename2|...]" */
sds genModulesInfoStringRenderModulesList(list *l) {
    listIter li;
    listNode *ln;
    listRewind(l,&li);
    sds output = sdsnew("[");
    while((ln = listNext(&li))) {
        RedisModule *module = ln->value;
        output = sdscat(output,module->name);
        if (ln != listLast(l))
            output = sdscat(output,"|");
    }
    output = sdscat(output,"]");
    return output;
}

/* Helper for genModulesInfoString(): render module options as an SDS string. */
sds genModulesInfoStringRenderModuleOptions(struct RedisModule *module) {
    sds output = sdsnew("[");
    if (module->options & REDISMODULE_OPTIONS_HANDLE_IO_ERRORS)
        output = sdscat(output,"handle-io-errors|");
    if (module->options & REDISMODULE_OPTIONS_HANDLE_REPL_ASYNC_LOAD)
        output = sdscat(output,"handle-repl-async-load|");
    output = sdstrim(output,"|");
    output = sdscat(output,"]");
    return output;
}


/* Helper function for the INFO command: adds loaded modules as to info's
 * output.
 *
 * After the call, the passed sds info string is no longer valid and all the
 * references must be substituted with the new pointer returned by the call. */
sds genModulesInfoString(sds info) {
    dictIterator *di = dictGetIterator(modules);
    dictEntry *de;

    while ((de = dictNext(di)) != NULL) {
        sds name = dictGetKey(de);
        struct RedisModule *module = dictGetVal(de);

        sds usedby = genModulesInfoStringRenderModulesList(module->usedby);
        sds using = genModulesInfoStringRenderModulesList(module->using);
        sds options = genModulesInfoStringRenderModuleOptions(module);
        info = sdscatfmt(info,
            "module:name=%S,ver=%i,api=%i,filters=%i,"
            "usedby=%S,using=%S,options=%S\r\n",
                name, module->ver, module->apiver,
                (int)listLength(module->filters), usedby, using, options);
        sdsfree(usedby);
        sdsfree(using);
        sdsfree(options);
    }
    dictReleaseIterator(di);
    return info;
}

/* Redis MODULE command.
 *
 * MODULE LIST
 * MODULE LOAD <path> [args...]
 * MODULE UNLOAD <name>
 */
void moduleCommand(client *c) {
    char *subcmd = c->argv[1]->ptr;

    if (c->argc == 2 && !strcasecmp(subcmd,"help")) {
        const char *help[] = {
"LIST",
"    Return a list of loaded modules.",
"LOAD <path> [<arg> ...]",
"    Load a module library from <path>, passing to it any optional arguments.",
"UNLOAD <name>",
"    Unload a module.",
NULL
        };
        addReplyHelp(c, help);
    } else if (!strcasecmp(subcmd,"load") && c->argc >= 3) {
        robj **argv = NULL;
        int argc = 0;

        if (c->argc > 3) {
            argc = c->argc - 3;
            argv = &c->argv[3];
        }

        if (moduleLoad(c->argv[2]->ptr,(void **)argv,argc) == C_OK)
            addReply(c,shared.ok);
        else
            addReplyError(c,
                "Error loading the extension. Please check the server logs.");
    } else if (!strcasecmp(subcmd,"unload") && c->argc == 3) {
        if (moduleUnload(c->argv[2]->ptr) == C_OK)
            addReply(c,shared.ok);
        else {
            char *errmsg;
            switch(errno) {
            case ENOENT:
                errmsg = "no such module with that name";
                break;
            case EBUSY:
                errmsg = "the module exports one or more module-side data "
                         "types, can't unload";
                break;
            case EPERM:
                errmsg = "the module exports APIs used by other modules. "
                         "Please unload them first and try again";
                break;
            case EAGAIN:
                errmsg = "the module has blocked clients. "
                         "Please wait them unblocked and try again";
                break;
            default:
                errmsg = "operation not possible.";
                break;
            }
            addReplyErrorFormat(c,"Error unloading module: %s",errmsg);
        }
    } else if (!strcasecmp(subcmd,"list") && c->argc == 2) {
        addReplyLoadedModules(c);
    } else {
        addReplySubcommandSyntaxError(c);
        return;
    }
}

/* Return the number of registered modules. */
size_t moduleCount(void) {
    return dictSize(modules);
}

/* --------------------------------------------------------------------------
 * ## Key eviction API
 * -------------------------------------------------------------------------- */

/* Set the key last access time for LRU based eviction. not relevant if the
 * servers's maxmemory policy is LFU based. Value is idle time in milliseconds.
 * returns REDISMODULE_OK if the LRU was updated, REDISMODULE_ERR otherwise. */
int RM_SetLRU(RedisModuleKey *key, mstime_t lru_idle) {
    if (!key->value)
        return REDISMODULE_ERR;
    if (objectSetLRUOrLFU(key->value, -1, lru_idle, lru_idle>=0 ? LRU_CLOCK() : 0, 1))
        return REDISMODULE_OK;
    return REDISMODULE_ERR;
}

/* Gets the key last access time.
 * Value is idletime in milliseconds or -1 if the server's eviction policy is
 * LFU based.
 * returns REDISMODULE_OK if when key is valid. */
int RM_GetLRU(RedisModuleKey *key, mstime_t *lru_idle) {
    *lru_idle = -1;
    if (!key->value)
        return REDISMODULE_ERR;
    if (server.maxmemory_policy & MAXMEMORY_FLAG_LFU)
        return REDISMODULE_OK;
    *lru_idle = estimateObjectIdleTime(key->value);
    return REDISMODULE_OK;
}

/* Set the key access frequency. only relevant if the server's maxmemory policy
 * is LFU based.
 * The frequency is a logarithmic counter that provides an indication of
 * the access frequencyonly (must be <= 255).
 * returns REDISMODULE_OK if the LFU was updated, REDISMODULE_ERR otherwise. */
int RM_SetLFU(RedisModuleKey *key, long long lfu_freq) {
    if (!key->value)
        return REDISMODULE_ERR;
    if (objectSetLRUOrLFU(key->value, lfu_freq, -1, 0, 1))
        return REDISMODULE_OK;
    return REDISMODULE_ERR;
}

/* Gets the key access frequency or -1 if the server's eviction policy is not
 * LFU based.
 * returns REDISMODULE_OK if when key is valid. */
int RM_GetLFU(RedisModuleKey *key, long long *lfu_freq) {
    *lfu_freq = -1;
    if (!key->value)
        return REDISMODULE_ERR;
    if (server.maxmemory_policy & MAXMEMORY_FLAG_LFU)
        *lfu_freq = LFUDecrAndReturn(key->value);
    return REDISMODULE_OK;
}

/* --------------------------------------------------------------------------
 * ## Miscellaneous APIs
 * -------------------------------------------------------------------------- */

/**
 * Returns the full ContextFlags mask, using the return value
 * the module can check if a certain set of flags are supported
 * by the redis server version in use.
 * Example:
 *
 *        int supportedFlags = RM_GetContextFlagsAll();
 *        if (supportedFlags & REDISMODULE_CTX_FLAGS_MULTI) {
 *              // REDISMODULE_CTX_FLAGS_MULTI is supported
 *        } else{
 *              // REDISMODULE_CTX_FLAGS_MULTI is not supported
 *        }
 */
int RM_GetContextFlagsAll() {
    return _REDISMODULE_CTX_FLAGS_NEXT - 1;
}

/**
 * Returns the full KeyspaceNotification mask, using the return value
 * the module can check if a certain set of flags are supported
 * by the redis server version in use.
 * Example:
 *
 *        int supportedFlags = RM_GetKeyspaceNotificationFlagsAll();
 *        if (supportedFlags & REDISMODULE_NOTIFY_LOADED) {
 *              // REDISMODULE_NOTIFY_LOADED is supported
 *        } else{
 *              // REDISMODULE_NOTIFY_LOADED is not supported
 *        }
 */
int RM_GetKeyspaceNotificationFlagsAll() {
    return _REDISMODULE_NOTIFY_NEXT - 1;
}

/**
 * Return the redis version in format of 0x00MMmmpp.
 * Example for 6.0.7 the return value will be 0x00060007.
 */
int RM_GetServerVersion() {
    return REDIS_VERSION_NUM;
}

/**
 * Return the current redis-server runtime value of REDISMODULE_TYPE_METHOD_VERSION.
 * You can use that when calling RM_CreateDataType to know which fields of
 * RedisModuleTypeMethods are gonna be supported and which will be ignored.
 */
int RM_GetTypeMethodVersion() {
    return REDISMODULE_TYPE_METHOD_VERSION;
}

/* Replace the value assigned to a module type.
 *
 * The key must be open for writing, have an existing value, and have a moduleType
 * that matches the one specified by the caller.
 *
 * Unlike RM_ModuleTypeSetValue() which will free the old value, this function
 * simply swaps the old value with the new value.
 *
 * The function returns REDISMODULE_OK on success, REDISMODULE_ERR on errors
 * such as:
 *
 * 1. Key is not opened for writing.
 * 2. Key is not a module data type key.
 * 3. Key is a module datatype other than 'mt'.
 *
 * If old_value is non-NULL, the old value is returned by reference.
 */
int RM_ModuleTypeReplaceValue(RedisModuleKey *key, moduleType *mt, void *new_value, void **old_value) {
    if (!(key->mode & REDISMODULE_WRITE) || key->iter)
        return REDISMODULE_ERR;
    if (!key->value || key->value->type != OBJ_MODULE)
        return REDISMODULE_ERR;

    moduleValue *mv = key->value->ptr;
    if (mv->type != mt)
        return REDISMODULE_ERR;

    if (old_value)
        *old_value = mv->value;
    mv->value = new_value;

    return REDISMODULE_OK;
}

/* For a specified command, parse its arguments and return an array that
 * contains the indexes of all key name arguments. This function is
 * essentially a more efficient way to do `COMMAND GETKEYS`.
 *
 * A NULL return value indicates the specified command has no keys, or
 * an error condition. Error conditions are indicated by setting errno
 * as follows:
 *
 * * ENOENT: Specified command does not exist.
 * * EINVAL: Invalid command arity specified.
 *
 * NOTE: The returned array is not a Redis Module object so it does not
 * get automatically freed even when auto-memory is used. The caller
 * must explicitly call RM_Free() to free it.
 */
int *RM_GetCommandKeys(RedisModuleCtx *ctx, RedisModuleString **argv, int argc, int *num_keys) {
    UNUSED(ctx);
    struct redisCommand *cmd;
    int *res = NULL;

    /* Find command */
    if ((cmd = lookupCommand(argv,argc)) == NULL) {
        errno = ENOENT;
        return NULL;
    }

    /* Bail out if command has no keys */
    if (cmd->getkeys_proc == NULL && cmd->key_specs_num == 0) {
        errno = 0;
        return NULL;
    }

    if ((cmd->arity > 0 && cmd->arity != argc) || (argc < -cmd->arity)) {
        errno = EINVAL;
        return NULL;
    }

    getKeysResult result = GETKEYS_RESULT_INIT;
    getKeysFromCommand(cmd, argv, argc, &result);

    *num_keys = result.numkeys;
    if (!result.numkeys) {
        errno = 0;
        getKeysFreeResult(&result);
        return NULL;
    }

    /* The return value here expects an array of key positions */
    unsigned long int size = sizeof(int) * result.numkeys;
    res = zmalloc(size);
    for (int i = 0; i < result.numkeys; i++) {
        res[i] = result.keys[i].pos;
    }

    return res;
}

/* Return the name of the command currently running */
const char *RM_GetCurrentCommandName(RedisModuleCtx *ctx) {
    if (!ctx || !ctx->client || !ctx->client->cmd)
        return NULL;

    return (const char*)ctx->client->cmd->name;
}

/* --------------------------------------------------------------------------
 * ## Defrag API
 * -------------------------------------------------------------------------- */

/* The defrag context, used to manage state during calls to the data type
 * defrag callback.
 */
typedef struct RedisModuleDefragCtx {
    long defragged;
    long long int endtime;
    unsigned long *cursor;
    struct redisObject *key; /* Optional name of key processed, NULL when unknown. */
    int dbid;                /* The dbid of the key being processed, -1 when unknown. */
} RedisModuleDefragCtx;

/* Register a defrag callback for global data, i.e. anything that the module
 * may allocate that is not tied to a specific data type.
 */
int RM_RegisterDefragFunc(RedisModuleCtx *ctx, RedisModuleDefragFunc cb) {
    ctx->module->defrag_cb = cb;
    return REDISMODULE_OK;
}

/* When the data type defrag callback iterates complex structures, this
 * function should be called periodically. A zero (false) return
 * indicates the callback may continue its work. A non-zero value (true)
 * indicates it should stop.
 *
 * When stopped, the callback may use RM_DefragCursorSet() to store its
 * position so it can later use RM_DefragCursorGet() to resume defragging.
 *
 * When stopped and more work is left to be done, the callback should
 * return 1. Otherwise, it should return 0.
 *
 * NOTE: Modules should consider the frequency in which this function is called,
 * so it generally makes sense to do small batches of work in between calls.
 */
int RM_DefragShouldStop(RedisModuleDefragCtx *ctx) {
    return (ctx->endtime != 0 && ctx->endtime < ustime());
}

/* Store an arbitrary cursor value for future re-use.
 *
 * This should only be called if RM_DefragShouldStop() has returned a non-zero
 * value and the defrag callback is about to exit without fully iterating its
 * data type.
 *
 * This behavior is reserved to cases where late defrag is performed. Late
 * defrag is selected for keys that implement the `free_effort` callback and
 * return a `free_effort` value that is larger than the defrag
 * 'active-defrag-max-scan-fields' configuration directive.
 *
 * Smaller keys, keys that do not implement `free_effort` or the global
 * defrag callback are not called in late-defrag mode. In those cases, a
 * call to this function will return REDISMODULE_ERR.
 *
 * The cursor may be used by the module to represent some progress into the
 * module's data type. Modules may also store additional cursor-related
 * information locally and use the cursor as a flag that indicates when
 * traversal of a new key begins. This is possible because the API makes
 * a guarantee that concurrent defragmentation of multiple keys will
 * not be performed.
 */
int RM_DefragCursorSet(RedisModuleDefragCtx *ctx, unsigned long cursor) {
    if (!ctx->cursor)
        return REDISMODULE_ERR;

    *ctx->cursor = cursor;
    return REDISMODULE_OK;
}

/* Fetch a cursor value that has been previously stored using RM_DefragCursorSet().
 *
 * If not called for a late defrag operation, REDISMODULE_ERR will be returned and
 * the cursor should be ignored. See RM_DefragCursorSet() for more details on
 * defrag cursors.
 */
int RM_DefragCursorGet(RedisModuleDefragCtx *ctx, unsigned long *cursor) {
    if (!ctx->cursor)
        return REDISMODULE_ERR;

    *cursor = *ctx->cursor;
    return REDISMODULE_OK;
}

/* Defrag a memory allocation previously allocated by RM_Alloc, RM_Calloc, etc.
 * The defragmentation process involves allocating a new memory block and copying
 * the contents to it, like realloc().
 *
 * If defragmentation was not necessary, NULL is returned and the operation has
 * no other effect.
 *
 * If a non-NULL value is returned, the caller should use the new pointer instead
 * of the old one and update any reference to the old pointer, which must not
 * be used again.
 */
void *RM_DefragAlloc(RedisModuleDefragCtx *ctx, void *ptr) {
    void *newptr = activeDefragAlloc(ptr);
    if (newptr)
        ctx->defragged++;

    return newptr;
}

/* Defrag a RedisModuleString previously allocated by RM_Alloc, RM_Calloc, etc.
 * See RM_DefragAlloc() for more information on how the defragmentation process
 * works.
 *
 * NOTE: It is only possible to defrag strings that have a single reference.
 * Typically this means strings retained with RM_RetainString or RM_HoldString
 * may not be defragmentable. One exception is command argvs which, if retained
 * by the module, will end up with a single reference (because the reference
 * on the Redis side is dropped as soon as the command callback returns).
 */
RedisModuleString *RM_DefragRedisModuleString(RedisModuleDefragCtx *ctx, RedisModuleString *str) {
    return activeDefragStringOb(str, &ctx->defragged);
}


/* Perform a late defrag of a module datatype key.
 *
 * Returns a zero value (and initializes the cursor) if no more needs to be done,
 * or a non-zero value otherwise.
 */
int moduleLateDefrag(robj *key, robj *value, unsigned long *cursor, long long endtime, long long *defragged, int dbid) {
    moduleValue *mv = value->ptr;
    moduleType *mt = mv->type;

    RedisModuleDefragCtx defrag_ctx = { 0, endtime, cursor, key, dbid};

    /* Invoke callback. Note that the callback may be missing if the key has been
     * replaced with a different type since our last visit.
     */
    int ret = 0;
    if (mt->defrag)
        ret = mt->defrag(&defrag_ctx, key, &mv->value);

    *defragged += defrag_ctx.defragged;
    if (!ret) {
        *cursor = 0;    /* No more work to do */
        return 0;
    }

    return 1;
}

/* Attempt to defrag a module data type value. Depending on complexity,
 * the operation may happen immediately or be scheduled for later.
 *
 * Returns 1 if the operation has been completed or 0 if it needs to
 * be scheduled for late defrag.
 */
int moduleDefragValue(robj *key, robj *value, long *defragged, int dbid) {
    moduleValue *mv = value->ptr;
    moduleType *mt = mv->type;

    /* Try to defrag moduleValue itself regardless of whether or not
     * defrag callbacks are provided.
     */
    moduleValue *newmv = activeDefragAlloc(mv);
    if (newmv) {
        (*defragged)++;
        value->ptr = mv = newmv;
    }

    if (!mt->defrag)
        return 1;

    /* Use free_effort to determine complexity of module value, and if
     * necessary schedule it for defragLater instead of quick immediate
     * defrag.
     */
    size_t effort = moduleGetFreeEffort(key, value, dbid);
    if (!effort)
        effort = SIZE_MAX;
    if (effort > server.active_defrag_max_scan_fields) {
        return 0;  /* Defrag later */
    }

    RedisModuleDefragCtx defrag_ctx = { 0, 0, NULL, key, dbid};
    mt->defrag(&defrag_ctx, key, &mv->value);
    (*defragged) += defrag_ctx.defragged;
    return 1;
}

/* Call registered module API defrag functions */
long moduleDefragGlobals(void) {
    dictIterator *di = dictGetIterator(modules);
    dictEntry *de;
    long defragged = 0;

    while ((de = dictNext(di)) != NULL) {
        struct RedisModule *module = dictGetVal(de);
        if (!module->defrag_cb)
            continue;
        RedisModuleDefragCtx defrag_ctx = { 0, 0, NULL, NULL, -1};
        module->defrag_cb(&defrag_ctx);
        defragged += defrag_ctx.defragged;
    }
    dictReleaseIterator(di);

    return defragged;
}

/* Returns the name of the key currently being processed.
 * There is no guarantee that the key name is always available, so this may return NULL.
 */
const RedisModuleString *RM_GetKeyNameFromDefragCtx(RedisModuleDefragCtx *ctx) {
    return ctx->key;
}

/* Returns the database id of the key currently being processed.
 * There is no guarantee that this info is always available, so this may return -1.
 */
int RM_GetDbIdFromDefragCtx(RedisModuleDefragCtx *ctx) {
    return ctx->dbid;
}

/* Register all the APIs we export. Keep this function at the end of the
 * file so that's easy to seek it to add new entries. */
void moduleRegisterCoreAPI(void) {
    server.moduleapi = dictCreate(&moduleAPIDictType);
    server.sharedapi = dictCreate(&moduleAPIDictType);
    REGISTER_API(Alloc);
    REGISTER_API(Calloc);
    REGISTER_API(Realloc);
    REGISTER_API(Free);
    REGISTER_API(Strdup);
    REGISTER_API(CreateCommand);
    REGISTER_API(GetCommand);
    REGISTER_API(CreateSubcommand);
    REGISTER_API(SetCommandInfo);
    REGISTER_API(SetModuleAttribs);
    REGISTER_API(IsModuleNameBusy);
    REGISTER_API(WrongArity);
    REGISTER_API(ReplyWithLongLong);
    REGISTER_API(ReplyWithError);
    REGISTER_API(ReplyWithSimpleString);
    REGISTER_API(ReplyWithArray);
    REGISTER_API(ReplyWithMap);
    REGISTER_API(ReplyWithSet);
    REGISTER_API(ReplyWithAttribute);
    REGISTER_API(ReplyWithNullArray);
    REGISTER_API(ReplyWithEmptyArray);
    REGISTER_API(ReplySetArrayLength);
    REGISTER_API(ReplySetMapLength);
    REGISTER_API(ReplySetSetLength);
    REGISTER_API(ReplySetAttributeLength);
    REGISTER_API(ReplyWithString);
    REGISTER_API(ReplyWithEmptyString);
    REGISTER_API(ReplyWithVerbatimString);
    REGISTER_API(ReplyWithVerbatimStringType);
    REGISTER_API(ReplyWithStringBuffer);
    REGISTER_API(ReplyWithCString);
    REGISTER_API(ReplyWithNull);
    REGISTER_API(ReplyWithBool);
    REGISTER_API(ReplyWithCallReply);
    REGISTER_API(ReplyWithDouble);
    REGISTER_API(ReplyWithBigNumber);
    REGISTER_API(ReplyWithLongDouble);
    REGISTER_API(GetSelectedDb);
    REGISTER_API(SelectDb);
    REGISTER_API(KeyExists);
    REGISTER_API(OpenKey);
    REGISTER_API(CloseKey);
    REGISTER_API(KeyType);
    REGISTER_API(ValueLength);
    REGISTER_API(ListPush);
    REGISTER_API(ListPop);
    REGISTER_API(ListGet);
    REGISTER_API(ListSet);
    REGISTER_API(ListInsert);
    REGISTER_API(ListDelete);
    REGISTER_API(StringToLongLong);
    REGISTER_API(StringToDouble);
    REGISTER_API(StringToLongDouble);
    REGISTER_API(StringToStreamID);
    REGISTER_API(Call);
    REGISTER_API(CallReplyProto);
    REGISTER_API(FreeCallReply);
    REGISTER_API(CallReplyInteger);
    REGISTER_API(CallReplyDouble);
    REGISTER_API(CallReplyBigNumber);
    REGISTER_API(CallReplyVerbatim);
    REGISTER_API(CallReplyBool);
    REGISTER_API(CallReplySetElement);
    REGISTER_API(CallReplyMapElement);
    REGISTER_API(CallReplyAttributeElement);
    REGISTER_API(CallReplyAttribute);
    REGISTER_API(CallReplyType);
    REGISTER_API(CallReplyLength);
    REGISTER_API(CallReplyArrayElement);
    REGISTER_API(CallReplyStringPtr);
    REGISTER_API(CreateStringFromCallReply);
    REGISTER_API(CreateString);
    REGISTER_API(CreateStringFromLongLong);
    REGISTER_API(CreateStringFromDouble);
    REGISTER_API(CreateStringFromLongDouble);
    REGISTER_API(CreateStringFromString);
    REGISTER_API(CreateStringFromStreamID);
    REGISTER_API(CreateStringPrintf);
    REGISTER_API(FreeString);
    REGISTER_API(StringPtrLen);
    REGISTER_API(AutoMemory);
    REGISTER_API(Replicate);
    REGISTER_API(ReplicateVerbatim);
    REGISTER_API(DeleteKey);
    REGISTER_API(UnlinkKey);
    REGISTER_API(StringSet);
    REGISTER_API(StringDMA);
    REGISTER_API(StringTruncate);
    REGISTER_API(SetExpire);
    REGISTER_API(GetExpire);
    REGISTER_API(ResetDataset);
    REGISTER_API(DbSize);
    REGISTER_API(RandomKey);
    REGISTER_API(ZsetAdd);
    REGISTER_API(ZsetIncrby);
    REGISTER_API(ZsetScore);
    REGISTER_API(ZsetRem);
    REGISTER_API(ZsetRangeStop);
    REGISTER_API(ZsetFirstInScoreRange);
    REGISTER_API(ZsetLastInScoreRange);
    REGISTER_API(ZsetFirstInLexRange);
    REGISTER_API(ZsetLastInLexRange);
    REGISTER_API(ZsetRangeCurrentElement);
    REGISTER_API(ZsetRangeNext);
    REGISTER_API(ZsetRangePrev);
    REGISTER_API(ZsetRangeEndReached);
    REGISTER_API(HashSet);
    REGISTER_API(HashGet);
    REGISTER_API(StreamAdd);
    REGISTER_API(StreamDelete);
    REGISTER_API(StreamIteratorStart);
    REGISTER_API(StreamIteratorStop);
    REGISTER_API(StreamIteratorNextID);
    REGISTER_API(StreamIteratorNextField);
    REGISTER_API(StreamIteratorDelete);
    REGISTER_API(StreamTrimByLength);
    REGISTER_API(StreamTrimByID);
    REGISTER_API(IsKeysPositionRequest);
    REGISTER_API(KeyAtPos);
    REGISTER_API(GetClientId);
    REGISTER_API(GetClientUserNameById);
    REGISTER_API(GetContextFlags);
    REGISTER_API(AvoidReplicaTraffic);
    REGISTER_API(PoolAlloc);
    REGISTER_API(CreateDataType);
    REGISTER_API(ModuleTypeSetValue);
    REGISTER_API(ModuleTypeReplaceValue);
    REGISTER_API(ModuleTypeGetType);
    REGISTER_API(ModuleTypeGetValue);
    REGISTER_API(IsIOError);
    REGISTER_API(SetModuleOptions);
    REGISTER_API(SignalModifiedKey);
    REGISTER_API(SaveUnsigned);
    REGISTER_API(LoadUnsigned);
    REGISTER_API(SaveSigned);
    REGISTER_API(LoadSigned);
    REGISTER_API(SaveString);
    REGISTER_API(SaveStringBuffer);
    REGISTER_API(LoadString);
    REGISTER_API(LoadStringBuffer);
    REGISTER_API(SaveDouble);
    REGISTER_API(LoadDouble);
    REGISTER_API(SaveFloat);
    REGISTER_API(LoadFloat);
    REGISTER_API(SaveLongDouble);
    REGISTER_API(LoadLongDouble);
    REGISTER_API(SaveDataTypeToString);
    REGISTER_API(LoadDataTypeFromString);
    REGISTER_API(LoadDataTypeFromStringEncver);
    REGISTER_API(EmitAOF);
    REGISTER_API(Log);
    REGISTER_API(LogIOError);
    REGISTER_API(_Assert);
    REGISTER_API(LatencyAddSample);
    REGISTER_API(StringAppendBuffer);
    REGISTER_API(TrimStringAllocation);
    REGISTER_API(RetainString);
    REGISTER_API(HoldString);
    REGISTER_API(StringCompare);
    REGISTER_API(GetContextFromIO);
    REGISTER_API(GetKeyNameFromIO);
    REGISTER_API(GetKeyNameFromModuleKey);
    REGISTER_API(GetDbIdFromModuleKey);
    REGISTER_API(GetDbIdFromIO);
    REGISTER_API(GetKeyNameFromOptCtx);
    REGISTER_API(GetToKeyNameFromOptCtx);
    REGISTER_API(GetDbIdFromOptCtx);
    REGISTER_API(GetToDbIdFromOptCtx);
    REGISTER_API(GetKeyNameFromDefragCtx);
    REGISTER_API(GetDbIdFromDefragCtx);
    REGISTER_API(GetKeyNameFromDigest);
    REGISTER_API(GetDbIdFromDigest);
    REGISTER_API(BlockClient);
    REGISTER_API(UnblockClient);
    REGISTER_API(IsBlockedReplyRequest);
    REGISTER_API(IsBlockedTimeoutRequest);
    REGISTER_API(GetBlockedClientPrivateData);
    REGISTER_API(AbortBlock);
    REGISTER_API(Milliseconds);
    REGISTER_API(MonotonicMicroseconds);
    REGISTER_API(BlockedClientMeasureTimeStart);
    REGISTER_API(BlockedClientMeasureTimeEnd);
    REGISTER_API(GetThreadSafeContext);
    REGISTER_API(GetDetachedThreadSafeContext);
    REGISTER_API(FreeThreadSafeContext);
    REGISTER_API(ThreadSafeContextLock);
    REGISTER_API(ThreadSafeContextTryLock);
    REGISTER_API(ThreadSafeContextUnlock);
    REGISTER_API(DigestAddStringBuffer);
    REGISTER_API(DigestAddLongLong);
    REGISTER_API(DigestEndSequence);
    REGISTER_API(NotifyKeyspaceEvent);
    REGISTER_API(GetNotifyKeyspaceEvents);
    REGISTER_API(SubscribeToKeyspaceEvents);
    REGISTER_API(RegisterClusterMessageReceiver);
    REGISTER_API(SendClusterMessage);
    REGISTER_API(GetClusterNodeInfo);
    REGISTER_API(GetClusterNodesList);
    REGISTER_API(FreeClusterNodesList);
    REGISTER_API(CreateTimer);
    REGISTER_API(StopTimer);
    REGISTER_API(GetTimerInfo);
    REGISTER_API(GetMyClusterID);
    REGISTER_API(GetClusterSize);
    REGISTER_API(GetRandomBytes);
    REGISTER_API(GetRandomHexChars);
    REGISTER_API(BlockedClientDisconnected);
    REGISTER_API(SetDisconnectCallback);
    REGISTER_API(GetBlockedClientHandle);
    REGISTER_API(SetClusterFlags);
    REGISTER_API(CreateDict);
    REGISTER_API(FreeDict);
    REGISTER_API(DictSize);
    REGISTER_API(DictSetC);
    REGISTER_API(DictReplaceC);
    REGISTER_API(DictSet);
    REGISTER_API(DictReplace);
    REGISTER_API(DictGetC);
    REGISTER_API(DictGet);
    REGISTER_API(DictDelC);
    REGISTER_API(DictDel);
    REGISTER_API(DictIteratorStartC);
    REGISTER_API(DictIteratorStart);
    REGISTER_API(DictIteratorStop);
    REGISTER_API(DictIteratorReseekC);
    REGISTER_API(DictIteratorReseek);
    REGISTER_API(DictNextC);
    REGISTER_API(DictPrevC);
    REGISTER_API(DictNext);
    REGISTER_API(DictPrev);
    REGISTER_API(DictCompareC);
    REGISTER_API(DictCompare);
    REGISTER_API(ExportSharedAPI);
    REGISTER_API(GetSharedAPI);
    REGISTER_API(RegisterCommandFilter);
    REGISTER_API(UnregisterCommandFilter);
    REGISTER_API(CommandFilterArgsCount);
    REGISTER_API(CommandFilterArgGet);
    REGISTER_API(CommandFilterArgInsert);
    REGISTER_API(CommandFilterArgReplace);
    REGISTER_API(CommandFilterArgDelete);
    REGISTER_API(Fork);
    REGISTER_API(SendChildHeartbeat);
    REGISTER_API(ExitFromChild);
    REGISTER_API(KillForkChild);
    REGISTER_API(RegisterInfoFunc);
    REGISTER_API(InfoAddSection);
    REGISTER_API(InfoBeginDictField);
    REGISTER_API(InfoEndDictField);
    REGISTER_API(InfoAddFieldString);
    REGISTER_API(InfoAddFieldCString);
    REGISTER_API(InfoAddFieldDouble);
    REGISTER_API(InfoAddFieldLongLong);
    REGISTER_API(InfoAddFieldULongLong);
    REGISTER_API(GetServerInfo);
    REGISTER_API(FreeServerInfo);
    REGISTER_API(ServerInfoGetField);
    REGISTER_API(ServerInfoGetFieldC);
    REGISTER_API(ServerInfoGetFieldSigned);
    REGISTER_API(ServerInfoGetFieldUnsigned);
    REGISTER_API(ServerInfoGetFieldDouble);
    REGISTER_API(GetClientInfoById);
    REGISTER_API(PublishMessage);
    REGISTER_API(SubscribeToServerEvent);
    REGISTER_API(SetLRU);
    REGISTER_API(GetLRU);
    REGISTER_API(SetLFU);
    REGISTER_API(GetLFU);
    REGISTER_API(BlockClientOnKeys);
    REGISTER_API(SignalKeyAsReady);
    REGISTER_API(GetBlockedClientReadyKey);
    REGISTER_API(GetUsedMemoryRatio);
    REGISTER_API(MallocSize);
    REGISTER_API(ScanCursorCreate);
    REGISTER_API(ScanCursorDestroy);
    REGISTER_API(ScanCursorRestart);
    REGISTER_API(Scan);
    REGISTER_API(ScanKey);
    REGISTER_API(CreateModuleUser);
    REGISTER_API(SetModuleUserACL);
    REGISTER_API(GetCurrentUserName);
    REGISTER_API(GetModuleUserFromUserName);
    REGISTER_API(ACLCheckCommandPermissions);
    REGISTER_API(ACLCheckKeyPermissions);
    REGISTER_API(ACLCheckChannelPermissions);
    REGISTER_API(ACLAddLogEntry);
    REGISTER_API(FreeModuleUser);
    REGISTER_API(DeauthenticateAndCloseClient);
    REGISTER_API(AuthenticateClientWithACLUser);
    REGISTER_API(AuthenticateClientWithUser);
    REGISTER_API(GetContextFlagsAll);
    REGISTER_API(GetKeyspaceNotificationFlagsAll);
    REGISTER_API(IsSubEventSupported);
    REGISTER_API(GetServerVersion);
    REGISTER_API(GetClientCertificate);
    REGISTER_API(GetCommandKeys);
    REGISTER_API(GetCurrentCommandName);
    REGISTER_API(GetTypeMethodVersion);
    REGISTER_API(RegisterDefragFunc);
    REGISTER_API(DefragAlloc);
    REGISTER_API(DefragRedisModuleString);
    REGISTER_API(DefragShouldStop);
    REGISTER_API(DefragCursorSet);
    REGISTER_API(DefragCursorGet);
    REGISTER_API(EventLoopAdd);
    REGISTER_API(EventLoopDel);
    REGISTER_API(EventLoopAddOneShot);
    REGISTER_API(Yield);
}<|MERGE_RESOLUTION|>--- conflicted
+++ resolved
@@ -850,36 +850,6 @@
     return flags;
 }
 
-<<<<<<< HEAD
-=======
-/* Helper for RM_CreateCommand(). Turns a string representing keys spec
- * flags into the keys spec flags used by the Redis core.
- *
- * It returns the set of flags, or -1 if unknown flags are found. */
-int64_t commandKeySpecsFlagsFromString(const char *s) {
-    int count, j;
-    int64_t flags = 0;
-    sds *tokens = sdssplitlen(s,strlen(s)," ",1,&count);
-    for (j = 0; j < count; j++) {
-        char *t = tokens[j];
-        if (!strcasecmp(t,"RO")) flags |= CMD_KEY_RO;
-        else if (!strcasecmp(t,"RW")) flags |= CMD_KEY_RW;
-        else if (!strcasecmp(t,"OW")) flags |= CMD_KEY_OW;
-        else if (!strcasecmp(t,"RM")) flags |= CMD_KEY_RM;
-        else if (!strcasecmp(t,"access")) flags |= CMD_KEY_ACCESS;
-        else if (!strcasecmp(t,"insert")) flags |= CMD_KEY_INSERT;
-        else if (!strcasecmp(t,"update")) flags |= CMD_KEY_UPDATE;
-        else if (!strcasecmp(t,"delete")) flags |= CMD_KEY_DELETE;
-        else if (!strcasecmp(t,"channel")) flags |= CMD_KEY_CHANNEL;
-        else if (!strcasecmp(t,"incomplete")) flags |= CMD_KEY_INCOMPLETE;
-        else break;
-    }
-    sdsfreesplitres(tokens,count);
-    if (j != count) return -1; /* Some token not processed correctly. */
-    return flags;
-}
-
->>>>>>> 55c81f2c
 RedisModuleCommand *moduleCreateCommandProxy(struct RedisModule *module, const char *name, RedisModuleCmdFunc cmdfunc, int64_t flags, int firstkey, int lastkey, int keystep);
 
 /* Register a new command in the Redis server, that will be handled by
@@ -1174,9 +1144,14 @@
  *
  * - `key_specs`: An array of RedisModuleCommandKeySpec, terminated by an
  *   element memset to zero. This is a scheme that tries to describe the
- *   location of key arguments better than the old RM_CreateCommand arguments
+ *   positions of key arguments better than the old RM_CreateCommand arguments
  *   `firstkey`, `lastkey`, `keystep` and is needed if those three are not
- *   enough to describe the key positions. It has the following structure:
+ *   enough to describe the key positions. There are two steps to retrieve key
+ *   positions: *begin search* (BS) in which index should find the first key and
+ *   *find keys* (FK) which, relative to the output of BS, describes how can we
+ *   will which arguments are keys. Additionally, there are key specific flags.
+ *
+ *     A key-spec has the following structure:
  *
  *         typedef struct RedisModuleCommandKeySpec {
  *             uint64_t flags;
@@ -1407,7 +1382,7 @@
     /* Check if any info has already been set. Overwriting info involves freeing
      * the old info, which is not implemented. */
     if (cmd->summary || cmd->complexity || cmd->since || cmd->history ||
-        cmd->hints || cmd->args ||
+        cmd->tips || cmd->args ||
         !(cmd->key_specs_num == 0 ||
           /* Allow key spec populated from legacy (first,last,step) to exist. */
           (cmd->key_specs_num == 1 && cmd->key_specs == cmd->key_specs_static &&
@@ -1437,10 +1412,10 @@
         size_t count = 0;
         for (count = 0; info->hints[count]; count++);
         serverAssert(count < SIZE_MAX / sizeof(char *));
-        cmd->hints = zmalloc(sizeof(char *) * (count + 1));
-        for (size_t j = 0; j < count; j++) cmd->hints[j] = zstrdup(info->hints[j]);
-        cmd->hints[count] = NULL;
-        cmd->num_hints = count;
+        cmd->tips = zmalloc(sizeof(char *) * (count + 1));
+        for (size_t j = 0; j < count; j++) cmd->tips[j] = zstrdup(info->hints[j]);
+        cmd->tips[count] = NULL;
+        cmd->num_tips = count;
     }
 
     if (info->arity) cmd->arity = info->arity;
@@ -1545,7 +1520,6 @@
         }
     }
 
-<<<<<<< HEAD
     /* Key specs. */
     if (info->key_specs) {
         for (size_t j = 0; info->key_specs[j].begin_search_type; j++) {
@@ -1571,66 +1545,6 @@
                 break;
             default: return 0; /* Invalid value. */
             }
-=======
-/* Key specs is a scheme that tries to describe the location
- * of key arguments better than the old [first,last,step] scheme
- * which is limited and doesn't fit many commands.
- *
- * This information is used by ACL, Cluster and the `COMMAND` command.
- *
- * There are two steps to retrieve the key arguments:
- *
- * - `begin_search` (BS): in which index should we start seacrhing for keys?
- * - `find_keys` (FK): relative to the output of BS, how can we will which args are keys?
- *
- * There are two types of BS:
- *
- * - `index`: key args start at a constant index
- * - `keyword`: key args start just after a specific keyword
- *
- * There are two kinds of FK:
- *
- * - `range`: keys end at a specific index (or relative to the last argument)
- * - `keynum`: there's an arg that contains the number of key args somewhere before the keys themselves
- *
- * This function adds a new key spec to a command, returning a unique id in `spec_id`.
- * The caller must then call one of the RedisModule_SetCommandKeySpecBeginSearch* APIs
- * followed by one of the RedisModule_SetCommandKeySpecFindKeys* APIs.
- *
- * It should be called just after RedisModule_CreateCommand.
- *
- * Example:
- *
- *      if (RedisModule_CreateCommand(ctx,"kspec.smove",kspec_legacy,"",0,0,0) == REDISMODULE_ERR)
- *          return REDISMODULE_ERR;
- *
- *      if (RedisModule_AddCommandKeySpec(ctx,"kspec.smove","RW access delete",&spec_id) == REDISMODULE_ERR)
- *          return REDISMODULE_ERR;
- *      if (RedisModule_SetCommandKeySpecBeginSearchIndex(ctx,"kspec.smove",spec_id,1) == REDISMODULE_ERR)
- *          return REDISMODULE_ERR;
- *      if (RedisModule_SetCommandKeySpecFindKeysRange(ctx,"kspec.smove",spec_id,0,1,0) == REDISMODULE_ERR)
- *          return REDISMODULE_ERR;
- *
- *      if (RedisModule_AddCommandKeySpec(ctx,"kspec.smove","RW insert",&spec_id) == REDISMODULE_ERR)
- *          return REDISMODULE_ERR;
- *      if (RedisModule_SetCommandKeySpecBeginSearchIndex(ctx,"kspec.smove",spec_id,2) == REDISMODULE_ERR)
- *          return REDISMODULE_ERR;
- *      if (RedisModule_SetCommandKeySpecFindKeysRange(ctx,"kspec.smove",spec_id,0,1,0) == REDISMODULE_ERR)
- *          return REDISMODULE_ERR;
- *
- * It is also possible to use this API on subcommands (See RedisModule_CreateSubcommand).
- * The name of the subcommand should be the name of the parent command + "|" + name of subcommand.
- *
- * Example:
- *
- *      RedisModule_AddCommandKeySpec(ctx,"module.object|encoding","RO",&spec_id)
- *
- * Returns REDISMODULE_OK on success
- */
-int RM_AddCommandKeySpec(RedisModuleCommand *command, const char *specflags, int *spec_id) {
-    return moduleAddCommandKeySpec(command, specflags, spec_id);
-}
->>>>>>> 55c81f2c
 
             /* Validate find_keys_type. */
             switch (info->key_specs[j].find_keys_type) {
@@ -10421,13 +10335,8 @@
             if (cp->module == module) {
                 if (cmd->key_specs != cmd->key_specs_static)
                     zfree(cmd->key_specs);
-<<<<<<< HEAD
-                for (int j = 0; cmd->hints && cmd->hints[j]; j++)
-                    zfree((char*)cmd->hints[j]);
-=======
                 for (int j = 0; cmd->tips && cmd->tips[j]; j++)
-                    sdsfree((sds)cmd->tips[j]);
->>>>>>> 55c81f2c
+                    zfree((char*)cmd->tips[j]);
                 for (int j = 0; cmd->history && cmd->history[j].since; j++) {
                     zfree((char*)cmd->history[j].since);
                     zfree((char*)cmd->history[j].changes);
