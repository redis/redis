/*
 * Copyright (c) 2016, Salvatore Sanfilippo <antirez at gmail dot com>
 * All rights reserved.
 *
 * Redistribution and use in source and binary forms, with or without
 * modification, are permitted provided that the following conditions are met:
 *
 *   * Redistributions of source code must retain the above copyright notice,
 *     this list of conditions and the following disclaimer.
 *   * Redistributions in binary form must reproduce the above copyright
 *     notice, this list of conditions and the following disclaimer in the
 *     documentation and/or other materials provided with the distribution.
 *   * Neither the name of Redis nor the names of its contributors may be used
 *     to endorse or promote products derived from this software without
 *     specific prior written permission.
 *
 * THIS SOFTWARE IS PROVIDED BY THE COPYRIGHT HOLDERS AND CONTRIBUTORS "AS IS"
 * AND ANY EXPRESS OR IMPLIED WARRANTIES, INCLUDING, BUT NOT LIMITED TO, THE
 * IMPLIED WARRANTIES OF MERCHANTABILITY AND FITNESS FOR A PARTICULAR PURPOSE
 * ARE DISCLAIMED. IN NO EVENT SHALL THE COPYRIGHT OWNER OR CONTRIBUTORS BE
 * LIABLE FOR ANY DIRECT, INDIRECT, INCIDENTAL, SPECIAL, EXEMPLARY, OR
 * CONSEQUENTIAL DAMAGES (INCLUDING, BUT NOT LIMITED TO, PROCUREMENT OF
 * SUBSTITUTE GOODS OR SERVICES; LOSS OF USE, DATA, OR PROFITS; OR BUSINESS
 * INTERRUPTION) HOWEVER CAUSED AND ON ANY THEORY OF LIABILITY, WHETHER IN
 * CONTRACT, STRICT LIABILITY, OR TORT (INCLUDING NEGLIGENCE OR OTHERWISE)
 * ARISING IN ANY WAY OUT OF THE USE OF THIS SOFTWARE, EVEN IF ADVISED OF THE
 * POSSIBILITY OF SUCH DAMAGE.
 */

/* --------------------------------------------------------------------------
 * Modules API documentation information
 *
 * The comments in this file are used to generate the API documentation on the
 * Redis website.
 *
 * Each function starting with RM_ and preceded by a block comment is included
 * in the API documentation. To hide an RM_ function, put a blank line between
 * the comment and the function definition or put the comment inside the
 * function body.
 *
 * The functions are divided into sections. Each section is preceded by a
 * documentation block, which is comment block starting with a markdown level 2
 * heading, i.e. a line starting with ##, on the first line of the comment block
 * (with the exception of a ----- line which can appear first). Other comment
 * blocks, which are not intended for the modules API user, such as this comment
 * block, do NOT start with a markdown level 2 heading, so they are included in
 * the generated a API documentation.
 *
 * The documentation comments may contain markdown formatting. Some automatic
 * replacements are done, such as the replacement of RM with RedisModule in
 * function names. For details, see the script src/modules/gendoc.rb.
 * -------------------------------------------------------------------------- */

#include "server.h"
#include "cluster.h"
#include "slowlog.h"
#include "rdb.h"
#include "monotonic.h"
#include "call_reply.h"
#include <dlfcn.h>
#include <sys/stat.h>
#include <sys/wait.h>
#include <fcntl.h>

/* --------------------------------------------------------------------------
 * Private data structures used by the modules system. Those are data
 * structures that are never exposed to Redis Modules, if not as void
 * pointers that have an API the module can call with them)
 * -------------------------------------------------------------------------- */

typedef struct RedisModuleInfoCtx {
    struct RedisModule *module;
    const char *requested_section;
    sds info;           /* info string we collected so far */
    int sections;       /* number of sections we collected so far */
    int in_section;     /* indication if we're in an active section or not */
    int in_dict_field;  /* indication that we're currently appending to a dict */
} RedisModuleInfoCtx;

/* This represents a shared API. Shared APIs will be used to populate
 * the server.sharedapi dictionary, mapping names of APIs exported by
 * modules for other modules to use, to their structure specifying the
 * function pointer that can be called. */
struct RedisModuleSharedAPI {
    void *func;
    RedisModule *module;
};
typedef struct RedisModuleSharedAPI RedisModuleSharedAPI;

dict *modules; /* Hash table of modules. SDS -> RedisModule ptr.*/

/* Entries in the context->amqueue array, representing objects to free
 * when the callback returns. */
struct AutoMemEntry {
    void *ptr;
    int type;
};

/* AutoMemEntry type field values. */
#define REDISMODULE_AM_KEY 0
#define REDISMODULE_AM_STRING 1
#define REDISMODULE_AM_REPLY 2
#define REDISMODULE_AM_FREED 3 /* Explicitly freed by user already. */
#define REDISMODULE_AM_DICT 4
#define REDISMODULE_AM_INFO 5

/* The pool allocator block. Redis Modules can allocate memory via this special
 * allocator that will automatically release it all once the callback returns.
 * This means that it can only be used for ephemeral allocations. However
 * there are two advantages for modules to use this API:
 *
 * 1) The memory is automatically released when the callback returns.
 * 2) This allocator is faster for many small allocations since whole blocks
 *    are allocated, and small pieces returned to the caller just advancing
 *    the index of the allocation.
 *
 * Allocations are always rounded to the size of the void pointer in order
 * to always return aligned memory chunks. */

#define REDISMODULE_POOL_ALLOC_MIN_SIZE (1024*8)
#define REDISMODULE_POOL_ALLOC_ALIGN (sizeof(void*))

typedef struct RedisModulePoolAllocBlock {
    uint32_t size;
    uint32_t used;
    struct RedisModulePoolAllocBlock *next;
    char memory[];
} RedisModulePoolAllocBlock;

/* This structure represents the context in which Redis modules operate.
 * Most APIs module can access, get a pointer to the context, so that the API
 * implementation can hold state across calls, or remember what to free after
 * the call and so forth.
 *
 * Note that not all the context structure is always filled with actual values
 * but only the fields needed in a given context. */

struct RedisModuleBlockedClient;

struct RedisModuleCtx {
    void *getapifuncptr;            /* NOTE: Must be the first field. */
    struct RedisModule *module;     /* Module reference. */
    client *client;                 /* Client calling a command. */
    struct RedisModuleBlockedClient *blocked_client; /* Blocked client for
                                                        thread safe context. */
    struct AutoMemEntry *amqueue;   /* Auto memory queue of objects to free. */
    int amqueue_len;                /* Number of slots in amqueue. */
    int amqueue_used;               /* Number of used slots in amqueue. */
    int flags;                      /* REDISMODULE_CTX_... flags. */
    void **postponed_arrays;        /* To set with RM_ReplySetArrayLength(). */
    int postponed_arrays_count;     /* Number of entries in postponed_arrays. */
    void *blocked_privdata;         /* Privdata set when unblocking a client. */
    RedisModuleString *blocked_ready_key; /* Key ready when the reply callback
                                             gets called for clients blocked
                                             on keys. */

    /* Used if there is the REDISMODULE_CTX_KEYS_POS_REQUEST flag set. */
    getKeysResult *keys_result;

    struct RedisModulePoolAllocBlock *pa_head;
};
typedef struct RedisModuleCtx RedisModuleCtx;

#define REDISMODULE_CTX_NONE (0)
#define REDISMODULE_CTX_AUTO_MEMORY (1<<0)
#define REDISMODULE_CTX_KEYS_POS_REQUEST (1<<1)
#define REDISMODULE_CTX_BLOCKED_REPLY (1<<2)
#define REDISMODULE_CTX_BLOCKED_TIMEOUT (1<<3)
#define REDISMODULE_CTX_THREAD_SAFE (1<<4)
#define REDISMODULE_CTX_BLOCKED_DISCONNECTED (1<<5)

/* This represents a Redis key opened with RM_OpenKey(). */
struct RedisModuleKey {
    RedisModuleCtx *ctx;
    redisDb *db;
    robj *key;      /* Key name object. */
    robj *value;    /* Value object, or NULL if the key was not found. */
    void *iter;     /* Iterator. */
    int mode;       /* Opening mode. */

    union {
        struct {
            /* List, use only if value->type == OBJ_LIST */
            listTypeEntry entry;   /* Current entry in iteration. */
            long index;            /* Current 0-based index in iteration. */
        } list;
        struct {
            /* Zset iterator, use only if value->type == OBJ_ZSET */
            uint32_t type;         /* REDISMODULE_ZSET_RANGE_* */
            zrangespec rs;         /* Score range. */
            zlexrangespec lrs;     /* Lex range. */
            uint32_t start;        /* Start pos for positional ranges. */
            uint32_t end;          /* End pos for positional ranges. */
            void *current;         /* Zset iterator current node. */
            int er;                /* Zset iterator end reached flag
                                       (true if end was reached). */
        } zset;
        struct {
            /* Stream, use only if value->type == OBJ_STREAM */
            streamID currentid;    /* Current entry while iterating. */
            int64_t numfieldsleft; /* Fields left to fetch for current entry. */
            int signalready;       /* Flag that signalKeyAsReady() is needed. */
        } stream;
    } u;
};
typedef struct RedisModuleKey RedisModuleKey;

/* RedisModuleKey 'ztype' values. */
#define REDISMODULE_ZSET_RANGE_NONE 0       /* This must always be 0. */
#define REDISMODULE_ZSET_RANGE_LEX 1
#define REDISMODULE_ZSET_RANGE_SCORE 2
#define REDISMODULE_ZSET_RANGE_POS 3

/* Function pointer type of a function representing a command inside
 * a Redis module. */
struct RedisModuleBlockedClient;
typedef int (*RedisModuleCmdFunc) (RedisModuleCtx *ctx, void **argv, int argc);
typedef void (*RedisModuleDisconnectFunc) (RedisModuleCtx *ctx, struct RedisModuleBlockedClient *bc);

/* This struct holds the information about a command registered by a module.*/
struct RedisModuleCommand {
    struct RedisModule *module;
    RedisModuleCmdFunc func;
    struct redisCommand *rediscmd;
};
typedef struct RedisModuleCommand RedisModuleCommand;

#define REDISMODULE_REPLYFLAG_NONE 0
#define REDISMODULE_REPLYFLAG_TOPARSE (1<<0) /* Protocol must be parsed. */
#define REDISMODULE_REPLYFLAG_NESTED (1<<1)  /* Nested reply object. No proto
                                                or struct free. */

/* Reply of RM_Call() function. The function is filled in a lazy
 * way depending on the function called on the reply structure. By default
 * only the type, proto and protolen are filled. */
typedef struct CallReply RedisModuleCallReply;

/* Structure representing a blocked client. We get a pointer to such
 * an object when blocking from modules. */
typedef struct RedisModuleBlockedClient {
    client *client;  /* Pointer to the blocked client. or NULL if the client
                        was destroyed during the life of this object. */
    RedisModule *module;    /* Module blocking the client. */
    RedisModuleCmdFunc reply_callback; /* Reply callback on normal completion.*/
    RedisModuleCmdFunc timeout_callback; /* Reply callback on timeout. */
    RedisModuleDisconnectFunc disconnect_callback; /* Called on disconnection.*/
    void (*free_privdata)(RedisModuleCtx*,void*);/* privdata cleanup callback.*/
    void *privdata;     /* Module private data that may be used by the reply
                           or timeout callback. It is set via the
                           RedisModule_UnblockClient() API. */
    client *reply_client;           /* Fake client used to accumulate replies
                                       in thread safe contexts. */
    int dbid;           /* Database number selected by the original client. */
    int blocked_on_keys;    /* If blocked via RM_BlockClientOnKeys(). */
    int unblocked;          /* Already on the moduleUnblocked list. */
    monotime background_timer; /* Timer tracking the start of background work */
    uint64_t background_duration; /* Current command background time duration.
                                     Used for measuring latency of blocking cmds */
} RedisModuleBlockedClient;

static pthread_mutex_t moduleUnblockedClientsMutex = PTHREAD_MUTEX_INITIALIZER;
static list *moduleUnblockedClients;

/* We need a mutex that is unlocked / relocked in beforeSleep() in order to
 * allow thread safe contexts to execute commands at a safe moment. */
static pthread_mutex_t moduleGIL = PTHREAD_MUTEX_INITIALIZER;


/* Function pointer type for keyspace event notification subscriptions from modules. */
typedef int (*RedisModuleNotificationFunc) (RedisModuleCtx *ctx, int type, const char *event, RedisModuleString *key);

/* Keyspace notification subscriber information.
 * See RM_SubscribeToKeyspaceEvents() for more information. */
typedef struct RedisModuleKeyspaceSubscriber {
    /* The module subscribed to the event */
    RedisModule *module;
    /* Notification callback in the module*/
    RedisModuleNotificationFunc notify_callback;
    /* A bit mask of the events the module is interested in */
    int event_mask;
    /* Active flag set on entry, to avoid reentrant subscribers
     * calling themselves */
    int active;
} RedisModuleKeyspaceSubscriber;

/* The module keyspace notification subscribers list */
static list *moduleKeyspaceSubscribers;

/* Static client recycled for when we need to provide a context with a client
 * in a situation where there is no client to provide. This avoids allocating
 * a new client per round. For instance this is used in the keyspace
 * notifications, timers and cluster messages callbacks. */
static client *moduleFreeContextReusedClient;

/* Data structures related to the exported dictionary data structure. */
typedef struct RedisModuleDict {
    rax *rax;                       /* The radix tree. */
} RedisModuleDict;

typedef struct RedisModuleDictIter {
    RedisModuleDict *dict;
    raxIterator ri;
} RedisModuleDictIter;

typedef struct RedisModuleCommandFilterCtx {
    RedisModuleString **argv;
    int argc;
} RedisModuleCommandFilterCtx;

typedef void (*RedisModuleCommandFilterFunc) (RedisModuleCommandFilterCtx *filter);

typedef struct RedisModuleCommandFilter {
    /* The module that registered the filter */
    RedisModule *module;
    /* Filter callback function */
    RedisModuleCommandFilterFunc callback;
    /* REDISMODULE_CMDFILTER_* flags */
    int flags;
} RedisModuleCommandFilter;

/* Registered filters */
static list *moduleCommandFilters;

typedef void (*RedisModuleForkDoneHandler) (int exitcode, int bysignal, void *user_data);

static struct RedisModuleForkInfo {
    RedisModuleForkDoneHandler done_handler;
    void* done_handler_user_data;
} moduleForkInfo = {0};

typedef struct RedisModuleServerInfoData {
    rax *rax;                       /* parsed info data. */
} RedisModuleServerInfoData;

/* Flags for moduleCreateArgvFromUserFormat(). */
#define REDISMODULE_ARGV_REPLICATE (1<<0)
#define REDISMODULE_ARGV_NO_AOF (1<<1)
#define REDISMODULE_ARGV_NO_REPLICAS (1<<2)
#define REDISMODULE_ARGV_RESP_3 (1<<3)
#define REDISMODULE_ARGV_RESP_AUTO (1<<4)
#define REDISMODULE_ARGV_CHECK_ACL (1<<5)

/* Determine whether Redis should signalModifiedKey implicitly.
 * In case 'ctx' has no 'module' member (and therefore no module->options),
 * we assume default behavior, that is, Redis signals.
 * (see RM_GetThreadSafeContext) */
#define SHOULD_SIGNAL_MODIFIED_KEYS(ctx) \
    ctx->module? !(ctx->module->options & REDISMODULE_OPTION_NO_IMPLICIT_SIGNAL_MODIFIED) : 1

/* Server events hooks data structures and defines: this modules API
 * allow modules to subscribe to certain events in Redis, such as
 * the start and end of an RDB or AOF save, the change of role in replication,
 * and similar other events. */

typedef struct RedisModuleEventListener {
    RedisModule *module;
    RedisModuleEvent event;
    RedisModuleEventCallback callback;
} RedisModuleEventListener;

list *RedisModule_EventListeners; /* Global list of all the active events. */
unsigned long long ModulesInHooks = 0; /* Total number of modules in hooks
                                          callbacks right now. */

/* Data structures related to the redis module users */

/* This is the object returned by RM_CreateModuleUser(). The module API is
 * able to create users, set ACLs to such users, and later authenticate
 * clients using such newly created users. */
typedef struct RedisModuleUser {
    user *user; /* Reference to the real redis user */
    int free_user; /* Indicates that user should also be freed when this object is freed */
} RedisModuleUser;

/* This is a structure used to export some meta-information such as dbid to the module. */
typedef struct RedisModuleKeyOptCtx {
    struct redisObject *from_key, *to_key; /* Optional name of key processed, NULL when unknown. 
                                              In most cases, only 'from_key' is valid, but in callbacks 
                                              such as `copy2`, both 'from_key' and 'to_key' are valid. */
    int from_dbid, to_dbid;                /* The dbid of the key being processed, -1 when unknown.
                                              In most cases, only 'from_dbid' is valid, but in callbacks such 
                                              as `copy2`, 'from_dbid' and 'to_dbid' are both valid. */
} RedisModuleKeyOptCtx;
/* --------------------------------------------------------------------------
 * Prototypes
 * -------------------------------------------------------------------------- */

void RM_FreeCallReply(RedisModuleCallReply *reply);
void RM_CloseKey(RedisModuleKey *key);
void autoMemoryCollect(RedisModuleCtx *ctx);
robj **moduleCreateArgvFromUserFormat(const char *cmdname, const char *fmt, int *argcp, int *argvlenp, int *flags, va_list ap);
void RM_ZsetRangeStop(RedisModuleKey *kp);
static void zsetKeyReset(RedisModuleKey *key);
static void moduleInitKeyTypeSpecific(RedisModuleKey *key);
void RM_FreeDict(RedisModuleCtx *ctx, RedisModuleDict *d);
void RM_FreeServerInfo(RedisModuleCtx *ctx, RedisModuleServerInfoData *data);

/* --------------------------------------------------------------------------
 * ## Heap allocation raw functions
 *
 * Memory allocated with these functions are taken into account by Redis key
 * eviction algorithms and are reported in Redis memory usage information.
 * -------------------------------------------------------------------------- */

/* Use like malloc(). Memory allocated with this function is reported in
 * Redis INFO memory, used for keys eviction according to maxmemory settings
 * and in general is taken into account as memory allocated by Redis.
 * You should avoid using malloc(). */
void *RM_Alloc(size_t bytes) {
    return zmalloc(bytes);
}

/* Use like calloc(). Memory allocated with this function is reported in
 * Redis INFO memory, used for keys eviction according to maxmemory settings
 * and in general is taken into account as memory allocated by Redis.
 * You should avoid using calloc() directly. */
void *RM_Calloc(size_t nmemb, size_t size) {
    return zcalloc(nmemb*size);
}

/* Use like realloc() for memory obtained with RedisModule_Alloc(). */
void* RM_Realloc(void *ptr, size_t bytes) {
    return zrealloc(ptr,bytes);
}

/* Use like free() for memory obtained by RedisModule_Alloc() and
 * RedisModule_Realloc(). However you should never try to free with
 * RedisModule_Free() memory allocated with malloc() inside your module. */
void RM_Free(void *ptr) {
    zfree(ptr);
}

/* Like strdup() but returns memory allocated with RedisModule_Alloc(). */
char *RM_Strdup(const char *str) {
    return zstrdup(str);
}

/* --------------------------------------------------------------------------
 * Pool allocator
 * -------------------------------------------------------------------------- */

/* Release the chain of blocks used for pool allocations. */
void poolAllocRelease(RedisModuleCtx *ctx) {
    RedisModulePoolAllocBlock *head = ctx->pa_head, *next;

    while(head != NULL) {
        next = head->next;
        zfree(head);
        head = next;
    }
    ctx->pa_head = NULL;
}

/* Return heap allocated memory that will be freed automatically when the
 * module callback function returns. Mostly suitable for small allocations
 * that are short living and must be released when the callback returns
 * anyway. The returned memory is aligned to the architecture word size
 * if at least word size bytes are requested, otherwise it is just
 * aligned to the next power of two, so for example a 3 bytes request is
 * 4 bytes aligned while a 2 bytes request is 2 bytes aligned.
 *
 * There is no realloc style function since when this is needed to use the
 * pool allocator is not a good idea.
 *
 * The function returns NULL if `bytes` is 0. */
void *RM_PoolAlloc(RedisModuleCtx *ctx, size_t bytes) {
    if (bytes == 0) return NULL;
    RedisModulePoolAllocBlock *b = ctx->pa_head;
    size_t left = b ? b->size - b->used : 0;

    /* Fix alignment. */
    if (left >= bytes) {
        size_t alignment = REDISMODULE_POOL_ALLOC_ALIGN;
        while (bytes < alignment && alignment/2 >= bytes) alignment /= 2;
        if (b->used % alignment)
            b->used += alignment - (b->used % alignment);
        left = (b->used > b->size) ? 0 : b->size - b->used;
    }

    /* Create a new block if needed. */
    if (left < bytes) {
        size_t blocksize = REDISMODULE_POOL_ALLOC_MIN_SIZE;
        if (blocksize < bytes) blocksize = bytes;
        b = zmalloc(sizeof(*b) + blocksize);
        b->size = blocksize;
        b->used = 0;
        b->next = ctx->pa_head;
        ctx->pa_head = b;
    }

    char *retval = b->memory + b->used;
    b->used += bytes;
    return retval;
}

/* --------------------------------------------------------------------------
 * Helpers for modules API implementation
 * -------------------------------------------------------------------------- */

/* Create an empty key of the specified type. `key` must point to a key object
 * opened for writing where the `.value` member is set to NULL because the
 * key was found to be non existing.
 *
 * On success REDISMODULE_OK is returned and the key is populated with
 * the value of the specified type. The function fails and returns
 * REDISMODULE_ERR if:
 *
 * 1. The key is not open for writing.
 * 2. The key is not empty.
 * 3. The specified type is unknown.
 */
int moduleCreateEmptyKey(RedisModuleKey *key, int type) {
    robj *obj;

    /* The key must be open for writing and non existing to proceed. */
    if (!(key->mode & REDISMODULE_WRITE) || key->value)
        return REDISMODULE_ERR;

    switch(type) {
    case REDISMODULE_KEYTYPE_LIST:
        obj = createQuicklistObject();
        quicklistSetOptions(obj->ptr, server.list_max_listpack_size,
                            server.list_compress_depth);
        break;
    case REDISMODULE_KEYTYPE_ZSET:
        obj = createZsetListpackObject();
        break;
    case REDISMODULE_KEYTYPE_HASH:
        obj = createHashObject();
        break;
    case REDISMODULE_KEYTYPE_STREAM:
        obj = createStreamObject();
        break;
    default: return REDISMODULE_ERR;
    }
    dbAdd(key->db,key->key,obj);
    key->value = obj;
    moduleInitKeyTypeSpecific(key);
    return REDISMODULE_OK;
}

/* Frees key->iter and sets it to NULL. */
static void moduleFreeKeyIterator(RedisModuleKey *key) {
    serverAssert(key->iter != NULL);
    switch (key->value->type) {
    case OBJ_LIST: listTypeReleaseIterator(key->iter); break;
    case OBJ_STREAM: zfree(key->iter); break;
    default: serverAssert(0); /* No key->iter for other types. */
    }
    key->iter = NULL;
}

/* This function is called in low-level API implementation functions in order
 * to check if the value associated with the key remained empty after an
 * operation that removed elements from an aggregate data type.
 *
 * If this happens, the key is deleted from the DB and the key object state
 * is set to the right one in order to be targeted again by write operations
 * possibly recreating the key if needed.
 *
 * The function returns 1 if the key value object is found empty and is
 * deleted, otherwise 0 is returned. */
int moduleDelKeyIfEmpty(RedisModuleKey *key) {
    if (!(key->mode & REDISMODULE_WRITE) || key->value == NULL) return 0;
    int isempty;
    robj *o = key->value;

    switch(o->type) {
    case OBJ_LIST: isempty = listTypeLength(o) == 0; break;
    case OBJ_SET: isempty = setTypeSize(o) == 0; break;
    case OBJ_ZSET: isempty = zsetLength(o) == 0; break;
    case OBJ_HASH: isempty = hashTypeLength(o) == 0; break;
    case OBJ_STREAM: isempty = streamLength(o) == 0; break;
    default: isempty = 0;
    }

    if (isempty) {
        if (key->iter) moduleFreeKeyIterator(key);
        dbDelete(key->db,key->key);
        key->value = NULL;
        return 1;
    } else {
        return 0;
    }
}

/* --------------------------------------------------------------------------
 * Service API exported to modules
 *
 * Note that all the exported APIs are called RM_<funcname> in the core
 * and RedisModule_<funcname> in the module side (defined as function
 * pointers in redismodule.h). In this way the dynamic linker does not
 * mess with our global function pointers, overriding it with the symbols
 * defined in the main executable having the same names.
 * -------------------------------------------------------------------------- */

int RM_GetApi(const char *funcname, void **targetPtrPtr) {
    /* Lookup the requested module API and store the function pointer into the
     * target pointer. The function returns REDISMODULE_ERR if there is no such
     * named API, otherwise REDISMODULE_OK.
     *
     * This function is not meant to be used by modules developer, it is only
     * used implicitly by including redismodule.h. */
    dictEntry *he = dictFind(server.moduleapi, funcname);
    if (!he) return REDISMODULE_ERR;
    *targetPtrPtr = dictGetVal(he);
    return REDISMODULE_OK;
}

/* Free the context after the user function was called. */
void moduleFreeContext(RedisModuleCtx *ctx) {
    if (!(ctx->flags & REDISMODULE_CTX_THREAD_SAFE)) {
        /* Modules take care of their own propagation, when we are
         * outside of call() context (timers, events, etc.). */
        if (--server.module_ctx_nesting == 0 && !server.core_propagates)
            propagatePendingCommands();
    }
    autoMemoryCollect(ctx);
    poolAllocRelease(ctx);
    if (ctx->postponed_arrays) {
        zfree(ctx->postponed_arrays);
        ctx->postponed_arrays_count = 0;
        serverLog(LL_WARNING,
            "API misuse detected in module %s: "
            "RedisModule_ReplyWith*(REDISMODULE_POSTPONED_LEN) "
            "not matched by the same number of RedisModule_SetReply*Len() "
            "calls.",
            ctx->module->name);
    }
    if (ctx->flags & REDISMODULE_CTX_THREAD_SAFE) freeClient(ctx->client);
}

/* Create a module ctx and keep track of the nesting level.
 *
 * Note: When creating ctx for threads (RM_GetThreadSafeContext and
 * RM_GetDetachedThreadSafeContext) we do not bump up the nesting level
 * because we only need to track of nesting level in the main thread
 * (only the main thread uses propagatePendingCommands) */
void moduleCreateContext(RedisModuleCtx *out_ctx, RedisModule *module, int ctx_flags) {
    memset(out_ctx, 0 ,sizeof(RedisModuleCtx));
    out_ctx->getapifuncptr = (void*)(unsigned long)&RM_GetApi;
    out_ctx->module = module;
    out_ctx->flags = ctx_flags;
    if (!(ctx_flags & REDISMODULE_CTX_THREAD_SAFE)) {
        server.module_ctx_nesting++;
    }
}

/* This Redis command binds the normal Redis command invocation with commands
 * exported by modules. */
void RedisModuleCommandDispatcher(client *c) {
<<<<<<< HEAD
    RedisModuleCommandProxy *cp = (void*)(unsigned long)c->cmd->getkeys_proc;
    RedisModuleCtx ctx;
    moduleCreateContext(&ctx, cp->module, REDISMODULE_CTX_NONE);
=======
    RedisModuleCommand *cp = (void*)(unsigned long)c->cmd->getkeys_proc;
    RedisModuleCtx ctx = REDISMODULE_CTX_INIT;
>>>>>>> 70ff26b4

    ctx.client = c;
    cp->func(&ctx,(void**)c->argv,c->argc);
    moduleFreeContext(&ctx);

    /* In some cases processMultibulkBuffer uses sdsMakeRoomFor to
     * expand the query buffer, and in order to avoid a big object copy
     * the query buffer SDS may be used directly as the SDS string backing
     * the client argument vectors: sometimes this will result in the SDS
     * string having unused space at the end. Later if a module takes ownership
     * of the RedisString, such space will be wasted forever. Inside the
     * Redis core this is not a problem because tryObjectEncoding() is called
     * before storing strings in the key space. Here we need to do it
     * for the module. */
    for (int i = 0; i < c->argc; i++) {
        /* Only do the work if the module took ownership of the object:
         * in that case the refcount is no longer 1. */
        if (c->argv[i]->refcount > 1)
            trimStringObjectIfNeeded(c->argv[i]);
    }
}

/* This function returns the list of keys, with the same interface as the
 * 'getkeys' function of the native commands, for module commands that exported
 * the "getkeys-api" flag during the registration. This is done when the
 * list of keys are not at fixed positions, so that first/last/step cannot
 * be used.
 *
 * In order to accomplish its work, the module command is called, flagging
 * the context in a way that the command can recognize this is a special
 * "get keys" call by calling RedisModule_IsKeysPositionRequest(ctx). */
int moduleGetCommandKeysViaAPI(struct redisCommand *cmd, robj **argv, int argc, getKeysResult *result) {
<<<<<<< HEAD
    RedisModuleCommandProxy *cp = (void*)(unsigned long)cmd->getkeys_proc;
    RedisModuleCtx ctx;
    moduleCreateContext(&ctx, cp->module, REDISMODULE_CTX_KEYS_POS_REQUEST);
=======
    RedisModuleCommand *cp = (void*)(unsigned long)cmd->getkeys_proc;
    RedisModuleCtx ctx = REDISMODULE_CTX_INIT;

    ctx.module = cp->module;
    ctx.client = NULL;
    ctx.flags |= REDISMODULE_CTX_KEYS_POS_REQUEST;
>>>>>>> 70ff26b4

    /* Initialize getKeysResult */
    getKeysPrepareResult(result, MAX_KEYS_BUFFER);
    ctx.keys_result = result;

    cp->func(&ctx,(void**)argv,argc);
    /* We currently always use the array allocated by RM_KeyAtPos() and don't try
     * to optimize for the pre-allocated buffer.
     */
    moduleFreeContext(&ctx);
    return result->numkeys;
}

/* --------------------------------------------------------------------------
 * ## Commands API
 *
 * These functions are used to implement custom Redis commands.
 *
 * For examples, see https://redis.io/topics/modules-intro.
 * -------------------------------------------------------------------------- */

/* Return non-zero if a module command, that was declared with the
 * flag "getkeys-api", is called in a special way to get the keys positions
 * and not to get executed. Otherwise zero is returned. */
int RM_IsKeysPositionRequest(RedisModuleCtx *ctx) {
    return (ctx->flags & REDISMODULE_CTX_KEYS_POS_REQUEST) != 0;
}

/* When a module command is called in order to obtain the position of
 * keys, since it was flagged as "getkeys-api" during the registration,
 * the command implementation checks for this special call using the
 * RedisModule_IsKeysPositionRequest() API and uses this function in
 * order to report keys, like in the following example:
 *
 *     if (RedisModule_IsKeysPositionRequest(ctx)) {
 *         RedisModule_KeyAtPos(ctx,1);
 *         RedisModule_KeyAtPos(ctx,2);
 *     }
 *
 *  Note: in the example below the get keys API would not be needed since
 *  keys are at fixed positions. This interface is only used for commands
 *  with a more complex structure. */
void RM_KeyAtPos(RedisModuleCtx *ctx, int pos) {
    if (!(ctx->flags & REDISMODULE_CTX_KEYS_POS_REQUEST) || !ctx->keys_result) return;
    if (pos <= 0) return;

    getKeysResult *res = ctx->keys_result;

    /* Check overflow */
    if (res->numkeys == res->size) {
        int newsize = res->size + (res->size > 8192 ? 8192 : res->size);
        getKeysPrepareResult(res, newsize);
    }

    res->keys[res->numkeys++] = pos;
}

/* Helper for RM_CreateCommand(). Turns a string representing command
 * flags into the command flags used by the Redis core.
 *
 * It returns the set of flags, or -1 if unknown flags are found. */
int64_t commandFlagsFromString(char *s) {
    int count, j;
    int64_t flags = 0;
    sds *tokens = sdssplitlen(s,strlen(s)," ",1,&count);
    for (j = 0; j < count; j++) {
        char *t = tokens[j];
        if (!strcasecmp(t,"write")) flags |= CMD_WRITE;
        else if (!strcasecmp(t,"readonly")) flags |= CMD_READONLY;
        else if (!strcasecmp(t,"admin")) flags |= CMD_ADMIN;
        else if (!strcasecmp(t,"deny-oom")) flags |= CMD_DENYOOM;
        else if (!strcasecmp(t,"deny-script")) flags |= CMD_NOSCRIPT;
        else if (!strcasecmp(t,"allow-loading")) flags |= CMD_LOADING;
        else if (!strcasecmp(t,"pubsub")) flags |= CMD_PUBSUB;
        else if (!strcasecmp(t,"random")) flags |= CMD_RANDOM;
        else if (!strcasecmp(t,"allow-stale")) flags |= CMD_STALE;
        else if (!strcasecmp(t,"no-monitor")) flags |= CMD_SKIP_MONITOR;
        else if (!strcasecmp(t,"no-slowlog")) flags |= CMD_SKIP_SLOWLOG;
        else if (!strcasecmp(t,"fast")) flags |= CMD_FAST;
        else if (!strcasecmp(t,"no-auth")) flags |= CMD_NO_AUTH;
        else if (!strcasecmp(t,"may-replicate")) flags |= CMD_MAY_REPLICATE;
        else if (!strcasecmp(t,"getkeys-api")) flags |= CMD_MODULE_GETKEYS;
        else if (!strcasecmp(t,"no-cluster")) flags |= CMD_MODULE_NO_CLUSTER;
        else if (!strcasecmp(t,"no-mandatory-keys")) flags |= CMD_NO_MANDATORY_KEYS;
        else break;
    }
    sdsfreesplitres(tokens,count);
    if (j != count) return -1; /* Some token not processed correctly. */
    return flags;
}

/* Helper for RM_CreateCommand(). Turns a string representing keys spec
 * flags into the keys spec flags used by the Redis core.
 *
 * It returns the set of flags, or -1 if unknown flags are found. */
int64_t commandKeySpecsFlagsFromString(const char *s) {
    int count, j;
    int64_t flags = 0;
    sds *tokens = sdssplitlen(s,strlen(s)," ",1,&count);
    for (j = 0; j < count; j++) {
        char *t = tokens[j];
        if (!strcasecmp(t,"write")) flags |= CMD_KEY_WRITE;
        else if (!strcasecmp(t,"read")) flags |= CMD_KEY_READ;
        else if (!strcasecmp(t,"incomplete")) flags |= CMD_KEY_INCOMPLETE;
        else break;
    }
    sdsfreesplitres(tokens,count);
    if (j != count) return -1; /* Some token not processed correctly. */
    return flags;
}

RedisModuleCommand *moduleCreateCommandProxy(struct RedisModule *module, const char *name, RedisModuleCmdFunc cmdfunc, int64_t flags, int firstkey, int lastkey, int keystep);

/* Register a new command in the Redis server, that will be handled by
 * calling the function pointer 'cmdfunc' using the RedisModule calling
 * convention. The function returns REDISMODULE_ERR if the specified command
 * name is already busy or a set of invalid flags were passed, otherwise
 * REDISMODULE_OK is returned and the new command is registered.
 *
 * This function must be called during the initialization of the module
 * inside the RedisModule_OnLoad() function. Calling this function outside
 * of the initialization function is not defined.
 *
 * The command function type is the following:
 *
 *      int MyCommand_RedisCommand(RedisModuleCtx *ctx, RedisModuleString **argv, int argc);
 *
 * And is supposed to always return REDISMODULE_OK.
 *
 * The set of flags 'strflags' specify the behavior of the command, and should
 * be passed as a C string composed of space separated words, like for
 * example "write deny-oom". The set of flags are:
 *
 * * **"write"**:     The command may modify the data set (it may also read
 *                    from it).
 * * **"readonly"**:  The command returns data from keys but never writes.
 * * **"admin"**:     The command is an administrative command (may change
 *                    replication or perform similar tasks).
 * * **"deny-oom"**:  The command may use additional memory and should be
 *                    denied during out of memory conditions.
 * * **"deny-script"**:   Don't allow this command in Lua scripts.
 * * **"allow-loading"**: Allow this command while the server is loading data.
 *                        Only commands not interacting with the data set
 *                        should be allowed to run in this mode. If not sure
 *                        don't use this flag.
 * * **"pubsub"**:    The command publishes things on Pub/Sub channels.
 * * **"random"**:    The command may have different outputs even starting
 *                    from the same input arguments and key values.
 * * **"allow-stale"**: The command is allowed to run on slaves that don't
 *                      serve stale data. Don't use if you don't know what
 *                      this means.
 * * **"no-monitor"**: Don't propagate the command on monitor. Use this if
 *                     the command has sensible data among the arguments.
 * * **"no-slowlog"**: Don't log this command in the slowlog. Use this if
 *                     the command has sensible data among the arguments.
 * * **"fast"**:      The command time complexity is not greater
 *                    than O(log(N)) where N is the size of the collection or
 *                    anything else representing the normal scalability
 *                    issue with the command.
 * * **"getkeys-api"**: The command implements the interface to return
 *                      the arguments that are keys. Used when start/stop/step
 *                      is not enough because of the command syntax.
 * * **"no-cluster"**: The command should not register in Redis Cluster
 *                     since is not designed to work with it because, for
 *                     example, is unable to report the position of the
 *                     keys, programmatically creates key names, or any
 *                     other reason.
 * * **"no-auth"**:    This command can be run by an un-authenticated client.
 *                     Normally this is used by a command that is used
 *                     to authenticate a client.
 * * **"may-replicate"**: This command may generate replication traffic, even
 *                        though it's not a write command.
 * * **"no-mandatory-keys"**: All the keys this command may take are optional
 *
 * The last three parameters specify which arguments of the new command are
 * Redis keys. See https://redis.io/commands/command for more information.
 *
 * * `firstkey`: One-based index of the first argument that's a key.
 *               Position 0 is always the command name itself.
 *               0 for commands with no keys.
 * * `lastkey`:  One-based index of the last argument that's a key.
 *               Negative numbers refer to counting backwards from the last
 *               argument (-1 means the last argument provided)
 *               0 for commands with no keys.
 * * `keystep`:  Step between first and last key indexes.
 *               0 for commands with no keys.
 *
 * This information is used by ACL, Cluster and the `COMMAND` command.
 *
 * NOTE: The scheme described above serves a limited purpose and can
 * only be used to find keys that exist at constant indices.
 * For non-trivial key arguments, you may pass 0,0,0 and use
 * RedisModule_AddCommandKeySpec (see documentation).
 *
 */
int RM_CreateCommand(RedisModuleCtx *ctx, const char *name, RedisModuleCmdFunc cmdfunc, const char *strflags, int firstkey, int lastkey, int keystep) {
    int64_t flags = strflags ? commandFlagsFromString((char*)strflags) : 0;
    if (flags == -1) return REDISMODULE_ERR;
    if ((flags & CMD_MODULE_NO_CLUSTER) && server.cluster_enabled)
        return REDISMODULE_ERR;

    /* Check if the command name is busy. */
    if (lookupCommandByCString(name) != NULL)
        return REDISMODULE_ERR;

    RedisModuleCommand *cp = moduleCreateCommandProxy(ctx->module, name, cmdfunc, flags, firstkey, lastkey, keystep);
    cp->rediscmd->arity = cmdfunc ? -1 : -2; /* Default value, can be changed later via dedicated API */

    dictAdd(server.commands,sdsnew(name),cp->rediscmd);
    dictAdd(server.orig_commands,sdsnew(name),cp->rediscmd);
    cp->rediscmd->id = ACLGetCommandID(name); /* ID used for ACL. */
    return REDISMODULE_OK;
}

RedisModuleCommand *moduleCreateCommandProxy(struct RedisModule *module, const char *name, RedisModuleCmdFunc cmdfunc, int64_t flags, int firstkey, int lastkey, int keystep) {
    struct redisCommand *rediscmd;
    RedisModuleCommand *cp;
    sds cmdname = sdsnew(name);

    /* Create a command "proxy", which is a structure that is referenced
     * in the command table, so that the generic command that works as
     * binding between modules and Redis, can know what function to call
     * and what the module is.
     *
     * Note that we use the Redis command table 'getkeys_proc' in order to
     * pass a reference to the command proxy structure. */
    cp = zcalloc(sizeof(*cp));
    cp->module = module;
    cp->func = cmdfunc;
    cp->rediscmd = zcalloc(sizeof(*rediscmd));
    cp->rediscmd->name = cmdname;
    cp->rediscmd->group = COMMAND_GROUP_MODULE;
    cp->rediscmd->proc = RedisModuleCommandDispatcher;
    cp->rediscmd->flags = flags | CMD_MODULE;
    cp->rediscmd->getkeys_proc = (redisGetKeysProc*)(unsigned long)cp;
    cp->rediscmd->key_specs_max = STATIC_KEY_SPECS_NUM;
    cp->rediscmd->key_specs = cp->rediscmd->key_specs_static;
    if (firstkey != 0) {
        cp->rediscmd->key_specs_num = 1;
        cp->rediscmd->key_specs[0].flags = 0;
        cp->rediscmd->key_specs[0].begin_search_type = KSPEC_BS_INDEX;
        cp->rediscmd->key_specs[0].bs.index.pos = firstkey;
        cp->rediscmd->key_specs[0].find_keys_type = KSPEC_FK_RANGE;
        cp->rediscmd->key_specs[0].fk.range.lastkey = lastkey < 0 ? lastkey : (lastkey-firstkey);
        cp->rediscmd->key_specs[0].fk.range.keystep = keystep;
        cp->rediscmd->key_specs[0].fk.range.limit = 0;

        /* Copy the default range to legacy_range_key_spec */
        cp->rediscmd->legacy_range_key_spec = cp->rediscmd->key_specs[0];
    } else {
        cp->rediscmd->key_specs_num = 0;
        cp->rediscmd->legacy_range_key_spec.begin_search_type = KSPEC_BS_INVALID;
        cp->rediscmd->legacy_range_key_spec.find_keys_type = KSPEC_FK_INVALID;
    }
    populateCommandMovableKeys(cp->rediscmd);
    cp->rediscmd->microseconds = 0;
    cp->rediscmd->calls = 0;
    cp->rediscmd->rejected_calls = 0;
    cp->rediscmd->failed_calls = 0;
    return cp;
}

/* Get an opaque structure, representing a module command, by command name.
 * This structure is used in some of the command-related APIs.
 *
 * NULL is returned in case of the following errors:
 * * Command not found
 * * The command is not a module command
 * * The command doesn't belong to the calling module
 */
RedisModuleCommand *RM_GetCommand(RedisModuleCtx *ctx, const char *name) {
    struct redisCommand *cmd = lookupCommandByCString(name);

    if (!cmd || !(cmd->flags & CMD_MODULE))
        return NULL;

    RedisModuleCommand *cp = (void*)(unsigned long)cmd->getkeys_proc;
    if (cp->module != ctx->module)
        return NULL;

    return cp;
}

/* Very similar to RedisModule_CreateCommand except that it is used to create
 * a subcommand, associated with another, container, command.
 *
 * Example: If a module has a configuration command, MODULE.CONFIG, then
 * GET and SET should be individual subcommands, while MODULE.CONFIG is
 * a command, but should not be registered with a valid `funcptr`:
 *
 *      if (RedisModule_CreateCommand(ctx,"module.config",NULL,"",0,0,0) == REDISMODULE_ERR)
 *          return REDISMODULE_ERR;
 *
 *      RedisModuleCommand *parent = RedisModule_GetCommand(ctx,,"module.config");
 *
 *      if (RedisModule_CreateSubcommand(parent,"set",cmd_config_set,"",0,0,0) == REDISMODULE_ERR)
 *         return REDISMODULE_ERR;
 *
 *      if (RedisModule_CreateSubcommand(parent,"get",cmd_config_get,"",0,0,0) == REDISMODULE_ERR)
 *         return REDISMODULE_ERR;
 *
 * Returns REDISMODULE_OK on success and REDISMODULE_ERR in case of the following errors:
 * * Error while parsing `strflags`
 * * Command is marked as `no-cluster` but cluster mode is enabled
 * * `parent` is already a subcommand (we do not allow more than one level of command nesting)
 * * `parent` is a command with an implementation (RedisModuleCmdFunc) (A parent command should be a pure container of subcommands)
 * * `parent` already has a subcommand called `name`
 */
int RM_CreateSubcommand(RedisModuleCommand *parent, const char *name, RedisModuleCmdFunc cmdfunc, const char *strflags, int firstkey, int lastkey, int keystep) {
    int64_t flags = strflags ? commandFlagsFromString((char*)strflags) : 0;
    if (flags == -1) return REDISMODULE_ERR;
    if ((flags & CMD_MODULE_NO_CLUSTER) && server.cluster_enabled)
        return REDISMODULE_ERR;

    struct redisCommand *parent_cmd = parent->rediscmd;

    if (parent_cmd->parent)
        return REDISMODULE_ERR; /* We don't allow more than one level of subcommands */

    RedisModuleCommand *parent_cp = (void*)(unsigned long)parent_cmd->getkeys_proc;
    if (parent_cp->func)
        return REDISMODULE_ERR; /* A parent command should be a pure container of subcommands */

    /* Check if the command name is busy within the parent command. */
    if (parent_cmd->subcommands_dict && lookupCommandByCStringLogic(parent_cmd->subcommands_dict, name) != NULL)
        return REDISMODULE_ERR;

    RedisModuleCommand *cp = moduleCreateCommandProxy(parent->module, name, cmdfunc, flags, firstkey, lastkey, keystep);
    cp->rediscmd->arity = -2;

    commandAddSubcommand(parent_cmd, cp->rediscmd);
    return REDISMODULE_OK;
}

/* Return `struct RedisModule *` as `void *` to avoid exposing it outside of module.c. */
void *moduleGetHandleByName(char *modulename) {
    return dictFetchValue(modules,modulename);
}

/* Returns 1 if `cmd` is a command of the module `modulename`. 0 otherwise. */
int moduleIsModuleCommand(void *module_handle, struct redisCommand *cmd) {
    if (cmd->proc != RedisModuleCommandDispatcher)
        return 0;
    if (module_handle == NULL)
        return 0;
    RedisModuleCommand *cp = (void*)(unsigned long)cmd->getkeys_proc;
    return (cp->module == module_handle);
}

void extendKeySpecsIfNeeded(struct redisCommand *cmd) {
    /* We extend even if key_specs_num == key_specs_max because
     * this function is called prior to adding a new spec */
    if (cmd->key_specs_num < cmd->key_specs_max)
        return;

    cmd->key_specs_max++;

    if (cmd->key_specs == cmd->key_specs_static) {
        cmd->key_specs = zmalloc(sizeof(keySpec) * cmd->key_specs_max);
        memcpy(cmd->key_specs, cmd->key_specs_static, sizeof(keySpec) * cmd->key_specs_num);
    } else {
        cmd->key_specs = zrealloc(cmd->key_specs, sizeof(keySpec) * cmd->key_specs_max);
    }
}

int moduleAddCommandKeySpec(RedisModuleCommand *command, const char *specflags, int *index) {
    int64_t flags = specflags ? commandKeySpecsFlagsFromString(specflags) : 0;
    if (flags == -1)
        return REDISMODULE_ERR;

    struct redisCommand *cmd = command->rediscmd;

    extendKeySpecsIfNeeded(cmd);

    *index = cmd->key_specs_num;
    cmd->key_specs[cmd->key_specs_num].begin_search_type = KSPEC_BS_INVALID;
    cmd->key_specs[cmd->key_specs_num].find_keys_type = KSPEC_FK_INVALID;
    cmd->key_specs[cmd->key_specs_num].flags = flags;
    cmd->key_specs_num++;
    return REDISMODULE_OK;
}

int moduleSetCommandKeySpecBeginSearch(RedisModuleCommand *command, int index, keySpec *spec) {
    struct redisCommand *cmd = command->rediscmd;

    if (index >= cmd->key_specs_num)
        return REDISMODULE_ERR;

    cmd->key_specs[index].begin_search_type = spec->begin_search_type;
    cmd->key_specs[index].bs = spec->bs;

    return REDISMODULE_OK;
}

int moduleSetCommandKeySpecFindKeys(RedisModuleCommand *command, int index, keySpec *spec) {
    struct redisCommand *cmd = command->rediscmd;

    if (index >= cmd->key_specs_num)
        return REDISMODULE_ERR;

    cmd->key_specs[index].find_keys_type = spec->find_keys_type;
    cmd->key_specs[index].fk = spec->fk;

    /* Refresh legacy range */
    populateCommandLegacyRangeSpec(cmd);
    /* Refresh movablekeys flag */
    populateCommandMovableKeys(cmd);

    return REDISMODULE_OK;
}

/* Key specs is a scheme that tries to describe the location
 * of key arguments better than the old [first,last,step] scheme
 * which is limited and doesn't fit many commands.
 *
 * This information is used by ACL, Cluster and the `COMMAND` command.
 *
 * There are two steps to retrieve the key arguments:
 *
 * - `begin_search` (BS): in which index should we start seacrhing for keys?
 * - `find_keys` (FK): relative to the output of BS, how can we will which args are keys?
 *
 * There are two types of BS:
 *
 * - `index`: key args start at a constant index
 * - `keyword`: key args start just after a specific keyword
 *
 * There are two kinds of FK:
 *
 * - `range`: keys end at a specific index (or relative to the last argument)
 * - `keynum`: there's an arg that contains the number of key args somewhere before the keys themselves
 *
 * This function adds a new key spec to a command, returning a unique id in `spec_id`.
 * The caller must then call one of the RedisModule_SetCommandKeySpecBeginSearch* APIs
 * followed by one of the RedisModule_SetCommandKeySpecFindKeys* APIs.
 *
 * It should be called just after RedisModule_CreateCommand.
 *
 * Example:
 *
 *      if (RedisModule_CreateCommand(ctx,"kspec.smove",kspec_legacy,"",0,0,0) == REDISMODULE_ERR)
 *          return REDISMODULE_ERR;
 *
 *      if (RedisModule_AddCommandKeySpec(ctx,"kspec.smove","read write",&spec_id) == REDISMODULE_ERR)
 *          return REDISMODULE_ERR;
 *      if (RedisModule_SetCommandKeySpecBeginSearchIndex(ctx,"kspec.smove",spec_id,1) == REDISMODULE_ERR)
 *          return REDISMODULE_ERR;
 *      if (RedisModule_SetCommandKeySpecFindKeysRange(ctx,"kspec.smove",spec_id,0,1,0) == REDISMODULE_ERR)
 *          return REDISMODULE_ERR;
 *
 *      if (RedisModule_AddCommandKeySpec(ctx,"kspec.smove","write",&spec_id) == REDISMODULE_ERR)
 *          return REDISMODULE_ERR;
 *      if (RedisModule_SetCommandKeySpecBeginSearchIndex(ctx,"kspec.smove",spec_id,2) == REDISMODULE_ERR)
 *          return REDISMODULE_ERR;
 *      if (RedisModule_SetCommandKeySpecFindKeysRange(ctx,"kspec.smove",spec_id,0,1,0) == REDISMODULE_ERR)
 *          return REDISMODULE_ERR;
 *
 * It is also possible to use this API on subcommands (See RedisModule_CreateSubcommand).
 * The name of the subcommand should be the name of the parent command + "|" + name of subcommand.
 *
 * Example:
 *
 *      RedisModule_AddCommandKeySpec(ctx,"module.config|get","read",&spec_id)
 *
 * Returns REDISMODULE_OK on success
 */
int RM_AddCommandKeySpec(RedisModuleCommand *command, const char *specflags, int *spec_id) {
    return moduleAddCommandKeySpec(command, specflags, spec_id);
}

/* Set a "index" key arguments spec to a command (begin_search step).
 * See RedisModule_AddCommandKeySpec's doc.
 *
 * - `index`: The index from which we start the search for keys
 *
 * Returns REDISMODULE_OK */
int RM_SetCommandKeySpecBeginSearchIndex(RedisModuleCommand *command, int spec_id, int index) {
    keySpec spec;
    spec.begin_search_type = KSPEC_BS_INDEX;
    spec.bs.index.pos = index;

    return moduleSetCommandKeySpecBeginSearch(command, spec_id, &spec);
}

/* Set a "keyword" key arguments spec to a command (begin_search step).
 * See RedisModule_AddCommandKeySpec's doc.
 *
 * - `keyword`: The keyword that indicates the beginning of key args
 * - `startfrom`: An index in argv from which to start searching.
 *                Can be negative, which means start search from the end, in reverse
 *                (Example: -2 means to start in reverse from the panultimate arg)
 *
 * Returns REDISMODULE_OK */
int RM_SetCommandKeySpecBeginSearchKeyword(RedisModuleCommand *command, int spec_id, const char *keyword, int startfrom) {
    keySpec spec;
    spec.begin_search_type = KSPEC_BS_KEYWORD;
    spec.bs.keyword.keyword = keyword;
    spec.bs.keyword.startfrom = startfrom;

    return moduleSetCommandKeySpecBeginSearch(command, spec_id, &spec);
}

/* Set a "range" key arguments spec to a command (find_keys step).
 * See RedisModule_AddCommandKeySpec's doc.
 *
 * - `lastkey`: Relative index (to the result of the begin_search step) where the last key is.
 *              Can be negative, in which case it's not relative. -1 indicating till the last argument,
 *              -2 one before the last and so on.
 * - `keystep`: How many args should we skip after finding a key, in order to find the next one.
 * - `limit`: If lastkey is -1, we use limit to stop the search by a factor. 0 and 1 mean no limit.
 *            2 means 1/2 of the remaining args, 3 means 1/3, and so on.
 *
 * Returns REDISMODULE_OK */
int RM_SetCommandKeySpecFindKeysRange(RedisModuleCommand *command, int spec_id, int lastkey, int keystep, int limit) {
    keySpec spec;
    spec.find_keys_type = KSPEC_FK_RANGE;
    spec.fk.range.lastkey = lastkey;
    spec.fk.range.keystep = keystep;
    spec.fk.range.limit = limit;

    return moduleSetCommandKeySpecFindKeys(command, spec_id, &spec);
}

/* Set a "keynum" key arguments spec to a command (find_keys step).
 * See RedisModule_AddCommandKeySpec's doc.
 *
 * - `keynumidx`: Relative index (to the result of the begin_search step) where the arguments that
 *                contains the number of keys is.
 * - `firstkey`: Relative index (to the result of the begin_search step) where the first key is
 *               found (Usually it's just after keynumidx, so it should be keynumidx+1)
 * - `keystep`: How many args should we skip after finding a key, in order to find the next one.
 *
 * Returns REDISMODULE_OK */
int RM_SetCommandKeySpecFindKeysKeynum(RedisModuleCommand *command, int spec_id, int keynumidx, int firstkey, int keystep) {
    keySpec spec;
    spec.find_keys_type = KSPEC_FK_KEYNUM;
    spec.fk.keynum.keynumidx = keynumidx;
    spec.fk.keynum.firstkey = firstkey;
    spec.fk.keynum.keystep = keystep;

    return moduleSetCommandKeySpecFindKeys(command, spec_id, &spec);
}

/* --------------------------------------------------------------------------
 * ## Module information and time measurement
 * -------------------------------------------------------------------------- */

void RM_SetModuleAttribs(RedisModuleCtx *ctx, const char *name, int ver, int apiver) {
    /* Called by RM_Init() to setup the `ctx->module` structure.
     *
     * This is an internal function, Redis modules developers don't need
     * to use it. */
    RedisModule *module;

    if (ctx->module != NULL) return;
    module = zmalloc(sizeof(*module));
    module->name = sdsnew(name);
    module->ver = ver;
    module->apiver = apiver;
    module->types = listCreate();
    module->usedby = listCreate();
    module->using = listCreate();
    module->filters = listCreate();
    module->in_call = 0;
    module->in_hook = 0;
    module->options = 0;
    module->info_cb = 0;
    module->defrag_cb = 0;
    module->loadmod = NULL;
    ctx->module = module;
}

/* Return non-zero if the module name is busy.
 * Otherwise zero is returned. */
int RM_IsModuleNameBusy(const char *name) {
    sds modulename = sdsnew(name);
    dictEntry *de = dictFind(modules,modulename);
    sdsfree(modulename);
    return de != NULL;
}

/* Return the current UNIX time in milliseconds. */
long long RM_Milliseconds(void) {
    return mstime();
}

/* Mark a point in time that will be used as the start time to calculate
 * the elapsed execution time when RM_BlockedClientMeasureTimeEnd() is called.
 * Within the same command, you can call multiple times
 * RM_BlockedClientMeasureTimeStart() and RM_BlockedClientMeasureTimeEnd()
 * to accumulate independent time intervals to the background duration.
 * This method always return REDISMODULE_OK. */
int RM_BlockedClientMeasureTimeStart(RedisModuleBlockedClient *bc) {
    elapsedStart(&(bc->background_timer));
    return REDISMODULE_OK;
}

/* Mark a point in time that will be used as the end time
 * to calculate the elapsed execution time.
 * On success REDISMODULE_OK is returned.
 * This method only returns REDISMODULE_ERR if no start time was
 * previously defined ( meaning RM_BlockedClientMeasureTimeStart was not called ). */
int RM_BlockedClientMeasureTimeEnd(RedisModuleBlockedClient *bc) {
    // If the counter is 0 then we haven't called RM_BlockedClientMeasureTimeStart
    if (!bc->background_timer)
        return REDISMODULE_ERR;
    bc->background_duration += elapsedUs(bc->background_timer);
    return REDISMODULE_OK;
}

/* Set flags defining capabilities or behavior bit flags.
 *
 * REDISMODULE_OPTIONS_HANDLE_IO_ERRORS:
 * Generally, modules don't need to bother with this, as the process will just
 * terminate if a read error happens, however, setting this flag would allow
 * repl-diskless-load to work if enabled.
 * The module should use RedisModule_IsIOError after reads, before using the
 * data that was read, and in case of error, propagate it upwards, and also be
 * able to release the partially populated value and all it's allocations.
 *
 * REDISMODULE_OPTION_NO_IMPLICIT_SIGNAL_MODIFIED:
 * See RM_SignalModifiedKey().
 * 
 * REDISMODULE_OPTIONS_HANDLE_REPL_ASYNC_LOAD:
 * Setting this flag indicates module awareness of diskless async replication (repl-diskless-load=swapdb)
 * and that redis could be serving reads during replication instead of blocking with LOADING status.
 */
void RM_SetModuleOptions(RedisModuleCtx *ctx, int options) {
    ctx->module->options = options;
}

/* Signals that the key is modified from user's perspective (i.e. invalidate WATCH
 * and client side caching).
 *
 * This is done automatically when a key opened for writing is closed, unless
 * the option REDISMODULE_OPTION_NO_IMPLICIT_SIGNAL_MODIFIED has been set using
 * RM_SetModuleOptions().
*/
int RM_SignalModifiedKey(RedisModuleCtx *ctx, RedisModuleString *keyname) {
    signalModifiedKey(ctx->client,ctx->client->db,keyname);
    return REDISMODULE_OK;
}

/* --------------------------------------------------------------------------
 * ## Automatic memory management for modules
 * -------------------------------------------------------------------------- */

/* Enable automatic memory management.
 *
 * The function must be called as the first function of a command implementation
 * that wants to use automatic memory.
 *
 * When enabled, automatic memory management tracks and automatically frees
 * keys, call replies and Redis string objects once the command returns. In most
 * cases this eliminates the need of calling the following functions:
 *
 * 1. RedisModule_CloseKey()
 * 2. RedisModule_FreeCallReply()
 * 3. RedisModule_FreeString()
 *
 * These functions can still be used with automatic memory management enabled,
 * to optimize loops that make numerous allocations for example. */
void RM_AutoMemory(RedisModuleCtx *ctx) {
    ctx->flags |= REDISMODULE_CTX_AUTO_MEMORY;
}

/* Add a new object to release automatically when the callback returns. */
void autoMemoryAdd(RedisModuleCtx *ctx, int type, void *ptr) {
    if (!(ctx->flags & REDISMODULE_CTX_AUTO_MEMORY)) return;
    if (ctx->amqueue_used == ctx->amqueue_len) {
        ctx->amqueue_len *= 2;
        if (ctx->amqueue_len < 16) ctx->amqueue_len = 16;
        ctx->amqueue = zrealloc(ctx->amqueue,sizeof(struct AutoMemEntry)*ctx->amqueue_len);
    }
    ctx->amqueue[ctx->amqueue_used].type = type;
    ctx->amqueue[ctx->amqueue_used].ptr = ptr;
    ctx->amqueue_used++;
}

/* Mark an object as freed in the auto release queue, so that users can still
 * free things manually if they want.
 *
 * The function returns 1 if the object was actually found in the auto memory
 * pool, otherwise 0 is returned. */
int autoMemoryFreed(RedisModuleCtx *ctx, int type, void *ptr) {
    if (!(ctx->flags & REDISMODULE_CTX_AUTO_MEMORY)) return 0;

    int count = (ctx->amqueue_used+1)/2;
    for (int j = 0; j < count; j++) {
        for (int side = 0; side < 2; side++) {
            /* For side = 0 check right side of the array, for
             * side = 1 check the left side instead (zig-zag scanning). */
            int i = (side == 0) ? (ctx->amqueue_used - 1 - j) : j;
            if (ctx->amqueue[i].type == type &&
                ctx->amqueue[i].ptr == ptr)
            {
                ctx->amqueue[i].type = REDISMODULE_AM_FREED;

                /* Switch the freed element and the last element, to avoid growing
                 * the queue unnecessarily if we allocate/free in a loop */
                if (i != ctx->amqueue_used-1) {
                    ctx->amqueue[i] = ctx->amqueue[ctx->amqueue_used-1];
                }

                /* Reduce the size of the queue because we either moved the top
                 * element elsewhere or freed it */
                ctx->amqueue_used--;
                return 1;
            }
        }
    }
    return 0;
}

/* Release all the objects in queue. */
void autoMemoryCollect(RedisModuleCtx *ctx) {
    if (!(ctx->flags & REDISMODULE_CTX_AUTO_MEMORY)) return;
    /* Clear the AUTO_MEMORY flag from the context, otherwise the functions
     * we call to free the resources, will try to scan the auto release
     * queue to mark the entries as freed. */
    ctx->flags &= ~REDISMODULE_CTX_AUTO_MEMORY;
    int j;
    for (j = 0; j < ctx->amqueue_used; j++) {
        void *ptr = ctx->amqueue[j].ptr;
        switch(ctx->amqueue[j].type) {
        case REDISMODULE_AM_STRING: decrRefCount(ptr); break;
        case REDISMODULE_AM_REPLY: RM_FreeCallReply(ptr); break;
        case REDISMODULE_AM_KEY: RM_CloseKey(ptr); break;
        case REDISMODULE_AM_DICT: RM_FreeDict(NULL,ptr); break;
        case REDISMODULE_AM_INFO: RM_FreeServerInfo(NULL,ptr); break;
        }
    }
    ctx->flags |= REDISMODULE_CTX_AUTO_MEMORY;
    zfree(ctx->amqueue);
    ctx->amqueue = NULL;
    ctx->amqueue_len = 0;
    ctx->amqueue_used = 0;
}

/* --------------------------------------------------------------------------
 * ## String objects APIs
 * -------------------------------------------------------------------------- */

/* Create a new module string object. The returned string must be freed
 * with RedisModule_FreeString(), unless automatic memory is enabled.
 *
 * The string is created by copying the `len` bytes starting
 * at `ptr`. No reference is retained to the passed buffer.
 *
 * The module context 'ctx' is optional and may be NULL if you want to create
 * a string out of the context scope. However in that case, the automatic
 * memory management will not be available, and the string memory must be
 * managed manually. */
RedisModuleString *RM_CreateString(RedisModuleCtx *ctx, const char *ptr, size_t len) {
    RedisModuleString *o = createStringObject(ptr,len);
    if (ctx != NULL) autoMemoryAdd(ctx,REDISMODULE_AM_STRING,o);
    return o;
}

/* Create a new module string object from a printf format and arguments.
 * The returned string must be freed with RedisModule_FreeString(), unless
 * automatic memory is enabled.
 *
 * The string is created using the sds formatter function sdscatvprintf().
 *
 * The passed context 'ctx' may be NULL if necessary, see the
 * RedisModule_CreateString() documentation for more info. */
RedisModuleString *RM_CreateStringPrintf(RedisModuleCtx *ctx, const char *fmt, ...) {
    sds s = sdsempty();

    va_list ap;
    va_start(ap, fmt);
    s = sdscatvprintf(s, fmt, ap);
    va_end(ap);

    RedisModuleString *o = createObject(OBJ_STRING, s);
    if (ctx != NULL) autoMemoryAdd(ctx,REDISMODULE_AM_STRING,o);

    return o;
}


/* Like RedisModule_CreatString(), but creates a string starting from a long long
 * integer instead of taking a buffer and its length.
 *
 * The returned string must be released with RedisModule_FreeString() or by
 * enabling automatic memory management.
 *
 * The passed context 'ctx' may be NULL if necessary, see the
 * RedisModule_CreateString() documentation for more info. */
RedisModuleString *RM_CreateStringFromLongLong(RedisModuleCtx *ctx, long long ll) {
    char buf[LONG_STR_SIZE];
    size_t len = ll2string(buf,sizeof(buf),ll);
    return RM_CreateString(ctx,buf,len);
}

/* Like RedisModule_CreatString(), but creates a string starting from a double
 * instead of taking a buffer and its length.
 *
 * The returned string must be released with RedisModule_FreeString() or by
 * enabling automatic memory management. */
RedisModuleString *RM_CreateStringFromDouble(RedisModuleCtx *ctx, double d) {
    char buf[128];
    size_t len = d2string(buf,sizeof(buf),d);
    return RM_CreateString(ctx,buf,len);
}

/* Like RedisModule_CreatString(), but creates a string starting from a long
 * double.
 *
 * The returned string must be released with RedisModule_FreeString() or by
 * enabling automatic memory management.
 *
 * The passed context 'ctx' may be NULL if necessary, see the
 * RedisModule_CreateString() documentation for more info. */
RedisModuleString *RM_CreateStringFromLongDouble(RedisModuleCtx *ctx, long double ld, int humanfriendly) {
    char buf[MAX_LONG_DOUBLE_CHARS];
    size_t len = ld2string(buf,sizeof(buf),ld,
        (humanfriendly ? LD_STR_HUMAN : LD_STR_AUTO));
    return RM_CreateString(ctx,buf,len);
}

/* Like RedisModule_CreatString(), but creates a string starting from another
 * RedisModuleString.
 *
 * The returned string must be released with RedisModule_FreeString() or by
 * enabling automatic memory management.
 *
 * The passed context 'ctx' may be NULL if necessary, see the
 * RedisModule_CreateString() documentation for more info. */
RedisModuleString *RM_CreateStringFromString(RedisModuleCtx *ctx, const RedisModuleString *str) {
    RedisModuleString *o = dupStringObject(str);
    if (ctx != NULL) autoMemoryAdd(ctx,REDISMODULE_AM_STRING,o);
    return o;
}

/* Creates a string from a stream ID. The returned string must be released with
 * RedisModule_FreeString(), unless automatic memory is enabled.
 *
 * The passed context `ctx` may be NULL if necessary. See the
 * RedisModule_CreateString() documentation for more info. */
RedisModuleString *RM_CreateStringFromStreamID(RedisModuleCtx *ctx, const RedisModuleStreamID *id) {
    streamID streamid = {id->ms, id->seq};
    RedisModuleString *o = createObjectFromStreamID(&streamid);
    if (ctx != NULL) autoMemoryAdd(ctx, REDISMODULE_AM_STRING, o);
    return o;
}

/* Free a module string object obtained with one of the Redis modules API calls
 * that return new string objects.
 *
 * It is possible to call this function even when automatic memory management
 * is enabled. In that case the string will be released ASAP and removed
 * from the pool of string to release at the end.
 *
 * If the string was created with a NULL context 'ctx', it is also possible to
 * pass ctx as NULL when releasing the string (but passing a context will not
 * create any issue). Strings created with a context should be freed also passing
 * the context, so if you want to free a string out of context later, make sure
 * to create it using a NULL context. */
void RM_FreeString(RedisModuleCtx *ctx, RedisModuleString *str) {
    decrRefCount(str);
    if (ctx != NULL) autoMemoryFreed(ctx,REDISMODULE_AM_STRING,str);
}

/* Every call to this function, will make the string 'str' requiring
 * an additional call to RedisModule_FreeString() in order to really
 * free the string. Note that the automatic freeing of the string obtained
 * enabling modules automatic memory management counts for one
 * RedisModule_FreeString() call (it is just executed automatically).
 *
 * Normally you want to call this function when, at the same time
 * the following conditions are true:
 *
 * 1. You have automatic memory management enabled.
 * 2. You want to create string objects.
 * 3. Those string objects you create need to live *after* the callback
 *    function(for example a command implementation) creating them returns.
 *
 * Usually you want this in order to store the created string object
 * into your own data structure, for example when implementing a new data
 * type.
 *
 * Note that when memory management is turned off, you don't need
 * any call to RetainString() since creating a string will always result
 * into a string that lives after the callback function returns, if
 * no FreeString() call is performed.
 *
 * It is possible to call this function with a NULL context.
 *
 * When strings are going to be retained for an extended duration, it is good
 * practice to also call RedisModule_TrimStringAllocation() in order to
 * optimize memory usage.
 *
 * Threaded modules that reference retained strings from other threads *must*
 * explicitly trim the allocation as soon as the string is retained. Not doing
 * so may result with automatic trimming which is not thread safe. */
void RM_RetainString(RedisModuleCtx *ctx, RedisModuleString *str) {
    if (ctx == NULL || !autoMemoryFreed(ctx,REDISMODULE_AM_STRING,str)) {
        /* Increment the string reference counting only if we can't
         * just remove the object from the list of objects that should
         * be reclaimed. Why we do that, instead of just incrementing
         * the refcount in any case, and let the automatic FreeString()
         * call at the end to bring the refcount back at the desired
         * value? Because this way we ensure that the object refcount
         * value is 1 (instead of going to 2 to be dropped later to 1)
         * after the call to this function. This is needed for functions
         * like RedisModule_StringAppendBuffer() to work. */
        incrRefCount(str);
    }
}

/**
* This function can be used instead of RedisModule_RetainString().
* The main difference between the two is that this function will always
* succeed, whereas RedisModule_RetainString() may fail because of an
* assertion.
*
* The function returns a pointer to RedisModuleString, which is owned
* by the caller. It requires a call to RedisModule_FreeString() to free
* the string when automatic memory management is disabled for the context.
* When automatic memory management is enabled, you can either call
* RedisModule_FreeString() or let the automation free it.
*
* This function is more efficient than RedisModule_CreateStringFromString()
* because whenever possible, it avoids copying the underlying
* RedisModuleString. The disadvantage of using this function is that it
* might not be possible to use RedisModule_StringAppendBuffer() on the
* returned RedisModuleString.
*
* It is possible to call this function with a NULL context.
*
 * When strings are going to be held for an extended duration, it is good
 * practice to also call RedisModule_TrimStringAllocation() in order to
 * optimize memory usage.
 *
 * Threaded modules that reference held strings from other threads *must*
 * explicitly trim the allocation as soon as the string is held. Not doing
 * so may result with automatic trimming which is not thread safe. */
RedisModuleString* RM_HoldString(RedisModuleCtx *ctx, RedisModuleString *str) {
    if (str->refcount == OBJ_STATIC_REFCOUNT) {
        return RM_CreateStringFromString(ctx, str);
    }

    incrRefCount(str);
    if (ctx != NULL) {
        /*
         * Put the str in the auto memory management of the ctx.
         * It might already be there, in this case, the ref count will
         * be 2 and we will decrease the ref count twice and free the
         * object in the auto memory free function.
         *
         * Why we can not do the same trick of just remove the object
         * from the auto memory (like in RM_RetainString)?
         * This code shows the issue:
         *
         * RM_AutoMemory(ctx);
         * str1 = RM_CreateString(ctx, "test", 4);
         * str2 = RM_HoldString(ctx, str1);
         * RM_FreeString(str1);
         * RM_FreeString(str2);
         *
         * If after the RM_HoldString we would just remove the string from
         * the auto memory, this example will cause access to a freed memory
         * on 'RM_FreeString(str2);' because the String will be free
         * on 'RM_FreeString(str1);'.
         *
         * So it's safer to just increase the ref count
         * and add the String to auto memory again.
         *
         * The limitation is that it is not possible to use RedisModule_StringAppendBuffer
         * on the String.
         */
        autoMemoryAdd(ctx,REDISMODULE_AM_STRING,str);
    }
    return str;
}

/* Given a string module object, this function returns the string pointer
 * and length of the string. The returned pointer and length should only
 * be used for read only accesses and never modified. */
const char *RM_StringPtrLen(const RedisModuleString *str, size_t *len) {
    if (str == NULL) {
        const char *errmsg = "(NULL string reply referenced in module)";
        if (len) *len = strlen(errmsg);
        return errmsg;
    }
    if (len) *len = sdslen(str->ptr);
    return str->ptr;
}

/* --------------------------------------------------------------------------
 * Higher level string operations
 * ------------------------------------------------------------------------- */

/* Convert the string into a long long integer, storing it at `*ll`.
 * Returns REDISMODULE_OK on success. If the string can't be parsed
 * as a valid, strict long long (no spaces before/after), REDISMODULE_ERR
 * is returned. */
int RM_StringToLongLong(const RedisModuleString *str, long long *ll) {
    return string2ll(str->ptr,sdslen(str->ptr),ll) ? REDISMODULE_OK :
                                                     REDISMODULE_ERR;
}

/* Convert the string into a double, storing it at `*d`.
 * Returns REDISMODULE_OK on success or REDISMODULE_ERR if the string is
 * not a valid string representation of a double value. */
int RM_StringToDouble(const RedisModuleString *str, double *d) {
    int retval = getDoubleFromObject(str,d);
    return (retval == C_OK) ? REDISMODULE_OK : REDISMODULE_ERR;
}

/* Convert the string into a long double, storing it at `*ld`.
 * Returns REDISMODULE_OK on success or REDISMODULE_ERR if the string is
 * not a valid string representation of a double value. */
int RM_StringToLongDouble(const RedisModuleString *str, long double *ld) {
    int retval = string2ld(str->ptr,sdslen(str->ptr),ld);
    return retval ? REDISMODULE_OK : REDISMODULE_ERR;
}

/* Convert the string into a stream ID, storing it at `*id`.
 * Returns REDISMODULE_OK on success and returns REDISMODULE_ERR if the string
 * is not a valid string representation of a stream ID. The special IDs "+" and
 * "-" are allowed.
 */
int RM_StringToStreamID(const RedisModuleString *str, RedisModuleStreamID *id) {
    streamID streamid;
    if (streamParseID(str, &streamid) == C_OK) {
        id->ms = streamid.ms;
        id->seq = streamid.seq;
        return REDISMODULE_OK;
    } else {
        return REDISMODULE_ERR;
    }
}

/* Compare two string objects, returning -1, 0 or 1 respectively if
 * a < b, a == b, a > b. Strings are compared byte by byte as two
 * binary blobs without any encoding care / collation attempt. */
int RM_StringCompare(RedisModuleString *a, RedisModuleString *b) {
    return compareStringObjects(a,b);
}

/* Return the (possibly modified in encoding) input 'str' object if
 * the string is unshared, otherwise NULL is returned. */
RedisModuleString *moduleAssertUnsharedString(RedisModuleString *str) {
    if (str->refcount != 1) {
        serverLog(LL_WARNING,
            "Module attempted to use an in-place string modify operation "
            "with a string referenced multiple times. Please check the code "
            "for API usage correctness.");
        return NULL;
    }
    if (str->encoding == OBJ_ENCODING_EMBSTR) {
        /* Note: here we "leak" the additional allocation that was
         * used in order to store the embedded string in the object. */
        str->ptr = sdsnewlen(str->ptr,sdslen(str->ptr));
        str->encoding = OBJ_ENCODING_RAW;
    } else if (str->encoding == OBJ_ENCODING_INT) {
        /* Convert the string from integer to raw encoding. */
        str->ptr = sdsfromlonglong((long)str->ptr);
        str->encoding = OBJ_ENCODING_RAW;
    }
    return str;
}

/* Append the specified buffer to the string 'str'. The string must be a
 * string created by the user that is referenced only a single time, otherwise
 * REDISMODULE_ERR is returned and the operation is not performed. */
int RM_StringAppendBuffer(RedisModuleCtx *ctx, RedisModuleString *str, const char *buf, size_t len) {
    UNUSED(ctx);
    str = moduleAssertUnsharedString(str);
    if (str == NULL) return REDISMODULE_ERR;
    str->ptr = sdscatlen(str->ptr,buf,len);
    return REDISMODULE_OK;
}

/* Trim possible excess memory allocated for a RedisModuleString.
 *
 * Sometimes a RedisModuleString may have more memory allocated for
 * it than required, typically for argv arguments that were constructed
 * from network buffers. This function optimizes such strings by reallocating
 * their memory, which is useful for strings that are not short lived but
 * retained for an extended duration.
 *
 * This operation is *not thread safe* and should only be called when
 * no concurrent access to the string is guaranteed. Using it for an argv
 * string in a module command before the string is potentially available
 * to other threads is generally safe.
 *
 * Currently, Redis may also automatically trim retained strings when a
 * module command returns. However, doing this explicitly should still be
 * a preferred option:
 *
 * 1. Future versions of Redis may abandon auto-trimming.
 * 2. Auto-trimming as currently implemented is *not thread safe*.
 *    A background thread manipulating a recently retained string may end up
 *    in a race condition with the auto-trim, which could result with
 *    data corruption.
 */
void RM_TrimStringAllocation(RedisModuleString *str) {
    if (!str) return;
    trimStringObjectIfNeeded(str);
}

/* --------------------------------------------------------------------------
 * ## Reply APIs
 *
 * These functions are used for sending replies to the client.
 *
 * Most functions always return REDISMODULE_OK so you can use it with
 * 'return' in order to return from the command implementation with:
 *
 *     if (... some condition ...)
 *         return RedisModule_ReplyWithLongLong(ctx,mycount);
 *
 * ### Reply with collection functions
 *
 * After starting a collection reply, the module must make calls to other
 * `ReplyWith*` style functions in order to emit the elements of the collection.
 * Collection types include: Array, Map, Set and Attribute.
 *
 * When producing collections with a number of elements that is not known
 * beforehand, the function can be called with a special flag
 * REDISMODULE_POSTPONED_LEN (REDISMODULE_POSTPONED_ARRAY_LEN in the past),
 * and the actual number of elements can be later set with RM_ReplySet*Length()
 * call (which will set the latest "open" count if there are multiple ones).
 * -------------------------------------------------------------------------- */

/* Send an error about the number of arguments given to the command,
 * citing the command name in the error message. Returns REDISMODULE_OK.
 *
 * Example:
 *
 *     if (argc != 3) return RedisModule_WrongArity(ctx);
 */
int RM_WrongArity(RedisModuleCtx *ctx) {
    addReplyErrorFormat(ctx->client,
        "wrong number of arguments for '%s' command",
        (char*)ctx->client->argv[0]->ptr);
    return REDISMODULE_OK;
}

/* Return the client object the `RM_Reply*` functions should target.
 * Normally this is just `ctx->client`, that is the client that called
 * the module command, however in the case of thread safe contexts there
 * is no directly associated client (since it would not be safe to access
 * the client from a thread), so instead the blocked client object referenced
 * in the thread safe context, has a fake client that we just use to accumulate
 * the replies. Later, when the client is unblocked, the accumulated replies
 * are appended to the actual client.
 *
 * The function returns the client pointer depending on the context, or
 * NULL if there is no potential client. This happens when we are in the
 * context of a thread safe context that was not initialized with a blocked
 * client object. Other contexts without associated clients are the ones
 * initialized to run the timers callbacks. */
client *moduleGetReplyClient(RedisModuleCtx *ctx) {
    if (ctx->flags & REDISMODULE_CTX_THREAD_SAFE) {
        if (ctx->blocked_client)
            return ctx->blocked_client->reply_client;
        else
            return NULL;
    } else {
        /* If this is a non thread safe context, just return the client
         * that is running the command if any. This may be NULL as well
         * in the case of contexts that are not executed with associated
         * clients, like timer contexts. */
        return ctx->client;
    }
}

/* Send an integer reply to the client, with the specified long long value.
 * The function always returns REDISMODULE_OK. */
int RM_ReplyWithLongLong(RedisModuleCtx *ctx, long long ll) {
    client *c = moduleGetReplyClient(ctx);
    if (c == NULL) return REDISMODULE_OK;
    addReplyLongLong(c,ll);
    return REDISMODULE_OK;
}

/* Reply with the error 'err'.
 *
 * Note that 'err' must contain all the error, including
 * the initial error code. The function only provides the initial "-", so
 * the usage is, for example:
 *
 *     RedisModule_ReplyWithError(ctx,"ERR Wrong Type");
 *
 * and not just:
 *
 *     RedisModule_ReplyWithError(ctx,"Wrong Type");
 *
 * The function always returns REDISMODULE_OK.
 */
int RM_ReplyWithError(RedisModuleCtx *ctx, const char *err) {
    client *c = moduleGetReplyClient(ctx);
    if (c == NULL) return REDISMODULE_OK;
    addReplyErrorFormat(c,"-%s",err);
    return REDISMODULE_OK;
}

/* Reply with a simple string (`+... \r\n` in RESP protocol). This replies
 * are suitable only when sending a small non-binary string with small
 * overhead, like "OK" or similar replies.
 *
 * The function always returns REDISMODULE_OK. */
int RM_ReplyWithSimpleString(RedisModuleCtx *ctx, const char *msg) {
    client *c = moduleGetReplyClient(ctx);
    if (c == NULL) return REDISMODULE_OK;
    addReplyProto(c,"+",1);
    addReplyProto(c,msg,strlen(msg));
    addReplyProto(c,"\r\n",2);
    return REDISMODULE_OK;
}

#define COLLECTION_REPLY_ARRAY      1
#define COLLECTION_REPLY_MAP        2
#define COLLECTION_REPLY_SET        3
#define COLLECTION_REPLY_ATTRIBUTE  4

int moduleReplyWithCollection(RedisModuleCtx *ctx, long len, int type) {
    client *c = moduleGetReplyClient(ctx);
    if (c == NULL) return REDISMODULE_OK;
    if (len == REDISMODULE_POSTPONED_LEN) {
        ctx->postponed_arrays = zrealloc(ctx->postponed_arrays,sizeof(void*)*
                (ctx->postponed_arrays_count+1));
        ctx->postponed_arrays[ctx->postponed_arrays_count] =
            addReplyDeferredLen(c);
        ctx->postponed_arrays_count++;
    } else if (len == 0) {
        switch (type) {
        case COLLECTION_REPLY_ARRAY:
            addReply(c, shared.emptyarray);
            break;
        case COLLECTION_REPLY_MAP:
            addReply(c, shared.emptymap[c->resp]);
            break;
        case COLLECTION_REPLY_SET:
            addReply(c, shared.emptyset[c->resp]);
            break;
        case COLLECTION_REPLY_ATTRIBUTE:
            addReplyAttributeLen(c,len);
            break;
        default:
            serverPanic("Invalid module empty reply type %d", type);        }
    } else {
        switch (type) {
        case COLLECTION_REPLY_ARRAY:
            addReplyArrayLen(c,len);
            break;
        case COLLECTION_REPLY_MAP:
            addReplyMapLen(c,len);
            break;
        case COLLECTION_REPLY_SET:
            addReplySetLen(c,len);
            break;
        case COLLECTION_REPLY_ATTRIBUTE:
            addReplyAttributeLen(c,len);
            break;
        default:
            serverPanic("Invalid module reply type %d", type);
        }
    }
    return REDISMODULE_OK;
}

/* Reply with an array type of 'len' elements.
 *
 * After starting an array reply, the module must make `len` calls to other
 * `ReplyWith*` style functions in order to emit the elements of the array.
 * See Reply APIs section for more details.
 *
 * Use RM_ReplySetArrayLength() to set deferred length.
 *
 * The function always returns REDISMODULE_OK. */
int RM_ReplyWithArray(RedisModuleCtx *ctx, long len) {
    return moduleReplyWithCollection(ctx, len, COLLECTION_REPLY_ARRAY);
}

/* Reply with a RESP3 Map type of 'len' pairs.
 * Visit https://github.com/antirez/RESP3/blob/master/spec.md for more info about RESP3.
 *
 * After starting a map reply, the module must make `len*2` calls to other
 * `ReplyWith*` style functions in order to emit the elements of the map.
 * See Reply APIs section for more details.
 *
 * If the connected client is using RESP2, the reply will be converted to a flat
 * array.
 * 
 * Use RM_ReplySetMapLength() to set deferred length.
 * 
 * The function always returns REDISMODULE_OK. */
int RM_ReplyWithMap(RedisModuleCtx *ctx, long len) {
    return moduleReplyWithCollection(ctx, len, COLLECTION_REPLY_MAP);
}

/* Reply with a RESP3 Set type of 'len' elements.
 * Visit https://github.com/antirez/RESP3/blob/master/spec.md for more info about RESP3.
 *
 * After starting a set reply, the module must make `len` calls to other
 * `ReplyWith*` style functions in order to emit the elements of the set.
 * See Reply APIs section for more details.
 *
 * If the connected client is using RESP2, the reply will be converted to an
 * array type.
 *
 * Use RM_ReplySetSetLength() to set deferred length.
 * 
 * The function always returns REDISMODULE_OK. */
int RM_ReplyWithSet(RedisModuleCtx *ctx, long len) {
    return moduleReplyWithCollection(ctx, len, COLLECTION_REPLY_SET);
}


/* Add attributes (metadata) to the reply. Should be done before adding the
 * actual reply. see https://github.com/antirez/RESP3/blob/master/spec.md#attribute-type
 *
 * After starting an attributes reply, the module must make `len*2` calls to other
 * `ReplyWith*` style functions in order to emit the elements of the attribtute map.
 * See Reply APIs section for more details.
 *
 * Use RM_ReplySetAttributeLength() to set deferred length.
 * 
 * Not supported by RESP2 and will return REDISMODULE_ERR, otherwise
 * the function always returns REDISMODULE_OK. */
int RM_ReplyWithAttribute(RedisModuleCtx *ctx, long len) {
    if (ctx->client->resp == 2) return REDISMODULE_ERR;
 
    return moduleReplyWithCollection(ctx, len, COLLECTION_REPLY_ATTRIBUTE);
}

/* Reply to the client with a null array, simply null in RESP3,
 * null array in RESP2.
 *
 * Note: In RESP3 there's no difference between Null reply and
 * NullArray reply, so to prevent ambiguity it's better to avoid
 * using this API and use RedisModule_ReplyWithNull instead.
 *
 * The function always returns REDISMODULE_OK. */
int RM_ReplyWithNullArray(RedisModuleCtx *ctx) {
    client *c = moduleGetReplyClient(ctx);
    if (c == NULL) return REDISMODULE_OK;
    addReplyNullArray(c);
    return REDISMODULE_OK;
}

/* Reply to the client with an empty array.
 *
 * The function always returns REDISMODULE_OK. */
int RM_ReplyWithEmptyArray(RedisModuleCtx *ctx) {
    client *c = moduleGetReplyClient(ctx);
    if (c == NULL) return REDISMODULE_OK;
    addReply(c,shared.emptyarray);
    return REDISMODULE_OK;
}

void moduleReplySetCollectionLength(RedisModuleCtx *ctx, long len, int type) {
    client *c = moduleGetReplyClient(ctx);
    if (c == NULL) return;
    if (ctx->postponed_arrays_count == 0) {
        serverLog(LL_WARNING,
            "API misuse detected in module %s: "
            "RedisModule_ReplySet*Length() called without previous "
            "RedisModule_ReplyWith*(ctx,REDISMODULE_POSTPONED_LEN) "
            "call.", ctx->module->name);
            return;
    }
    ctx->postponed_arrays_count--;
    switch(type) {
    case COLLECTION_REPLY_ARRAY:
        setDeferredArrayLen(c,ctx->postponed_arrays[ctx->postponed_arrays_count],len);
        break;
    case COLLECTION_REPLY_MAP:
        setDeferredMapLen(c,ctx->postponed_arrays[ctx->postponed_arrays_count],len);
        break;
    case COLLECTION_REPLY_SET:
        setDeferredSetLen(c,ctx->postponed_arrays[ctx->postponed_arrays_count],len);
        break;
    case COLLECTION_REPLY_ATTRIBUTE:
        setDeferredAttributeLen(c,ctx->postponed_arrays[ctx->postponed_arrays_count],len);
        break;
    default:
        serverPanic("Invalid module reply type %d", type);
    }
    if (ctx->postponed_arrays_count == 0) {
        zfree(ctx->postponed_arrays);
        ctx->postponed_arrays = NULL;
    }
}

/* When RedisModule_ReplyWithArray() is used with the argument
 * REDISMODULE_POSTPONED_LEN, because we don't know beforehand the number
 * of items we are going to output as elements of the array, this function
 * will take care to set the array length.
 *
 * Since it is possible to have multiple array replies pending with unknown
 * length, this function guarantees to always set the latest array length
 * that was created in a postponed way.
 *
 * For example in order to output an array like [1,[10,20,30]] we
 * could write:
 *
 *      RedisModule_ReplyWithArray(ctx,REDISMODULE_POSTPONED_LEN);
 *      RedisModule_ReplyWithLongLong(ctx,1);
 *      RedisModule_ReplyWithArray(ctx,REDISMODULE_POSTPONED_LEN);
 *      RedisModule_ReplyWithLongLong(ctx,10);
 *      RedisModule_ReplyWithLongLong(ctx,20);
 *      RedisModule_ReplyWithLongLong(ctx,30);
 *      RedisModule_ReplySetArrayLength(ctx,3); // Set len of 10,20,30 array.
 *      RedisModule_ReplySetArrayLength(ctx,2); // Set len of top array
 *
 * Note that in the above example there is no reason to postpone the array
 * length, since we produce a fixed number of elements, but in the practice
 * the code may use an iterator or other ways of creating the output so
 * that is not easy to calculate in advance the number of elements.
 */
void RM_ReplySetArrayLength(RedisModuleCtx *ctx, long len) {
    moduleReplySetCollectionLength(ctx, len, COLLECTION_REPLY_ARRAY);
}

/* Very similar to RedisModule_ReplySetArrayLength except `len` should
 * exactly half of the number of `ReplyWith*` functions called in the
 * context of the map.
 * Visit https://github.com/antirez/RESP3/blob/master/spec.md for more info about RESP3. */
void RM_ReplySetMapLength(RedisModuleCtx *ctx, long len) {
    moduleReplySetCollectionLength(ctx, len, COLLECTION_REPLY_MAP);
}

/* Very similar to RedisModule_ReplySetArrayLength
 * Visit https://github.com/antirez/RESP3/blob/master/spec.md for more info about RESP3. */
void RM_ReplySetSetLength(RedisModuleCtx *ctx, long len) {
    moduleReplySetCollectionLength(ctx, len, COLLECTION_REPLY_SET);
}

/* Very similar to RedisModule_ReplySetMapLength
 * Visit https://github.com/antirez/RESP3/blob/master/spec.md for more info about RESP3. */
void RM_ReplySetAttributeLength(RedisModuleCtx *ctx, long len) {
    moduleReplySetCollectionLength(ctx, len, COLLECTION_REPLY_ATTRIBUTE);
}

/* Reply with a bulk string, taking in input a C buffer pointer and length.
 *
 * The function always returns REDISMODULE_OK. */
int RM_ReplyWithStringBuffer(RedisModuleCtx *ctx, const char *buf, size_t len) {
    client *c = moduleGetReplyClient(ctx);
    if (c == NULL) return REDISMODULE_OK;
    addReplyBulkCBuffer(c,(char*)buf,len);
    return REDISMODULE_OK;
}

/* Reply with a bulk string, taking in input a C buffer pointer that is
 * assumed to be null-terminated.
 *
 * The function always returns REDISMODULE_OK. */
int RM_ReplyWithCString(RedisModuleCtx *ctx, const char *buf) {
    client *c = moduleGetReplyClient(ctx);
    if (c == NULL) return REDISMODULE_OK;
    addReplyBulkCString(c,(char*)buf);
    return REDISMODULE_OK;
}

/* Reply with a bulk string, taking in input a RedisModuleString object.
 *
 * The function always returns REDISMODULE_OK. */
int RM_ReplyWithString(RedisModuleCtx *ctx, RedisModuleString *str) {
    client *c = moduleGetReplyClient(ctx);
    if (c == NULL) return REDISMODULE_OK;
    addReplyBulk(c,str);
    return REDISMODULE_OK;
}

/* Reply with an empty string.
 *
 * The function always returns REDISMODULE_OK. */
int RM_ReplyWithEmptyString(RedisModuleCtx *ctx) {
    client *c = moduleGetReplyClient(ctx);
    if (c == NULL) return REDISMODULE_OK;
    addReply(c,shared.emptybulk);
    return REDISMODULE_OK;
}

/* Reply with a binary safe string, which should not be escaped or filtered
 * taking in input a C buffer pointer, length and a 3 character type/extension.
 *
 * The function always returns REDISMODULE_OK. */
int RM_ReplyWithVerbatimStringType(RedisModuleCtx *ctx, const char *buf, size_t len, const char *ext) {
    client *c = moduleGetReplyClient(ctx);
    if (c == NULL) return REDISMODULE_OK;
    addReplyVerbatim(c, buf, len, ext);
    return REDISMODULE_OK;
}

/* Reply with a binary safe string, which should not be escaped or filtered
 * taking in input a C buffer pointer and length.
 *
 * The function always returns REDISMODULE_OK. */
int RM_ReplyWithVerbatimString(RedisModuleCtx *ctx, const char *buf, size_t len) {
	return RM_ReplyWithVerbatimStringType(ctx, buf, len, "txt");
}

/* Reply to the client with a NULL.
 *
 * The function always returns REDISMODULE_OK. */
int RM_ReplyWithNull(RedisModuleCtx *ctx) {
    client *c = moduleGetReplyClient(ctx);
    if (c == NULL) return REDISMODULE_OK;
    addReplyNull(c);
    return REDISMODULE_OK;
}

/* Reply with a RESP3 Boolean type.
 * Visit https://github.com/antirez/RESP3/blob/master/spec.md for more info about RESP3.
 *
 * In RESP3, this is boolean type
 * In RESP2, it's a string response of "1" and "0" for true and false respectively.
 *
 * The function always returns REDISMODULE_OK. */
int RM_ReplyWithBool(RedisModuleCtx *ctx, int b) {
    client *c = moduleGetReplyClient(ctx);
    if (c == NULL) return REDISMODULE_OK;
    addReplyBool(c,b);
    return REDISMODULE_OK;
}

/* Reply exactly what a Redis command returned us with RedisModule_Call().
 * This function is useful when we use RedisModule_Call() in order to
 * execute some command, as we want to reply to the client exactly the
 * same reply we obtained by the command.
 *
 * Return:
 * - REDISMODULE_OK on success.
 * - REDISMODULE_ERR if the given reply is in RESP3 format but the client expects RESP2.
 *   In case of an error, it's the module writer responsibility to translate the reply
 *   to RESP2 (or handle it differently by returning an error). Notice that for
 *   module writer convenience, it is possible to pass `0` as a parameter to the fmt
 *   argument of `RM_Call` so that the RedisModuleCallReply will return in the same
 *   protocol (RESP2 or RESP3) as set in the current client's context. */
int RM_ReplyWithCallReply(RedisModuleCtx *ctx, RedisModuleCallReply *reply) {
    client *c = moduleGetReplyClient(ctx);
    if (c == NULL) return REDISMODULE_OK;
    if (c->resp == 2 && callReplyIsResp3(reply)) {
        /* The reply is in RESP3 format and the client is RESP2,
         * so it isn't possible to send this reply to the client. */
        return REDISMODULE_ERR;
    }
    size_t proto_len;
    const char *proto = callReplyGetProto(reply, &proto_len);
    addReplyProto(c, proto, proto_len);
    return REDISMODULE_OK;
}

/* Reply with a RESP3 Double type.
 * Visit https://github.com/antirez/RESP3/blob/master/spec.md for more info about RESP3.
 *
 * Send a string reply obtained converting the double 'd' into a bulk string.
 * This function is basically equivalent to converting a double into
 * a string into a C buffer, and then calling the function
 * RedisModule_ReplyWithStringBuffer() with the buffer and length.
 *
 * In RESP3 the string is tagged as a double, while in RESP2 it's just a plain string 
 * that the user will have to parse.
 *
 * The function always returns REDISMODULE_OK. */
int RM_ReplyWithDouble(RedisModuleCtx *ctx, double d) {
    client *c = moduleGetReplyClient(ctx);
    if (c == NULL) return REDISMODULE_OK;
    addReplyDouble(c,d);
    return REDISMODULE_OK;
}

/* Reply with a RESP3 BigNumber type.
 * Visit https://github.com/antirez/RESP3/blob/master/spec.md for more info about RESP3.
 *
 * In RESP3, this is a string of length `len` that is tagged as a BigNumber, 
 * however, it's up to the caller to ensure that it's a valid BigNumber.
 * In RESP2, this is just a plain bulk string response.
 *
 * The function always returns REDISMODULE_OK. */
int RM_ReplyWithBigNumber(RedisModuleCtx *ctx, const char *bignum, size_t len) {
    client *c = moduleGetReplyClient(ctx);
    if (c == NULL) return REDISMODULE_OK;
    addReplyBigNum(c, bignum, len);
    return REDISMODULE_OK;
}

/* Send a string reply obtained converting the long double 'ld' into a bulk
 * string. This function is basically equivalent to converting a long double
 * into a string into a C buffer, and then calling the function
 * RedisModule_ReplyWithStringBuffer() with the buffer and length.
 * The double string uses human readable formatting (see
 * `addReplyHumanLongDouble` in networking.c).
 *
 * The function always returns REDISMODULE_OK. */
int RM_ReplyWithLongDouble(RedisModuleCtx *ctx, long double ld) {
    client *c = moduleGetReplyClient(ctx);
    if (c == NULL) return REDISMODULE_OK;
    addReplyHumanLongDouble(c, ld);
    return REDISMODULE_OK;
}

/* --------------------------------------------------------------------------
 * ## Commands replication API
 * -------------------------------------------------------------------------- */

/* Replicate the specified command and arguments to slaves and AOF, as effect
 * of execution of the calling command implementation.
 *
 * The replicated commands are always wrapped into the MULTI/EXEC that
 * contains all the commands replicated in a given module command
 * execution. However the commands replicated with RedisModule_Call()
 * are the first items, the ones replicated with RedisModule_Replicate()
 * will all follow before the EXEC.
 *
 * Modules should try to use one interface or the other.
 *
 * This command follows exactly the same interface of RedisModule_Call(),
 * so a set of format specifiers must be passed, followed by arguments
 * matching the provided format specifiers.
 *
 * Please refer to RedisModule_Call() for more information.
 *
 * Using the special "A" and "R" modifiers, the caller can exclude either
 * the AOF or the replicas from the propagation of the specified command.
 * Otherwise, by default, the command will be propagated in both channels.
 *
 * #### Note about calling this function from a thread safe context:
 *
 * Normally when you call this function from the callback implementing a
 * module command, or any other callback provided by the Redis Module API,
 * Redis will accumulate all the calls to this function in the context of
 * the callback, and will propagate all the commands wrapped in a MULTI/EXEC
 * transaction. However when calling this function from a threaded safe context
 * that can live an undefined amount of time, and can be locked/unlocked in
 * at will, the behavior is different: MULTI/EXEC wrapper is not emitted
 * and the command specified is inserted in the AOF and replication stream
 * immediately.
 *
 * #### Return value
 *
 * The command returns REDISMODULE_ERR if the format specifiers are invalid
 * or the command name does not belong to a known command. */
int RM_Replicate(RedisModuleCtx *ctx, const char *cmdname, const char *fmt, ...) {
    struct redisCommand *cmd;
    robj **argv = NULL;
    int argc = 0, flags = 0, j;
    va_list ap;

    cmd = lookupCommandByCString((char*)cmdname);
    if (!cmd) return REDISMODULE_ERR;

    /* Create the client and dispatch the command. */
    va_start(ap, fmt);
    argv = moduleCreateArgvFromUserFormat(cmdname,fmt,&argc,NULL,&flags,ap);
    va_end(ap);
    if (argv == NULL) return REDISMODULE_ERR;

    /* Select the propagation target. Usually is AOF + replicas, however
     * the caller can exclude one or the other using the "A" or "R"
     * modifiers. */
    int target = 0;
    if (!(flags & REDISMODULE_ARGV_NO_AOF)) target |= PROPAGATE_AOF;
    if (!(flags & REDISMODULE_ARGV_NO_REPLICAS)) target |= PROPAGATE_REPL;

    /* Replicate! When we are in a threaded context, we want to just insert
     * the replicated command ASAP, since it is not clear when the context
     * will stop being used, so accumulating stuff does not make much sense,
     * nor we could easily use the alsoPropagate() API from threads. */
    if (ctx->flags & REDISMODULE_CTX_THREAD_SAFE) {
        propagateNow(ctx->client->db->id,argv,argc,target);
    } else {
        alsoPropagate(ctx->client->db->id,argv,argc,target);
    }

    /* Release the argv. */
    for (j = 0; j < argc; j++) decrRefCount(argv[j]);
    zfree(argv);
    server.dirty++;
    return REDISMODULE_OK;
}

/* This function will replicate the command exactly as it was invoked
 * by the client. Note that this function will not wrap the command into
 * a MULTI/EXEC stanza, so it should not be mixed with other replication
 * commands.
 *
 * Basically this form of replication is useful when you want to propagate
 * the command to the slaves and AOF file exactly as it was called, since
 * the command can just be re-executed to deterministically re-create the
 * new state starting from the old one.
 *
 * The function always returns REDISMODULE_OK. */
int RM_ReplicateVerbatim(RedisModuleCtx *ctx) {
    alsoPropagate(ctx->client->db->id,
        ctx->client->argv,ctx->client->argc,
        PROPAGATE_AOF|PROPAGATE_REPL);
    server.dirty++;
    return REDISMODULE_OK;
}

/* --------------------------------------------------------------------------
 * ## DB and Key APIs -- Generic API
 * -------------------------------------------------------------------------- */

/* Return the ID of the current client calling the currently active module
 * command. The returned ID has a few guarantees:
 *
 * 1. The ID is different for each different client, so if the same client
 *    executes a module command multiple times, it can be recognized as
 *    having the same ID, otherwise the ID will be different.
 * 2. The ID increases monotonically. Clients connecting to the server later
 *    are guaranteed to get IDs greater than any past ID previously seen.
 *
 * Valid IDs are from 1 to 2^64 - 1. If 0 is returned it means there is no way
 * to fetch the ID in the context the function was currently called.
 *
 * After obtaining the ID, it is possible to check if the command execution
 * is actually happening in the context of AOF loading, using this macro:
 *
 *      if (RedisModule_IsAOFClient(RedisModule_GetClientId(ctx)) {
 *          // Handle it differently.
 *      }
 */
unsigned long long RM_GetClientId(RedisModuleCtx *ctx) {
    if (ctx->client == NULL) return 0;
    return ctx->client->id;
}

/* Return the ACL user name used by the client with the specified client ID.
 * Client ID can be obtained with RM_GetClientId() API. If the client does not
 * exist, NULL is returned and errno is set to ENOENT. If the client isn't
 * using an ACL user, NULL is returned and errno is set to ENOTSUP */
RedisModuleString *RM_GetClientUserNameById(RedisModuleCtx *ctx, uint64_t id) {
    client *client = lookupClientByID(id);
    if (client == NULL) {
        errno = ENOENT;
        return NULL;
    }
    
    if (client->user == NULL) {
        errno = ENOTSUP;
        return NULL;
    }

    sds name = sdsnew(client->user->name);
    robj *str = createObject(OBJ_STRING, name);
    autoMemoryAdd(ctx, REDISMODULE_AM_STRING, str);
    return str;
}

/* This is a helper for RM_GetClientInfoById() and other functions: given
 * a client, it populates the client info structure with the appropriate
 * fields depending on the version provided. If the version is not valid
 * then REDISMODULE_ERR is returned. Otherwise the function returns
 * REDISMODULE_OK and the structure pointed by 'ci' gets populated. */

int modulePopulateClientInfoStructure(void *ci, client *client, int structver) {
    if (structver != 1) return REDISMODULE_ERR;

    RedisModuleClientInfoV1 *ci1 = ci;
    memset(ci1,0,sizeof(*ci1));
    ci1->version = structver;
    if (client->flags & CLIENT_MULTI)
        ci1->flags |= REDISMODULE_CLIENTINFO_FLAG_MULTI;
    if (client->flags & CLIENT_PUBSUB)
        ci1->flags |= REDISMODULE_CLIENTINFO_FLAG_PUBSUB;
    if (client->flags & CLIENT_UNIX_SOCKET)
        ci1->flags |= REDISMODULE_CLIENTINFO_FLAG_UNIXSOCKET;
    if (client->flags & CLIENT_TRACKING)
        ci1->flags |= REDISMODULE_CLIENTINFO_FLAG_TRACKING;
    if (client->flags & CLIENT_BLOCKED)
        ci1->flags |= REDISMODULE_CLIENTINFO_FLAG_BLOCKED;
    if (connGetType(client->conn) == CONN_TYPE_TLS)
        ci1->flags |= REDISMODULE_CLIENTINFO_FLAG_SSL;

    int port;
    connPeerToString(client->conn,ci1->addr,sizeof(ci1->addr),&port);
    ci1->port = port;
    ci1->db = client->db->id;
    ci1->id = client->id;
    return REDISMODULE_OK;
}

/* This is a helper for moduleFireServerEvent() and other functions:
 * It populates the replication info structure with the appropriate
 * fields depending on the version provided. If the version is not valid
 * then REDISMODULE_ERR is returned. Otherwise the function returns
 * REDISMODULE_OK and the structure pointed by 'ri' gets populated. */
int modulePopulateReplicationInfoStructure(void *ri, int structver) {
    if (structver != 1) return REDISMODULE_ERR;

    RedisModuleReplicationInfoV1 *ri1 = ri;
    memset(ri1,0,sizeof(*ri1));
    ri1->version = structver;
    ri1->master = server.masterhost==NULL;
    ri1->masterhost = server.masterhost? server.masterhost: "";
    ri1->masterport = server.masterport;
    ri1->replid1 = server.replid;
    ri1->replid2 = server.replid2;
    ri1->repl1_offset = server.master_repl_offset;
    ri1->repl2_offset = server.second_replid_offset;
    return REDISMODULE_OK;
}

/* Return information about the client with the specified ID (that was
 * previously obtained via the RedisModule_GetClientId() API). If the
 * client exists, REDISMODULE_OK is returned, otherwise REDISMODULE_ERR
 * is returned.
 *
 * When the client exist and the `ci` pointer is not NULL, but points to
 * a structure of type RedisModuleClientInfo, previously initialized with
 * the correct REDISMODULE_CLIENTINFO_INITIALIZER, the structure is populated
 * with the following fields:
 *
 *      uint64_t flags;         // REDISMODULE_CLIENTINFO_FLAG_*
 *      uint64_t id;            // Client ID
 *      char addr[46];          // IPv4 or IPv6 address.
 *      uint16_t port;          // TCP port.
 *      uint16_t db;            // Selected DB.
 *
 * Note: the client ID is useless in the context of this call, since we
 *       already know, however the same structure could be used in other
 *       contexts where we don't know the client ID, yet the same structure
 *       is returned.
 *
 * With flags having the following meaning:
 *
 *     REDISMODULE_CLIENTINFO_FLAG_SSL          Client using SSL connection.
 *     REDISMODULE_CLIENTINFO_FLAG_PUBSUB       Client in Pub/Sub mode.
 *     REDISMODULE_CLIENTINFO_FLAG_BLOCKED      Client blocked in command.
 *     REDISMODULE_CLIENTINFO_FLAG_TRACKING     Client with keys tracking on.
 *     REDISMODULE_CLIENTINFO_FLAG_UNIXSOCKET   Client using unix domain socket.
 *     REDISMODULE_CLIENTINFO_FLAG_MULTI        Client in MULTI state.
 *
 * However passing NULL is a way to just check if the client exists in case
 * we are not interested in any additional information.
 *
 * This is the correct usage when we want the client info structure
 * returned:
 *
 *      RedisModuleClientInfo ci = REDISMODULE_CLIENTINFO_INITIALIZER;
 *      int retval = RedisModule_GetClientInfoById(&ci,client_id);
 *      if (retval == REDISMODULE_OK) {
 *          printf("Address: %s\n", ci.addr);
 *      }
 */
int RM_GetClientInfoById(void *ci, uint64_t id) {
    client *client = lookupClientByID(id);
    if (client == NULL) return REDISMODULE_ERR;
    if (ci == NULL) return REDISMODULE_OK;

    /* Fill the info structure if passed. */
    uint64_t structver = ((uint64_t*)ci)[0];
    return modulePopulateClientInfoStructure(ci,client,structver);
}

/* Publish a message to subscribers (see PUBLISH command). */
int RM_PublishMessage(RedisModuleCtx *ctx, RedisModuleString *channel, RedisModuleString *message) {
    UNUSED(ctx);
    int receivers = pubsubPublishMessage(channel, message);
    if (server.cluster_enabled)
        clusterPropagatePublish(channel, message);
    return receivers;
}

/* Return the currently selected DB. */
int RM_GetSelectedDb(RedisModuleCtx *ctx) {
    return ctx->client->db->id;
}


/* Return the current context's flags. The flags provide information on the
 * current request context (whether the client is a Lua script or in a MULTI),
 * and about the Redis instance in general, i.e replication and persistence.
 *
 * It is possible to call this function even with a NULL context, however
 * in this case the following flags will not be reported:
 *
 *  * LUA, MULTI, REPLICATED, DIRTY (see below for more info).
 *
 * Available flags and their meaning:
 *
 *  * REDISMODULE_CTX_FLAGS_LUA: The command is running in a Lua script
 *
 *  * REDISMODULE_CTX_FLAGS_MULTI: The command is running inside a transaction
 *
 *  * REDISMODULE_CTX_FLAGS_REPLICATED: The command was sent over the replication
 *    link by the MASTER
 *
 *  * REDISMODULE_CTX_FLAGS_MASTER: The Redis instance is a master
 *
 *  * REDISMODULE_CTX_FLAGS_SLAVE: The Redis instance is a slave
 *
 *  * REDISMODULE_CTX_FLAGS_READONLY: The Redis instance is read-only
 *
 *  * REDISMODULE_CTX_FLAGS_CLUSTER: The Redis instance is in cluster mode
 *
 *  * REDISMODULE_CTX_FLAGS_AOF: The Redis instance has AOF enabled
 *
 *  * REDISMODULE_CTX_FLAGS_RDB: The instance has RDB enabled
 *
 *  * REDISMODULE_CTX_FLAGS_MAXMEMORY:  The instance has Maxmemory set
 *
 *  * REDISMODULE_CTX_FLAGS_EVICT:  Maxmemory is set and has an eviction
 *    policy that may delete keys
 *
 *  * REDISMODULE_CTX_FLAGS_OOM: Redis is out of memory according to the
 *    maxmemory setting.
 *
 *  * REDISMODULE_CTX_FLAGS_OOM_WARNING: Less than 25% of memory remains before
 *                                       reaching the maxmemory level.
 *
 *  * REDISMODULE_CTX_FLAGS_LOADING: Server is loading RDB/AOF
 *
 *  * REDISMODULE_CTX_FLAGS_REPLICA_IS_STALE: No active link with the master.
 *
 *  * REDISMODULE_CTX_FLAGS_REPLICA_IS_CONNECTING: The replica is trying to
 *                                                 connect with the master.
 *
 *  * REDISMODULE_CTX_FLAGS_REPLICA_IS_TRANSFERRING: Master -> Replica RDB
 *                                                   transfer is in progress.
 *
 *  * REDISMODULE_CTX_FLAGS_REPLICA_IS_ONLINE: The replica has an active link
 *                                             with its master. This is the
 *                                             contrary of STALE state.
 *
 *  * REDISMODULE_CTX_FLAGS_ACTIVE_CHILD: There is currently some background
 *                                        process active (RDB, AUX or module).
 *
 *  * REDISMODULE_CTX_FLAGS_MULTI_DIRTY: The next EXEC will fail due to dirty
 *                                       CAS (touched keys).
 *
 *  * REDISMODULE_CTX_FLAGS_IS_CHILD: Redis is currently running inside
 *                                    background child process.
 *
 *  * REDISMODULE_CTX_FLAGS_RESP3: Indicate the that client attached to this
 *                                 context is using RESP3.
 */
int RM_GetContextFlags(RedisModuleCtx *ctx) {
    int flags = 0;

    /* Client specific flags */
    if (ctx) {
        if (ctx->client) {
            if (ctx->client->flags & CLIENT_DENY_BLOCKING)
                flags |= REDISMODULE_CTX_FLAGS_DENY_BLOCKING;
            /* Module command received from MASTER, is replicated. */
            if (ctx->client->flags & CLIENT_MASTER)
                flags |= REDISMODULE_CTX_FLAGS_REPLICATED;
            if (ctx->client->resp == 3) {
                flags |= REDISMODULE_CTX_FLAGS_RESP3;
            }
        }

        /* For DIRTY flags, we need the blocked client if used */
        client *c = ctx->blocked_client ? ctx->blocked_client->client : ctx->client;
        if (c && (c->flags & (CLIENT_DIRTY_CAS|CLIENT_DIRTY_EXEC))) {
            flags |= REDISMODULE_CTX_FLAGS_MULTI_DIRTY;
        }
    }

    if (server.in_script)
        flags |= REDISMODULE_CTX_FLAGS_LUA;

    if (server.in_exec)
        flags |= REDISMODULE_CTX_FLAGS_MULTI;

    if (server.cluster_enabled)
        flags |= REDISMODULE_CTX_FLAGS_CLUSTER;

    if (server.async_loading)
        flags |= REDISMODULE_CTX_FLAGS_ASYNC_LOADING;
    else if (server.loading)
        flags |= REDISMODULE_CTX_FLAGS_LOADING;

    /* Maxmemory and eviction policy */
    if (server.maxmemory > 0 && (!server.masterhost || !server.repl_slave_ignore_maxmemory)) {
        flags |= REDISMODULE_CTX_FLAGS_MAXMEMORY;

        if (server.maxmemory_policy != MAXMEMORY_NO_EVICTION)
            flags |= REDISMODULE_CTX_FLAGS_EVICT;
    }

    /* Persistence flags */
    if (server.aof_state != AOF_OFF)
        flags |= REDISMODULE_CTX_FLAGS_AOF;
    if (server.saveparamslen > 0)
        flags |= REDISMODULE_CTX_FLAGS_RDB;

    /* Replication flags */
    if (server.masterhost == NULL) {
        flags |= REDISMODULE_CTX_FLAGS_MASTER;
    } else {
        flags |= REDISMODULE_CTX_FLAGS_SLAVE;
        if (server.repl_slave_ro)
            flags |= REDISMODULE_CTX_FLAGS_READONLY;

        /* Replica state flags. */
        if (server.repl_state == REPL_STATE_CONNECT ||
            server.repl_state == REPL_STATE_CONNECTING)
        {
            flags |= REDISMODULE_CTX_FLAGS_REPLICA_IS_CONNECTING;
        } else if (server.repl_state == REPL_STATE_TRANSFER) {
            flags |= REDISMODULE_CTX_FLAGS_REPLICA_IS_TRANSFERRING;
        } else if (server.repl_state == REPL_STATE_CONNECTED) {
            flags |= REDISMODULE_CTX_FLAGS_REPLICA_IS_ONLINE;
        }

        if (server.repl_state != REPL_STATE_CONNECTED)
            flags |= REDISMODULE_CTX_FLAGS_REPLICA_IS_STALE;
    }

    /* OOM flag. */
    float level;
    int retval = getMaxmemoryState(NULL,NULL,NULL,&level);
    if (retval == C_ERR) flags |= REDISMODULE_CTX_FLAGS_OOM;
    if (level > 0.75) flags |= REDISMODULE_CTX_FLAGS_OOM_WARNING;

    /* Presence of children processes. */
    if (hasActiveChildProcess()) flags |= REDISMODULE_CTX_FLAGS_ACTIVE_CHILD;
    if (server.in_fork_child) flags |= REDISMODULE_CTX_FLAGS_IS_CHILD;

    return flags;
}

/* Returns true if a client sent the CLIENT PAUSE command to the server or
 * if Redis Cluster does a manual failover, pausing the clients.
 * This is needed when we have a master with replicas, and want to write,
 * without adding further data to the replication channel, that the replicas
 * replication offset, match the one of the master. When this happens, it is
 * safe to failover the master without data loss.
 *
 * However modules may generate traffic by calling RedisModule_Call() with
 * the "!" flag, or by calling RedisModule_Replicate(), in a context outside
 * commands execution, for instance in timeout callbacks, threads safe
 * contexts, and so forth. When modules will generate too much traffic, it
 * will be hard for the master and replicas offset to match, because there
 * is more data to send in the replication channel.
 *
 * So modules may want to try to avoid very heavy background work that has
 * the effect of creating data to the replication channel, when this function
 * returns true. This is mostly useful for modules that have background
 * garbage collection tasks, or that do writes and replicate such writes
 * periodically in timer callbacks or other periodic callbacks.
 */
int RM_AvoidReplicaTraffic() {
    return checkClientPauseTimeoutAndReturnIfPaused();
}

/* Change the currently selected DB. Returns an error if the id
 * is out of range.
 *
 * Note that the client will retain the currently selected DB even after
 * the Redis command implemented by the module calling this function
 * returns.
 *
 * If the module command wishes to change something in a different DB and
 * returns back to the original one, it should call RedisModule_GetSelectedDb()
 * before in order to restore the old DB number before returning. */
int RM_SelectDb(RedisModuleCtx *ctx, int newid) {
    int retval = selectDb(ctx->client,newid);
    return (retval == C_OK) ? REDISMODULE_OK : REDISMODULE_ERR;
}

/* Check if a key exists, without affecting its last access time.
 *
 * This is equivalent to calling RM_OpenKey with the mode REDISMODULE_READ |
 * REDISMODULE_OPEN_KEY_NOTOUCH, then checking if NULL was returned and, if not,
 * calling RM_CloseKey on the opened key.
 */
int RM_KeyExists(RedisModuleCtx *ctx, robj *keyname) {
    robj *value = lookupKeyReadWithFlags(ctx->client->db, keyname, LOOKUP_NOTOUCH);
    return (value != NULL);
}

/* Initialize a RedisModuleKey struct */
static void moduleInitKey(RedisModuleKey *kp, RedisModuleCtx *ctx, robj *keyname, robj *value, int mode){
    kp->ctx = ctx;
    kp->db = ctx->client->db;
    kp->key = keyname;
    incrRefCount(keyname);
    kp->value = value;
    kp->iter = NULL;
    kp->mode = mode;
    if (kp->value) moduleInitKeyTypeSpecific(kp);
}

/* Initialize the type-specific part of the key. Only when key has a value. */
static void moduleInitKeyTypeSpecific(RedisModuleKey *key) {
    switch (key->value->type) {
    case OBJ_ZSET: zsetKeyReset(key); break;
    case OBJ_STREAM: key->u.stream.signalready = 0; break;
    }
}

/* Return an handle representing a Redis key, so that it is possible
 * to call other APIs with the key handle as argument to perform
 * operations on the key.
 *
 * The return value is the handle representing the key, that must be
 * closed with RM_CloseKey().
 *
 * If the key does not exist and WRITE mode is requested, the handle
 * is still returned, since it is possible to perform operations on
 * a yet not existing key (that will be created, for example, after
 * a list push operation). If the mode is just READ instead, and the
 * key does not exist, NULL is returned. However it is still safe to
 * call RedisModule_CloseKey() and RedisModule_KeyType() on a NULL
 * value. */
void *RM_OpenKey(RedisModuleCtx *ctx, robj *keyname, int mode) {
    RedisModuleKey *kp;
    robj *value;
    int flags = mode & REDISMODULE_OPEN_KEY_NOTOUCH? LOOKUP_NOTOUCH: 0;

    if (mode & REDISMODULE_WRITE) {
        value = lookupKeyWriteWithFlags(ctx->client->db,keyname, flags);
    } else {
        value = lookupKeyReadWithFlags(ctx->client->db,keyname, flags);
        if (value == NULL) {
            return NULL;
        }
    }

    /* Setup the key handle. */
    kp = zmalloc(sizeof(*kp));
    moduleInitKey(kp, ctx, keyname, value, mode);
    autoMemoryAdd(ctx,REDISMODULE_AM_KEY,kp);
    return (void*)kp;
}

/* Destroy a RedisModuleKey struct (freeing is the responsibility of the caller). */
static void moduleCloseKey(RedisModuleKey *key) {
    int signal = SHOULD_SIGNAL_MODIFIED_KEYS(key->ctx);
    if ((key->mode & REDISMODULE_WRITE) && signal)
        signalModifiedKey(key->ctx->client,key->db,key->key);
    if (key->value) {
        if (key->iter) moduleFreeKeyIterator(key);
        switch (key->value->type) {
        case OBJ_ZSET:
            RM_ZsetRangeStop(key);
            break;
        case OBJ_STREAM:
            if (key->u.stream.signalready)
                /* One or more RM_StreamAdd() have been done. */
                signalKeyAsReady(key->db, key->key, OBJ_STREAM);
            break;
        }
    }
    serverAssert(key->iter == NULL);
    decrRefCount(key->key);
}

/* Close a key handle. */
void RM_CloseKey(RedisModuleKey *key) {
    if (key == NULL) return;
    moduleCloseKey(key);
    autoMemoryFreed(key->ctx,REDISMODULE_AM_KEY,key);
    zfree(key);
}

/* Return the type of the key. If the key pointer is NULL then
 * REDISMODULE_KEYTYPE_EMPTY is returned. */
int RM_KeyType(RedisModuleKey *key) {
    if (key == NULL || key->value ==  NULL) return REDISMODULE_KEYTYPE_EMPTY;
    /* We map between defines so that we are free to change the internal
     * defines as desired. */
    switch(key->value->type) {
    case OBJ_STRING: return REDISMODULE_KEYTYPE_STRING;
    case OBJ_LIST: return REDISMODULE_KEYTYPE_LIST;
    case OBJ_SET: return REDISMODULE_KEYTYPE_SET;
    case OBJ_ZSET: return REDISMODULE_KEYTYPE_ZSET;
    case OBJ_HASH: return REDISMODULE_KEYTYPE_HASH;
    case OBJ_MODULE: return REDISMODULE_KEYTYPE_MODULE;
    case OBJ_STREAM: return REDISMODULE_KEYTYPE_STREAM;
    default: return REDISMODULE_KEYTYPE_EMPTY;
    }
}

/* Return the length of the value associated with the key.
 * For strings this is the length of the string. For all the other types
 * is the number of elements (just counting keys for hashes).
 *
 * If the key pointer is NULL or the key is empty, zero is returned. */
size_t RM_ValueLength(RedisModuleKey *key) {
    if (key == NULL || key->value == NULL) return 0;
    switch(key->value->type) {
    case OBJ_STRING: return stringObjectLen(key->value);
    case OBJ_LIST: return listTypeLength(key->value);
    case OBJ_SET: return setTypeSize(key->value);
    case OBJ_ZSET: return zsetLength(key->value);
    case OBJ_HASH: return hashTypeLength(key->value);
    case OBJ_STREAM: return streamLength(key->value);
    default: return 0;
    }
}

/* If the key is open for writing, remove it, and setup the key to
 * accept new writes as an empty key (that will be created on demand).
 * On success REDISMODULE_OK is returned. If the key is not open for
 * writing REDISMODULE_ERR is returned. */
int RM_DeleteKey(RedisModuleKey *key) {
    if (!(key->mode & REDISMODULE_WRITE)) return REDISMODULE_ERR;
    if (key->value) {
        dbDelete(key->db,key->key);
        key->value = NULL;
    }
    return REDISMODULE_OK;
}

/* If the key is open for writing, unlink it (that is delete it in a
 * non-blocking way, not reclaiming memory immediately) and setup the key to
 * accept new writes as an empty key (that will be created on demand).
 * On success REDISMODULE_OK is returned. If the key is not open for
 * writing REDISMODULE_ERR is returned. */
int RM_UnlinkKey(RedisModuleKey *key) {
    if (!(key->mode & REDISMODULE_WRITE)) return REDISMODULE_ERR;
    if (key->value) {
        dbAsyncDelete(key->db,key->key);
        key->value = NULL;
    }
    return REDISMODULE_OK;
}

/* Return the key expire value, as milliseconds of remaining TTL.
 * If no TTL is associated with the key or if the key is empty,
 * REDISMODULE_NO_EXPIRE is returned. */
mstime_t RM_GetExpire(RedisModuleKey *key) {
    mstime_t expire = getExpire(key->db,key->key);
    if (expire == -1 || key->value == NULL)
        return REDISMODULE_NO_EXPIRE;
    expire -= mstime();
    return expire >= 0 ? expire : 0;
}

/* Set a new expire for the key. If the special expire
 * REDISMODULE_NO_EXPIRE is set, the expire is cancelled if there was
 * one (the same as the PERSIST command).
 *
 * Note that the expire must be provided as a positive integer representing
 * the number of milliseconds of TTL the key should have.
 *
 * The function returns REDISMODULE_OK on success or REDISMODULE_ERR if
 * the key was not open for writing or is an empty key. */
int RM_SetExpire(RedisModuleKey *key, mstime_t expire) {
    if (!(key->mode & REDISMODULE_WRITE) || key->value == NULL || (expire < 0 && expire != REDISMODULE_NO_EXPIRE))
        return REDISMODULE_ERR;
    if (expire != REDISMODULE_NO_EXPIRE) {
        expire += mstime();
        setExpire(key->ctx->client,key->db,key->key,expire);
    } else {
        removeExpire(key->db,key->key);
    }
    return REDISMODULE_OK;
}

/* Return the key expire value, as absolute Unix timestamp.
 * If no TTL is associated with the key or if the key is empty,
 * REDISMODULE_NO_EXPIRE is returned. */
mstime_t RM_GetAbsExpire(RedisModuleKey *key) {
    mstime_t expire = getExpire(key->db,key->key);
    if (expire == -1 || key->value == NULL)
        return REDISMODULE_NO_EXPIRE;
    return expire;
}

/* Set a new expire for the key. If the special expire
 * REDISMODULE_NO_EXPIRE is set, the expire is cancelled if there was
 * one (the same as the PERSIST command).
 * 
 * Note that the expire must be provided as a positive integer representing
 * the absolute Unix timestamp the key should have.
 *
 * The function returns REDISMODULE_OK on success or REDISMODULE_ERR if
 * the key was not open for writing or is an empty key. */
int RM_SetAbsExpire(RedisModuleKey *key, mstime_t expire) {
    if (!(key->mode & REDISMODULE_WRITE) || key->value == NULL || (expire < 0 && expire != REDISMODULE_NO_EXPIRE))
        return REDISMODULE_ERR;
    if (expire != REDISMODULE_NO_EXPIRE) {
        setExpire(key->ctx->client,key->db,key->key,expire);
    } else {
        removeExpire(key->db,key->key);
    }
    return REDISMODULE_OK;
}

/* Performs similar operation to FLUSHALL, and optionally start a new AOF file (if enabled)
 * If restart_aof is true, you must make sure the command that triggered this call is not
 * propagated to the AOF file.
 * When async is set to true, db contents will be freed by a background thread. */
void RM_ResetDataset(int restart_aof, int async) {
    if (restart_aof && server.aof_state != AOF_OFF) stopAppendOnly();
    flushAllDataAndResetRDB(async? EMPTYDB_ASYNC: EMPTYDB_NO_FLAGS);
    if (server.aof_enabled && restart_aof) restartAOFAfterSYNC();
}

/* Returns the number of keys in the current db. */
unsigned long long RM_DbSize(RedisModuleCtx *ctx) {
    return dictSize(ctx->client->db->dict);
}

/* Returns a name of a random key, or NULL if current db is empty. */
RedisModuleString *RM_RandomKey(RedisModuleCtx *ctx) {
    robj *key = dbRandomKey(ctx->client->db);
    autoMemoryAdd(ctx,REDISMODULE_AM_STRING,key);
    return key;
}

/* Returns the name of the key currently being processed. */
const RedisModuleString *RM_GetKeyNameFromOptCtx(RedisModuleKeyOptCtx *ctx) {
    return ctx->from_key;
}

/* Returns the name of the target key currently being processed. */
const RedisModuleString *RM_GetToKeyNameFromOptCtx(RedisModuleKeyOptCtx *ctx) {
    return ctx->to_key;
}

/* Returns the dbid currently being processed. */
int RM_GetDbIdFromOptCtx(RedisModuleKeyOptCtx *ctx) {
    return ctx->from_dbid;
}

/* Returns the target dbid currently being processed. */
int RM_GetToDbIdFromOptCtx(RedisModuleKeyOptCtx *ctx) {
    return ctx->to_dbid;
}
/* --------------------------------------------------------------------------
 * ## Key API for String type
 *
 * See also RM_ValueLength(), which returns the length of a string.
 * -------------------------------------------------------------------------- */

/* If the key is open for writing, set the specified string 'str' as the
 * value of the key, deleting the old value if any.
 * On success REDISMODULE_OK is returned. If the key is not open for
 * writing or there is an active iterator, REDISMODULE_ERR is returned. */
int RM_StringSet(RedisModuleKey *key, RedisModuleString *str) {
    if (!(key->mode & REDISMODULE_WRITE) || key->iter) return REDISMODULE_ERR;
    RM_DeleteKey(key);
    setKey(key->ctx->client,key->db,key->key,str,SETKEY_NO_SIGNAL);
    key->value = str;
    return REDISMODULE_OK;
}

/* Prepare the key associated string value for DMA access, and returns
 * a pointer and size (by reference), that the user can use to read or
 * modify the string in-place accessing it directly via pointer.
 *
 * The 'mode' is composed by bitwise OR-ing the following flags:
 *
 *     REDISMODULE_READ -- Read access
 *     REDISMODULE_WRITE -- Write access
 *
 * If the DMA is not requested for writing, the pointer returned should
 * only be accessed in a read-only fashion.
 *
 * On error (wrong type) NULL is returned.
 *
 * DMA access rules:
 *
 * 1. No other key writing function should be called since the moment
 * the pointer is obtained, for all the time we want to use DMA access
 * to read or modify the string.
 *
 * 2. Each time RM_StringTruncate() is called, to continue with the DMA
 * access, RM_StringDMA() should be called again to re-obtain
 * a new pointer and length.
 *
 * 3. If the returned pointer is not NULL, but the length is zero, no
 * byte can be touched (the string is empty, or the key itself is empty)
 * so a RM_StringTruncate() call should be used if there is to enlarge
 * the string, and later call StringDMA() again to get the pointer.
 */
char *RM_StringDMA(RedisModuleKey *key, size_t *len, int mode) {
    /* We need to return *some* pointer for empty keys, we just return
     * a string literal pointer, that is the advantage to be mapped into
     * a read only memory page, so the module will segfault if a write
     * attempt is performed. */
    char *emptystring = "<dma-empty-string>";
    if (key->value == NULL) {
        *len = 0;
        return emptystring;
    }

    if (key->value->type != OBJ_STRING) return NULL;

    /* For write access, and even for read access if the object is encoded,
     * we unshare the string (that has the side effect of decoding it). */
    if ((mode & REDISMODULE_WRITE) || key->value->encoding != OBJ_ENCODING_RAW)
        key->value = dbUnshareStringValue(key->db, key->key, key->value);

    *len = sdslen(key->value->ptr);
    return key->value->ptr;
}

/* If the key is open for writing and is of string type, resize it, padding
 * with zero bytes if the new length is greater than the old one.
 *
 * After this call, RM_StringDMA() must be called again to continue
 * DMA access with the new pointer.
 *
 * The function returns REDISMODULE_OK on success, and REDISMODULE_ERR on
 * error, that is, the key is not open for writing, is not a string
 * or resizing for more than 512 MB is requested.
 *
 * If the key is empty, a string key is created with the new string value
 * unless the new length value requested is zero. */
int RM_StringTruncate(RedisModuleKey *key, size_t newlen) {
    if (!(key->mode & REDISMODULE_WRITE)) return REDISMODULE_ERR;
    if (key->value && key->value->type != OBJ_STRING) return REDISMODULE_ERR;
    if (newlen > 512*1024*1024) return REDISMODULE_ERR;

    /* Empty key and new len set to 0. Just return REDISMODULE_OK without
     * doing anything. */
    if (key->value == NULL && newlen == 0) return REDISMODULE_OK;

    if (key->value == NULL) {
        /* Empty key: create it with the new size. */
        robj *o = createObject(OBJ_STRING,sdsnewlen(NULL, newlen));
        setKey(key->ctx->client,key->db,key->key,o,SETKEY_NO_SIGNAL);
        key->value = o;
        decrRefCount(o);
    } else {
        /* Unshare and resize. */
        key->value = dbUnshareStringValue(key->db, key->key, key->value);
        size_t curlen = sdslen(key->value->ptr);
        if (newlen > curlen) {
            key->value->ptr = sdsgrowzero(key->value->ptr,newlen);
        } else if (newlen < curlen) {
            sdssubstr(key->value->ptr,0,newlen);
            /* If the string is too wasteful, reallocate it. */
            if (sdslen(key->value->ptr) < sdsavail(key->value->ptr))
                key->value->ptr = sdsRemoveFreeSpace(key->value->ptr);
        }
    }
    return REDISMODULE_OK;
}

/* --------------------------------------------------------------------------
 * ## Key API for List type
 *
 * Many of the list functions access elements by index. Since a list is in
 * essence a doubly-linked list, accessing elements by index is generally an
 * O(N) operation. However, if elements are accessed sequentially or with
 * indices close together, the functions are optimized to seek the index from
 * the previous index, rather than seeking from the ends of the list.
 *
 * This enables iteration to be done efficiently using a simple for loop:
 *
 *     long n = RM_ValueLength(key);
 *     for (long i = 0; i < n; i++) {
 *         RedisModuleString *elem = RedisModule_ListGet(key, i);
 *         // Do stuff...
 *     }
 *
 * Note that after modifying a list using RM_ListPop, RM_ListSet or
 * RM_ListInsert, the internal iterator is invalidated so the next operation
 * will require a linear seek.
 *
 * Modifying a list in any another way, for examle using RM_Call(), while a key
 * is open will confuse the internal iterator and may cause trouble if the key
 * is used after such modifications. The key must be reopened in this case.
 *
 * See also RM_ValueLength(), which returns the length of a list.
 * -------------------------------------------------------------------------- */

/* Seeks the key's internal list iterator to the given index. On success, 1 is
 * returned and key->iter, key->u.list.entry and key->u.list.index are set. On
 * failure, 0 is returned and errno is set as required by the list API
 * functions. */
int moduleListIteratorSeek(RedisModuleKey *key, long index, int mode) {
    if (!key) {
        errno = EINVAL;
        return 0;
    } else if (!key->value || key->value->type != OBJ_LIST) {
        errno = ENOTSUP;
        return 0;
    } if (!(key->mode & mode)) {
        errno = EBADF;
        return 0;
    }

    long length = listTypeLength(key->value);
    if (index < -length || index >= length) {
        errno = EDOM; /* Invalid index */
        return 0;
    }

    if (key->iter == NULL) {
        /* No existing iterator. Create one. */
        key->iter = listTypeInitIterator(key->value, index, LIST_TAIL);
        serverAssert(key->iter != NULL);
        serverAssert(listTypeNext(key->iter, &key->u.list.entry));
        key->u.list.index = index;
        return 1;
    }

    /* There's an existing iterator. Make sure the requested index has the same
     * sign as the iterator's index. */
    if      (index < 0 && key->u.list.index >= 0) index += length;
    else if (index >= 0 && key->u.list.index < 0) index -= length;

    if (index == key->u.list.index) return 1; /* We're done. */

    /* Seek the iterator to the requested index. */
    unsigned char dir = key->u.list.index < index ? LIST_TAIL : LIST_HEAD;
    listTypeSetIteratorDirection(key->iter, dir);
    while (key->u.list.index != index) {
        serverAssert(listTypeNext(key->iter, &key->u.list.entry));
        key->u.list.index += dir == LIST_HEAD ? -1 : 1;
    }
    return 1;
}

/* Push an element into a list, on head or tail depending on 'where' argument
 * (REDISMODULE_LIST_HEAD or REDISMODULE_LIST_TAIL). If the key refers to an
 * empty key opened for writing, the key is created. On success, REDISMODULE_OK
 * is returned. On failure, REDISMODULE_ERR is returned and `errno` is set as
 * follows:
 *
 * - EINVAL if key or ele is NULL.
 * - ENOTSUP if the key is of another type than list.
 * - EBADF if the key is not opened for writing.
 *
 * Note: Before Redis 7.0, `errno` was not set by this function. */
int RM_ListPush(RedisModuleKey *key, int where, RedisModuleString *ele) {
    if (!key || !ele) {
        errno = EINVAL;
        return REDISMODULE_ERR;
    } else if (key->value != NULL && key->value->type != OBJ_LIST) {
        errno = ENOTSUP;
        return REDISMODULE_ERR;
    } if (!(key->mode & REDISMODULE_WRITE)) {
        errno = EBADF;
        return REDISMODULE_ERR;
    }

    if (!(key->mode & REDISMODULE_WRITE)) return REDISMODULE_ERR;
    if (key->value && key->value->type != OBJ_LIST) return REDISMODULE_ERR;
    if (key->iter) {
        listTypeReleaseIterator(key->iter);
        key->iter = NULL;
    }
    if (key->value == NULL) moduleCreateEmptyKey(key,REDISMODULE_KEYTYPE_LIST);
    listTypePush(key->value, ele,
        (where == REDISMODULE_LIST_HEAD) ? LIST_HEAD : LIST_TAIL);
    return REDISMODULE_OK;
}

/* Pop an element from the list, and returns it as a module string object
 * that the user should be free with RM_FreeString() or by enabling
 * automatic memory. The `where` argument specifies if the element should be
 * popped from the beginning or the end of the list (REDISMODULE_LIST_HEAD or
 * REDISMODULE_LIST_TAIL). On failure, the command returns NULL and sets
 * `errno` as follows:
 *
 * - EINVAL if key is NULL.
 * - ENOTSUP if the key is empty or of another type than list.
 * - EBADF if the key is not opened for writing.
 *
 * Note: Before Redis 7.0, `errno` was not set by this function. */
RedisModuleString *RM_ListPop(RedisModuleKey *key, int where) {
    if (!key) {
        errno = EINVAL;
        return NULL;
    } else if (key->value == NULL || key->value->type != OBJ_LIST) {
        errno = ENOTSUP;
        return NULL;
    } else if (!(key->mode & REDISMODULE_WRITE)) {
        errno = EBADF;
        return NULL;
    }
    if (key->iter) {
        listTypeReleaseIterator(key->iter);
        key->iter = NULL;
    }
    robj *ele = listTypePop(key->value,
        (where == REDISMODULE_LIST_HEAD) ? LIST_HEAD : LIST_TAIL);
    robj *decoded = getDecodedObject(ele);
    decrRefCount(ele);
    moduleDelKeyIfEmpty(key);
    autoMemoryAdd(key->ctx,REDISMODULE_AM_STRING,decoded);
    return decoded;
}

/* Returns the element at index `index` in the list stored at `key`, like the
 * LINDEX command. The element should be free'd using RM_FreeString() or using
 * automatic memory management.
 *
 * The index is zero-based, so 0 means the first element, 1 the second element
 * and so on. Negative indices can be used to designate elements starting at the
 * tail of the list. Here, -1 means the last element, -2 means the penultimate
 * and so forth.
 *
 * When no value is found at the given key and index, NULL is returned and
 * `errno` is set as follows:
 *
 * - EINVAL if key is NULL.
 * - ENOTSUP if the key is not a list.
 * - EBADF if the key is not opened for reading.
 * - EDOM if the index is not a valid index in the list.
 */
RedisModuleString *RM_ListGet(RedisModuleKey *key, long index) {
    if (moduleListIteratorSeek(key, index, REDISMODULE_READ)) {
        robj *elem = listTypeGet(&key->u.list.entry);
        robj *decoded = getDecodedObject(elem);
        decrRefCount(elem);
        autoMemoryAdd(key->ctx, REDISMODULE_AM_STRING, decoded);
        return decoded;
    } else {
        return NULL;
    }
}

/* Replaces the element at index `index` in the list stored at `key`.
 *
 * The index is zero-based, so 0 means the first element, 1 the second element
 * and so on. Negative indices can be used to designate elements starting at the
 * tail of the list. Here, -1 means the last element, -2 means the penultimate
 * and so forth.
 *
 * On success, REDISMODULE_OK is returned. On failure, REDISMODULE_ERR is
 * returned and `errno` is set as follows:
 *
 * - EINVAL if key or value is NULL.
 * - ENOTSUP if the key is not a list.
 * - EBADF if the key is not opened for writing.
 * - EDOM if the index is not a valid index in the list.
 */
int RM_ListSet(RedisModuleKey *key, long index, RedisModuleString *value) {
    if (!value) {
        errno = EINVAL;
        return REDISMODULE_ERR;
    }
    if (moduleListIteratorSeek(key, index, REDISMODULE_WRITE)) {
        listTypeReplace(&key->u.list.entry, value);
        /* A note in quicklist.c forbids use of iterator after insert, so
         * probably also after replace. */
        listTypeReleaseIterator(key->iter);
        key->iter = NULL;
        return REDISMODULE_OK;
    } else {
        return REDISMODULE_ERR;
    }
}

/* Inserts an element at the given index.
 *
 * The index is zero-based, so 0 means the first element, 1 the second element
 * and so on. Negative indices can be used to designate elements starting at the
 * tail of the list. Here, -1 means the last element, -2 means the penultimate
 * and so forth. The index is the element's index after inserting it.
 *
 * On success, REDISMODULE_OK is returned. On failure, REDISMODULE_ERR is
 * returned and `errno` is set as follows:
 *
 * - EINVAL if key or value is NULL.
 * - ENOTSUP if the key of another type than list.
 * - EBADF if the key is not opened for writing.
 * - EDOM if the index is not a valid index in the list.
 */
int RM_ListInsert(RedisModuleKey *key, long index, RedisModuleString *value) {
    if (!value) {
        errno = EINVAL;
        return REDISMODULE_ERR;
    } else if (key != NULL && key->value == NULL &&
               (index == 0 || index == -1)) {
        /* Insert in empty key => push. */
        return RM_ListPush(key, REDISMODULE_LIST_TAIL, value);
    } else if (key != NULL && key->value != NULL &&
               key->value->type == OBJ_LIST &&
               (index == (long)listTypeLength(key->value) || index == -1)) {
        /* Insert after the last element => push tail. */
        return RM_ListPush(key, REDISMODULE_LIST_TAIL, value);
    } else if (key != NULL && key->value != NULL &&
               key->value->type == OBJ_LIST &&
               (index == 0 || index == -(long)listTypeLength(key->value) - 1)) {
        /* Insert before the first element => push head. */
        return RM_ListPush(key, REDISMODULE_LIST_HEAD, value);
    }
    if (moduleListIteratorSeek(key, index, REDISMODULE_WRITE)) {
        int where = index < 0 ? LIST_TAIL : LIST_HEAD;
        listTypeInsert(&key->u.list.entry, value, where);
        /* A note in quicklist.c forbids use of iterator after insert. */
        listTypeReleaseIterator(key->iter);
        key->iter = NULL;
        return REDISMODULE_OK;
    } else {
        return REDISMODULE_ERR;
    }
}

/* Removes an element at the given index. The index is 0-based. A negative index
 * can also be used, counting from the end of the list.
 *
 * On success, REDISMODULE_OK is returned. On failure, REDISMODULE_ERR is
 * returned and `errno` is set as follows:
 *
 * - EINVAL if key or value is NULL.
 * - ENOTSUP if the key is not a list.
 * - EBADF if the key is not opened for writing.
 * - EDOM if the index is not a valid index in the list.
 */
int RM_ListDelete(RedisModuleKey *key, long index) {
    if (moduleListIteratorSeek(key, index, REDISMODULE_WRITE)) {
        listTypeDelete(key->iter, &key->u.list.entry);
        moduleDelKeyIfEmpty(key);
        return REDISMODULE_OK;
    } else {
        return REDISMODULE_ERR;
    }
}

/* --------------------------------------------------------------------------
 * ## Key API for Sorted Set type
 *
 * See also RM_ValueLength(), which returns the length of a sorted set.
 * -------------------------------------------------------------------------- */

/* Conversion from/to public flags of the Modules API and our private flags,
 * so that we have everything decoupled. */
int moduleZsetAddFlagsToCoreFlags(int flags) {
    int retflags = 0;
    if (flags & REDISMODULE_ZADD_XX) retflags |= ZADD_IN_XX;
    if (flags & REDISMODULE_ZADD_NX) retflags |= ZADD_IN_NX;
    if (flags & REDISMODULE_ZADD_GT) retflags |= ZADD_IN_GT;
    if (flags & REDISMODULE_ZADD_LT) retflags |= ZADD_IN_LT;
    return retflags;
}

/* See previous function comment. */
int moduleZsetAddFlagsFromCoreFlags(int flags) {
    int retflags = 0;
    if (flags & ZADD_OUT_ADDED) retflags |= REDISMODULE_ZADD_ADDED;
    if (flags & ZADD_OUT_UPDATED) retflags |= REDISMODULE_ZADD_UPDATED;
    if (flags & ZADD_OUT_NOP) retflags |= REDISMODULE_ZADD_NOP;
    return retflags;
}

/* Add a new element into a sorted set, with the specified 'score'.
 * If the element already exists, the score is updated.
 *
 * A new sorted set is created at value if the key is an empty open key
 * setup for writing.
 *
 * Additional flags can be passed to the function via a pointer, the flags
 * are both used to receive input and to communicate state when the function
 * returns. 'flagsptr' can be NULL if no special flags are used.
 *
 * The input flags are:
 *
 *     REDISMODULE_ZADD_XX: Element must already exist. Do nothing otherwise.
 *     REDISMODULE_ZADD_NX: Element must not exist. Do nothing otherwise.
 *     REDISMODULE_ZADD_GT: If element exists, new score must be greater than the current score. 
 *                          Do nothing otherwise. Can optionally be combined with XX.
 *     REDISMODULE_ZADD_LT: If element exists, new score must be less than the current score.
 *                          Do nothing otherwise. Can optionally be combined with XX.
 *
 * The output flags are:
 *
 *     REDISMODULE_ZADD_ADDED: The new element was added to the sorted set.
 *     REDISMODULE_ZADD_UPDATED: The score of the element was updated.
 *     REDISMODULE_ZADD_NOP: No operation was performed because XX or NX flags.
 *
 * On success the function returns REDISMODULE_OK. On the following errors
 * REDISMODULE_ERR is returned:
 *
 * * The key was not opened for writing.
 * * The key is of the wrong type.
 * * 'score' double value is not a number (NaN).
 */
int RM_ZsetAdd(RedisModuleKey *key, double score, RedisModuleString *ele, int *flagsptr) {
    int in_flags = 0, out_flags = 0;
    if (!(key->mode & REDISMODULE_WRITE)) return REDISMODULE_ERR;
    if (key->value && key->value->type != OBJ_ZSET) return REDISMODULE_ERR;
    if (key->value == NULL) moduleCreateEmptyKey(key,REDISMODULE_KEYTYPE_ZSET);
    if (flagsptr) in_flags = moduleZsetAddFlagsToCoreFlags(*flagsptr);
    if (zsetAdd(key->value,score,ele->ptr,in_flags,&out_flags,NULL) == 0) {
        if (flagsptr) *flagsptr = 0;
        return REDISMODULE_ERR;
    }
    if (flagsptr) *flagsptr = moduleZsetAddFlagsFromCoreFlags(out_flags);
    return REDISMODULE_OK;
}

/* This function works exactly like RM_ZsetAdd(), but instead of setting
 * a new score, the score of the existing element is incremented, or if the
 * element does not already exist, it is added assuming the old score was
 * zero.
 *
 * The input and output flags, and the return value, have the same exact
 * meaning, with the only difference that this function will return
 * REDISMODULE_ERR even when 'score' is a valid double number, but adding it
 * to the existing score results into a NaN (not a number) condition.
 *
 * This function has an additional field 'newscore', if not NULL is filled
 * with the new score of the element after the increment, if no error
 * is returned. */
int RM_ZsetIncrby(RedisModuleKey *key, double score, RedisModuleString *ele, int *flagsptr, double *newscore) {
    int in_flags = 0, out_flags = 0;
    if (!(key->mode & REDISMODULE_WRITE)) return REDISMODULE_ERR;
    if (key->value && key->value->type != OBJ_ZSET) return REDISMODULE_ERR;
    if (key->value == NULL) moduleCreateEmptyKey(key,REDISMODULE_KEYTYPE_ZSET);
    if (flagsptr) in_flags = moduleZsetAddFlagsToCoreFlags(*flagsptr);
    in_flags |= ZADD_IN_INCR;
    if (zsetAdd(key->value,score,ele->ptr,in_flags,&out_flags,newscore) == 0) {
        if (flagsptr) *flagsptr = 0;
        return REDISMODULE_ERR;
    }
    if (flagsptr) *flagsptr = moduleZsetAddFlagsFromCoreFlags(out_flags);
    return REDISMODULE_OK;
}

/* Remove the specified element from the sorted set.
 * The function returns REDISMODULE_OK on success, and REDISMODULE_ERR
 * on one of the following conditions:
 *
 * * The key was not opened for writing.
 * * The key is of the wrong type.
 *
 * The return value does NOT indicate the fact the element was really
 * removed (since it existed) or not, just if the function was executed
 * with success.
 *
 * In order to know if the element was removed, the additional argument
 * 'deleted' must be passed, that populates the integer by reference
 * setting it to 1 or 0 depending on the outcome of the operation.
 * The 'deleted' argument can be NULL if the caller is not interested
 * to know if the element was really removed.
 *
 * Empty keys will be handled correctly by doing nothing. */
int RM_ZsetRem(RedisModuleKey *key, RedisModuleString *ele, int *deleted) {
    if (!(key->mode & REDISMODULE_WRITE)) return REDISMODULE_ERR;
    if (key->value && key->value->type != OBJ_ZSET) return REDISMODULE_ERR;
    if (key->value != NULL && zsetDel(key->value,ele->ptr)) {
        if (deleted) *deleted = 1;
        moduleDelKeyIfEmpty(key);
    } else {
        if (deleted) *deleted = 0;
    }
    return REDISMODULE_OK;
}

/* On success retrieve the double score associated at the sorted set element
 * 'ele' and returns REDISMODULE_OK. Otherwise REDISMODULE_ERR is returned
 * to signal one of the following conditions:
 *
 * * There is no such element 'ele' in the sorted set.
 * * The key is not a sorted set.
 * * The key is an open empty key.
 */
int RM_ZsetScore(RedisModuleKey *key, RedisModuleString *ele, double *score) {
    if (key->value == NULL) return REDISMODULE_ERR;
    if (key->value->type != OBJ_ZSET) return REDISMODULE_ERR;
    if (zsetScore(key->value,ele->ptr,score) == C_ERR) return REDISMODULE_ERR;
    return REDISMODULE_OK;
}

/* --------------------------------------------------------------------------
 * ## Key API for Sorted Set iterator
 * -------------------------------------------------------------------------- */

void zsetKeyReset(RedisModuleKey *key) {
    key->u.zset.type = REDISMODULE_ZSET_RANGE_NONE;
    key->u.zset.current = NULL;
    key->u.zset.er = 1;
}

/* Stop a sorted set iteration. */
void RM_ZsetRangeStop(RedisModuleKey *key) {
    if (!key->value || key->value->type != OBJ_ZSET) return;
    /* Free resources if needed. */
    if (key->u.zset.type == REDISMODULE_ZSET_RANGE_LEX)
        zslFreeLexRange(&key->u.zset.lrs);
    /* Setup sensible values so that misused iteration API calls when an
     * iterator is not active will result into something more sensible
     * than crashing. */
    zsetKeyReset(key);
}

/* Return the "End of range" flag value to signal the end of the iteration. */
int RM_ZsetRangeEndReached(RedisModuleKey *key) {
    if (!key->value || key->value->type != OBJ_ZSET) return 1;
    return key->u.zset.er;
}

/* Helper function for RM_ZsetFirstInScoreRange() and RM_ZsetLastInScoreRange().
 * Setup the sorted set iteration according to the specified score range
 * (see the functions calling it for more info). If 'first' is true the
 * first element in the range is used as a starting point for the iterator
 * otherwise the last. Return REDISMODULE_OK on success otherwise
 * REDISMODULE_ERR. */
int zsetInitScoreRange(RedisModuleKey *key, double min, double max, int minex, int maxex, int first) {
    if (!key->value || key->value->type != OBJ_ZSET) return REDISMODULE_ERR;

    RM_ZsetRangeStop(key);
    key->u.zset.type = REDISMODULE_ZSET_RANGE_SCORE;
    key->u.zset.er = 0;

    /* Setup the range structure used by the sorted set core implementation
     * in order to seek at the specified element. */
    zrangespec *zrs = &key->u.zset.rs;
    zrs->min = min;
    zrs->max = max;
    zrs->minex = minex;
    zrs->maxex = maxex;

    if (key->value->encoding == OBJ_ENCODING_LISTPACK) {
        key->u.zset.current = first ? zzlFirstInRange(key->value->ptr,zrs) :
                                      zzlLastInRange(key->value->ptr,zrs);
    } else if (key->value->encoding == OBJ_ENCODING_SKIPLIST) {
        zset *zs = key->value->ptr;
        zskiplist *zsl = zs->zsl;
        key->u.zset.current = first ? zslFirstInRange(zsl,zrs) :
                                      zslLastInRange(zsl,zrs);
    } else {
        serverPanic("Unsupported zset encoding");
    }
    if (key->u.zset.current == NULL) key->u.zset.er = 1;
    return REDISMODULE_OK;
}

/* Setup a sorted set iterator seeking the first element in the specified
 * range. Returns REDISMODULE_OK if the iterator was correctly initialized
 * otherwise REDISMODULE_ERR is returned in the following conditions:
 *
 * 1. The value stored at key is not a sorted set or the key is empty.
 *
 * The range is specified according to the two double values 'min' and 'max'.
 * Both can be infinite using the following two macros:
 *
 * * REDISMODULE_POSITIVE_INFINITE for positive infinite value
 * * REDISMODULE_NEGATIVE_INFINITE for negative infinite value
 *
 * 'minex' and 'maxex' parameters, if true, respectively setup a range
 * where the min and max value are exclusive (not included) instead of
 * inclusive. */
int RM_ZsetFirstInScoreRange(RedisModuleKey *key, double min, double max, int minex, int maxex) {
    return zsetInitScoreRange(key,min,max,minex,maxex,1);
}

/* Exactly like RedisModule_ZsetFirstInScoreRange() but the last element of
 * the range is selected for the start of the iteration instead. */
int RM_ZsetLastInScoreRange(RedisModuleKey *key, double min, double max, int minex, int maxex) {
    return zsetInitScoreRange(key,min,max,minex,maxex,0);
}

/* Helper function for RM_ZsetFirstInLexRange() and RM_ZsetLastInLexRange().
 * Setup the sorted set iteration according to the specified lexicographical
 * range (see the functions calling it for more info). If 'first' is true the
 * first element in the range is used as a starting point for the iterator
 * otherwise the last. Return REDISMODULE_OK on success otherwise
 * REDISMODULE_ERR.
 *
 * Note that this function takes 'min' and 'max' in the same form of the
 * Redis ZRANGEBYLEX command. */
int zsetInitLexRange(RedisModuleKey *key, RedisModuleString *min, RedisModuleString *max, int first) {
    if (!key->value || key->value->type != OBJ_ZSET) return REDISMODULE_ERR;

    RM_ZsetRangeStop(key);
    key->u.zset.er = 0;

    /* Setup the range structure used by the sorted set core implementation
     * in order to seek at the specified element. */
    zlexrangespec *zlrs = &key->u.zset.lrs;
    if (zslParseLexRange(min, max, zlrs) == C_ERR) return REDISMODULE_ERR;

    /* Set the range type to lex only after successfully parsing the range,
     * otherwise we don't want the zlexrangespec to be freed. */
    key->u.zset.type = REDISMODULE_ZSET_RANGE_LEX;

    if (key->value->encoding == OBJ_ENCODING_LISTPACK) {
        key->u.zset.current = first ? zzlFirstInLexRange(key->value->ptr,zlrs) :
                                      zzlLastInLexRange(key->value->ptr,zlrs);
    } else if (key->value->encoding == OBJ_ENCODING_SKIPLIST) {
        zset *zs = key->value->ptr;
        zskiplist *zsl = zs->zsl;
        key->u.zset.current = first ? zslFirstInLexRange(zsl,zlrs) :
                                      zslLastInLexRange(zsl,zlrs);
    } else {
        serverPanic("Unsupported zset encoding");
    }
    if (key->u.zset.current == NULL) key->u.zset.er = 1;

    return REDISMODULE_OK;
}

/* Setup a sorted set iterator seeking the first element in the specified
 * lexicographical range. Returns REDISMODULE_OK if the iterator was correctly
 * initialized otherwise REDISMODULE_ERR is returned in the
 * following conditions:
 *
 * 1. The value stored at key is not a sorted set or the key is empty.
 * 2. The lexicographical range 'min' and 'max' format is invalid.
 *
 * 'min' and 'max' should be provided as two RedisModuleString objects
 * in the same format as the parameters passed to the ZRANGEBYLEX command.
 * The function does not take ownership of the objects, so they can be released
 * ASAP after the iterator is setup. */
int RM_ZsetFirstInLexRange(RedisModuleKey *key, RedisModuleString *min, RedisModuleString *max) {
    return zsetInitLexRange(key,min,max,1);
}

/* Exactly like RedisModule_ZsetFirstInLexRange() but the last element of
 * the range is selected for the start of the iteration instead. */
int RM_ZsetLastInLexRange(RedisModuleKey *key, RedisModuleString *min, RedisModuleString *max) {
    return zsetInitLexRange(key,min,max,0);
}

/* Return the current sorted set element of an active sorted set iterator
 * or NULL if the range specified in the iterator does not include any
 * element. */
RedisModuleString *RM_ZsetRangeCurrentElement(RedisModuleKey *key, double *score) {
    RedisModuleString *str;

    if (!key->value || key->value->type != OBJ_ZSET) return NULL;
    if (key->u.zset.current == NULL) return NULL;
    if (key->value->encoding == OBJ_ENCODING_LISTPACK) {
        unsigned char *eptr, *sptr;
        eptr = key->u.zset.current;
        sds ele = lpGetObject(eptr);
        if (score) {
            sptr = lpNext(key->value->ptr,eptr);
            *score = zzlGetScore(sptr);
        }
        str = createObject(OBJ_STRING,ele);
    } else if (key->value->encoding == OBJ_ENCODING_SKIPLIST) {
        zskiplistNode *ln = key->u.zset.current;
        if (score) *score = ln->score;
        str = createStringObject(ln->ele,sdslen(ln->ele));
    } else {
        serverPanic("Unsupported zset encoding");
    }
    autoMemoryAdd(key->ctx,REDISMODULE_AM_STRING,str);
    return str;
}

/* Go to the next element of the sorted set iterator. Returns 1 if there was
 * a next element, 0 if we are already at the latest element or the range
 * does not include any item at all. */
int RM_ZsetRangeNext(RedisModuleKey *key) {
    if (!key->value || key->value->type != OBJ_ZSET) return 0;
    if (!key->u.zset.type || !key->u.zset.current) return 0; /* No active iterator. */

    if (key->value->encoding == OBJ_ENCODING_LISTPACK) {
        unsigned char *zl = key->value->ptr;
        unsigned char *eptr = key->u.zset.current;
        unsigned char *next;
        next = lpNext(zl,eptr); /* Skip element. */
        if (next) next = lpNext(zl,next); /* Skip score. */
        if (next == NULL) {
            key->u.zset.er = 1;
            return 0;
        } else {
            /* Are we still within the range? */
            if (key->u.zset.type == REDISMODULE_ZSET_RANGE_SCORE) {
                /* Fetch the next element score for the
                 * range check. */
                unsigned char *saved_next = next;
                next = lpNext(zl,next); /* Skip next element. */
                double score = zzlGetScore(next); /* Obtain the next score. */
                if (!zslValueLteMax(score,&key->u.zset.rs)) {
                    key->u.zset.er = 1;
                    return 0;
                }
                next = saved_next;
            } else if (key->u.zset.type == REDISMODULE_ZSET_RANGE_LEX) {
                if (!zzlLexValueLteMax(next,&key->u.zset.lrs)) {
                    key->u.zset.er = 1;
                    return 0;
                }
            }
            key->u.zset.current = next;
            return 1;
        }
    } else if (key->value->encoding == OBJ_ENCODING_SKIPLIST) {
        zskiplistNode *ln = key->u.zset.current, *next = ln->level[0].forward;
        if (next == NULL) {
            key->u.zset.er = 1;
            return 0;
        } else {
            /* Are we still within the range? */
            if (key->u.zset.type == REDISMODULE_ZSET_RANGE_SCORE &&
                !zslValueLteMax(next->score,&key->u.zset.rs))
            {
                key->u.zset.er = 1;
                return 0;
            } else if (key->u.zset.type == REDISMODULE_ZSET_RANGE_LEX) {
                if (!zslLexValueLteMax(next->ele,&key->u.zset.lrs)) {
                    key->u.zset.er = 1;
                    return 0;
                }
            }
            key->u.zset.current = next;
            return 1;
        }
    } else {
        serverPanic("Unsupported zset encoding");
    }
}

/* Go to the previous element of the sorted set iterator. Returns 1 if there was
 * a previous element, 0 if we are already at the first element or the range
 * does not include any item at all. */
int RM_ZsetRangePrev(RedisModuleKey *key) {
    if (!key->value || key->value->type != OBJ_ZSET) return 0;
    if (!key->u.zset.type || !key->u.zset.current) return 0; /* No active iterator. */

    if (key->value->encoding == OBJ_ENCODING_LISTPACK) {
        unsigned char *zl = key->value->ptr;
        unsigned char *eptr = key->u.zset.current;
        unsigned char *prev;
        prev = lpPrev(zl,eptr); /* Go back to previous score. */
        if (prev) prev = lpPrev(zl,prev); /* Back to previous ele. */
        if (prev == NULL) {
            key->u.zset.er = 1;
            return 0;
        } else {
            /* Are we still within the range? */
            if (key->u.zset.type == REDISMODULE_ZSET_RANGE_SCORE) {
                /* Fetch the previous element score for the
                 * range check. */
                unsigned char *saved_prev = prev;
                prev = lpNext(zl,prev); /* Skip element to get the score.*/
                double score = zzlGetScore(prev); /* Obtain the prev score. */
                if (!zslValueGteMin(score,&key->u.zset.rs)) {
                    key->u.zset.er = 1;
                    return 0;
                }
                prev = saved_prev;
            } else if (key->u.zset.type == REDISMODULE_ZSET_RANGE_LEX) {
                if (!zzlLexValueGteMin(prev,&key->u.zset.lrs)) {
                    key->u.zset.er = 1;
                    return 0;
                }
            }
            key->u.zset.current = prev;
            return 1;
        }
    } else if (key->value->encoding == OBJ_ENCODING_SKIPLIST) {
        zskiplistNode *ln = key->u.zset.current, *prev = ln->backward;
        if (prev == NULL) {
            key->u.zset.er = 1;
            return 0;
        } else {
            /* Are we still within the range? */
            if (key->u.zset.type == REDISMODULE_ZSET_RANGE_SCORE &&
                !zslValueGteMin(prev->score,&key->u.zset.rs))
            {
                key->u.zset.er = 1;
                return 0;
            } else if (key->u.zset.type == REDISMODULE_ZSET_RANGE_LEX) {
                if (!zslLexValueGteMin(prev->ele,&key->u.zset.lrs)) {
                    key->u.zset.er = 1;
                    return 0;
                }
            }
            key->u.zset.current = prev;
            return 1;
        }
    } else {
        serverPanic("Unsupported zset encoding");
    }
}

/* --------------------------------------------------------------------------
 * ## Key API for Hash type
 *
 * See also RM_ValueLength(), which returns the number of fields in a hash.
 * -------------------------------------------------------------------------- */

/* Set the field of the specified hash field to the specified value.
 * If the key is an empty key open for writing, it is created with an empty
 * hash value, in order to set the specified field.
 *
 * The function is variadic and the user must specify pairs of field
 * names and values, both as RedisModuleString pointers (unless the
 * CFIELD option is set, see later). At the end of the field/value-ptr pairs,
 * NULL must be specified as last argument to signal the end of the arguments
 * in the variadic function.
 *
 * Example to set the hash argv[1] to the value argv[2]:
 *
 *      RedisModule_HashSet(key,REDISMODULE_HASH_NONE,argv[1],argv[2],NULL);
 *
 * The function can also be used in order to delete fields (if they exist)
 * by setting them to the specified value of REDISMODULE_HASH_DELETE:
 *
 *      RedisModule_HashSet(key,REDISMODULE_HASH_NONE,argv[1],
 *                          REDISMODULE_HASH_DELETE,NULL);
 *
 * The behavior of the command changes with the specified flags, that can be
 * set to REDISMODULE_HASH_NONE if no special behavior is needed.
 *
 *     REDISMODULE_HASH_NX: The operation is performed only if the field was not
 *                          already existing in the hash.
 *     REDISMODULE_HASH_XX: The operation is performed only if the field was
 *                          already existing, so that a new value could be
 *                          associated to an existing filed, but no new fields
 *                          are created.
 *     REDISMODULE_HASH_CFIELDS: The field names passed are null terminated C
 *                               strings instead of RedisModuleString objects.
 *     REDISMODULE_HASH_COUNT_ALL: Include the number of inserted fields in the
 *                                 returned number, in addition to the number of
 *                                 updated and deleted fields. (Added in Redis
 *                                 6.2.)
 *
 * Unless NX is specified, the command overwrites the old field value with
 * the new one.
 *
 * When using REDISMODULE_HASH_CFIELDS, field names are reported using
 * normal C strings, so for example to delete the field "foo" the following
 * code can be used:
 *
 *      RedisModule_HashSet(key,REDISMODULE_HASH_CFIELDS,"foo",
 *                          REDISMODULE_HASH_DELETE,NULL);
 *
 * Return value:
 *
 * The number of fields existing in the hash prior to the call, which have been
 * updated (its old value has been replaced by a new value) or deleted. If the
 * flag REDISMODULE_HASH_COUNT_ALL is set, inserted fields not previously
 * existing in the hash are also counted.
 *
 * If the return value is zero, `errno` is set (since Redis 6.2) as follows:
 *
 * - EINVAL if any unknown flags are set or if key is NULL.
 * - ENOTSUP if the key is associated with a non Hash value.
 * - EBADF if the key was not opened for writing.
 * - ENOENT if no fields were counted as described under Return value above.
 *   This is not actually an error. The return value can be zero if all fields
 *   were just created and the COUNT_ALL flag was unset, or if changes were held
 *   back due to the NX and XX flags.
 *
 * NOTICE: The return value semantics of this function are very different
 * between Redis 6.2 and older versions. Modules that use it should determine
 * the Redis version and handle it accordingly.
 */
int RM_HashSet(RedisModuleKey *key, int flags, ...) {
    va_list ap;
    if (!key || (flags & ~(REDISMODULE_HASH_NX |
                           REDISMODULE_HASH_XX |
                           REDISMODULE_HASH_CFIELDS |
                           REDISMODULE_HASH_COUNT_ALL))) {
        errno = EINVAL;
        return 0;
    } else if (key->value && key->value->type != OBJ_HASH) {
        errno = ENOTSUP;
        return 0;
    } else if (!(key->mode & REDISMODULE_WRITE)) {
        errno = EBADF;
        return 0;
    }
    if (key->value == NULL) moduleCreateEmptyKey(key,REDISMODULE_KEYTYPE_HASH);

    int count = 0;
    va_start(ap, flags);
    while(1) {
        RedisModuleString *field, *value;
        /* Get the field and value objects. */
        if (flags & REDISMODULE_HASH_CFIELDS) {
            char *cfield = va_arg(ap,char*);
            if (cfield == NULL) break;
            field = createRawStringObject(cfield,strlen(cfield));
        } else {
            field = va_arg(ap,RedisModuleString*);
            if (field == NULL) break;
        }
        value = va_arg(ap,RedisModuleString*);

        /* Handle XX and NX */
        if (flags & (REDISMODULE_HASH_XX|REDISMODULE_HASH_NX)) {
            int exists = hashTypeExists(key->value, field->ptr);
            if (((flags & REDISMODULE_HASH_XX) && !exists) ||
                ((flags & REDISMODULE_HASH_NX) && exists))
            {
                if (flags & REDISMODULE_HASH_CFIELDS) decrRefCount(field);
                continue;
            }
        }

        /* Handle deletion if value is REDISMODULE_HASH_DELETE. */
        if (value == REDISMODULE_HASH_DELETE) {
            count += hashTypeDelete(key->value, field->ptr);
            if (flags & REDISMODULE_HASH_CFIELDS) decrRefCount(field);
            continue;
        }

        int low_flags = HASH_SET_COPY;
        /* If CFIELDS is active, we can pass the ownership of the
         * SDS object to the low level function that sets the field
         * to avoid a useless copy. */
        if (flags & REDISMODULE_HASH_CFIELDS)
            low_flags |= HASH_SET_TAKE_FIELD;

        robj *argv[2] = {field,value};
        hashTypeTryConversion(key->value,argv,0,1);
        int updated = hashTypeSet(key->value, field->ptr, value->ptr, low_flags);
        count += (flags & REDISMODULE_HASH_COUNT_ALL) ? 1 : updated;

        /* If CFIELDS is active, SDS string ownership is now of hashTypeSet(),
         * however we still have to release the 'field' object shell. */
        if (flags & REDISMODULE_HASH_CFIELDS) {
           field->ptr = NULL; /* Prevent the SDS string from being freed. */
           decrRefCount(field);
        }
    }
    va_end(ap);
    moduleDelKeyIfEmpty(key);
    if (count == 0) errno = ENOENT;
    return count;
}

/* Get fields from an hash value. This function is called using a variable
 * number of arguments, alternating a field name (as a RedisModuleString
 * pointer) with a pointer to a RedisModuleString pointer, that is set to the
 * value of the field if the field exists, or NULL if the field does not exist.
 * At the end of the field/value-ptr pairs, NULL must be specified as last
 * argument to signal the end of the arguments in the variadic function.
 *
 * This is an example usage:
 *
 *      RedisModuleString *first, *second;
 *      RedisModule_HashGet(mykey,REDISMODULE_HASH_NONE,argv[1],&first,
 *                          argv[2],&second,NULL);
 *
 * As with RedisModule_HashSet() the behavior of the command can be specified
 * passing flags different than REDISMODULE_HASH_NONE:
 *
 * REDISMODULE_HASH_CFIELDS: field names as null terminated C strings.
 *
 * REDISMODULE_HASH_EXISTS: instead of setting the value of the field
 * expecting a RedisModuleString pointer to pointer, the function just
 * reports if the field exists or not and expects an integer pointer
 * as the second element of each pair.
 *
 * Example of REDISMODULE_HASH_CFIELDS:
 *
 *      RedisModuleString *username, *hashedpass;
 *      RedisModule_HashGet(mykey,REDISMODULE_HASH_CFIELDS,"username",&username,"hp",&hashedpass, NULL);
 *
 * Example of REDISMODULE_HASH_EXISTS:
 *
 *      int exists;
 *      RedisModule_HashGet(mykey,REDISMODULE_HASH_EXISTS,argv[1],&exists,NULL);
 *
 * The function returns REDISMODULE_OK on success and REDISMODULE_ERR if
 * the key is not an hash value.
 *
 * Memory management:
 *
 * The returned RedisModuleString objects should be released with
 * RedisModule_FreeString(), or by enabling automatic memory management.
 */
int RM_HashGet(RedisModuleKey *key, int flags, ...) {
    va_list ap;
    if (key->value && key->value->type != OBJ_HASH) return REDISMODULE_ERR;

    va_start(ap, flags);
    while(1) {
        RedisModuleString *field, **valueptr;
        int *existsptr;
        /* Get the field object and the value pointer to pointer. */
        if (flags & REDISMODULE_HASH_CFIELDS) {
            char *cfield = va_arg(ap,char*);
            if (cfield == NULL) break;
            field = createRawStringObject(cfield,strlen(cfield));
        } else {
            field = va_arg(ap,RedisModuleString*);
            if (field == NULL) break;
        }

        /* Query the hash for existence or value object. */
        if (flags & REDISMODULE_HASH_EXISTS) {
            existsptr = va_arg(ap,int*);
            if (key->value)
                *existsptr = hashTypeExists(key->value,field->ptr);
            else
                *existsptr = 0;
        } else {
            valueptr = va_arg(ap,RedisModuleString**);
            if (key->value) {
                *valueptr = hashTypeGetValueObject(key->value,field->ptr);
                if (*valueptr) {
                    robj *decoded = getDecodedObject(*valueptr);
                    decrRefCount(*valueptr);
                    *valueptr = decoded;
                }
                if (*valueptr)
                    autoMemoryAdd(key->ctx,REDISMODULE_AM_STRING,*valueptr);
            } else {
                *valueptr = NULL;
            }
        }

        /* Cleanup */
        if (flags & REDISMODULE_HASH_CFIELDS) decrRefCount(field);
    }
    va_end(ap);
    return REDISMODULE_OK;
}

/* --------------------------------------------------------------------------
 * ## Key API for Stream type
 *
 * For an introduction to streams, see https://redis.io/topics/streams-intro.
 *
 * The type RedisModuleStreamID, which is used in stream functions, is a struct
 * with two 64-bit fields and is defined as
 *
 *     typedef struct RedisModuleStreamID {
 *         uint64_t ms;
 *         uint64_t seq;
 *     } RedisModuleStreamID;
 *
 * See also RM_ValueLength(), which returns the length of a stream, and the
 * conversion functions RM_StringToStreamID() and RM_CreateStringFromStreamID().
 * -------------------------------------------------------------------------- */

/* Adds an entry to a stream. Like XADD without trimming.
 *
 * - `key`: The key where the stream is (or will be) stored
 * - `flags`: A bit field of
 *   - `REDISMODULE_STREAM_ADD_AUTOID`: Assign a stream ID automatically, like
 *     `*` in the XADD command.
 * - `id`: If the `AUTOID` flag is set, this is where the assigned ID is
 *   returned. Can be NULL if `AUTOID` is set, if you don't care to receive the
 *   ID. If `AUTOID` is not set, this is the requested ID.
 * - `argv`: A pointer to an array of size `numfields * 2` containing the
 *   fields and values.
 * - `numfields`: The number of field-value pairs in `argv`.
 *
 * Returns REDISMODULE_OK if an entry has been added. On failure,
 * REDISMODULE_ERR is returned and `errno` is set as follows:
 *
 * - EINVAL if called with invalid arguments
 * - ENOTSUP if the key refers to a value of a type other than stream
 * - EBADF if the key was not opened for writing
 * - EDOM if the given ID was 0-0 or not greater than all other IDs in the
 *   stream (only if the AUTOID flag is unset)
 * - EFBIG if the stream has reached the last possible ID
 * - ERANGE if the elements are too large to be stored.
 */
int RM_StreamAdd(RedisModuleKey *key, int flags, RedisModuleStreamID *id, RedisModuleString **argv, long numfields) {
    /* Validate args */
    if (!key || (numfields != 0 && !argv) || /* invalid key or argv */
        (flags & ~(REDISMODULE_STREAM_ADD_AUTOID)) || /* invalid flags */
        (!(flags & REDISMODULE_STREAM_ADD_AUTOID) && !id)) { /* id required */
        errno = EINVAL;
        return REDISMODULE_ERR;
    } else if (key->value && key->value->type != OBJ_STREAM) {
        errno = ENOTSUP; /* wrong type */
        return REDISMODULE_ERR;
    } else if (!(key->mode & REDISMODULE_WRITE)) {
        errno = EBADF; /* key not open for writing */
        return REDISMODULE_ERR;
    } else if (!(flags & REDISMODULE_STREAM_ADD_AUTOID) &&
               id->ms == 0 && id->seq == 0) {
        errno = EDOM; /* ID out of range */
        return REDISMODULE_ERR;
    }

    /* Create key if necessary */
    int created = 0;
    if (key->value == NULL) {
        moduleCreateEmptyKey(key, REDISMODULE_KEYTYPE_STREAM);
        created = 1;
    }

    stream *s = key->value->ptr;
    if (s->last_id.ms == UINT64_MAX && s->last_id.seq == UINT64_MAX) {
        /* The stream has reached the last possible ID */
        errno = EFBIG;
        return REDISMODULE_ERR;
    }

    streamID added_id;
    streamID use_id;
    streamID *use_id_ptr = NULL;
    if (!(flags & REDISMODULE_STREAM_ADD_AUTOID)) {
        use_id.ms = id->ms;
        use_id.seq = id->seq;
        use_id_ptr = &use_id;
    }

    if (streamAppendItem(s,argv,numfields,&added_id,use_id_ptr,1) == C_ERR) {
        /* Either the ID not greater than all existing IDs in the stream, or
         * the elements are too large to be stored. either way, errno is already
         * set by streamAppendItem. */
        return REDISMODULE_ERR;
    }
    /* Postponed signalKeyAsReady(). Done implicitly by moduleCreateEmptyKey()
     * so not needed if the stream has just been created. */
    if (!created) key->u.stream.signalready = 1;

    if (id != NULL) {
        id->ms = added_id.ms;
        id->seq = added_id.seq;
    }

    return REDISMODULE_OK;
}

/* Deletes an entry from a stream.
 *
 * - `key`: A key opened for writing, with no stream iterator started.
 * - `id`: The stream ID of the entry to delete.
 *
 * Returns REDISMODULE_OK on success. On failure, REDISMODULE_ERR is returned
 * and `errno` is set as follows:
 *
 * - EINVAL if called with invalid arguments
 * - ENOTSUP if the key refers to a value of a type other than stream or if the
 *   key is empty
 * - EBADF if the key was not opened for writing or if a stream iterator is
 *   associated with the key
 * - ENOENT if no entry with the given stream ID exists
 *
 * See also RM_StreamIteratorDelete() for deleting the current entry while
 * iterating using a stream iterator.
 */
int RM_StreamDelete(RedisModuleKey *key, RedisModuleStreamID *id) {
    if (!key || !id) {
        errno = EINVAL;
        return REDISMODULE_ERR;
    } else if (!key->value || key->value->type != OBJ_STREAM) {
        errno = ENOTSUP; /* wrong type */
        return REDISMODULE_ERR;
    } else if (!(key->mode & REDISMODULE_WRITE) ||
               key->iter != NULL) {
        errno = EBADF; /* key not opened for writing or iterator started */
        return REDISMODULE_ERR;
    }
    stream *s = key->value->ptr;
    streamID streamid = {id->ms, id->seq};
    if (streamDeleteItem(s, &streamid)) {
        return REDISMODULE_OK;
    } else {
        errno = ENOENT; /* no entry with this id */
        return REDISMODULE_ERR;
    }
}

/* Sets up a stream iterator.
 *
 * - `key`: The stream key opened for reading using RedisModule_OpenKey().
 * - `flags`:
 *   - `REDISMODULE_STREAM_ITERATOR_EXCLUSIVE`: Don't include `start` and `end`
 *     in the iterated range.
 *   - `REDISMODULE_STREAM_ITERATOR_REVERSE`: Iterate in reverse order, starting
 *     from the `end` of the range.
 * - `start`: The lower bound of the range. Use NULL for the beginning of the
 *   stream.
 * - `end`: The upper bound of the range. Use NULL for the end of the stream.
 *
 * Returns REDISMODULE_OK on success. On failure, REDISMODULE_ERR is returned
 * and `errno` is set as follows:
 *
 * - EINVAL if called with invalid arguments
 * - ENOTSUP if the key refers to a value of a type other than stream or if the
 *   key is empty
 * - EBADF if the key was not opened for writing or if a stream iterator is
 *   already associated with the key
 * - EDOM if `start` or `end` is outside the valid range
 *
 * Returns REDISMODULE_OK on success and REDISMODULE_ERR if the key doesn't
 * refer to a stream or if invalid arguments were given.
 *
 * The stream IDs are retrieved using RedisModule_StreamIteratorNextID() and
 * for each stream ID, the fields and values are retrieved using
 * RedisModule_StreamIteratorNextField(). The iterator is freed by calling
 * RedisModule_StreamIteratorStop().
 *
 * Example (error handling omitted):
 *
 *     RedisModule_StreamIteratorStart(key, 0, startid_ptr, endid_ptr);
 *     RedisModuleStreamID id;
 *     long numfields;
 *     while (RedisModule_StreamIteratorNextID(key, &id, &numfields) ==
 *            REDISMODULE_OK) {
 *         RedisModuleString *field, *value;
 *         while (RedisModule_StreamIteratorNextField(key, &field, &value) ==
 *                REDISMODULE_OK) {
 *             //
 *             // ... Do stuff ...
 *             //
 *             RedisModule_FreeString(ctx, field);
 *             RedisModule_FreeString(ctx, value);
 *         }
 *     }
 *     RedisModule_StreamIteratorStop(key);
 */
int RM_StreamIteratorStart(RedisModuleKey *key, int flags, RedisModuleStreamID *start, RedisModuleStreamID *end) {
    /* check args */
    if (!key ||
        (flags & ~(REDISMODULE_STREAM_ITERATOR_EXCLUSIVE |
                   REDISMODULE_STREAM_ITERATOR_REVERSE))) {
        errno = EINVAL; /* key missing or invalid flags */
        return REDISMODULE_ERR;
    } else if (!key->value || key->value->type != OBJ_STREAM) {
        errno = ENOTSUP;
        return REDISMODULE_ERR; /* not a stream */
    } else if (key->iter) {
        errno = EBADF; /* iterator already started */
        return REDISMODULE_ERR;
    }

    /* define range for streamIteratorStart() */
    streamID lower, upper;
    if (start) lower = (streamID){start->ms, start->seq};
    if (end)   upper = (streamID){end->ms,   end->seq};
    if (flags & REDISMODULE_STREAM_ITERATOR_EXCLUSIVE) {
        if ((start && streamIncrID(&lower) != C_OK) ||
            (end   && streamDecrID(&upper) != C_OK)) {
            errno = EDOM; /* end is 0-0 or start is MAX-MAX? */
            return REDISMODULE_ERR;
        }
    }

    /* create iterator */
    stream *s = key->value->ptr;
    int rev = flags & REDISMODULE_STREAM_ITERATOR_REVERSE;
    streamIterator *si = zmalloc(sizeof(*si));
    streamIteratorStart(si, s, start ? &lower : NULL, end ? &upper : NULL, rev);
    key->iter = si;
    key->u.stream.currentid.ms = 0; /* for RM_StreamIteratorDelete() */
    key->u.stream.currentid.seq = 0;
    key->u.stream.numfieldsleft = 0; /* for RM_StreamIteratorNextField() */
    return REDISMODULE_OK;
}

/* Stops a stream iterator created using RedisModule_StreamIteratorStart() and
 * reclaims its memory.
 *
 * Returns REDISMODULE_OK on success. On failure, REDISMODULE_ERR is returned
 * and `errno` is set as follows:
 *
 * - EINVAL if called with a NULL key
 * - ENOTSUP if the key refers to a value of a type other than stream or if the
 *   key is empty
 * - EBADF if the key was not opened for writing or if no stream iterator is
 *   associated with the key
 */
int RM_StreamIteratorStop(RedisModuleKey *key) {
    if (!key) {
        errno = EINVAL;
        return REDISMODULE_ERR;
    } else if (!key->value || key->value->type != OBJ_STREAM) {
        errno = ENOTSUP;
        return REDISMODULE_ERR;
    } else if (!key->iter) {
        errno = EBADF;
        return REDISMODULE_ERR;
    }
    zfree(key->iter);
    key->iter = NULL;
    return REDISMODULE_OK;
}

/* Finds the next stream entry and returns its stream ID and the number of
 * fields.
 *
 * - `key`: Key for which a stream iterator has been started using
 *   RedisModule_StreamIteratorStart().
 * - `id`: The stream ID returned. NULL if you don't care.
 * - `numfields`: The number of fields in the found stream entry. NULL if you
 *   don't care.
 *
 * Returns REDISMODULE_OK and sets `*id` and `*numfields` if an entry was found.
 * On failure, REDISMODULE_ERR is returned and `errno` is set as follows:
 *
 * - EINVAL if called with a NULL key
 * - ENOTSUP if the key refers to a value of a type other than stream or if the
 *   key is empty
 * - EBADF if no stream iterator is associated with the key
 * - ENOENT if there are no more entries in the range of the iterator
 *
 * In practice, if RM_StreamIteratorNextID() is called after a successful call
 * to RM_StreamIteratorStart() and with the same key, it is safe to assume that
 * an REDISMODULE_ERR return value means that there are no more entries.
 *
 * Use RedisModule_StreamIteratorNextField() to retrieve the fields and values.
 * See the example at RedisModule_StreamIteratorStart().
 */
int RM_StreamIteratorNextID(RedisModuleKey *key, RedisModuleStreamID *id, long *numfields) {
    if (!key) {
        errno = EINVAL;
        return REDISMODULE_ERR;
    } else if (!key->value || key->value->type != OBJ_STREAM) {
        errno = ENOTSUP;
        return REDISMODULE_ERR;
    } else if (!key->iter) {
        errno = EBADF;
        return REDISMODULE_ERR;
    }
    streamIterator *si = key->iter;
    int64_t *num_ptr = &key->u.stream.numfieldsleft;
    streamID *streamid_ptr = &key->u.stream.currentid;
    if (streamIteratorGetID(si, streamid_ptr, num_ptr)) {
        if (id) {
            id->ms = streamid_ptr->ms;
            id->seq = streamid_ptr->seq;
        }
        if (numfields) *numfields = *num_ptr;
        return REDISMODULE_OK;
    } else {
        /* No entry found. */
        key->u.stream.currentid.ms = 0; /* for RM_StreamIteratorDelete() */
        key->u.stream.currentid.seq = 0;
        key->u.stream.numfieldsleft = 0; /* for RM_StreamIteratorNextField() */
        errno = ENOENT;
        return REDISMODULE_ERR;
    }
}

/* Retrieves the next field of the current stream ID and its corresponding value
 * in a stream iteration. This function should be called repeatedly after calling
 * RedisModule_StreamIteratorNextID() to fetch each field-value pair.
 *
 * - `key`: Key where a stream iterator has been started.
 * - `field_ptr`: This is where the field is returned.
 * - `value_ptr`: This is where the value is returned.
 *
 * Returns REDISMODULE_OK and points `*field_ptr` and `*value_ptr` to freshly
 * allocated RedisModuleString objects. The string objects are freed
 * automatically when the callback finishes if automatic memory is enabled. On
 * failure, REDISMODULE_ERR is returned and `errno` is set as follows:
 *
 * - EINVAL if called with a NULL key
 * - ENOTSUP if the key refers to a value of a type other than stream or if the
 *   key is empty
 * - EBADF if no stream iterator is associated with the key
 * - ENOENT if there are no more fields in the current stream entry
 *
 * In practice, if RM_StreamIteratorNextField() is called after a successful
 * call to RM_StreamIteratorNextID() and with the same key, it is safe to assume
 * that an REDISMODULE_ERR return value means that there are no more fields.
 *
 * See the example at RedisModule_StreamIteratorStart().
 */
int RM_StreamIteratorNextField(RedisModuleKey *key, RedisModuleString **field_ptr, RedisModuleString **value_ptr) {
    if (!key) {
        errno = EINVAL;
        return REDISMODULE_ERR;
    } else if (!key->value || key->value->type != OBJ_STREAM) {
        errno = ENOTSUP;
        return REDISMODULE_ERR;
    } else if (!key->iter) {
        errno = EBADF;
        return REDISMODULE_ERR;
    } else if (key->u.stream.numfieldsleft <= 0) {
        errno = ENOENT;
        return REDISMODULE_ERR;
    }
    streamIterator *si = key->iter;
    unsigned char *field, *value;
    int64_t field_len, value_len;
    streamIteratorGetField(si, &field, &value, &field_len, &value_len);
    if (field_ptr) {
        *field_ptr = createRawStringObject((char *)field, field_len);
        autoMemoryAdd(key->ctx, REDISMODULE_AM_STRING, *field_ptr);
    }
    if (value_ptr) {
        *value_ptr = createRawStringObject((char *)value, value_len);
        autoMemoryAdd(key->ctx, REDISMODULE_AM_STRING, *value_ptr);
    }
    key->u.stream.numfieldsleft--;
    return REDISMODULE_OK;
}

/* Deletes the current stream entry while iterating.
 *
 * This function can be called after RM_StreamIteratorNextID() or after any
 * calls to RM_StreamIteratorNextField().
 *
 * Returns REDISMODULE_OK on success. On failure, REDISMODULE_ERR is returned
 * and `errno` is set as follows:
 *
 * - EINVAL if key is NULL
 * - ENOTSUP if the key is empty or is of another type than stream
 * - EBADF if the key is not opened for writing, if no iterator has been started
 * - ENOENT if the iterator has no current stream entry
 */
int RM_StreamIteratorDelete(RedisModuleKey *key) {
    if (!key) {
        errno = EINVAL;
        return REDISMODULE_ERR;
    } else if (!key->value || key->value->type != OBJ_STREAM) {
        errno = ENOTSUP;
        return REDISMODULE_ERR;
    } else if (!(key->mode & REDISMODULE_WRITE) || !key->iter) {
        errno = EBADF;
        return REDISMODULE_ERR;
    } else if (key->u.stream.currentid.ms == 0 &&
               key->u.stream.currentid.seq == 0) {
        errno = ENOENT;
        return REDISMODULE_ERR;
    }
    streamIterator *si = key->iter;
    streamIteratorRemoveEntry(si, &key->u.stream.currentid);
    key->u.stream.currentid.ms = 0; /* Make sure repeated Delete() fails */
    key->u.stream.currentid.seq = 0;
    key->u.stream.numfieldsleft = 0; /* Make sure NextField() fails */
    return REDISMODULE_OK;
}

/* Trim a stream by length, similar to XTRIM with MAXLEN.
 *
 * - `key`: Key opened for writing.
 * - `flags`: A bitfield of
 *   - `REDISMODULE_STREAM_TRIM_APPROX`: Trim less if it improves performance,
 *     like XTRIM with `~`.
 * - `length`: The number of stream entries to keep after trimming.
 *
 * Returns the number of entries deleted. On failure, a negative value is
 * returned and `errno` is set as follows:
 *
 * - EINVAL if called with invalid arguments
 * - ENOTSUP if the key is empty or of a type other than stream
 * - EBADF if the key is not opened for writing
 */
long long RM_StreamTrimByLength(RedisModuleKey *key, int flags, long long length) {
    if (!key || (flags & ~(REDISMODULE_STREAM_TRIM_APPROX)) || length < 0) {
        errno = EINVAL;
        return -1;
    } else if (!key->value || key->value->type != OBJ_STREAM) {
        errno = ENOTSUP;
        return -1;
    } else if (!(key->mode & REDISMODULE_WRITE)) {
        errno = EBADF;
        return -1;
    }
    int approx = flags & REDISMODULE_STREAM_TRIM_APPROX ? 1 : 0;
    return streamTrimByLength((stream *)key->value->ptr, length, approx);
}

/* Trim a stream by ID, similar to XTRIM with MINID.
 *
 * - `key`: Key opened for writing.
 * - `flags`: A bitfield of
 *   - `REDISMODULE_STREAM_TRIM_APPROX`: Trim less if it improves performance,
 *     like XTRIM with `~`.
 * - `id`: The smallest stream ID to keep after trimming.
 *
 * Returns the number of entries deleted. On failure, a negative value is
 * returned and `errno` is set as follows:
 *
 * - EINVAL if called with invalid arguments
 * - ENOTSUP if the key is empty or of a type other than stream
 * - EBADF if the key is not opened for writing
 */
long long RM_StreamTrimByID(RedisModuleKey *key, int flags, RedisModuleStreamID *id) {
    if (!key || (flags & ~(REDISMODULE_STREAM_TRIM_APPROX)) || !id) {
        errno = EINVAL;
        return -1;
    } else if (!key->value || key->value->type != OBJ_STREAM) {
        errno = ENOTSUP;
        return -1;
    } else if (!(key->mode & REDISMODULE_WRITE)) {
        errno = EBADF;
        return -1;
    }
    int approx = flags & REDISMODULE_STREAM_TRIM_APPROX ? 1 : 0;
    streamID minid = (streamID){id->ms, id->seq};
    return streamTrimByID((stream *)key->value->ptr, minid, approx);
}

/* --------------------------------------------------------------------------
 * ## Calling Redis commands from modules
 *
 * RM_Call() sends a command to Redis. The remaining functions handle the reply.
 * -------------------------------------------------------------------------- */


void moduleParseCallReply_Int(RedisModuleCallReply *reply);
void moduleParseCallReply_BulkString(RedisModuleCallReply *reply);
void moduleParseCallReply_SimpleString(RedisModuleCallReply *reply);
void moduleParseCallReply_Array(RedisModuleCallReply *reply);




/* Free a Call reply and all the nested replies it contains if it's an
 * array. */
void RM_FreeCallReply(RedisModuleCallReply *reply) {
    /* This is a wrapper for the recursive free reply function. This is needed
     * in order to have the first level function to return on nested replies,
     * but only if called by the module API. */
    RedisModuleCtx *ctx = callReplyGetPrivateData(reply);
    freeCallReply(reply);
    autoMemoryFreed(ctx,REDISMODULE_AM_REPLY,reply);
}

/* Return the reply type as one of the following:
 *
 * - REDISMODULE_REPLY_UNKNOWN
 * - REDISMODULE_REPLY_STRING
 * - REDISMODULE_REPLY_ERROR
 * - REDISMODULE_REPLY_INTEGER
 * - REDISMODULE_REPLY_ARRAY
 * - REDISMODULE_REPLY_NULL
 * - REDISMODULE_REPLY_MAP
 * - REDISMODULE_REPLY_SET
 * - REDISMODULE_REPLY_BOOL
 * - REDISMODULE_REPLY_DOUBLE
 * - REDISMODULE_REPLY_BIG_NUMBER
 * - REDISMODULE_REPLY_VERBATIM_STRING
 * - REDISMODULE_REPLY_ATTRIBUTE */
int RM_CallReplyType(RedisModuleCallReply *reply) {
    return callReplyType(reply);
}

/* Return the reply type length, where applicable. */
size_t RM_CallReplyLength(RedisModuleCallReply *reply) {
    return callReplyGetLen(reply);
}

/* Return the 'idx'-th nested call reply element of an array reply, or NULL
 * if the reply type is wrong or the index is out of range. */
RedisModuleCallReply *RM_CallReplyArrayElement(RedisModuleCallReply *reply, size_t idx) {
    return callReplyGetArrayElement(reply, idx);
}

/* Return the long long of an integer reply. */
long long RM_CallReplyInteger(RedisModuleCallReply *reply) {
    return callReplyGetLongLong(reply);
}

/* Return the double value of a double reply. */
double RM_CallReplyDouble(RedisModuleCallReply *reply) {
    return callReplyGetDouble(reply);
}

/* Return the big number value of a big number reply. */
const char *RM_CallReplyBigNumber(RedisModuleCallReply *reply, size_t *len) {
    return callReplyGetBigNumber(reply, len);
}

/* Return the value of an verbatim string reply,
 * An optional output argument can be given to get verbatim reply format. */
const char *RM_CallReplyVerbatim(RedisModuleCallReply *reply, size_t *len, const char **format) {
    return callReplyGetVerbatim(reply, len, format);
}

/* Return the Boolean value of a Boolean reply. */
int RM_CallReplyBool(RedisModuleCallReply *reply) {
    return callReplyGetBool(reply);
}

/* Return the 'idx'-th nested call reply element of a set reply, or NULL
 * if the reply type is wrong or the index is out of range. */
RedisModuleCallReply *RM_CallReplySetElement(RedisModuleCallReply *reply, size_t idx) {
    return callReplyGetSetElement(reply, idx);
}

/* Retrieve the 'idx'-th key and value of a map reply.
 *
 * Returns:
 * - REDISMODULE_OK on success.
 * - REDISMODULE_ERR if idx out of range or if the reply type is wrong.
 *
 * The `key` and `value` arguments are used to return by reference, and may be
 * NULL if not required. */
int RM_CallReplyMapElement(RedisModuleCallReply *reply, size_t idx, RedisModuleCallReply **key, RedisModuleCallReply **val) {
    if (callReplyGetMapElement(reply, idx, key, val) == C_OK){
        return REDISMODULE_OK;
    }
    return REDISMODULE_ERR;
}

/* Return the attribute of the given reply, or NULL if no attribute exists. */
RedisModuleCallReply *RM_CallReplyAttribute(RedisModuleCallReply *reply) {
    return callReplyGetAttribute(reply);
}

/* Retrieve the 'idx'-th key and value of a attribute reply.
 *
 * Returns:
 * - REDISMODULE_OK on success.
 * - REDISMODULE_ERR if idx out of range or if the reply type is wrong.
 *
 * The `key` and `value` arguments are used to return by reference, and may be
 * NULL if not required. */
int RM_CallReplyAttributeElement(RedisModuleCallReply *reply, size_t idx, RedisModuleCallReply **key, RedisModuleCallReply **val) {
    if (callReplyGetAttributeElement(reply, idx, key, val) == C_OK){
        return REDISMODULE_OK;
    }
    return REDISMODULE_ERR;
}

/* Return the pointer and length of a string or error reply. */
const char *RM_CallReplyStringPtr(RedisModuleCallReply *reply, size_t *len) {
    size_t private_len;
    if (!len) len = &private_len;
    return callReplyGetString(reply, len);
}

/* Return a new string object from a call reply of type string, error or
 * integer. Otherwise (wrong reply type) return NULL. */
RedisModuleString *RM_CreateStringFromCallReply(RedisModuleCallReply *reply) {
    RedisModuleCtx* ctx = callReplyGetPrivateData(reply);
    size_t len;
    const char *str;
    switch(callReplyType(reply)) {
        case REDISMODULE_REPLY_STRING:
        case REDISMODULE_REPLY_ERROR:
            str = callReplyGetString(reply, &len);
            return RM_CreateString(ctx, str, len);
        case REDISMODULE_REPLY_INTEGER: {
            char buf[64];
            int len = ll2string(buf,sizeof(buf),callReplyGetLongLong(reply));
            return RM_CreateString(ctx ,buf,len);
            }
        default:
            return NULL;
    }
}

/* Returns an array of robj pointers, by parsing the format specifier "fmt" as described for
 * the RM_Call(), RM_Replicate() and other module APIs. Populates *argcp with the number of
 * items and *argvlenp with the length of the allocated argv.
 *
 * The integer pointed by 'flags' is populated with flags according
 * to special modifiers in "fmt". For now only one exists:
 *
 *     "!" -> REDISMODULE_ARGV_REPLICATE
 *     "A" -> REDISMODULE_ARGV_NO_AOF
 *     "R" -> REDISMODULE_ARGV_NO_REPLICAS
 *     "3" -> REDISMODULE_ARGV_RESP_3
 *     "0" -> REDISMODULE_ARGV_RESP_AUTO
 *     "C" -> REDISMODULE_ARGV_CHECK_ACL
 *
 * On error (format specifier error) NULL is returned and nothing is
 * allocated. On success the argument vector is returned. */
robj **moduleCreateArgvFromUserFormat(const char *cmdname, const char *fmt, int *argcp, int *argvlenp, int *flags, va_list ap) {
    int argc = 0, argv_size, j;
    robj **argv = NULL;

    /* As a first guess to avoid useless reallocations, size argv to
     * hold one argument for each char specifier in 'fmt'. */
    argv_size = strlen(fmt)+1; /* +1 because of the command name. */
    argv = zrealloc(argv,sizeof(robj*)*argv_size);

    /* Build the arguments vector based on the format specifier. */
    argv[0] = createStringObject(cmdname,strlen(cmdname));
    argc++;

    /* Create the client and dispatch the command. */
    const char *p = fmt;
    while(*p) {
        if (*p == 'c') {
            char *cstr = va_arg(ap,char*);
            argv[argc++] = createStringObject(cstr,strlen(cstr));
        } else if (*p == 's') {
            robj *obj = va_arg(ap,void*);
            if (obj->refcount == OBJ_STATIC_REFCOUNT)
                obj = createStringObject(obj->ptr,sdslen(obj->ptr));
            else
                incrRefCount(obj);
            argv[argc++] = obj;
        } else if (*p == 'b') {
            char *buf = va_arg(ap,char*);
            size_t len = va_arg(ap,size_t);
            argv[argc++] = createStringObject(buf,len);
        } else if (*p == 'l') {
            long long ll = va_arg(ap,long long);
            argv[argc++] = createObject(OBJ_STRING,sdsfromlonglong(ll));
        } else if (*p == 'v') {
             /* A vector of strings */
             robj **v = va_arg(ap, void*);
             size_t vlen = va_arg(ap, size_t);

             /* We need to grow argv to hold the vector's elements.
              * We resize by vector_len-1 elements, because we held
              * one element in argv for the vector already */
             argv_size += vlen-1;
             argv = zrealloc(argv,sizeof(robj*)*argv_size);

             size_t i = 0;
             for (i = 0; i < vlen; i++) {
                 incrRefCount(v[i]);
                 argv[argc++] = v[i];
             }
        } else if (*p == '!') {
            if (flags) (*flags) |= REDISMODULE_ARGV_REPLICATE;
        } else if (*p == 'A') {
            if (flags) (*flags) |= REDISMODULE_ARGV_NO_AOF;
        } else if (*p == 'R') {
            if (flags) (*flags) |= REDISMODULE_ARGV_NO_REPLICAS;
        } else if (*p == '3') {
            if (flags) (*flags) |= REDISMODULE_ARGV_RESP_3;
        } else if (*p == '0') {
            if (flags) (*flags) |= REDISMODULE_ARGV_RESP_AUTO;
        } else if (*p == 'C') {
            if (flags) (*flags) |= REDISMODULE_ARGV_CHECK_ACL;
        } else {
            goto fmterr;
        }
        p++;
    }
    if (argcp) *argcp = argc;
    if (argvlenp) *argvlenp = argv_size;
    return argv;

fmterr:
    for (j = 0; j < argc; j++)
        decrRefCount(argv[j]);
    zfree(argv);
    return NULL;
}

/* Exported API to call any Redis command from modules.
 *
 * * **cmdname**: The Redis command to call.
 * * **fmt**: A format specifier string for the command's arguments. Each
 *   of the arguments should be specified by a valid type specification. The
 *   format specifier can also contain the modifiers `!`, `A`, `3` and `R` which
 *   don't have a corresponding argument.
 *
 *     * `b` -- The argument is a buffer and is immediately followed by another
 *              argument that is the buffer's length.
 *     * `c` -- The argument is a pointer to a plain C string (null-terminated).
 *     * `l` -- The argument is long long integer.
 *     * `s` -- The argument is a RedisModuleString.
 *     * `v` -- The argument(s) is a vector of RedisModuleString.
 *     * `!` -- Sends the Redis command and its arguments to replicas and AOF.
 *     * `A` -- Suppress AOF propagation, send only to replicas (requires `!`).
 *     * `R` -- Suppress replicas propagation, send only to AOF (requires `!`).
 *     * `3` -- Return a RESP3 reply. This will change the command reply.
 *              e.g., HGETALL returns a map instead of a flat array.
 *     * `0` -- Return the reply in auto mode, i.e. the reply format will be the
 *              same as the client attached to the given RedisModuleCtx. This will
 *              probably used when you want to pass the reply directly to the client.
 *     * `C` -- Check if command can be executed according to ACL rules.
 * * **...**: The actual arguments to the Redis command.
 *
 * On success a RedisModuleCallReply object is returned, otherwise
 * NULL is returned and errno is set to the following values:
 *
 * * EBADF: wrong format specifier.
 * * EINVAL: wrong command arity.
 * * ENOENT: command does not exist.
 * * EPERM: operation in Cluster instance with key in non local slot.
 * * EROFS: operation in Cluster instance when a write command is sent
 *          in a readonly state.
 * * ENETDOWN: operation in Cluster instance when cluster is down.
 * * ENOTSUP: No ACL user for the specified module context
 * * EACCES: Command cannot be executed, according to ACL rules
 *
 * Example code fragment:
 * 
 *      reply = RedisModule_Call(ctx,"INCRBY","sc",argv[1],"10");
 *      if (RedisModule_CallReplyType(reply) == REDISMODULE_REPLY_INTEGER) {
 *        long long myval = RedisModule_CallReplyInteger(reply);
 *        // Do something with myval.
 *      }
 *
 * This API is documented here: https://redis.io/topics/modules-intro
 */
RedisModuleCallReply *RM_Call(RedisModuleCtx *ctx, const char *cmdname, const char *fmt, ...) {
    struct redisCommand *cmd;
    client *c = NULL;
    robj **argv = NULL;
    int argc = 0, argv_len = 0, flags = 0;
    va_list ap;
    RedisModuleCallReply *reply = NULL;
    int replicate = 0; /* Replicate this command? */

    /* Handle arguments. */
    va_start(ap, fmt);
    argv = moduleCreateArgvFromUserFormat(cmdname,fmt,&argc,&argv_len,&flags,ap);
    replicate = flags & REDISMODULE_ARGV_REPLICATE;
    va_end(ap);

    /* Setup our fake client for command execution. */
    if (server.module_client == NULL) {
        /* This is the first RM_Call() ever. Create reusable client. */
        c = server.module_client = createClient(NULL);
    } else if (server.module_client->argv == NULL) {
        /* The reusable module client is not busy with a command. Use it. */
        c = server.module_client;
    } else {
        /* The reusable module client is busy. (It is probably used in a
         * recursive call to this module.) */
        c = createClient(NULL);
    }

    c->user = NULL; /* Root user. */
    c->flags = CLIENT_MODULE;

    /* We do not want to allow block, the module do not expect it */
    c->flags |= CLIENT_DENY_BLOCKING;
    c->db = ctx->client->db;
    c->argv = argv;
    c->argc = argc;
    c->argv_len = argv_len;
    c->resp = 2;
    if (flags & REDISMODULE_ARGV_RESP_3) {
        c->resp = 3;
    } else if (flags & REDISMODULE_ARGV_RESP_AUTO) {
        /* Auto mode means to take the same protocol as the ctx client. */
        c->resp = ctx->client->resp;
    }
    if (ctx->module) ctx->module->in_call++;

    /* We handle the above format error only when the client is setup so that
     * we can free it normally. */
    if (argv == NULL) {
        errno = EBADF;
        goto cleanup;
    }

    /* Call command filters */
    moduleCallCommandFilters(c);

    /* Lookup command now, after filters had a chance to make modifications
     * if necessary.
     */
    cmd = lookupCommand(c->argv,c->argc);
    if (!cmd) {
        errno = ENOENT;
        goto cleanup;
    }
    c->cmd = c->lastcmd = cmd;

    /* Basic arity checks. */
    if ((cmd->arity > 0 && cmd->arity != argc) || (argc < -cmd->arity)) {
        errno = EINVAL;
        goto cleanup;
    }

    /* Check if the user can run this command according to the current
     * ACLs. */
    if (flags & REDISMODULE_ARGV_CHECK_ACL) {
        int acl_errpos;
        int acl_retval;

        if (ctx->client->user == NULL) {
            errno = ENOTSUP;
            goto cleanup;
        }
        acl_retval = ACLCheckAllUserCommandPerm(ctx->client->user,c->cmd,c->argv,c->argc,&acl_errpos);
        if (acl_retval != ACL_OK) {
            sds object = (acl_retval == ACL_DENIED_CMD) ? sdsnew(c->cmd->name) : sdsdup(c->argv[acl_errpos]->ptr);
            addACLLogEntry(ctx->client, acl_retval, ACL_LOG_CTX_MODULE, -1, ctx->client->user->name, object);
            errno = EACCES;
            goto cleanup;
        }
    }

    /* If this is a Redis Cluster node, we need to make sure the module is not
     * trying to access non-local keys, with the exception of commands
     * received from our master. */
    if (server.cluster_enabled && !(ctx->client->flags & CLIENT_MASTER)) {
        int error_code;
        /* Duplicate relevant flags in the module client. */
        c->flags &= ~(CLIENT_READONLY|CLIENT_ASKING);
        c->flags |= ctx->client->flags & (CLIENT_READONLY|CLIENT_ASKING);
        if (getNodeByQuery(c,c->cmd,c->argv,c->argc,NULL,&error_code) !=
                           server.cluster->myself)
        {
            if (error_code == CLUSTER_REDIR_DOWN_RO_STATE) {
                errno = EROFS;
            } else if (error_code == CLUSTER_REDIR_DOWN_STATE) {
                errno = ENETDOWN;
            } else {
                errno = EPERM;
            }
            goto cleanup;
        }
    }

    /* We need to use a global replication_allowed flag in order to prevent
     * replication of nested RM_Calls. Example:
     * 1. module1.foo does RM_Call of module2.bar without replication (i.e. no '!')
     * 2. module2.bar internally calls RM_Call of INCR with '!'
     * 3. at the end of module1.foo we call RM_ReplicateVerbatim
     * We want the replica/AOF to see only module1.foo and not the INCR from module2.bar */
    int prev_replication_allowed = server.replication_allowed;
    server.replication_allowed = replicate && server.replication_allowed;

    /* Run the command */
    int call_flags = CMD_CALL_SLOWLOG | CMD_CALL_STATS | CMD_CALL_FROM_MODULE;
    if (replicate) {
        if (!(flags & REDISMODULE_ARGV_NO_AOF))
            call_flags |= CMD_CALL_PROPAGATE_AOF;
        if (!(flags & REDISMODULE_ARGV_NO_REPLICAS))
            call_flags |= CMD_CALL_PROPAGATE_REPL;
    }
    /* Set server.current_client */
    client *old_client = server.current_client;
    server.current_client = c;
    call(c,call_flags);
    server.current_client = old_client;
    server.replication_allowed = prev_replication_allowed;

    serverAssert((c->flags & CLIENT_BLOCKED) == 0);

    /* Convert the result of the Redis command into a module reply. */
    sds proto = sdsnewlen(c->buf,c->bufpos);
    c->bufpos = 0;
    while(listLength(c->reply)) {
        clientReplyBlock *o = listNodeValue(listFirst(c->reply));

        proto = sdscatlen(proto,o->buf,o->used);
        listDelNode(c->reply,listFirst(c->reply));
    }
    reply = callReplyCreate(proto, ctx);
    autoMemoryAdd(ctx,REDISMODULE_AM_REPLY,reply);

cleanup:
    if (ctx->module) ctx->module->in_call--;
    if (c == server.module_client) {
        /* reset shared client so it can be reused */
        discardTransaction(c);
        pubsubUnsubscribeAllChannels(c,0);
        pubsubUnsubscribeAllPatterns(c,0);
        resetClient(c); /* frees the contents of argv */
        zfree(c->argv);
        c->argv = NULL;
        c->resp = 2;
    } else {
        freeClient(c); /* temporary client */
    }
    return reply;
}

/* Return a pointer, and a length, to the protocol returned by the command
 * that returned the reply object. */
const char *RM_CallReplyProto(RedisModuleCallReply *reply, size_t *len) {
    return callReplyGetProto(reply, len);
}

/* --------------------------------------------------------------------------
 * ## Modules data types
 *
 * When String DMA or using existing data structures is not enough, it is
 * possible to create new data types from scratch and export them to
 * Redis. The module must provide a set of callbacks for handling the
 * new values exported (for example in order to provide RDB saving/loading,
 * AOF rewrite, and so forth). In this section we define this API.
 * -------------------------------------------------------------------------- */

/* Turn a 9 chars name in the specified charset and a 10 bit encver into
 * a single 64 bit unsigned integer that represents this exact module name
 * and version. This final number is called a "type ID" and is used when
 * writing module exported values to RDB files, in order to re-associate the
 * value to the right module to load them during RDB loading.
 *
 * If the string is not of the right length or the charset is wrong, or
 * if encver is outside the unsigned 10 bit integer range, 0 is returned,
 * otherwise the function returns the right type ID.
 *
 * The resulting 64 bit integer is composed as follows:
 *
 *     (high order bits) 6|6|6|6|6|6|6|6|6|10 (low order bits)
 *
 * The first 6 bits value is the first character, name[0], while the last
 * 6 bits value, immediately before the 10 bits integer, is name[8].
 * The last 10 bits are the encoding version.
 *
 * Note that a name and encver combo of "AAAAAAAAA" and 0, will produce
 * zero as return value, that is the same we use to signal errors, thus
 * this combination is invalid, and also useless since type names should
 * try to be vary to avoid collisions. */

const char *ModuleTypeNameCharSet =
             "ABCDEFGHIJKLMNOPQRSTUVWXYZ"
             "abcdefghijklmnopqrstuvwxyz"
             "0123456789-_";

uint64_t moduleTypeEncodeId(const char *name, int encver) {
    /* We use 64 symbols so that we can map each character into 6 bits
     * of the final output. */
    const char *cset = ModuleTypeNameCharSet;
    if (strlen(name) != 9) return 0;
    if (encver < 0 || encver > 1023) return 0;

    uint64_t id = 0;
    for (int j = 0; j < 9; j++) {
        char *p = strchr(cset,name[j]);
        if (!p) return 0;
        unsigned long pos = p-cset;
        id = (id << 6) | pos;
    }
    id = (id << 10) | encver;
    return id;
}

/* Search, in the list of exported data types of all the modules registered,
 * a type with the same name as the one given. Returns the moduleType
 * structure pointer if such a module is found, or NULL otherwise. */
moduleType *moduleTypeLookupModuleByName(const char *name) {
    dictIterator *di = dictGetIterator(modules);
    dictEntry *de;

    while ((de = dictNext(di)) != NULL) {
        struct RedisModule *module = dictGetVal(de);
        listIter li;
        listNode *ln;

        listRewind(module->types,&li);
        while((ln = listNext(&li))) {
            moduleType *mt = ln->value;
            if (memcmp(name,mt->name,sizeof(mt->name)) == 0) {
                dictReleaseIterator(di);
                return mt;
            }
        }
    }
    dictReleaseIterator(di);
    return NULL;
}

/* Lookup a module by ID, with caching. This function is used during RDB
 * loading. Modules exporting data types should never be able to unload, so
 * our cache does not need to expire. */
#define MODULE_LOOKUP_CACHE_SIZE 3

moduleType *moduleTypeLookupModuleByID(uint64_t id) {
    static struct {
        uint64_t id;
        moduleType *mt;
    } cache[MODULE_LOOKUP_CACHE_SIZE];

    /* Search in cache to start. */
    int j;
    for (j = 0; j < MODULE_LOOKUP_CACHE_SIZE && cache[j].mt != NULL; j++)
        if (cache[j].id == id) return cache[j].mt;

    /* Slow module by module lookup. */
    moduleType *mt = NULL;
    dictIterator *di = dictGetIterator(modules);
    dictEntry *de;

    while ((de = dictNext(di)) != NULL && mt == NULL) {
        struct RedisModule *module = dictGetVal(de);
        listIter li;
        listNode *ln;

        listRewind(module->types,&li);
        while((ln = listNext(&li))) {
            moduleType *this_mt = ln->value;
            /* Compare only the 54 bit module identifier and not the
             * encoding version. */
            if (this_mt->id >> 10 == id >> 10) {
                mt = this_mt;
                break;
            }
        }
    }
    dictReleaseIterator(di);

    /* Add to cache if possible. */
    if (mt && j < MODULE_LOOKUP_CACHE_SIZE) {
        cache[j].id = id;
        cache[j].mt = mt;
    }
    return mt;
}

/* Turn an (unresolved) module ID into a type name, to show the user an
 * error when RDB files contain module data we can't load.
 * The buffer pointed by 'name' must be 10 bytes at least. The function will
 * fill it with a null terminated module name. */
void moduleTypeNameByID(char *name, uint64_t moduleid) {
    const char *cset = ModuleTypeNameCharSet;

    name[9] = '\0';
    char *p = name+8;
    moduleid >>= 10;
    for (int j = 0; j < 9; j++) {
        *p-- = cset[moduleid & 63];
        moduleid >>= 6;
    }
}

/* Return the name of the module that owns the specified moduleType. */
const char *moduleTypeModuleName(moduleType *mt) {
    if (!mt || !mt->module) return NULL;
    return mt->module->name;
}

/* Create a copy of a module type value using the copy callback. If failed
 * or not supported, produce an error reply and return NULL.
 */
robj *moduleTypeDupOrReply(client *c, robj *fromkey, robj *tokey, int todb, robj *value) {
    moduleValue *mv = value->ptr;
    moduleType *mt = mv->type;
    if (!mt->copy && !mt->copy2) {
        addReplyError(c, "not supported for this module key");
        return NULL;
    }
    void *newval = NULL;
    if (mt->copy2 != NULL) {
        RedisModuleKeyOptCtx ctx = {fromkey, tokey, c->db->id, todb};
        newval = mt->copy2(&ctx, mv->value);
    } else {
        newval = mt->copy(fromkey, tokey, mv->value);
    }
     
    if (!newval) {
        addReplyError(c, "module key failed to copy");
        return NULL;
    }
    return createModuleObject(mt, newval);
}

/* Register a new data type exported by the module. The parameters are the
 * following. Please for in depth documentation check the modules API
 * documentation, especially https://redis.io/topics/modules-native-types.
 *
 * * **name**: A 9 characters data type name that MUST be unique in the Redis
 *   Modules ecosystem. Be creative... and there will be no collisions. Use
 *   the charset A-Z a-z 9-0, plus the two "-_" characters. A good
 *   idea is to use, for example `<typename>-<vendor>`. For example
 *   "tree-AntZ" may mean "Tree data structure by @antirez". To use both
 *   lower case and upper case letters helps in order to prevent collisions.
 * * **encver**: Encoding version, which is, the version of the serialization
 *   that a module used in order to persist data. As long as the "name"
 *   matches, the RDB loading will be dispatched to the type callbacks
 *   whatever 'encver' is used, however the module can understand if
 *   the encoding it must load are of an older version of the module.
 *   For example the module "tree-AntZ" initially used encver=0. Later
 *   after an upgrade, it started to serialize data in a different format
 *   and to register the type with encver=1. However this module may
 *   still load old data produced by an older version if the rdb_load
 *   callback is able to check the encver value and act accordingly.
 *   The encver must be a positive value between 0 and 1023.
 *
 * * **typemethods_ptr** is a pointer to a RedisModuleTypeMethods structure
 *   that should be populated with the methods callbacks and structure
 *   version, like in the following example:
 *
 *         RedisModuleTypeMethods tm = {
 *             .version = REDISMODULE_TYPE_METHOD_VERSION,
 *             .rdb_load = myType_RDBLoadCallBack,
 *             .rdb_save = myType_RDBSaveCallBack,
 *             .aof_rewrite = myType_AOFRewriteCallBack,
 *             .free = myType_FreeCallBack,
 *
 *             // Optional fields
 *             .digest = myType_DigestCallBack,
 *             .mem_usage = myType_MemUsageCallBack,
 *             .aux_load = myType_AuxRDBLoadCallBack,
 *             .aux_save = myType_AuxRDBSaveCallBack,
 *             .free_effort = myType_FreeEffortCallBack,
 *             .unlink = myType_UnlinkCallBack,
 *             .copy = myType_CopyCallback,
 *             .defrag = myType_DefragCallback
 * 
 *             // Enhanced optional fields
 *             .mem_usage2 = myType_MemUsageCallBack2,
 *             .free_effort2 = myType_FreeEffortCallBack2,
 *             .unlink2 = myType_UnlinkCallBack2,
 *             .copy2 = myType_CopyCallback2,
 *         }
 *
 * * **rdb_load**: A callback function pointer that loads data from RDB files.
 * * **rdb_save**: A callback function pointer that saves data to RDB files.
 * * **aof_rewrite**: A callback function pointer that rewrites data as commands.
 * * **digest**: A callback function pointer that is used for `DEBUG DIGEST`.
 * * **free**: A callback function pointer that can free a type value.
 * * **aux_save**: A callback function pointer that saves out of keyspace data to RDB files.
 *   'when' argument is either REDISMODULE_AUX_BEFORE_RDB or REDISMODULE_AUX_AFTER_RDB.
 * * **aux_load**: A callback function pointer that loads out of keyspace data from RDB files.
 *   Similar to aux_save, returns REDISMODULE_OK on success, and ERR otherwise.
 * * **free_effort**: A callback function pointer that used to determine whether the module's
 *   memory needs to be lazy reclaimed. The module should return the complexity involved by
 *   freeing the value. for example: how many pointers are gonna be freed. Note that if it 
 *   returns 0, we'll always do an async free.
 * * **unlink**: A callback function pointer that used to notifies the module that the key has 
 *   been removed from the DB by redis, and may soon be freed by a background thread. Note that 
 *   it won't be called on FLUSHALL/FLUSHDB (both sync and async), and the module can use the 
 *   RedisModuleEvent_FlushDB to hook into that.
 * * **copy**: A callback function pointer that is used to make a copy of the specified key.
 *   The module is expected to perform a deep copy of the specified value and return it.
 *   In addition, hints about the names of the source and destination keys is provided.
 *   A NULL return value is considered an error and the copy operation fails.
 *   Note: if the target key exists and is being overwritten, the copy callback will be
 *   called first, followed by a free callback to the value that is being replaced.
 * 
 * * **defrag**: A callback function pointer that is used to request the module to defrag
 *   a key. The module should then iterate pointers and call the relevant RM_Defrag*()
 *   functions to defragment pointers or complex types. The module should continue
 *   iterating as long as RM_DefragShouldStop() returns a zero value, and return a
 *   zero value if finished or non-zero value if more work is left to be done. If more work
 *   needs to be done, RM_DefragCursorSet() and RM_DefragCursorGet() can be used to track
 *   this work across different calls.
 *   Normally, the defrag mechanism invokes the callback without a time limit, so
 *   RM_DefragShouldStop() always returns zero. The "late defrag" mechanism which has
 *   a time limit and provides cursor support is used only for keys that are determined
 *   to have significant internal complexity. To determine this, the defrag mechanism
 *   uses the free_effort callback and the 'active-defrag-max-scan-fields' config directive.
 *   NOTE: The value is passed as a `void**` and the function is expected to update the
 *   pointer if the top-level value pointer is defragmented and consequently changes.
 *
 * * **mem_usage2**: Similar to `mem_usage`, but provides the `RedisModuleKeyOptCtx` parameter
 *   so that meta information such as key name and db id can be obtained, and
 *   the `sample_size` for size estimation (see MEMORY USAGE command).
 * * **free_effort2**: Similar to `free_effort`, but provides the `RedisModuleKeyOptCtx` parameter
 *   so that meta information such as key name and db id can be obtained.
 * * **unlink2**: Similar to `unlink`, but provides the `RedisModuleKeyOptCtx` parameter
 *   so that meta information such as key name and db id can be obtained.
 * * **copy2**: Similar to `copy`, but provides the `RedisModuleKeyOptCtx` parameter
 *   so that meta information such as key names and db ids can be obtained.
 * 
 * Note: the module name "AAAAAAAAA" is reserved and produces an error, it
 * happens to be pretty lame as well.
 *
 * If there is already a module registering a type with the same name,
 * and if the module name or encver is invalid, NULL is returned.
 * Otherwise the new type is registered into Redis, and a reference of
 * type RedisModuleType is returned: the caller of the function should store
 * this reference into a global variable to make future use of it in the
 * modules type API, since a single module may register multiple types.
 * Example code fragment:
 *
 *      static RedisModuleType *BalancedTreeType;
 *
 *      int RedisModule_OnLoad(RedisModuleCtx *ctx) {
 *          // some code here ...
 *          BalancedTreeType = RM_CreateDataType(...);
 *      }
 */
moduleType *RM_CreateDataType(RedisModuleCtx *ctx, const char *name, int encver, void *typemethods_ptr) {
    uint64_t id = moduleTypeEncodeId(name,encver);
    if (id == 0) return NULL;
    if (moduleTypeLookupModuleByName(name) != NULL) return NULL;

    long typemethods_version = ((long*)typemethods_ptr)[0];
    if (typemethods_version == 0) return NULL;

    struct typemethods {
        uint64_t version;
        moduleTypeLoadFunc rdb_load;
        moduleTypeSaveFunc rdb_save;
        moduleTypeRewriteFunc aof_rewrite;
        moduleTypeMemUsageFunc mem_usage;
        moduleTypeDigestFunc digest;
        moduleTypeFreeFunc free;
        struct {
            moduleTypeAuxLoadFunc aux_load;
            moduleTypeAuxSaveFunc aux_save;
            int aux_save_triggers;
        } v2;
        struct {
            moduleTypeFreeEffortFunc free_effort;
            moduleTypeUnlinkFunc unlink;
            moduleTypeCopyFunc copy;
            moduleTypeDefragFunc defrag;
        } v3;
        struct {
            moduleTypeMemUsageFunc2 mem_usage2;
            moduleTypeFreeEffortFunc2 free_effort2;
            moduleTypeUnlinkFunc2 unlink2;
            moduleTypeCopyFunc2 copy2;
        } v4;
    } *tms = (struct typemethods*) typemethods_ptr;

    moduleType *mt = zcalloc(sizeof(*mt));
    mt->id = id;
    mt->module = ctx->module;
    mt->rdb_load = tms->rdb_load;
    mt->rdb_save = tms->rdb_save;
    mt->aof_rewrite = tms->aof_rewrite;
    mt->mem_usage = tms->mem_usage;
    mt->digest = tms->digest;
    mt->free = tms->free;
    if (tms->version >= 2) {
        mt->aux_load = tms->v2.aux_load;
        mt->aux_save = tms->v2.aux_save;
        mt->aux_save_triggers = tms->v2.aux_save_triggers;
    }
    if (tms->version >= 3) {
        mt->free_effort = tms->v3.free_effort;
        mt->unlink = tms->v3.unlink;
        mt->copy = tms->v3.copy;
        mt->defrag = tms->v3.defrag;
    }
    if (tms->version >= 4) {
        mt->mem_usage2 = tms->v4.mem_usage2;
        mt->unlink2 = tms->v4.unlink2;
        mt->free_effort2 = tms->v4.free_effort2;
        mt->copy2 = tms->v4.copy2;
    }
    memcpy(mt->name,name,sizeof(mt->name));
    listAddNodeTail(ctx->module->types,mt);
    return mt;
}

/* If the key is open for writing, set the specified module type object
 * as the value of the key, deleting the old value if any.
 * On success REDISMODULE_OK is returned. If the key is not open for
 * writing or there is an active iterator, REDISMODULE_ERR is returned. */
int RM_ModuleTypeSetValue(RedisModuleKey *key, moduleType *mt, void *value) {
    if (!(key->mode & REDISMODULE_WRITE) || key->iter) return REDISMODULE_ERR;
    RM_DeleteKey(key);
    robj *o = createModuleObject(mt,value);
    setKey(key->ctx->client,key->db,key->key,o,SETKEY_NO_SIGNAL);
    decrRefCount(o);
    key->value = o;
    return REDISMODULE_OK;
}

/* Assuming RedisModule_KeyType() returned REDISMODULE_KEYTYPE_MODULE on
 * the key, returns the module type pointer of the value stored at key.
 *
 * If the key is NULL, is not associated with a module type, or is empty,
 * then NULL is returned instead. */
moduleType *RM_ModuleTypeGetType(RedisModuleKey *key) {
    if (key == NULL ||
        key->value == NULL ||
        RM_KeyType(key) != REDISMODULE_KEYTYPE_MODULE) return NULL;
    moduleValue *mv = key->value->ptr;
    return mv->type;
}

/* Assuming RedisModule_KeyType() returned REDISMODULE_KEYTYPE_MODULE on
 * the key, returns the module type low-level value stored at key, as
 * it was set by the user via RedisModule_ModuleTypeSetValue().
 *
 * If the key is NULL, is not associated with a module type, or is empty,
 * then NULL is returned instead. */
void *RM_ModuleTypeGetValue(RedisModuleKey *key) {
    if (key == NULL ||
        key->value == NULL ||
        RM_KeyType(key) != REDISMODULE_KEYTYPE_MODULE) return NULL;
    moduleValue *mv = key->value->ptr;
    return mv->value;
}

/* --------------------------------------------------------------------------
 * ## RDB loading and saving functions
 * -------------------------------------------------------------------------- */

/* Called when there is a load error in the context of a module. On some
 * modules this cannot be recovered, but if the module declared capability
 * to handle errors, we'll raise a flag rather than exiting. */
void moduleRDBLoadError(RedisModuleIO *io) {
    if (io->type->module->options & REDISMODULE_OPTIONS_HANDLE_IO_ERRORS) {
        io->error = 1;
        return;
    }
    serverPanic(
        "Error loading data from RDB (short read or EOF). "
        "Read performed by module '%s' about type '%s' "
        "after reading '%llu' bytes of a value "
        "for key named: '%s'.",
        io->type->module->name,
        io->type->name,
        (unsigned long long)io->bytes,
        io->key? (char*)io->key->ptr: "(null)");
}

/* Returns 0 if there's at least one registered data type that did not declare
 * REDISMODULE_OPTIONS_HANDLE_IO_ERRORS, in which case diskless loading should
 * be avoided since it could cause data loss. */
int moduleAllDatatypesHandleErrors() {
    dictIterator *di = dictGetIterator(modules);
    dictEntry *de;

    while ((de = dictNext(di)) != NULL) {
        struct RedisModule *module = dictGetVal(de);
        if (listLength(module->types) &&
            !(module->options & REDISMODULE_OPTIONS_HANDLE_IO_ERRORS))
        {
            dictReleaseIterator(di);
            return 0;
        }
    }
    dictReleaseIterator(di);
    return 1;
}

/* Returns 0 if module did not declare REDISMODULE_OPTIONS_HANDLE_REPL_ASYNC_LOAD, in which case
 * diskless async loading should be avoided because module doesn't know there can be traffic during
 * database full resynchronization. */
int moduleAllModulesHandleReplAsyncLoad() {
    dictIterator *di = dictGetIterator(modules);
    dictEntry *de;

    while ((de = dictNext(di)) != NULL) {
        struct RedisModule *module = dictGetVal(de);
        if (!(module->options & REDISMODULE_OPTIONS_HANDLE_REPL_ASYNC_LOAD)) {
            dictReleaseIterator(di);
            return 0;
        }
    }
    dictReleaseIterator(di);
    return 1;
}

/* Returns true if any previous IO API failed.
 * for `Load*` APIs the REDISMODULE_OPTIONS_HANDLE_IO_ERRORS flag must be set with
 * RedisModule_SetModuleOptions first. */
int RM_IsIOError(RedisModuleIO *io) {
    return io->error;
}

/* Save an unsigned 64 bit value into the RDB file. This function should only
 * be called in the context of the rdb_save method of modules implementing new
 * data types. */
void RM_SaveUnsigned(RedisModuleIO *io, uint64_t value) {
    if (io->error) return;
    /* Save opcode. */
    int retval = rdbSaveLen(io->rio, RDB_MODULE_OPCODE_UINT);
    if (retval == -1) goto saveerr;
    io->bytes += retval;
    /* Save value. */
    retval = rdbSaveLen(io->rio, value);
    if (retval == -1) goto saveerr;
    io->bytes += retval;
    return;

saveerr:
    io->error = 1;
}

/* Load an unsigned 64 bit value from the RDB file. This function should only
 * be called in the context of the `rdb_load` method of modules implementing
 * new data types. */
uint64_t RM_LoadUnsigned(RedisModuleIO *io) {
    if (io->error) return 0;
    if (io->ver == 2) {
        uint64_t opcode = rdbLoadLen(io->rio,NULL);
        if (opcode != RDB_MODULE_OPCODE_UINT) goto loaderr;
    }
    uint64_t value;
    int retval = rdbLoadLenByRef(io->rio, NULL, &value);
    if (retval == -1) goto loaderr;
    return value;

loaderr:
    moduleRDBLoadError(io);
    return 0;
}

/* Like RedisModule_SaveUnsigned() but for signed 64 bit values. */
void RM_SaveSigned(RedisModuleIO *io, int64_t value) {
    union {uint64_t u; int64_t i;} conv;
    conv.i = value;
    RM_SaveUnsigned(io,conv.u);
}

/* Like RedisModule_LoadUnsigned() but for signed 64 bit values. */
int64_t RM_LoadSigned(RedisModuleIO *io) {
    union {uint64_t u; int64_t i;} conv;
    conv.u = RM_LoadUnsigned(io);
    return conv.i;
}

/* In the context of the rdb_save method of a module type, saves a
 * string into the RDB file taking as input a RedisModuleString.
 *
 * The string can be later loaded with RedisModule_LoadString() or
 * other Load family functions expecting a serialized string inside
 * the RDB file. */
void RM_SaveString(RedisModuleIO *io, RedisModuleString *s) {
    if (io->error) return;
    /* Save opcode. */
    ssize_t retval = rdbSaveLen(io->rio, RDB_MODULE_OPCODE_STRING);
    if (retval == -1) goto saveerr;
    io->bytes += retval;
    /* Save value. */
    retval = rdbSaveStringObject(io->rio, s);
    if (retval == -1) goto saveerr;
    io->bytes += retval;
    return;

saveerr:
    io->error = 1;
}

/* Like RedisModule_SaveString() but takes a raw C pointer and length
 * as input. */
void RM_SaveStringBuffer(RedisModuleIO *io, const char *str, size_t len) {
    if (io->error) return;
    /* Save opcode. */
    ssize_t retval = rdbSaveLen(io->rio, RDB_MODULE_OPCODE_STRING);
    if (retval == -1) goto saveerr;
    io->bytes += retval;
    /* Save value. */
    retval = rdbSaveRawString(io->rio, (unsigned char*)str,len);
    if (retval == -1) goto saveerr;
    io->bytes += retval;
    return;

saveerr:
    io->error = 1;
}

/* Implements RM_LoadString() and RM_LoadStringBuffer() */
void *moduleLoadString(RedisModuleIO *io, int plain, size_t *lenptr) {
    if (io->error) return NULL;
    if (io->ver == 2) {
        uint64_t opcode = rdbLoadLen(io->rio,NULL);
        if (opcode != RDB_MODULE_OPCODE_STRING) goto loaderr;
    }
    void *s = rdbGenericLoadStringObject(io->rio,
              plain ? RDB_LOAD_PLAIN : RDB_LOAD_NONE, lenptr);
    if (s == NULL) goto loaderr;
    return s;

loaderr:
    moduleRDBLoadError(io);
    return NULL;
}

/* In the context of the rdb_load method of a module data type, loads a string
 * from the RDB file, that was previously saved with RedisModule_SaveString()
 * functions family.
 *
 * The returned string is a newly allocated RedisModuleString object, and
 * the user should at some point free it with a call to RedisModule_FreeString().
 *
 * If the data structure does not store strings as RedisModuleString objects,
 * the similar function RedisModule_LoadStringBuffer() could be used instead. */
RedisModuleString *RM_LoadString(RedisModuleIO *io) {
    return moduleLoadString(io,0,NULL);
}

/* Like RedisModule_LoadString() but returns an heap allocated string that
 * was allocated with RedisModule_Alloc(), and can be resized or freed with
 * RedisModule_Realloc() or RedisModule_Free().
 *
 * The size of the string is stored at '*lenptr' if not NULL.
 * The returned string is not automatically NULL terminated, it is loaded
 * exactly as it was stored inside the RDB file. */
char *RM_LoadStringBuffer(RedisModuleIO *io, size_t *lenptr) {
    return moduleLoadString(io,1,lenptr);
}

/* In the context of the rdb_save method of a module data type, saves a double
 * value to the RDB file. The double can be a valid number, a NaN or infinity.
 * It is possible to load back the value with RedisModule_LoadDouble(). */
void RM_SaveDouble(RedisModuleIO *io, double value) {
    if (io->error) return;
    /* Save opcode. */
    int retval = rdbSaveLen(io->rio, RDB_MODULE_OPCODE_DOUBLE);
    if (retval == -1) goto saveerr;
    io->bytes += retval;
    /* Save value. */
    retval = rdbSaveBinaryDoubleValue(io->rio, value);
    if (retval == -1) goto saveerr;
    io->bytes += retval;
    return;

saveerr:
    io->error = 1;
}

/* In the context of the rdb_save method of a module data type, loads back the
 * double value saved by RedisModule_SaveDouble(). */
double RM_LoadDouble(RedisModuleIO *io) {
    if (io->error) return 0;
    if (io->ver == 2) {
        uint64_t opcode = rdbLoadLen(io->rio,NULL);
        if (opcode != RDB_MODULE_OPCODE_DOUBLE) goto loaderr;
    }
    double value;
    int retval = rdbLoadBinaryDoubleValue(io->rio, &value);
    if (retval == -1) goto loaderr;
    return value;

loaderr:
    moduleRDBLoadError(io);
    return 0;
}

/* In the context of the rdb_save method of a module data type, saves a float
 * value to the RDB file. The float can be a valid number, a NaN or infinity.
 * It is possible to load back the value with RedisModule_LoadFloat(). */
void RM_SaveFloat(RedisModuleIO *io, float value) {
    if (io->error) return;
    /* Save opcode. */
    int retval = rdbSaveLen(io->rio, RDB_MODULE_OPCODE_FLOAT);
    if (retval == -1) goto saveerr;
    io->bytes += retval;
    /* Save value. */
    retval = rdbSaveBinaryFloatValue(io->rio, value);
    if (retval == -1) goto saveerr;
    io->bytes += retval;
    return;

saveerr:
    io->error = 1;
}

/* In the context of the rdb_save method of a module data type, loads back the
 * float value saved by RedisModule_SaveFloat(). */
float RM_LoadFloat(RedisModuleIO *io) {
    if (io->error) return 0;
    if (io->ver == 2) {
        uint64_t opcode = rdbLoadLen(io->rio,NULL);
        if (opcode != RDB_MODULE_OPCODE_FLOAT) goto loaderr;
    }
    float value;
    int retval = rdbLoadBinaryFloatValue(io->rio, &value);
    if (retval == -1) goto loaderr;
    return value;

loaderr:
    moduleRDBLoadError(io);
    return 0;
}

/* In the context of the rdb_save method of a module data type, saves a long double
 * value to the RDB file. The double can be a valid number, a NaN or infinity.
 * It is possible to load back the value with RedisModule_LoadLongDouble(). */
void RM_SaveLongDouble(RedisModuleIO *io, long double value) {
    if (io->error) return;
    char buf[MAX_LONG_DOUBLE_CHARS];
    /* Long double has different number of bits in different platforms, so we
     * save it as a string type. */
    size_t len = ld2string(buf,sizeof(buf),value,LD_STR_HEX);
    RM_SaveStringBuffer(io,buf,len);
}

/* In the context of the rdb_save method of a module data type, loads back the
 * long double value saved by RedisModule_SaveLongDouble(). */
long double RM_LoadLongDouble(RedisModuleIO *io) {
    if (io->error) return 0;
    long double value;
    size_t len;
    char* str = RM_LoadStringBuffer(io,&len);
    if (!str) return 0;
    string2ld(str,len,&value);
    RM_Free(str);
    return value;
}

/* Iterate over modules, and trigger rdb aux saving for the ones modules types
 * who asked for it. */
ssize_t rdbSaveModulesAux(rio *rdb, int when) {
    size_t total_written = 0;
    dictIterator *di = dictGetIterator(modules);
    dictEntry *de;

    while ((de = dictNext(di)) != NULL) {
        struct RedisModule *module = dictGetVal(de);
        listIter li;
        listNode *ln;

        listRewind(module->types,&li);
        while((ln = listNext(&li))) {
            moduleType *mt = ln->value;
            if (!mt->aux_save || !(mt->aux_save_triggers & when))
                continue;
            ssize_t ret = rdbSaveSingleModuleAux(rdb, when, mt);
            if (ret==-1) {
                dictReleaseIterator(di);
                return -1;
            }
            total_written += ret;
        }
    }

    dictReleaseIterator(di);
    return total_written;
}

/* --------------------------------------------------------------------------
 * ## Key digest API (DEBUG DIGEST interface for modules types)
 * -------------------------------------------------------------------------- */

/* Add a new element to the digest. This function can be called multiple times
 * one element after the other, for all the elements that constitute a given
 * data structure. The function call must be followed by the call to
 * `RedisModule_DigestEndSequence` eventually, when all the elements that are
 * always in a given order are added. See the Redis Modules data types
 * documentation for more info. However this is a quick example that uses Redis
 * data types as an example.
 *
 * To add a sequence of unordered elements (for example in the case of a Redis
 * Set), the pattern to use is:
 *
 *     foreach element {
 *         AddElement(element);
 *         EndSequence();
 *     }
 *
 * Because Sets are not ordered, so every element added has a position that
 * does not depend from the other. However if instead our elements are
 * ordered in pairs, like field-value pairs of an Hash, then one should
 * use:
 *
 *     foreach key,value {
 *         AddElement(key);
 *         AddElement(value);
 *         EndSequence();
 *     }
 *
 * Because the key and value will be always in the above order, while instead
 * the single key-value pairs, can appear in any position into a Redis hash.
 *
 * A list of ordered elements would be implemented with:
 *
 *     foreach element {
 *         AddElement(element);
 *     }
 *     EndSequence();
 *
 */
void RM_DigestAddStringBuffer(RedisModuleDigest *md, unsigned char *ele, size_t len) {
    mixDigest(md->o,ele,len);
}

/* Like `RedisModule_DigestAddStringBuffer()` but takes a long long as input
 * that gets converted into a string before adding it to the digest. */
void RM_DigestAddLongLong(RedisModuleDigest *md, long long ll) {
    char buf[LONG_STR_SIZE];
    size_t len = ll2string(buf,sizeof(buf),ll);
    mixDigest(md->o,buf,len);
}

/* See the documentation for `RedisModule_DigestAddElement()`. */
void RM_DigestEndSequence(RedisModuleDigest *md) {
    xorDigest(md->x,md->o,sizeof(md->o));
    memset(md->o,0,sizeof(md->o));
}

/* Decode a serialized representation of a module data type 'mt', in a specific encoding version 'encver'
 * from string 'str' and return a newly allocated value, or NULL if decoding failed.
 *
 * This call basically reuses the 'rdb_load' callback which module data types
 * implement in order to allow a module to arbitrarily serialize/de-serialize
 * keys, similar to how the Redis 'DUMP' and 'RESTORE' commands are implemented.
 *
 * Modules should generally use the REDISMODULE_OPTIONS_HANDLE_IO_ERRORS flag and
 * make sure the de-serialization code properly checks and handles IO errors
 * (freeing allocated buffers and returning a NULL).
 *
 * If this is NOT done, Redis will handle corrupted (or just truncated) serialized
 * data by producing an error message and terminating the process.
 */
void *RM_LoadDataTypeFromStringEncver(const RedisModuleString *str, const moduleType *mt, int encver) {
    rio payload;
    RedisModuleIO io;
    void *ret;

    rioInitWithBuffer(&payload, str->ptr);
    moduleInitIOContext(io,(moduleType *)mt,&payload,NULL,-1);

    /* All RM_Save*() calls always write a version 2 compatible format, so we
     * need to make sure we read the same.
     */
    io.ver = 2;
    ret = mt->rdb_load(&io,encver);
    if (io.ctx) {
        moduleFreeContext(io.ctx);
        zfree(io.ctx);
    }
    return ret;
}

/* Similar to RM_LoadDataTypeFromStringEncver, original version of the API, kept
 * for backward compatibility. 
 */
void *RM_LoadDataTypeFromString(const RedisModuleString *str, const moduleType *mt) {
    return RM_LoadDataTypeFromStringEncver(str, mt, 0);
}

/* Encode a module data type 'mt' value 'data' into serialized form, and return it
 * as a newly allocated RedisModuleString.
 *
 * This call basically reuses the 'rdb_save' callback which module data types
 * implement in order to allow a module to arbitrarily serialize/de-serialize
 * keys, similar to how the Redis 'DUMP' and 'RESTORE' commands are implemented.
 */
RedisModuleString *RM_SaveDataTypeToString(RedisModuleCtx *ctx, void *data, const moduleType *mt) {
    rio payload;
    RedisModuleIO io;

    rioInitWithBuffer(&payload,sdsempty());
    moduleInitIOContext(io,(moduleType *)mt,&payload,NULL,-1);
    mt->rdb_save(&io,data);
    if (io.ctx) {
        moduleFreeContext(io.ctx);
        zfree(io.ctx);
    }
    if (io.error) {
        return NULL;
    } else {
        robj *str = createObject(OBJ_STRING,payload.io.buffer.ptr);
        if (ctx != NULL) autoMemoryAdd(ctx,REDISMODULE_AM_STRING,str);
        return str;
    }
}

/* Returns the name of the key currently being processed. */
const RedisModuleString *RM_GetKeyNameFromDigest(RedisModuleDigest *dig) {
    return dig->key;
}

/* Returns the database id of the key currently being processed. */
int RM_GetDbIdFromDigest(RedisModuleDigest *dig) {
    return dig->dbid;
}
/* --------------------------------------------------------------------------
 * ## AOF API for modules data types
 * -------------------------------------------------------------------------- */

/* Emits a command into the AOF during the AOF rewriting process. This function
 * is only called in the context of the aof_rewrite method of data types exported
 * by a module. The command works exactly like RedisModule_Call() in the way
 * the parameters are passed, but it does not return anything as the error
 * handling is performed by Redis itself. */
void RM_EmitAOF(RedisModuleIO *io, const char *cmdname, const char *fmt, ...) {
    if (io->error) return;
    struct redisCommand *cmd;
    robj **argv = NULL;
    int argc = 0, flags = 0, j;
    va_list ap;

    cmd = lookupCommandByCString((char*)cmdname);
    if (!cmd) {
        serverLog(LL_WARNING,
            "Fatal: AOF method for module data type '%s' tried to "
            "emit unknown command '%s'",
            io->type->name, cmdname);
        io->error = 1;
        errno = EINVAL;
        return;
    }

    /* Emit the arguments into the AOF in Redis protocol format. */
    va_start(ap, fmt);
    argv = moduleCreateArgvFromUserFormat(cmdname,fmt,&argc,NULL,&flags,ap);
    va_end(ap);
    if (argv == NULL) {
        serverLog(LL_WARNING,
            "Fatal: AOF method for module data type '%s' tried to "
            "call RedisModule_EmitAOF() with wrong format specifiers '%s'",
            io->type->name, fmt);
        io->error = 1;
        errno = EINVAL;
        return;
    }

    /* Bulk count. */
    if (!io->error && rioWriteBulkCount(io->rio,'*',argc) == 0)
        io->error = 1;

    /* Arguments. */
    for (j = 0; j < argc; j++) {
        if (!io->error && rioWriteBulkObject(io->rio,argv[j]) == 0)
            io->error = 1;
        decrRefCount(argv[j]);
    }
    zfree(argv);
    return;
}

/* --------------------------------------------------------------------------
 * ## IO context handling
 * -------------------------------------------------------------------------- */

RedisModuleCtx *RM_GetContextFromIO(RedisModuleIO *io) {
    if (io->ctx) return io->ctx; /* Can't have more than one... */
    io->ctx = zmalloc(sizeof(RedisModuleCtx));
    moduleCreateContext(io->ctx, io->type->module, REDISMODULE_CTX_NONE);
    return io->ctx;
}

/* Returns the name of the key currently being processed.
 * There is no guarantee that the key name is always available, so this may return NULL.
 */
const RedisModuleString *RM_GetKeyNameFromIO(RedisModuleIO *io) {
    return io->key;
}

/* Returns a RedisModuleString with the name of the key from RedisModuleKey. */
const RedisModuleString *RM_GetKeyNameFromModuleKey(RedisModuleKey *key) {
    return key ? key->key : NULL;
}

/* Returns a database id of the key from RedisModuleKey. */
int RM_GetDbIdFromModuleKey(RedisModuleKey *key) {
    return key ? key->db->id : -1;
}

/* Returns the database id of the key currently being processed.
 * There is no guarantee that this info is always available, so this may return -1.
 */
int RM_GetDbIdFromIO(RedisModuleIO *io) {
    return io->dbid;
}

/* --------------------------------------------------------------------------
 * ## Logging
 * -------------------------------------------------------------------------- */

/* This is the low level function implementing both:
 *
 *      RM_Log()
 *      RM_LogIOError()
 *
 */
void moduleLogRaw(RedisModule *module, const char *levelstr, const char *fmt, va_list ap) {
    char msg[LOG_MAX_LEN];
    size_t name_len;
    int level;

    if (!strcasecmp(levelstr,"debug")) level = LL_DEBUG;
    else if (!strcasecmp(levelstr,"verbose")) level = LL_VERBOSE;
    else if (!strcasecmp(levelstr,"notice")) level = LL_NOTICE;
    else if (!strcasecmp(levelstr,"warning")) level = LL_WARNING;
    else level = LL_VERBOSE; /* Default. */

    if (level < server.verbosity) return;

    name_len = snprintf(msg, sizeof(msg),"<%s> ", module? module->name: "module");
    vsnprintf(msg + name_len, sizeof(msg) - name_len, fmt, ap);
    serverLogRaw(level,msg);
}

/* Produces a log message to the standard Redis log, the format accepts
 * printf-alike specifiers, while level is a string describing the log
 * level to use when emitting the log, and must be one of the following:
 *
 * * "debug" (`REDISMODULE_LOGLEVEL_DEBUG`)
 * * "verbose" (`REDISMODULE_LOGLEVEL_VERBOSE`)
 * * "notice" (`REDISMODULE_LOGLEVEL_NOTICE`)
 * * "warning" (`REDISMODULE_LOGLEVEL_WARNING`)
 *
 * If the specified log level is invalid, verbose is used by default.
 * There is a fixed limit to the length of the log line this function is able
 * to emit, this limit is not specified but is guaranteed to be more than
 * a few lines of text.
 *
 * The ctx argument may be NULL if cannot be provided in the context of the
 * caller for instance threads or callbacks, in which case a generic "module"
 * will be used instead of the module name.
 */
void RM_Log(RedisModuleCtx *ctx, const char *levelstr, const char *fmt, ...) {
    va_list ap;
    va_start(ap, fmt);
    moduleLogRaw(ctx? ctx->module: NULL,levelstr,fmt,ap);
    va_end(ap);
}

/* Log errors from RDB / AOF serialization callbacks.
 *
 * This function should be used when a callback is returning a critical
 * error to the caller since cannot load or save the data for some
 * critical reason. */
void RM_LogIOError(RedisModuleIO *io, const char *levelstr, const char *fmt, ...) {
    va_list ap;
    va_start(ap, fmt);
    moduleLogRaw(io->type->module,levelstr,fmt,ap);
    va_end(ap);
}

/* Redis-like assert function.
 *
 * The macro `RedisModule_Assert(expression)` is recommended, rather than
 * calling this function directly.
 *
 * A failed assertion will shut down the server and produce logging information
 * that looks identical to information generated by Redis itself.
 */
void RM__Assert(const char *estr, const char *file, int line) {
    _serverAssert(estr, file, line);
}

/* Allows adding event to the latency monitor to be observed by the LATENCY
 * command. The call is skipped if the latency is smaller than the configured
 * latency-monitor-threshold. */
void RM_LatencyAddSample(const char *event, mstime_t latency) {
    if (latency >= server.latency_monitor_threshold)
        latencyAddSample(event, latency);
}

/* --------------------------------------------------------------------------
 * ## Blocking clients from modules
 *
 * For a guide about blocking commands in modules, see
 * https://redis.io/topics/modules-blocking-ops.
 * -------------------------------------------------------------------------- */

/* Readable handler for the awake pipe. We do nothing here, the awake bytes
 * will be actually read in a more appropriate place in the
 * moduleHandleBlockedClients() function that is where clients are actually
 * served. */
void moduleBlockedClientPipeReadable(aeEventLoop *el, int fd, void *privdata, int mask) {
    UNUSED(el);
    UNUSED(fd);
    UNUSED(mask);
    UNUSED(privdata);
}

/* This is called from blocked.c in order to unblock a client: may be called
 * for multiple reasons while the client is in the middle of being blocked
 * because the client is terminated, but is also called for cleanup when a
 * client is unblocked in a clean way after replaying.
 *
 * What we do here is just to set the client to NULL in the redis module
 * blocked client handle. This way if the client is terminated while there
 * is a pending threaded operation involving the blocked client, we'll know
 * that the client no longer exists and no reply callback should be called.
 *
 * The structure RedisModuleBlockedClient will be always deallocated when
 * running the list of clients blocked by a module that need to be unblocked. */
void unblockClientFromModule(client *c) {
    RedisModuleBlockedClient *bc = c->bpop.module_blocked_handle;

    /* Call the disconnection callback if any. Note that
     * bc->disconnect_callback is set to NULL if the client gets disconnected
     * by the module itself or because of a timeout, so the callback will NOT
     * get called if this is not an actual disconnection event. */
    if (bc->disconnect_callback) {
        RedisModuleCtx ctx;
        moduleCreateContext(&ctx, bc->module, REDISMODULE_CTX_NONE);
        ctx.blocked_privdata = bc->privdata;
        ctx.client = bc->client;
        bc->disconnect_callback(&ctx,bc);
        moduleFreeContext(&ctx);
    }

    /* If we made it here and client is still blocked it means that the command
     * timed-out, client was killed or disconnected and disconnect_callback was
     * not implemented (or it was, but RM_UnblockClient was not called from
     * within it, as it should).
     * We must call moduleUnblockClient in order to free privdata and
     * RedisModuleBlockedClient.
     *
     * Note that we only do that for clients that are blocked on keys, for which
     * the contract is that the module should not call RM_UnblockClient under
     * normal circumstances.
     * Clients implementing threads and working with private data should be
     * aware that calling RM_UnblockClient for every blocked client is their
     * responsibility, and if they fail to do so memory may leak. Ideally they
     * should implement the disconnect and timeout callbacks and call
     * RM_UnblockClient, but any other way is also acceptable. */
    if (bc->blocked_on_keys && !bc->unblocked)
        moduleUnblockClient(c);

    bc->client = NULL;
}

/* Block a client in the context of a module: this function implements both
 * RM_BlockClient() and RM_BlockClientOnKeys() depending on the fact the
 * keys are passed or not.
 *
 * When not blocking for keys, the keys, numkeys, and privdata parameters are
 * not needed. The privdata in that case must be NULL, since later is
 * RM_UnblockClient() that will provide some private data that the reply
 * callback will receive.
 *
 * Instead when blocking for keys, normally RM_UnblockClient() will not be
 * called (because the client will unblock when the key is modified), so
 * 'privdata' should be provided in that case, so that once the client is
 * unlocked and the reply callback is called, it will receive its associated
 * private data.
 *
 * Even when blocking on keys, RM_UnblockClient() can be called however, but
 * in that case the privdata argument is disregarded, because we pass the
 * reply callback the privdata that is set here while blocking.
 *
 */
RedisModuleBlockedClient *moduleBlockClient(RedisModuleCtx *ctx, RedisModuleCmdFunc reply_callback, RedisModuleCmdFunc timeout_callback, void (*free_privdata)(RedisModuleCtx*,void*), long long timeout_ms, RedisModuleString **keys, int numkeys, void *privdata) {
    client *c = ctx->client;
    int islua = server.in_script;
    int ismulti = server.in_exec;

    c->bpop.module_blocked_handle = zmalloc(sizeof(RedisModuleBlockedClient));
    RedisModuleBlockedClient *bc = c->bpop.module_blocked_handle;
    ctx->module->blocked_clients++;

    /* We need to handle the invalid operation of calling modules blocking
     * commands from Lua or MULTI. We actually create an already aborted
     * (client set to NULL) blocked client handle, and actually reply with
     * an error. */
    mstime_t timeout = timeout_ms ? (mstime()+timeout_ms) : 0;
    bc->client = (islua || ismulti) ? NULL : c;
    bc->module = ctx->module;
    bc->reply_callback = reply_callback;
    bc->timeout_callback = timeout_callback;
    bc->disconnect_callback = NULL; /* Set by RM_SetDisconnectCallback() */
    bc->free_privdata = free_privdata;
    bc->privdata = privdata;
    bc->reply_client = createClient(NULL);
    if (bc->client)
        bc->reply_client->resp = bc->client->resp;
    bc->reply_client->flags |= CLIENT_MODULE;
    bc->dbid = c->db->id;
    bc->blocked_on_keys = keys != NULL;
    bc->unblocked = 0;
    bc->background_timer = 0;
    bc->background_duration = 0;
    c->bpop.timeout = timeout;

    if (islua || ismulti) {
        c->bpop.module_blocked_handle = NULL;
        addReplyError(c, islua ?
            "Blocking module command called from Lua script" :
            "Blocking module command called from transaction");
    } else {
        if (keys) {
            blockForKeys(c,BLOCKED_MODULE,keys,numkeys,-1,timeout,NULL,NULL,NULL);
        } else {
            blockClient(c,BLOCKED_MODULE);
        }
    }
    return bc;
}

/* This function is called from module.c in order to check if a module
 * blocked for BLOCKED_MODULE and subtype 'on keys' (bc->blocked_on_keys true)
 * can really be unblocked, since the module was able to serve the client.
 * If the callback returns REDISMODULE_OK, then the client can be unblocked,
 * otherwise the client remains blocked and we'll retry again when one of
 * the keys it blocked for becomes "ready" again.
 * This function returns 1 if client was served (and should be unblocked) */
int moduleTryServeClientBlockedOnKey(client *c, robj *key) {
    int served = 0;
    RedisModuleBlockedClient *bc = c->bpop.module_blocked_handle;

    /* Protect against re-processing: don't serve clients that are already
     * in the unblocking list for any reason (including RM_UnblockClient()
     * explicit call). See #6798. */
    if (bc->unblocked) return 0;

    RedisModuleCtx ctx;
    moduleCreateContext(&ctx, bc->module, REDISMODULE_CTX_BLOCKED_REPLY);
    ctx.blocked_ready_key = key;
    ctx.blocked_privdata = bc->privdata;
    ctx.client = bc->client;
    ctx.blocked_client = bc;
    if (bc->reply_callback(&ctx,(void**)c->argv,c->argc) == REDISMODULE_OK)
        served = 1;
    moduleFreeContext(&ctx);
    return served;
}

/* Block a client in the context of a blocking command, returning an handle
 * which will be used, later, in order to unblock the client with a call to
 * RedisModule_UnblockClient(). The arguments specify callback functions
 * and a timeout after which the client is unblocked.
 *
 * The callbacks are called in the following contexts:
 *
 *     reply_callback:   called after a successful RedisModule_UnblockClient()
 *                       call in order to reply to the client and unblock it.
 *
 *     timeout_callback: called when the timeout is reached or if `CLIENT UNBLOCK`
 *                       is invoked, in order to send an error to the client.
 *
 *     free_privdata:    called in order to free the private data that is passed
 *                       by RedisModule_UnblockClient() call.
 *
 * Note: RedisModule_UnblockClient should be called for every blocked client,
 *       even if client was killed, timed-out or disconnected. Failing to do so
 *       will result in memory leaks.
 *
 * There are some cases where RedisModule_BlockClient() cannot be used:
 *
 * 1. If the client is a Lua script.
 * 2. If the client is executing a MULTI block.
 *
 * In these cases, a call to RedisModule_BlockClient() will **not** block the
 * client, but instead produce a specific error reply.
 *
 * A module that registers a timeout_callback function can also be unblocked
 * using the `CLIENT UNBLOCK` command, which will trigger the timeout callback.
 * If a callback function is not registered, then the blocked client will be
 * treated as if it is not in a blocked state and `CLIENT UNBLOCK` will return
 * a zero value.
 *
 * Measuring background time: By default the time spent in the blocked command
 * is not account for the total command duration. To include such time you should
 * use RM_BlockedClientMeasureTimeStart() and RM_BlockedClientMeasureTimeEnd() one,
 * or multiple times within the blocking command background work.
 */
RedisModuleBlockedClient *RM_BlockClient(RedisModuleCtx *ctx, RedisModuleCmdFunc reply_callback, RedisModuleCmdFunc timeout_callback, void (*free_privdata)(RedisModuleCtx*,void*), long long timeout_ms) {
    return moduleBlockClient(ctx,reply_callback,timeout_callback,free_privdata,timeout_ms, NULL,0,NULL);
}

/* This call is similar to RedisModule_BlockClient(), however in this case we
 * don't just block the client, but also ask Redis to unblock it automatically
 * once certain keys become "ready", that is, contain more data.
 *
 * Basically this is similar to what a typical Redis command usually does,
 * like BLPOP or BZPOPMAX: the client blocks if it cannot be served ASAP,
 * and later when the key receives new data (a list push for instance), the
 * client is unblocked and served.
 *
 * However in the case of this module API, when the client is unblocked?
 *
 * 1. If you block on a key of a type that has blocking operations associated,
 *    like a list, a sorted set, a stream, and so forth, the client may be
 *    unblocked once the relevant key is targeted by an operation that normally
 *    unblocks the native blocking operations for that type. So if we block
 *    on a list key, an RPUSH command may unblock our client and so forth.
 * 2. If you are implementing your native data type, or if you want to add new
 *    unblocking conditions in addition to "1", you can call the modules API
 *    RedisModule_SignalKeyAsReady().
 *
 * Anyway we can't be sure if the client should be unblocked just because the
 * key is signaled as ready: for instance a successive operation may change the
 * key, or a client in queue before this one can be served, modifying the key
 * as well and making it empty again. So when a client is blocked with
 * RedisModule_BlockClientOnKeys() the reply callback is not called after
 * RM_UnblockClient() is called, but every time a key is signaled as ready:
 * if the reply callback can serve the client, it returns REDISMODULE_OK
 * and the client is unblocked, otherwise it will return REDISMODULE_ERR
 * and we'll try again later.
 *
 * The reply callback can access the key that was signaled as ready by
 * calling the API RedisModule_GetBlockedClientReadyKey(), that returns
 * just the string name of the key as a RedisModuleString object.
 *
 * Thanks to this system we can setup complex blocking scenarios, like
 * unblocking a client only if a list contains at least 5 items or other
 * more fancy logics.
 *
 * Note that another difference with RedisModule_BlockClient(), is that here
 * we pass the private data directly when blocking the client: it will
 * be accessible later in the reply callback. Normally when blocking with
 * RedisModule_BlockClient() the private data to reply to the client is
 * passed when calling RedisModule_UnblockClient() but here the unblocking
 * is performed by Redis itself, so we need to have some private data before
 * hand. The private data is used to store any information about the specific
 * unblocking operation that you are implementing. Such information will be
 * freed using the free_privdata callback provided by the user.
 *
 * However the reply callback will be able to access the argument vector of
 * the command, so the private data is often not needed.
 *
 * Note: Under normal circumstances RedisModule_UnblockClient should not be
 *       called for clients that are blocked on keys (Either the key will
 *       become ready or a timeout will occur). If for some reason you do want
 *       to call RedisModule_UnblockClient it is possible: Client will be
 *       handled as if it were timed-out (You must implement the timeout
 *       callback in that case).
 */
RedisModuleBlockedClient *RM_BlockClientOnKeys(RedisModuleCtx *ctx, RedisModuleCmdFunc reply_callback, RedisModuleCmdFunc timeout_callback, void (*free_privdata)(RedisModuleCtx*,void*), long long timeout_ms, RedisModuleString **keys, int numkeys, void *privdata) {
    return moduleBlockClient(ctx,reply_callback,timeout_callback,free_privdata,timeout_ms, keys,numkeys,privdata);
}

/* This function is used in order to potentially unblock a client blocked
 * on keys with RedisModule_BlockClientOnKeys(). When this function is called,
 * all the clients blocked for this key will get their reply_callback called.
 *
 * Note: The function has no effect if the signaled key doesn't exist. */
void RM_SignalKeyAsReady(RedisModuleCtx *ctx, RedisModuleString *key) {
    signalKeyAsReady(ctx->client->db, key, OBJ_MODULE);
}

/* Implements RM_UnblockClient() and moduleUnblockClient(). */
int moduleUnblockClientByHandle(RedisModuleBlockedClient *bc, void *privdata) {
    pthread_mutex_lock(&moduleUnblockedClientsMutex);
    if (!bc->blocked_on_keys) bc->privdata = privdata;
    bc->unblocked = 1;
    listAddNodeTail(moduleUnblockedClients,bc);
    if (write(server.module_blocked_pipe[1],"A",1) != 1) {
        /* Ignore the error, this is best-effort. */
    }
    pthread_mutex_unlock(&moduleUnblockedClientsMutex);
    return REDISMODULE_OK;
}

/* This API is used by the Redis core to unblock a client that was blocked
 * by a module. */
void moduleUnblockClient(client *c) {
    RedisModuleBlockedClient *bc = c->bpop.module_blocked_handle;
    moduleUnblockClientByHandle(bc,NULL);
}

/* Return true if the client 'c' was blocked by a module using
 * RM_BlockClientOnKeys(). */
int moduleClientIsBlockedOnKeys(client *c) {
    RedisModuleBlockedClient *bc = c->bpop.module_blocked_handle;
    return bc->blocked_on_keys;
}

/* Unblock a client blocked by `RedisModule_BlockedClient`. This will trigger
 * the reply callbacks to be called in order to reply to the client.
 * The 'privdata' argument will be accessible by the reply callback, so
 * the caller of this function can pass any value that is needed in order to
 * actually reply to the client.
 *
 * A common usage for 'privdata' is a thread that computes something that
 * needs to be passed to the client, included but not limited some slow
 * to compute reply or some reply obtained via networking.
 *
 * Note 1: this function can be called from threads spawned by the module.
 *
 * Note 2: when we unblock a client that is blocked for keys using the API
 * RedisModule_BlockClientOnKeys(), the privdata argument here is not used.
 * Unblocking a client that was blocked for keys using this API will still
 * require the client to get some reply, so the function will use the
 * "timeout" handler in order to do so (The privdata provided in
 * RedisModule_BlockClientOnKeys() is accessible from the timeout
 * callback via RM_GetBlockedClientPrivateData). */
int RM_UnblockClient(RedisModuleBlockedClient *bc, void *privdata) {
    if (bc->blocked_on_keys) {
        /* In theory the user should always pass the timeout handler as an
         * argument, but better to be safe than sorry. */
        if (bc->timeout_callback == NULL) return REDISMODULE_ERR;
        if (bc->unblocked) return REDISMODULE_OK;
        if (bc->client) moduleBlockedClientTimedOut(bc->client);
    }
    moduleUnblockClientByHandle(bc,privdata);
    return REDISMODULE_OK;
}

/* Abort a blocked client blocking operation: the client will be unblocked
 * without firing any callback. */
int RM_AbortBlock(RedisModuleBlockedClient *bc) {
    bc->reply_callback = NULL;
    bc->disconnect_callback = NULL;
    return RM_UnblockClient(bc,NULL);
}

/* Set a callback that will be called if a blocked client disconnects
 * before the module has a chance to call RedisModule_UnblockClient()
 *
 * Usually what you want to do there, is to cleanup your module state
 * so that you can call RedisModule_UnblockClient() safely, otherwise
 * the client will remain blocked forever if the timeout is large.
 *
 * Notes:
 *
 * 1. It is not safe to call Reply* family functions here, it is also
 *    useless since the client is gone.
 *
 * 2. This callback is not called if the client disconnects because of
 *    a timeout. In such a case, the client is unblocked automatically
 *    and the timeout callback is called.
 */
void RM_SetDisconnectCallback(RedisModuleBlockedClient *bc, RedisModuleDisconnectFunc callback) {
    bc->disconnect_callback = callback;
}

/* This function will check the moduleUnblockedClients queue in order to
 * call the reply callback and really unblock the client.
 *
 * Clients end into this list because of calls to RM_UnblockClient(),
 * however it is possible that while the module was doing work for the
 * blocked client, it was terminated by Redis (for timeout or other reasons).
 * When this happens the RedisModuleBlockedClient structure in the queue
 * will have the 'client' field set to NULL. */
void moduleHandleBlockedClients(void) {
    listNode *ln;
    RedisModuleBlockedClient *bc;

    pthread_mutex_lock(&moduleUnblockedClientsMutex);
    /* Here we unblock all the pending clients blocked in modules operations
     * so we can read every pending "awake byte" in the pipe. */
    char buf[1];
    while (read(server.module_blocked_pipe[0],buf,1) == 1);
    while (listLength(moduleUnblockedClients)) {
        ln = listFirst(moduleUnblockedClients);
        bc = ln->value;
        client *c = bc->client;
        listDelNode(moduleUnblockedClients,ln);
        pthread_mutex_unlock(&moduleUnblockedClientsMutex);

        /* Release the lock during the loop, as long as we don't
         * touch the shared list. */

        /* Call the reply callback if the client is valid and we have
         * any callback. However the callback is not called if the client
         * was blocked on keys (RM_BlockClientOnKeys()), because we already
         * called such callback in moduleTryServeClientBlockedOnKey() when
         * the key was signaled as ready. */
        uint64_t reply_us = 0;
        if (c && !bc->blocked_on_keys && bc->reply_callback) {
            RedisModuleCtx ctx;
            moduleCreateContext(&ctx, bc->module, REDISMODULE_CTX_BLOCKED_REPLY);
            ctx.blocked_privdata = bc->privdata;
            ctx.blocked_ready_key = NULL;
            ctx.client = bc->client;
            ctx.blocked_client = bc;
            monotime replyTimer;
            elapsedStart(&replyTimer);
            bc->reply_callback(&ctx,(void**)c->argv,c->argc);
            reply_us = elapsedUs(replyTimer);
            moduleFreeContext(&ctx);
        }
        /* Update stats now that we've finished the blocking operation.
         * This needs to be out of the reply callback above given that a
         * module might not define any callback and still do blocking ops.
         */
        if (c && !bc->blocked_on_keys) {
            updateStatsOnUnblock(c, bc->background_duration, reply_us);
        }

        /* Free privdata if any. */
        if (bc->privdata && bc->free_privdata) {
            RedisModuleCtx ctx;
            int ctx_flags = c == NULL ? REDISMODULE_CTX_BLOCKED_DISCONNECTED : REDISMODULE_CTX_NONE;
            moduleCreateContext(&ctx, bc->module, ctx_flags);
            ctx.blocked_privdata = bc->privdata;
            ctx.client = bc->client;
            bc->free_privdata(&ctx,bc->privdata);
            moduleFreeContext(&ctx);
        }

        /* It is possible that this blocked client object accumulated
         * replies to send to the client in a thread safe context.
         * We need to glue such replies to the client output buffer and
         * free the temporary client we just used for the replies. */
        if (c) AddReplyFromClient(c, bc->reply_client);
        freeClient(bc->reply_client);

        if (c != NULL) {
            /* Before unblocking the client, set the disconnect callback
             * to NULL, because if we reached this point, the client was
             * properly unblocked by the module. */
            bc->disconnect_callback = NULL;
            unblockClient(c);
            /* Put the client in the list of clients that need to write
             * if there are pending replies here. This is needed since
             * during a non blocking command the client may receive output. */
            if (clientHasPendingReplies(c) &&
                !(c->flags & CLIENT_PENDING_WRITE))
            {
                c->flags |= CLIENT_PENDING_WRITE;
                listAddNodeHead(server.clients_pending_write,c);
            }
        }

        /* Free 'bc' only after unblocking the client, since it is
         * referenced in the client blocking context, and must be valid
         * when calling unblockClient(). */
        bc->module->blocked_clients--;
        zfree(bc);

        /* Lock again before to iterate the loop. */
        pthread_mutex_lock(&moduleUnblockedClientsMutex);
    }
    pthread_mutex_unlock(&moduleUnblockedClientsMutex);
}

/* Check if the specified client can be safely timed out using
 * moduleBlockedClientTimedOut().
 */
int moduleBlockedClientMayTimeout(client *c) {
    if (c->btype != BLOCKED_MODULE)
        return 1;

    RedisModuleBlockedClient *bc = c->bpop.module_blocked_handle;
    return (bc && bc->timeout_callback != NULL);
}

/* Called when our client timed out. After this function unblockClient()
 * is called, and it will invalidate the blocked client. So this function
 * does not need to do any cleanup. Eventually the module will call the
 * API to unblock the client and the memory will be released. */
void moduleBlockedClientTimedOut(client *c) {
    RedisModuleBlockedClient *bc = c->bpop.module_blocked_handle;

    /* Protect against re-processing: don't serve clients that are already
     * in the unblocking list for any reason (including RM_UnblockClient()
     * explicit call). See #6798. */
    if (bc->unblocked) return;

    RedisModuleCtx ctx;
    moduleCreateContext(&ctx, bc->module, REDISMODULE_CTX_BLOCKED_TIMEOUT);
    ctx.client = bc->client;
    ctx.blocked_client = bc;
    ctx.blocked_privdata = bc->privdata;
    bc->timeout_callback(&ctx,(void**)c->argv,c->argc);
    moduleFreeContext(&ctx);
    if (!bc->blocked_on_keys) {
        updateStatsOnUnblock(c, bc->background_duration, 0);
    }
    /* For timeout events, we do not want to call the disconnect callback,
     * because the blocked client will be automatically disconnected in
     * this case, and the user can still hook using the timeout callback. */
    bc->disconnect_callback = NULL;
}

/* Return non-zero if a module command was called in order to fill the
 * reply for a blocked client. */
int RM_IsBlockedReplyRequest(RedisModuleCtx *ctx) {
    return (ctx->flags & REDISMODULE_CTX_BLOCKED_REPLY) != 0;
}

/* Return non-zero if a module command was called in order to fill the
 * reply for a blocked client that timed out. */
int RM_IsBlockedTimeoutRequest(RedisModuleCtx *ctx) {
    return (ctx->flags & REDISMODULE_CTX_BLOCKED_TIMEOUT) != 0;
}

/* Get the private data set by RedisModule_UnblockClient() */
void *RM_GetBlockedClientPrivateData(RedisModuleCtx *ctx) {
    return ctx->blocked_privdata;
}

/* Get the key that is ready when the reply callback is called in the context
 * of a client blocked by RedisModule_BlockClientOnKeys(). */
RedisModuleString *RM_GetBlockedClientReadyKey(RedisModuleCtx *ctx) {
    return ctx->blocked_ready_key;
}

/* Get the blocked client associated with a given context.
 * This is useful in the reply and timeout callbacks of blocked clients,
 * before sometimes the module has the blocked client handle references
 * around, and wants to cleanup it. */
RedisModuleBlockedClient *RM_GetBlockedClientHandle(RedisModuleCtx *ctx) {
    return ctx->blocked_client;
}

/* Return true if when the free callback of a blocked client is called,
 * the reason for the client to be unblocked is that it disconnected
 * while it was blocked. */
int RM_BlockedClientDisconnected(RedisModuleCtx *ctx) {
    return (ctx->flags & REDISMODULE_CTX_BLOCKED_DISCONNECTED) != 0;
}

/* --------------------------------------------------------------------------
 * ## Thread Safe Contexts
 * -------------------------------------------------------------------------- */

/* Return a context which can be used inside threads to make Redis context
 * calls with certain modules APIs. If 'bc' is not NULL then the module will
 * be bound to a blocked client, and it will be possible to use the
 * `RedisModule_Reply*` family of functions to accumulate a reply for when the
 * client will be unblocked. Otherwise the thread safe context will be
 * detached by a specific client.
 *
 * To call non-reply APIs, the thread safe context must be prepared with:
 *
 *     RedisModule_ThreadSafeContextLock(ctx);
 *     ... make your call here ...
 *     RedisModule_ThreadSafeContextUnlock(ctx);
 *
 * This is not needed when using `RedisModule_Reply*` functions, assuming
 * that a blocked client was used when the context was created, otherwise
 * no RedisModule_Reply* call should be made at all.
 *
 * NOTE: If you're creating a detached thread safe context (bc is NULL),
 * consider using `RM_GetDetachedThreadSafeContext` which will also retain
 * the module ID and thus be more useful for logging. */
RedisModuleCtx *RM_GetThreadSafeContext(RedisModuleBlockedClient *bc) {
    RedisModuleCtx *ctx = zmalloc(sizeof(*ctx));
    RedisModule *module = bc ? bc->module : NULL;
    moduleCreateContext(ctx, module, REDISMODULE_CTX_THREAD_SAFE);

    /* Even when the context is associated with a blocked client, we can't
     * access it safely from another thread, so we create a fake client here
     * in order to keep things like the currently selected database and similar
     * things. */
    ctx->client = createClient(NULL);
    if (bc) {
        ctx->blocked_client = bc;
        selectDb(ctx->client,bc->dbid);
        if (bc->client) {
            ctx->client->id = bc->client->id;
            ctx->client->resp = bc->client->resp;
        }
    }
    return ctx;
}

/* Return a detached thread safe context that is not associated with any
 * specific blocked client, but is associated with the module's context.
 *
 * This is useful for modules that wish to hold a global context over
 * a long term, for purposes such as logging. */
RedisModuleCtx *RM_GetDetachedThreadSafeContext(RedisModuleCtx *ctx) {
    RedisModuleCtx *new_ctx = zmalloc(sizeof(*new_ctx));
    moduleCreateContext(new_ctx, ctx->module, REDISMODULE_CTX_THREAD_SAFE);
    new_ctx->client = createClient(NULL);
    return new_ctx;
}

/* Release a thread safe context. */
void RM_FreeThreadSafeContext(RedisModuleCtx *ctx) {
    moduleFreeContext(ctx);
    zfree(ctx);
}

void moduleGILAfterLock() {
    /* We should never get here if we already inside a module
     * code block which already opened a context. */
    serverAssert(server.module_ctx_nesting == 0);
    /* Bump up the nesting level to prevent immediate propagation
     * of possible RM_Call from th thread */
    server.module_ctx_nesting++;
}

/* Acquire the server lock before executing a thread safe API call.
 * This is not needed for `RedisModule_Reply*` calls when there is
 * a blocked client connected to the thread safe context. */
void RM_ThreadSafeContextLock(RedisModuleCtx *ctx) {
    UNUSED(ctx);
    moduleAcquireGIL();
    moduleGILAfterLock();
}

/* Similar to RM_ThreadSafeContextLock but this function
 * would not block if the server lock is already acquired.
 *
 * If successful (lock acquired) REDISMODULE_OK is returned,
 * otherwise REDISMODULE_ERR is returned and errno is set
 * accordingly. */
int RM_ThreadSafeContextTryLock(RedisModuleCtx *ctx) {
    UNUSED(ctx);

    int res = moduleTryAcquireGIL();
    if(res != 0) {
        errno = res;
        return REDISMODULE_ERR;
    }
    moduleGILAfterLock();
    return REDISMODULE_OK;
}

void moduleGILBeforeUnlock() {
    /* We should never get here if we already inside a module
     * code block which already opened a context, except
     * the bump-up from moduleGILAcquired. */
    serverAssert(server.module_ctx_nesting == 1);
    /* Restore ctx_nesting and propagate pending commands
     * (because it's u clear when thread safe contexts are
     * released we have to propagate here). */
    server.module_ctx_nesting--;
    propagatePendingCommands();
}

/* Release the server lock after a thread safe API call was executed. */
void RM_ThreadSafeContextUnlock(RedisModuleCtx *ctx) {
    UNUSED(ctx);
    moduleGILBeforeUnlock();
    moduleReleaseGIL();
}

void moduleAcquireGIL(void) {
    pthread_mutex_lock(&moduleGIL);
}

int moduleTryAcquireGIL(void) {
    return pthread_mutex_trylock(&moduleGIL);
}

void moduleReleaseGIL(void) {
    pthread_mutex_unlock(&moduleGIL);
}


/* --------------------------------------------------------------------------
 * ## Module Keyspace Notifications API
 * -------------------------------------------------------------------------- */

/* Subscribe to keyspace notifications. This is a low-level version of the
 * keyspace-notifications API. A module can register callbacks to be notified
 * when keyspace events occur.
 *
 * Notification events are filtered by their type (string events, set events,
 * etc), and the subscriber callback receives only events that match a specific
 * mask of event types.
 *
 * When subscribing to notifications with RedisModule_SubscribeToKeyspaceEvents
 * the module must provide an event type-mask, denoting the events the subscriber
 * is interested in. This can be an ORed mask of any of the following flags:
 *
 *  - REDISMODULE_NOTIFY_GENERIC: Generic commands like DEL, EXPIRE, RENAME
 *  - REDISMODULE_NOTIFY_STRING: String events
 *  - REDISMODULE_NOTIFY_LIST: List events
 *  - REDISMODULE_NOTIFY_SET: Set events
 *  - REDISMODULE_NOTIFY_HASH: Hash events
 *  - REDISMODULE_NOTIFY_ZSET: Sorted Set events
 *  - REDISMODULE_NOTIFY_EXPIRED: Expiration events
 *  - REDISMODULE_NOTIFY_EVICTED: Eviction events
 *  - REDISMODULE_NOTIFY_STREAM: Stream events
 *  - REDISMODULE_NOTIFY_MODULE: Module types events
 *  - REDISMODULE_NOTIFY_KEYMISS: Key-miss events
 *  - REDISMODULE_NOTIFY_ALL: All events (Excluding REDISMODULE_NOTIFY_KEYMISS)
 *  - REDISMODULE_NOTIFY_LOADED: A special notification available only for modules,
 *                               indicates that the key was loaded from persistence.
 *                               Notice, when this event fires, the given key
 *                               can not be retained, use RM_CreateStringFromString
 *                               instead.
 *
 * We do not distinguish between key events and keyspace events, and it is up
 * to the module to filter the actions taken based on the key.
 *
 * The subscriber signature is:
 *
 *     int (*RedisModuleNotificationFunc) (RedisModuleCtx *ctx, int type,
 *                                         const char *event,
 *                                         RedisModuleString *key);
 *
 * `type` is the event type bit, that must match the mask given at registration
 * time. The event string is the actual command being executed, and key is the
 * relevant Redis key.
 *
 * Notification callback gets executed with a redis context that can not be
 * used to send anything to the client, and has the db number where the event
 * occurred as its selected db number.
 *
 * Notice that it is not necessary to enable notifications in redis.conf for
 * module notifications to work.
 *
 * Warning: the notification callbacks are performed in a synchronous manner,
 * so notification callbacks must to be fast, or they would slow Redis down.
 * If you need to take long actions, use threads to offload them.
 *
 * See https://redis.io/topics/notifications for more information.
 */
int RM_SubscribeToKeyspaceEvents(RedisModuleCtx *ctx, int types, RedisModuleNotificationFunc callback) {
    RedisModuleKeyspaceSubscriber *sub = zmalloc(sizeof(*sub));
    sub->module = ctx->module;
    sub->event_mask = types;
    sub->notify_callback = callback;
    sub->active = 0;

    listAddNodeTail(moduleKeyspaceSubscribers, sub);
    return REDISMODULE_OK;
}

/* Get the configured bitmap of notify-keyspace-events (Could be used
 * for additional filtering in RedisModuleNotificationFunc) */
int RM_GetNotifyKeyspaceEvents() {
    return server.notify_keyspace_events;
}

/* Expose notifyKeyspaceEvent to modules */
int RM_NotifyKeyspaceEvent(RedisModuleCtx *ctx, int type, const char *event, RedisModuleString *key) {
    if (!ctx || !ctx->client)
        return REDISMODULE_ERR;
    notifyKeyspaceEvent(type, (char *)event, key, ctx->client->db->id);
    return REDISMODULE_OK;
}

/* Dispatcher for keyspace notifications to module subscriber functions.
 * This gets called  only if at least one module requested to be notified on
 * keyspace notifications */
void moduleNotifyKeyspaceEvent(int type, const char *event, robj *key, int dbid) {
    /* Don't do anything if there aren't any subscribers */
    if (listLength(moduleKeyspaceSubscribers) == 0) return;

    listIter li;
    listNode *ln;
    listRewind(moduleKeyspaceSubscribers,&li);

    /* Remove irrelevant flags from the type mask */
    type &= ~(NOTIFY_KEYEVENT | NOTIFY_KEYSPACE);

    while((ln = listNext(&li))) {
        RedisModuleKeyspaceSubscriber *sub = ln->value;
        /* Only notify subscribers on events matching they registration,
         * and avoid subscribers triggering themselves */
        if ((sub->event_mask & type) && sub->active == 0) {
            RedisModuleCtx ctx;
            moduleCreateContext(&ctx, sub->module, REDISMODULE_CTX_NONE);
            ctx.client = moduleFreeContextReusedClient;
            selectDb(ctx.client, dbid);

            /* mark the handler as active to avoid reentrant loops.
             * If the subscriber performs an action triggering itself,
             * it will not be notified about it. */
            sub->active = 1;
            sub->notify_callback(&ctx, type, event, key);
            sub->active = 0;
            moduleFreeContext(&ctx);
        }
    }
}

/* Unsubscribe any notification subscribers this module has upon unloading */
void moduleUnsubscribeNotifications(RedisModule *module) {
    listIter li;
    listNode *ln;
    listRewind(moduleKeyspaceSubscribers,&li);
    while((ln = listNext(&li))) {
        RedisModuleKeyspaceSubscriber *sub = ln->value;
        if (sub->module == module) {
            listDelNode(moduleKeyspaceSubscribers, ln);
            zfree(sub);
        }
    }
}

/* --------------------------------------------------------------------------
 * ## Modules Cluster API
 * -------------------------------------------------------------------------- */

/* The Cluster message callback function pointer type. */
typedef void (*RedisModuleClusterMessageReceiver)(RedisModuleCtx *ctx, const char *sender_id, uint8_t type, const unsigned char *payload, uint32_t len);

/* This structure identifies a registered caller: it must match a given module
 * ID, for a given message type. The callback function is just the function
 * that was registered as receiver. */
typedef struct moduleClusterReceiver {
    uint64_t module_id;
    RedisModuleClusterMessageReceiver callback;
    struct RedisModule *module;
    struct moduleClusterReceiver *next;
} moduleClusterReceiver;

typedef struct moduleClusterNodeInfo {
    int flags;
    char ip[NET_IP_STR_LEN];
    int port;
    char master_id[40]; /* Only if flags & REDISMODULE_NODE_MASTER is true. */
} mdouleClusterNodeInfo;

/* We have an array of message types: each bucket is a linked list of
 * configured receivers. */
static moduleClusterReceiver *clusterReceivers[UINT8_MAX];

/* Dispatch the message to the right module receiver. */
void moduleCallClusterReceivers(const char *sender_id, uint64_t module_id, uint8_t type, const unsigned char *payload, uint32_t len) {
    moduleClusterReceiver *r = clusterReceivers[type];
    while(r) {
        if (r->module_id == module_id) {
            RedisModuleCtx ctx;
            moduleCreateContext(&ctx, r->module, REDISMODULE_CTX_NONE);
            ctx.client = moduleFreeContextReusedClient;
            selectDb(ctx.client, 0);
            r->callback(&ctx,sender_id,type,payload,len);
            moduleFreeContext(&ctx);
            return;
        }
        r = r->next;
    }
}

/* Register a callback receiver for cluster messages of type 'type'. If there
 * was already a registered callback, this will replace the callback function
 * with the one provided, otherwise if the callback is set to NULL and there
 * is already a callback for this function, the callback is unregistered
 * (so this API call is also used in order to delete the receiver). */
void RM_RegisterClusterMessageReceiver(RedisModuleCtx *ctx, uint8_t type, RedisModuleClusterMessageReceiver callback) {
    if (!server.cluster_enabled) return;

    uint64_t module_id = moduleTypeEncodeId(ctx->module->name,0);
    moduleClusterReceiver *r = clusterReceivers[type], *prev = NULL;
    while(r) {
        if (r->module_id == module_id) {
            /* Found! Set or delete. */
            if (callback) {
                r->callback = callback;
            } else {
                /* Delete the receiver entry if the user is setting
                 * it to NULL. Just unlink the receiver node from the
                 * linked list. */
                if (prev)
                    prev->next = r->next;
                else
                    clusterReceivers[type]->next = r->next;
                zfree(r);
            }
            return;
        }
        prev = r;
        r = r->next;
    }

    /* Not found, let's add it. */
    if (callback) {
        r = zmalloc(sizeof(*r));
        r->module_id = module_id;
        r->module = ctx->module;
        r->callback = callback;
        r->next = clusterReceivers[type];
        clusterReceivers[type] = r;
    }
}

/* Send a message to all the nodes in the cluster if `target` is NULL, otherwise
 * at the specified target, which is a REDISMODULE_NODE_ID_LEN bytes node ID, as
 * returned by the receiver callback or by the nodes iteration functions.
 *
 * The function returns REDISMODULE_OK if the message was successfully sent,
 * otherwise if the node is not connected or such node ID does not map to any
 * known cluster node, REDISMODULE_ERR is returned. */
int RM_SendClusterMessage(RedisModuleCtx *ctx, char *target_id, uint8_t type, unsigned char *msg, uint32_t len) {
    if (!server.cluster_enabled) return REDISMODULE_ERR;
    uint64_t module_id = moduleTypeEncodeId(ctx->module->name,0);
    if (clusterSendModuleMessageToTarget(target_id,module_id,type,msg,len) == C_OK)
        return REDISMODULE_OK;
    else
        return REDISMODULE_ERR;
}

/* Return an array of string pointers, each string pointer points to a cluster
 * node ID of exactly REDISMODULE_NODE_ID_LEN bytes (without any null term).
 * The number of returned node IDs is stored into `*numnodes`.
 * However if this function is called by a module not running an a Redis
 * instance with Redis Cluster enabled, NULL is returned instead.
 *
 * The IDs returned can be used with RedisModule_GetClusterNodeInfo() in order
 * to get more information about single node.
 *
 * The array returned by this function must be freed using the function
 * RedisModule_FreeClusterNodesList().
 *
 * Example:
 *
 *     size_t count, j;
 *     char **ids = RedisModule_GetClusterNodesList(ctx,&count);
 *     for (j = 0; j < count; j++) {
 *         RedisModule_Log(ctx,"notice","Node %.*s",
 *             REDISMODULE_NODE_ID_LEN,ids[j]);
 *     }
 *     RedisModule_FreeClusterNodesList(ids);
 */
char **RM_GetClusterNodesList(RedisModuleCtx *ctx, size_t *numnodes) {
    UNUSED(ctx);

    if (!server.cluster_enabled) return NULL;
    size_t count = dictSize(server.cluster->nodes);
    char **ids = zmalloc((count+1)*REDISMODULE_NODE_ID_LEN);
    dictIterator *di = dictGetIterator(server.cluster->nodes);
    dictEntry *de;
    int j = 0;
    while((de = dictNext(di)) != NULL) {
        clusterNode *node = dictGetVal(de);
        if (node->flags & (CLUSTER_NODE_NOADDR|CLUSTER_NODE_HANDSHAKE)) continue;
        ids[j] = zmalloc(REDISMODULE_NODE_ID_LEN);
        memcpy(ids[j],node->name,REDISMODULE_NODE_ID_LEN);
        j++;
    }
    *numnodes = j;
    ids[j] = NULL; /* Null term so that FreeClusterNodesList does not need
                    * to also get the count argument. */
    dictReleaseIterator(di);
    return ids;
}

/* Free the node list obtained with RedisModule_GetClusterNodesList. */
void RM_FreeClusterNodesList(char **ids) {
    if (ids == NULL) return;
    for (int j = 0; ids[j]; j++) zfree(ids[j]);
    zfree(ids);
}

/* Return this node ID (REDISMODULE_CLUSTER_ID_LEN bytes) or NULL if the cluster
 * is disabled. */
const char *RM_GetMyClusterID(void) {
    if (!server.cluster_enabled) return NULL;
    return server.cluster->myself->name;
}

/* Return the number of nodes in the cluster, regardless of their state
 * (handshake, noaddress, ...) so that the number of active nodes may actually
 * be smaller, but not greater than this number. If the instance is not in
 * cluster mode, zero is returned. */
size_t RM_GetClusterSize(void) {
    if (!server.cluster_enabled) return 0;
    return dictSize(server.cluster->nodes);
}

/* Populate the specified info for the node having as ID the specified 'id',
 * then returns REDISMODULE_OK. Otherwise if the node ID does not exist from
 * the POV of this local node, REDISMODULE_ERR is returned.
 *
 * The arguments `ip`, `master_id`, `port` and `flags` can be NULL in case we don't
 * need to populate back certain info. If an `ip` and `master_id` (only populated
 * if the instance is a slave) are specified, they point to buffers holding
 * at least REDISMODULE_NODE_ID_LEN bytes. The strings written back as `ip`
 * and `master_id` are not null terminated.
 *
 * The list of flags reported is the following:
 *
 * * REDISMODULE_NODE_MYSELF:       This node
 * * REDISMODULE_NODE_MASTER:       The node is a master
 * * REDISMODULE_NODE_SLAVE:        The node is a replica
 * * REDISMODULE_NODE_PFAIL:        We see the node as failing
 * * REDISMODULE_NODE_FAIL:         The cluster agrees the node is failing
 * * REDISMODULE_NODE_NOFAILOVER:   The slave is configured to never failover
 */
int RM_GetClusterNodeInfo(RedisModuleCtx *ctx, const char *id, char *ip, char *master_id, int *port, int *flags) {
    UNUSED(ctx);

    clusterNode *node = clusterLookupNode(id);
    if (node == NULL ||
        node->flags & (CLUSTER_NODE_NOADDR|CLUSTER_NODE_HANDSHAKE))
    {
        return REDISMODULE_ERR;
    }

    if (ip) strncpy(ip,node->ip,NET_IP_STR_LEN);

    if (master_id) {
        /* If the information is not available, the function will set the
         * field to zero bytes, so that when the field can't be populated the
         * function kinda remains predictable. */
        if (node->flags & CLUSTER_NODE_SLAVE && node->slaveof)
            memcpy(master_id,node->slaveof->name,REDISMODULE_NODE_ID_LEN);
        else
            memset(master_id,0,REDISMODULE_NODE_ID_LEN);
    }
    if (port) *port = node->port;

    /* As usually we have to remap flags for modules, in order to ensure
     * we can provide binary compatibility. */
    if (flags) {
        *flags = 0;
        if (node->flags & CLUSTER_NODE_MYSELF) *flags |= REDISMODULE_NODE_MYSELF;
        if (node->flags & CLUSTER_NODE_MASTER) *flags |= REDISMODULE_NODE_MASTER;
        if (node->flags & CLUSTER_NODE_SLAVE) *flags |= REDISMODULE_NODE_SLAVE;
        if (node->flags & CLUSTER_NODE_PFAIL) *flags |= REDISMODULE_NODE_PFAIL;
        if (node->flags & CLUSTER_NODE_FAIL) *flags |= REDISMODULE_NODE_FAIL;
        if (node->flags & CLUSTER_NODE_NOFAILOVER) *flags |= REDISMODULE_NODE_NOFAILOVER;
    }
    return REDISMODULE_OK;
}

/* Set Redis Cluster flags in order to change the normal behavior of
 * Redis Cluster, especially with the goal of disabling certain functions.
 * This is useful for modules that use the Cluster API in order to create
 * a different distributed system, but still want to use the Redis Cluster
 * message bus. Flags that can be set:
 *
 * * CLUSTER_MODULE_FLAG_NO_FAILOVER
 * * CLUSTER_MODULE_FLAG_NO_REDIRECTION
 *
 * With the following effects:
 *
 * * NO_FAILOVER: prevent Redis Cluster slaves from failing over a dead master.
 *                Also disables the replica migration feature.
 *
 * * NO_REDIRECTION: Every node will accept any key, without trying to perform
 *                   partitioning according to the Redis Cluster algorithm.
 *                   Slots information will still be propagated across the
 *                   cluster, but without effect. */
void RM_SetClusterFlags(RedisModuleCtx *ctx, uint64_t flags) {
    UNUSED(ctx);
    if (flags & REDISMODULE_CLUSTER_FLAG_NO_FAILOVER)
        server.cluster_module_flags |= CLUSTER_MODULE_FLAG_NO_FAILOVER;
    if (flags & REDISMODULE_CLUSTER_FLAG_NO_REDIRECTION)
        server.cluster_module_flags |= CLUSTER_MODULE_FLAG_NO_REDIRECTION;
}

/* --------------------------------------------------------------------------
 * ## Modules Timers API
 *
 * Module timers are an high precision "green timers" abstraction where
 * every module can register even millions of timers without problems, even if
 * the actual event loop will just have a single timer that is used to awake the
 * module timers subsystem in order to process the next event.
 *
 * All the timers are stored into a radix tree, ordered by expire time, when
 * the main Redis event loop timer callback is called, we try to process all
 * the timers already expired one after the other. Then we re-enter the event
 * loop registering a timer that will expire when the next to process module
 * timer will expire.
 *
 * Every time the list of active timers drops to zero, we unregister the
 * main event loop timer, so that there is no overhead when such feature is
 * not used.
 * -------------------------------------------------------------------------- */

static rax *Timers;     /* The radix tree of all the timers sorted by expire. */
long long aeTimer = -1; /* Main event loop (ae.c) timer identifier. */

typedef void (*RedisModuleTimerProc)(RedisModuleCtx *ctx, void *data);

/* The timer descriptor, stored as value in the radix tree. */
typedef struct RedisModuleTimer {
    RedisModule *module;                /* Module reference. */
    RedisModuleTimerProc callback;      /* The callback to invoke on expire. */
    void *data;                         /* Private data for the callback. */
    int dbid;                           /* Database number selected by the original client. */
} RedisModuleTimer;

/* This is the timer handler that is called by the main event loop. We schedule
 * this timer to be called when the nearest of our module timers will expire. */
int moduleTimerHandler(struct aeEventLoop *eventLoop, long long id, void *clientData) {
    UNUSED(eventLoop);
    UNUSED(id);
    UNUSED(clientData);

    /* To start let's try to fire all the timers already expired. */
    raxIterator ri;
    raxStart(&ri,Timers);
    uint64_t now = ustime();
    long long next_period = 0;
    while(1) {
        raxSeek(&ri,"^",NULL,0);
        if (!raxNext(&ri)) break;
        uint64_t expiretime;
        memcpy(&expiretime,ri.key,sizeof(expiretime));
        expiretime = ntohu64(expiretime);
        if (now >= expiretime) {
            RedisModuleTimer *timer = ri.data;
            RedisModuleCtx ctx;
            moduleCreateContext(&ctx, timer->module, REDISMODULE_CTX_NONE);
            ctx.client = moduleFreeContextReusedClient;
            selectDb(ctx.client, timer->dbid);
            timer->callback(&ctx,timer->data);
            moduleFreeContext(&ctx);
            raxRemove(Timers,(unsigned char*)ri.key,ri.key_len,NULL);
            zfree(timer);
        } else {
            /* We call ustime() again instead of using the cached 'now' so that
             * 'next_period' isn't affected by the time it took to execute
             * previous calls to 'callback.
             * We need to cast 'expiretime' so that the compiler will not treat
             * the difference as unsigned (Causing next_period to be huge) in
             * case expiretime < ustime() */
            next_period = ((long long)expiretime-ustime())/1000; /* Scale to milliseconds. */
            break;
        }
    }
    raxStop(&ri);

    /* Reschedule the next timer or cancel it. */
    if (next_period <= 0) next_period = 1;
    if (raxSize(Timers) > 0) {
        return next_period;
    } else {
        aeTimer = -1;
        return AE_NOMORE;
    }
}

/* Create a new timer that will fire after `period` milliseconds, and will call
 * the specified function using `data` as argument. The returned timer ID can be
 * used to get information from the timer or to stop it before it fires.
 * Note that for the common use case of a repeating timer (Re-registration
 * of the timer inside the RedisModuleTimerProc callback) it matters when
 * this API is called:
 * If it is called at the beginning of 'callback' it means
 * the event will triggered every 'period'.
 * If it is called at the end of 'callback' it means
 * there will 'period' milliseconds gaps between events.
 * (If the time it takes to execute 'callback' is negligible the two
 * statements above mean the same) */
RedisModuleTimerID RM_CreateTimer(RedisModuleCtx *ctx, mstime_t period, RedisModuleTimerProc callback, void *data) {
    RedisModuleTimer *timer = zmalloc(sizeof(*timer));
    timer->module = ctx->module;
    timer->callback = callback;
    timer->data = data;
    timer->dbid = ctx->client ? ctx->client->db->id : 0;
    uint64_t expiretime = ustime()+period*1000;
    uint64_t key;

    while(1) {
        key = htonu64(expiretime);
        if (raxFind(Timers, (unsigned char*)&key,sizeof(key)) == raxNotFound) {
            raxInsert(Timers,(unsigned char*)&key,sizeof(key),timer,NULL);
            break;
        } else {
            expiretime++;
        }
    }

    /* We need to install the main event loop timer if it's not already
     * installed, or we may need to refresh its period if we just installed
     * a timer that will expire sooner than any other else (i.e. the timer
     * we just installed is the first timer in the Timers rax). */
    if (aeTimer != -1) {
        raxIterator ri;
        raxStart(&ri,Timers);
        raxSeek(&ri,"^",NULL,0);
        raxNext(&ri);
        if (memcmp(ri.key,&key,sizeof(key)) == 0) {
            /* This is the first key, we need to re-install the timer according
             * to the just added event. */
            aeDeleteTimeEvent(server.el,aeTimer);
            aeTimer = -1;
        }
        raxStop(&ri);
    }

    /* If we have no main timer (the old one was invalidated, or this is the
     * first module timer we have), install one. */
    if (aeTimer == -1)
        aeTimer = aeCreateTimeEvent(server.el,period,moduleTimerHandler,NULL,NULL);

    return key;
}

/* Stop a timer, returns REDISMODULE_OK if the timer was found, belonged to the
 * calling module, and was stopped, otherwise REDISMODULE_ERR is returned.
 * If not NULL, the data pointer is set to the value of the data argument when
 * the timer was created. */
int RM_StopTimer(RedisModuleCtx *ctx, RedisModuleTimerID id, void **data) {
    RedisModuleTimer *timer = raxFind(Timers,(unsigned char*)&id,sizeof(id));
    if (timer == raxNotFound || timer->module != ctx->module)
        return REDISMODULE_ERR;
    if (data) *data = timer->data;
    raxRemove(Timers,(unsigned char*)&id,sizeof(id),NULL);
    zfree(timer);
    return REDISMODULE_OK;
}

/* Obtain information about a timer: its remaining time before firing
 * (in milliseconds), and the private data pointer associated with the timer.
 * If the timer specified does not exist or belongs to a different module
 * no information is returned and the function returns REDISMODULE_ERR, otherwise
 * REDISMODULE_OK is returned. The arguments remaining or data can be NULL if
 * the caller does not need certain information. */
int RM_GetTimerInfo(RedisModuleCtx *ctx, RedisModuleTimerID id, uint64_t *remaining, void **data) {
    RedisModuleTimer *timer = raxFind(Timers,(unsigned char*)&id,sizeof(id));
    if (timer == raxNotFound || timer->module != ctx->module)
        return REDISMODULE_ERR;
    if (remaining) {
        int64_t rem = ntohu64(id)-ustime();
        if (rem < 0) rem = 0;
        *remaining = rem/1000; /* Scale to milliseconds. */
    }
    if (data) *data = timer->data;
    return REDISMODULE_OK;
}

/* --------------------------------------------------------------------------
 * ## Modules ACL API
 *
 * Implements a hook into the authentication and authorization within Redis.
 * --------------------------------------------------------------------------*/

/* This function is called when a client's user has changed and invokes the
 * client's user changed callback if it was set. This callback should
 * cleanup any state the module was tracking about this client.
 *
 * A client's user can be changed through the AUTH command, module
 * authentication, and when a client is freed. */
void moduleNotifyUserChanged(client *c) {
    if (c->auth_callback) {
        c->auth_callback(c->id, c->auth_callback_privdata);

        /* The callback will fire exactly once, even if the user remains
         * the same. It is expected to completely clean up the state
         * so all references are cleared here. */
        c->auth_callback = NULL;
        c->auth_callback_privdata = NULL;
        c->auth_module = NULL;
    }
}

void revokeClientAuthentication(client *c) {
    /* Freeing the client would result in moduleNotifyUserChanged() to be
     * called later, however since we use revokeClientAuthentication() also
     * in moduleFreeAuthenticatedClients() to implement module unloading, we
     * do this action ASAP: this way if the module is unloaded, when the client
     * is eventually freed we don't rely on the module to still exist. */
    moduleNotifyUserChanged(c);

    c->user = DefaultUser;
    c->authenticated = 0;
    /* We will write replies to this client later, so we can't close it
     * directly even if async. */
    if (c == server.current_client) {
        c->flags |= CLIENT_CLOSE_AFTER_COMMAND;
    } else {
        freeClientAsync(c);
    }
}

/* Cleanup all clients that have been authenticated with this module. This
 * is called from onUnload() to give the module a chance to cleanup any
 * resources associated with clients it has authenticated. */
static void moduleFreeAuthenticatedClients(RedisModule *module) {
    listIter li;
    listNode *ln;
    listRewind(server.clients,&li);
    while ((ln = listNext(&li)) != NULL) {
        client *c = listNodeValue(ln);
        if (!c->auth_module) continue;

        RedisModule *auth_module = (RedisModule *) c->auth_module;
        if (auth_module == module) {
            revokeClientAuthentication(c);
        }
    }
}

/* Creates a Redis ACL user that the module can use to authenticate a client.
 * After obtaining the user, the module should set what such user can do
 * using the RM_SetUserACL() function. Once configured, the user
 * can be used in order to authenticate a connection, with the specified
 * ACL rules, using the RedisModule_AuthClientWithUser() function.
 *
 * Note that:
 *
 * * Users created here are not listed by the ACL command.
 * * Users created here are not checked for duplicated name, so it's up to
 *   the module calling this function to take care of not creating users
 *   with the same name.
 * * The created user can be used to authenticate multiple Redis connections.
 *
 * The caller can later free the user using the function
 * RM_FreeModuleUser(). When this function is called, if there are
 * still clients authenticated with this user, they are disconnected.
 * The function to free the user should only be used when the caller really
 * wants to invalidate the user to define a new one with different
 * capabilities. */
RedisModuleUser *RM_CreateModuleUser(const char *name) {
    RedisModuleUser *new_user = zmalloc(sizeof(RedisModuleUser));
    new_user->user = ACLCreateUnlinkedUser();
    new_user->free_user = 1;

    /* Free the previous temporarily assigned name to assign the new one */
    sdsfree(new_user->user->name);
    new_user->user->name = sdsnew(name);
    return new_user;
}

/* Frees a given user and disconnects all of the clients that have been
 * authenticated with it. See RM_CreateModuleUser for detailed usage.*/
int RM_FreeModuleUser(RedisModuleUser *user) {
    if (user->free_user)
        ACLFreeUserAndKillClients(user->user);
    zfree(user);
    return REDISMODULE_OK;
}

/* Sets the permissions of a user created through the redis module
 * interface. The syntax is the same as ACL SETUSER, so refer to the
 * documentation in acl.c for more information. See RM_CreateModuleUser
 * for detailed usage.
 *
 * Returns REDISMODULE_OK on success and REDISMODULE_ERR on failure
 * and will set an errno describing why the operation failed. */
int RM_SetModuleUserACL(RedisModuleUser *user, const char* acl) {
    return ACLSetUser(user->user, acl, -1);
}

/* Retrieve the user name of the client connection behind the current context.
 * The user name can be used later, in order to get a RedisModuleUser.
 * See more information in RM_GetModuleUserFromUserName.
 *
 * The returned string must be released with RedisModule_FreeString() or by
 * enabling automatic memory management. */
RedisModuleString *RM_GetCurrentUserName(RedisModuleCtx *ctx) {
    return RM_CreateString(ctx,ctx->client->user->name,sdslen(ctx->client->user->name));
}

/* A RedisModuleUser can be used to check if command, key or channel can be executed or
 * accessed according to the ACLs rules associated with that user.
 * When a Module wants to do ACL checks on a general ACL user (not created by RM_CreateModuleUser),
 * it can get the RedisModuleUser from this API, based on the user name retrieved by RM_GetCurrentUserName.
 *
 * Since a general ACL user can be deleted at any time, this RedisModuleUser should be used only in the context
 * where this function was called. In order to do ACL checks out of that context, the Module can store the user name,
 * and call this API at any other context.
 *
 * Returns NULL if the user is disabled or the user does not exist.
 * The caller should later free the user using the function RM_FreeModuleUser().*/
RedisModuleUser *RM_GetModuleUserFromUserName(RedisModuleString *name) {
    /* First, verfify that the user exist */
    user *acl_user = ACLGetUserByName(name->ptr, sdslen(name->ptr));
    if (acl_user == NULL) {
        return NULL;
    }

    RedisModuleUser *new_user = zmalloc(sizeof(RedisModuleUser));
    new_user->user = acl_user;
    new_user->free_user = 0;
    return new_user;
}

/* Checks if the command can be executed by the user, according to the ACLs associated with it.
 *
 * On success a REDISMODULE_OK is returned, otherwise
 * REDISMODULE_ERR is returned and errno is set to the following values:
 *
 * * ENOENT: Specified command does not exist.
 * * EACCES: Command cannot be executed, according to ACL rules
 */
int RM_ACLCheckCommandPermissions(RedisModuleUser *user, RedisModuleString **argv, int argc) {
    int keyidxptr;
    struct redisCommand *cmd;

    /* Find command */
    if ((cmd = lookupCommand(argv, argc)) == NULL) {
        errno = ENOENT;
        return REDISMODULE_ERR;
    }

    if (ACLCheckAllUserCommandPerm(user->user, cmd, argv, argc, &keyidxptr) != ACL_OK) {
        errno = EACCES;
        return REDISMODULE_ERR;
    }

    return REDISMODULE_OK;
}

/* Check if the key can be accessed by the user, according to the ACLs associated with it.
 *
 * If the user can access the key, REDISMODULE_OK is returned, otherwise
 * REDISMODULE_ERR is returned. */
int RM_ACLCheckKeyPermissions(RedisModuleUser *user, RedisModuleString *key) {
    if (ACLCheckKey(user->user, key->ptr, sdslen(key->ptr)) != ACL_OK)
        return REDISMODULE_ERR;

    return REDISMODULE_OK;
}

/* Check if the pubsub channel can be accessed by the user, according to the ACLs associated with it.
 * Glob-style pattern matching is employed, unless the literal flag is
 * set.
 *
 * If the user can access the pubsub channel, REDISMODULE_OK is returned, otherwise
 * REDISMODULE_ERR is returned. */
int RM_ACLCheckChannelPermissions(RedisModuleUser *user, RedisModuleString *ch, int literal) {
    if (ACLCheckPubsubChannelPerm(ch->ptr, user->user->channels, literal) != ACL_OK)
        return REDISMODULE_ERR;

    return REDISMODULE_OK;
}

/* Adds a new entry in the ACL log.
 * Returns REDISMODULE_OK on success and REDISMODULE_ERR on error.
 *
 * For more information about ACL log, please refer to https://redis.io/commands/acl-log */
void RM_ACLAddLogEntry(RedisModuleCtx *ctx, RedisModuleUser *user, RedisModuleString *object) {
    addACLLogEntry(ctx->client, 0, ACL_LOG_CTX_MODULE, -1, user->user->name, sdsdup(object->ptr));
}

/* Authenticate the client associated with the context with
 * the provided user. Returns REDISMODULE_OK on success and
 * REDISMODULE_ERR on error.
 *
 * This authentication can be tracked with the optional callback and private
 * data fields. The callback will be called whenever the user of the client
 * changes. This callback should be used to cleanup any state that is being
 * kept in the module related to the client authentication. It will only be
 * called once, even when the user hasn't changed, in order to allow for a
 * new callback to be specified. If this authentication does not need to be
 * tracked, pass in NULL for the callback and privdata.
 *
 * If client_id is not NULL, it will be filled with the id of the client
 * that was authenticated. This can be used with the
 * RM_DeauthenticateAndCloseClient() API in order to deauthenticate a
 * previously authenticated client if the authentication is no longer valid.
 *
 * For expensive authentication operations, it is recommended to block the
 * client and do the authentication in the background and then attach the user
 * to the client in a threadsafe context. */
static int authenticateClientWithUser(RedisModuleCtx *ctx, user *user, RedisModuleUserChangedFunc callback, void *privdata, uint64_t *client_id) {
    if (user->flags & USER_FLAG_DISABLED) {
        return REDISMODULE_ERR;
    }

    /* Avoid settings which are meaningless and will be lost */
    if (!ctx->client || (ctx->client->flags & CLIENT_MODULE)) {
        return REDISMODULE_ERR;
    }

    moduleNotifyUserChanged(ctx->client);

    ctx->client->user = user;
    ctx->client->authenticated = 1;

    if (callback) {
        ctx->client->auth_callback = callback;
        ctx->client->auth_callback_privdata = privdata;
        ctx->client->auth_module = ctx->module;
    }

    if (client_id) {
        *client_id = ctx->client->id;
    }

    return REDISMODULE_OK;
}


/* Authenticate the current context's user with the provided redis acl user.
 * Returns REDISMODULE_ERR if the user is disabled.
 *
 * See authenticateClientWithUser for information about callback, client_id,
 * and general usage for authentication. */
int RM_AuthenticateClientWithUser(RedisModuleCtx *ctx, RedisModuleUser *module_user, RedisModuleUserChangedFunc callback, void *privdata, uint64_t *client_id) {
    return authenticateClientWithUser(ctx, module_user->user, callback, privdata, client_id);
}

/* Authenticate the current context's user with the provided redis acl user.
 * Returns REDISMODULE_ERR if the user is disabled or the user does not exist.
 *
 * See authenticateClientWithUser for information about callback, client_id,
 * and general usage for authentication. */
int RM_AuthenticateClientWithACLUser(RedisModuleCtx *ctx, const char *name, size_t len, RedisModuleUserChangedFunc callback, void *privdata, uint64_t *client_id) {
    user *acl_user = ACLGetUserByName(name, len);

    if (!acl_user) {
        return REDISMODULE_ERR;
    }
    return authenticateClientWithUser(ctx, acl_user, callback, privdata, client_id);
}

/* Deauthenticate and close the client. The client resources will not be
 * be immediately freed, but will be cleaned up in a background job. This is
 * the recommended way to deauthenticate a client since most clients can't
 * handle users becoming deauthenticated. Returns REDISMODULE_ERR when the
 * client doesn't exist and REDISMODULE_OK when the operation was successful.
 *
 * The client ID is returned from the RM_AuthenticateClientWithUser and
 * RM_AuthenticateClientWithACLUser APIs, but can be obtained through
 * the CLIENT api or through server events.
 *
 * This function is not thread safe, and must be executed within the context
 * of a command or thread safe context. */
int RM_DeauthenticateAndCloseClient(RedisModuleCtx *ctx, uint64_t client_id) {
    UNUSED(ctx);
    client *c = lookupClientByID(client_id);
    if (c == NULL) return REDISMODULE_ERR;

    /* Revoke also marks client to be closed ASAP */
    revokeClientAuthentication(c);
    return REDISMODULE_OK;
}

/* Return the X.509 client-side certificate used by the client to authenticate
 * this connection.
 *
 * The return value is an allocated RedisModuleString that is a X.509 certificate
 * encoded in PEM (Base64) format. It should be freed (or auto-freed) by the caller.
 *
 * A NULL value is returned in the following conditions:
 *
 * - Connection ID does not exist
 * - Connection is not a TLS connection
 * - Connection is a TLS connection but no client certificate was used
 */
RedisModuleString *RM_GetClientCertificate(RedisModuleCtx *ctx, uint64_t client_id) {
    client *c = lookupClientByID(client_id);
    if (c == NULL) return NULL;

    sds cert = connTLSGetPeerCert(c->conn);
    if (!cert) return NULL;

    RedisModuleString *s = createObject(OBJ_STRING, cert);
    if (ctx != NULL) autoMemoryAdd(ctx, REDISMODULE_AM_STRING, s);

    return s;
}

/* --------------------------------------------------------------------------
 * ## Modules Dictionary API
 *
 * Implements a sorted dictionary (actually backed by a radix tree) with
 * the usual get / set / del / num-items API, together with an iterator
 * capable of going back and forth.
 * -------------------------------------------------------------------------- */

/* Create a new dictionary. The 'ctx' pointer can be the current module context
 * or NULL, depending on what you want. Please follow the following rules:
 *
 * 1. Use a NULL context if you plan to retain a reference to this dictionary
 *    that will survive the time of the module callback where you created it.
 * 2. Use a NULL context if no context is available at the time you are creating
 *    the dictionary (of course...).
 * 3. However use the current callback context as 'ctx' argument if the
 *    dictionary time to live is just limited to the callback scope. In this
 *    case, if enabled, you can enjoy the automatic memory management that will
 *    reclaim the dictionary memory, as well as the strings returned by the
 *    Next / Prev dictionary iterator calls.
 */
RedisModuleDict *RM_CreateDict(RedisModuleCtx *ctx) {
    struct RedisModuleDict *d = zmalloc(sizeof(*d));
    d->rax = raxNew();
    if (ctx != NULL) autoMemoryAdd(ctx,REDISMODULE_AM_DICT,d);
    return d;
}

/* Free a dictionary created with RM_CreateDict(). You need to pass the
 * context pointer 'ctx' only if the dictionary was created using the
 * context instead of passing NULL. */
void RM_FreeDict(RedisModuleCtx *ctx, RedisModuleDict *d) {
    if (ctx != NULL) autoMemoryFreed(ctx,REDISMODULE_AM_DICT,d);
    raxFree(d->rax);
    zfree(d);
}

/* Return the size of the dictionary (number of keys). */
uint64_t RM_DictSize(RedisModuleDict *d) {
    return raxSize(d->rax);
}

/* Store the specified key into the dictionary, setting its value to the
 * pointer 'ptr'. If the key was added with success, since it did not
 * already exist, REDISMODULE_OK is returned. Otherwise if the key already
 * exists the function returns REDISMODULE_ERR. */
int RM_DictSetC(RedisModuleDict *d, void *key, size_t keylen, void *ptr) {
    int retval = raxTryInsert(d->rax,key,keylen,ptr,NULL);
    return (retval == 1) ? REDISMODULE_OK : REDISMODULE_ERR;
}

/* Like RedisModule_DictSetC() but will replace the key with the new
 * value if the key already exists. */
int RM_DictReplaceC(RedisModuleDict *d, void *key, size_t keylen, void *ptr) {
    int retval = raxInsert(d->rax,key,keylen,ptr,NULL);
    return (retval == 1) ? REDISMODULE_OK : REDISMODULE_ERR;
}

/* Like RedisModule_DictSetC() but takes the key as a RedisModuleString. */
int RM_DictSet(RedisModuleDict *d, RedisModuleString *key, void *ptr) {
    return RM_DictSetC(d,key->ptr,sdslen(key->ptr),ptr);
}

/* Like RedisModule_DictReplaceC() but takes the key as a RedisModuleString. */
int RM_DictReplace(RedisModuleDict *d, RedisModuleString *key, void *ptr) {
    return RM_DictReplaceC(d,key->ptr,sdslen(key->ptr),ptr);
}

/* Return the value stored at the specified key. The function returns NULL
 * both in the case the key does not exist, or if you actually stored
 * NULL at key. So, optionally, if the 'nokey' pointer is not NULL, it will
 * be set by reference to 1 if the key does not exist, or to 0 if the key
 * exists. */
void *RM_DictGetC(RedisModuleDict *d, void *key, size_t keylen, int *nokey) {
    void *res = raxFind(d->rax,key,keylen);
    if (nokey) *nokey = (res == raxNotFound);
    return (res == raxNotFound) ? NULL : res;
}

/* Like RedisModule_DictGetC() but takes the key as a RedisModuleString. */
void *RM_DictGet(RedisModuleDict *d, RedisModuleString *key, int *nokey) {
    return RM_DictGetC(d,key->ptr,sdslen(key->ptr),nokey);
}

/* Remove the specified key from the dictionary, returning REDISMODULE_OK if
 * the key was found and deleted, or REDISMODULE_ERR if instead there was
 * no such key in the dictionary. When the operation is successful, if
 * 'oldval' is not NULL, then '*oldval' is set to the value stored at the
 * key before it was deleted. Using this feature it is possible to get
 * a pointer to the value (for instance in order to release it), without
 * having to call RedisModule_DictGet() before deleting the key. */
int RM_DictDelC(RedisModuleDict *d, void *key, size_t keylen, void *oldval) {
    int retval = raxRemove(d->rax,key,keylen,oldval);
    return retval ? REDISMODULE_OK : REDISMODULE_ERR;
}

/* Like RedisModule_DictDelC() but gets the key as a RedisModuleString. */
int RM_DictDel(RedisModuleDict *d, RedisModuleString *key, void *oldval) {
    return RM_DictDelC(d,key->ptr,sdslen(key->ptr),oldval);
}

/* Return an iterator, setup in order to start iterating from the specified
 * key by applying the operator 'op', which is just a string specifying the
 * comparison operator to use in order to seek the first element. The
 * operators available are:
 *
 * * `^`   -- Seek the first (lexicographically smaller) key.
 * * `$`   -- Seek the last  (lexicographically bigger) key.
 * * `>`   -- Seek the first element greater than the specified key.
 * * `>=`  -- Seek the first element greater or equal than the specified key.
 * * `<`   -- Seek the first element smaller than the specified key.
 * * `<=`  -- Seek the first element smaller or equal than the specified key.
 * * `==`  -- Seek the first element matching exactly the specified key.
 *
 * Note that for `^` and `$` the passed key is not used, and the user may
 * just pass NULL with a length of 0.
 *
 * If the element to start the iteration cannot be seeked based on the
 * key and operator passed, RedisModule_DictNext() / Prev() will just return
 * REDISMODULE_ERR at the first call, otherwise they'll produce elements.
 */
RedisModuleDictIter *RM_DictIteratorStartC(RedisModuleDict *d, const char *op, void *key, size_t keylen) {
    RedisModuleDictIter *di = zmalloc(sizeof(*di));
    di->dict = d;
    raxStart(&di->ri,d->rax);
    raxSeek(&di->ri,op,key,keylen);
    return di;
}

/* Exactly like RedisModule_DictIteratorStartC, but the key is passed as a
 * RedisModuleString. */
RedisModuleDictIter *RM_DictIteratorStart(RedisModuleDict *d, const char *op, RedisModuleString *key) {
    return RM_DictIteratorStartC(d,op,key->ptr,sdslen(key->ptr));
}

/* Release the iterator created with RedisModule_DictIteratorStart(). This call
 * is mandatory otherwise a memory leak is introduced in the module. */
void RM_DictIteratorStop(RedisModuleDictIter *di) {
    raxStop(&di->ri);
    zfree(di);
}

/* After its creation with RedisModule_DictIteratorStart(), it is possible to
 * change the currently selected element of the iterator by using this
 * API call. The result based on the operator and key is exactly like
 * the function RedisModule_DictIteratorStart(), however in this case the
 * return value is just REDISMODULE_OK in case the seeked element was found,
 * or REDISMODULE_ERR in case it was not possible to seek the specified
 * element. It is possible to reseek an iterator as many times as you want. */
int RM_DictIteratorReseekC(RedisModuleDictIter *di, const char *op, void *key, size_t keylen) {
    return raxSeek(&di->ri,op,key,keylen);
}

/* Like RedisModule_DictIteratorReseekC() but takes the key as as a
 * RedisModuleString. */
int RM_DictIteratorReseek(RedisModuleDictIter *di, const char *op, RedisModuleString *key) {
    return RM_DictIteratorReseekC(di,op,key->ptr,sdslen(key->ptr));
}

/* Return the current item of the dictionary iterator `di` and steps to the
 * next element. If the iterator already yield the last element and there
 * are no other elements to return, NULL is returned, otherwise a pointer
 * to a string representing the key is provided, and the `*keylen` length
 * is set by reference (if keylen is not NULL). The `*dataptr`, if not NULL
 * is set to the value of the pointer stored at the returned key as auxiliary
 * data (as set by the RedisModule_DictSet API).
 *
 * Usage example:
 *
 *      ... create the iterator here ...
 *      char *key;
 *      void *data;
 *      while((key = RedisModule_DictNextC(iter,&keylen,&data)) != NULL) {
 *          printf("%.*s %p\n", (int)keylen, key, data);
 *      }
 *
 * The returned pointer is of type void because sometimes it makes sense
 * to cast it to a `char*` sometimes to an unsigned `char*` depending on the
 * fact it contains or not binary data, so this API ends being more
 * comfortable to use.
 *
 * The validity of the returned pointer is until the next call to the
 * next/prev iterator step. Also the pointer is no longer valid once the
 * iterator is released. */
void *RM_DictNextC(RedisModuleDictIter *di, size_t *keylen, void **dataptr) {
    if (!raxNext(&di->ri)) return NULL;
    if (keylen) *keylen = di->ri.key_len;
    if (dataptr) *dataptr = di->ri.data;
    return di->ri.key;
}

/* This function is exactly like RedisModule_DictNext() but after returning
 * the currently selected element in the iterator, it selects the previous
 * element (lexicographically smaller) instead of the next one. */
void *RM_DictPrevC(RedisModuleDictIter *di, size_t *keylen, void **dataptr) {
    if (!raxPrev(&di->ri)) return NULL;
    if (keylen) *keylen = di->ri.key_len;
    if (dataptr) *dataptr = di->ri.data;
    return di->ri.key;
}

/* Like RedisModuleNextC(), but instead of returning an internally allocated
 * buffer and key length, it returns directly a module string object allocated
 * in the specified context 'ctx' (that may be NULL exactly like for the main
 * API RedisModule_CreateString).
 *
 * The returned string object should be deallocated after use, either manually
 * or by using a context that has automatic memory management active. */
RedisModuleString *RM_DictNext(RedisModuleCtx *ctx, RedisModuleDictIter *di, void **dataptr) {
    size_t keylen;
    void *key = RM_DictNextC(di,&keylen,dataptr);
    if (key == NULL) return NULL;
    return RM_CreateString(ctx,key,keylen);
}

/* Like RedisModule_DictNext() but after returning the currently selected
 * element in the iterator, it selects the previous element (lexicographically
 * smaller) instead of the next one. */
RedisModuleString *RM_DictPrev(RedisModuleCtx *ctx, RedisModuleDictIter *di, void **dataptr) {
    size_t keylen;
    void *key = RM_DictPrevC(di,&keylen,dataptr);
    if (key == NULL) return NULL;
    return RM_CreateString(ctx,key,keylen);
}

/* Compare the element currently pointed by the iterator to the specified
 * element given by key/keylen, according to the operator 'op' (the set of
 * valid operators are the same valid for RedisModule_DictIteratorStart).
 * If the comparison is successful the command returns REDISMODULE_OK
 * otherwise REDISMODULE_ERR is returned.
 *
 * This is useful when we want to just emit a lexicographical range, so
 * in the loop, as we iterate elements, we can also check if we are still
 * on range.
 *
 * The function return REDISMODULE_ERR if the iterator reached the
 * end of elements condition as well. */
int RM_DictCompareC(RedisModuleDictIter *di, const char *op, void *key, size_t keylen) {
    if (raxEOF(&di->ri)) return REDISMODULE_ERR;
    int res = raxCompare(&di->ri,op,key,keylen);
    return res ? REDISMODULE_OK : REDISMODULE_ERR;
}

/* Like RedisModule_DictCompareC but gets the key to compare with the current
 * iterator key as a RedisModuleString. */
int RM_DictCompare(RedisModuleDictIter *di, const char *op, RedisModuleString *key) {
    if (raxEOF(&di->ri)) return REDISMODULE_ERR;
    int res = raxCompare(&di->ri,op,key->ptr,sdslen(key->ptr));
    return res ? REDISMODULE_OK : REDISMODULE_ERR;
}




/* --------------------------------------------------------------------------
 * ## Modules Info fields
 * -------------------------------------------------------------------------- */

int RM_InfoEndDictField(RedisModuleInfoCtx *ctx);

/* Used to start a new section, before adding any fields. the section name will
 * be prefixed by `<modulename>_` and must only include A-Z,a-z,0-9.
 * NULL or empty string indicates the default section (only `<modulename>`) is used.
 * When return value is REDISMODULE_ERR, the section should and will be skipped. */
int RM_InfoAddSection(RedisModuleInfoCtx *ctx, char *name) {
    sds full_name = sdsdup(ctx->module->name);
    if (name != NULL && strlen(name) > 0)
        full_name = sdscatfmt(full_name, "_%s", name);

    /* Implicitly end dicts, instead of returning an error which is likely un checked. */
    if (ctx->in_dict_field)
        RM_InfoEndDictField(ctx);

    /* proceed only if:
     * 1) no section was requested (emit all)
     * 2) the module name was requested (emit all)
     * 3) this specific section was requested. */
    if (ctx->requested_section) {
        if (strcasecmp(ctx->requested_section, full_name) &&
            strcasecmp(ctx->requested_section, ctx->module->name)) {
            sdsfree(full_name);
            ctx->in_section = 0;
            return REDISMODULE_ERR;
        }
    }
    if (ctx->sections++) ctx->info = sdscat(ctx->info,"\r\n");
    ctx->info = sdscatfmt(ctx->info, "# %S\r\n", full_name);
    ctx->in_section = 1;
    sdsfree(full_name);
    return REDISMODULE_OK;
}

/* Starts a dict field, similar to the ones in INFO KEYSPACE. Use normal
 * RedisModule_InfoAddField* functions to add the items to this field, and
 * terminate with RedisModule_InfoEndDictField. */
int RM_InfoBeginDictField(RedisModuleInfoCtx *ctx, char *name) {
    if (!ctx->in_section)
        return REDISMODULE_ERR;
    /* Implicitly end dicts, instead of returning an error which is likely un checked. */
    if (ctx->in_dict_field)
        RM_InfoEndDictField(ctx);
    char *tmpmodname, *tmpname;
    ctx->info = sdscatfmt(ctx->info,
        "%s_%s:",
        getSafeInfoString(ctx->module->name, strlen(ctx->module->name), &tmpmodname),
        getSafeInfoString(name, strlen(name), &tmpname));
    if (tmpmodname != NULL) zfree(tmpmodname);
    if (tmpname != NULL) zfree(tmpname);
    ctx->in_dict_field = 1;
    return REDISMODULE_OK;
}

/* Ends a dict field, see RedisModule_InfoBeginDictField */
int RM_InfoEndDictField(RedisModuleInfoCtx *ctx) {
    if (!ctx->in_dict_field)
        return REDISMODULE_ERR;
    /* trim the last ',' if found. */
    if (ctx->info[sdslen(ctx->info)-1]==',')
        sdsIncrLen(ctx->info, -1);
    ctx->info = sdscat(ctx->info, "\r\n");
    ctx->in_dict_field = 0;
    return REDISMODULE_OK;
}

/* Used by RedisModuleInfoFunc to add info fields.
 * Each field will be automatically prefixed by `<modulename>_`.
 * Field names or values must not include `\r\n` or `:`. */
int RM_InfoAddFieldString(RedisModuleInfoCtx *ctx, char *field, RedisModuleString *value) {
    if (!ctx->in_section)
        return REDISMODULE_ERR;
    if (ctx->in_dict_field) {
        ctx->info = sdscatfmt(ctx->info,
            "%s=%S,",
            field,
            (sds)value->ptr);
        return REDISMODULE_OK;
    }
    ctx->info = sdscatfmt(ctx->info,
        "%s_%s:%S\r\n",
        ctx->module->name,
        field,
        (sds)value->ptr);
    return REDISMODULE_OK;
}

/* See RedisModule_InfoAddFieldString(). */
int RM_InfoAddFieldCString(RedisModuleInfoCtx *ctx, char *field, char *value) {
    if (!ctx->in_section)
        return REDISMODULE_ERR;
    if (ctx->in_dict_field) {
        ctx->info = sdscatfmt(ctx->info,
            "%s=%s,",
            field,
            value);
        return REDISMODULE_OK;
    }
    ctx->info = sdscatfmt(ctx->info,
        "%s_%s:%s\r\n",
        ctx->module->name,
        field,
        value);
    return REDISMODULE_OK;
}

/* See RedisModule_InfoAddFieldString(). */
int RM_InfoAddFieldDouble(RedisModuleInfoCtx *ctx, char *field, double value) {
    if (!ctx->in_section)
        return REDISMODULE_ERR;
    if (ctx->in_dict_field) {
        ctx->info = sdscatprintf(ctx->info,
            "%s=%.17g,",
            field,
            value);
        return REDISMODULE_OK;
    }
    ctx->info = sdscatprintf(ctx->info,
        "%s_%s:%.17g\r\n",
        ctx->module->name,
        field,
        value);
    return REDISMODULE_OK;
}

/* See RedisModule_InfoAddFieldString(). */
int RM_InfoAddFieldLongLong(RedisModuleInfoCtx *ctx, char *field, long long value) {
    if (!ctx->in_section)
        return REDISMODULE_ERR;
    if (ctx->in_dict_field) {
        ctx->info = sdscatfmt(ctx->info,
            "%s=%I,",
            field,
            value);
        return REDISMODULE_OK;
    }
    ctx->info = sdscatfmt(ctx->info,
        "%s_%s:%I\r\n",
        ctx->module->name,
        field,
        value);
    return REDISMODULE_OK;
}

/* See RedisModule_InfoAddFieldString(). */
int RM_InfoAddFieldULongLong(RedisModuleInfoCtx *ctx, char *field, unsigned long long value) {
    if (!ctx->in_section)
        return REDISMODULE_ERR;
    if (ctx->in_dict_field) {
        ctx->info = sdscatfmt(ctx->info,
            "%s=%U,",
            field,
            value);
        return REDISMODULE_OK;
    }
    ctx->info = sdscatfmt(ctx->info,
        "%s_%s:%U\r\n",
        ctx->module->name,
        field,
        value);
    return REDISMODULE_OK;
}

/* Registers callback for the INFO command. The callback should add INFO fields
 * by calling the `RedisModule_InfoAddField*()` functions. */
int RM_RegisterInfoFunc(RedisModuleCtx *ctx, RedisModuleInfoFunc cb) {
    ctx->module->info_cb = cb;
    return REDISMODULE_OK;
}

sds modulesCollectInfo(sds info, const char *section, int for_crash_report, int sections) {
    dictIterator *di = dictGetIterator(modules);
    dictEntry *de;

    while ((de = dictNext(di)) != NULL) {
        struct RedisModule *module = dictGetVal(de);
        if (!module->info_cb)
            continue;
        RedisModuleInfoCtx info_ctx = {module, section, info, sections, 0, 0};
        module->info_cb(&info_ctx, for_crash_report);
        /* Implicitly end dicts (no way to handle errors, and we must add the newline). */
        if (info_ctx.in_dict_field)
            RM_InfoEndDictField(&info_ctx);
        info = info_ctx.info;
        sections = info_ctx.sections;
    }
    dictReleaseIterator(di);
    return info;
}

/* Get information about the server similar to the one that returns from the
 * INFO command. This function takes an optional 'section' argument that may
 * be NULL. The return value holds the output and can be used with
 * RedisModule_ServerInfoGetField and alike to get the individual fields.
 * When done, it needs to be freed with RedisModule_FreeServerInfo or with the
 * automatic memory management mechanism if enabled. */
RedisModuleServerInfoData *RM_GetServerInfo(RedisModuleCtx *ctx, const char *section) {
    struct RedisModuleServerInfoData *d = zmalloc(sizeof(*d));
    d->rax = raxNew();
    if (ctx != NULL) autoMemoryAdd(ctx,REDISMODULE_AM_INFO,d);
    sds info = genRedisInfoString(section);
    int totlines, i;
    sds *lines = sdssplitlen(info, sdslen(info), "\r\n", 2, &totlines);
    for(i=0; i<totlines; i++) {
        sds line = lines[i];
        if (line[0]=='#') continue;
        char *sep = strchr(line, ':');
        if (!sep) continue;
        unsigned char *key = (unsigned char*)line;
        size_t keylen = (intptr_t)sep-(intptr_t)line;
        sds val = sdsnewlen(sep+1,sdslen(line)-((intptr_t)sep-(intptr_t)line)-1);
        if (!raxTryInsert(d->rax,key,keylen,val,NULL))
            sdsfree(val);
    }
    sdsfree(info);
    sdsfreesplitres(lines,totlines);
    return d;
}

/* Free data created with RM_GetServerInfo(). You need to pass the
 * context pointer 'ctx' only if the dictionary was created using the
 * context instead of passing NULL. */
void RM_FreeServerInfo(RedisModuleCtx *ctx, RedisModuleServerInfoData *data) {
    if (ctx != NULL) autoMemoryFreed(ctx,REDISMODULE_AM_INFO,data);
    raxFreeWithCallback(data->rax, (void(*)(void*))sdsfree);
    zfree(data);
}

/* Get the value of a field from data collected with RM_GetServerInfo(). You
 * need to pass the context pointer 'ctx' only if you want to use auto memory
 * mechanism to release the returned string. Return value will be NULL if the
 * field was not found. */
RedisModuleString *RM_ServerInfoGetField(RedisModuleCtx *ctx, RedisModuleServerInfoData *data, const char* field) {
    sds val = raxFind(data->rax, (unsigned char *)field, strlen(field));
    if (val == raxNotFound) return NULL;
    RedisModuleString *o = createStringObject(val,sdslen(val));
    if (ctx != NULL) autoMemoryAdd(ctx,REDISMODULE_AM_STRING,o);
    return o;
}

/* Similar to RM_ServerInfoGetField, but returns a char* which should not be freed but the caller. */
const char *RM_ServerInfoGetFieldC(RedisModuleServerInfoData *data, const char* field) {
    sds val = raxFind(data->rax, (unsigned char *)field, strlen(field));
    if (val == raxNotFound) return NULL;
    return val;
}

/* Get the value of a field from data collected with RM_GetServerInfo(). If the
 * field is not found, or is not numerical or out of range, return value will be
 * 0, and the optional out_err argument will be set to REDISMODULE_ERR. */
long long RM_ServerInfoGetFieldSigned(RedisModuleServerInfoData *data, const char* field, int *out_err) {
    long long ll;
    sds val = raxFind(data->rax, (unsigned char *)field, strlen(field));
    if (val == raxNotFound) {
        if (out_err) *out_err = REDISMODULE_ERR;
        return 0;
    }
    if (!string2ll(val,sdslen(val),&ll)) {
        if (out_err) *out_err = REDISMODULE_ERR;
        return 0;
    }
    if (out_err) *out_err = REDISMODULE_OK;
    return ll;
}

/* Get the value of a field from data collected with RM_GetServerInfo(). If the
 * field is not found, or is not numerical or out of range, return value will be
 * 0, and the optional out_err argument will be set to REDISMODULE_ERR. */
unsigned long long RM_ServerInfoGetFieldUnsigned(RedisModuleServerInfoData *data, const char* field, int *out_err) {
    unsigned long long ll;
    sds val = raxFind(data->rax, (unsigned char *)field, strlen(field));
    if (val == raxNotFound) {
        if (out_err) *out_err = REDISMODULE_ERR;
        return 0;
    }
    if (!string2ull(val,&ll)) {
        if (out_err) *out_err = REDISMODULE_ERR;
        return 0;
    }
    if (out_err) *out_err = REDISMODULE_OK;
    return ll;
}

/* Get the value of a field from data collected with RM_GetServerInfo(). If the
 * field is not found, or is not a double, return value will be 0, and the
 * optional out_err argument will be set to REDISMODULE_ERR. */
double RM_ServerInfoGetFieldDouble(RedisModuleServerInfoData *data, const char* field, int *out_err) {
    double dbl;
    sds val = raxFind(data->rax, (unsigned char *)field, strlen(field));
    if (val == raxNotFound) {
        if (out_err) *out_err = REDISMODULE_ERR;
        return 0;
    }
    if (!string2d(val,sdslen(val),&dbl)) {
        if (out_err) *out_err = REDISMODULE_ERR;
        return 0;
    }
    if (out_err) *out_err = REDISMODULE_OK;
    return dbl;
}

/* --------------------------------------------------------------------------
 * ## Modules utility APIs
 * -------------------------------------------------------------------------- */

/* Return random bytes using SHA1 in counter mode with a /dev/urandom
 * initialized seed. This function is fast so can be used to generate
 * many bytes without any effect on the operating system entropy pool.
 * Currently this function is not thread safe. */
void RM_GetRandomBytes(unsigned char *dst, size_t len) {
    getRandomBytes(dst,len);
}

/* Like RedisModule_GetRandomBytes() but instead of setting the string to
 * random bytes the string is set to random characters in the in the
 * hex charset [0-9a-f]. */
void RM_GetRandomHexChars(char *dst, size_t len) {
    getRandomHexChars(dst,len);
}

/* --------------------------------------------------------------------------
 * ## Modules API exporting / importing
 * -------------------------------------------------------------------------- */

/* This function is called by a module in order to export some API with a
 * given name. Other modules will be able to use this API by calling the
 * symmetrical function RM_GetSharedAPI() and casting the return value to
 * the right function pointer.
 *
 * The function will return REDISMODULE_OK if the name is not already taken,
 * otherwise REDISMODULE_ERR will be returned and no operation will be
 * performed.
 *
 * IMPORTANT: the apiname argument should be a string literal with static
 * lifetime. The API relies on the fact that it will always be valid in
 * the future. */
int RM_ExportSharedAPI(RedisModuleCtx *ctx, const char *apiname, void *func) {
    RedisModuleSharedAPI *sapi = zmalloc(sizeof(*sapi));
    sapi->module = ctx->module;
    sapi->func = func;
    if (dictAdd(server.sharedapi, (char*)apiname, sapi) != DICT_OK) {
        zfree(sapi);
        return REDISMODULE_ERR;
    }
    return REDISMODULE_OK;
}

/* Request an exported API pointer. The return value is just a void pointer
 * that the caller of this function will be required to cast to the right
 * function pointer, so this is a private contract between modules.
 *
 * If the requested API is not available then NULL is returned. Because
 * modules can be loaded at different times with different order, this
 * function calls should be put inside some module generic API registering
 * step, that is called every time a module attempts to execute a
 * command that requires external APIs: if some API cannot be resolved, the
 * command should return an error.
 *
 * Here is an example:
 *
 *     int ... myCommandImplementation() {
 *        if (getExternalAPIs() == 0) {
 *             reply with an error here if we cannot have the APIs
 *        }
 *        // Use the API:
 *        myFunctionPointer(foo);
 *     }
 *
 * And the function registerAPI() is:
 *
 *     int getExternalAPIs(void) {
 *         static int api_loaded = 0;
 *         if (api_loaded != 0) return 1; // APIs already resolved.
 *
 *         myFunctionPointer = RedisModule_GetOtherModuleAPI("...");
 *         if (myFunctionPointer == NULL) return 0;
 *
 *         return 1;
 *     }
 */
void *RM_GetSharedAPI(RedisModuleCtx *ctx, const char *apiname) {
    dictEntry *de = dictFind(server.sharedapi, apiname);
    if (de == NULL) return NULL;
    RedisModuleSharedAPI *sapi = dictGetVal(de);
    if (listSearchKey(sapi->module->usedby,ctx->module) == NULL) {
        listAddNodeTail(sapi->module->usedby,ctx->module);
        listAddNodeTail(ctx->module->using,sapi->module);
    }
    return sapi->func;
}

/* Remove all the APIs registered by the specified module. Usually you
 * want this when the module is going to be unloaded. This function
 * assumes that's caller responsibility to make sure the APIs are not
 * used by other modules.
 *
 * The number of unregistered APIs is returned. */
int moduleUnregisterSharedAPI(RedisModule *module) {
    int count = 0;
    dictIterator *di = dictGetSafeIterator(server.sharedapi);
    dictEntry *de;
    while ((de = dictNext(di)) != NULL) {
        const char *apiname = dictGetKey(de);
        RedisModuleSharedAPI *sapi = dictGetVal(de);
        if (sapi->module == module) {
            dictDelete(server.sharedapi,apiname);
            zfree(sapi);
            count++;
        }
    }
    dictReleaseIterator(di);
    return count;
}

/* Remove the specified module as an user of APIs of ever other module.
 * This is usually called when a module is unloaded.
 *
 * Returns the number of modules this module was using APIs from. */
int moduleUnregisterUsedAPI(RedisModule *module) {
    listIter li;
    listNode *ln;
    int count = 0;

    listRewind(module->using,&li);
    while((ln = listNext(&li))) {
        RedisModule *used = ln->value;
        listNode *ln = listSearchKey(used->usedby,module);
        if (ln) {
            listDelNode(used->usedby,ln);
            count++;
        }
    }
    return count;
}

/* Unregister all filters registered by a module.
 * This is called when a module is being unloaded.
 *
 * Returns the number of filters unregistered. */
int moduleUnregisterFilters(RedisModule *module) {
    listIter li;
    listNode *ln;
    int count = 0;

    listRewind(module->filters,&li);
    while((ln = listNext(&li))) {
        RedisModuleCommandFilter *filter = ln->value;
        listNode *ln = listSearchKey(moduleCommandFilters,filter);
        if (ln) {
            listDelNode(moduleCommandFilters,ln);
            count++;
        }
        zfree(filter);
    }
    return count;
}

/* --------------------------------------------------------------------------
 * ## Module Command Filter API
 * -------------------------------------------------------------------------- */

/* Register a new command filter function.
 *
 * Command filtering makes it possible for modules to extend Redis by plugging
 * into the execution flow of all commands.
 *
 * A registered filter gets called before Redis executes *any* command.  This
 * includes both core Redis commands and commands registered by any module.  The
 * filter applies in all execution paths including:
 *
 * 1. Invocation by a client.
 * 2. Invocation through `RedisModule_Call()` by any module.
 * 3. Invocation through Lua 'redis.call()`.
 * 4. Replication of a command from a master.
 *
 * The filter executes in a special filter context, which is different and more
 * limited than a RedisModuleCtx.  Because the filter affects any command, it
 * must be implemented in a very efficient way to reduce the performance impact
 * on Redis.  All Redis Module API calls that require a valid context (such as
 * `RedisModule_Call()`, `RedisModule_OpenKey()`, etc.) are not supported in a
 * filter context.
 *
 * The `RedisModuleCommandFilterCtx` can be used to inspect or modify the
 * executed command and its arguments.  As the filter executes before Redis
 * begins processing the command, any change will affect the way the command is
 * processed.  For example, a module can override Redis commands this way:
 *
 * 1. Register a `MODULE.SET` command which implements an extended version of
 *    the Redis `SET` command.
 * 2. Register a command filter which detects invocation of `SET` on a specific
 *    pattern of keys.  Once detected, the filter will replace the first
 *    argument from `SET` to `MODULE.SET`.
 * 3. When filter execution is complete, Redis considers the new command name
 *    and therefore executes the module's own command.
 *
 * Note that in the above use case, if `MODULE.SET` itself uses
 * `RedisModule_Call()` the filter will be applied on that call as well.  If
 * that is not desired, the `REDISMODULE_CMDFILTER_NOSELF` flag can be set when
 * registering the filter.
 *
 * The `REDISMODULE_CMDFILTER_NOSELF` flag prevents execution flows that
 * originate from the module's own `RM_Call()` from reaching the filter.  This
 * flag is effective for all execution flows, including nested ones, as long as
 * the execution begins from the module's command context or a thread-safe
 * context that is associated with a blocking command.
 *
 * Detached thread-safe contexts are *not* associated with the module and cannot
 * be protected by this flag.
 *
 * If multiple filters are registered (by the same or different modules), they
 * are executed in the order of registration.
 */
RedisModuleCommandFilter *RM_RegisterCommandFilter(RedisModuleCtx *ctx, RedisModuleCommandFilterFunc callback, int flags) {
    RedisModuleCommandFilter *filter = zmalloc(sizeof(*filter));
    filter->module = ctx->module;
    filter->callback = callback;
    filter->flags = flags;

    listAddNodeTail(moduleCommandFilters, filter);
    listAddNodeTail(ctx->module->filters, filter);
    return filter;
}

/* Unregister a command filter.
 */
int RM_UnregisterCommandFilter(RedisModuleCtx *ctx, RedisModuleCommandFilter *filter) {
    listNode *ln;

    /* A module can only remove its own filters */
    if (filter->module != ctx->module) return REDISMODULE_ERR;

    ln = listSearchKey(moduleCommandFilters,filter);
    if (!ln) return REDISMODULE_ERR;
    listDelNode(moduleCommandFilters,ln);

    ln = listSearchKey(ctx->module->filters,filter);
    if (!ln) return REDISMODULE_ERR;    /* Shouldn't happen */
    listDelNode(ctx->module->filters,ln);

    zfree(filter);

    return REDISMODULE_OK;
}

void moduleCallCommandFilters(client *c) {
    if (listLength(moduleCommandFilters) == 0) return;

    listIter li;
    listNode *ln;
    listRewind(moduleCommandFilters,&li);

    RedisModuleCommandFilterCtx filter = {
        .argv = c->argv,
        .argc = c->argc
    };

    while((ln = listNext(&li))) {
        RedisModuleCommandFilter *f = ln->value;

        /* Skip filter if REDISMODULE_CMDFILTER_NOSELF is set and module is
         * currently processing a command.
         */
        if ((f->flags & REDISMODULE_CMDFILTER_NOSELF) && f->module->in_call) continue;

        /* Call filter */
        f->callback(&filter);
    }

    c->argv = filter.argv;
    c->argc = filter.argc;
}

/* Return the number of arguments a filtered command has.  The number of
 * arguments include the command itself.
 */
int RM_CommandFilterArgsCount(RedisModuleCommandFilterCtx *fctx)
{
    return fctx->argc;
}

/* Return the specified command argument.  The first argument (position 0) is
 * the command itself, and the rest are user-provided args.
 */
RedisModuleString *RM_CommandFilterArgGet(RedisModuleCommandFilterCtx *fctx, int pos)
{
    if (pos < 0 || pos >= fctx->argc) return NULL;
    return fctx->argv[pos];
}

/* Modify the filtered command by inserting a new argument at the specified
 * position.  The specified RedisModuleString argument may be used by Redis
 * after the filter context is destroyed, so it must not be auto-memory
 * allocated, freed or used elsewhere.
 */
int RM_CommandFilterArgInsert(RedisModuleCommandFilterCtx *fctx, int pos, RedisModuleString *arg)
{
    int i;

    if (pos < 0 || pos > fctx->argc) return REDISMODULE_ERR;

    fctx->argv = zrealloc(fctx->argv, (fctx->argc+1)*sizeof(RedisModuleString *));
    for (i = fctx->argc; i > pos; i--) {
        fctx->argv[i] = fctx->argv[i-1];
    }
    fctx->argv[pos] = arg;
    fctx->argc++;

    return REDISMODULE_OK;
}

/* Modify the filtered command by replacing an existing argument with a new one.
 * The specified RedisModuleString argument may be used by Redis after the
 * filter context is destroyed, so it must not be auto-memory allocated, freed
 * or used elsewhere.
 */
int RM_CommandFilterArgReplace(RedisModuleCommandFilterCtx *fctx, int pos, RedisModuleString *arg)
{
    if (pos < 0 || pos >= fctx->argc) return REDISMODULE_ERR;

    decrRefCount(fctx->argv[pos]);
    fctx->argv[pos] = arg;

    return REDISMODULE_OK;
}

/* Modify the filtered command by deleting an argument at the specified
 * position.
 */
int RM_CommandFilterArgDelete(RedisModuleCommandFilterCtx *fctx, int pos)
{
    int i;
    if (pos < 0 || pos >= fctx->argc) return REDISMODULE_ERR;

    decrRefCount(fctx->argv[pos]);
    for (i = pos; i < fctx->argc-1; i++) {
        fctx->argv[i] = fctx->argv[i+1];
    }
    fctx->argc--;

    return REDISMODULE_OK;
}

/* For a given pointer allocated via RedisModule_Alloc() or
 * RedisModule_Realloc(), return the amount of memory allocated for it.
 * Note that this may be different (larger) than the memory we allocated
 * with the allocation calls, since sometimes the underlying allocator
 * will allocate more memory.
 */
size_t RM_MallocSize(void* ptr){
    return zmalloc_size(ptr);
}

/* Return the a number between 0 to 1 indicating the amount of memory
 * currently used, relative to the Redis "maxmemory" configuration.
 *
 * * 0 - No memory limit configured.
 * * Between 0 and 1 - The percentage of the memory used normalized in 0-1 range.
 * * Exactly 1 - Memory limit reached.
 * * Greater 1 - More memory used than the configured limit.
 */
float RM_GetUsedMemoryRatio(){
    float level;
    getMaxmemoryState(NULL, NULL, NULL, &level);
    return level;
}

/* --------------------------------------------------------------------------
 * ## Scanning keyspace and hashes
 * -------------------------------------------------------------------------- */

typedef void (*RedisModuleScanCB)(RedisModuleCtx *ctx, RedisModuleString *keyname, RedisModuleKey *key, void *privdata);
typedef struct {
    RedisModuleCtx *ctx;
    void* user_data;
    RedisModuleScanCB fn;
} ScanCBData;

typedef struct RedisModuleScanCursor{
    int cursor;
    int done;
}RedisModuleScanCursor;

static void moduleScanCallback(void *privdata, const dictEntry *de) {
    ScanCBData *data = privdata;
    sds key = dictGetKey(de);
    robj* val = dictGetVal(de);
    RedisModuleString *keyname = createObject(OBJ_STRING,sdsdup(key));

    /* Setup the key handle. */
    RedisModuleKey kp = {0};
    moduleInitKey(&kp, data->ctx, keyname, val, REDISMODULE_READ);

    data->fn(data->ctx, keyname, &kp, data->user_data);

    moduleCloseKey(&kp);
    decrRefCount(keyname);
}

/* Create a new cursor to be used with RedisModule_Scan */
RedisModuleScanCursor *RM_ScanCursorCreate() {
    RedisModuleScanCursor* cursor = zmalloc(sizeof(*cursor));
    cursor->cursor = 0;
    cursor->done = 0;
    return cursor;
}

/* Restart an existing cursor. The keys will be rescanned. */
void RM_ScanCursorRestart(RedisModuleScanCursor *cursor) {
    cursor->cursor = 0;
    cursor->done = 0;
}

/* Destroy the cursor struct. */
void RM_ScanCursorDestroy(RedisModuleScanCursor *cursor) {
    zfree(cursor);
}

/* Scan API that allows a module to scan all the keys and value in
 * the selected db.
 *
 * Callback for scan implementation.
 *
 *     void scan_callback(RedisModuleCtx *ctx, RedisModuleString *keyname,
 *                        RedisModuleKey *key, void *privdata);
 *
 * - `ctx`: the redis module context provided to for the scan.
 * - `keyname`: owned by the caller and need to be retained if used after this
 *   function.
 * - `key`: holds info on the key and value, it is provided as best effort, in
 *   some cases it might be NULL, in which case the user should (can) use
 *   RedisModule_OpenKey() (and CloseKey too).
 *   when it is provided, it is owned by the caller and will be free when the
 *   callback returns.
 * - `privdata`: the user data provided to RedisModule_Scan().
 *
 * The way it should be used:
 *
 *      RedisModuleCursor *c = RedisModule_ScanCursorCreate();
 *      while(RedisModule_Scan(ctx, c, callback, privateData));
 *      RedisModule_ScanCursorDestroy(c);
 *
 * It is also possible to use this API from another thread while the lock
 * is acquired during the actual call to RM_Scan:
 *
 *      RedisModuleCursor *c = RedisModule_ScanCursorCreate();
 *      RedisModule_ThreadSafeContextLock(ctx);
 *      while(RedisModule_Scan(ctx, c, callback, privateData)){
 *          RedisModule_ThreadSafeContextUnlock(ctx);
 *          // do some background job
 *          RedisModule_ThreadSafeContextLock(ctx);
 *      }
 *      RedisModule_ScanCursorDestroy(c);
 *
 * The function will return 1 if there are more elements to scan and
 * 0 otherwise, possibly setting errno if the call failed.
 *
 * It is also possible to restart an existing cursor using RM_ScanCursorRestart.
 *
 * IMPORTANT: This API is very similar to the Redis SCAN command from the
 * point of view of the guarantees it provides. This means that the API
 * may report duplicated keys, but guarantees to report at least one time
 * every key that was there from the start to the end of the scanning process.
 *
 * NOTE: If you do database changes within the callback, you should be aware
 * that the internal state of the database may change. For instance it is safe
 * to delete or modify the current key, but may not be safe to delete any
 * other key.
 * Moreover playing with the Redis keyspace while iterating may have the
 * effect of returning more duplicates. A safe pattern is to store the keys
 * names you want to modify elsewhere, and perform the actions on the keys
 * later when the iteration is complete. However this can cost a lot of
 * memory, so it may make sense to just operate on the current key when
 * possible during the iteration, given that this is safe. */
int RM_Scan(RedisModuleCtx *ctx, RedisModuleScanCursor *cursor, RedisModuleScanCB fn, void *privdata) {
    if (cursor->done) {
        errno = ENOENT;
        return 0;
    }
    int ret = 1;
    ScanCBData data = { ctx, privdata, fn };
    cursor->cursor = dictScan(ctx->client->db->dict, cursor->cursor, moduleScanCallback, NULL, &data);
    if (cursor->cursor == 0) {
        cursor->done = 1;
        ret = 0;
    }
    errno = 0;
    return ret;
}

typedef void (*RedisModuleScanKeyCB)(RedisModuleKey *key, RedisModuleString *field, RedisModuleString *value, void *privdata);
typedef struct {
    RedisModuleKey *key;
    void* user_data;
    RedisModuleScanKeyCB fn;
} ScanKeyCBData;

static void moduleScanKeyCallback(void *privdata, const dictEntry *de) {
    ScanKeyCBData *data = privdata;
    sds key = dictGetKey(de);
    robj *o = data->key->value;
    robj *field = createStringObject(key, sdslen(key));
    robj *value = NULL;
    if (o->type == OBJ_SET) {
        value = NULL;
    } else if (o->type == OBJ_HASH) {
        sds val = dictGetVal(de);
        value = createStringObject(val, sdslen(val));
    } else if (o->type == OBJ_ZSET) {
        double *val = (double*)dictGetVal(de);
        value = createStringObjectFromLongDouble(*val, 0);
    }

    data->fn(data->key, field, value, data->user_data);
    decrRefCount(field);
    if (value) decrRefCount(value);
}

/* Scan api that allows a module to scan the elements in a hash, set or sorted set key
 *
 * Callback for scan implementation.
 *
 *     void scan_callback(RedisModuleKey *key, RedisModuleString* field, RedisModuleString* value, void *privdata);
 *
 * - key - the redis key context provided to for the scan.
 * - field - field name, owned by the caller and need to be retained if used
 *   after this function.
 * - value - value string or NULL for set type, owned by the caller and need to
 *   be retained if used after this function.
 * - privdata - the user data provided to RedisModule_ScanKey.
 *
 * The way it should be used:
 *
 *      RedisModuleCursor *c = RedisModule_ScanCursorCreate();
 *      RedisModuleKey *key = RedisModule_OpenKey(...)
 *      while(RedisModule_ScanKey(key, c, callback, privateData));
 *      RedisModule_CloseKey(key);
 *      RedisModule_ScanCursorDestroy(c);
 *
 * It is also possible to use this API from another thread while the lock is acquired during
 * the actual call to RM_ScanKey, and re-opening the key each time:
 *
 *      RedisModuleCursor *c = RedisModule_ScanCursorCreate();
 *      RedisModule_ThreadSafeContextLock(ctx);
 *      RedisModuleKey *key = RedisModule_OpenKey(...)
 *      while(RedisModule_ScanKey(ctx, c, callback, privateData)){
 *          RedisModule_CloseKey(key);
 *          RedisModule_ThreadSafeContextUnlock(ctx);
 *          // do some background job
 *          RedisModule_ThreadSafeContextLock(ctx);
 *          RedisModuleKey *key = RedisModule_OpenKey(...)
 *      }
 *      RedisModule_CloseKey(key);
 *      RedisModule_ScanCursorDestroy(c);
 *
 * The function will return 1 if there are more elements to scan and 0 otherwise,
 * possibly setting errno if the call failed.
 * It is also possible to restart an existing cursor using RM_ScanCursorRestart.
 *
 * NOTE: Certain operations are unsafe while iterating the object. For instance
 * while the API guarantees to return at least one time all the elements that
 * are present in the data structure consistently from the start to the end
 * of the iteration (see HSCAN and similar commands documentation), the more
 * you play with the elements, the more duplicates you may get. In general
 * deleting the current element of the data structure is safe, while removing
 * the key you are iterating is not safe. */
int RM_ScanKey(RedisModuleKey *key, RedisModuleScanCursor *cursor, RedisModuleScanKeyCB fn, void *privdata) {
    if (key == NULL || key->value == NULL) {
        errno = EINVAL;
        return 0;
    }
    dict *ht = NULL;
    robj *o = key->value;
    if (o->type == OBJ_SET) {
        if (o->encoding == OBJ_ENCODING_HT)
            ht = o->ptr;
    } else if (o->type == OBJ_HASH) {
        if (o->encoding == OBJ_ENCODING_HT)
            ht = o->ptr;
    } else if (o->type == OBJ_ZSET) {
        if (o->encoding == OBJ_ENCODING_SKIPLIST)
            ht = ((zset *)o->ptr)->dict;
    } else {
        errno = EINVAL;
        return 0;
    }
    if (cursor->done) {
        errno = ENOENT;
        return 0;
    }
    int ret = 1;
    if (ht) {
        ScanKeyCBData data = { key, privdata, fn };
        cursor->cursor = dictScan(ht, cursor->cursor, moduleScanKeyCallback, NULL, &data);
        if (cursor->cursor == 0) {
            cursor->done = 1;
            ret = 0;
        }
    } else if (o->type == OBJ_SET && o->encoding == OBJ_ENCODING_INTSET) {
        int pos = 0;
        int64_t ll;
        while(intsetGet(o->ptr,pos++,&ll)) {
            robj *field = createObject(OBJ_STRING,sdsfromlonglong(ll));
            fn(key, field, NULL, privdata);
            decrRefCount(field);
        }
        cursor->cursor = 1;
        cursor->done = 1;
        ret = 0;
    } else if (o->type == OBJ_ZSET) {
        unsigned char *p = lpSeek(o->ptr,0);
        unsigned char *vstr;
        unsigned int vlen;
        long long vll;
        while(p) {
            vstr = lpGetValue(p,&vlen,&vll);
            robj *field = (vstr != NULL) ?
                createStringObject((char*)vstr,vlen) :
                createObject(OBJ_STRING,sdsfromlonglong(vll));
            p = lpNext(o->ptr,p);
            vstr = lpGetValue(p,&vlen,&vll);
            robj *value = (vstr != NULL) ?
                createStringObject((char*)vstr,vlen) :
                createObject(OBJ_STRING,sdsfromlonglong(vll));
            fn(key, field, value, privdata);
            p = lpNext(o->ptr,p);
            decrRefCount(field);
            decrRefCount(value);
        }
        cursor->cursor = 1;
        cursor->done = 1;
        ret = 0;
    } else if (o->type == OBJ_HASH) {
        unsigned char *p = lpFirst(o->ptr);
        unsigned char *vstr;
        int64_t vlen;
        unsigned char intbuf[LP_INTBUF_SIZE];
        while(p) {
            vstr = lpGet(p,&vlen,intbuf);
            robj *field = createStringObject((char*)vstr,vlen);
            p = lpNext(o->ptr,p);
            vstr = lpGet(p,&vlen,intbuf);
            robj *value = createStringObject((char*)vstr,vlen);
            fn(key, field, value, privdata);
            p = lpNext(o->ptr,p);
            decrRefCount(field);
            decrRefCount(value);
        }
        cursor->cursor = 1;
        cursor->done = 1;
        ret = 0;
    }
    errno = 0;
    return ret;
}


/* --------------------------------------------------------------------------
 * ## Module fork API
 * -------------------------------------------------------------------------- */

/* Create a background child process with the current frozen snapshot of the
 * main process where you can do some processing in the background without
 * affecting / freezing the traffic and no need for threads and GIL locking.
 * Note that Redis allows for only one concurrent fork.
 * When the child wants to exit, it should call RedisModule_ExitFromChild.
 * If the parent wants to kill the child it should call RedisModule_KillForkChild
 * The done handler callback will be executed on the parent process when the
 * child existed (but not when killed)
 * Return: -1 on failure, on success the parent process will get a positive PID
 * of the child, and the child process will get 0.
 */
int RM_Fork(RedisModuleForkDoneHandler cb, void *user_data) {
    pid_t childpid;

    if ((childpid = redisFork(CHILD_TYPE_MODULE)) == 0) {
        /* Child */
        redisSetProcTitle("redis-module-fork");
    } else if (childpid == -1) {
        serverLog(LL_WARNING,"Can't fork for module: %s", strerror(errno));
    } else {
        /* Parent */
        moduleForkInfo.done_handler = cb;
        moduleForkInfo.done_handler_user_data = user_data;
        serverLog(LL_VERBOSE, "Module fork started pid: %ld ", (long) childpid);
    }
    return childpid;
}

/* The module is advised to call this function from the fork child once in a while,
 * so that it can report progress and COW memory to the parent which will be
 * reported in INFO.
 * The `progress` argument should between 0 and 1, or -1 when not available. */
void RM_SendChildHeartbeat(double progress) {
    sendChildInfoGeneric(CHILD_INFO_TYPE_CURRENT_INFO, 0, progress, "Module fork");
}

/* Call from the child process when you want to terminate it.
 * retcode will be provided to the done handler executed on the parent process.
 */
int RM_ExitFromChild(int retcode) {
    sendChildCowInfo(CHILD_INFO_TYPE_MODULE_COW_SIZE, "Module fork");
    exitFromChild(retcode);
    return REDISMODULE_OK;
}

/* Kill the active module forked child, if there is one active and the
 * pid matches, and returns C_OK. Otherwise if there is no active module
 * child or the pid does not match, return C_ERR without doing anything. */
int TerminateModuleForkChild(int child_pid, int wait) {
    /* Module child should be active and pid should match. */
    if (server.child_type != CHILD_TYPE_MODULE ||
        server.child_pid != child_pid) return C_ERR;

    int statloc;
    serverLog(LL_VERBOSE,"Killing running module fork child: %ld",
        (long) server.child_pid);
    if (kill(server.child_pid,SIGUSR1) != -1 && wait) {
        while(waitpid(server.child_pid, &statloc, 0) !=
              server.child_pid);
    }
    /* Reset the buffer accumulating changes while the child saves. */
    resetChildState();
    moduleForkInfo.done_handler = NULL;
    moduleForkInfo.done_handler_user_data = NULL;
    return C_OK;
}

/* Can be used to kill the forked child process from the parent process.
 * child_pid would be the return value of RedisModule_Fork. */
int RM_KillForkChild(int child_pid) {
    /* Kill module child, wait for child exit. */
    if (TerminateModuleForkChild(child_pid,1) == C_OK)
        return REDISMODULE_OK;
    else
        return REDISMODULE_ERR;
}

void ModuleForkDoneHandler(int exitcode, int bysignal) {
    serverLog(LL_NOTICE,
        "Module fork exited pid: %ld, retcode: %d, bysignal: %d",
        (long) server.child_pid, exitcode, bysignal);
    if (moduleForkInfo.done_handler) {
        moduleForkInfo.done_handler(exitcode, bysignal,
            moduleForkInfo.done_handler_user_data);
    }

    moduleForkInfo.done_handler = NULL;
    moduleForkInfo.done_handler_user_data = NULL;
}

/* --------------------------------------------------------------------------
 * ## Server hooks implementation
 * -------------------------------------------------------------------------- */

/* Register to be notified, via a callback, when the specified server event
 * happens. The callback is called with the event as argument, and an additional
 * argument which is a void pointer and should be cased to a specific type
 * that is event-specific (but many events will just use NULL since they do not
 * have additional information to pass to the callback).
 *
 * If the callback is NULL and there was a previous subscription, the module
 * will be unsubscribed. If there was a previous subscription and the callback
 * is not null, the old callback will be replaced with the new one.
 *
 * The callback must be of this type:
 *
 *     int (*RedisModuleEventCallback)(RedisModuleCtx *ctx,
 *                                     RedisModuleEvent eid,
 *                                     uint64_t subevent,
 *                                     void *data);
 *
 * The 'ctx' is a normal Redis module context that the callback can use in
 * order to call other modules APIs. The 'eid' is the event itself, this
 * is only useful in the case the module subscribed to multiple events: using
 * the 'id' field of this structure it is possible to check if the event
 * is one of the events we registered with this callback. The 'subevent' field
 * depends on the event that fired.
 *
 * Finally the 'data' pointer may be populated, only for certain events, with
 * more relevant data.
 *
 * Here is a list of events you can use as 'eid' and related sub events:
 *
 * * RedisModuleEvent_ReplicationRoleChanged:
 *
 *     This event is called when the instance switches from master
 *     to replica or the other way around, however the event is
 *     also called when the replica remains a replica but starts to
 *     replicate with a different master.
 *
 *     The following sub events are available:
 *
 *     * `REDISMODULE_SUBEVENT_REPLROLECHANGED_NOW_MASTER`
 *     * `REDISMODULE_SUBEVENT_REPLROLECHANGED_NOW_REPLICA`
 *
 *     The 'data' field can be casted by the callback to a
 *     `RedisModuleReplicationInfo` structure with the following fields:
 *
 *         int master; // true if master, false if replica
 *         char *masterhost; // master instance hostname for NOW_REPLICA
 *         int masterport; // master instance port for NOW_REPLICA
 *         char *replid1; // Main replication ID
 *         char *replid2; // Secondary replication ID
 *         uint64_t repl1_offset; // Main replication offset
 *         uint64_t repl2_offset; // Offset of replid2 validity
 *
 * * RedisModuleEvent_Persistence
 *
 *     This event is called when RDB saving or AOF rewriting starts
 *     and ends. The following sub events are available:
 *
 *     * `REDISMODULE_SUBEVENT_PERSISTENCE_RDB_START`
 *     * `REDISMODULE_SUBEVENT_PERSISTENCE_AOF_START`
 *     * `REDISMODULE_SUBEVENT_PERSISTENCE_SYNC_RDB_START`
 *     * `REDISMODULE_SUBEVENT_PERSISTENCE_ENDED`
 *     * `REDISMODULE_SUBEVENT_PERSISTENCE_FAILED`
 *
 *     The above events are triggered not just when the user calls the
 *     relevant commands like BGSAVE, but also when a saving operation
 *     or AOF rewriting occurs because of internal server triggers.
 *     The SYNC_RDB_START sub events are happening in the foreground due to
 *     SAVE command, FLUSHALL, or server shutdown, and the other RDB and
 *     AOF sub events are executed in a background fork child, so any
 *     action the module takes can only affect the generated AOF or RDB,
 *     but will not be reflected in the parent process and affect connected
 *     clients and commands. Also note that the AOF_START sub event may end
 *     up saving RDB content in case of an AOF with rdb-preamble.
 *
 * * RedisModuleEvent_FlushDB
 *
 *     The FLUSHALL, FLUSHDB or an internal flush (for instance
 *     because of replication, after the replica synchronization)
 *     happened. The following sub events are available:
 *
 *     * `REDISMODULE_SUBEVENT_FLUSHDB_START`
 *     * `REDISMODULE_SUBEVENT_FLUSHDB_END`
 *
 *     The data pointer can be casted to a RedisModuleFlushInfo
 *     structure with the following fields:
 *
 *         int32_t async;  // True if the flush is done in a thread.
 *                         // See for instance FLUSHALL ASYNC.
 *                         // In this case the END callback is invoked
 *                         // immediately after the database is put
 *                         // in the free list of the thread.
 *         int32_t dbnum;  // Flushed database number, -1 for all the DBs
 *                         // in the case of the FLUSHALL operation.
 *
 *     The start event is called *before* the operation is initiated, thus
 *     allowing the callback to call DBSIZE or other operation on the
 *     yet-to-free keyspace.
 *
 * * RedisModuleEvent_Loading
 *
 *     Called on loading operations: at startup when the server is
 *     started, but also after a first synchronization when the
 *     replica is loading the RDB file from the master.
 *     The following sub events are available:
 *
 *     * `REDISMODULE_SUBEVENT_LOADING_RDB_START`
 *     * `REDISMODULE_SUBEVENT_LOADING_AOF_START`
 *     * `REDISMODULE_SUBEVENT_LOADING_REPL_START`
 *     * `REDISMODULE_SUBEVENT_LOADING_ENDED`
 *     * `REDISMODULE_SUBEVENT_LOADING_FAILED`
 *
 *     Note that AOF loading may start with an RDB data in case of
 *     rdb-preamble, in which case you'll only receive an AOF_START event.
 *
 * * RedisModuleEvent_ClientChange
 *
 *     Called when a client connects or disconnects.
 *     The data pointer can be casted to a RedisModuleClientInfo
 *     structure, documented in RedisModule_GetClientInfoById().
 *     The following sub events are available:
 *
 *     * `REDISMODULE_SUBEVENT_CLIENT_CHANGE_CONNECTED`
 *     * `REDISMODULE_SUBEVENT_CLIENT_CHANGE_DISCONNECTED`
 *
 * * RedisModuleEvent_Shutdown
 *
 *     The server is shutting down. No subevents are available.
 *
 * * RedisModuleEvent_ReplicaChange
 *
 *     This event is called when the instance (that can be both a
 *     master or a replica) get a new online replica, or lose a
 *     replica since it gets disconnected.
 *     The following sub events are available:
 *
 *     * `REDISMODULE_SUBEVENT_REPLICA_CHANGE_ONLINE`
 *     * `REDISMODULE_SUBEVENT_REPLICA_CHANGE_OFFLINE`
 *
 *     No additional information is available so far: future versions
 *     of Redis will have an API in order to enumerate the replicas
 *     connected and their state.
 *
 * * RedisModuleEvent_CronLoop
 *
 *     This event is called every time Redis calls the serverCron()
 *     function in order to do certain bookkeeping. Modules that are
 *     required to do operations from time to time may use this callback.
 *     Normally Redis calls this function 10 times per second, but
 *     this changes depending on the "hz" configuration.
 *     No sub events are available.
 *
 *     The data pointer can be casted to a RedisModuleCronLoop
 *     structure with the following fields:
 *
 *         int32_t hz;  // Approximate number of events per second.
 *
 * * RedisModuleEvent_MasterLinkChange
 *
 *     This is called for replicas in order to notify when the
 *     replication link becomes functional (up) with our master,
 *     or when it goes down. Note that the link is not considered
 *     up when we just connected to the master, but only if the
 *     replication is happening correctly.
 *     The following sub events are available:
 *
 *     * `REDISMODULE_SUBEVENT_MASTER_LINK_UP`
 *     * `REDISMODULE_SUBEVENT_MASTER_LINK_DOWN`
 *
 * * RedisModuleEvent_ModuleChange
 *
 *     This event is called when a new module is loaded or one is unloaded.
 *     The following sub events are available:
 *
 *     * `REDISMODULE_SUBEVENT_MODULE_LOADED`
 *     * `REDISMODULE_SUBEVENT_MODULE_UNLOADED`
 *
 *     The data pointer can be casted to a RedisModuleModuleChange
 *     structure with the following fields:
 *
 *         const char* module_name;  // Name of module loaded or unloaded.
 *         int32_t module_version;  // Module version.
 *
 * * RedisModuleEvent_LoadingProgress
 *
 *     This event is called repeatedly called while an RDB or AOF file
 *     is being loaded.
 *     The following sub events are available:
 *
 *     * `REDISMODULE_SUBEVENT_LOADING_PROGRESS_RDB`
 *     * `REDISMODULE_SUBEVENT_LOADING_PROGRESS_AOF`
 *
 *     The data pointer can be casted to a RedisModuleLoadingProgress
 *     structure with the following fields:
 *
 *         int32_t hz;  // Approximate number of events per second.
 *         int32_t progress;  // Approximate progress between 0 and 1024,
 *                            // or -1 if unknown.
 *
 * * RedisModuleEvent_SwapDB
 *
 *     This event is called when a SWAPDB command has been successfully
 *     Executed.
 *     For this event call currently there is no subevents available.
 *
 *     The data pointer can be casted to a RedisModuleSwapDbInfo
 *     structure with the following fields:
 *
 *         int32_t dbnum_first;    // Swap Db first dbnum
 *         int32_t dbnum_second;   // Swap Db second dbnum
 *
 * * RedisModuleEvent_ReplBackup
 * 
 *     WARNING: Replication Backup events are deprecated since Redis 7.0 and are never fired.
 *     See RedisModuleEvent_ReplAsyncLoad for understanding how Async Replication Loading events
 *     are now triggered when repl-diskless-load is set to swapdb.
 *
 *     Called when repl-diskless-load config is set to swapdb,
 *     And redis needs to backup the the current database for the
 *     possibility to be restored later. A module with global data and
 *     maybe with aux_load and aux_save callbacks may need to use this
 *     notification to backup / restore / discard its globals.
 *     The following sub events are available:
 *
 *     * `REDISMODULE_SUBEVENT_REPL_BACKUP_CREATE`
 *     * `REDISMODULE_SUBEVENT_REPL_BACKUP_RESTORE`
 *     * `REDISMODULE_SUBEVENT_REPL_BACKUP_DISCARD`
 * 
 * * RedisModuleEvent_ReplAsyncLoad
 *
 *     Called when repl-diskless-load config is set to swapdb and a replication with a master of same
 *     data set history (matching replication ID) occurs.
 *     In which case redis serves current data set while loading new database in memory from socket.
 *     Modules must have declared they support this mechanism in order to activate it, through
 *     REDISMODULE_OPTIONS_HANDLE_REPL_ASYNC_LOAD flag.
 *     The following sub events are available:
 *
 *     * `REDISMODULE_SUBEVENT_REPL_ASYNC_LOAD_STARTED`
 *     * `REDISMODULE_SUBEVENT_REPL_ASYNC_LOAD_ABORTED`
 *     * `REDISMODULE_SUBEVENT_REPL_ASYNC_LOAD_COMPLETED`
 *
 * * RedisModuleEvent_ForkChild
 *
 *     Called when a fork child (AOFRW, RDBSAVE, module fork...) is born/dies
 *     The following sub events are available:
 *
 *     * `REDISMODULE_SUBEVENT_FORK_CHILD_BORN`
 *     * `REDISMODULE_SUBEVENT_FORK_CHILD_DIED`
 *
 * The function returns REDISMODULE_OK if the module was successfully subscribed
 * for the specified event. If the API is called from a wrong context or unsupported event
 * is given then REDISMODULE_ERR is returned. */
int RM_SubscribeToServerEvent(RedisModuleCtx *ctx, RedisModuleEvent event, RedisModuleEventCallback callback) {
    RedisModuleEventListener *el;

    /* Protect in case of calls from contexts without a module reference. */
    if (ctx->module == NULL) return REDISMODULE_ERR;
    if (event.id >= _REDISMODULE_EVENT_NEXT) return REDISMODULE_ERR;

    /* Search an event matching this module and event ID. */
    listIter li;
    listNode *ln;
    listRewind(RedisModule_EventListeners,&li);
    while((ln = listNext(&li))) {
        el = ln->value;
        if (el->module == ctx->module && el->event.id == event.id)
            break; /* Matching event found. */
    }

    /* Modify or remove the event listener if we already had one. */
    if (ln) {
        if (callback == NULL) {
            listDelNode(RedisModule_EventListeners,ln);
            zfree(el);
        } else {
            el->callback = callback; /* Update the callback with the new one. */
        }
        return REDISMODULE_OK;
    }

    /* No event found, we need to add a new one. */
    el = zmalloc(sizeof(*el));
    el->module = ctx->module;
    el->event = event;
    el->callback = callback;
    listAddNodeTail(RedisModule_EventListeners,el);
    return REDISMODULE_OK;
}

/**
 * For a given server event and subevent, return zero if the
 * subevent is not supported and non-zero otherwise.
 */
int RM_IsSubEventSupported(RedisModuleEvent event, int64_t subevent) {
    switch (event.id) {
    case REDISMODULE_EVENT_REPLICATION_ROLE_CHANGED:
        return subevent < _REDISMODULE_EVENT_REPLROLECHANGED_NEXT;
    case REDISMODULE_EVENT_PERSISTENCE:
        return subevent < _REDISMODULE_SUBEVENT_PERSISTENCE_NEXT;
    case REDISMODULE_EVENT_FLUSHDB:
        return subevent < _REDISMODULE_SUBEVENT_FLUSHDB_NEXT;
    case REDISMODULE_EVENT_LOADING:
        return subevent < _REDISMODULE_SUBEVENT_LOADING_NEXT;
    case REDISMODULE_EVENT_CLIENT_CHANGE:
        return subevent < _REDISMODULE_SUBEVENT_CLIENT_CHANGE_NEXT;
    case REDISMODULE_EVENT_SHUTDOWN:
        return subevent < _REDISMODULE_SUBEVENT_SHUTDOWN_NEXT;
    case REDISMODULE_EVENT_REPLICA_CHANGE:
        return subevent < _REDISMODULE_EVENT_REPLROLECHANGED_NEXT;
    case REDISMODULE_EVENT_MASTER_LINK_CHANGE:
        return subevent < _REDISMODULE_SUBEVENT_MASTER_NEXT;
    case REDISMODULE_EVENT_CRON_LOOP:
        return subevent < _REDISMODULE_SUBEVENT_CRON_LOOP_NEXT;
    case REDISMODULE_EVENT_MODULE_CHANGE:
        return subevent < _REDISMODULE_SUBEVENT_MODULE_NEXT;
    case REDISMODULE_EVENT_LOADING_PROGRESS:
        return subevent < _REDISMODULE_SUBEVENT_LOADING_PROGRESS_NEXT;
    case REDISMODULE_EVENT_SWAPDB:
        return subevent < _REDISMODULE_SUBEVENT_SWAPDB_NEXT;
    case REDISMODULE_EVENT_REPL_ASYNC_LOAD:
        return subevent < _REDISMODULE_SUBEVENT_REPL_ASYNC_LOAD_NEXT;
    case REDISMODULE_EVENT_FORK_CHILD:
        return subevent < _REDISMODULE_SUBEVENT_FORK_CHILD_NEXT;
    default:
        break;
    }
    return 0;
}

/* This is called by the Redis internals every time we want to fire an
 * event that can be intercepted by some module. The pointer 'data' is useful
 * in order to populate the event-specific structure when needed, in order
 * to return the structure with more information to the callback.
 *
 * 'eid' and 'subid' are just the main event ID and the sub event associated
 * with the event, depending on what exactly happened. */
void moduleFireServerEvent(uint64_t eid, int subid, void *data) {
    /* Fast path to return ASAP if there is nothing to do, avoiding to
     * setup the iterator and so forth: we want this call to be extremely
     * cheap if there are no registered modules. */
    if (listLength(RedisModule_EventListeners) == 0) return;

    int real_client_used = 0;
    listIter li;
    listNode *ln;
    listRewind(RedisModule_EventListeners,&li);
    while((ln = listNext(&li))) {
        RedisModuleEventListener *el = ln->value;
        if (el->event.id == eid) {
            RedisModuleCtx ctx;
            moduleCreateContext(&ctx, el->module, REDISMODULE_CTX_NONE);

            if (eid == REDISMODULE_EVENT_CLIENT_CHANGE) {
                /* In the case of client changes, we're pushing the real client
                 * so the event handler can mutate it if needed. For example,
                 * to change its authentication state in a way that does not
                 * depend on specific commands executed later.
                 */
                ctx.client = (client *) data;
                real_client_used = 1;
            } else if (ModulesInHooks == 0) {
                ctx.client = moduleFreeContextReusedClient;
            } else {
                ctx.client = createClient(NULL);
                ctx.client->flags |= CLIENT_MODULE;
                ctx.client->user = NULL; /* Root user. */
            }

            void *moduledata = NULL;
            RedisModuleClientInfoV1 civ1;
            RedisModuleReplicationInfoV1 riv1;
            RedisModuleModuleChangeV1 mcv1;
            /* Start at DB zero by default when calling the handler. It's
             * up to the specific event setup to change it when it makes
             * sense. For instance for FLUSHDB events we select the correct
             * DB automatically. */
            selectDb(ctx.client, 0);

            /* Event specific context and data pointer setup. */
            if (eid == REDISMODULE_EVENT_CLIENT_CHANGE) {
                modulePopulateClientInfoStructure(&civ1,data,
                                                  el->event.dataver);
                moduledata = &civ1;
            } else if (eid == REDISMODULE_EVENT_REPLICATION_ROLE_CHANGED) {
                modulePopulateReplicationInfoStructure(&riv1,el->event.dataver);
                moduledata = &riv1;
            } else if (eid == REDISMODULE_EVENT_FLUSHDB) {
                moduledata = data;
                RedisModuleFlushInfoV1 *fi = data;
                if (fi->dbnum != -1)
                    selectDb(ctx.client, fi->dbnum);
            } else if (eid == REDISMODULE_EVENT_MODULE_CHANGE) {
                RedisModule *m = data;
                if (m == el->module)
                    continue;
                mcv1.version = REDISMODULE_MODULE_CHANGE_VERSION;
                mcv1.module_name = m->name;
                mcv1.module_version = m->ver;
                moduledata = &mcv1;
            } else if (eid == REDISMODULE_EVENT_LOADING_PROGRESS) {
                moduledata = data;
            } else if (eid == REDISMODULE_EVENT_CRON_LOOP) {
                moduledata = data;
            } else if (eid == REDISMODULE_EVENT_SWAPDB) {
                moduledata = data;
            }

            ModulesInHooks++;
            el->module->in_hook++;
            el->callback(&ctx,el->event,subid,moduledata);
            el->module->in_hook--;
            ModulesInHooks--;

            if (ModulesInHooks != 0 && !real_client_used) freeClient(ctx.client);
            moduleFreeContext(&ctx);
        }
    }
}

/* Remove all the listeners for this module: this is used before unloading
 * a module. */
void moduleUnsubscribeAllServerEvents(RedisModule *module) {
    RedisModuleEventListener *el;
    listIter li;
    listNode *ln;
    listRewind(RedisModule_EventListeners,&li);

    while((ln = listNext(&li))) {
        el = ln->value;
        if (el->module == module) {
            listDelNode(RedisModule_EventListeners,ln);
            zfree(el);
        }
    }
}

void processModuleLoadingProgressEvent(int is_aof) {
    long long now = server.ustime;
    static long long next_event = 0;
    if (now >= next_event) {
        /* Fire the loading progress modules end event. */
        int progress = -1;
        if (server.loading_total_bytes)
            progress = (server.loading_loaded_bytes<<10) / server.loading_total_bytes;
        RedisModuleLoadingProgressV1 fi = {REDISMODULE_LOADING_PROGRESS_VERSION,
                                     server.hz,
                                     progress};
        moduleFireServerEvent(REDISMODULE_EVENT_LOADING_PROGRESS,
                              is_aof?
                                REDISMODULE_SUBEVENT_LOADING_PROGRESS_AOF:
                                REDISMODULE_SUBEVENT_LOADING_PROGRESS_RDB,
                              &fi);
        /* decide when the next event should fire. */
        next_event = now + 1000000 / server.hz;
    }
}

/* When a module key is deleted (in dbAsyncDelete/dbSyncDelete/dbOverwrite), it 
*  will be called to tell the module which key is about to be released. */
void moduleNotifyKeyUnlink(robj *key, robj *val, int dbid) {
    if (val->type == OBJ_MODULE) {
        moduleValue *mv = val->ptr;
        moduleType *mt = mv->type;
        /* We prefer to use the enhanced version. */
        if (mt->unlink2 != NULL) {
            RedisModuleKeyOptCtx ctx = {key, NULL, dbid, -1};
            mt->unlink2(&ctx,mv->value);
        } else if (mt->unlink != NULL) {
            mt->unlink(key,mv->value);
        } 
    }
}

/* Return the free_effort of the module, it will automatically choose to call 
 * `free_effort` or `free_effort2`, and the default return value is 1.
 * value of 0 means very high effort (always asynchronous freeing). */
size_t moduleGetFreeEffort(robj *key, robj *val, int dbid) {
    moduleValue *mv = val->ptr;
    moduleType *mt = mv->type;
    size_t effort = 1;
    /* We prefer to use the enhanced version. */
    if (mt->free_effort2 != NULL) {
        RedisModuleKeyOptCtx ctx = {key, NULL, dbid, -1};
        effort = mt->free_effort2(&ctx,mv->value);
    } else if (mt->free_effort != NULL) {
        effort = mt->free_effort(key,mv->value);
    }  

    return effort;
}

/* Return the memory usage of the module, it will automatically choose to call 
 * `mem_usage` or `mem_usage2`, and the default return value is 0. */
size_t moduleGetMemUsage(robj *key, robj *val, size_t sample_size, int dbid) {
    moduleValue *mv = val->ptr;
    moduleType *mt = mv->type;
    size_t size = 0;
    /* We prefer to use the enhanced version. */
    if (mt->mem_usage2 != NULL) {
        RedisModuleKeyOptCtx ctx = {key, NULL, dbid, -1};
        size = mt->mem_usage2(&ctx, mv->value, sample_size);
    } else if (mt->mem_usage != NULL) {
        size = mt->mem_usage(mv->value);
    } 

    return size;
}

/* --------------------------------------------------------------------------
 * Modules API internals
 * -------------------------------------------------------------------------- */

/* server.moduleapi dictionary type. Only uses plain C strings since
 * this gets queries from modules. */

uint64_t dictCStringKeyHash(const void *key) {
    return dictGenHashFunction((unsigned char*)key, strlen((char*)key));
}

int dictCStringKeyCompare(dict *d, const void *key1, const void *key2) {
    UNUSED(d);
    return strcmp(key1,key2) == 0;
}

dictType moduleAPIDictType = {
    dictCStringKeyHash,        /* hash function */
    NULL,                      /* key dup */
    NULL,                      /* val dup */
    dictCStringKeyCompare,     /* key compare */
    NULL,                      /* key destructor */
    NULL,                      /* val destructor */
    NULL                       /* allow to expand */
};

int moduleRegisterApi(const char *funcname, void *funcptr) {
    return dictAdd(server.moduleapi, (char*)funcname, funcptr);
}

#define REGISTER_API(name) \
    moduleRegisterApi("RedisModule_" #name, (void *)(unsigned long)RM_ ## name)

/* Global initialization at Redis startup. */
void moduleRegisterCoreAPI(void);

/* Some steps in module initialization need to be done last after server
 * initialization.
 * For example, selectDb() in createClient() requires that server.db has
 * been initialized, see #7323. */
void moduleInitModulesSystemLast(void) {
    moduleFreeContextReusedClient = createClient(NULL);
    moduleFreeContextReusedClient->flags |= CLIENT_MODULE;
    moduleFreeContextReusedClient->user = NULL; /* root user. */
}

void moduleInitModulesSystem(void) {
    moduleUnblockedClients = listCreate();
    server.loadmodule_queue = listCreate();
    modules = dictCreate(&modulesDictType);

    /* Set up the keyspace notification subscriber list and static client */
    moduleKeyspaceSubscribers = listCreate();

    /* Set up filter list */
    moduleCommandFilters = listCreate();

    /* Reusable client for RM_Call() is created on first use */
    server.module_client = NULL;

    moduleRegisterCoreAPI();

    /* Create a pipe for module threads to be able to wake up the redis main thread.
     * Make the pipe non blocking. This is just a best effort aware mechanism
     * and we do not want to block not in the read nor in the write half.
     * Enable close-on-exec flag on pipes in case of the fork-exec system calls in
     * sentinels or redis servers. */
    if (anetPipe(server.module_blocked_pipe, O_CLOEXEC|O_NONBLOCK, O_CLOEXEC|O_NONBLOCK) == -1) {
        serverLog(LL_WARNING,
            "Can't create the pipe for module blocking commands: %s",
            strerror(errno));
        exit(1);
    }

    /* Create the timers radix tree. */
    Timers = raxNew();

    /* Setup the event listeners data structures. */
    RedisModule_EventListeners = listCreate();

    /* Our thread-safe contexts GIL must start with already locked:
     * it is just unlocked when it's safe. */
    pthread_mutex_lock(&moduleGIL);
}

void moduleLoadQueueEntryFree(struct moduleLoadQueueEntry *loadmod) {
    if (!loadmod) return;
    sdsfree(loadmod->path);
    for (int i = 0; i < loadmod->argc; i++) {
        decrRefCount(loadmod->argv[i]);
    }
    zfree(loadmod->argv);
    zfree(loadmod);
}

/* Load all the modules in the server.loadmodule_queue list, which is
 * populated by `loadmodule` directives in the configuration file.
 * We can't load modules directly when processing the configuration file
 * because the server must be fully initialized before loading modules.
 *
 * The function aborts the server on errors, since to start with missing
 * modules is not considered sane: clients may rely on the existence of
 * given commands, loading AOF also may need some modules to exist, and
 * if this instance is a slave, it must understand commands from master. */
void moduleLoadFromQueue(void) {
    listIter li;
    listNode *ln;

    listRewind(server.loadmodule_queue,&li);
    while((ln = listNext(&li))) {
        struct moduleLoadQueueEntry *loadmod = ln->value;
        if (moduleLoad(loadmod->path,(void **)loadmod->argv,loadmod->argc)
            == C_ERR)
        {
            serverLog(LL_WARNING,
                "Can't load module from %s: server aborting",
                loadmod->path);
            exit(1);
        }
        moduleLoadQueueEntryFree(loadmod);
        listDelNode(server.loadmodule_queue, ln);
    }
}

void moduleFreeModuleStructure(struct RedisModule *module) {
    listRelease(module->types);
    listRelease(module->filters);
    listRelease(module->usedby);
    listRelease(module->using);
    sdsfree(module->name);
    moduleLoadQueueEntryFree(module->loadmod);
    zfree(module);
}

void moduleUnregisterCommands(struct RedisModule *module) {
    /* Unregister all the commands registered by this module. */
    dictIterator *di = dictGetSafeIterator(server.commands);
    dictEntry *de;
    while ((de = dictNext(di)) != NULL) {
        struct redisCommand *cmd = dictGetVal(de);
        if (cmd->proc == RedisModuleCommandDispatcher) {
            RedisModuleCommand *cp =
                (void*)(unsigned long)cmd->getkeys_proc;
            sds cmdname = (sds)cmd->name;
            if (cp->module == module) {
                if (cmd->key_specs != cmd->key_specs_static)
                    zfree(cmd->key_specs);
                for (int j = 0; cmd->hints && cmd->hints[j]; j++)
                    sdsfree((sds)cmd->hints[j]);
                for (int j = 0; cmd->history && cmd->history[j].since; j++) {
                    sdsfree((sds)cmd->history[j].since);
                    sdsfree((sds)cmd->history[j].changes);
                }
                dictDelete(server.commands,cmdname);
                dictDelete(server.orig_commands,cmdname);
                sdsfree(cmdname);
                sdsfree((sds)cmd->summary);
                sdsfree((sds)cmd->since);
                sdsfree((sds)cmd->complexity);
                zfree(cmd->args);
                zfree(cmd);
                zfree(cp);
            }
        }
    }
    dictReleaseIterator(di);
}

/* Load a module and initialize it. On success C_OK is returned, otherwise
 * C_ERR is returned. */
int moduleLoad(const char *path, void **module_argv, int module_argc) {
    int (*onload)(void *, void **, int);
    void *handle;
    RedisModuleCtx ctx;
    moduleCreateContext(&ctx, NULL, REDISMODULE_CTX_NONE); /* We pass NULL since we don't have a module yet. */
    ctx.client = moduleFreeContextReusedClient;
    selectDb(ctx.client, 0);

    struct stat st;
    if (stat(path, &st) == 0)
    {   // this check is best effort
        if (!(st.st_mode & (S_IXUSR  | S_IXGRP | S_IXOTH))) {
            serverLog(LL_WARNING, "Module %s failed to load: It does not have execute permissions.", path);
            return C_ERR;
        }
    }

    handle = dlopen(path,RTLD_NOW|RTLD_LOCAL);
    if (handle == NULL) {
        serverLog(LL_WARNING, "Module %s failed to load: %s", path, dlerror());
        return C_ERR;
    }
    onload = (int (*)(void *, void **, int))(unsigned long) dlsym(handle,"RedisModule_OnLoad");
    if (onload == NULL) {
        dlclose(handle);
        serverLog(LL_WARNING,
            "Module %s does not export RedisModule_OnLoad() "
            "symbol. Module not loaded.",path);
        return C_ERR;
    }
    if (onload((void*)&ctx,module_argv,module_argc) == REDISMODULE_ERR) {
        if (ctx.module) {
            moduleUnregisterCommands(ctx.module);
            moduleUnregisterSharedAPI(ctx.module);
            moduleUnregisterUsedAPI(ctx.module);
            moduleFreeModuleStructure(ctx.module);
        }
        dlclose(handle);
        serverLog(LL_WARNING,
            "Module %s initialization failed. Module not loaded",path);
        return C_ERR;
    }

    /* Redis module loaded! Register it. */
    dictAdd(modules,ctx.module->name,ctx.module);
    ctx.module->blocked_clients = 0;
    ctx.module->handle = handle;
    ctx.module->loadmod = zmalloc(sizeof(struct moduleLoadQueueEntry));
    ctx.module->loadmod->path = sdsnew(path);
    ctx.module->loadmod->argv = module_argc ? zmalloc(sizeof(robj*)*module_argc) : NULL;
    ctx.module->loadmod->argc = module_argc;
    for (int i = 0; i < module_argc; i++) {
        ctx.module->loadmod->argv[i] = module_argv[i];
        incrRefCount(ctx.module->loadmod->argv[i]);
    }

    serverLog(LL_NOTICE,"Module '%s' loaded from %s",ctx.module->name,path);
    /* Fire the loaded modules event. */
    moduleFireServerEvent(REDISMODULE_EVENT_MODULE_CHANGE,
                          REDISMODULE_SUBEVENT_MODULE_LOADED,
                          ctx.module);
    moduleFreeContext(&ctx);
    return C_OK;
}


/* Unload the module registered with the specified name. On success
 * C_OK is returned, otherwise C_ERR is returned and errno is set
 * to the following values depending on the type of error:
 *
 * * ENONET: No such module having the specified name.
 * * EBUSY: The module exports a new data type and can only be reloaded. 
 * * EPERM: The module exports APIs which are used by other module. 
 * * EAGAIN: The module has blocked clients. 
 * * ECANCELED: Unload module error.  */
int moduleUnload(sds name) {
    struct RedisModule *module = dictFetchValue(modules,name);

    if (module == NULL) {
        errno = ENOENT;
        return C_ERR;
    } else if (listLength(module->types)) {
        errno = EBUSY;
        return C_ERR;
    } else if (listLength(module->usedby)) {
        errno = EPERM;
        return C_ERR;
    } else if (module->blocked_clients) {
        errno = EAGAIN;
        return C_ERR;
    }

    /* Give module a chance to clean up. */
    int (*onunload)(void *);
    onunload = (int (*)(void *))(unsigned long) dlsym(module->handle, "RedisModule_OnUnload");
    if (onunload) {
        RedisModuleCtx ctx;
        moduleCreateContext(&ctx, module, REDISMODULE_CTX_NONE);
        ctx.client = moduleFreeContextReusedClient;
        int unload_status = onunload((void*)&ctx);
        moduleFreeContext(&ctx);

        if (unload_status == REDISMODULE_ERR) {
            serverLog(LL_WARNING, "Module %s OnUnload failed.  Unload canceled.", name);
            errno = ECANCELED;
            return C_ERR;
        }
    }

    moduleFreeAuthenticatedClients(module);
    moduleUnregisterCommands(module);
    moduleUnregisterSharedAPI(module);
    moduleUnregisterUsedAPI(module);
    moduleUnregisterFilters(module);

    /* Remove any notification subscribers this module might have */
    moduleUnsubscribeNotifications(module);
    moduleUnsubscribeAllServerEvents(module);

    /* Unload the dynamic library. */
    if (dlclose(module->handle) == -1) {
        char *error = dlerror();
        if (error == NULL) error = "Unknown error";
        serverLog(LL_WARNING,"Error when trying to close the %s module: %s",
            module->name, error);
    }

    /* Fire the unloaded modules event. */
    moduleFireServerEvent(REDISMODULE_EVENT_MODULE_CHANGE,
                          REDISMODULE_SUBEVENT_MODULE_UNLOADED,
                          module);

    /* Remove from list of modules. */
    serverLog(LL_NOTICE,"Module %s unloaded",module->name);
    dictDelete(modules,module->name);
    module->name = NULL; /* The name was already freed by dictDelete(). */
    moduleFreeModuleStructure(module);

    return C_OK;
}

/* Helper function for the MODULE and HELLO command: send the list of the
 * loaded modules to the client. */
void addReplyLoadedModules(client *c) {
    dictIterator *di = dictGetIterator(modules);
    dictEntry *de;

    addReplyArrayLen(c,dictSize(modules));
    while ((de = dictNext(di)) != NULL) {
        sds name = dictGetKey(de);
        struct RedisModule *module = dictGetVal(de);
        sds path = module->loadmod->path;
        addReplyMapLen(c,4);
        addReplyBulkCString(c,"name");
        addReplyBulkCBuffer(c,name,sdslen(name));
        addReplyBulkCString(c,"ver");
        addReplyLongLong(c,module->ver);
        addReplyBulkCString(c,"path");
        addReplyBulkCBuffer(c,path,sdslen(path));
        addReplyBulkCString(c,"args");
        addReplyArrayLen(c,module->loadmod->argc);
        for (int i = 0; i < module->loadmod->argc; i++) {
            addReplyBulk(c,module->loadmod->argv[i]);
        }
    }
    dictReleaseIterator(di);
}

/* Helper for genModulesInfoString(): given a list of modules, return
 * an SDS string in the form "[modulename|modulename2|...]" */
sds genModulesInfoStringRenderModulesList(list *l) {
    listIter li;
    listNode *ln;
    listRewind(l,&li);
    sds output = sdsnew("[");
    while((ln = listNext(&li))) {
        RedisModule *module = ln->value;
        output = sdscat(output,module->name);
        if (ln != listLast(l))
            output = sdscat(output,"|");
    }
    output = sdscat(output,"]");
    return output;
}

/* Helper for genModulesInfoString(): render module options as an SDS string. */
sds genModulesInfoStringRenderModuleOptions(struct RedisModule *module) {
    sds output = sdsnew("[");
    if (module->options & REDISMODULE_OPTIONS_HANDLE_IO_ERRORS)
        output = sdscat(output,"handle-io-errors|");
    if (module->options & REDISMODULE_OPTIONS_HANDLE_REPL_ASYNC_LOAD)
        output = sdscat(output,"handle-repl-async-load|");
    output = sdstrim(output,"|");
    output = sdscat(output,"]");
    return output;
}


/* Helper function for the INFO command: adds loaded modules as to info's
 * output.
 *
 * After the call, the passed sds info string is no longer valid and all the
 * references must be substituted with the new pointer returned by the call. */
sds genModulesInfoString(sds info) {
    dictIterator *di = dictGetIterator(modules);
    dictEntry *de;

    while ((de = dictNext(di)) != NULL) {
        sds name = dictGetKey(de);
        struct RedisModule *module = dictGetVal(de);

        sds usedby = genModulesInfoStringRenderModulesList(module->usedby);
        sds using = genModulesInfoStringRenderModulesList(module->using);
        sds options = genModulesInfoStringRenderModuleOptions(module);
        info = sdscatfmt(info,
            "module:name=%S,ver=%i,api=%i,filters=%i,"
            "usedby=%S,using=%S,options=%S\r\n",
                name, module->ver, module->apiver,
                (int)listLength(module->filters), usedby, using, options);
        sdsfree(usedby);
        sdsfree(using);
        sdsfree(options);
    }
    dictReleaseIterator(di);
    return info;
}

/* Redis MODULE command.
 *
 * MODULE LIST
 * MODULE LOAD <path> [args...]
 * MODULE UNLOAD <name>
 */
void moduleCommand(client *c) {
    char *subcmd = c->argv[1]->ptr;

    if (c->argc == 2 && !strcasecmp(subcmd,"help")) {
        const char *help[] = {
"LIST",
"    Return a list of loaded modules.",
"LOAD <path> [<arg> ...]",
"    Load a module library from <path>, passing to it any optional arguments.",
"UNLOAD <name>",
"    Unload a module.",
NULL
        };
        addReplyHelp(c, help);
    } else if (!strcasecmp(subcmd,"load") && c->argc >= 3) {
        robj **argv = NULL;
        int argc = 0;

        if (c->argc > 3) {
            argc = c->argc - 3;
            argv = &c->argv[3];
        }

        if (moduleLoad(c->argv[2]->ptr,(void **)argv,argc) == C_OK)
            addReply(c,shared.ok);
        else
            addReplyError(c,
                "Error loading the extension. Please check the server logs.");
    } else if (!strcasecmp(subcmd,"unload") && c->argc == 3) {
        if (moduleUnload(c->argv[2]->ptr) == C_OK)
            addReply(c,shared.ok);
        else {
            char *errmsg;
            switch(errno) {
            case ENOENT:
                errmsg = "no such module with that name";
                break;
            case EBUSY:
                errmsg = "the module exports one or more module-side data "
                         "types, can't unload";
                break;
            case EPERM:
                errmsg = "the module exports APIs used by other modules. "
                         "Please unload them first and try again";
                break;
            case EAGAIN:
                errmsg = "the module has blocked clients. "
                         "Please wait them unblocked and try again";
                break;
            default:
                errmsg = "operation not possible.";
                break;
            }
            addReplyErrorFormat(c,"Error unloading module: %s",errmsg);
        }
    } else if (!strcasecmp(subcmd,"list") && c->argc == 2) {
        addReplyLoadedModules(c);
    } else {
        addReplySubcommandSyntaxError(c);
        return;
    }
}

/* Return the number of registered modules. */
size_t moduleCount(void) {
    return dictSize(modules);
}

/* --------------------------------------------------------------------------
 * ## Key eviction API
 * -------------------------------------------------------------------------- */

/* Set the key last access time for LRU based eviction. not relevant if the
 * servers's maxmemory policy is LFU based. Value is idle time in milliseconds.
 * returns REDISMODULE_OK if the LRU was updated, REDISMODULE_ERR otherwise. */
int RM_SetLRU(RedisModuleKey *key, mstime_t lru_idle) {
    if (!key->value)
        return REDISMODULE_ERR;
    if (objectSetLRUOrLFU(key->value, -1, lru_idle, lru_idle>=0 ? LRU_CLOCK() : 0, 1))
        return REDISMODULE_OK;
    return REDISMODULE_ERR;
}

/* Gets the key last access time.
 * Value is idletime in milliseconds or -1 if the server's eviction policy is
 * LFU based.
 * returns REDISMODULE_OK if when key is valid. */
int RM_GetLRU(RedisModuleKey *key, mstime_t *lru_idle) {
    *lru_idle = -1;
    if (!key->value)
        return REDISMODULE_ERR;
    if (server.maxmemory_policy & MAXMEMORY_FLAG_LFU)
        return REDISMODULE_OK;
    *lru_idle = estimateObjectIdleTime(key->value);
    return REDISMODULE_OK;
}

/* Set the key access frequency. only relevant if the server's maxmemory policy
 * is LFU based.
 * The frequency is a logarithmic counter that provides an indication of
 * the access frequencyonly (must be <= 255).
 * returns REDISMODULE_OK if the LFU was updated, REDISMODULE_ERR otherwise. */
int RM_SetLFU(RedisModuleKey *key, long long lfu_freq) {
    if (!key->value)
        return REDISMODULE_ERR;
    if (objectSetLRUOrLFU(key->value, lfu_freq, -1, 0, 1))
        return REDISMODULE_OK;
    return REDISMODULE_ERR;
}

/* Gets the key access frequency or -1 if the server's eviction policy is not
 * LFU based.
 * returns REDISMODULE_OK if when key is valid. */
int RM_GetLFU(RedisModuleKey *key, long long *lfu_freq) {
    *lfu_freq = -1;
    if (!key->value)
        return REDISMODULE_ERR;
    if (server.maxmemory_policy & MAXMEMORY_FLAG_LFU)
        *lfu_freq = LFUDecrAndReturn(key->value);
    return REDISMODULE_OK;
}

/* --------------------------------------------------------------------------
 * ## Miscellaneous APIs
 * -------------------------------------------------------------------------- */

/**
 * Returns the full ContextFlags mask, using the return value
 * the module can check if a certain set of flags are supported
 * by the redis server version in use.
 * Example:
 *
 *        int supportedFlags = RM_GetContextFlagsAll();
 *        if (supportedFlags & REDISMODULE_CTX_FLAGS_MULTI) {
 *              // REDISMODULE_CTX_FLAGS_MULTI is supported
 *        } else{
 *              // REDISMODULE_CTX_FLAGS_MULTI is not supported
 *        }
 */
int RM_GetContextFlagsAll() {
    return _REDISMODULE_CTX_FLAGS_NEXT - 1;
}

/**
 * Returns the full KeyspaceNotification mask, using the return value
 * the module can check if a certain set of flags are supported
 * by the redis server version in use.
 * Example:
 *
 *        int supportedFlags = RM_GetKeyspaceNotificationFlagsAll();
 *        if (supportedFlags & REDISMODULE_NOTIFY_LOADED) {
 *              // REDISMODULE_NOTIFY_LOADED is supported
 *        } else{
 *              // REDISMODULE_NOTIFY_LOADED is not supported
 *        }
 */
int RM_GetKeyspaceNotificationFlagsAll() {
    return _REDISMODULE_NOTIFY_NEXT - 1;
}

/**
 * Return the redis version in format of 0x00MMmmpp.
 * Example for 6.0.7 the return value will be 0x00060007.
 */
int RM_GetServerVersion() {
    return REDIS_VERSION_NUM;
}

/**
 * Return the current redis-server runtime value of REDISMODULE_TYPE_METHOD_VERSION.
 * You can use that when calling RM_CreateDataType to know which fields of
 * RedisModuleTypeMethods are gonna be supported and which will be ignored.
 */
int RM_GetTypeMethodVersion() {
    return REDISMODULE_TYPE_METHOD_VERSION;
}

/* Replace the value assigned to a module type.
 *
 * The key must be open for writing, have an existing value, and have a moduleType
 * that matches the one specified by the caller.
 *
 * Unlike RM_ModuleTypeSetValue() which will free the old value, this function
 * simply swaps the old value with the new value.
 *
 * The function returns REDISMODULE_OK on success, REDISMODULE_ERR on errors
 * such as:
 *
 * 1. Key is not opened for writing.
 * 2. Key is not a module data type key.
 * 3. Key is a module datatype other than 'mt'.
 *
 * If old_value is non-NULL, the old value is returned by reference.
 */
int RM_ModuleTypeReplaceValue(RedisModuleKey *key, moduleType *mt, void *new_value, void **old_value) {
    if (!(key->mode & REDISMODULE_WRITE) || key->iter)
        return REDISMODULE_ERR;
    if (!key->value || key->value->type != OBJ_MODULE)
        return REDISMODULE_ERR;

    moduleValue *mv = key->value->ptr;
    if (mv->type != mt)
        return REDISMODULE_ERR;

    if (old_value)
        *old_value = mv->value;
    mv->value = new_value;

    return REDISMODULE_OK;
}

/* For a specified command, parse its arguments and return an array that
 * contains the indexes of all key name arguments. This function is
 * essentially a more efficient way to do `COMMAND GETKEYS`.
 *
 * A NULL return value indicates the specified command has no keys, or
 * an error condition. Error conditions are indicated by setting errno
 * as follows:
 *
 * * ENOENT: Specified command does not exist.
 * * EINVAL: Invalid command arity specified.
 *
 * NOTE: The returned array is not a Redis Module object so it does not
 * get automatically freed even when auto-memory is used. The caller
 * must explicitly call RM_Free() to free it.
 */
int *RM_GetCommandKeys(RedisModuleCtx *ctx, RedisModuleString **argv, int argc, int *num_keys) {
    UNUSED(ctx);
    struct redisCommand *cmd;
    int *res = NULL;

    /* Find command */
    if ((cmd = lookupCommand(argv,argc)) == NULL) {
        errno = ENOENT;
        return NULL;
    }

    /* Bail out if command has no keys */
    if (cmd->getkeys_proc == NULL && cmd->key_specs_num == 0) {
        errno = 0;
        return NULL;
    }

    if ((cmd->arity > 0 && cmd->arity != argc) || (argc < -cmd->arity)) {
        errno = EINVAL;
        return NULL;
    }

    getKeysResult result = GETKEYS_RESULT_INIT;
    getKeysFromCommand(cmd, argv, argc, &result);

    *num_keys = result.numkeys;
    if (!result.numkeys) {
        errno = 0;
        getKeysFreeResult(&result);
        return NULL;
    }

    if (result.keys == result.keysbuf) {
        /* If the result is using a stack based array, copy it. */
        unsigned long int size = sizeof(int) * result.numkeys;
        res = zmalloc(size);
        memcpy(res, result.keys, size);
    } else {
        /* We return the heap based array and intentionally avoid calling
         * getKeysFreeResult() here, as it is the caller's responsibility
         * to free this array.
         */
        res = result.keys;
    }

    return res;
}

/* Return the name of the command currently running */
const char *RM_GetCurrentCommandName(RedisModuleCtx *ctx) {
    if (!ctx || !ctx->client || !ctx->client->cmd)
        return NULL;

    return (const char*)ctx->client->cmd->name;
}

/* --------------------------------------------------------------------------
 * ## Defrag API
 * -------------------------------------------------------------------------- */

/* The defrag context, used to manage state during calls to the data type
 * defrag callback.
 */
typedef struct RedisModuleDefragCtx {
    long defragged;
    long long int endtime;
    unsigned long *cursor;
    struct redisObject *key; /* Optional name of key processed, NULL when unknown. */
    int dbid;                /* The dbid of the key being processed, -1 when unknown. */
} RedisModuleDefragCtx;

/* Register a defrag callback for global data, i.e. anything that the module
 * may allocate that is not tied to a specific data type.
 */
int RM_RegisterDefragFunc(RedisModuleCtx *ctx, RedisModuleDefragFunc cb) {
    ctx->module->defrag_cb = cb;
    return REDISMODULE_OK;
}

/* When the data type defrag callback iterates complex structures, this
 * function should be called periodically. A zero (false) return
 * indicates the callback may continue its work. A non-zero value (true)
 * indicates it should stop.
 *
 * When stopped, the callback may use RM_DefragCursorSet() to store its
 * position so it can later use RM_DefragCursorGet() to resume defragging.
 *
 * When stopped and more work is left to be done, the callback should
 * return 1. Otherwise, it should return 0.
 *
 * NOTE: Modules should consider the frequency in which this function is called,
 * so it generally makes sense to do small batches of work in between calls.
 */
int RM_DefragShouldStop(RedisModuleDefragCtx *ctx) {
    return (ctx->endtime != 0 && ctx->endtime < ustime());
}

/* Store an arbitrary cursor value for future re-use.
 *
 * This should only be called if RM_DefragShouldStop() has returned a non-zero
 * value and the defrag callback is about to exit without fully iterating its
 * data type.
 *
 * This behavior is reserved to cases where late defrag is performed. Late
 * defrag is selected for keys that implement the `free_effort` callback and
 * return a `free_effort` value that is larger than the defrag
 * 'active-defrag-max-scan-fields' configuration directive.
 *
 * Smaller keys, keys that do not implement `free_effort` or the global
 * defrag callback are not called in late-defrag mode. In those cases, a
 * call to this function will return REDISMODULE_ERR.
 *
 * The cursor may be used by the module to represent some progress into the
 * module's data type. Modules may also store additional cursor-related
 * information locally and use the cursor as a flag that indicates when
 * traversal of a new key begins. This is possible because the API makes
 * a guarantee that concurrent defragmentation of multiple keys will
 * not be performed.
 */
int RM_DefragCursorSet(RedisModuleDefragCtx *ctx, unsigned long cursor) {
    if (!ctx->cursor)
        return REDISMODULE_ERR;

    *ctx->cursor = cursor;
    return REDISMODULE_OK;
}

/* Fetch a cursor value that has been previously stored using RM_DefragCursorSet().
 *
 * If not called for a late defrag operation, REDISMODULE_ERR will be returned and
 * the cursor should be ignored. See RM_DefragCursorSet() for more details on
 * defrag cursors.
 */
int RM_DefragCursorGet(RedisModuleDefragCtx *ctx, unsigned long *cursor) {
    if (!ctx->cursor)
        return REDISMODULE_ERR;

    *cursor = *ctx->cursor;
    return REDISMODULE_OK;
}

/* Defrag a memory allocation previously allocated by RM_Alloc, RM_Calloc, etc.
 * The defragmentation process involves allocating a new memory block and copying
 * the contents to it, like realloc().
 *
 * If defragmentation was not necessary, NULL is returned and the operation has
 * no other effect.
 *
 * If a non-NULL value is returned, the caller should use the new pointer instead
 * of the old one and update any reference to the old pointer, which must not
 * be used again.
 */
void *RM_DefragAlloc(RedisModuleDefragCtx *ctx, void *ptr) {
    void *newptr = activeDefragAlloc(ptr);
    if (newptr)
        ctx->defragged++;

    return newptr;
}

/* Defrag a RedisModuleString previously allocated by RM_Alloc, RM_Calloc, etc.
 * See RM_DefragAlloc() for more information on how the defragmentation process
 * works.
 *
 * NOTE: It is only possible to defrag strings that have a single reference.
 * Typically this means strings retained with RM_RetainString or RM_HoldString
 * may not be defragmentable. One exception is command argvs which, if retained
 * by the module, will end up with a single reference (because the reference
 * on the Redis side is dropped as soon as the command callback returns).
 */
RedisModuleString *RM_DefragRedisModuleString(RedisModuleDefragCtx *ctx, RedisModuleString *str) {
    return activeDefragStringOb(str, &ctx->defragged);
}


/* Perform a late defrag of a module datatype key.
 *
 * Returns a zero value (and initializes the cursor) if no more needs to be done,
 * or a non-zero value otherwise.
 */
int moduleLateDefrag(robj *key, robj *value, unsigned long *cursor, long long endtime, long long *defragged, int dbid) {
    moduleValue *mv = value->ptr;
    moduleType *mt = mv->type;

    RedisModuleDefragCtx defrag_ctx = { 0, endtime, cursor, key, dbid};

    /* Invoke callback. Note that the callback may be missing if the key has been
     * replaced with a different type since our last visit.
     */
    int ret = 0;
    if (mt->defrag)
        ret = mt->defrag(&defrag_ctx, key, &mv->value);

    *defragged += defrag_ctx.defragged;
    if (!ret) {
        *cursor = 0;    /* No more work to do */
        return 0;
    }

    return 1;
}

/* Attempt to defrag a module data type value. Depending on complexity,
 * the operation may happen immediately or be scheduled for later.
 *
 * Returns 1 if the operation has been completed or 0 if it needs to
 * be scheduled for late defrag.
 */
int moduleDefragValue(robj *key, robj *value, long *defragged, int dbid) {
    moduleValue *mv = value->ptr;
    moduleType *mt = mv->type;

    /* Try to defrag moduleValue itself regardless of whether or not
     * defrag callbacks are provided.
     */
    moduleValue *newmv = activeDefragAlloc(mv);
    if (newmv) {
        (*defragged)++;
        value->ptr = mv = newmv;
    }

    if (!mt->defrag)
        return 1;

    /* Use free_effort to determine complexity of module value, and if
     * necessary schedule it for defragLater instead of quick immediate
     * defrag.
     */
    size_t effort = moduleGetFreeEffort(key, value, dbid);
    if (!effort)
        effort = SIZE_MAX;
    if (effort > server.active_defrag_max_scan_fields) {
        return 0;  /* Defrag later */
    }

    RedisModuleDefragCtx defrag_ctx = { 0, 0, NULL, key, dbid};
    mt->defrag(&defrag_ctx, key, &mv->value);
    (*defragged) += defrag_ctx.defragged;
    return 1;
}

/* Call registered module API defrag functions */
long moduleDefragGlobals(void) {
    dictIterator *di = dictGetIterator(modules);
    dictEntry *de;
    long defragged = 0;

    while ((de = dictNext(di)) != NULL) {
        struct RedisModule *module = dictGetVal(de);
        if (!module->defrag_cb)
            continue;
        RedisModuleDefragCtx defrag_ctx = { 0, 0, NULL, NULL, -1};
        module->defrag_cb(&defrag_ctx);
        defragged += defrag_ctx.defragged;
    }
    dictReleaseIterator(di);

    return defragged;
}

/* Returns the name of the key currently being processed.
 * There is no guarantee that the key name is always available, so this may return NULL.
 */
const RedisModuleString *RM_GetKeyNameFromDefragCtx(RedisModuleDefragCtx *ctx) {
    return ctx->key;
}

/* Returns the database id of the key currently being processed.
 * There is no guarantee that this info is always available, so this may return -1.
 */
int RM_GetDbIdFromDefragCtx(RedisModuleDefragCtx *ctx) {
    return ctx->dbid;
}

/* Register all the APIs we export. Keep this function at the end of the
 * file so that's easy to seek it to add new entries. */
void moduleRegisterCoreAPI(void) {
    server.moduleapi = dictCreate(&moduleAPIDictType);
    server.sharedapi = dictCreate(&moduleAPIDictType);
    REGISTER_API(Alloc);
    REGISTER_API(Calloc);
    REGISTER_API(Realloc);
    REGISTER_API(Free);
    REGISTER_API(Strdup);
    REGISTER_API(CreateCommand);
    REGISTER_API(GetCommand);
    REGISTER_API(CreateSubcommand);
    REGISTER_API(SetModuleAttribs);
    REGISTER_API(IsModuleNameBusy);
    REGISTER_API(WrongArity);
    REGISTER_API(ReplyWithLongLong);
    REGISTER_API(ReplyWithError);
    REGISTER_API(ReplyWithSimpleString);
    REGISTER_API(ReplyWithArray);
    REGISTER_API(ReplyWithMap);
    REGISTER_API(ReplyWithSet);
    REGISTER_API(ReplyWithAttribute);
    REGISTER_API(ReplyWithNullArray);
    REGISTER_API(ReplyWithEmptyArray);
    REGISTER_API(ReplySetArrayLength);
    REGISTER_API(ReplySetMapLength);
    REGISTER_API(ReplySetSetLength);
    REGISTER_API(ReplySetAttributeLength);
    REGISTER_API(ReplyWithString);
    REGISTER_API(ReplyWithEmptyString);
    REGISTER_API(ReplyWithVerbatimString);
    REGISTER_API(ReplyWithVerbatimStringType);
    REGISTER_API(ReplyWithStringBuffer);
    REGISTER_API(ReplyWithCString);
    REGISTER_API(ReplyWithNull);
    REGISTER_API(ReplyWithBool);
    REGISTER_API(ReplyWithCallReply);
    REGISTER_API(ReplyWithDouble);
    REGISTER_API(ReplyWithBigNumber);
    REGISTER_API(ReplyWithLongDouble);
    REGISTER_API(GetSelectedDb);
    REGISTER_API(SelectDb);
    REGISTER_API(KeyExists);
    REGISTER_API(OpenKey);
    REGISTER_API(CloseKey);
    REGISTER_API(KeyType);
    REGISTER_API(ValueLength);
    REGISTER_API(ListPush);
    REGISTER_API(ListPop);
    REGISTER_API(ListGet);
    REGISTER_API(ListSet);
    REGISTER_API(ListInsert);
    REGISTER_API(ListDelete);
    REGISTER_API(StringToLongLong);
    REGISTER_API(StringToDouble);
    REGISTER_API(StringToLongDouble);
    REGISTER_API(StringToStreamID);
    REGISTER_API(Call);
    REGISTER_API(CallReplyProto);
    REGISTER_API(FreeCallReply);
    REGISTER_API(CallReplyInteger);
    REGISTER_API(CallReplyDouble);
    REGISTER_API(CallReplyBigNumber);
    REGISTER_API(CallReplyVerbatim);
    REGISTER_API(CallReplyBool);
    REGISTER_API(CallReplySetElement);
    REGISTER_API(CallReplyMapElement);
    REGISTER_API(CallReplyAttributeElement);
    REGISTER_API(CallReplyAttribute);
    REGISTER_API(CallReplyType);
    REGISTER_API(CallReplyLength);
    REGISTER_API(CallReplyArrayElement);
    REGISTER_API(CallReplyStringPtr);
    REGISTER_API(CreateStringFromCallReply);
    REGISTER_API(CreateString);
    REGISTER_API(CreateStringFromLongLong);
    REGISTER_API(CreateStringFromDouble);
    REGISTER_API(CreateStringFromLongDouble);
    REGISTER_API(CreateStringFromString);
    REGISTER_API(CreateStringFromStreamID);
    REGISTER_API(CreateStringPrintf);
    REGISTER_API(FreeString);
    REGISTER_API(StringPtrLen);
    REGISTER_API(AutoMemory);
    REGISTER_API(Replicate);
    REGISTER_API(ReplicateVerbatim);
    REGISTER_API(DeleteKey);
    REGISTER_API(UnlinkKey);
    REGISTER_API(StringSet);
    REGISTER_API(StringDMA);
    REGISTER_API(StringTruncate);
    REGISTER_API(SetExpire);
    REGISTER_API(GetExpire);
    REGISTER_API(ResetDataset);
    REGISTER_API(DbSize);
    REGISTER_API(RandomKey);
    REGISTER_API(ZsetAdd);
    REGISTER_API(ZsetIncrby);
    REGISTER_API(ZsetScore);
    REGISTER_API(ZsetRem);
    REGISTER_API(ZsetRangeStop);
    REGISTER_API(ZsetFirstInScoreRange);
    REGISTER_API(ZsetLastInScoreRange);
    REGISTER_API(ZsetFirstInLexRange);
    REGISTER_API(ZsetLastInLexRange);
    REGISTER_API(ZsetRangeCurrentElement);
    REGISTER_API(ZsetRangeNext);
    REGISTER_API(ZsetRangePrev);
    REGISTER_API(ZsetRangeEndReached);
    REGISTER_API(HashSet);
    REGISTER_API(HashGet);
    REGISTER_API(StreamAdd);
    REGISTER_API(StreamDelete);
    REGISTER_API(StreamIteratorStart);
    REGISTER_API(StreamIteratorStop);
    REGISTER_API(StreamIteratorNextID);
    REGISTER_API(StreamIteratorNextField);
    REGISTER_API(StreamIteratorDelete);
    REGISTER_API(StreamTrimByLength);
    REGISTER_API(StreamTrimByID);
    REGISTER_API(IsKeysPositionRequest);
    REGISTER_API(KeyAtPos);
    REGISTER_API(GetClientId);
    REGISTER_API(GetClientUserNameById);
    REGISTER_API(GetContextFlags);
    REGISTER_API(AvoidReplicaTraffic);
    REGISTER_API(PoolAlloc);
    REGISTER_API(CreateDataType);
    REGISTER_API(ModuleTypeSetValue);
    REGISTER_API(ModuleTypeReplaceValue);
    REGISTER_API(ModuleTypeGetType);
    REGISTER_API(ModuleTypeGetValue);
    REGISTER_API(IsIOError);
    REGISTER_API(SetModuleOptions);
    REGISTER_API(SignalModifiedKey);
    REGISTER_API(SaveUnsigned);
    REGISTER_API(LoadUnsigned);
    REGISTER_API(SaveSigned);
    REGISTER_API(LoadSigned);
    REGISTER_API(SaveString);
    REGISTER_API(SaveStringBuffer);
    REGISTER_API(LoadString);
    REGISTER_API(LoadStringBuffer);
    REGISTER_API(SaveDouble);
    REGISTER_API(LoadDouble);
    REGISTER_API(SaveFloat);
    REGISTER_API(LoadFloat);
    REGISTER_API(SaveLongDouble);
    REGISTER_API(LoadLongDouble);
    REGISTER_API(SaveDataTypeToString);
    REGISTER_API(LoadDataTypeFromString);
    REGISTER_API(LoadDataTypeFromStringEncver);
    REGISTER_API(EmitAOF);
    REGISTER_API(Log);
    REGISTER_API(LogIOError);
    REGISTER_API(_Assert);
    REGISTER_API(LatencyAddSample);
    REGISTER_API(StringAppendBuffer);
    REGISTER_API(TrimStringAllocation);
    REGISTER_API(RetainString);
    REGISTER_API(HoldString);
    REGISTER_API(StringCompare);
    REGISTER_API(GetContextFromIO);
    REGISTER_API(GetKeyNameFromIO);
    REGISTER_API(GetKeyNameFromModuleKey);
    REGISTER_API(GetDbIdFromModuleKey);
    REGISTER_API(GetDbIdFromIO);
    REGISTER_API(GetKeyNameFromOptCtx);
    REGISTER_API(GetToKeyNameFromOptCtx);
    REGISTER_API(GetDbIdFromOptCtx);
    REGISTER_API(GetToDbIdFromOptCtx);
    REGISTER_API(GetKeyNameFromDefragCtx);
    REGISTER_API(GetDbIdFromDefragCtx);
    REGISTER_API(GetKeyNameFromDigest);
    REGISTER_API(GetDbIdFromDigest);
    REGISTER_API(BlockClient);
    REGISTER_API(UnblockClient);
    REGISTER_API(IsBlockedReplyRequest);
    REGISTER_API(IsBlockedTimeoutRequest);
    REGISTER_API(GetBlockedClientPrivateData);
    REGISTER_API(AbortBlock);
    REGISTER_API(Milliseconds);
    REGISTER_API(BlockedClientMeasureTimeStart);
    REGISTER_API(BlockedClientMeasureTimeEnd);
    REGISTER_API(GetThreadSafeContext);
    REGISTER_API(GetDetachedThreadSafeContext);
    REGISTER_API(FreeThreadSafeContext);
    REGISTER_API(ThreadSafeContextLock);
    REGISTER_API(ThreadSafeContextTryLock);
    REGISTER_API(ThreadSafeContextUnlock);
    REGISTER_API(DigestAddStringBuffer);
    REGISTER_API(DigestAddLongLong);
    REGISTER_API(DigestEndSequence);
    REGISTER_API(NotifyKeyspaceEvent);
    REGISTER_API(GetNotifyKeyspaceEvents);
    REGISTER_API(SubscribeToKeyspaceEvents);
    REGISTER_API(RegisterClusterMessageReceiver);
    REGISTER_API(SendClusterMessage);
    REGISTER_API(GetClusterNodeInfo);
    REGISTER_API(GetClusterNodesList);
    REGISTER_API(FreeClusterNodesList);
    REGISTER_API(CreateTimer);
    REGISTER_API(StopTimer);
    REGISTER_API(GetTimerInfo);
    REGISTER_API(GetMyClusterID);
    REGISTER_API(GetClusterSize);
    REGISTER_API(GetRandomBytes);
    REGISTER_API(GetRandomHexChars);
    REGISTER_API(BlockedClientDisconnected);
    REGISTER_API(SetDisconnectCallback);
    REGISTER_API(GetBlockedClientHandle);
    REGISTER_API(SetClusterFlags);
    REGISTER_API(CreateDict);
    REGISTER_API(FreeDict);
    REGISTER_API(DictSize);
    REGISTER_API(DictSetC);
    REGISTER_API(DictReplaceC);
    REGISTER_API(DictSet);
    REGISTER_API(DictReplace);
    REGISTER_API(DictGetC);
    REGISTER_API(DictGet);
    REGISTER_API(DictDelC);
    REGISTER_API(DictDel);
    REGISTER_API(DictIteratorStartC);
    REGISTER_API(DictIteratorStart);
    REGISTER_API(DictIteratorStop);
    REGISTER_API(DictIteratorReseekC);
    REGISTER_API(DictIteratorReseek);
    REGISTER_API(DictNextC);
    REGISTER_API(DictPrevC);
    REGISTER_API(DictNext);
    REGISTER_API(DictPrev);
    REGISTER_API(DictCompareC);
    REGISTER_API(DictCompare);
    REGISTER_API(ExportSharedAPI);
    REGISTER_API(GetSharedAPI);
    REGISTER_API(RegisterCommandFilter);
    REGISTER_API(UnregisterCommandFilter);
    REGISTER_API(CommandFilterArgsCount);
    REGISTER_API(CommandFilterArgGet);
    REGISTER_API(CommandFilterArgInsert);
    REGISTER_API(CommandFilterArgReplace);
    REGISTER_API(CommandFilterArgDelete);
    REGISTER_API(Fork);
    REGISTER_API(SendChildHeartbeat);
    REGISTER_API(ExitFromChild);
    REGISTER_API(KillForkChild);
    REGISTER_API(RegisterInfoFunc);
    REGISTER_API(InfoAddSection);
    REGISTER_API(InfoBeginDictField);
    REGISTER_API(InfoEndDictField);
    REGISTER_API(InfoAddFieldString);
    REGISTER_API(InfoAddFieldCString);
    REGISTER_API(InfoAddFieldDouble);
    REGISTER_API(InfoAddFieldLongLong);
    REGISTER_API(InfoAddFieldULongLong);
    REGISTER_API(GetServerInfo);
    REGISTER_API(FreeServerInfo);
    REGISTER_API(ServerInfoGetField);
    REGISTER_API(ServerInfoGetFieldC);
    REGISTER_API(ServerInfoGetFieldSigned);
    REGISTER_API(ServerInfoGetFieldUnsigned);
    REGISTER_API(ServerInfoGetFieldDouble);
    REGISTER_API(GetClientInfoById);
    REGISTER_API(PublishMessage);
    REGISTER_API(SubscribeToServerEvent);
    REGISTER_API(SetLRU);
    REGISTER_API(GetLRU);
    REGISTER_API(SetLFU);
    REGISTER_API(GetLFU);
    REGISTER_API(BlockClientOnKeys);
    REGISTER_API(SignalKeyAsReady);
    REGISTER_API(GetBlockedClientReadyKey);
    REGISTER_API(GetUsedMemoryRatio);
    REGISTER_API(MallocSize);
    REGISTER_API(ScanCursorCreate);
    REGISTER_API(ScanCursorDestroy);
    REGISTER_API(ScanCursorRestart);
    REGISTER_API(Scan);
    REGISTER_API(ScanKey);
    REGISTER_API(CreateModuleUser);
    REGISTER_API(SetModuleUserACL);
    REGISTER_API(GetCurrentUserName);
    REGISTER_API(GetModuleUserFromUserName);
    REGISTER_API(ACLCheckCommandPermissions);
    REGISTER_API(ACLCheckKeyPermissions);
    REGISTER_API(ACLCheckChannelPermissions);
    REGISTER_API(ACLAddLogEntry);
    REGISTER_API(FreeModuleUser);
    REGISTER_API(DeauthenticateAndCloseClient);
    REGISTER_API(AuthenticateClientWithACLUser);
    REGISTER_API(AuthenticateClientWithUser);
    REGISTER_API(GetContextFlagsAll);
    REGISTER_API(GetKeyspaceNotificationFlagsAll);
    REGISTER_API(IsSubEventSupported);
    REGISTER_API(GetServerVersion);
    REGISTER_API(GetClientCertificate);
    REGISTER_API(GetCommandKeys);
    REGISTER_API(GetCurrentCommandName);
    REGISTER_API(GetTypeMethodVersion);
    REGISTER_API(RegisterDefragFunc);
    REGISTER_API(DefragAlloc);
    REGISTER_API(DefragRedisModuleString);
    REGISTER_API(DefragShouldStop);
    REGISTER_API(DefragCursorSet);
    REGISTER_API(DefragCursorGet);
    REGISTER_API(AddCommandKeySpec);
    REGISTER_API(SetCommandKeySpecBeginSearchIndex);
    REGISTER_API(SetCommandKeySpecBeginSearchKeyword);
    REGISTER_API(SetCommandKeySpecFindKeysRange);
    REGISTER_API(SetCommandKeySpecFindKeysKeynum);
}<|MERGE_RESOLUTION|>--- conflicted
+++ resolved
@@ -649,14 +649,9 @@
 /* This Redis command binds the normal Redis command invocation with commands
  * exported by modules. */
 void RedisModuleCommandDispatcher(client *c) {
-<<<<<<< HEAD
-    RedisModuleCommandProxy *cp = (void*)(unsigned long)c->cmd->getkeys_proc;
+    RedisModuleCommand *cp = (void*)(unsigned long)c->cmd->getkeys_proc;
     RedisModuleCtx ctx;
     moduleCreateContext(&ctx, cp->module, REDISMODULE_CTX_NONE);
-=======
-    RedisModuleCommand *cp = (void*)(unsigned long)c->cmd->getkeys_proc;
-    RedisModuleCtx ctx = REDISMODULE_CTX_INIT;
->>>>>>> 70ff26b4
 
     ctx.client = c;
     cp->func(&ctx,(void**)c->argv,c->argc);
@@ -689,18 +684,9 @@
  * the context in a way that the command can recognize this is a special
  * "get keys" call by calling RedisModule_IsKeysPositionRequest(ctx). */
 int moduleGetCommandKeysViaAPI(struct redisCommand *cmd, robj **argv, int argc, getKeysResult *result) {
-<<<<<<< HEAD
-    RedisModuleCommandProxy *cp = (void*)(unsigned long)cmd->getkeys_proc;
+    RedisModuleCommand *cp = (void*)(unsigned long)cmd->getkeys_proc;
     RedisModuleCtx ctx;
     moduleCreateContext(&ctx, cp->module, REDISMODULE_CTX_KEYS_POS_REQUEST);
-=======
-    RedisModuleCommand *cp = (void*)(unsigned long)cmd->getkeys_proc;
-    RedisModuleCtx ctx = REDISMODULE_CTX_INIT;
-
-    ctx.module = cp->module;
-    ctx.client = NULL;
-    ctx.flags |= REDISMODULE_CTX_KEYS_POS_REQUEST;
->>>>>>> 70ff26b4
 
     /* Initialize getKeysResult */
     getKeysPrepareResult(result, MAX_KEYS_BUFFER);
