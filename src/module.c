--- conflicted
+++ resolved
@@ -8304,13 +8304,10 @@
     REGISTER_API(DeauthenticateAndCloseClient);
     REGISTER_API(AuthenticateClientWithACLUser);
     REGISTER_API(AuthenticateClientWithUser);
-<<<<<<< HEAD
     REGISTER_API(GetContextFlagsAll);
     REGISTER_API(GetKeyspaceNotificationFlagsAll);
     REGISTER_API(IsSubEventSupported);
     REGISTER_API(GetServerVersion);
-=======
     REGISTER_API(GetClientCertificate);
     REGISTER_API(GetCommandKeys);
->>>>>>> 0aec98dc
 }