/*
 * Copyright (c) 2016, Salvatore Sanfilippo <antirez at gmail dot com>
 * All rights reserved.
 *
 * Redistribution and use in source and binary forms, with or without
 * modification, are permitted provided that the following conditions are met:
 *
 *   * Redistributions of source code must retain the above copyright notice,
 *     this list of conditions and the following disclaimer.
 *   * Redistributions in binary form must reproduce the above copyright
 *     notice, this list of conditions and the following disclaimer in the
 *     documentation and/or other materials provided with the distribution.
 *   * Neither the name of Redis nor the names of its contributors may be used
 *     to endorse or promote products derived from this software without
 *     specific prior written permission.
 *
 * THIS SOFTWARE IS PROVIDED BY THE COPYRIGHT HOLDERS AND CONTRIBUTORS "AS IS"
 * AND ANY EXPRESS OR IMPLIED WARRANTIES, INCLUDING, BUT NOT LIMITED TO, THE
 * IMPLIED WARRANTIES OF MERCHANTABILITY AND FITNESS FOR A PARTICULAR PURPOSE
 * ARE DISCLAIMED. IN NO EVENT SHALL THE COPYRIGHT OWNER OR CONTRIBUTORS BE
 * LIABLE FOR ANY DIRECT, INDIRECT, INCIDENTAL, SPECIAL, EXEMPLARY, OR
 * CONSEQUENTIAL DAMAGES (INCLUDING, BUT NOT LIMITED TO, PROCUREMENT OF
 * SUBSTITUTE GOODS OR SERVICES; LOSS OF USE, DATA, OR PROFITS; OR BUSINESS
 * INTERRUPTION) HOWEVER CAUSED AND ON ANY THEORY OF LIABILITY, WHETHER IN
 * CONTRACT, STRICT LIABILITY, OR TORT (INCLUDING NEGLIGENCE OR OTHERWISE)
 * ARISING IN ANY WAY OUT OF THE USE OF THIS SOFTWARE, EVEN IF ADVISED OF THE
 * POSSIBILITY OF SUCH DAMAGE.
 */

/* --------------------------------------------------------------------------
 * Modules API documentation information
 *
 * The comments in this file are used to generate the API documentation on the
 * Redis website.
 *
 * Each function starting with RM_ and preceded by a block comment is included
 * in the API documentation. To hide an RM_ function, put a blank line between
 * the comment and the function definition or put the comment inside the
 * function body.
 *
 * The functions are divided into sections. Each section is preceded by a
 * documentation block, which is comment block starting with a markdown level 2
 * heading, i.e. a line starting with ##, on the first line of the comment block
 * (with the exception of a ----- line which can appear first). Other comment
 * blocks, which are not intended for the modules API user, such as this comment
 * block, do NOT start with a markdown level 2 heading, so they are included in
 * the generated a API documentation.
 *
 * The documentation comments may contain markdown formatting. Some automatic
 * replacements are done, such as the replacement of RM with RedisModule in
 * function names. For details, see the script src/modules/gendoc.rb.
 * -------------------------------------------------------------------------- */

#include "server.h"
#include "cluster.h"
#include "slowlog.h"
#include "rdb.h"
#include "monotonic.h"
#include "call_reply.h"
#include <dlfcn.h>
#include <sys/stat.h>
#include <sys/wait.h>
#include <fcntl.h>

/* --------------------------------------------------------------------------
 * Private data structures used by the modules system. Those are data
 * structures that are never exposed to Redis Modules, if not as void
 * pointers that have an API the module can call with them)
 * -------------------------------------------------------------------------- */

typedef struct RedisModuleInfoCtx {
    struct RedisModule *module;
    const char *requested_section;
    sds info;           /* info string we collected so far */
    int sections;       /* number of sections we collected so far */
    int in_section;     /* indication if we're in an active section or not */
    int in_dict_field;  /* indication that we're currently appending to a dict */
} RedisModuleInfoCtx;

/* This represents a shared API. Shared APIs will be used to populate
 * the server.sharedapi dictionary, mapping names of APIs exported by
 * modules for other modules to use, to their structure specifying the
 * function pointer that can be called. */
struct RedisModuleSharedAPI {
    void *func;
    RedisModule *module;
};
typedef struct RedisModuleSharedAPI RedisModuleSharedAPI;

dict *modules; /* Hash table of modules. SDS -> RedisModule ptr.*/

/* Entries in the context->amqueue array, representing objects to free
 * when the callback returns. */
struct AutoMemEntry {
    void *ptr;
    int type;
};

/* AutoMemEntry type field values. */
#define REDISMODULE_AM_KEY 0
#define REDISMODULE_AM_STRING 1
#define REDISMODULE_AM_REPLY 2
#define REDISMODULE_AM_FREED 3 /* Explicitly freed by user already. */
#define REDISMODULE_AM_DICT 4
#define REDISMODULE_AM_INFO 5

/* The pool allocator block. Redis Modules can allocate memory via this special
 * allocator that will automatically release it all once the callback returns.
 * This means that it can only be used for ephemeral allocations. However
 * there are two advantages for modules to use this API:
 *
 * 1) The memory is automatically released when the callback returns.
 * 2) This allocator is faster for many small allocations since whole blocks
 *    are allocated, and small pieces returned to the caller just advancing
 *    the index of the allocation.
 *
 * Allocations are always rounded to the size of the void pointer in order
 * to always return aligned memory chunks. */

#define REDISMODULE_POOL_ALLOC_MIN_SIZE (1024*8)
#define REDISMODULE_POOL_ALLOC_ALIGN (sizeof(void*))

typedef struct RedisModulePoolAllocBlock {
    uint32_t size;
    uint32_t used;
    struct RedisModulePoolAllocBlock *next;
    char memory[];
} RedisModulePoolAllocBlock;

/* This structure represents the context in which Redis modules operate.
 * Most APIs module can access, get a pointer to the context, so that the API
 * implementation can hold state across calls, or remember what to free after
 * the call and so forth.
 *
 * Note that not all the context structure is always filled with actual values
 * but only the fields needed in a given context. */

struct RedisModuleBlockedClient;

struct RedisModuleCtx {
    void *getapifuncptr;            /* NOTE: Must be the first field. */
    struct RedisModule *module;     /* Module reference. */
    client *client;                 /* Client calling a command. */
    struct RedisModuleBlockedClient *blocked_client; /* Blocked client for
                                                        thread safe context. */
    struct AutoMemEntry *amqueue;   /* Auto memory queue of objects to free. */
    int amqueue_len;                /* Number of slots in amqueue. */
    int amqueue_used;               /* Number of used slots in amqueue. */
    int flags;                      /* REDISMODULE_CTX_... flags. */
    void **postponed_arrays;        /* To set with RM_ReplySetArrayLength(). */
    int postponed_arrays_count;     /* Number of entries in postponed_arrays. */
    void *blocked_privdata;         /* Privdata set when unblocking a client. */
    RedisModuleString *blocked_ready_key; /* Key ready when the reply callback
                                             gets called for clients blocked
                                             on keys. */

    /* Used if there is the REDISMODULE_CTX_KEYS_POS_REQUEST flag set. */
    getKeysResult *keys_result;

    struct RedisModulePoolAllocBlock *pa_head;
    long long next_yield_time;
};
typedef struct RedisModuleCtx RedisModuleCtx;

#define REDISMODULE_CTX_NONE (0)
#define REDISMODULE_CTX_AUTO_MEMORY (1<<0)
#define REDISMODULE_CTX_KEYS_POS_REQUEST (1<<1)
#define REDISMODULE_CTX_BLOCKED_REPLY (1<<2)
#define REDISMODULE_CTX_BLOCKED_TIMEOUT (1<<3)
#define REDISMODULE_CTX_THREAD_SAFE (1<<4)
#define REDISMODULE_CTX_BLOCKED_DISCONNECTED (1<<5)
#define REDISMODULE_CTX_TEMP_CLIENT (1<<6) /* Return client object to the pool
                                              when the context is destroyed */
#define REDISMODULE_CTX_NEW_CLIENT (1<<7)  /* Free client object when the
                                              context is destroyed */

/* This represents a Redis key opened with RM_OpenKey(). */
struct RedisModuleKey {
    RedisModuleCtx *ctx;
    redisDb *db;
    robj *key;      /* Key name object. */
    robj *value;    /* Value object, or NULL if the key was not found. */
    void *iter;     /* Iterator. */
    int mode;       /* Opening mode. */

    union {
        struct {
            /* List, use only if value->type == OBJ_LIST */
            listTypeEntry entry;   /* Current entry in iteration. */
            long index;            /* Current 0-based index in iteration. */
        } list;
        struct {
            /* Zset iterator, use only if value->type == OBJ_ZSET */
            uint32_t type;         /* REDISMODULE_ZSET_RANGE_* */
            zrangespec rs;         /* Score range. */
            zlexrangespec lrs;     /* Lex range. */
            uint32_t start;        /* Start pos for positional ranges. */
            uint32_t end;          /* End pos for positional ranges. */
            void *current;         /* Zset iterator current node. */
            int er;                /* Zset iterator end reached flag
                                       (true if end was reached). */
        } zset;
        struct {
            /* Stream, use only if value->type == OBJ_STREAM */
            streamID currentid;    /* Current entry while iterating. */
            int64_t numfieldsleft; /* Fields left to fetch for current entry. */
            int signalready;       /* Flag that signalKeyAsReady() is needed. */
        } stream;
    } u;
};
typedef struct RedisModuleKey RedisModuleKey;

/* RedisModuleKey 'ztype' values. */
#define REDISMODULE_ZSET_RANGE_NONE 0       /* This must always be 0. */
#define REDISMODULE_ZSET_RANGE_LEX 1
#define REDISMODULE_ZSET_RANGE_SCORE 2
#define REDISMODULE_ZSET_RANGE_POS 3

/* Function pointer type of a function representing a command inside
 * a Redis module. */
struct RedisModuleBlockedClient;
typedef int (*RedisModuleCmdFunc) (RedisModuleCtx *ctx, void **argv, int argc);
typedef void (*RedisModuleDisconnectFunc) (RedisModuleCtx *ctx, struct RedisModuleBlockedClient *bc);

/* This struct holds the information about a command registered by a module.*/
struct RedisModuleCommand {
    struct RedisModule *module;
    RedisModuleCmdFunc func;
    struct redisCommand *rediscmd;
};
typedef struct RedisModuleCommand RedisModuleCommand;

#define REDISMODULE_REPLYFLAG_NONE 0
#define REDISMODULE_REPLYFLAG_TOPARSE (1<<0) /* Protocol must be parsed. */
#define REDISMODULE_REPLYFLAG_NESTED (1<<1)  /* Nested reply object. No proto
                                                or struct free. */

/* Reply of RM_Call() function. The function is filled in a lazy
 * way depending on the function called on the reply structure. By default
 * only the type, proto and protolen are filled. */
typedef struct CallReply RedisModuleCallReply;

/* Structure representing a blocked client. We get a pointer to such
 * an object when blocking from modules. */
typedef struct RedisModuleBlockedClient {
    client *client;  /* Pointer to the blocked client. or NULL if the client
                        was destroyed during the life of this object. */
    RedisModule *module;    /* Module blocking the client. */
    RedisModuleCmdFunc reply_callback; /* Reply callback on normal completion.*/
    RedisModuleCmdFunc timeout_callback; /* Reply callback on timeout. */
    RedisModuleDisconnectFunc disconnect_callback; /* Called on disconnection.*/
    void (*free_privdata)(RedisModuleCtx*,void*);/* privdata cleanup callback.*/
    void *privdata;     /* Module private data that may be used by the reply
                           or timeout callback. It is set via the
                           RedisModule_UnblockClient() API. */
    client *thread_safe_ctx_client; /* Fake client to be used for thread safe
                                       context so that no lock is required. */
    client *reply_client;           /* Fake client used to accumulate replies
                                       in thread safe contexts. */
    int dbid;           /* Database number selected by the original client. */
    int blocked_on_keys;    /* If blocked via RM_BlockClientOnKeys(). */
    int unblocked;          /* Already on the moduleUnblocked list. */
    monotime background_timer; /* Timer tracking the start of background work */
    uint64_t background_duration; /* Current command background time duration.
                                     Used for measuring latency of blocking cmds */
} RedisModuleBlockedClient;

static pthread_mutex_t moduleUnblockedClientsMutex = PTHREAD_MUTEX_INITIALIZER;
static list *moduleUnblockedClients;

/* Pool for temporary client objects. Creating and destroying a client object is
 * costly. We manage a pool of clients to avoid this cost. Pool expands when
 * more clients are needed and shrinks when unused. Please see modulesCron()
 * for more details. */
static client **moduleTempClients;
static size_t moduleTempClientCap = 0;
static size_t moduleTempClientCount = 0;    /* Client count in pool */
static size_t moduleTempClientMinCount = 0; /* Min client count in pool since
                                               the last cron. */

/* We need a mutex that is unlocked / relocked in beforeSleep() in order to
 * allow thread safe contexts to execute commands at a safe moment. */
static pthread_mutex_t moduleGIL = PTHREAD_MUTEX_INITIALIZER;


/* Function pointer type for keyspace event notification subscriptions from modules. */
typedef int (*RedisModuleNotificationFunc) (RedisModuleCtx *ctx, int type, const char *event, RedisModuleString *key);

/* Keyspace notification subscriber information.
 * See RM_SubscribeToKeyspaceEvents() for more information. */
typedef struct RedisModuleKeyspaceSubscriber {
    /* The module subscribed to the event */
    RedisModule *module;
    /* Notification callback in the module*/
    RedisModuleNotificationFunc notify_callback;
    /* A bit mask of the events the module is interested in */
    int event_mask;
    /* Active flag set on entry, to avoid reentrant subscribers
     * calling themselves */
    int active;
} RedisModuleKeyspaceSubscriber;

/* The module keyspace notification subscribers list */
static list *moduleKeyspaceSubscribers;

/* Data structures related to the exported dictionary data structure. */
typedef struct RedisModuleDict {
    rax *rax;                       /* The radix tree. */
} RedisModuleDict;

typedef struct RedisModuleDictIter {
    RedisModuleDict *dict;
    raxIterator ri;
} RedisModuleDictIter;

typedef struct RedisModuleCommandFilterCtx {
    RedisModuleString **argv;
    int argc;
} RedisModuleCommandFilterCtx;

typedef void (*RedisModuleCommandFilterFunc) (RedisModuleCommandFilterCtx *filter);

typedef struct RedisModuleCommandFilter {
    /* The module that registered the filter */
    RedisModule *module;
    /* Filter callback function */
    RedisModuleCommandFilterFunc callback;
    /* REDISMODULE_CMDFILTER_* flags */
    int flags;
} RedisModuleCommandFilter;

/* Registered filters */
static list *moduleCommandFilters;

typedef void (*RedisModuleForkDoneHandler) (int exitcode, int bysignal, void *user_data);

static struct RedisModuleForkInfo {
    RedisModuleForkDoneHandler done_handler;
    void* done_handler_user_data;
} moduleForkInfo = {0};

typedef struct RedisModuleServerInfoData {
    rax *rax;                       /* parsed info data. */
} RedisModuleServerInfoData;

/* Flags for moduleCreateArgvFromUserFormat(). */
#define REDISMODULE_ARGV_REPLICATE (1<<0)
#define REDISMODULE_ARGV_NO_AOF (1<<1)
#define REDISMODULE_ARGV_NO_REPLICAS (1<<2)
#define REDISMODULE_ARGV_RESP_3 (1<<3)
#define REDISMODULE_ARGV_RESP_AUTO (1<<4)
#define REDISMODULE_ARGV_CHECK_ACL (1<<5)

/* Determine whether Redis should signalModifiedKey implicitly.
 * In case 'ctx' has no 'module' member (and therefore no module->options),
 * we assume default behavior, that is, Redis signals.
 * (see RM_GetThreadSafeContext) */
#define SHOULD_SIGNAL_MODIFIED_KEYS(ctx) \
    ctx->module? !(ctx->module->options & REDISMODULE_OPTION_NO_IMPLICIT_SIGNAL_MODIFIED) : 1

/* Server events hooks data structures and defines: this modules API
 * allow modules to subscribe to certain events in Redis, such as
 * the start and end of an RDB or AOF save, the change of role in replication,
 * and similar other events. */

typedef struct RedisModuleEventListener {
    RedisModule *module;
    RedisModuleEvent event;
    RedisModuleEventCallback callback;
} RedisModuleEventListener;

list *RedisModule_EventListeners; /* Global list of all the active events. */

/* Data structures related to the redis module users */

/* This is the object returned by RM_CreateModuleUser(). The module API is
 * able to create users, set ACLs to such users, and later authenticate
 * clients using such newly created users. */
typedef struct RedisModuleUser {
    user *user; /* Reference to the real redis user */
    int free_user; /* Indicates that user should also be freed when this object is freed */
} RedisModuleUser;

/* This is a structure used to export some meta-information such as dbid to the module. */
typedef struct RedisModuleKeyOptCtx {
    struct redisObject *from_key, *to_key; /* Optional name of key processed, NULL when unknown. 
                                              In most cases, only 'from_key' is valid, but in callbacks 
                                              such as `copy2`, both 'from_key' and 'to_key' are valid. */
    int from_dbid, to_dbid;                /* The dbid of the key being processed, -1 when unknown.
                                              In most cases, only 'from_dbid' is valid, but in callbacks such 
                                              as `copy2`, 'from_dbid' and 'to_dbid' are both valid. */
} RedisModuleKeyOptCtx;
/* --------------------------------------------------------------------------
 * Prototypes
 * -------------------------------------------------------------------------- */

void RM_FreeCallReply(RedisModuleCallReply *reply);
void RM_CloseKey(RedisModuleKey *key);
void autoMemoryCollect(RedisModuleCtx *ctx);
robj **moduleCreateArgvFromUserFormat(const char *cmdname, const char *fmt, int *argcp, int *argvlenp, int *flags, va_list ap);
void RM_ZsetRangeStop(RedisModuleKey *kp);
static void zsetKeyReset(RedisModuleKey *key);
static void moduleInitKeyTypeSpecific(RedisModuleKey *key);
void RM_FreeDict(RedisModuleCtx *ctx, RedisModuleDict *d);
void RM_FreeServerInfo(RedisModuleCtx *ctx, RedisModuleServerInfoData *data);

/* --------------------------------------------------------------------------
 * ## Heap allocation raw functions
 *
 * Memory allocated with these functions are taken into account by Redis key
 * eviction algorithms and are reported in Redis memory usage information.
 * -------------------------------------------------------------------------- */

/* Use like malloc(). Memory allocated with this function is reported in
 * Redis INFO memory, used for keys eviction according to maxmemory settings
 * and in general is taken into account as memory allocated by Redis.
 * You should avoid using malloc(). */
void *RM_Alloc(size_t bytes) {
    return zmalloc(bytes);
}

/* Use like calloc(). Memory allocated with this function is reported in
 * Redis INFO memory, used for keys eviction according to maxmemory settings
 * and in general is taken into account as memory allocated by Redis.
 * You should avoid using calloc() directly. */
void *RM_Calloc(size_t nmemb, size_t size) {
    return zcalloc(nmemb*size);
}

/* Use like realloc() for memory obtained with RedisModule_Alloc(). */
void* RM_Realloc(void *ptr, size_t bytes) {
    return zrealloc(ptr,bytes);
}

/* Use like free() for memory obtained by RedisModule_Alloc() and
 * RedisModule_Realloc(). However you should never try to free with
 * RedisModule_Free() memory allocated with malloc() inside your module. */
void RM_Free(void *ptr) {
    zfree(ptr);
}

/* Like strdup() but returns memory allocated with RedisModule_Alloc(). */
char *RM_Strdup(const char *str) {
    return zstrdup(str);
}

/* --------------------------------------------------------------------------
 * Pool allocator
 * -------------------------------------------------------------------------- */

/* Release the chain of blocks used for pool allocations. */
void poolAllocRelease(RedisModuleCtx *ctx) {
    RedisModulePoolAllocBlock *head = ctx->pa_head, *next;

    while(head != NULL) {
        next = head->next;
        zfree(head);
        head = next;
    }
    ctx->pa_head = NULL;
}

/* Return heap allocated memory that will be freed automatically when the
 * module callback function returns. Mostly suitable for small allocations
 * that are short living and must be released when the callback returns
 * anyway. The returned memory is aligned to the architecture word size
 * if at least word size bytes are requested, otherwise it is just
 * aligned to the next power of two, so for example a 3 bytes request is
 * 4 bytes aligned while a 2 bytes request is 2 bytes aligned.
 *
 * There is no realloc style function since when this is needed to use the
 * pool allocator is not a good idea.
 *
 * The function returns NULL if `bytes` is 0. */
void *RM_PoolAlloc(RedisModuleCtx *ctx, size_t bytes) {
    if (bytes == 0) return NULL;
    RedisModulePoolAllocBlock *b = ctx->pa_head;
    size_t left = b ? b->size - b->used : 0;

    /* Fix alignment. */
    if (left >= bytes) {
        size_t alignment = REDISMODULE_POOL_ALLOC_ALIGN;
        while (bytes < alignment && alignment/2 >= bytes) alignment /= 2;
        if (b->used % alignment)
            b->used += alignment - (b->used % alignment);
        left = (b->used > b->size) ? 0 : b->size - b->used;
    }

    /* Create a new block if needed. */
    if (left < bytes) {
        size_t blocksize = REDISMODULE_POOL_ALLOC_MIN_SIZE;
        if (blocksize < bytes) blocksize = bytes;
        b = zmalloc(sizeof(*b) + blocksize);
        b->size = blocksize;
        b->used = 0;
        b->next = ctx->pa_head;
        ctx->pa_head = b;
    }

    char *retval = b->memory + b->used;
    b->used += bytes;
    return retval;
}

/* --------------------------------------------------------------------------
 * Helpers for modules API implementation
 * -------------------------------------------------------------------------- */

client *moduleAllocTempClient() {
    client *c = NULL;

    if (moduleTempClientCount > 0) {
        c = moduleTempClients[--moduleTempClientCount];
        if (moduleTempClientCount < moduleTempClientMinCount)
            moduleTempClientMinCount = moduleTempClientCount;
    } else {
        c = createClient(NULL);
        c->flags |= CLIENT_MODULE;
        c->user = NULL; /* Root user */
    }
    return c;
}

void moduleReleaseTempClient(client *c) {
    if (moduleTempClientCount == moduleTempClientCap) {
        moduleTempClientCap = moduleTempClientCap ? moduleTempClientCap*2 : 32;
        moduleTempClients = zrealloc(moduleTempClients, sizeof(c)*moduleTempClientCap);
    }
    clearClientConnectionState(c);
    listEmpty(c->reply);
    c->reply_bytes = 0;
    resetClient(c);
    c->bufpos = 0;
    c->flags = CLIENT_MODULE;
    c->user = NULL; /* Root user */
    moduleTempClients[moduleTempClientCount++] = c;
}

/* Create an empty key of the specified type. `key` must point to a key object
 * opened for writing where the `.value` member is set to NULL because the
 * key was found to be non existing.
 *
 * On success REDISMODULE_OK is returned and the key is populated with
 * the value of the specified type. The function fails and returns
 * REDISMODULE_ERR if:
 *
 * 1. The key is not open for writing.
 * 2. The key is not empty.
 * 3. The specified type is unknown.
 */
int moduleCreateEmptyKey(RedisModuleKey *key, int type) {
    robj *obj;

    /* The key must be open for writing and non existing to proceed. */
    if (!(key->mode & REDISMODULE_WRITE) || key->value)
        return REDISMODULE_ERR;

    switch(type) {
    case REDISMODULE_KEYTYPE_LIST:
        obj = createQuicklistObject();
        quicklistSetOptions(obj->ptr, server.list_max_listpack_size,
                            server.list_compress_depth);
        break;
    case REDISMODULE_KEYTYPE_ZSET:
        obj = createZsetListpackObject();
        break;
    case REDISMODULE_KEYTYPE_HASH:
        obj = createHashObject();
        break;
    case REDISMODULE_KEYTYPE_STREAM:
        obj = createStreamObject();
        break;
    default: return REDISMODULE_ERR;
    }
    dbAdd(key->db,key->key,obj);
    key->value = obj;
    moduleInitKeyTypeSpecific(key);
    return REDISMODULE_OK;
}

/* Frees key->iter and sets it to NULL. */
static void moduleFreeKeyIterator(RedisModuleKey *key) {
    serverAssert(key->iter != NULL);
    switch (key->value->type) {
    case OBJ_LIST: listTypeReleaseIterator(key->iter); break;
    case OBJ_STREAM: zfree(key->iter); break;
    default: serverAssert(0); /* No key->iter for other types. */
    }
    key->iter = NULL;
}

/* This function is called in low-level API implementation functions in order
 * to check if the value associated with the key remained empty after an
 * operation that removed elements from an aggregate data type.
 *
 * If this happens, the key is deleted from the DB and the key object state
 * is set to the right one in order to be targeted again by write operations
 * possibly recreating the key if needed.
 *
 * The function returns 1 if the key value object is found empty and is
 * deleted, otherwise 0 is returned. */
int moduleDelKeyIfEmpty(RedisModuleKey *key) {
    if (!(key->mode & REDISMODULE_WRITE) || key->value == NULL) return 0;
    int isempty;
    robj *o = key->value;

    switch(o->type) {
    case OBJ_LIST: isempty = listTypeLength(o) == 0; break;
    case OBJ_SET: isempty = setTypeSize(o) == 0; break;
    case OBJ_ZSET: isempty = zsetLength(o) == 0; break;
    case OBJ_HASH: isempty = hashTypeLength(o) == 0; break;
    case OBJ_STREAM: isempty = streamLength(o) == 0; break;
    default: isempty = 0;
    }

    if (isempty) {
        if (key->iter) moduleFreeKeyIterator(key);
        dbDelete(key->db,key->key);
        key->value = NULL;
        return 1;
    } else {
        return 0;
    }
}

/* --------------------------------------------------------------------------
 * Service API exported to modules
 *
 * Note that all the exported APIs are called RM_<funcname> in the core
 * and RedisModule_<funcname> in the module side (defined as function
 * pointers in redismodule.h). In this way the dynamic linker does not
 * mess with our global function pointers, overriding it with the symbols
 * defined in the main executable having the same names.
 * -------------------------------------------------------------------------- */

int RM_GetApi(const char *funcname, void **targetPtrPtr) {
    /* Lookup the requested module API and store the function pointer into the
     * target pointer. The function returns REDISMODULE_ERR if there is no such
     * named API, otherwise REDISMODULE_OK.
     *
     * This function is not meant to be used by modules developer, it is only
     * used implicitly by including redismodule.h. */
    dictEntry *he = dictFind(server.moduleapi, funcname);
    if (!he) return REDISMODULE_ERR;
    *targetPtrPtr = dictGetVal(he);
    return REDISMODULE_OK;
}

/* Free the context after the user function was called. */
void moduleFreeContext(RedisModuleCtx *ctx) {
    if (!(ctx->flags & REDISMODULE_CTX_THREAD_SAFE)) {
        /* Modules take care of their own propagation, when we are
         * outside of call() context (timers, events, etc.). */
        if (--server.module_ctx_nesting == 0) {
            if (!server.core_propagates)
                propagatePendingCommands();
            if (server.busy_module_yield_flags) {
                blockingOperationEnds();
                server.busy_module_yield_flags = BUSY_MODULE_YIELD_NONE;
            }
        }
    }
    autoMemoryCollect(ctx);
    poolAllocRelease(ctx);
    if (ctx->postponed_arrays) {
        zfree(ctx->postponed_arrays);
        ctx->postponed_arrays_count = 0;
        serverLog(LL_WARNING,
            "API misuse detected in module %s: "
            "RedisModule_ReplyWith*(REDISMODULE_POSTPONED_LEN) "
            "not matched by the same number of RedisModule_SetReply*Len() "
            "calls.",
            ctx->module->name);
    }
    /* If this context has a temp client, we return it back to the pool.
     * If this context created a new client (e.g detached context), we free it.
     * If the client is assigned manually, e.g ctx->client = someClientInstance,
     * none of these flags will be set and we do not attempt to free it. */
    if (ctx->flags & REDISMODULE_CTX_TEMP_CLIENT)
        moduleReleaseTempClient(ctx->client);
    else if (ctx->flags & REDISMODULE_CTX_NEW_CLIENT)
        freeClient(ctx->client);
}

/* Create a module ctx and keep track of the nesting level.
 *
 * Note: When creating ctx for threads (RM_GetThreadSafeContext and
 * RM_GetDetachedThreadSafeContext) we do not bump up the nesting level
 * because we only need to track of nesting level in the main thread
 * (only the main thread uses propagatePendingCommands) */
void moduleCreateContext(RedisModuleCtx *out_ctx, RedisModule *module, int ctx_flags) {
    memset(out_ctx, 0 ,sizeof(RedisModuleCtx));
    out_ctx->getapifuncptr = (void*)(unsigned long)&RM_GetApi;
    out_ctx->module = module;
    out_ctx->flags = ctx_flags;
    if (ctx_flags & REDISMODULE_CTX_TEMP_CLIENT)
        out_ctx->client = moduleAllocTempClient();
    else if (ctx_flags & REDISMODULE_CTX_NEW_CLIENT)
        out_ctx->client = createClient(NULL);

    /* Calculate the initial yield time for long blocked contexes.
     * in loading we depend on the server hz, but in other cases we also wait
     * for busy_reply_threshold. */
    if (server.loading)
        out_ctx->next_yield_time = getMonotonicUs() + 1000000 / server.hz;
    else
        out_ctx->next_yield_time = getMonotonicUs() + server.busy_reply_threshold * 1000;

    if (!(ctx_flags & REDISMODULE_CTX_THREAD_SAFE)) {
        server.module_ctx_nesting++;
    }
}

/* This Redis command binds the normal Redis command invocation with commands
 * exported by modules. */
void RedisModuleCommandDispatcher(client *c) {
    RedisModuleCommand *cp = (void*)(unsigned long)c->cmd->getkeys_proc;
    RedisModuleCtx ctx;
    moduleCreateContext(&ctx, cp->module, REDISMODULE_CTX_NONE);

    ctx.client = c;
    cp->func(&ctx,(void**)c->argv,c->argc);
    moduleFreeContext(&ctx);

    /* In some cases processMultibulkBuffer uses sdsMakeRoomFor to
     * expand the query buffer, and in order to avoid a big object copy
     * the query buffer SDS may be used directly as the SDS string backing
     * the client argument vectors: sometimes this will result in the SDS
     * string having unused space at the end. Later if a module takes ownership
     * of the RedisString, such space will be wasted forever. Inside the
     * Redis core this is not a problem because tryObjectEncoding() is called
     * before storing strings in the key space. Here we need to do it
     * for the module. */
    for (int i = 0; i < c->argc; i++) {
        /* Only do the work if the module took ownership of the object:
         * in that case the refcount is no longer 1. */
        if (c->argv[i]->refcount > 1)
            trimStringObjectIfNeeded(c->argv[i]);
    }
}

/* This function returns the list of keys, with the same interface as the
 * 'getkeys' function of the native commands, for module commands that exported
 * the "getkeys-api" flag during the registration. This is done when the
 * list of keys are not at fixed positions, so that first/last/step cannot
 * be used.
 *
 * In order to accomplish its work, the module command is called, flagging
 * the context in a way that the command can recognize this is a special
 * "get keys" call by calling RedisModule_IsKeysPositionRequest(ctx). */
int moduleGetCommandKeysViaAPI(struct redisCommand *cmd, robj **argv, int argc, getKeysResult *result) {
    RedisModuleCommand *cp = (void*)(unsigned long)cmd->getkeys_proc;
    RedisModuleCtx ctx;
    moduleCreateContext(&ctx, cp->module, REDISMODULE_CTX_KEYS_POS_REQUEST);

    /* Initialize getKeysResult */
    getKeysPrepareResult(result, MAX_KEYS_BUFFER);
    ctx.keys_result = result;

    cp->func(&ctx,(void**)argv,argc);
    /* We currently always use the array allocated by RM_KeyAtPos() and don't try
     * to optimize for the pre-allocated buffer.
     */
    moduleFreeContext(&ctx);
    return result->numkeys;
}

/* --------------------------------------------------------------------------
 * ## Commands API
 *
 * These functions are used to implement custom Redis commands.
 *
 * For examples, see https://redis.io/topics/modules-intro.
 * -------------------------------------------------------------------------- */

/* Return non-zero if a module command, that was declared with the
 * flag "getkeys-api", is called in a special way to get the keys positions
 * and not to get executed. Otherwise zero is returned. */
int RM_IsKeysPositionRequest(RedisModuleCtx *ctx) {
    return (ctx->flags & REDISMODULE_CTX_KEYS_POS_REQUEST) != 0;
}

/* When a module command is called in order to obtain the position of
 * keys, since it was flagged as "getkeys-api" during the registration,
 * the command implementation checks for this special call using the
 * RedisModule_IsKeysPositionRequest() API and uses this function in
 * order to report keys, like in the following example:
 *
 *     if (RedisModule_IsKeysPositionRequest(ctx)) {
 *         RedisModule_KeyAtPos(ctx,1);
 *         RedisModule_KeyAtPos(ctx,2);
 *     }
 *
 *  Note: in the example below the get keys API would not be needed since
 *  keys are at fixed positions. This interface is only used for commands
 *  with a more complex structure. */
void RM_KeyAtPos(RedisModuleCtx *ctx, int pos) {
    if (!(ctx->flags & REDISMODULE_CTX_KEYS_POS_REQUEST) || !ctx->keys_result) return;
    if (pos <= 0) return;

    getKeysResult *res = ctx->keys_result;

    /* Check overflow */
    if (res->numkeys == res->size) {
        int newsize = res->size + (res->size > 8192 ? 8192 : res->size);
        getKeysPrepareResult(res, newsize);
    }

    res->keys[res->numkeys++] = pos;
}

/* Helper for RM_CreateCommand(). Turns a string representing command
 * flags into the command flags used by the Redis core.
 *
 * It returns the set of flags, or -1 if unknown flags are found. */
int64_t commandFlagsFromString(char *s) {
    int count, j;
    int64_t flags = 0;
    sds *tokens = sdssplitlen(s,strlen(s)," ",1,&count);
    for (j = 0; j < count; j++) {
        char *t = tokens[j];
        if (!strcasecmp(t,"write")) flags |= CMD_WRITE;
        else if (!strcasecmp(t,"readonly")) flags |= CMD_READONLY;
        else if (!strcasecmp(t,"admin")) flags |= CMD_ADMIN;
        else if (!strcasecmp(t,"deny-oom")) flags |= CMD_DENYOOM;
        else if (!strcasecmp(t,"deny-script")) flags |= CMD_NOSCRIPT;
        else if (!strcasecmp(t,"allow-loading")) flags |= CMD_LOADING;
        else if (!strcasecmp(t,"pubsub")) flags |= CMD_PUBSUB;
        else if (!strcasecmp(t,"random")) flags |= CMD_RANDOM;
        else if (!strcasecmp(t,"allow-stale")) flags |= CMD_STALE;
        else if (!strcasecmp(t,"no-monitor")) flags |= CMD_SKIP_MONITOR;
        else if (!strcasecmp(t,"no-slowlog")) flags |= CMD_SKIP_SLOWLOG;
        else if (!strcasecmp(t,"fast")) flags |= CMD_FAST;
        else if (!strcasecmp(t,"no-auth")) flags |= CMD_NO_AUTH;
        else if (!strcasecmp(t,"may-replicate")) flags |= CMD_MAY_REPLICATE;
        else if (!strcasecmp(t,"getkeys-api")) flags |= CMD_MODULE_GETKEYS;
        else if (!strcasecmp(t,"no-cluster")) flags |= CMD_MODULE_NO_CLUSTER;
        else if (!strcasecmp(t,"no-mandatory-keys")) flags |= CMD_NO_MANDATORY_KEYS;
        else if (!strcasecmp(t,"allow-busy")) flags |= CMD_ALLOW_BUSY;
        else break;
    }
    sdsfreesplitres(tokens,count);
    if (j != count) return -1; /* Some token not processed correctly. */
    return flags;
}

/* Helper for RM_CreateCommand(). Turns a string representing keys spec
 * flags into the keys spec flags used by the Redis core.
 *
 * It returns the set of flags, or -1 if unknown flags are found. */
int64_t commandKeySpecsFlagsFromString(const char *s) {
    int count, j;
    int64_t flags = 0;
    sds *tokens = sdssplitlen(s,strlen(s)," ",1,&count);
    for (j = 0; j < count; j++) {
        char *t = tokens[j];
        if (!strcasecmp(t,"RO")) flags |= CMD_KEY_RO;
        else if (!strcasecmp(t,"RW")) flags |= CMD_KEY_RW;
        else if (!strcasecmp(t,"OW")) flags |= CMD_KEY_OW;
        else if (!strcasecmp(t,"RM")) flags |= CMD_KEY_RM;
        else if (!strcasecmp(t,"ACCESS")) flags |= CMD_KEY_ACCESS;
        else if (!strcasecmp(t,"INSERT")) flags |= CMD_KEY_INSERT;
        else if (!strcasecmp(t,"UPDATE")) flags |= CMD_KEY_UPDATE;
        else if (!strcasecmp(t,"DELETE")) flags |= CMD_KEY_DELETE;
        else if (!strcasecmp(t,"channel")) flags |= CMD_KEY_CHANNEL;
        else if (!strcasecmp(t,"incomplete")) flags |= CMD_KEY_INCOMPLETE;
        else break;
    }
    sdsfreesplitres(tokens,count);
    if (j != count) return -1; /* Some token not processed correctly. */
    return flags;
}

RedisModuleCommand *moduleCreateCommandProxy(struct RedisModule *module, const char *name, RedisModuleCmdFunc cmdfunc, int64_t flags, int firstkey, int lastkey, int keystep);

/* Register a new command in the Redis server, that will be handled by
 * calling the function pointer 'cmdfunc' using the RedisModule calling
 * convention. The function returns REDISMODULE_ERR if the specified command
 * name is already busy or a set of invalid flags were passed, otherwise
 * REDISMODULE_OK is returned and the new command is registered.
 *
 * This function must be called during the initialization of the module
 * inside the RedisModule_OnLoad() function. Calling this function outside
 * of the initialization function is not defined.
 *
 * The command function type is the following:
 *
 *      int MyCommand_RedisCommand(RedisModuleCtx *ctx, RedisModuleString **argv, int argc);
 *
 * And is supposed to always return REDISMODULE_OK.
 *
 * The set of flags 'strflags' specify the behavior of the command, and should
 * be passed as a C string composed of space separated words, like for
 * example "write deny-oom". The set of flags are:
 *
 * * **"write"**:     The command may modify the data set (it may also read
 *                    from it).
 * * **"readonly"**:  The command returns data from keys but never writes.
 * * **"admin"**:     The command is an administrative command (may change
 *                    replication or perform similar tasks).
 * * **"deny-oom"**:  The command may use additional memory and should be
 *                    denied during out of memory conditions.
 * * **"deny-script"**:   Don't allow this command in Lua scripts.
 * * **"allow-loading"**: Allow this command while the server is loading data.
 *                        Only commands not interacting with the data set
 *                        should be allowed to run in this mode. If not sure
 *                        don't use this flag.
 * * **"pubsub"**:    The command publishes things on Pub/Sub channels.
 * * **"random"**:    The command may have different outputs even starting
 *                    from the same input arguments and key values.
 * * **"allow-stale"**: The command is allowed to run on slaves that don't
 *                      serve stale data. Don't use if you don't know what
 *                      this means.
 * * **"no-monitor"**: Don't propagate the command on monitor. Use this if
 *                     the command has sensible data among the arguments.
 * * **"no-slowlog"**: Don't log this command in the slowlog. Use this if
 *                     the command has sensible data among the arguments.
 * * **"fast"**:      The command time complexity is not greater
 *                    than O(log(N)) where N is the size of the collection or
 *                    anything else representing the normal scalability
 *                    issue with the command.
 * * **"getkeys-api"**: The command implements the interface to return
 *                      the arguments that are keys. Used when start/stop/step
 *                      is not enough because of the command syntax.
 * * **"no-cluster"**: The command should not register in Redis Cluster
 *                     since is not designed to work with it because, for
 *                     example, is unable to report the position of the
 *                     keys, programmatically creates key names, or any
 *                     other reason.
 * * **"no-auth"**:    This command can be run by an un-authenticated client.
 *                     Normally this is used by a command that is used
 *                     to authenticate a client.
 * * **"may-replicate"**: This command may generate replication traffic, even
 *                        though it's not a write command.
 * * **"no-mandatory-keys"**: All the keys this command may take are optional
 * * **"allow-busy"**: Permit the command while the server is blocked either by
 *                     a script or by a slow module command, see
 *                     RM_Yield.
 *
 * The last three parameters specify which arguments of the new command are
 * Redis keys. See https://redis.io/commands/command for more information.
 *
 * * `firstkey`: One-based index of the first argument that's a key.
 *               Position 0 is always the command name itself.
 *               0 for commands with no keys.
 * * `lastkey`:  One-based index of the last argument that's a key.
 *               Negative numbers refer to counting backwards from the last
 *               argument (-1 means the last argument provided)
 *               0 for commands with no keys.
 * * `keystep`:  Step between first and last key indexes.
 *               0 for commands with no keys.
 *
 * This information is used by ACL, Cluster and the `COMMAND` command.
 *
 * NOTE: The scheme described above serves a limited purpose and can
 * only be used to find keys that exist at constant indices.
 * For non-trivial key arguments, you may pass 0,0,0 and use
 * RedisModule_AddCommandKeySpec (see documentation).
 *
 */
int RM_CreateCommand(RedisModuleCtx *ctx, const char *name, RedisModuleCmdFunc cmdfunc, const char *strflags, int firstkey, int lastkey, int keystep) {
    int64_t flags = strflags ? commandFlagsFromString((char*)strflags) : 0;
    if (flags == -1) return REDISMODULE_ERR;
    if ((flags & CMD_MODULE_NO_CLUSTER) && server.cluster_enabled)
        return REDISMODULE_ERR;

    /* Check if the command name is busy. */
    if (lookupCommandByCString(name) != NULL)
        return REDISMODULE_ERR;

    RedisModuleCommand *cp = moduleCreateCommandProxy(ctx->module, name, cmdfunc, flags, firstkey, lastkey, keystep);
    cp->rediscmd->arity = cmdfunc ? -1 : -2; /* Default value, can be changed later via dedicated API */

    dictAdd(server.commands,sdsnew(name),cp->rediscmd);
    dictAdd(server.orig_commands,sdsnew(name),cp->rediscmd);
    cp->rediscmd->id = ACLGetCommandID(name); /* ID used for ACL. */
    return REDISMODULE_OK;
}

RedisModuleCommand *moduleCreateCommandProxy(struct RedisModule *module, const char *name, RedisModuleCmdFunc cmdfunc, int64_t flags, int firstkey, int lastkey, int keystep) {
    struct redisCommand *rediscmd;
    RedisModuleCommand *cp;
    sds cmdname = sdsnew(name);

    /* Create a command "proxy", which is a structure that is referenced
     * in the command table, so that the generic command that works as
     * binding between modules and Redis, can know what function to call
     * and what the module is.
     *
     * Note that we use the Redis command table 'getkeys_proc' in order to
     * pass a reference to the command proxy structure. */
    cp = zcalloc(sizeof(*cp));
    cp->module = module;
    cp->func = cmdfunc;
    cp->rediscmd = zcalloc(sizeof(*rediscmd));
    cp->rediscmd->name = cmdname;
    cp->rediscmd->group = COMMAND_GROUP_MODULE;
    cp->rediscmd->proc = RedisModuleCommandDispatcher;
    cp->rediscmd->flags = flags | CMD_MODULE;
    cp->rediscmd->getkeys_proc = (redisGetKeysProc*)(unsigned long)cp;
    cp->rediscmd->key_specs_max = STATIC_KEY_SPECS_NUM;
    cp->rediscmd->key_specs = cp->rediscmd->key_specs_static;
    if (firstkey != 0) {
        cp->rediscmd->key_specs_num = 1;
        cp->rediscmd->key_specs[0].flags = 0;
        cp->rediscmd->key_specs[0].begin_search_type = KSPEC_BS_INDEX;
        cp->rediscmd->key_specs[0].bs.index.pos = firstkey;
        cp->rediscmd->key_specs[0].find_keys_type = KSPEC_FK_RANGE;
        cp->rediscmd->key_specs[0].fk.range.lastkey = lastkey < 0 ? lastkey : (lastkey-firstkey);
        cp->rediscmd->key_specs[0].fk.range.keystep = keystep;
        cp->rediscmd->key_specs[0].fk.range.limit = 0;

        /* Copy the default range to legacy_range_key_spec */
        cp->rediscmd->legacy_range_key_spec = cp->rediscmd->key_specs[0];
    } else {
        cp->rediscmd->key_specs_num = 0;
        cp->rediscmd->legacy_range_key_spec.begin_search_type = KSPEC_BS_INVALID;
        cp->rediscmd->legacy_range_key_spec.find_keys_type = KSPEC_FK_INVALID;
    }
    populateCommandMovableKeys(cp->rediscmd);
    cp->rediscmd->microseconds = 0;
    cp->rediscmd->calls = 0;
    cp->rediscmd->rejected_calls = 0;
    cp->rediscmd->failed_calls = 0;
    return cp;
}

/* Get an opaque structure, representing a module command, by command name.
 * This structure is used in some of the command-related APIs.
 *
 * NULL is returned in case of the following errors:
 *
 * * Command not found
 * * The command is not a module command
 * * The command doesn't belong to the calling module
 */
RedisModuleCommand *RM_GetCommand(RedisModuleCtx *ctx, const char *name) {
    struct redisCommand *cmd = lookupCommandByCString(name);

    if (!cmd || !(cmd->flags & CMD_MODULE))
        return NULL;

    RedisModuleCommand *cp = (void*)(unsigned long)cmd->getkeys_proc;
    if (cp->module != ctx->module)
        return NULL;

    return cp;
}

/* Very similar to RedisModule_CreateCommand except that it is used to create
 * a subcommand, associated with another, container, command.
 *
 * Example: If a module has a configuration command, MODULE.CONFIG, then
 * GET and SET should be individual subcommands, while MODULE.CONFIG is
 * a command, but should not be registered with a valid `funcptr`:
 *
 *      if (RedisModule_CreateCommand(ctx,"module.config",NULL,"",0,0,0) == REDISMODULE_ERR)
 *          return REDISMODULE_ERR;
 *
 *      RedisModuleCommand *parent = RedisModule_GetCommand(ctx,,"module.config");
 *
 *      if (RedisModule_CreateSubcommand(parent,"set",cmd_config_set,"",0,0,0) == REDISMODULE_ERR)
 *         return REDISMODULE_ERR;
 *
 *      if (RedisModule_CreateSubcommand(parent,"get",cmd_config_get,"",0,0,0) == REDISMODULE_ERR)
 *         return REDISMODULE_ERR;
 *
 * Returns REDISMODULE_OK on success and REDISMODULE_ERR in case of the following errors:
 *
 * * Error while parsing `strflags`
 * * Command is marked as `no-cluster` but cluster mode is enabled
 * * `parent` is already a subcommand (we do not allow more than one level of command nesting)
 * * `parent` is a command with an implementation (RedisModuleCmdFunc) (A parent command should be a pure container of subcommands)
 * * `parent` already has a subcommand called `name`
 */
int RM_CreateSubcommand(RedisModuleCommand *parent, const char *name, RedisModuleCmdFunc cmdfunc, const char *strflags, int firstkey, int lastkey, int keystep) {
    int64_t flags = strflags ? commandFlagsFromString((char*)strflags) : 0;
    if (flags == -1) return REDISMODULE_ERR;
    if ((flags & CMD_MODULE_NO_CLUSTER) && server.cluster_enabled)
        return REDISMODULE_ERR;

    struct redisCommand *parent_cmd = parent->rediscmd;

    if (parent_cmd->parent)
        return REDISMODULE_ERR; /* We don't allow more than one level of subcommands */

    RedisModuleCommand *parent_cp = (void*)(unsigned long)parent_cmd->getkeys_proc;
    if (parent_cp->func)
        return REDISMODULE_ERR; /* A parent command should be a pure container of subcommands */

    /* Check if the command name is busy within the parent command. */
    if (parent_cmd->subcommands_dict && lookupCommandByCStringLogic(parent_cmd->subcommands_dict, name) != NULL)
        return REDISMODULE_ERR;

    RedisModuleCommand *cp = moduleCreateCommandProxy(parent->module, name, cmdfunc, flags, firstkey, lastkey, keystep);
    cp->rediscmd->arity = -2;

    commandAddSubcommand(parent_cmd, cp->rediscmd);
    return REDISMODULE_OK;
}

/* Return `struct RedisModule *` as `void *` to avoid exposing it outside of module.c. */
void *moduleGetHandleByName(char *modulename) {
    return dictFetchValue(modules,modulename);
}

/* Returns 1 if `cmd` is a command of the module `modulename`. 0 otherwise. */
int moduleIsModuleCommand(void *module_handle, struct redisCommand *cmd) {
    if (cmd->proc != RedisModuleCommandDispatcher)
        return 0;
    if (module_handle == NULL)
        return 0;
    RedisModuleCommand *cp = (void*)(unsigned long)cmd->getkeys_proc;
    return (cp->module == module_handle);
}

void extendKeySpecsIfNeeded(struct redisCommand *cmd) {
    /* We extend even if key_specs_num == key_specs_max because
     * this function is called prior to adding a new spec */
    if (cmd->key_specs_num < cmd->key_specs_max)
        return;

    cmd->key_specs_max++;

    if (cmd->key_specs == cmd->key_specs_static) {
        cmd->key_specs = zmalloc(sizeof(keySpec) * cmd->key_specs_max);
        memcpy(cmd->key_specs, cmd->key_specs_static, sizeof(keySpec) * cmd->key_specs_num);
    } else {
        cmd->key_specs = zrealloc(cmd->key_specs, sizeof(keySpec) * cmd->key_specs_max);
    }
}

int moduleAddCommandKeySpec(RedisModuleCommand *command, const char *specflags, int *index) {
    int64_t flags = specflags ? commandKeySpecsFlagsFromString(specflags) : 0;
    if (flags == -1)
        return REDISMODULE_ERR;

    struct redisCommand *cmd = command->rediscmd;

    extendKeySpecsIfNeeded(cmd);

    *index = cmd->key_specs_num;
    cmd->key_specs[cmd->key_specs_num].begin_search_type = KSPEC_BS_INVALID;
    cmd->key_specs[cmd->key_specs_num].find_keys_type = KSPEC_FK_INVALID;
    cmd->key_specs[cmd->key_specs_num].flags = flags;
    cmd->key_specs_num++;
    return REDISMODULE_OK;
}

int moduleSetCommandKeySpecBeginSearch(RedisModuleCommand *command, int index, keySpec *spec) {
    struct redisCommand *cmd = command->rediscmd;

    if (index >= cmd->key_specs_num)
        return REDISMODULE_ERR;

    cmd->key_specs[index].begin_search_type = spec->begin_search_type;
    cmd->key_specs[index].bs = spec->bs;

    return REDISMODULE_OK;
}

int moduleSetCommandKeySpecFindKeys(RedisModuleCommand *command, int index, keySpec *spec) {
    struct redisCommand *cmd = command->rediscmd;

    if (index >= cmd->key_specs_num)
        return REDISMODULE_ERR;

    cmd->key_specs[index].find_keys_type = spec->find_keys_type;
    cmd->key_specs[index].fk = spec->fk;

    /* Refresh legacy range */
    populateCommandLegacyRangeSpec(cmd);
    /* Refresh movablekeys flag */
    populateCommandMovableKeys(cmd);

    return REDISMODULE_OK;
}

/* Key specs is a scheme that tries to describe the location
 * of key arguments better than the old [first,last,step] scheme
 * which is limited and doesn't fit many commands.
 *
 * This information is used by ACL, Cluster and the `COMMAND` command.
 *
 * There are two steps to retrieve the key arguments:
 *
 * - `begin_search` (BS): in which index should we start seacrhing for keys?
 * - `find_keys` (FK): relative to the output of BS, how can we will which args are keys?
 *
 * There are two types of BS:
 *
 * - `index`: key args start at a constant index
 * - `keyword`: key args start just after a specific keyword
 *
 * There are two kinds of FK:
 *
 * - `range`: keys end at a specific index (or relative to the last argument)
 * - `keynum`: there's an arg that contains the number of key args somewhere before the keys themselves
 *
 * This function adds a new key spec to a command, returning a unique id in `spec_id`.
 * The caller must then call one of the RedisModule_SetCommandKeySpecBeginSearch* APIs
 * followed by one of the RedisModule_SetCommandKeySpecFindKeys* APIs.
 *
 * It should be called just after RedisModule_CreateCommand.
 *
 * Example:
 *
 *      if (RedisModule_CreateCommand(ctx,"kspec.smove",kspec_legacy,"",0,0,0) == REDISMODULE_ERR)
 *          return REDISMODULE_ERR;
 *
 *      if (RedisModule_AddCommandKeySpec(ctx,"kspec.smove","read write",&spec_id) == REDISMODULE_ERR)
 *          return REDISMODULE_ERR;
 *      if (RedisModule_SetCommandKeySpecBeginSearchIndex(ctx,"kspec.smove",spec_id,1) == REDISMODULE_ERR)
 *          return REDISMODULE_ERR;
 *      if (RedisModule_SetCommandKeySpecFindKeysRange(ctx,"kspec.smove",spec_id,0,1,0) == REDISMODULE_ERR)
 *          return REDISMODULE_ERR;
 *
 *      if (RedisModule_AddCommandKeySpec(ctx,"kspec.smove","write",&spec_id) == REDISMODULE_ERR)
 *          return REDISMODULE_ERR;
 *      if (RedisModule_SetCommandKeySpecBeginSearchIndex(ctx,"kspec.smove",spec_id,2) == REDISMODULE_ERR)
 *          return REDISMODULE_ERR;
 *      if (RedisModule_SetCommandKeySpecFindKeysRange(ctx,"kspec.smove",spec_id,0,1,0) == REDISMODULE_ERR)
 *          return REDISMODULE_ERR;
 *
 * It is also possible to use this API on subcommands (See RedisModule_CreateSubcommand).
 * The name of the subcommand should be the name of the parent command + "|" + name of subcommand.
 *
 * Example:
 *
 *      RedisModule_AddCommandKeySpec(ctx,"module.config|get","read",&spec_id)
 *
 * Returns REDISMODULE_OK on success
 */
int RM_AddCommandKeySpec(RedisModuleCommand *command, const char *specflags, int *spec_id) {
    return moduleAddCommandKeySpec(command, specflags, spec_id);
}

/* Set a "index" key arguments spec to a command (begin_search step).
 * See RedisModule_AddCommandKeySpec's doc.
 *
 * - `index`: The index from which we start the search for keys
 *
 * Returns REDISMODULE_OK */
int RM_SetCommandKeySpecBeginSearchIndex(RedisModuleCommand *command, int spec_id, int index) {
    keySpec spec;
    spec.begin_search_type = KSPEC_BS_INDEX;
    spec.bs.index.pos = index;

    return moduleSetCommandKeySpecBeginSearch(command, spec_id, &spec);
}

/* Set a "keyword" key arguments spec to a command (begin_search step).
 * See RedisModule_AddCommandKeySpec's doc.
 *
 * - `keyword`: The keyword that indicates the beginning of key args
 * - `startfrom`: An index in argv from which to start searching.
 *                Can be negative, which means start search from the end, in reverse
 *                (Example: -2 means to start in reverse from the panultimate arg)
 *
 * Returns REDISMODULE_OK */
int RM_SetCommandKeySpecBeginSearchKeyword(RedisModuleCommand *command, int spec_id, const char *keyword, int startfrom) {
    keySpec spec;
    spec.begin_search_type = KSPEC_BS_KEYWORD;
    spec.bs.keyword.keyword = keyword;
    spec.bs.keyword.startfrom = startfrom;

    return moduleSetCommandKeySpecBeginSearch(command, spec_id, &spec);
}

/* Set a "range" key arguments spec to a command (find_keys step).
 * See RedisModule_AddCommandKeySpec's doc.
 *
 * - `lastkey`: Relative index (to the result of the begin_search step) where the last key is.
 *              Can be negative, in which case it's not relative. -1 indicating till the last argument,
 *              -2 one before the last and so on.
 * - `keystep`: How many args should we skip after finding a key, in order to find the next one.
 * - `limit`: If lastkey is -1, we use limit to stop the search by a factor. 0 and 1 mean no limit.
 *            2 means 1/2 of the remaining args, 3 means 1/3, and so on.
 *
 * Returns REDISMODULE_OK */
int RM_SetCommandKeySpecFindKeysRange(RedisModuleCommand *command, int spec_id, int lastkey, int keystep, int limit) {
    keySpec spec;
    spec.find_keys_type = KSPEC_FK_RANGE;
    spec.fk.range.lastkey = lastkey;
    spec.fk.range.keystep = keystep;
    spec.fk.range.limit = limit;

    return moduleSetCommandKeySpecFindKeys(command, spec_id, &spec);
}

/* Set a "keynum" key arguments spec to a command (find_keys step).
 * See RedisModule_AddCommandKeySpec's doc.
 *
 * - `keynumidx`: Relative index (to the result of the begin_search step) where the arguments that
 *                contains the number of keys is.
 * - `firstkey`: Relative index (to the result of the begin_search step) where the first key is
 *               found (Usually it's just after keynumidx, so it should be keynumidx+1)
 * - `keystep`: How many args should we skip after finding a key, in order to find the next one.
 *
 * Returns REDISMODULE_OK */
int RM_SetCommandKeySpecFindKeysKeynum(RedisModuleCommand *command, int spec_id, int keynumidx, int firstkey, int keystep) {
    keySpec spec;
    spec.find_keys_type = KSPEC_FK_KEYNUM;
    spec.fk.keynum.keynumidx = keynumidx;
    spec.fk.keynum.firstkey = firstkey;
    spec.fk.keynum.keystep = keystep;

    return moduleSetCommandKeySpecFindKeys(command, spec_id, &spec);
}

/* --------------------------------------------------------------------------
 * ## Module information and time measurement
 * -------------------------------------------------------------------------- */

void RM_SetModuleAttribs(RedisModuleCtx *ctx, const char *name, int ver, int apiver) {
    /* Called by RM_Init() to setup the `ctx->module` structure.
     *
     * This is an internal function, Redis modules developers don't need
     * to use it. */
    RedisModule *module;

    if (ctx->module != NULL) return;
    module = zmalloc(sizeof(*module));
    module->name = sdsnew(name);
    module->ver = ver;
    module->apiver = apiver;
    module->types = listCreate();
    module->usedby = listCreate();
    module->using = listCreate();
    module->filters = listCreate();
    module->in_call = 0;
    module->in_hook = 0;
    module->options = 0;
    module->info_cb = 0;
    module->defrag_cb = 0;
    module->loadmod = NULL;
    ctx->module = module;
}

/* Return non-zero if the module name is busy.
 * Otherwise zero is returned. */
int RM_IsModuleNameBusy(const char *name) {
    sds modulename = sdsnew(name);
    dictEntry *de = dictFind(modules,modulename);
    sdsfree(modulename);
    return de != NULL;
}

/* Return the current UNIX time in milliseconds. */
long long RM_Milliseconds(void) {
    return mstime();
}

/* Return counter of micro-seconds relative to an arbitrary point in time. */
uint64_t RM_MonotonicMicroseconds(void) {
    return getMonotonicUs();
}

/* Mark a point in time that will be used as the start time to calculate
 * the elapsed execution time when RM_BlockedClientMeasureTimeEnd() is called.
 * Within the same command, you can call multiple times
 * RM_BlockedClientMeasureTimeStart() and RM_BlockedClientMeasureTimeEnd()
 * to accumulate independent time intervals to the background duration.
 * This method always return REDISMODULE_OK. */
int RM_BlockedClientMeasureTimeStart(RedisModuleBlockedClient *bc) {
    elapsedStart(&(bc->background_timer));
    return REDISMODULE_OK;
}

/* Mark a point in time that will be used as the end time
 * to calculate the elapsed execution time.
 * On success REDISMODULE_OK is returned.
 * This method only returns REDISMODULE_ERR if no start time was
 * previously defined ( meaning RM_BlockedClientMeasureTimeStart was not called ). */
int RM_BlockedClientMeasureTimeEnd(RedisModuleBlockedClient *bc) {
    // If the counter is 0 then we haven't called RM_BlockedClientMeasureTimeStart
    if (!bc->background_timer)
        return REDISMODULE_ERR;
    bc->background_duration += elapsedUs(bc->background_timer);
    return REDISMODULE_OK;
}

/* This API allows modules to let Redis process background tasks, and some
 * commands during long blocking execution of a module command.
 * The module can call this API periodically.
 * The flags is a bit mask of these:
 *
 * - `REDISMODULE_YIELD_FLAG_NONE`: No special flags, can perform some background
 *                                  operations, but not process client commands.
 * - `REDISMODULE_YIELD_FLAG_CLIENTS`: Redis can also process client commands.
 *
 * The `busy_reply` argument is optional, and can be used to control the verbose
 * error string after the `-BUSY` error code.
 *
 * When the `REDISMODULE_YIELD_FLAG_CLIENTS` is used, Redis will only start
 * processing client commands after the time defined by the
 * `busy-reply-threshold` config, in which case Redis will start rejecting most
 * commands with `-BUSY` error, but allow the ones marked with the `allow-busy`
 * flag to be executed.
 * This API can also be used in thread safe context (while locked), and during
 * loading (in the `rdb_load` callback, in which case it'll reject commands with
 * the -LOADING error)
 */
void RM_Yield(RedisModuleCtx *ctx, int flags, const char *busy_reply) {
    long long now = getMonotonicUs();
    if (now >= ctx->next_yield_time) {
        /* In loading mode, there's no need to handle busy_module_yield_reply,
         * etc, since redis is anyway rejecting all commands with -LOADING. */
        if (server.loading) {
            /* Let redis process events */
            processEventsWhileBlocked();
        } else {
            const char *prev_busy_module_yield_reply = server.busy_module_yield_reply;
            server.busy_module_yield_reply = busy_reply;
            /* start the blocking operatoin if not already started. */
            if (!server.busy_module_yield_flags) {
                server.busy_module_yield_flags = flags & REDISMODULE_YIELD_FLAG_CLIENTS?
                    BUSY_MODULE_YIELD_CLIENTS: BUSY_MODULE_YIELD_EVENTS;
                blockingOperationStarts();
            }

            /* Let redis process events */
            processEventsWhileBlocked();

            server.busy_module_yield_reply = prev_busy_module_yield_reply;
            /* Possibly restore the previous flags in case of two nested contexts
             * that use this API with different flags, but keep the first bit
             * (PROCESS_EVENTS) set, so we know to call blockingOperationEnds on time. */
            server.busy_module_yield_flags &= ~BUSY_MODULE_YIELD_CLIENTS;
        }

        /* decide when the next event should fire. */
        ctx->next_yield_time = now + 1000000 / server.hz;
    }
}

/* Set flags defining capabilities or behavior bit flags.
 *
 * REDISMODULE_OPTIONS_HANDLE_IO_ERRORS:
 * Generally, modules don't need to bother with this, as the process will just
 * terminate if a read error happens, however, setting this flag would allow
 * repl-diskless-load to work if enabled.
 * The module should use RedisModule_IsIOError after reads, before using the
 * data that was read, and in case of error, propagate it upwards, and also be
 * able to release the partially populated value and all it's allocations.
 *
 * REDISMODULE_OPTION_NO_IMPLICIT_SIGNAL_MODIFIED:
 * See RM_SignalModifiedKey().
 * 
 * REDISMODULE_OPTIONS_HANDLE_REPL_ASYNC_LOAD:
 * Setting this flag indicates module awareness of diskless async replication (repl-diskless-load=swapdb)
 * and that redis could be serving reads during replication instead of blocking with LOADING status.
 */
void RM_SetModuleOptions(RedisModuleCtx *ctx, int options) {
    ctx->module->options = options;
}

/* Signals that the key is modified from user's perspective (i.e. invalidate WATCH
 * and client side caching).
 *
 * This is done automatically when a key opened for writing is closed, unless
 * the option REDISMODULE_OPTION_NO_IMPLICIT_SIGNAL_MODIFIED has been set using
 * RM_SetModuleOptions().
*/
int RM_SignalModifiedKey(RedisModuleCtx *ctx, RedisModuleString *keyname) {
    signalModifiedKey(ctx->client,ctx->client->db,keyname);
    return REDISMODULE_OK;
}

/* --------------------------------------------------------------------------
 * ## Automatic memory management for modules
 * -------------------------------------------------------------------------- */

/* Enable automatic memory management.
 *
 * The function must be called as the first function of a command implementation
 * that wants to use automatic memory.
 *
 * When enabled, automatic memory management tracks and automatically frees
 * keys, call replies and Redis string objects once the command returns. In most
 * cases this eliminates the need of calling the following functions:
 *
 * 1. RedisModule_CloseKey()
 * 2. RedisModule_FreeCallReply()
 * 3. RedisModule_FreeString()
 *
 * These functions can still be used with automatic memory management enabled,
 * to optimize loops that make numerous allocations for example. */
void RM_AutoMemory(RedisModuleCtx *ctx) {
    ctx->flags |= REDISMODULE_CTX_AUTO_MEMORY;
}

/* Add a new object to release automatically when the callback returns. */
void autoMemoryAdd(RedisModuleCtx *ctx, int type, void *ptr) {
    if (!(ctx->flags & REDISMODULE_CTX_AUTO_MEMORY)) return;
    if (ctx->amqueue_used == ctx->amqueue_len) {
        ctx->amqueue_len *= 2;
        if (ctx->amqueue_len < 16) ctx->amqueue_len = 16;
        ctx->amqueue = zrealloc(ctx->amqueue,sizeof(struct AutoMemEntry)*ctx->amqueue_len);
    }
    ctx->amqueue[ctx->amqueue_used].type = type;
    ctx->amqueue[ctx->amqueue_used].ptr = ptr;
    ctx->amqueue_used++;
}

/* Mark an object as freed in the auto release queue, so that users can still
 * free things manually if they want.
 *
 * The function returns 1 if the object was actually found in the auto memory
 * pool, otherwise 0 is returned. */
int autoMemoryFreed(RedisModuleCtx *ctx, int type, void *ptr) {
    if (!(ctx->flags & REDISMODULE_CTX_AUTO_MEMORY)) return 0;

    int count = (ctx->amqueue_used+1)/2;
    for (int j = 0; j < count; j++) {
        for (int side = 0; side < 2; side++) {
            /* For side = 0 check right side of the array, for
             * side = 1 check the left side instead (zig-zag scanning). */
            int i = (side == 0) ? (ctx->amqueue_used - 1 - j) : j;
            if (ctx->amqueue[i].type == type &&
                ctx->amqueue[i].ptr == ptr)
            {
                ctx->amqueue[i].type = REDISMODULE_AM_FREED;

                /* Switch the freed element and the last element, to avoid growing
                 * the queue unnecessarily if we allocate/free in a loop */
                if (i != ctx->amqueue_used-1) {
                    ctx->amqueue[i] = ctx->amqueue[ctx->amqueue_used-1];
                }

                /* Reduce the size of the queue because we either moved the top
                 * element elsewhere or freed it */
                ctx->amqueue_used--;
                return 1;
            }
        }
    }
    return 0;
}

/* Release all the objects in queue. */
void autoMemoryCollect(RedisModuleCtx *ctx) {
    if (!(ctx->flags & REDISMODULE_CTX_AUTO_MEMORY)) return;
    /* Clear the AUTO_MEMORY flag from the context, otherwise the functions
     * we call to free the resources, will try to scan the auto release
     * queue to mark the entries as freed. */
    ctx->flags &= ~REDISMODULE_CTX_AUTO_MEMORY;
    int j;
    for (j = 0; j < ctx->amqueue_used; j++) {
        void *ptr = ctx->amqueue[j].ptr;
        switch(ctx->amqueue[j].type) {
        case REDISMODULE_AM_STRING: decrRefCount(ptr); break;
        case REDISMODULE_AM_REPLY: RM_FreeCallReply(ptr); break;
        case REDISMODULE_AM_KEY: RM_CloseKey(ptr); break;
        case REDISMODULE_AM_DICT: RM_FreeDict(NULL,ptr); break;
        case REDISMODULE_AM_INFO: RM_FreeServerInfo(NULL,ptr); break;
        }
    }
    ctx->flags |= REDISMODULE_CTX_AUTO_MEMORY;
    zfree(ctx->amqueue);
    ctx->amqueue = NULL;
    ctx->amqueue_len = 0;
    ctx->amqueue_used = 0;
}

/* --------------------------------------------------------------------------
 * ## String objects APIs
 * -------------------------------------------------------------------------- */

/* Create a new module string object. The returned string must be freed
 * with RedisModule_FreeString(), unless automatic memory is enabled.
 *
 * The string is created by copying the `len` bytes starting
 * at `ptr`. No reference is retained to the passed buffer.
 *
 * The module context 'ctx' is optional and may be NULL if you want to create
 * a string out of the context scope. However in that case, the automatic
 * memory management will not be available, and the string memory must be
 * managed manually. */
RedisModuleString *RM_CreateString(RedisModuleCtx *ctx, const char *ptr, size_t len) {
    RedisModuleString *o = createStringObject(ptr,len);
    if (ctx != NULL) autoMemoryAdd(ctx,REDISMODULE_AM_STRING,o);
    return o;
}

/* Create a new module string object from a printf format and arguments.
 * The returned string must be freed with RedisModule_FreeString(), unless
 * automatic memory is enabled.
 *
 * The string is created using the sds formatter function sdscatvprintf().
 *
 * The passed context 'ctx' may be NULL if necessary, see the
 * RedisModule_CreateString() documentation for more info. */
RedisModuleString *RM_CreateStringPrintf(RedisModuleCtx *ctx, const char *fmt, ...) {
    sds s = sdsempty();

    va_list ap;
    va_start(ap, fmt);
    s = sdscatvprintf(s, fmt, ap);
    va_end(ap);

    RedisModuleString *o = createObject(OBJ_STRING, s);
    if (ctx != NULL) autoMemoryAdd(ctx,REDISMODULE_AM_STRING,o);

    return o;
}


/* Like RedisModule_CreatString(), but creates a string starting from a long long
 * integer instead of taking a buffer and its length.
 *
 * The returned string must be released with RedisModule_FreeString() or by
 * enabling automatic memory management.
 *
 * The passed context 'ctx' may be NULL if necessary, see the
 * RedisModule_CreateString() documentation for more info. */
RedisModuleString *RM_CreateStringFromLongLong(RedisModuleCtx *ctx, long long ll) {
    char buf[LONG_STR_SIZE];
    size_t len = ll2string(buf,sizeof(buf),ll);
    return RM_CreateString(ctx,buf,len);
}

/* Like RedisModule_CreatString(), but creates a string starting from a double
 * instead of taking a buffer and its length.
 *
 * The returned string must be released with RedisModule_FreeString() or by
 * enabling automatic memory management. */
RedisModuleString *RM_CreateStringFromDouble(RedisModuleCtx *ctx, double d) {
    char buf[128];
    size_t len = d2string(buf,sizeof(buf),d);
    return RM_CreateString(ctx,buf,len);
}

/* Like RedisModule_CreatString(), but creates a string starting from a long
 * double.
 *
 * The returned string must be released with RedisModule_FreeString() or by
 * enabling automatic memory management.
 *
 * The passed context 'ctx' may be NULL if necessary, see the
 * RedisModule_CreateString() documentation for more info. */
RedisModuleString *RM_CreateStringFromLongDouble(RedisModuleCtx *ctx, long double ld, int humanfriendly) {
    char buf[MAX_LONG_DOUBLE_CHARS];
    size_t len = ld2string(buf,sizeof(buf),ld,
        (humanfriendly ? LD_STR_HUMAN : LD_STR_AUTO));
    return RM_CreateString(ctx,buf,len);
}

/* Like RedisModule_CreatString(), but creates a string starting from another
 * RedisModuleString.
 *
 * The returned string must be released with RedisModule_FreeString() or by
 * enabling automatic memory management.
 *
 * The passed context 'ctx' may be NULL if necessary, see the
 * RedisModule_CreateString() documentation for more info. */
RedisModuleString *RM_CreateStringFromString(RedisModuleCtx *ctx, const RedisModuleString *str) {
    RedisModuleString *o = dupStringObject(str);
    if (ctx != NULL) autoMemoryAdd(ctx,REDISMODULE_AM_STRING,o);
    return o;
}

/* Creates a string from a stream ID. The returned string must be released with
 * RedisModule_FreeString(), unless automatic memory is enabled.
 *
 * The passed context `ctx` may be NULL if necessary. See the
 * RedisModule_CreateString() documentation for more info. */
RedisModuleString *RM_CreateStringFromStreamID(RedisModuleCtx *ctx, const RedisModuleStreamID *id) {
    streamID streamid = {id->ms, id->seq};
    RedisModuleString *o = createObjectFromStreamID(&streamid);
    if (ctx != NULL) autoMemoryAdd(ctx, REDISMODULE_AM_STRING, o);
    return o;
}

/* Free a module string object obtained with one of the Redis modules API calls
 * that return new string objects.
 *
 * It is possible to call this function even when automatic memory management
 * is enabled. In that case the string will be released ASAP and removed
 * from the pool of string to release at the end.
 *
 * If the string was created with a NULL context 'ctx', it is also possible to
 * pass ctx as NULL when releasing the string (but passing a context will not
 * create any issue). Strings created with a context should be freed also passing
 * the context, so if you want to free a string out of context later, make sure
 * to create it using a NULL context. */
void RM_FreeString(RedisModuleCtx *ctx, RedisModuleString *str) {
    decrRefCount(str);
    if (ctx != NULL) autoMemoryFreed(ctx,REDISMODULE_AM_STRING,str);
}

/* Every call to this function, will make the string 'str' requiring
 * an additional call to RedisModule_FreeString() in order to really
 * free the string. Note that the automatic freeing of the string obtained
 * enabling modules automatic memory management counts for one
 * RedisModule_FreeString() call (it is just executed automatically).
 *
 * Normally you want to call this function when, at the same time
 * the following conditions are true:
 *
 * 1. You have automatic memory management enabled.
 * 2. You want to create string objects.
 * 3. Those string objects you create need to live *after* the callback
 *    function(for example a command implementation) creating them returns.
 *
 * Usually you want this in order to store the created string object
 * into your own data structure, for example when implementing a new data
 * type.
 *
 * Note that when memory management is turned off, you don't need
 * any call to RetainString() since creating a string will always result
 * into a string that lives after the callback function returns, if
 * no FreeString() call is performed.
 *
 * It is possible to call this function with a NULL context.
 *
 * When strings are going to be retained for an extended duration, it is good
 * practice to also call RedisModule_TrimStringAllocation() in order to
 * optimize memory usage.
 *
 * Threaded modules that reference retained strings from other threads *must*
 * explicitly trim the allocation as soon as the string is retained. Not doing
 * so may result with automatic trimming which is not thread safe. */
void RM_RetainString(RedisModuleCtx *ctx, RedisModuleString *str) {
    if (ctx == NULL || !autoMemoryFreed(ctx,REDISMODULE_AM_STRING,str)) {
        /* Increment the string reference counting only if we can't
         * just remove the object from the list of objects that should
         * be reclaimed. Why we do that, instead of just incrementing
         * the refcount in any case, and let the automatic FreeString()
         * call at the end to bring the refcount back at the desired
         * value? Because this way we ensure that the object refcount
         * value is 1 (instead of going to 2 to be dropped later to 1)
         * after the call to this function. This is needed for functions
         * like RedisModule_StringAppendBuffer() to work. */
        incrRefCount(str);
    }
}

/**
* This function can be used instead of RedisModule_RetainString().
* The main difference between the two is that this function will always
* succeed, whereas RedisModule_RetainString() may fail because of an
* assertion.
*
* The function returns a pointer to RedisModuleString, which is owned
* by the caller. It requires a call to RedisModule_FreeString() to free
* the string when automatic memory management is disabled for the context.
* When automatic memory management is enabled, you can either call
* RedisModule_FreeString() or let the automation free it.
*
* This function is more efficient than RedisModule_CreateStringFromString()
* because whenever possible, it avoids copying the underlying
* RedisModuleString. The disadvantage of using this function is that it
* might not be possible to use RedisModule_StringAppendBuffer() on the
* returned RedisModuleString.
*
* It is possible to call this function with a NULL context.
*
 * When strings are going to be held for an extended duration, it is good
 * practice to also call RedisModule_TrimStringAllocation() in order to
 * optimize memory usage.
 *
 * Threaded modules that reference held strings from other threads *must*
 * explicitly trim the allocation as soon as the string is held. Not doing
 * so may result with automatic trimming which is not thread safe. */
RedisModuleString* RM_HoldString(RedisModuleCtx *ctx, RedisModuleString *str) {
    if (str->refcount == OBJ_STATIC_REFCOUNT) {
        return RM_CreateStringFromString(ctx, str);
    }

    incrRefCount(str);
    if (ctx != NULL) {
        /*
         * Put the str in the auto memory management of the ctx.
         * It might already be there, in this case, the ref count will
         * be 2 and we will decrease the ref count twice and free the
         * object in the auto memory free function.
         *
         * Why we can not do the same trick of just remove the object
         * from the auto memory (like in RM_RetainString)?
         * This code shows the issue:
         *
         * RM_AutoMemory(ctx);
         * str1 = RM_CreateString(ctx, "test", 4);
         * str2 = RM_HoldString(ctx, str1);
         * RM_FreeString(str1);
         * RM_FreeString(str2);
         *
         * If after the RM_HoldString we would just remove the string from
         * the auto memory, this example will cause access to a freed memory
         * on 'RM_FreeString(str2);' because the String will be free
         * on 'RM_FreeString(str1);'.
         *
         * So it's safer to just increase the ref count
         * and add the String to auto memory again.
         *
         * The limitation is that it is not possible to use RedisModule_StringAppendBuffer
         * on the String.
         */
        autoMemoryAdd(ctx,REDISMODULE_AM_STRING,str);
    }
    return str;
}

/* Given a string module object, this function returns the string pointer
 * and length of the string. The returned pointer and length should only
 * be used for read only accesses and never modified. */
const char *RM_StringPtrLen(const RedisModuleString *str, size_t *len) {
    if (str == NULL) {
        const char *errmsg = "(NULL string reply referenced in module)";
        if (len) *len = strlen(errmsg);
        return errmsg;
    }
    if (len) *len = sdslen(str->ptr);
    return str->ptr;
}

/* --------------------------------------------------------------------------
 * Higher level string operations
 * ------------------------------------------------------------------------- */

/* Convert the string into a long long integer, storing it at `*ll`.
 * Returns REDISMODULE_OK on success. If the string can't be parsed
 * as a valid, strict long long (no spaces before/after), REDISMODULE_ERR
 * is returned. */
int RM_StringToLongLong(const RedisModuleString *str, long long *ll) {
    return string2ll(str->ptr,sdslen(str->ptr),ll) ? REDISMODULE_OK :
                                                     REDISMODULE_ERR;
}

/* Convert the string into a double, storing it at `*d`.
 * Returns REDISMODULE_OK on success or REDISMODULE_ERR if the string is
 * not a valid string representation of a double value. */
int RM_StringToDouble(const RedisModuleString *str, double *d) {
    int retval = getDoubleFromObject(str,d);
    return (retval == C_OK) ? REDISMODULE_OK : REDISMODULE_ERR;
}

/* Convert the string into a long double, storing it at `*ld`.
 * Returns REDISMODULE_OK on success or REDISMODULE_ERR if the string is
 * not a valid string representation of a double value. */
int RM_StringToLongDouble(const RedisModuleString *str, long double *ld) {
    int retval = string2ld(str->ptr,sdslen(str->ptr),ld);
    return retval ? REDISMODULE_OK : REDISMODULE_ERR;
}

/* Convert the string into a stream ID, storing it at `*id`.
 * Returns REDISMODULE_OK on success and returns REDISMODULE_ERR if the string
 * is not a valid string representation of a stream ID. The special IDs "+" and
 * "-" are allowed.
 */
int RM_StringToStreamID(const RedisModuleString *str, RedisModuleStreamID *id) {
    streamID streamid;
    if (streamParseID(str, &streamid) == C_OK) {
        id->ms = streamid.ms;
        id->seq = streamid.seq;
        return REDISMODULE_OK;
    } else {
        return REDISMODULE_ERR;
    }
}

/* Compare two string objects, returning -1, 0 or 1 respectively if
 * a < b, a == b, a > b. Strings are compared byte by byte as two
 * binary blobs without any encoding care / collation attempt. */
int RM_StringCompare(RedisModuleString *a, RedisModuleString *b) {
    return compareStringObjects(a,b);
}

/* Return the (possibly modified in encoding) input 'str' object if
 * the string is unshared, otherwise NULL is returned. */
RedisModuleString *moduleAssertUnsharedString(RedisModuleString *str) {
    if (str->refcount != 1) {
        serverLog(LL_WARNING,
            "Module attempted to use an in-place string modify operation "
            "with a string referenced multiple times. Please check the code "
            "for API usage correctness.");
        return NULL;
    }
    if (str->encoding == OBJ_ENCODING_EMBSTR) {
        /* Note: here we "leak" the additional allocation that was
         * used in order to store the embedded string in the object. */
        str->ptr = sdsnewlen(str->ptr,sdslen(str->ptr));
        str->encoding = OBJ_ENCODING_RAW;
    } else if (str->encoding == OBJ_ENCODING_INT) {
        /* Convert the string from integer to raw encoding. */
        str->ptr = sdsfromlonglong((long)str->ptr);
        str->encoding = OBJ_ENCODING_RAW;
    }
    return str;
}

/* Append the specified buffer to the string 'str'. The string must be a
 * string created by the user that is referenced only a single time, otherwise
 * REDISMODULE_ERR is returned and the operation is not performed. */
int RM_StringAppendBuffer(RedisModuleCtx *ctx, RedisModuleString *str, const char *buf, size_t len) {
    UNUSED(ctx);
    str = moduleAssertUnsharedString(str);
    if (str == NULL) return REDISMODULE_ERR;
    str->ptr = sdscatlen(str->ptr,buf,len);
    return REDISMODULE_OK;
}

/* Trim possible excess memory allocated for a RedisModuleString.
 *
 * Sometimes a RedisModuleString may have more memory allocated for
 * it than required, typically for argv arguments that were constructed
 * from network buffers. This function optimizes such strings by reallocating
 * their memory, which is useful for strings that are not short lived but
 * retained for an extended duration.
 *
 * This operation is *not thread safe* and should only be called when
 * no concurrent access to the string is guaranteed. Using it for an argv
 * string in a module command before the string is potentially available
 * to other threads is generally safe.
 *
 * Currently, Redis may also automatically trim retained strings when a
 * module command returns. However, doing this explicitly should still be
 * a preferred option:
 *
 * 1. Future versions of Redis may abandon auto-trimming.
 * 2. Auto-trimming as currently implemented is *not thread safe*.
 *    A background thread manipulating a recently retained string may end up
 *    in a race condition with the auto-trim, which could result with
 *    data corruption.
 */
void RM_TrimStringAllocation(RedisModuleString *str) {
    if (!str) return;
    trimStringObjectIfNeeded(str);
}

/* --------------------------------------------------------------------------
 * ## Reply APIs
 *
 * These functions are used for sending replies to the client.
 *
 * Most functions always return REDISMODULE_OK so you can use it with
 * 'return' in order to return from the command implementation with:
 *
 *     if (... some condition ...)
 *         return RedisModule_ReplyWithLongLong(ctx,mycount);
 *
 * ### Reply with collection functions
 *
 * After starting a collection reply, the module must make calls to other
 * `ReplyWith*` style functions in order to emit the elements of the collection.
 * Collection types include: Array, Map, Set and Attribute.
 *
 * When producing collections with a number of elements that is not known
 * beforehand, the function can be called with a special flag
 * REDISMODULE_POSTPONED_LEN (REDISMODULE_POSTPONED_ARRAY_LEN in the past),
 * and the actual number of elements can be later set with RM_ReplySet*Length()
 * call (which will set the latest "open" count if there are multiple ones).
 * -------------------------------------------------------------------------- */

/* Send an error about the number of arguments given to the command,
 * citing the command name in the error message. Returns REDISMODULE_OK.
 *
 * Example:
 *
 *     if (argc != 3) return RedisModule_WrongArity(ctx);
 */
int RM_WrongArity(RedisModuleCtx *ctx) {
    addReplyErrorFormat(ctx->client,
        "wrong number of arguments for '%s' command",
        (char*)ctx->client->argv[0]->ptr);
    return REDISMODULE_OK;
}

/* Return the client object the `RM_Reply*` functions should target.
 * Normally this is just `ctx->client`, that is the client that called
 * the module command, however in the case of thread safe contexts there
 * is no directly associated client (since it would not be safe to access
 * the client from a thread), so instead the blocked client object referenced
 * in the thread safe context, has a fake client that we just use to accumulate
 * the replies. Later, when the client is unblocked, the accumulated replies
 * are appended to the actual client.
 *
 * The function returns the client pointer depending on the context, or
 * NULL if there is no potential client. This happens when we are in the
 * context of a thread safe context that was not initialized with a blocked
 * client object. Other contexts without associated clients are the ones
 * initialized to run the timers callbacks. */
client *moduleGetReplyClient(RedisModuleCtx *ctx) {
    if (ctx->flags & REDISMODULE_CTX_THREAD_SAFE) {
        if (ctx->blocked_client)
            return ctx->blocked_client->reply_client;
        else
            return NULL;
    } else {
        /* If this is a non thread safe context, just return the client
         * that is running the command if any. This may be NULL as well
         * in the case of contexts that are not executed with associated
         * clients, like timer contexts. */
        return ctx->client;
    }
}

/* Send an integer reply to the client, with the specified long long value.
 * The function always returns REDISMODULE_OK. */
int RM_ReplyWithLongLong(RedisModuleCtx *ctx, long long ll) {
    client *c = moduleGetReplyClient(ctx);
    if (c == NULL) return REDISMODULE_OK;
    addReplyLongLong(c,ll);
    return REDISMODULE_OK;
}

/* Reply with the error 'err'.
 *
 * Note that 'err' must contain all the error, including
 * the initial error code. The function only provides the initial "-", so
 * the usage is, for example:
 *
 *     RedisModule_ReplyWithError(ctx,"ERR Wrong Type");
 *
 * and not just:
 *
 *     RedisModule_ReplyWithError(ctx,"Wrong Type");
 *
 * The function always returns REDISMODULE_OK.
 */
int RM_ReplyWithError(RedisModuleCtx *ctx, const char *err) {
    client *c = moduleGetReplyClient(ctx);
    if (c == NULL) return REDISMODULE_OK;
    addReplyErrorFormat(c,"-%s",err);
    return REDISMODULE_OK;
}

/* Reply with a simple string (`+... \r\n` in RESP protocol). This replies
 * are suitable only when sending a small non-binary string with small
 * overhead, like "OK" or similar replies.
 *
 * The function always returns REDISMODULE_OK. */
int RM_ReplyWithSimpleString(RedisModuleCtx *ctx, const char *msg) {
    client *c = moduleGetReplyClient(ctx);
    if (c == NULL) return REDISMODULE_OK;
    addReplyProto(c,"+",1);
    addReplyProto(c,msg,strlen(msg));
    addReplyProto(c,"\r\n",2);
    return REDISMODULE_OK;
}

#define COLLECTION_REPLY_ARRAY      1
#define COLLECTION_REPLY_MAP        2
#define COLLECTION_REPLY_SET        3
#define COLLECTION_REPLY_ATTRIBUTE  4

int moduleReplyWithCollection(RedisModuleCtx *ctx, long len, int type) {
    client *c = moduleGetReplyClient(ctx);
    if (c == NULL) return REDISMODULE_OK;
    if (len == REDISMODULE_POSTPONED_LEN) {
        ctx->postponed_arrays = zrealloc(ctx->postponed_arrays,sizeof(void*)*
                (ctx->postponed_arrays_count+1));
        ctx->postponed_arrays[ctx->postponed_arrays_count] =
            addReplyDeferredLen(c);
        ctx->postponed_arrays_count++;
    } else if (len == 0) {
        switch (type) {
        case COLLECTION_REPLY_ARRAY:
            addReply(c, shared.emptyarray);
            break;
        case COLLECTION_REPLY_MAP:
            addReply(c, shared.emptymap[c->resp]);
            break;
        case COLLECTION_REPLY_SET:
            addReply(c, shared.emptyset[c->resp]);
            break;
        case COLLECTION_REPLY_ATTRIBUTE:
            addReplyAttributeLen(c,len);
            break;
        default:
            serverPanic("Invalid module empty reply type %d", type);        }
    } else {
        switch (type) {
        case COLLECTION_REPLY_ARRAY:
            addReplyArrayLen(c,len);
            break;
        case COLLECTION_REPLY_MAP:
            addReplyMapLen(c,len);
            break;
        case COLLECTION_REPLY_SET:
            addReplySetLen(c,len);
            break;
        case COLLECTION_REPLY_ATTRIBUTE:
            addReplyAttributeLen(c,len);
            break;
        default:
            serverPanic("Invalid module reply type %d", type);
        }
    }
    return REDISMODULE_OK;
}

/* Reply with an array type of 'len' elements.
 *
 * After starting an array reply, the module must make `len` calls to other
 * `ReplyWith*` style functions in order to emit the elements of the array.
 * See Reply APIs section for more details.
 *
 * Use RM_ReplySetArrayLength() to set deferred length.
 *
 * The function always returns REDISMODULE_OK. */
int RM_ReplyWithArray(RedisModuleCtx *ctx, long len) {
    return moduleReplyWithCollection(ctx, len, COLLECTION_REPLY_ARRAY);
}

/* Reply with a RESP3 Map type of 'len' pairs.
 * Visit https://github.com/antirez/RESP3/blob/master/spec.md for more info about RESP3.
 *
 * After starting a map reply, the module must make `len*2` calls to other
 * `ReplyWith*` style functions in order to emit the elements of the map.
 * See Reply APIs section for more details.
 *
 * If the connected client is using RESP2, the reply will be converted to a flat
 * array.
 * 
 * Use RM_ReplySetMapLength() to set deferred length.
 * 
 * The function always returns REDISMODULE_OK. */
int RM_ReplyWithMap(RedisModuleCtx *ctx, long len) {
    return moduleReplyWithCollection(ctx, len, COLLECTION_REPLY_MAP);
}

/* Reply with a RESP3 Set type of 'len' elements.
 * Visit https://github.com/antirez/RESP3/blob/master/spec.md for more info about RESP3.
 *
 * After starting a set reply, the module must make `len` calls to other
 * `ReplyWith*` style functions in order to emit the elements of the set.
 * See Reply APIs section for more details.
 *
 * If the connected client is using RESP2, the reply will be converted to an
 * array type.
 *
 * Use RM_ReplySetSetLength() to set deferred length.
 * 
 * The function always returns REDISMODULE_OK. */
int RM_ReplyWithSet(RedisModuleCtx *ctx, long len) {
    return moduleReplyWithCollection(ctx, len, COLLECTION_REPLY_SET);
}


/* Add attributes (metadata) to the reply. Should be done before adding the
 * actual reply. see https://github.com/antirez/RESP3/blob/master/spec.md#attribute-type
 *
 * After starting an attributes reply, the module must make `len*2` calls to other
 * `ReplyWith*` style functions in order to emit the elements of the attribtute map.
 * See Reply APIs section for more details.
 *
 * Use RM_ReplySetAttributeLength() to set deferred length.
 * 
 * Not supported by RESP2 and will return REDISMODULE_ERR, otherwise
 * the function always returns REDISMODULE_OK. */
int RM_ReplyWithAttribute(RedisModuleCtx *ctx, long len) {
    if (ctx->client->resp == 2) return REDISMODULE_ERR;
 
    return moduleReplyWithCollection(ctx, len, COLLECTION_REPLY_ATTRIBUTE);
}

/* Reply to the client with a null array, simply null in RESP3,
 * null array in RESP2.
 *
 * Note: In RESP3 there's no difference between Null reply and
 * NullArray reply, so to prevent ambiguity it's better to avoid
 * using this API and use RedisModule_ReplyWithNull instead.
 *
 * The function always returns REDISMODULE_OK. */
int RM_ReplyWithNullArray(RedisModuleCtx *ctx) {
    client *c = moduleGetReplyClient(ctx);
    if (c == NULL) return REDISMODULE_OK;
    addReplyNullArray(c);
    return REDISMODULE_OK;
}

/* Reply to the client with an empty array.
 *
 * The function always returns REDISMODULE_OK. */
int RM_ReplyWithEmptyArray(RedisModuleCtx *ctx) {
    client *c = moduleGetReplyClient(ctx);
    if (c == NULL) return REDISMODULE_OK;
    addReply(c,shared.emptyarray);
    return REDISMODULE_OK;
}

void moduleReplySetCollectionLength(RedisModuleCtx *ctx, long len, int type) {
    client *c = moduleGetReplyClient(ctx);
    if (c == NULL) return;
    if (ctx->postponed_arrays_count == 0) {
        serverLog(LL_WARNING,
            "API misuse detected in module %s: "
            "RedisModule_ReplySet*Length() called without previous "
            "RedisModule_ReplyWith*(ctx,REDISMODULE_POSTPONED_LEN) "
            "call.", ctx->module->name);
            return;
    }
    ctx->postponed_arrays_count--;
    switch(type) {
    case COLLECTION_REPLY_ARRAY:
        setDeferredArrayLen(c,ctx->postponed_arrays[ctx->postponed_arrays_count],len);
        break;
    case COLLECTION_REPLY_MAP:
        setDeferredMapLen(c,ctx->postponed_arrays[ctx->postponed_arrays_count],len);
        break;
    case COLLECTION_REPLY_SET:
        setDeferredSetLen(c,ctx->postponed_arrays[ctx->postponed_arrays_count],len);
        break;
    case COLLECTION_REPLY_ATTRIBUTE:
        setDeferredAttributeLen(c,ctx->postponed_arrays[ctx->postponed_arrays_count],len);
        break;
    default:
        serverPanic("Invalid module reply type %d", type);
    }
    if (ctx->postponed_arrays_count == 0) {
        zfree(ctx->postponed_arrays);
        ctx->postponed_arrays = NULL;
    }
}

/* When RedisModule_ReplyWithArray() is used with the argument
 * REDISMODULE_POSTPONED_LEN, because we don't know beforehand the number
 * of items we are going to output as elements of the array, this function
 * will take care to set the array length.
 *
 * Since it is possible to have multiple array replies pending with unknown
 * length, this function guarantees to always set the latest array length
 * that was created in a postponed way.
 *
 * For example in order to output an array like [1,[10,20,30]] we
 * could write:
 *
 *      RedisModule_ReplyWithArray(ctx,REDISMODULE_POSTPONED_LEN);
 *      RedisModule_ReplyWithLongLong(ctx,1);
 *      RedisModule_ReplyWithArray(ctx,REDISMODULE_POSTPONED_LEN);
 *      RedisModule_ReplyWithLongLong(ctx,10);
 *      RedisModule_ReplyWithLongLong(ctx,20);
 *      RedisModule_ReplyWithLongLong(ctx,30);
 *      RedisModule_ReplySetArrayLength(ctx,3); // Set len of 10,20,30 array.
 *      RedisModule_ReplySetArrayLength(ctx,2); // Set len of top array
 *
 * Note that in the above example there is no reason to postpone the array
 * length, since we produce a fixed number of elements, but in the practice
 * the code may use an iterator or other ways of creating the output so
 * that is not easy to calculate in advance the number of elements.
 */
void RM_ReplySetArrayLength(RedisModuleCtx *ctx, long len) {
    moduleReplySetCollectionLength(ctx, len, COLLECTION_REPLY_ARRAY);
}

/* Very similar to RedisModule_ReplySetArrayLength except `len` should
 * exactly half of the number of `ReplyWith*` functions called in the
 * context of the map.
 * Visit https://github.com/antirez/RESP3/blob/master/spec.md for more info about RESP3. */
void RM_ReplySetMapLength(RedisModuleCtx *ctx, long len) {
    moduleReplySetCollectionLength(ctx, len, COLLECTION_REPLY_MAP);
}

/* Very similar to RedisModule_ReplySetArrayLength
 * Visit https://github.com/antirez/RESP3/blob/master/spec.md for more info about RESP3. */
void RM_ReplySetSetLength(RedisModuleCtx *ctx, long len) {
    moduleReplySetCollectionLength(ctx, len, COLLECTION_REPLY_SET);
}

/* Very similar to RedisModule_ReplySetMapLength
 * Visit https://github.com/antirez/RESP3/blob/master/spec.md for more info about RESP3. */
void RM_ReplySetAttributeLength(RedisModuleCtx *ctx, long len) {
    moduleReplySetCollectionLength(ctx, len, COLLECTION_REPLY_ATTRIBUTE);
}

/* Reply with a bulk string, taking in input a C buffer pointer and length.
 *
 * The function always returns REDISMODULE_OK. */
int RM_ReplyWithStringBuffer(RedisModuleCtx *ctx, const char *buf, size_t len) {
    client *c = moduleGetReplyClient(ctx);
    if (c == NULL) return REDISMODULE_OK;
    addReplyBulkCBuffer(c,(char*)buf,len);
    return REDISMODULE_OK;
}

/* Reply with a bulk string, taking in input a C buffer pointer that is
 * assumed to be null-terminated.
 *
 * The function always returns REDISMODULE_OK. */
int RM_ReplyWithCString(RedisModuleCtx *ctx, const char *buf) {
    client *c = moduleGetReplyClient(ctx);
    if (c == NULL) return REDISMODULE_OK;
    addReplyBulkCString(c,(char*)buf);
    return REDISMODULE_OK;
}

/* Reply with a bulk string, taking in input a RedisModuleString object.
 *
 * The function always returns REDISMODULE_OK. */
int RM_ReplyWithString(RedisModuleCtx *ctx, RedisModuleString *str) {
    client *c = moduleGetReplyClient(ctx);
    if (c == NULL) return REDISMODULE_OK;
    addReplyBulk(c,str);
    return REDISMODULE_OK;
}

/* Reply with an empty string.
 *
 * The function always returns REDISMODULE_OK. */
int RM_ReplyWithEmptyString(RedisModuleCtx *ctx) {
    client *c = moduleGetReplyClient(ctx);
    if (c == NULL) return REDISMODULE_OK;
    addReply(c,shared.emptybulk);
    return REDISMODULE_OK;
}

/* Reply with a binary safe string, which should not be escaped or filtered
 * taking in input a C buffer pointer, length and a 3 character type/extension.
 *
 * The function always returns REDISMODULE_OK. */
int RM_ReplyWithVerbatimStringType(RedisModuleCtx *ctx, const char *buf, size_t len, const char *ext) {
    client *c = moduleGetReplyClient(ctx);
    if (c == NULL) return REDISMODULE_OK;
    addReplyVerbatim(c, buf, len, ext);
    return REDISMODULE_OK;
}

/* Reply with a binary safe string, which should not be escaped or filtered
 * taking in input a C buffer pointer and length.
 *
 * The function always returns REDISMODULE_OK. */
int RM_ReplyWithVerbatimString(RedisModuleCtx *ctx, const char *buf, size_t len) {
	return RM_ReplyWithVerbatimStringType(ctx, buf, len, "txt");
}

/* Reply to the client with a NULL.
 *
 * The function always returns REDISMODULE_OK. */
int RM_ReplyWithNull(RedisModuleCtx *ctx) {
    client *c = moduleGetReplyClient(ctx);
    if (c == NULL) return REDISMODULE_OK;
    addReplyNull(c);
    return REDISMODULE_OK;
}

/* Reply with a RESP3 Boolean type.
 * Visit https://github.com/antirez/RESP3/blob/master/spec.md for more info about RESP3.
 *
 * In RESP3, this is boolean type
 * In RESP2, it's a string response of "1" and "0" for true and false respectively.
 *
 * The function always returns REDISMODULE_OK. */
int RM_ReplyWithBool(RedisModuleCtx *ctx, int b) {
    client *c = moduleGetReplyClient(ctx);
    if (c == NULL) return REDISMODULE_OK;
    addReplyBool(c,b);
    return REDISMODULE_OK;
}

/* Reply exactly what a Redis command returned us with RedisModule_Call().
 * This function is useful when we use RedisModule_Call() in order to
 * execute some command, as we want to reply to the client exactly the
 * same reply we obtained by the command.
 *
 * Return:
 * - REDISMODULE_OK on success.
 * - REDISMODULE_ERR if the given reply is in RESP3 format but the client expects RESP2.
 *   In case of an error, it's the module writer responsibility to translate the reply
 *   to RESP2 (or handle it differently by returning an error). Notice that for
 *   module writer convenience, it is possible to pass `0` as a parameter to the fmt
 *   argument of `RM_Call` so that the RedisModuleCallReply will return in the same
 *   protocol (RESP2 or RESP3) as set in the current client's context. */
int RM_ReplyWithCallReply(RedisModuleCtx *ctx, RedisModuleCallReply *reply) {
    client *c = moduleGetReplyClient(ctx);
    if (c == NULL) return REDISMODULE_OK;
    if (c->resp == 2 && callReplyIsResp3(reply)) {
        /* The reply is in RESP3 format and the client is RESP2,
         * so it isn't possible to send this reply to the client. */
        return REDISMODULE_ERR;
    }
    size_t proto_len;
    const char *proto = callReplyGetProto(reply, &proto_len);
    addReplyProto(c, proto, proto_len);
    return REDISMODULE_OK;
}

/* Reply with a RESP3 Double type.
 * Visit https://github.com/antirez/RESP3/blob/master/spec.md for more info about RESP3.
 *
 * Send a string reply obtained converting the double 'd' into a bulk string.
 * This function is basically equivalent to converting a double into
 * a string into a C buffer, and then calling the function
 * RedisModule_ReplyWithStringBuffer() with the buffer and length.
 *
 * In RESP3 the string is tagged as a double, while in RESP2 it's just a plain string 
 * that the user will have to parse.
 *
 * The function always returns REDISMODULE_OK. */
int RM_ReplyWithDouble(RedisModuleCtx *ctx, double d) {
    client *c = moduleGetReplyClient(ctx);
    if (c == NULL) return REDISMODULE_OK;
    addReplyDouble(c,d);
    return REDISMODULE_OK;
}

/* Reply with a RESP3 BigNumber type.
 * Visit https://github.com/antirez/RESP3/blob/master/spec.md for more info about RESP3.
 *
 * In RESP3, this is a string of length `len` that is tagged as a BigNumber, 
 * however, it's up to the caller to ensure that it's a valid BigNumber.
 * In RESP2, this is just a plain bulk string response.
 *
 * The function always returns REDISMODULE_OK. */
int RM_ReplyWithBigNumber(RedisModuleCtx *ctx, const char *bignum, size_t len) {
    client *c = moduleGetReplyClient(ctx);
    if (c == NULL) return REDISMODULE_OK;
    addReplyBigNum(c, bignum, len);
    return REDISMODULE_OK;
}

/* Send a string reply obtained converting the long double 'ld' into a bulk
 * string. This function is basically equivalent to converting a long double
 * into a string into a C buffer, and then calling the function
 * RedisModule_ReplyWithStringBuffer() with the buffer and length.
 * The double string uses human readable formatting (see
 * `addReplyHumanLongDouble` in networking.c).
 *
 * The function always returns REDISMODULE_OK. */
int RM_ReplyWithLongDouble(RedisModuleCtx *ctx, long double ld) {
    client *c = moduleGetReplyClient(ctx);
    if (c == NULL) return REDISMODULE_OK;
    addReplyHumanLongDouble(c, ld);
    return REDISMODULE_OK;
}

/* --------------------------------------------------------------------------
 * ## Commands replication API
 * -------------------------------------------------------------------------- */

/* Replicate the specified command and arguments to slaves and AOF, as effect
 * of execution of the calling command implementation.
 *
 * The replicated commands are always wrapped into the MULTI/EXEC that
 * contains all the commands replicated in a given module command
 * execution. However the commands replicated with RedisModule_Call()
 * are the first items, the ones replicated with RedisModule_Replicate()
 * will all follow before the EXEC.
 *
 * Modules should try to use one interface or the other.
 *
 * This command follows exactly the same interface of RedisModule_Call(),
 * so a set of format specifiers must be passed, followed by arguments
 * matching the provided format specifiers.
 *
 * Please refer to RedisModule_Call() for more information.
 *
 * Using the special "A" and "R" modifiers, the caller can exclude either
 * the AOF or the replicas from the propagation of the specified command.
 * Otherwise, by default, the command will be propagated in both channels.
 *
 * #### Note about calling this function from a thread safe context:
 *
 * Normally when you call this function from the callback implementing a
 * module command, or any other callback provided by the Redis Module API,
 * Redis will accumulate all the calls to this function in the context of
 * the callback, and will propagate all the commands wrapped in a MULTI/EXEC
 * transaction. However when calling this function from a threaded safe context
 * that can live an undefined amount of time, and can be locked/unlocked in
 * at will, the behavior is different: MULTI/EXEC wrapper is not emitted
 * and the command specified is inserted in the AOF and replication stream
 * immediately.
 *
 * #### Return value
 *
 * The command returns REDISMODULE_ERR if the format specifiers are invalid
 * or the command name does not belong to a known command. */
int RM_Replicate(RedisModuleCtx *ctx, const char *cmdname, const char *fmt, ...) {
    struct redisCommand *cmd;
    robj **argv = NULL;
    int argc = 0, flags = 0, j;
    va_list ap;

    cmd = lookupCommandByCString((char*)cmdname);
    if (!cmd) return REDISMODULE_ERR;

    /* Create the client and dispatch the command. */
    va_start(ap, fmt);
    argv = moduleCreateArgvFromUserFormat(cmdname,fmt,&argc,NULL,&flags,ap);
    va_end(ap);
    if (argv == NULL) return REDISMODULE_ERR;

    /* Select the propagation target. Usually is AOF + replicas, however
     * the caller can exclude one or the other using the "A" or "R"
     * modifiers. */
    int target = 0;
    if (!(flags & REDISMODULE_ARGV_NO_AOF)) target |= PROPAGATE_AOF;
    if (!(flags & REDISMODULE_ARGV_NO_REPLICAS)) target |= PROPAGATE_REPL;

    alsoPropagate(ctx->client->db->id,argv,argc,target);

    /* Release the argv. */
    for (j = 0; j < argc; j++) decrRefCount(argv[j]);
    zfree(argv);
    server.dirty++;
    return REDISMODULE_OK;
}

/* This function will replicate the command exactly as it was invoked
 * by the client. Note that this function will not wrap the command into
 * a MULTI/EXEC stanza, so it should not be mixed with other replication
 * commands.
 *
 * Basically this form of replication is useful when you want to propagate
 * the command to the slaves and AOF file exactly as it was called, since
 * the command can just be re-executed to deterministically re-create the
 * new state starting from the old one.
 *
 * The function always returns REDISMODULE_OK. */
int RM_ReplicateVerbatim(RedisModuleCtx *ctx) {
    alsoPropagate(ctx->client->db->id,
        ctx->client->argv,ctx->client->argc,
        PROPAGATE_AOF|PROPAGATE_REPL);
    server.dirty++;
    return REDISMODULE_OK;
}

/* --------------------------------------------------------------------------
 * ## DB and Key APIs -- Generic API
 * -------------------------------------------------------------------------- */

/* Return the ID of the current client calling the currently active module
 * command. The returned ID has a few guarantees:
 *
 * 1. The ID is different for each different client, so if the same client
 *    executes a module command multiple times, it can be recognized as
 *    having the same ID, otherwise the ID will be different.
 * 2. The ID increases monotonically. Clients connecting to the server later
 *    are guaranteed to get IDs greater than any past ID previously seen.
 *
 * Valid IDs are from 1 to 2^64 - 1. If 0 is returned it means there is no way
 * to fetch the ID in the context the function was currently called.
 *
 * After obtaining the ID, it is possible to check if the command execution
 * is actually happening in the context of AOF loading, using this macro:
 *
 *      if (RedisModule_IsAOFClient(RedisModule_GetClientId(ctx)) {
 *          // Handle it differently.
 *      }
 */
unsigned long long RM_GetClientId(RedisModuleCtx *ctx) {
    if (ctx->client == NULL) return 0;
    return ctx->client->id;
}

/* Return the ACL user name used by the client with the specified client ID.
 * Client ID can be obtained with RM_GetClientId() API. If the client does not
 * exist, NULL is returned and errno is set to ENOENT. If the client isn't
 * using an ACL user, NULL is returned and errno is set to ENOTSUP */
RedisModuleString *RM_GetClientUserNameById(RedisModuleCtx *ctx, uint64_t id) {
    client *client = lookupClientByID(id);
    if (client == NULL) {
        errno = ENOENT;
        return NULL;
    }
    
    if (client->user == NULL) {
        errno = ENOTSUP;
        return NULL;
    }

    sds name = sdsnew(client->user->name);
    robj *str = createObject(OBJ_STRING, name);
    autoMemoryAdd(ctx, REDISMODULE_AM_STRING, str);
    return str;
}

/* This is a helper for RM_GetClientInfoById() and other functions: given
 * a client, it populates the client info structure with the appropriate
 * fields depending on the version provided. If the version is not valid
 * then REDISMODULE_ERR is returned. Otherwise the function returns
 * REDISMODULE_OK and the structure pointed by 'ci' gets populated. */

int modulePopulateClientInfoStructure(void *ci, client *client, int structver) {
    if (structver != 1) return REDISMODULE_ERR;

    RedisModuleClientInfoV1 *ci1 = ci;
    memset(ci1,0,sizeof(*ci1));
    ci1->version = structver;
    if (client->flags & CLIENT_MULTI)
        ci1->flags |= REDISMODULE_CLIENTINFO_FLAG_MULTI;
    if (client->flags & CLIENT_PUBSUB)
        ci1->flags |= REDISMODULE_CLIENTINFO_FLAG_PUBSUB;
    if (client->flags & CLIENT_UNIX_SOCKET)
        ci1->flags |= REDISMODULE_CLIENTINFO_FLAG_UNIXSOCKET;
    if (client->flags & CLIENT_TRACKING)
        ci1->flags |= REDISMODULE_CLIENTINFO_FLAG_TRACKING;
    if (client->flags & CLIENT_BLOCKED)
        ci1->flags |= REDISMODULE_CLIENTINFO_FLAG_BLOCKED;
    if (connGetType(client->conn) == CONN_TYPE_TLS)
        ci1->flags |= REDISMODULE_CLIENTINFO_FLAG_SSL;

    int port;
    connPeerToString(client->conn,ci1->addr,sizeof(ci1->addr),&port);
    ci1->port = port;
    ci1->db = client->db->id;
    ci1->id = client->id;
    return REDISMODULE_OK;
}

/* This is a helper for moduleFireServerEvent() and other functions:
 * It populates the replication info structure with the appropriate
 * fields depending on the version provided. If the version is not valid
 * then REDISMODULE_ERR is returned. Otherwise the function returns
 * REDISMODULE_OK and the structure pointed by 'ri' gets populated. */
int modulePopulateReplicationInfoStructure(void *ri, int structver) {
    if (structver != 1) return REDISMODULE_ERR;

    RedisModuleReplicationInfoV1 *ri1 = ri;
    memset(ri1,0,sizeof(*ri1));
    ri1->version = structver;
    ri1->master = server.masterhost==NULL;
    ri1->masterhost = server.masterhost? server.masterhost: "";
    ri1->masterport = server.masterport;
    ri1->replid1 = server.replid;
    ri1->replid2 = server.replid2;
    ri1->repl1_offset = server.master_repl_offset;
    ri1->repl2_offset = server.second_replid_offset;
    return REDISMODULE_OK;
}

/* Return information about the client with the specified ID (that was
 * previously obtained via the RedisModule_GetClientId() API). If the
 * client exists, REDISMODULE_OK is returned, otherwise REDISMODULE_ERR
 * is returned.
 *
 * When the client exist and the `ci` pointer is not NULL, but points to
 * a structure of type RedisModuleClientInfo, previously initialized with
 * the correct REDISMODULE_CLIENTINFO_INITIALIZER, the structure is populated
 * with the following fields:
 *
 *      uint64_t flags;         // REDISMODULE_CLIENTINFO_FLAG_*
 *      uint64_t id;            // Client ID
 *      char addr[46];          // IPv4 or IPv6 address.
 *      uint16_t port;          // TCP port.
 *      uint16_t db;            // Selected DB.
 *
 * Note: the client ID is useless in the context of this call, since we
 *       already know, however the same structure could be used in other
 *       contexts where we don't know the client ID, yet the same structure
 *       is returned.
 *
 * With flags having the following meaning:
 *
 *     REDISMODULE_CLIENTINFO_FLAG_SSL          Client using SSL connection.
 *     REDISMODULE_CLIENTINFO_FLAG_PUBSUB       Client in Pub/Sub mode.
 *     REDISMODULE_CLIENTINFO_FLAG_BLOCKED      Client blocked in command.
 *     REDISMODULE_CLIENTINFO_FLAG_TRACKING     Client with keys tracking on.
 *     REDISMODULE_CLIENTINFO_FLAG_UNIXSOCKET   Client using unix domain socket.
 *     REDISMODULE_CLIENTINFO_FLAG_MULTI        Client in MULTI state.
 *
 * However passing NULL is a way to just check if the client exists in case
 * we are not interested in any additional information.
 *
 * This is the correct usage when we want the client info structure
 * returned:
 *
 *      RedisModuleClientInfo ci = REDISMODULE_CLIENTINFO_INITIALIZER;
 *      int retval = RedisModule_GetClientInfoById(&ci,client_id);
 *      if (retval == REDISMODULE_OK) {
 *          printf("Address: %s\n", ci.addr);
 *      }
 */
int RM_GetClientInfoById(void *ci, uint64_t id) {
    client *client = lookupClientByID(id);
    if (client == NULL) return REDISMODULE_ERR;
    if (ci == NULL) return REDISMODULE_OK;

    /* Fill the info structure if passed. */
    uint64_t structver = ((uint64_t*)ci)[0];
    return modulePopulateClientInfoStructure(ci,client,structver);
}

/* Publish a message to subscribers (see PUBLISH command). */
int RM_PublishMessage(RedisModuleCtx *ctx, RedisModuleString *channel, RedisModuleString *message) {
    UNUSED(ctx);
    int receivers = pubsubPublishMessage(channel, message);
    if (server.cluster_enabled)
        clusterPropagatePublish(channel, message);
    return receivers;
}

/* Return the currently selected DB. */
int RM_GetSelectedDb(RedisModuleCtx *ctx) {
    return ctx->client->db->id;
}


/* Return the current context's flags. The flags provide information on the
 * current request context (whether the client is a Lua script or in a MULTI),
 * and about the Redis instance in general, i.e replication and persistence.
 *
 * It is possible to call this function even with a NULL context, however
 * in this case the following flags will not be reported:
 *
 *  * LUA, MULTI, REPLICATED, DIRTY (see below for more info).
 *
 * Available flags and their meaning:
 *
 *  * REDISMODULE_CTX_FLAGS_LUA: The command is running in a Lua script
 *
 *  * REDISMODULE_CTX_FLAGS_MULTI: The command is running inside a transaction
 *
 *  * REDISMODULE_CTX_FLAGS_REPLICATED: The command was sent over the replication
 *    link by the MASTER
 *
 *  * REDISMODULE_CTX_FLAGS_MASTER: The Redis instance is a master
 *
 *  * REDISMODULE_CTX_FLAGS_SLAVE: The Redis instance is a slave
 *
 *  * REDISMODULE_CTX_FLAGS_READONLY: The Redis instance is read-only
 *
 *  * REDISMODULE_CTX_FLAGS_CLUSTER: The Redis instance is in cluster mode
 *
 *  * REDISMODULE_CTX_FLAGS_AOF: The Redis instance has AOF enabled
 *
 *  * REDISMODULE_CTX_FLAGS_RDB: The instance has RDB enabled
 *
 *  * REDISMODULE_CTX_FLAGS_MAXMEMORY:  The instance has Maxmemory set
 *
 *  * REDISMODULE_CTX_FLAGS_EVICT:  Maxmemory is set and has an eviction
 *    policy that may delete keys
 *
 *  * REDISMODULE_CTX_FLAGS_OOM: Redis is out of memory according to the
 *    maxmemory setting.
 *
 *  * REDISMODULE_CTX_FLAGS_OOM_WARNING: Less than 25% of memory remains before
 *                                       reaching the maxmemory level.
 *
 *  * REDISMODULE_CTX_FLAGS_LOADING: Server is loading RDB/AOF
 *
 *  * REDISMODULE_CTX_FLAGS_REPLICA_IS_STALE: No active link with the master.
 *
 *  * REDISMODULE_CTX_FLAGS_REPLICA_IS_CONNECTING: The replica is trying to
 *                                                 connect with the master.
 *
 *  * REDISMODULE_CTX_FLAGS_REPLICA_IS_TRANSFERRING: Master -> Replica RDB
 *                                                   transfer is in progress.
 *
 *  * REDISMODULE_CTX_FLAGS_REPLICA_IS_ONLINE: The replica has an active link
 *                                             with its master. This is the
 *                                             contrary of STALE state.
 *
 *  * REDISMODULE_CTX_FLAGS_ACTIVE_CHILD: There is currently some background
 *                                        process active (RDB, AUX or module).
 *
 *  * REDISMODULE_CTX_FLAGS_MULTI_DIRTY: The next EXEC will fail due to dirty
 *                                       CAS (touched keys).
 *
 *  * REDISMODULE_CTX_FLAGS_IS_CHILD: Redis is currently running inside
 *                                    background child process.
 *
 *  * REDISMODULE_CTX_FLAGS_RESP3: Indicate the that client attached to this
 *                                 context is using RESP3.
 */
int RM_GetContextFlags(RedisModuleCtx *ctx) {
    int flags = 0;

    /* Client specific flags */
    if (ctx) {
        if (ctx->client) {
            if (ctx->client->flags & CLIENT_DENY_BLOCKING)
                flags |= REDISMODULE_CTX_FLAGS_DENY_BLOCKING;
            /* Module command received from MASTER, is replicated. */
            if (ctx->client->flags & CLIENT_MASTER)
                flags |= REDISMODULE_CTX_FLAGS_REPLICATED;
            if (ctx->client->resp == 3) {
                flags |= REDISMODULE_CTX_FLAGS_RESP3;
            }
        }

        /* For DIRTY flags, we need the blocked client if used */
        client *c = ctx->blocked_client ? ctx->blocked_client->client : ctx->client;
        if (c && (c->flags & (CLIENT_DIRTY_CAS|CLIENT_DIRTY_EXEC))) {
            flags |= REDISMODULE_CTX_FLAGS_MULTI_DIRTY;
        }
    }

    if (server.in_script)
        flags |= REDISMODULE_CTX_FLAGS_LUA;

    if (server.in_exec)
        flags |= REDISMODULE_CTX_FLAGS_MULTI;

    if (server.cluster_enabled)
        flags |= REDISMODULE_CTX_FLAGS_CLUSTER;

    if (server.async_loading)
        flags |= REDISMODULE_CTX_FLAGS_ASYNC_LOADING;
    else if (server.loading)
        flags |= REDISMODULE_CTX_FLAGS_LOADING;

    /* Maxmemory and eviction policy */
    if (server.maxmemory > 0 && (!server.masterhost || !server.repl_slave_ignore_maxmemory)) {
        flags |= REDISMODULE_CTX_FLAGS_MAXMEMORY;

        if (server.maxmemory_policy != MAXMEMORY_NO_EVICTION)
            flags |= REDISMODULE_CTX_FLAGS_EVICT;
    }

    /* Persistence flags */
    if (server.aof_state != AOF_OFF)
        flags |= REDISMODULE_CTX_FLAGS_AOF;
    if (server.saveparamslen > 0)
        flags |= REDISMODULE_CTX_FLAGS_RDB;

    /* Replication flags */
    if (server.masterhost == NULL) {
        flags |= REDISMODULE_CTX_FLAGS_MASTER;
    } else {
        flags |= REDISMODULE_CTX_FLAGS_SLAVE;
        if (server.repl_slave_ro)
            flags |= REDISMODULE_CTX_FLAGS_READONLY;

        /* Replica state flags. */
        if (server.repl_state == REPL_STATE_CONNECT ||
            server.repl_state == REPL_STATE_CONNECTING)
        {
            flags |= REDISMODULE_CTX_FLAGS_REPLICA_IS_CONNECTING;
        } else if (server.repl_state == REPL_STATE_TRANSFER) {
            flags |= REDISMODULE_CTX_FLAGS_REPLICA_IS_TRANSFERRING;
        } else if (server.repl_state == REPL_STATE_CONNECTED) {
            flags |= REDISMODULE_CTX_FLAGS_REPLICA_IS_ONLINE;
        }

        if (server.repl_state != REPL_STATE_CONNECTED)
            flags |= REDISMODULE_CTX_FLAGS_REPLICA_IS_STALE;
    }

    /* OOM flag. */
    float level;
    int retval = getMaxmemoryState(NULL,NULL,NULL,&level);
    if (retval == C_ERR) flags |= REDISMODULE_CTX_FLAGS_OOM;
    if (level > 0.75) flags |= REDISMODULE_CTX_FLAGS_OOM_WARNING;

    /* Presence of children processes. */
    if (hasActiveChildProcess()) flags |= REDISMODULE_CTX_FLAGS_ACTIVE_CHILD;
    if (server.in_fork_child) flags |= REDISMODULE_CTX_FLAGS_IS_CHILD;

    return flags;
}

/* Returns true if a client sent the CLIENT PAUSE command to the server or
 * if Redis Cluster does a manual failover, pausing the clients.
 * This is needed when we have a master with replicas, and want to write,
 * without adding further data to the replication channel, that the replicas
 * replication offset, match the one of the master. When this happens, it is
 * safe to failover the master without data loss.
 *
 * However modules may generate traffic by calling RedisModule_Call() with
 * the "!" flag, or by calling RedisModule_Replicate(), in a context outside
 * commands execution, for instance in timeout callbacks, threads safe
 * contexts, and so forth. When modules will generate too much traffic, it
 * will be hard for the master and replicas offset to match, because there
 * is more data to send in the replication channel.
 *
 * So modules may want to try to avoid very heavy background work that has
 * the effect of creating data to the replication channel, when this function
 * returns true. This is mostly useful for modules that have background
 * garbage collection tasks, or that do writes and replicate such writes
 * periodically in timer callbacks or other periodic callbacks.
 */
int RM_AvoidReplicaTraffic() {
    return checkClientPauseTimeoutAndReturnIfPaused();
}

/* Change the currently selected DB. Returns an error if the id
 * is out of range.
 *
 * Note that the client will retain the currently selected DB even after
 * the Redis command implemented by the module calling this function
 * returns.
 *
 * If the module command wishes to change something in a different DB and
 * returns back to the original one, it should call RedisModule_GetSelectedDb()
 * before in order to restore the old DB number before returning. */
int RM_SelectDb(RedisModuleCtx *ctx, int newid) {
    int retval = selectDb(ctx->client,newid);
    return (retval == C_OK) ? REDISMODULE_OK : REDISMODULE_ERR;
}

/* Check if a key exists, without affecting its last access time.
 *
 * This is equivalent to calling RM_OpenKey with the mode REDISMODULE_READ |
 * REDISMODULE_OPEN_KEY_NOTOUCH, then checking if NULL was returned and, if not,
 * calling RM_CloseKey on the opened key.
 */
int RM_KeyExists(RedisModuleCtx *ctx, robj *keyname) {
    robj *value = lookupKeyReadWithFlags(ctx->client->db, keyname, LOOKUP_NOTOUCH);
    return (value != NULL);
}

/* Initialize a RedisModuleKey struct */
static void moduleInitKey(RedisModuleKey *kp, RedisModuleCtx *ctx, robj *keyname, robj *value, int mode){
    kp->ctx = ctx;
    kp->db = ctx->client->db;
    kp->key = keyname;
    incrRefCount(keyname);
    kp->value = value;
    kp->iter = NULL;
    kp->mode = mode;
    if (kp->value) moduleInitKeyTypeSpecific(kp);
}

/* Initialize the type-specific part of the key. Only when key has a value. */
static void moduleInitKeyTypeSpecific(RedisModuleKey *key) {
    switch (key->value->type) {
    case OBJ_ZSET: zsetKeyReset(key); break;
    case OBJ_STREAM: key->u.stream.signalready = 0; break;
    }
}

/* Return an handle representing a Redis key, so that it is possible
 * to call other APIs with the key handle as argument to perform
 * operations on the key.
 *
 * The return value is the handle representing the key, that must be
 * closed with RM_CloseKey().
 *
 * If the key does not exist and WRITE mode is requested, the handle
 * is still returned, since it is possible to perform operations on
 * a yet not existing key (that will be created, for example, after
 * a list push operation). If the mode is just READ instead, and the
 * key does not exist, NULL is returned. However it is still safe to
 * call RedisModule_CloseKey() and RedisModule_KeyType() on a NULL
 * value. */
void *RM_OpenKey(RedisModuleCtx *ctx, robj *keyname, int mode) {
    RedisModuleKey *kp;
    robj *value;
    int flags = mode & REDISMODULE_OPEN_KEY_NOTOUCH? LOOKUP_NOTOUCH: 0;

    if (mode & REDISMODULE_WRITE) {
        value = lookupKeyWriteWithFlags(ctx->client->db,keyname, flags);
    } else {
        value = lookupKeyReadWithFlags(ctx->client->db,keyname, flags);
        if (value == NULL) {
            return NULL;
        }
    }

    /* Setup the key handle. */
    kp = zmalloc(sizeof(*kp));
    moduleInitKey(kp, ctx, keyname, value, mode);
    autoMemoryAdd(ctx,REDISMODULE_AM_KEY,kp);
    return (void*)kp;
}

/* Destroy a RedisModuleKey struct (freeing is the responsibility of the caller). */
static void moduleCloseKey(RedisModuleKey *key) {
    int signal = SHOULD_SIGNAL_MODIFIED_KEYS(key->ctx);
    if ((key->mode & REDISMODULE_WRITE) && signal)
        signalModifiedKey(key->ctx->client,key->db,key->key);
    if (key->value) {
        if (key->iter) moduleFreeKeyIterator(key);
        switch (key->value->type) {
        case OBJ_ZSET:
            RM_ZsetRangeStop(key);
            break;
        case OBJ_STREAM:
            if (key->u.stream.signalready)
                /* One or more RM_StreamAdd() have been done. */
                signalKeyAsReady(key->db, key->key, OBJ_STREAM);
            break;
        }
    }
    serverAssert(key->iter == NULL);
    decrRefCount(key->key);
}

/* Close a key handle. */
void RM_CloseKey(RedisModuleKey *key) {
    if (key == NULL) return;
    moduleCloseKey(key);
    autoMemoryFreed(key->ctx,REDISMODULE_AM_KEY,key);
    zfree(key);
}

/* Return the type of the key. If the key pointer is NULL then
 * REDISMODULE_KEYTYPE_EMPTY is returned. */
int RM_KeyType(RedisModuleKey *key) {
    if (key == NULL || key->value ==  NULL) return REDISMODULE_KEYTYPE_EMPTY;
    /* We map between defines so that we are free to change the internal
     * defines as desired. */
    switch(key->value->type) {
    case OBJ_STRING: return REDISMODULE_KEYTYPE_STRING;
    case OBJ_LIST: return REDISMODULE_KEYTYPE_LIST;
    case OBJ_SET: return REDISMODULE_KEYTYPE_SET;
    case OBJ_ZSET: return REDISMODULE_KEYTYPE_ZSET;
    case OBJ_HASH: return REDISMODULE_KEYTYPE_HASH;
    case OBJ_MODULE: return REDISMODULE_KEYTYPE_MODULE;
    case OBJ_STREAM: return REDISMODULE_KEYTYPE_STREAM;
    default: return REDISMODULE_KEYTYPE_EMPTY;
    }
}

/* Return the length of the value associated with the key.
 * For strings this is the length of the string. For all the other types
 * is the number of elements (just counting keys for hashes).
 *
 * If the key pointer is NULL or the key is empty, zero is returned. */
size_t RM_ValueLength(RedisModuleKey *key) {
    if (key == NULL || key->value == NULL) return 0;
    switch(key->value->type) {
    case OBJ_STRING: return stringObjectLen(key->value);
    case OBJ_LIST: return listTypeLength(key->value);
    case OBJ_SET: return setTypeSize(key->value);
    case OBJ_ZSET: return zsetLength(key->value);
    case OBJ_HASH: return hashTypeLength(key->value);
    case OBJ_STREAM: return streamLength(key->value);
    default: return 0;
    }
}

/* If the key is open for writing, remove it, and setup the key to
 * accept new writes as an empty key (that will be created on demand).
 * On success REDISMODULE_OK is returned. If the key is not open for
 * writing REDISMODULE_ERR is returned. */
int RM_DeleteKey(RedisModuleKey *key) {
    if (!(key->mode & REDISMODULE_WRITE)) return REDISMODULE_ERR;
    if (key->value) {
        dbDelete(key->db,key->key);
        key->value = NULL;
    }
    return REDISMODULE_OK;
}

/* If the key is open for writing, unlink it (that is delete it in a
 * non-blocking way, not reclaiming memory immediately) and setup the key to
 * accept new writes as an empty key (that will be created on demand).
 * On success REDISMODULE_OK is returned. If the key is not open for
 * writing REDISMODULE_ERR is returned. */
int RM_UnlinkKey(RedisModuleKey *key) {
    if (!(key->mode & REDISMODULE_WRITE)) return REDISMODULE_ERR;
    if (key->value) {
        dbAsyncDelete(key->db,key->key);
        key->value = NULL;
    }
    return REDISMODULE_OK;
}

/* Return the key expire value, as milliseconds of remaining TTL.
 * If no TTL is associated with the key or if the key is empty,
 * REDISMODULE_NO_EXPIRE is returned. */
mstime_t RM_GetExpire(RedisModuleKey *key) {
    mstime_t expire = getExpire(key->db,key->key);
    if (expire == -1 || key->value == NULL)
        return REDISMODULE_NO_EXPIRE;
    expire -= mstime();
    return expire >= 0 ? expire : 0;
}

/* Set a new expire for the key. If the special expire
 * REDISMODULE_NO_EXPIRE is set, the expire is cancelled if there was
 * one (the same as the PERSIST command).
 *
 * Note that the expire must be provided as a positive integer representing
 * the number of milliseconds of TTL the key should have.
 *
 * The function returns REDISMODULE_OK on success or REDISMODULE_ERR if
 * the key was not open for writing or is an empty key. */
int RM_SetExpire(RedisModuleKey *key, mstime_t expire) {
    if (!(key->mode & REDISMODULE_WRITE) || key->value == NULL || (expire < 0 && expire != REDISMODULE_NO_EXPIRE))
        return REDISMODULE_ERR;
    if (expire != REDISMODULE_NO_EXPIRE) {
        expire += mstime();
        setExpire(key->ctx->client,key->db,key->key,expire);
    } else {
        removeExpire(key->db,key->key);
    }
    return REDISMODULE_OK;
}

/* Return the key expire value, as absolute Unix timestamp.
 * If no TTL is associated with the key or if the key is empty,
 * REDISMODULE_NO_EXPIRE is returned. */
mstime_t RM_GetAbsExpire(RedisModuleKey *key) {
    mstime_t expire = getExpire(key->db,key->key);
    if (expire == -1 || key->value == NULL)
        return REDISMODULE_NO_EXPIRE;
    return expire;
}

/* Set a new expire for the key. If the special expire
 * REDISMODULE_NO_EXPIRE is set, the expire is cancelled if there was
 * one (the same as the PERSIST command).
 * 
 * Note that the expire must be provided as a positive integer representing
 * the absolute Unix timestamp the key should have.
 *
 * The function returns REDISMODULE_OK on success or REDISMODULE_ERR if
 * the key was not open for writing or is an empty key. */
int RM_SetAbsExpire(RedisModuleKey *key, mstime_t expire) {
    if (!(key->mode & REDISMODULE_WRITE) || key->value == NULL || (expire < 0 && expire != REDISMODULE_NO_EXPIRE))
        return REDISMODULE_ERR;
    if (expire != REDISMODULE_NO_EXPIRE) {
        setExpire(key->ctx->client,key->db,key->key,expire);
    } else {
        removeExpire(key->db,key->key);
    }
    return REDISMODULE_OK;
}

/* Performs similar operation to FLUSHALL, and optionally start a new AOF file (if enabled)
 * If restart_aof is true, you must make sure the command that triggered this call is not
 * propagated to the AOF file.
 * When async is set to true, db contents will be freed by a background thread. */
void RM_ResetDataset(int restart_aof, int async) {
    if (restart_aof && server.aof_state != AOF_OFF) stopAppendOnly();
    flushAllDataAndResetRDB(async? EMPTYDB_ASYNC: EMPTYDB_NO_FLAGS);
    if (server.aof_enabled && restart_aof) restartAOFAfterSYNC();
}

/* Returns the number of keys in the current db. */
unsigned long long RM_DbSize(RedisModuleCtx *ctx) {
    return dictSize(ctx->client->db->dict);
}

/* Returns a name of a random key, or NULL if current db is empty. */
RedisModuleString *RM_RandomKey(RedisModuleCtx *ctx) {
    robj *key = dbRandomKey(ctx->client->db);
    autoMemoryAdd(ctx,REDISMODULE_AM_STRING,key);
    return key;
}

/* Returns the name of the key currently being processed. */
const RedisModuleString *RM_GetKeyNameFromOptCtx(RedisModuleKeyOptCtx *ctx) {
    return ctx->from_key;
}

/* Returns the name of the target key currently being processed. */
const RedisModuleString *RM_GetToKeyNameFromOptCtx(RedisModuleKeyOptCtx *ctx) {
    return ctx->to_key;
}

/* Returns the dbid currently being processed. */
int RM_GetDbIdFromOptCtx(RedisModuleKeyOptCtx *ctx) {
    return ctx->from_dbid;
}

/* Returns the target dbid currently being processed. */
int RM_GetToDbIdFromOptCtx(RedisModuleKeyOptCtx *ctx) {
    return ctx->to_dbid;
}
/* --------------------------------------------------------------------------
 * ## Key API for String type
 *
 * See also RM_ValueLength(), which returns the length of a string.
 * -------------------------------------------------------------------------- */

/* If the key is open for writing, set the specified string 'str' as the
 * value of the key, deleting the old value if any.
 * On success REDISMODULE_OK is returned. If the key is not open for
 * writing or there is an active iterator, REDISMODULE_ERR is returned. */
int RM_StringSet(RedisModuleKey *key, RedisModuleString *str) {
    if (!(key->mode & REDISMODULE_WRITE) || key->iter) return REDISMODULE_ERR;
    RM_DeleteKey(key);
    setKey(key->ctx->client,key->db,key->key,str,SETKEY_NO_SIGNAL);
    key->value = str;
    return REDISMODULE_OK;
}

/* Prepare the key associated string value for DMA access, and returns
 * a pointer and size (by reference), that the user can use to read or
 * modify the string in-place accessing it directly via pointer.
 *
 * The 'mode' is composed by bitwise OR-ing the following flags:
 *
 *     REDISMODULE_READ -- Read access
 *     REDISMODULE_WRITE -- Write access
 *
 * If the DMA is not requested for writing, the pointer returned should
 * only be accessed in a read-only fashion.
 *
 * On error (wrong type) NULL is returned.
 *
 * DMA access rules:
 *
 * 1. No other key writing function should be called since the moment
 * the pointer is obtained, for all the time we want to use DMA access
 * to read or modify the string.
 *
 * 2. Each time RM_StringTruncate() is called, to continue with the DMA
 * access, RM_StringDMA() should be called again to re-obtain
 * a new pointer and length.
 *
 * 3. If the returned pointer is not NULL, but the length is zero, no
 * byte can be touched (the string is empty, or the key itself is empty)
 * so a RM_StringTruncate() call should be used if there is to enlarge
 * the string, and later call StringDMA() again to get the pointer.
 */
char *RM_StringDMA(RedisModuleKey *key, size_t *len, int mode) {
    /* We need to return *some* pointer for empty keys, we just return
     * a string literal pointer, that is the advantage to be mapped into
     * a read only memory page, so the module will segfault if a write
     * attempt is performed. */
    char *emptystring = "<dma-empty-string>";
    if (key->value == NULL) {
        *len = 0;
        return emptystring;
    }

    if (key->value->type != OBJ_STRING) return NULL;

    /* For write access, and even for read access if the object is encoded,
     * we unshare the string (that has the side effect of decoding it). */
    if ((mode & REDISMODULE_WRITE) || key->value->encoding != OBJ_ENCODING_RAW)
        key->value = dbUnshareStringValue(key->db, key->key, key->value);

    *len = sdslen(key->value->ptr);
    return key->value->ptr;
}

/* If the key is open for writing and is of string type, resize it, padding
 * with zero bytes if the new length is greater than the old one.
 *
 * After this call, RM_StringDMA() must be called again to continue
 * DMA access with the new pointer.
 *
 * The function returns REDISMODULE_OK on success, and REDISMODULE_ERR on
 * error, that is, the key is not open for writing, is not a string
 * or resizing for more than 512 MB is requested.
 *
 * If the key is empty, a string key is created with the new string value
 * unless the new length value requested is zero. */
int RM_StringTruncate(RedisModuleKey *key, size_t newlen) {
    if (!(key->mode & REDISMODULE_WRITE)) return REDISMODULE_ERR;
    if (key->value && key->value->type != OBJ_STRING) return REDISMODULE_ERR;
    if (newlen > 512*1024*1024) return REDISMODULE_ERR;

    /* Empty key and new len set to 0. Just return REDISMODULE_OK without
     * doing anything. */
    if (key->value == NULL && newlen == 0) return REDISMODULE_OK;

    if (key->value == NULL) {
        /* Empty key: create it with the new size. */
        robj *o = createObject(OBJ_STRING,sdsnewlen(NULL, newlen));
        setKey(key->ctx->client,key->db,key->key,o,SETKEY_NO_SIGNAL);
        key->value = o;
        decrRefCount(o);
    } else {
        /* Unshare and resize. */
        key->value = dbUnshareStringValue(key->db, key->key, key->value);
        size_t curlen = sdslen(key->value->ptr);
        if (newlen > curlen) {
            key->value->ptr = sdsgrowzero(key->value->ptr,newlen);
        } else if (newlen < curlen) {
            sdssubstr(key->value->ptr,0,newlen);
            /* If the string is too wasteful, reallocate it. */
            if (sdslen(key->value->ptr) < sdsavail(key->value->ptr))
                key->value->ptr = sdsRemoveFreeSpace(key->value->ptr);
        }
    }
    return REDISMODULE_OK;
}

/* --------------------------------------------------------------------------
 * ## Key API for List type
 *
 * Many of the list functions access elements by index. Since a list is in
 * essence a doubly-linked list, accessing elements by index is generally an
 * O(N) operation. However, if elements are accessed sequentially or with
 * indices close together, the functions are optimized to seek the index from
 * the previous index, rather than seeking from the ends of the list.
 *
 * This enables iteration to be done efficiently using a simple for loop:
 *
 *     long n = RM_ValueLength(key);
 *     for (long i = 0; i < n; i++) {
 *         RedisModuleString *elem = RedisModule_ListGet(key, i);
 *         // Do stuff...
 *     }
 *
 * Note that after modifying a list using RM_ListPop, RM_ListSet or
 * RM_ListInsert, the internal iterator is invalidated so the next operation
 * will require a linear seek.
 *
 * Modifying a list in any another way, for examle using RM_Call(), while a key
 * is open will confuse the internal iterator and may cause trouble if the key
 * is used after such modifications. The key must be reopened in this case.
 *
 * See also RM_ValueLength(), which returns the length of a list.
 * -------------------------------------------------------------------------- */

/* Seeks the key's internal list iterator to the given index. On success, 1 is
 * returned and key->iter, key->u.list.entry and key->u.list.index are set. On
 * failure, 0 is returned and errno is set as required by the list API
 * functions. */
int moduleListIteratorSeek(RedisModuleKey *key, long index, int mode) {
    if (!key) {
        errno = EINVAL;
        return 0;
    } else if (!key->value || key->value->type != OBJ_LIST) {
        errno = ENOTSUP;
        return 0;
    } if (!(key->mode & mode)) {
        errno = EBADF;
        return 0;
    }

    long length = listTypeLength(key->value);
    if (index < -length || index >= length) {
        errno = EDOM; /* Invalid index */
        return 0;
    }

    if (key->iter == NULL) {
        /* No existing iterator. Create one. */
        key->iter = listTypeInitIterator(key->value, index, LIST_TAIL);
        serverAssert(key->iter != NULL);
        serverAssert(listTypeNext(key->iter, &key->u.list.entry));
        key->u.list.index = index;
        return 1;
    }

    /* There's an existing iterator. Make sure the requested index has the same
     * sign as the iterator's index. */
    if      (index < 0 && key->u.list.index >= 0) index += length;
    else if (index >= 0 && key->u.list.index < 0) index -= length;

    if (index == key->u.list.index) return 1; /* We're done. */

    /* Seek the iterator to the requested index. */
    unsigned char dir = key->u.list.index < index ? LIST_TAIL : LIST_HEAD;
    listTypeSetIteratorDirection(key->iter, dir);
    while (key->u.list.index != index) {
        serverAssert(listTypeNext(key->iter, &key->u.list.entry));
        key->u.list.index += dir == LIST_HEAD ? -1 : 1;
    }
    return 1;
}

/* Push an element into a list, on head or tail depending on 'where' argument
 * (REDISMODULE_LIST_HEAD or REDISMODULE_LIST_TAIL). If the key refers to an
 * empty key opened for writing, the key is created. On success, REDISMODULE_OK
 * is returned. On failure, REDISMODULE_ERR is returned and `errno` is set as
 * follows:
 *
 * - EINVAL if key or ele is NULL.
 * - ENOTSUP if the key is of another type than list.
 * - EBADF if the key is not opened for writing.
 *
 * Note: Before Redis 7.0, `errno` was not set by this function. */
int RM_ListPush(RedisModuleKey *key, int where, RedisModuleString *ele) {
    if (!key || !ele) {
        errno = EINVAL;
        return REDISMODULE_ERR;
    } else if (key->value != NULL && key->value->type != OBJ_LIST) {
        errno = ENOTSUP;
        return REDISMODULE_ERR;
    } if (!(key->mode & REDISMODULE_WRITE)) {
        errno = EBADF;
        return REDISMODULE_ERR;
    }

    if (!(key->mode & REDISMODULE_WRITE)) return REDISMODULE_ERR;
    if (key->value && key->value->type != OBJ_LIST) return REDISMODULE_ERR;
    if (key->iter) {
        listTypeReleaseIterator(key->iter);
        key->iter = NULL;
    }
    if (key->value == NULL) moduleCreateEmptyKey(key,REDISMODULE_KEYTYPE_LIST);
    listTypePush(key->value, ele,
        (where == REDISMODULE_LIST_HEAD) ? LIST_HEAD : LIST_TAIL);
    return REDISMODULE_OK;
}

/* Pop an element from the list, and returns it as a module string object
 * that the user should be free with RM_FreeString() or by enabling
 * automatic memory. The `where` argument specifies if the element should be
 * popped from the beginning or the end of the list (REDISMODULE_LIST_HEAD or
 * REDISMODULE_LIST_TAIL). On failure, the command returns NULL and sets
 * `errno` as follows:
 *
 * - EINVAL if key is NULL.
 * - ENOTSUP if the key is empty or of another type than list.
 * - EBADF if the key is not opened for writing.
 *
 * Note: Before Redis 7.0, `errno` was not set by this function. */
RedisModuleString *RM_ListPop(RedisModuleKey *key, int where) {
    if (!key) {
        errno = EINVAL;
        return NULL;
    } else if (key->value == NULL || key->value->type != OBJ_LIST) {
        errno = ENOTSUP;
        return NULL;
    } else if (!(key->mode & REDISMODULE_WRITE)) {
        errno = EBADF;
        return NULL;
    }
    if (key->iter) {
        listTypeReleaseIterator(key->iter);
        key->iter = NULL;
    }
    robj *ele = listTypePop(key->value,
        (where == REDISMODULE_LIST_HEAD) ? LIST_HEAD : LIST_TAIL);
    robj *decoded = getDecodedObject(ele);
    decrRefCount(ele);
    moduleDelKeyIfEmpty(key);
    autoMemoryAdd(key->ctx,REDISMODULE_AM_STRING,decoded);
    return decoded;
}

/* Returns the element at index `index` in the list stored at `key`, like the
 * LINDEX command. The element should be free'd using RM_FreeString() or using
 * automatic memory management.
 *
 * The index is zero-based, so 0 means the first element, 1 the second element
 * and so on. Negative indices can be used to designate elements starting at the
 * tail of the list. Here, -1 means the last element, -2 means the penultimate
 * and so forth.
 *
 * When no value is found at the given key and index, NULL is returned and
 * `errno` is set as follows:
 *
 * - EINVAL if key is NULL.
 * - ENOTSUP if the key is not a list.
 * - EBADF if the key is not opened for reading.
 * - EDOM if the index is not a valid index in the list.
 */
RedisModuleString *RM_ListGet(RedisModuleKey *key, long index) {
    if (moduleListIteratorSeek(key, index, REDISMODULE_READ)) {
        robj *elem = listTypeGet(&key->u.list.entry);
        robj *decoded = getDecodedObject(elem);
        decrRefCount(elem);
        autoMemoryAdd(key->ctx, REDISMODULE_AM_STRING, decoded);
        return decoded;
    } else {
        return NULL;
    }
}

/* Replaces the element at index `index` in the list stored at `key`.
 *
 * The index is zero-based, so 0 means the first element, 1 the second element
 * and so on. Negative indices can be used to designate elements starting at the
 * tail of the list. Here, -1 means the last element, -2 means the penultimate
 * and so forth.
 *
 * On success, REDISMODULE_OK is returned. On failure, REDISMODULE_ERR is
 * returned and `errno` is set as follows:
 *
 * - EINVAL if key or value is NULL.
 * - ENOTSUP if the key is not a list.
 * - EBADF if the key is not opened for writing.
 * - EDOM if the index is not a valid index in the list.
 */
int RM_ListSet(RedisModuleKey *key, long index, RedisModuleString *value) {
    if (!value) {
        errno = EINVAL;
        return REDISMODULE_ERR;
    }
    if (moduleListIteratorSeek(key, index, REDISMODULE_WRITE)) {
        listTypeReplace(&key->u.list.entry, value);
        /* A note in quicklist.c forbids use of iterator after insert, so
         * probably also after replace. */
        listTypeReleaseIterator(key->iter);
        key->iter = NULL;
        return REDISMODULE_OK;
    } else {
        return REDISMODULE_ERR;
    }
}

/* Inserts an element at the given index.
 *
 * The index is zero-based, so 0 means the first element, 1 the second element
 * and so on. Negative indices can be used to designate elements starting at the
 * tail of the list. Here, -1 means the last element, -2 means the penultimate
 * and so forth. The index is the element's index after inserting it.
 *
 * On success, REDISMODULE_OK is returned. On failure, REDISMODULE_ERR is
 * returned and `errno` is set as follows:
 *
 * - EINVAL if key or value is NULL.
 * - ENOTSUP if the key of another type than list.
 * - EBADF if the key is not opened for writing.
 * - EDOM if the index is not a valid index in the list.
 */
int RM_ListInsert(RedisModuleKey *key, long index, RedisModuleString *value) {
    if (!value) {
        errno = EINVAL;
        return REDISMODULE_ERR;
    } else if (key != NULL && key->value == NULL &&
               (index == 0 || index == -1)) {
        /* Insert in empty key => push. */
        return RM_ListPush(key, REDISMODULE_LIST_TAIL, value);
    } else if (key != NULL && key->value != NULL &&
               key->value->type == OBJ_LIST &&
               (index == (long)listTypeLength(key->value) || index == -1)) {
        /* Insert after the last element => push tail. */
        return RM_ListPush(key, REDISMODULE_LIST_TAIL, value);
    } else if (key != NULL && key->value != NULL &&
               key->value->type == OBJ_LIST &&
               (index == 0 || index == -(long)listTypeLength(key->value) - 1)) {
        /* Insert before the first element => push head. */
        return RM_ListPush(key, REDISMODULE_LIST_HEAD, value);
    }
    if (moduleListIteratorSeek(key, index, REDISMODULE_WRITE)) {
        int where = index < 0 ? LIST_TAIL : LIST_HEAD;
        listTypeInsert(&key->u.list.entry, value, where);
        /* A note in quicklist.c forbids use of iterator after insert. */
        listTypeReleaseIterator(key->iter);
        key->iter = NULL;
        return REDISMODULE_OK;
    } else {
        return REDISMODULE_ERR;
    }
}

/* Removes an element at the given index. The index is 0-based. A negative index
 * can also be used, counting from the end of the list.
 *
 * On success, REDISMODULE_OK is returned. On failure, REDISMODULE_ERR is
 * returned and `errno` is set as follows:
 *
 * - EINVAL if key or value is NULL.
 * - ENOTSUP if the key is not a list.
 * - EBADF if the key is not opened for writing.
 * - EDOM if the index is not a valid index in the list.
 */
int RM_ListDelete(RedisModuleKey *key, long index) {
    if (moduleListIteratorSeek(key, index, REDISMODULE_WRITE)) {
        listTypeDelete(key->iter, &key->u.list.entry);
        moduleDelKeyIfEmpty(key);
        return REDISMODULE_OK;
    } else {
        return REDISMODULE_ERR;
    }
}

/* --------------------------------------------------------------------------
 * ## Key API for Sorted Set type
 *
 * See also RM_ValueLength(), which returns the length of a sorted set.
 * -------------------------------------------------------------------------- */

/* Conversion from/to public flags of the Modules API and our private flags,
 * so that we have everything decoupled. */
int moduleZsetAddFlagsToCoreFlags(int flags) {
    int retflags = 0;
    if (flags & REDISMODULE_ZADD_XX) retflags |= ZADD_IN_XX;
    if (flags & REDISMODULE_ZADD_NX) retflags |= ZADD_IN_NX;
    if (flags & REDISMODULE_ZADD_GT) retflags |= ZADD_IN_GT;
    if (flags & REDISMODULE_ZADD_LT) retflags |= ZADD_IN_LT;
    return retflags;
}

/* See previous function comment. */
int moduleZsetAddFlagsFromCoreFlags(int flags) {
    int retflags = 0;
    if (flags & ZADD_OUT_ADDED) retflags |= REDISMODULE_ZADD_ADDED;
    if (flags & ZADD_OUT_UPDATED) retflags |= REDISMODULE_ZADD_UPDATED;
    if (flags & ZADD_OUT_NOP) retflags |= REDISMODULE_ZADD_NOP;
    return retflags;
}

/* Add a new element into a sorted set, with the specified 'score'.
 * If the element already exists, the score is updated.
 *
 * A new sorted set is created at value if the key is an empty open key
 * setup for writing.
 *
 * Additional flags can be passed to the function via a pointer, the flags
 * are both used to receive input and to communicate state when the function
 * returns. 'flagsptr' can be NULL if no special flags are used.
 *
 * The input flags are:
 *
 *     REDISMODULE_ZADD_XX: Element must already exist. Do nothing otherwise.
 *     REDISMODULE_ZADD_NX: Element must not exist. Do nothing otherwise.
 *     REDISMODULE_ZADD_GT: If element exists, new score must be greater than the current score. 
 *                          Do nothing otherwise. Can optionally be combined with XX.
 *     REDISMODULE_ZADD_LT: If element exists, new score must be less than the current score.
 *                          Do nothing otherwise. Can optionally be combined with XX.
 *
 * The output flags are:
 *
 *     REDISMODULE_ZADD_ADDED: The new element was added to the sorted set.
 *     REDISMODULE_ZADD_UPDATED: The score of the element was updated.
 *     REDISMODULE_ZADD_NOP: No operation was performed because XX or NX flags.
 *
 * On success the function returns REDISMODULE_OK. On the following errors
 * REDISMODULE_ERR is returned:
 *
 * * The key was not opened for writing.
 * * The key is of the wrong type.
 * * 'score' double value is not a number (NaN).
 */
int RM_ZsetAdd(RedisModuleKey *key, double score, RedisModuleString *ele, int *flagsptr) {
    int in_flags = 0, out_flags = 0;
    if (!(key->mode & REDISMODULE_WRITE)) return REDISMODULE_ERR;
    if (key->value && key->value->type != OBJ_ZSET) return REDISMODULE_ERR;
    if (key->value == NULL) moduleCreateEmptyKey(key,REDISMODULE_KEYTYPE_ZSET);
    if (flagsptr) in_flags = moduleZsetAddFlagsToCoreFlags(*flagsptr);
    if (zsetAdd(key->value,score,ele->ptr,in_flags,&out_flags,NULL) == 0) {
        if (flagsptr) *flagsptr = 0;
        return REDISMODULE_ERR;
    }
    if (flagsptr) *flagsptr = moduleZsetAddFlagsFromCoreFlags(out_flags);
    return REDISMODULE_OK;
}

/* This function works exactly like RM_ZsetAdd(), but instead of setting
 * a new score, the score of the existing element is incremented, or if the
 * element does not already exist, it is added assuming the old score was
 * zero.
 *
 * The input and output flags, and the return value, have the same exact
 * meaning, with the only difference that this function will return
 * REDISMODULE_ERR even when 'score' is a valid double number, but adding it
 * to the existing score results into a NaN (not a number) condition.
 *
 * This function has an additional field 'newscore', if not NULL is filled
 * with the new score of the element after the increment, if no error
 * is returned. */
int RM_ZsetIncrby(RedisModuleKey *key, double score, RedisModuleString *ele, int *flagsptr, double *newscore) {
    int in_flags = 0, out_flags = 0;
    if (!(key->mode & REDISMODULE_WRITE)) return REDISMODULE_ERR;
    if (key->value && key->value->type != OBJ_ZSET) return REDISMODULE_ERR;
    if (key->value == NULL) moduleCreateEmptyKey(key,REDISMODULE_KEYTYPE_ZSET);
    if (flagsptr) in_flags = moduleZsetAddFlagsToCoreFlags(*flagsptr);
    in_flags |= ZADD_IN_INCR;
    if (zsetAdd(key->value,score,ele->ptr,in_flags,&out_flags,newscore) == 0) {
        if (flagsptr) *flagsptr = 0;
        return REDISMODULE_ERR;
    }
    if (flagsptr) *flagsptr = moduleZsetAddFlagsFromCoreFlags(out_flags);
    return REDISMODULE_OK;
}

/* Remove the specified element from the sorted set.
 * The function returns REDISMODULE_OK on success, and REDISMODULE_ERR
 * on one of the following conditions:
 *
 * * The key was not opened for writing.
 * * The key is of the wrong type.
 *
 * The return value does NOT indicate the fact the element was really
 * removed (since it existed) or not, just if the function was executed
 * with success.
 *
 * In order to know if the element was removed, the additional argument
 * 'deleted' must be passed, that populates the integer by reference
 * setting it to 1 or 0 depending on the outcome of the operation.
 * The 'deleted' argument can be NULL if the caller is not interested
 * to know if the element was really removed.
 *
 * Empty keys will be handled correctly by doing nothing. */
int RM_ZsetRem(RedisModuleKey *key, RedisModuleString *ele, int *deleted) {
    if (!(key->mode & REDISMODULE_WRITE)) return REDISMODULE_ERR;
    if (key->value && key->value->type != OBJ_ZSET) return REDISMODULE_ERR;
    if (key->value != NULL && zsetDel(key->value,ele->ptr)) {
        if (deleted) *deleted = 1;
        moduleDelKeyIfEmpty(key);
    } else {
        if (deleted) *deleted = 0;
    }
    return REDISMODULE_OK;
}

/* On success retrieve the double score associated at the sorted set element
 * 'ele' and returns REDISMODULE_OK. Otherwise REDISMODULE_ERR is returned
 * to signal one of the following conditions:
 *
 * * There is no such element 'ele' in the sorted set.
 * * The key is not a sorted set.
 * * The key is an open empty key.
 */
int RM_ZsetScore(RedisModuleKey *key, RedisModuleString *ele, double *score) {
    if (key->value == NULL) return REDISMODULE_ERR;
    if (key->value->type != OBJ_ZSET) return REDISMODULE_ERR;
    if (zsetScore(key->value,ele->ptr,score) == C_ERR) return REDISMODULE_ERR;
    return REDISMODULE_OK;
}

/* --------------------------------------------------------------------------
 * ## Key API for Sorted Set iterator
 * -------------------------------------------------------------------------- */

void zsetKeyReset(RedisModuleKey *key) {
    key->u.zset.type = REDISMODULE_ZSET_RANGE_NONE;
    key->u.zset.current = NULL;
    key->u.zset.er = 1;
}

/* Stop a sorted set iteration. */
void RM_ZsetRangeStop(RedisModuleKey *key) {
    if (!key->value || key->value->type != OBJ_ZSET) return;
    /* Free resources if needed. */
    if (key->u.zset.type == REDISMODULE_ZSET_RANGE_LEX)
        zslFreeLexRange(&key->u.zset.lrs);
    /* Setup sensible values so that misused iteration API calls when an
     * iterator is not active will result into something more sensible
     * than crashing. */
    zsetKeyReset(key);
}

/* Return the "End of range" flag value to signal the end of the iteration. */
int RM_ZsetRangeEndReached(RedisModuleKey *key) {
    if (!key->value || key->value->type != OBJ_ZSET) return 1;
    return key->u.zset.er;
}

/* Helper function for RM_ZsetFirstInScoreRange() and RM_ZsetLastInScoreRange().
 * Setup the sorted set iteration according to the specified score range
 * (see the functions calling it for more info). If 'first' is true the
 * first element in the range is used as a starting point for the iterator
 * otherwise the last. Return REDISMODULE_OK on success otherwise
 * REDISMODULE_ERR. */
int zsetInitScoreRange(RedisModuleKey *key, double min, double max, int minex, int maxex, int first) {
    if (!key->value || key->value->type != OBJ_ZSET) return REDISMODULE_ERR;

    RM_ZsetRangeStop(key);
    key->u.zset.type = REDISMODULE_ZSET_RANGE_SCORE;
    key->u.zset.er = 0;

    /* Setup the range structure used by the sorted set core implementation
     * in order to seek at the specified element. */
    zrangespec *zrs = &key->u.zset.rs;
    zrs->min = min;
    zrs->max = max;
    zrs->minex = minex;
    zrs->maxex = maxex;

    if (key->value->encoding == OBJ_ENCODING_LISTPACK) {
        key->u.zset.current = first ? zzlFirstInRange(key->value->ptr,zrs) :
                                      zzlLastInRange(key->value->ptr,zrs);
    } else if (key->value->encoding == OBJ_ENCODING_SKIPLIST) {
        zset *zs = key->value->ptr;
        zskiplist *zsl = zs->zsl;
        key->u.zset.current = first ? zslFirstInRange(zsl,zrs) :
                                      zslLastInRange(zsl,zrs);
    } else {
        serverPanic("Unsupported zset encoding");
    }
    if (key->u.zset.current == NULL) key->u.zset.er = 1;
    return REDISMODULE_OK;
}

/* Setup a sorted set iterator seeking the first element in the specified
 * range. Returns REDISMODULE_OK if the iterator was correctly initialized
 * otherwise REDISMODULE_ERR is returned in the following conditions:
 *
 * 1. The value stored at key is not a sorted set or the key is empty.
 *
 * The range is specified according to the two double values 'min' and 'max'.
 * Both can be infinite using the following two macros:
 *
 * * REDISMODULE_POSITIVE_INFINITE for positive infinite value
 * * REDISMODULE_NEGATIVE_INFINITE for negative infinite value
 *
 * 'minex' and 'maxex' parameters, if true, respectively setup a range
 * where the min and max value are exclusive (not included) instead of
 * inclusive. */
int RM_ZsetFirstInScoreRange(RedisModuleKey *key, double min, double max, int minex, int maxex) {
    return zsetInitScoreRange(key,min,max,minex,maxex,1);
}

/* Exactly like RedisModule_ZsetFirstInScoreRange() but the last element of
 * the range is selected for the start of the iteration instead. */
int RM_ZsetLastInScoreRange(RedisModuleKey *key, double min, double max, int minex, int maxex) {
    return zsetInitScoreRange(key,min,max,minex,maxex,0);
}

/* Helper function for RM_ZsetFirstInLexRange() and RM_ZsetLastInLexRange().
 * Setup the sorted set iteration according to the specified lexicographical
 * range (see the functions calling it for more info). If 'first' is true the
 * first element in the range is used as a starting point for the iterator
 * otherwise the last. Return REDISMODULE_OK on success otherwise
 * REDISMODULE_ERR.
 *
 * Note that this function takes 'min' and 'max' in the same form of the
 * Redis ZRANGEBYLEX command. */
int zsetInitLexRange(RedisModuleKey *key, RedisModuleString *min, RedisModuleString *max, int first) {
    if (!key->value || key->value->type != OBJ_ZSET) return REDISMODULE_ERR;

    RM_ZsetRangeStop(key);
    key->u.zset.er = 0;

    /* Setup the range structure used by the sorted set core implementation
     * in order to seek at the specified element. */
    zlexrangespec *zlrs = &key->u.zset.lrs;
    if (zslParseLexRange(min, max, zlrs) == C_ERR) return REDISMODULE_ERR;

    /* Set the range type to lex only after successfully parsing the range,
     * otherwise we don't want the zlexrangespec to be freed. */
    key->u.zset.type = REDISMODULE_ZSET_RANGE_LEX;

    if (key->value->encoding == OBJ_ENCODING_LISTPACK) {
        key->u.zset.current = first ? zzlFirstInLexRange(key->value->ptr,zlrs) :
                                      zzlLastInLexRange(key->value->ptr,zlrs);
    } else if (key->value->encoding == OBJ_ENCODING_SKIPLIST) {
        zset *zs = key->value->ptr;
        zskiplist *zsl = zs->zsl;
        key->u.zset.current = first ? zslFirstInLexRange(zsl,zlrs) :
                                      zslLastInLexRange(zsl,zlrs);
    } else {
        serverPanic("Unsupported zset encoding");
    }
    if (key->u.zset.current == NULL) key->u.zset.er = 1;

    return REDISMODULE_OK;
}

/* Setup a sorted set iterator seeking the first element in the specified
 * lexicographical range. Returns REDISMODULE_OK if the iterator was correctly
 * initialized otherwise REDISMODULE_ERR is returned in the
 * following conditions:
 *
 * 1. The value stored at key is not a sorted set or the key is empty.
 * 2. The lexicographical range 'min' and 'max' format is invalid.
 *
 * 'min' and 'max' should be provided as two RedisModuleString objects
 * in the same format as the parameters passed to the ZRANGEBYLEX command.
 * The function does not take ownership of the objects, so they can be released
 * ASAP after the iterator is setup. */
int RM_ZsetFirstInLexRange(RedisModuleKey *key, RedisModuleString *min, RedisModuleString *max) {
    return zsetInitLexRange(key,min,max,1);
}

/* Exactly like RedisModule_ZsetFirstInLexRange() but the last element of
 * the range is selected for the start of the iteration instead. */
int RM_ZsetLastInLexRange(RedisModuleKey *key, RedisModuleString *min, RedisModuleString *max) {
    return zsetInitLexRange(key,min,max,0);
}

/* Return the current sorted set element of an active sorted set iterator
 * or NULL if the range specified in the iterator does not include any
 * element. */
RedisModuleString *RM_ZsetRangeCurrentElement(RedisModuleKey *key, double *score) {
    RedisModuleString *str;

    if (!key->value || key->value->type != OBJ_ZSET) return NULL;
    if (key->u.zset.current == NULL) return NULL;
    if (key->value->encoding == OBJ_ENCODING_LISTPACK) {
        unsigned char *eptr, *sptr;
        eptr = key->u.zset.current;
        sds ele = lpGetObject(eptr);
        if (score) {
            sptr = lpNext(key->value->ptr,eptr);
            *score = zzlGetScore(sptr);
        }
        str = createObject(OBJ_STRING,ele);
    } else if (key->value->encoding == OBJ_ENCODING_SKIPLIST) {
        zskiplistNode *ln = key->u.zset.current;
        if (score) *score = ln->score;
        str = createStringObject(ln->ele,sdslen(ln->ele));
    } else {
        serverPanic("Unsupported zset encoding");
    }
    autoMemoryAdd(key->ctx,REDISMODULE_AM_STRING,str);
    return str;
}

/* Go to the next element of the sorted set iterator. Returns 1 if there was
 * a next element, 0 if we are already at the latest element or the range
 * does not include any item at all. */
int RM_ZsetRangeNext(RedisModuleKey *key) {
    if (!key->value || key->value->type != OBJ_ZSET) return 0;
    if (!key->u.zset.type || !key->u.zset.current) return 0; /* No active iterator. */

    if (key->value->encoding == OBJ_ENCODING_LISTPACK) {
        unsigned char *zl = key->value->ptr;
        unsigned char *eptr = key->u.zset.current;
        unsigned char *next;
        next = lpNext(zl,eptr); /* Skip element. */
        if (next) next = lpNext(zl,next); /* Skip score. */
        if (next == NULL) {
            key->u.zset.er = 1;
            return 0;
        } else {
            /* Are we still within the range? */
            if (key->u.zset.type == REDISMODULE_ZSET_RANGE_SCORE) {
                /* Fetch the next element score for the
                 * range check. */
                unsigned char *saved_next = next;
                next = lpNext(zl,next); /* Skip next element. */
                double score = zzlGetScore(next); /* Obtain the next score. */
                if (!zslValueLteMax(score,&key->u.zset.rs)) {
                    key->u.zset.er = 1;
                    return 0;
                }
                next = saved_next;
            } else if (key->u.zset.type == REDISMODULE_ZSET_RANGE_LEX) {
                if (!zzlLexValueLteMax(next,&key->u.zset.lrs)) {
                    key->u.zset.er = 1;
                    return 0;
                }
            }
            key->u.zset.current = next;
            return 1;
        }
    } else if (key->value->encoding == OBJ_ENCODING_SKIPLIST) {
        zskiplistNode *ln = key->u.zset.current, *next = ln->level[0].forward;
        if (next == NULL) {
            key->u.zset.er = 1;
            return 0;
        } else {
            /* Are we still within the range? */
            if (key->u.zset.type == REDISMODULE_ZSET_RANGE_SCORE &&
                !zslValueLteMax(next->score,&key->u.zset.rs))
            {
                key->u.zset.er = 1;
                return 0;
            } else if (key->u.zset.type == REDISMODULE_ZSET_RANGE_LEX) {
                if (!zslLexValueLteMax(next->ele,&key->u.zset.lrs)) {
                    key->u.zset.er = 1;
                    return 0;
                }
            }
            key->u.zset.current = next;
            return 1;
        }
    } else {
        serverPanic("Unsupported zset encoding");
    }
}

/* Go to the previous element of the sorted set iterator. Returns 1 if there was
 * a previous element, 0 if we are already at the first element or the range
 * does not include any item at all. */
int RM_ZsetRangePrev(RedisModuleKey *key) {
    if (!key->value || key->value->type != OBJ_ZSET) return 0;
    if (!key->u.zset.type || !key->u.zset.current) return 0; /* No active iterator. */

    if (key->value->encoding == OBJ_ENCODING_LISTPACK) {
        unsigned char *zl = key->value->ptr;
        unsigned char *eptr = key->u.zset.current;
        unsigned char *prev;
        prev = lpPrev(zl,eptr); /* Go back to previous score. */
        if (prev) prev = lpPrev(zl,prev); /* Back to previous ele. */
        if (prev == NULL) {
            key->u.zset.er = 1;
            return 0;
        } else {
            /* Are we still within the range? */
            if (key->u.zset.type == REDISMODULE_ZSET_RANGE_SCORE) {
                /* Fetch the previous element score for the
                 * range check. */
                unsigned char *saved_prev = prev;
                prev = lpNext(zl,prev); /* Skip element to get the score.*/
                double score = zzlGetScore(prev); /* Obtain the prev score. */
                if (!zslValueGteMin(score,&key->u.zset.rs)) {
                    key->u.zset.er = 1;
                    return 0;
                }
                prev = saved_prev;
            } else if (key->u.zset.type == REDISMODULE_ZSET_RANGE_LEX) {
                if (!zzlLexValueGteMin(prev,&key->u.zset.lrs)) {
                    key->u.zset.er = 1;
                    return 0;
                }
            }
            key->u.zset.current = prev;
            return 1;
        }
    } else if (key->value->encoding == OBJ_ENCODING_SKIPLIST) {
        zskiplistNode *ln = key->u.zset.current, *prev = ln->backward;
        if (prev == NULL) {
            key->u.zset.er = 1;
            return 0;
        } else {
            /* Are we still within the range? */
            if (key->u.zset.type == REDISMODULE_ZSET_RANGE_SCORE &&
                !zslValueGteMin(prev->score,&key->u.zset.rs))
            {
                key->u.zset.er = 1;
                return 0;
            } else if (key->u.zset.type == REDISMODULE_ZSET_RANGE_LEX) {
                if (!zslLexValueGteMin(prev->ele,&key->u.zset.lrs)) {
                    key->u.zset.er = 1;
                    return 0;
                }
            }
            key->u.zset.current = prev;
            return 1;
        }
    } else {
        serverPanic("Unsupported zset encoding");
    }
}

/* --------------------------------------------------------------------------
 * ## Key API for Hash type
 *
 * See also RM_ValueLength(), which returns the number of fields in a hash.
 * -------------------------------------------------------------------------- */

/* Set the field of the specified hash field to the specified value.
 * If the key is an empty key open for writing, it is created with an empty
 * hash value, in order to set the specified field.
 *
 * The function is variadic and the user must specify pairs of field
 * names and values, both as RedisModuleString pointers (unless the
 * CFIELD option is set, see later). At the end of the field/value-ptr pairs,
 * NULL must be specified as last argument to signal the end of the arguments
 * in the variadic function.
 *
 * Example to set the hash argv[1] to the value argv[2]:
 *
 *      RedisModule_HashSet(key,REDISMODULE_HASH_NONE,argv[1],argv[2],NULL);
 *
 * The function can also be used in order to delete fields (if they exist)
 * by setting them to the specified value of REDISMODULE_HASH_DELETE:
 *
 *      RedisModule_HashSet(key,REDISMODULE_HASH_NONE,argv[1],
 *                          REDISMODULE_HASH_DELETE,NULL);
 *
 * The behavior of the command changes with the specified flags, that can be
 * set to REDISMODULE_HASH_NONE if no special behavior is needed.
 *
 *     REDISMODULE_HASH_NX: The operation is performed only if the field was not
 *                          already existing in the hash.
 *     REDISMODULE_HASH_XX: The operation is performed only if the field was
 *                          already existing, so that a new value could be
 *                          associated to an existing filed, but no new fields
 *                          are created.
 *     REDISMODULE_HASH_CFIELDS: The field names passed are null terminated C
 *                               strings instead of RedisModuleString objects.
 *     REDISMODULE_HASH_COUNT_ALL: Include the number of inserted fields in the
 *                                 returned number, in addition to the number of
 *                                 updated and deleted fields. (Added in Redis
 *                                 6.2.)
 *
 * Unless NX is specified, the command overwrites the old field value with
 * the new one.
 *
 * When using REDISMODULE_HASH_CFIELDS, field names are reported using
 * normal C strings, so for example to delete the field "foo" the following
 * code can be used:
 *
 *      RedisModule_HashSet(key,REDISMODULE_HASH_CFIELDS,"foo",
 *                          REDISMODULE_HASH_DELETE,NULL);
 *
 * Return value:
 *
 * The number of fields existing in the hash prior to the call, which have been
 * updated (its old value has been replaced by a new value) or deleted. If the
 * flag REDISMODULE_HASH_COUNT_ALL is set, inserted fields not previously
 * existing in the hash are also counted.
 *
 * If the return value is zero, `errno` is set (since Redis 6.2) as follows:
 *
 * - EINVAL if any unknown flags are set or if key is NULL.
 * - ENOTSUP if the key is associated with a non Hash value.
 * - EBADF if the key was not opened for writing.
 * - ENOENT if no fields were counted as described under Return value above.
 *   This is not actually an error. The return value can be zero if all fields
 *   were just created and the COUNT_ALL flag was unset, or if changes were held
 *   back due to the NX and XX flags.
 *
 * NOTICE: The return value semantics of this function are very different
 * between Redis 6.2 and older versions. Modules that use it should determine
 * the Redis version and handle it accordingly.
 */
int RM_HashSet(RedisModuleKey *key, int flags, ...) {
    va_list ap;
    if (!key || (flags & ~(REDISMODULE_HASH_NX |
                           REDISMODULE_HASH_XX |
                           REDISMODULE_HASH_CFIELDS |
                           REDISMODULE_HASH_COUNT_ALL))) {
        errno = EINVAL;
        return 0;
    } else if (key->value && key->value->type != OBJ_HASH) {
        errno = ENOTSUP;
        return 0;
    } else if (!(key->mode & REDISMODULE_WRITE)) {
        errno = EBADF;
        return 0;
    }
    if (key->value == NULL) moduleCreateEmptyKey(key,REDISMODULE_KEYTYPE_HASH);

    int count = 0;
    va_start(ap, flags);
    while(1) {
        RedisModuleString *field, *value;
        /* Get the field and value objects. */
        if (flags & REDISMODULE_HASH_CFIELDS) {
            char *cfield = va_arg(ap,char*);
            if (cfield == NULL) break;
            field = createRawStringObject(cfield,strlen(cfield));
        } else {
            field = va_arg(ap,RedisModuleString*);
            if (field == NULL) break;
        }
        value = va_arg(ap,RedisModuleString*);

        /* Handle XX and NX */
        if (flags & (REDISMODULE_HASH_XX|REDISMODULE_HASH_NX)) {
            int exists = hashTypeExists(key->value, field->ptr);
            if (((flags & REDISMODULE_HASH_XX) && !exists) ||
                ((flags & REDISMODULE_HASH_NX) && exists))
            {
                if (flags & REDISMODULE_HASH_CFIELDS) decrRefCount(field);
                continue;
            }
        }

        /* Handle deletion if value is REDISMODULE_HASH_DELETE. */
        if (value == REDISMODULE_HASH_DELETE) {
            count += hashTypeDelete(key->value, field->ptr);
            if (flags & REDISMODULE_HASH_CFIELDS) decrRefCount(field);
            continue;
        }

        int low_flags = HASH_SET_COPY;
        /* If CFIELDS is active, we can pass the ownership of the
         * SDS object to the low level function that sets the field
         * to avoid a useless copy. */
        if (flags & REDISMODULE_HASH_CFIELDS)
            low_flags |= HASH_SET_TAKE_FIELD;

        robj *argv[2] = {field,value};
        hashTypeTryConversion(key->value,argv,0,1);
        int updated = hashTypeSet(key->value, field->ptr, value->ptr, low_flags);
        count += (flags & REDISMODULE_HASH_COUNT_ALL) ? 1 : updated;

        /* If CFIELDS is active, SDS string ownership is now of hashTypeSet(),
         * however we still have to release the 'field' object shell. */
        if (flags & REDISMODULE_HASH_CFIELDS) {
           field->ptr = NULL; /* Prevent the SDS string from being freed. */
           decrRefCount(field);
        }
    }
    va_end(ap);
    moduleDelKeyIfEmpty(key);
    if (count == 0) errno = ENOENT;
    return count;
}

/* Get fields from an hash value. This function is called using a variable
 * number of arguments, alternating a field name (as a RedisModuleString
 * pointer) with a pointer to a RedisModuleString pointer, that is set to the
 * value of the field if the field exists, or NULL if the field does not exist.
 * At the end of the field/value-ptr pairs, NULL must be specified as last
 * argument to signal the end of the arguments in the variadic function.
 *
 * This is an example usage:
 *
 *      RedisModuleString *first, *second;
 *      RedisModule_HashGet(mykey,REDISMODULE_HASH_NONE,argv[1],&first,
 *                          argv[2],&second,NULL);
 *
 * As with RedisModule_HashSet() the behavior of the command can be specified
 * passing flags different than REDISMODULE_HASH_NONE:
 *
 * REDISMODULE_HASH_CFIELDS: field names as null terminated C strings.
 *
 * REDISMODULE_HASH_EXISTS: instead of setting the value of the field
 * expecting a RedisModuleString pointer to pointer, the function just
 * reports if the field exists or not and expects an integer pointer
 * as the second element of each pair.
 *
 * Example of REDISMODULE_HASH_CFIELDS:
 *
 *      RedisModuleString *username, *hashedpass;
 *      RedisModule_HashGet(mykey,REDISMODULE_HASH_CFIELDS,"username",&username,"hp",&hashedpass, NULL);
 *
 * Example of REDISMODULE_HASH_EXISTS:
 *
 *      int exists;
 *      RedisModule_HashGet(mykey,REDISMODULE_HASH_EXISTS,argv[1],&exists,NULL);
 *
 * The function returns REDISMODULE_OK on success and REDISMODULE_ERR if
 * the key is not an hash value.
 *
 * Memory management:
 *
 * The returned RedisModuleString objects should be released with
 * RedisModule_FreeString(), or by enabling automatic memory management.
 */
int RM_HashGet(RedisModuleKey *key, int flags, ...) {
    va_list ap;
    if (key->value && key->value->type != OBJ_HASH) return REDISMODULE_ERR;

    va_start(ap, flags);
    while(1) {
        RedisModuleString *field, **valueptr;
        int *existsptr;
        /* Get the field object and the value pointer to pointer. */
        if (flags & REDISMODULE_HASH_CFIELDS) {
            char *cfield = va_arg(ap,char*);
            if (cfield == NULL) break;
            field = createRawStringObject(cfield,strlen(cfield));
        } else {
            field = va_arg(ap,RedisModuleString*);
            if (field == NULL) break;
        }

        /* Query the hash for existence or value object. */
        if (flags & REDISMODULE_HASH_EXISTS) {
            existsptr = va_arg(ap,int*);
            if (key->value)
                *existsptr = hashTypeExists(key->value,field->ptr);
            else
                *existsptr = 0;
        } else {
            valueptr = va_arg(ap,RedisModuleString**);
            if (key->value) {
                *valueptr = hashTypeGetValueObject(key->value,field->ptr);
                if (*valueptr) {
                    robj *decoded = getDecodedObject(*valueptr);
                    decrRefCount(*valueptr);
                    *valueptr = decoded;
                }
                if (*valueptr)
                    autoMemoryAdd(key->ctx,REDISMODULE_AM_STRING,*valueptr);
            } else {
                *valueptr = NULL;
            }
        }

        /* Cleanup */
        if (flags & REDISMODULE_HASH_CFIELDS) decrRefCount(field);
    }
    va_end(ap);
    return REDISMODULE_OK;
}

/* --------------------------------------------------------------------------
 * ## Key API for Stream type
 *
 * For an introduction to streams, see https://redis.io/topics/streams-intro.
 *
 * The type RedisModuleStreamID, which is used in stream functions, is a struct
 * with two 64-bit fields and is defined as
 *
 *     typedef struct RedisModuleStreamID {
 *         uint64_t ms;
 *         uint64_t seq;
 *     } RedisModuleStreamID;
 *
 * See also RM_ValueLength(), which returns the length of a stream, and the
 * conversion functions RM_StringToStreamID() and RM_CreateStringFromStreamID().
 * -------------------------------------------------------------------------- */

/* Adds an entry to a stream. Like XADD without trimming.
 *
 * - `key`: The key where the stream is (or will be) stored
 * - `flags`: A bit field of
 *   - `REDISMODULE_STREAM_ADD_AUTOID`: Assign a stream ID automatically, like
 *     `*` in the XADD command.
 * - `id`: If the `AUTOID` flag is set, this is where the assigned ID is
 *   returned. Can be NULL if `AUTOID` is set, if you don't care to receive the
 *   ID. If `AUTOID` is not set, this is the requested ID.
 * - `argv`: A pointer to an array of size `numfields * 2` containing the
 *   fields and values.
 * - `numfields`: The number of field-value pairs in `argv`.
 *
 * Returns REDISMODULE_OK if an entry has been added. On failure,
 * REDISMODULE_ERR is returned and `errno` is set as follows:
 *
 * - EINVAL if called with invalid arguments
 * - ENOTSUP if the key refers to a value of a type other than stream
 * - EBADF if the key was not opened for writing
 * - EDOM if the given ID was 0-0 or not greater than all other IDs in the
 *   stream (only if the AUTOID flag is unset)
 * - EFBIG if the stream has reached the last possible ID
 * - ERANGE if the elements are too large to be stored.
 */
int RM_StreamAdd(RedisModuleKey *key, int flags, RedisModuleStreamID *id, RedisModuleString **argv, long numfields) {
    /* Validate args */
    if (!key || (numfields != 0 && !argv) || /* invalid key or argv */
        (flags & ~(REDISMODULE_STREAM_ADD_AUTOID)) || /* invalid flags */
        (!(flags & REDISMODULE_STREAM_ADD_AUTOID) && !id)) { /* id required */
        errno = EINVAL;
        return REDISMODULE_ERR;
    } else if (key->value && key->value->type != OBJ_STREAM) {
        errno = ENOTSUP; /* wrong type */
        return REDISMODULE_ERR;
    } else if (!(key->mode & REDISMODULE_WRITE)) {
        errno = EBADF; /* key not open for writing */
        return REDISMODULE_ERR;
    } else if (!(flags & REDISMODULE_STREAM_ADD_AUTOID) &&
               id->ms == 0 && id->seq == 0) {
        errno = EDOM; /* ID out of range */
        return REDISMODULE_ERR;
    }

    /* Create key if necessary */
    int created = 0;
    if (key->value == NULL) {
        moduleCreateEmptyKey(key, REDISMODULE_KEYTYPE_STREAM);
        created = 1;
    }

    stream *s = key->value->ptr;
    if (s->last_id.ms == UINT64_MAX && s->last_id.seq == UINT64_MAX) {
        /* The stream has reached the last possible ID */
        errno = EFBIG;
        return REDISMODULE_ERR;
    }

    streamID added_id;
    streamID use_id;
    streamID *use_id_ptr = NULL;
    if (!(flags & REDISMODULE_STREAM_ADD_AUTOID)) {
        use_id.ms = id->ms;
        use_id.seq = id->seq;
        use_id_ptr = &use_id;
    }

    if (streamAppendItem(s,argv,numfields,&added_id,use_id_ptr,1) == C_ERR) {
        /* Either the ID not greater than all existing IDs in the stream, or
         * the elements are too large to be stored. either way, errno is already
         * set by streamAppendItem. */
        return REDISMODULE_ERR;
    }
    /* Postponed signalKeyAsReady(). Done implicitly by moduleCreateEmptyKey()
     * so not needed if the stream has just been created. */
    if (!created) key->u.stream.signalready = 1;

    if (id != NULL) {
        id->ms = added_id.ms;
        id->seq = added_id.seq;
    }

    return REDISMODULE_OK;
}

/* Deletes an entry from a stream.
 *
 * - `key`: A key opened for writing, with no stream iterator started.
 * - `id`: The stream ID of the entry to delete.
 *
 * Returns REDISMODULE_OK on success. On failure, REDISMODULE_ERR is returned
 * and `errno` is set as follows:
 *
 * - EINVAL if called with invalid arguments
 * - ENOTSUP if the key refers to a value of a type other than stream or if the
 *   key is empty
 * - EBADF if the key was not opened for writing or if a stream iterator is
 *   associated with the key
 * - ENOENT if no entry with the given stream ID exists
 *
 * See also RM_StreamIteratorDelete() for deleting the current entry while
 * iterating using a stream iterator.
 */
int RM_StreamDelete(RedisModuleKey *key, RedisModuleStreamID *id) {
    if (!key || !id) {
        errno = EINVAL;
        return REDISMODULE_ERR;
    } else if (!key->value || key->value->type != OBJ_STREAM) {
        errno = ENOTSUP; /* wrong type */
        return REDISMODULE_ERR;
    } else if (!(key->mode & REDISMODULE_WRITE) ||
               key->iter != NULL) {
        errno = EBADF; /* key not opened for writing or iterator started */
        return REDISMODULE_ERR;
    }
    stream *s = key->value->ptr;
    streamID streamid = {id->ms, id->seq};
    if (streamDeleteItem(s, &streamid)) {
        return REDISMODULE_OK;
    } else {
        errno = ENOENT; /* no entry with this id */
        return REDISMODULE_ERR;
    }
}

/* Sets up a stream iterator.
 *
 * - `key`: The stream key opened for reading using RedisModule_OpenKey().
 * - `flags`:
 *   - `REDISMODULE_STREAM_ITERATOR_EXCLUSIVE`: Don't include `start` and `end`
 *     in the iterated range.
 *   - `REDISMODULE_STREAM_ITERATOR_REVERSE`: Iterate in reverse order, starting
 *     from the `end` of the range.
 * - `start`: The lower bound of the range. Use NULL for the beginning of the
 *   stream.
 * - `end`: The upper bound of the range. Use NULL for the end of the stream.
 *
 * Returns REDISMODULE_OK on success. On failure, REDISMODULE_ERR is returned
 * and `errno` is set as follows:
 *
 * - EINVAL if called with invalid arguments
 * - ENOTSUP if the key refers to a value of a type other than stream or if the
 *   key is empty
 * - EBADF if the key was not opened for writing or if a stream iterator is
 *   already associated with the key
 * - EDOM if `start` or `end` is outside the valid range
 *
 * Returns REDISMODULE_OK on success and REDISMODULE_ERR if the key doesn't
 * refer to a stream or if invalid arguments were given.
 *
 * The stream IDs are retrieved using RedisModule_StreamIteratorNextID() and
 * for each stream ID, the fields and values are retrieved using
 * RedisModule_StreamIteratorNextField(). The iterator is freed by calling
 * RedisModule_StreamIteratorStop().
 *
 * Example (error handling omitted):
 *
 *     RedisModule_StreamIteratorStart(key, 0, startid_ptr, endid_ptr);
 *     RedisModuleStreamID id;
 *     long numfields;
 *     while (RedisModule_StreamIteratorNextID(key, &id, &numfields) ==
 *            REDISMODULE_OK) {
 *         RedisModuleString *field, *value;
 *         while (RedisModule_StreamIteratorNextField(key, &field, &value) ==
 *                REDISMODULE_OK) {
 *             //
 *             // ... Do stuff ...
 *             //
 *             RedisModule_FreeString(ctx, field);
 *             RedisModule_FreeString(ctx, value);
 *         }
 *     }
 *     RedisModule_StreamIteratorStop(key);
 */
int RM_StreamIteratorStart(RedisModuleKey *key, int flags, RedisModuleStreamID *start, RedisModuleStreamID *end) {
    /* check args */
    if (!key ||
        (flags & ~(REDISMODULE_STREAM_ITERATOR_EXCLUSIVE |
                   REDISMODULE_STREAM_ITERATOR_REVERSE))) {
        errno = EINVAL; /* key missing or invalid flags */
        return REDISMODULE_ERR;
    } else if (!key->value || key->value->type != OBJ_STREAM) {
        errno = ENOTSUP;
        return REDISMODULE_ERR; /* not a stream */
    } else if (key->iter) {
        errno = EBADF; /* iterator already started */
        return REDISMODULE_ERR;
    }

    /* define range for streamIteratorStart() */
    streamID lower, upper;
    if (start) lower = (streamID){start->ms, start->seq};
    if (end)   upper = (streamID){end->ms,   end->seq};
    if (flags & REDISMODULE_STREAM_ITERATOR_EXCLUSIVE) {
        if ((start && streamIncrID(&lower) != C_OK) ||
            (end   && streamDecrID(&upper) != C_OK)) {
            errno = EDOM; /* end is 0-0 or start is MAX-MAX? */
            return REDISMODULE_ERR;
        }
    }

    /* create iterator */
    stream *s = key->value->ptr;
    int rev = flags & REDISMODULE_STREAM_ITERATOR_REVERSE;
    streamIterator *si = zmalloc(sizeof(*si));
    streamIteratorStart(si, s, start ? &lower : NULL, end ? &upper : NULL, rev);
    key->iter = si;
    key->u.stream.currentid.ms = 0; /* for RM_StreamIteratorDelete() */
    key->u.stream.currentid.seq = 0;
    key->u.stream.numfieldsleft = 0; /* for RM_StreamIteratorNextField() */
    return REDISMODULE_OK;
}

/* Stops a stream iterator created using RedisModule_StreamIteratorStart() and
 * reclaims its memory.
 *
 * Returns REDISMODULE_OK on success. On failure, REDISMODULE_ERR is returned
 * and `errno` is set as follows:
 *
 * - EINVAL if called with a NULL key
 * - ENOTSUP if the key refers to a value of a type other than stream or if the
 *   key is empty
 * - EBADF if the key was not opened for writing or if no stream iterator is
 *   associated with the key
 */
int RM_StreamIteratorStop(RedisModuleKey *key) {
    if (!key) {
        errno = EINVAL;
        return REDISMODULE_ERR;
    } else if (!key->value || key->value->type != OBJ_STREAM) {
        errno = ENOTSUP;
        return REDISMODULE_ERR;
    } else if (!key->iter) {
        errno = EBADF;
        return REDISMODULE_ERR;
    }
    zfree(key->iter);
    key->iter = NULL;
    return REDISMODULE_OK;
}

/* Finds the next stream entry and returns its stream ID and the number of
 * fields.
 *
 * - `key`: Key for which a stream iterator has been started using
 *   RedisModule_StreamIteratorStart().
 * - `id`: The stream ID returned. NULL if you don't care.
 * - `numfields`: The number of fields in the found stream entry. NULL if you
 *   don't care.
 *
 * Returns REDISMODULE_OK and sets `*id` and `*numfields` if an entry was found.
 * On failure, REDISMODULE_ERR is returned and `errno` is set as follows:
 *
 * - EINVAL if called with a NULL key
 * - ENOTSUP if the key refers to a value of a type other than stream or if the
 *   key is empty
 * - EBADF if no stream iterator is associated with the key
 * - ENOENT if there are no more entries in the range of the iterator
 *
 * In practice, if RM_StreamIteratorNextID() is called after a successful call
 * to RM_StreamIteratorStart() and with the same key, it is safe to assume that
 * an REDISMODULE_ERR return value means that there are no more entries.
 *
 * Use RedisModule_StreamIteratorNextField() to retrieve the fields and values.
 * See the example at RedisModule_StreamIteratorStart().
 */
int RM_StreamIteratorNextID(RedisModuleKey *key, RedisModuleStreamID *id, long *numfields) {
    if (!key) {
        errno = EINVAL;
        return REDISMODULE_ERR;
    } else if (!key->value || key->value->type != OBJ_STREAM) {
        errno = ENOTSUP;
        return REDISMODULE_ERR;
    } else if (!key->iter) {
        errno = EBADF;
        return REDISMODULE_ERR;
    }
    streamIterator *si = key->iter;
    int64_t *num_ptr = &key->u.stream.numfieldsleft;
    streamID *streamid_ptr = &key->u.stream.currentid;
    if (streamIteratorGetID(si, streamid_ptr, num_ptr)) {
        if (id) {
            id->ms = streamid_ptr->ms;
            id->seq = streamid_ptr->seq;
        }
        if (numfields) *numfields = *num_ptr;
        return REDISMODULE_OK;
    } else {
        /* No entry found. */
        key->u.stream.currentid.ms = 0; /* for RM_StreamIteratorDelete() */
        key->u.stream.currentid.seq = 0;
        key->u.stream.numfieldsleft = 0; /* for RM_StreamIteratorNextField() */
        errno = ENOENT;
        return REDISMODULE_ERR;
    }
}

/* Retrieves the next field of the current stream ID and its corresponding value
 * in a stream iteration. This function should be called repeatedly after calling
 * RedisModule_StreamIteratorNextID() to fetch each field-value pair.
 *
 * - `key`: Key where a stream iterator has been started.
 * - `field_ptr`: This is where the field is returned.
 * - `value_ptr`: This is where the value is returned.
 *
 * Returns REDISMODULE_OK and points `*field_ptr` and `*value_ptr` to freshly
 * allocated RedisModuleString objects. The string objects are freed
 * automatically when the callback finishes if automatic memory is enabled. On
 * failure, REDISMODULE_ERR is returned and `errno` is set as follows:
 *
 * - EINVAL if called with a NULL key
 * - ENOTSUP if the key refers to a value of a type other than stream or if the
 *   key is empty
 * - EBADF if no stream iterator is associated with the key
 * - ENOENT if there are no more fields in the current stream entry
 *
 * In practice, if RM_StreamIteratorNextField() is called after a successful
 * call to RM_StreamIteratorNextID() and with the same key, it is safe to assume
 * that an REDISMODULE_ERR return value means that there are no more fields.
 *
 * See the example at RedisModule_StreamIteratorStart().
 */
int RM_StreamIteratorNextField(RedisModuleKey *key, RedisModuleString **field_ptr, RedisModuleString **value_ptr) {
    if (!key) {
        errno = EINVAL;
        return REDISMODULE_ERR;
    } else if (!key->value || key->value->type != OBJ_STREAM) {
        errno = ENOTSUP;
        return REDISMODULE_ERR;
    } else if (!key->iter) {
        errno = EBADF;
        return REDISMODULE_ERR;
    } else if (key->u.stream.numfieldsleft <= 0) {
        errno = ENOENT;
        return REDISMODULE_ERR;
    }
    streamIterator *si = key->iter;
    unsigned char *field, *value;
    int64_t field_len, value_len;
    streamIteratorGetField(si, &field, &value, &field_len, &value_len);
    if (field_ptr) {
        *field_ptr = createRawStringObject((char *)field, field_len);
        autoMemoryAdd(key->ctx, REDISMODULE_AM_STRING, *field_ptr);
    }
    if (value_ptr) {
        *value_ptr = createRawStringObject((char *)value, value_len);
        autoMemoryAdd(key->ctx, REDISMODULE_AM_STRING, *value_ptr);
    }
    key->u.stream.numfieldsleft--;
    return REDISMODULE_OK;
}

/* Deletes the current stream entry while iterating.
 *
 * This function can be called after RM_StreamIteratorNextID() or after any
 * calls to RM_StreamIteratorNextField().
 *
 * Returns REDISMODULE_OK on success. On failure, REDISMODULE_ERR is returned
 * and `errno` is set as follows:
 *
 * - EINVAL if key is NULL
 * - ENOTSUP if the key is empty or is of another type than stream
 * - EBADF if the key is not opened for writing, if no iterator has been started
 * - ENOENT if the iterator has no current stream entry
 */
int RM_StreamIteratorDelete(RedisModuleKey *key) {
    if (!key) {
        errno = EINVAL;
        return REDISMODULE_ERR;
    } else if (!key->value || key->value->type != OBJ_STREAM) {
        errno = ENOTSUP;
        return REDISMODULE_ERR;
    } else if (!(key->mode & REDISMODULE_WRITE) || !key->iter) {
        errno = EBADF;
        return REDISMODULE_ERR;
    } else if (key->u.stream.currentid.ms == 0 &&
               key->u.stream.currentid.seq == 0) {
        errno = ENOENT;
        return REDISMODULE_ERR;
    }
    streamIterator *si = key->iter;
    streamIteratorRemoveEntry(si, &key->u.stream.currentid);
    key->u.stream.currentid.ms = 0; /* Make sure repeated Delete() fails */
    key->u.stream.currentid.seq = 0;
    key->u.stream.numfieldsleft = 0; /* Make sure NextField() fails */
    return REDISMODULE_OK;
}

/* Trim a stream by length, similar to XTRIM with MAXLEN.
 *
 * - `key`: Key opened for writing.
 * - `flags`: A bitfield of
 *   - `REDISMODULE_STREAM_TRIM_APPROX`: Trim less if it improves performance,
 *     like XTRIM with `~`.
 * - `length`: The number of stream entries to keep after trimming.
 *
 * Returns the number of entries deleted. On failure, a negative value is
 * returned and `errno` is set as follows:
 *
 * - EINVAL if called with invalid arguments
 * - ENOTSUP if the key is empty or of a type other than stream
 * - EBADF if the key is not opened for writing
 */
long long RM_StreamTrimByLength(RedisModuleKey *key, int flags, long long length) {
    if (!key || (flags & ~(REDISMODULE_STREAM_TRIM_APPROX)) || length < 0) {
        errno = EINVAL;
        return -1;
    } else if (!key->value || key->value->type != OBJ_STREAM) {
        errno = ENOTSUP;
        return -1;
    } else if (!(key->mode & REDISMODULE_WRITE)) {
        errno = EBADF;
        return -1;
    }
    int approx = flags & REDISMODULE_STREAM_TRIM_APPROX ? 1 : 0;
    return streamTrimByLength((stream *)key->value->ptr, length, approx);
}

/* Trim a stream by ID, similar to XTRIM with MINID.
 *
 * - `key`: Key opened for writing.
 * - `flags`: A bitfield of
 *   - `REDISMODULE_STREAM_TRIM_APPROX`: Trim less if it improves performance,
 *     like XTRIM with `~`.
 * - `id`: The smallest stream ID to keep after trimming.
 *
 * Returns the number of entries deleted. On failure, a negative value is
 * returned and `errno` is set as follows:
 *
 * - EINVAL if called with invalid arguments
 * - ENOTSUP if the key is empty or of a type other than stream
 * - EBADF if the key is not opened for writing
 */
long long RM_StreamTrimByID(RedisModuleKey *key, int flags, RedisModuleStreamID *id) {
    if (!key || (flags & ~(REDISMODULE_STREAM_TRIM_APPROX)) || !id) {
        errno = EINVAL;
        return -1;
    } else if (!key->value || key->value->type != OBJ_STREAM) {
        errno = ENOTSUP;
        return -1;
    } else if (!(key->mode & REDISMODULE_WRITE)) {
        errno = EBADF;
        return -1;
    }
    int approx = flags & REDISMODULE_STREAM_TRIM_APPROX ? 1 : 0;
    streamID minid = (streamID){id->ms, id->seq};
    return streamTrimByID((stream *)key->value->ptr, minid, approx);
}

/* --------------------------------------------------------------------------
 * ## Calling Redis commands from modules
 *
 * RM_Call() sends a command to Redis. The remaining functions handle the reply.
 * -------------------------------------------------------------------------- */


void moduleParseCallReply_Int(RedisModuleCallReply *reply);
void moduleParseCallReply_BulkString(RedisModuleCallReply *reply);
void moduleParseCallReply_SimpleString(RedisModuleCallReply *reply);
void moduleParseCallReply_Array(RedisModuleCallReply *reply);




/* Free a Call reply and all the nested replies it contains if it's an
 * array. */
void RM_FreeCallReply(RedisModuleCallReply *reply) {
    /* This is a wrapper for the recursive free reply function. This is needed
     * in order to have the first level function to return on nested replies,
     * but only if called by the module API. */
    RedisModuleCtx *ctx = callReplyGetPrivateData(reply);
    freeCallReply(reply);
    autoMemoryFreed(ctx,REDISMODULE_AM_REPLY,reply);
}

/* Return the reply type as one of the following:
 *
 * - REDISMODULE_REPLY_UNKNOWN
 * - REDISMODULE_REPLY_STRING
 * - REDISMODULE_REPLY_ERROR
 * - REDISMODULE_REPLY_INTEGER
 * - REDISMODULE_REPLY_ARRAY
 * - REDISMODULE_REPLY_NULL
 * - REDISMODULE_REPLY_MAP
 * - REDISMODULE_REPLY_SET
 * - REDISMODULE_REPLY_BOOL
 * - REDISMODULE_REPLY_DOUBLE
 * - REDISMODULE_REPLY_BIG_NUMBER
 * - REDISMODULE_REPLY_VERBATIM_STRING
 * - REDISMODULE_REPLY_ATTRIBUTE */
int RM_CallReplyType(RedisModuleCallReply *reply) {
    return callReplyType(reply);
}

/* Return the reply type length, where applicable. */
size_t RM_CallReplyLength(RedisModuleCallReply *reply) {
    return callReplyGetLen(reply);
}

/* Return the 'idx'-th nested call reply element of an array reply, or NULL
 * if the reply type is wrong or the index is out of range. */
RedisModuleCallReply *RM_CallReplyArrayElement(RedisModuleCallReply *reply, size_t idx) {
    return callReplyGetArrayElement(reply, idx);
}

/* Return the long long of an integer reply. */
long long RM_CallReplyInteger(RedisModuleCallReply *reply) {
    return callReplyGetLongLong(reply);
}

/* Return the double value of a double reply. */
double RM_CallReplyDouble(RedisModuleCallReply *reply) {
    return callReplyGetDouble(reply);
}

/* Return the big number value of a big number reply. */
const char *RM_CallReplyBigNumber(RedisModuleCallReply *reply, size_t *len) {
    return callReplyGetBigNumber(reply, len);
}

/* Return the value of an verbatim string reply,
 * An optional output argument can be given to get verbatim reply format. */
const char *RM_CallReplyVerbatim(RedisModuleCallReply *reply, size_t *len, const char **format) {
    return callReplyGetVerbatim(reply, len, format);
}

/* Return the Boolean value of a Boolean reply. */
int RM_CallReplyBool(RedisModuleCallReply *reply) {
    return callReplyGetBool(reply);
}

/* Return the 'idx'-th nested call reply element of a set reply, or NULL
 * if the reply type is wrong or the index is out of range. */
RedisModuleCallReply *RM_CallReplySetElement(RedisModuleCallReply *reply, size_t idx) {
    return callReplyGetSetElement(reply, idx);
}

/* Retrieve the 'idx'-th key and value of a map reply.
 *
 * Returns:
 * - REDISMODULE_OK on success.
 * - REDISMODULE_ERR if idx out of range or if the reply type is wrong.
 *
 * The `key` and `value` arguments are used to return by reference, and may be
 * NULL if not required. */
int RM_CallReplyMapElement(RedisModuleCallReply *reply, size_t idx, RedisModuleCallReply **key, RedisModuleCallReply **val) {
    if (callReplyGetMapElement(reply, idx, key, val) == C_OK){
        return REDISMODULE_OK;
    }
    return REDISMODULE_ERR;
}

/* Return the attribute of the given reply, or NULL if no attribute exists. */
RedisModuleCallReply *RM_CallReplyAttribute(RedisModuleCallReply *reply) {
    return callReplyGetAttribute(reply);
}

/* Retrieve the 'idx'-th key and value of a attribute reply.
 *
 * Returns:
 * - REDISMODULE_OK on success.
 * - REDISMODULE_ERR if idx out of range or if the reply type is wrong.
 *
 * The `key` and `value` arguments are used to return by reference, and may be
 * NULL if not required. */
int RM_CallReplyAttributeElement(RedisModuleCallReply *reply, size_t idx, RedisModuleCallReply **key, RedisModuleCallReply **val) {
    if (callReplyGetAttributeElement(reply, idx, key, val) == C_OK){
        return REDISMODULE_OK;
    }
    return REDISMODULE_ERR;
}

/* Return the pointer and length of a string or error reply. */
const char *RM_CallReplyStringPtr(RedisModuleCallReply *reply, size_t *len) {
    size_t private_len;
    if (!len) len = &private_len;
    return callReplyGetString(reply, len);
}

/* Return a new string object from a call reply of type string, error or
 * integer. Otherwise (wrong reply type) return NULL. */
RedisModuleString *RM_CreateStringFromCallReply(RedisModuleCallReply *reply) {
    RedisModuleCtx* ctx = callReplyGetPrivateData(reply);
    size_t len;
    const char *str;
    switch(callReplyType(reply)) {
        case REDISMODULE_REPLY_STRING:
        case REDISMODULE_REPLY_ERROR:
            str = callReplyGetString(reply, &len);
            return RM_CreateString(ctx, str, len);
        case REDISMODULE_REPLY_INTEGER: {
            char buf[64];
            int len = ll2string(buf,sizeof(buf),callReplyGetLongLong(reply));
            return RM_CreateString(ctx ,buf,len);
            }
        default:
            return NULL;
    }
}

/* Returns an array of robj pointers, by parsing the format specifier "fmt" as described for
 * the RM_Call(), RM_Replicate() and other module APIs. Populates *argcp with the number of
 * items and *argvlenp with the length of the allocated argv.
 *
 * The integer pointed by 'flags' is populated with flags according
 * to special modifiers in "fmt". For now only one exists:
 *
 *     "!" -> REDISMODULE_ARGV_REPLICATE
 *     "A" -> REDISMODULE_ARGV_NO_AOF
 *     "R" -> REDISMODULE_ARGV_NO_REPLICAS
 *     "3" -> REDISMODULE_ARGV_RESP_3
 *     "0" -> REDISMODULE_ARGV_RESP_AUTO
 *     "C" -> REDISMODULE_ARGV_CHECK_ACL
 *
 * On error (format specifier error) NULL is returned and nothing is
 * allocated. On success the argument vector is returned. */
robj **moduleCreateArgvFromUserFormat(const char *cmdname, const char *fmt, int *argcp, int *argvlenp, int *flags, va_list ap) {
    int argc = 0, argv_size, j;
    robj **argv = NULL;

    /* As a first guess to avoid useless reallocations, size argv to
     * hold one argument for each char specifier in 'fmt'. */
    argv_size = strlen(fmt)+1; /* +1 because of the command name. */
    argv = zrealloc(argv,sizeof(robj*)*argv_size);

    /* Build the arguments vector based on the format specifier. */
    argv[0] = createStringObject(cmdname,strlen(cmdname));
    argc++;

    /* Create the client and dispatch the command. */
    const char *p = fmt;
    while(*p) {
        if (*p == 'c') {
            char *cstr = va_arg(ap,char*);
            argv[argc++] = createStringObject(cstr,strlen(cstr));
        } else if (*p == 's') {
            robj *obj = va_arg(ap,void*);
            if (obj->refcount == OBJ_STATIC_REFCOUNT)
                obj = createStringObject(obj->ptr,sdslen(obj->ptr));
            else
                incrRefCount(obj);
            argv[argc++] = obj;
        } else if (*p == 'b') {
            char *buf = va_arg(ap,char*);
            size_t len = va_arg(ap,size_t);
            argv[argc++] = createStringObject(buf,len);
        } else if (*p == 'l') {
            long long ll = va_arg(ap,long long);
            argv[argc++] = createObject(OBJ_STRING,sdsfromlonglong(ll));
        } else if (*p == 'v') {
             /* A vector of strings */
             robj **v = va_arg(ap, void*);
             size_t vlen = va_arg(ap, size_t);

             /* We need to grow argv to hold the vector's elements.
              * We resize by vector_len-1 elements, because we held
              * one element in argv for the vector already */
             argv_size += vlen-1;
             argv = zrealloc(argv,sizeof(robj*)*argv_size);

             size_t i = 0;
             for (i = 0; i < vlen; i++) {
                 incrRefCount(v[i]);
                 argv[argc++] = v[i];
             }
        } else if (*p == '!') {
            if (flags) (*flags) |= REDISMODULE_ARGV_REPLICATE;
        } else if (*p == 'A') {
            if (flags) (*flags) |= REDISMODULE_ARGV_NO_AOF;
        } else if (*p == 'R') {
            if (flags) (*flags) |= REDISMODULE_ARGV_NO_REPLICAS;
        } else if (*p == '3') {
            if (flags) (*flags) |= REDISMODULE_ARGV_RESP_3;
        } else if (*p == '0') {
            if (flags) (*flags) |= REDISMODULE_ARGV_RESP_AUTO;
        } else if (*p == 'C') {
            if (flags) (*flags) |= REDISMODULE_ARGV_CHECK_ACL;
        } else {
            goto fmterr;
        }
        p++;
    }
    if (argcp) *argcp = argc;
    if (argvlenp) *argvlenp = argv_size;
    return argv;

fmterr:
    for (j = 0; j < argc; j++)
        decrRefCount(argv[j]);
    zfree(argv);
    return NULL;
}

/* Exported API to call any Redis command from modules.
 *
 * * **cmdname**: The Redis command to call.
 * * **fmt**: A format specifier string for the command's arguments. Each
 *   of the arguments should be specified by a valid type specification. The
 *   format specifier can also contain the modifiers `!`, `A`, `3` and `R` which
 *   don't have a corresponding argument.
 *
 *     * `b` -- The argument is a buffer and is immediately followed by another
 *              argument that is the buffer's length.
 *     * `c` -- The argument is a pointer to a plain C string (null-terminated).
 *     * `l` -- The argument is long long integer.
 *     * `s` -- The argument is a RedisModuleString.
 *     * `v` -- The argument(s) is a vector of RedisModuleString.
 *     * `!` -- Sends the Redis command and its arguments to replicas and AOF.
 *     * `A` -- Suppress AOF propagation, send only to replicas (requires `!`).
 *     * `R` -- Suppress replicas propagation, send only to AOF (requires `!`).
 *     * `3` -- Return a RESP3 reply. This will change the command reply.
 *              e.g., HGETALL returns a map instead of a flat array.
 *     * `0` -- Return the reply in auto mode, i.e. the reply format will be the
 *              same as the client attached to the given RedisModuleCtx. This will
 *              probably used when you want to pass the reply directly to the client.
 *     * `C` -- Check if command can be executed according to ACL rules.
 * * **...**: The actual arguments to the Redis command.
 *
 * On success a RedisModuleCallReply object is returned, otherwise
 * NULL is returned and errno is set to the following values:
 *
 * * EBADF: wrong format specifier.
 * * EINVAL: wrong command arity.
 * * ENOENT: command does not exist.
 * * EPERM: operation in Cluster instance with key in non local slot.
 * * EROFS: operation in Cluster instance when a write command is sent
 *          in a readonly state.
 * * ENETDOWN: operation in Cluster instance when cluster is down.
 * * ENOTSUP: No ACL user for the specified module context
 * * EACCES: Command cannot be executed, according to ACL rules
 *
 * Example code fragment:
 * 
 *      reply = RedisModule_Call(ctx,"INCRBY","sc",argv[1],"10");
 *      if (RedisModule_CallReplyType(reply) == REDISMODULE_REPLY_INTEGER) {
 *        long long myval = RedisModule_CallReplyInteger(reply);
 *        // Do something with myval.
 *      }
 *
 * This API is documented here: https://redis.io/topics/modules-intro
 */
RedisModuleCallReply *RM_Call(RedisModuleCtx *ctx, const char *cmdname, const char *fmt, ...) {
    struct redisCommand *cmd;
    client *c = NULL;
    robj **argv = NULL;
    int argc = 0, argv_len = 0, flags = 0;
    va_list ap;
    RedisModuleCallReply *reply = NULL;
    int replicate = 0; /* Replicate this command? */

    /* Handle arguments. */
    va_start(ap, fmt);
    argv = moduleCreateArgvFromUserFormat(cmdname,fmt,&argc,&argv_len,&flags,ap);
    replicate = flags & REDISMODULE_ARGV_REPLICATE;
    va_end(ap);

    c = moduleAllocTempClient();

    /* We do not want to allow block, the module do not expect it */
    c->flags |= CLIENT_DENY_BLOCKING;
    c->db = ctx->client->db;
    c->argv = argv;
    c->argc = argc;
    c->argv_len = argv_len;
    c->resp = 2;
    if (flags & REDISMODULE_ARGV_RESP_3) {
        c->resp = 3;
    } else if (flags & REDISMODULE_ARGV_RESP_AUTO) {
        /* Auto mode means to take the same protocol as the ctx client. */
        c->resp = ctx->client->resp;
    }
    if (ctx->module) ctx->module->in_call++;

    /* We handle the above format error only when the client is setup so that
     * we can free it normally. */
    if (argv == NULL) {
        errno = EBADF;
        goto cleanup;
    }

    /* Call command filters */
    moduleCallCommandFilters(c);

    /* Lookup command now, after filters had a chance to make modifications
     * if necessary.
     */
    cmd = lookupCommand(c->argv,c->argc);
    if (!cmd) {
        errno = ENOENT;
        goto cleanup;
    }
    c->cmd = c->lastcmd = cmd;

    /* Basic arity checks. */
    if ((cmd->arity > 0 && cmd->arity != argc) || (argc < -cmd->arity)) {
        errno = EINVAL;
        goto cleanup;
    }

    /* Check if the user can run this command according to the current
     * ACLs. */
    if (flags & REDISMODULE_ARGV_CHECK_ACL) {
        int acl_errpos;
        int acl_retval;

        if (ctx->client->user == NULL) {
            errno = ENOTSUP;
            goto cleanup;
        }
        acl_retval = ACLCheckAllUserCommandPerm(ctx->client->user,c->cmd,c->argv,c->argc,&acl_errpos);
        if (acl_retval != ACL_OK) {
            sds object = (acl_retval == ACL_DENIED_CMD) ? sdsnew(c->cmd->name) : sdsdup(c->argv[acl_errpos]->ptr);
            addACLLogEntry(ctx->client, acl_retval, ACL_LOG_CTX_MODULE, -1, ctx->client->user->name, object);
            errno = EACCES;
            goto cleanup;
        }
    }

    /* If this is a Redis Cluster node, we need to make sure the module is not
     * trying to access non-local keys, with the exception of commands
     * received from our master. */
    if (server.cluster_enabled && !(ctx->client->flags & CLIENT_MASTER)) {
        int error_code;
        /* Duplicate relevant flags in the module client. */
        c->flags &= ~(CLIENT_READONLY|CLIENT_ASKING);
        c->flags |= ctx->client->flags & (CLIENT_READONLY|CLIENT_ASKING);
        if (getNodeByQuery(c,c->cmd,c->argv,c->argc,NULL,&error_code) !=
                           server.cluster->myself)
        {
            if (error_code == CLUSTER_REDIR_DOWN_RO_STATE) {
                errno = EROFS;
            } else if (error_code == CLUSTER_REDIR_DOWN_STATE) {
                errno = ENETDOWN;
            } else {
                errno = EPERM;
            }
            goto cleanup;
        }
    }

    /* We need to use a global replication_allowed flag in order to prevent
     * replication of nested RM_Calls. Example:
     * 1. module1.foo does RM_Call of module2.bar without replication (i.e. no '!')
     * 2. module2.bar internally calls RM_Call of INCR with '!'
     * 3. at the end of module1.foo we call RM_ReplicateVerbatim
     * We want the replica/AOF to see only module1.foo and not the INCR from module2.bar */
    int prev_replication_allowed = server.replication_allowed;
    server.replication_allowed = replicate && server.replication_allowed;

    /* Run the command */
    int call_flags = CMD_CALL_SLOWLOG | CMD_CALL_STATS | CMD_CALL_FROM_MODULE;
    if (replicate) {
        if (!(flags & REDISMODULE_ARGV_NO_AOF))
            call_flags |= CMD_CALL_PROPAGATE_AOF;
        if (!(flags & REDISMODULE_ARGV_NO_REPLICAS))
            call_flags |= CMD_CALL_PROPAGATE_REPL;
    }
    /* Set server.current_client */
    client *old_client = server.current_client;
    server.current_client = c;
    call(c,call_flags);
    server.current_client = old_client;
    server.replication_allowed = prev_replication_allowed;

    serverAssert((c->flags & CLIENT_BLOCKED) == 0);

    /* Convert the result of the Redis command into a module reply. */
    sds proto = sdsnewlen(c->buf,c->bufpos);
    c->bufpos = 0;
    while(listLength(c->reply)) {
        clientReplyBlock *o = listNodeValue(listFirst(c->reply));

        proto = sdscatlen(proto,o->buf,o->used);
        listDelNode(c->reply,listFirst(c->reply));
    }
    reply = callReplyCreate(proto, ctx);
    autoMemoryAdd(ctx,REDISMODULE_AM_REPLY,reply);

cleanup:
    if (ctx->module) ctx->module->in_call--;
    moduleReleaseTempClient(c);
    return reply;
}

/* Return a pointer, and a length, to the protocol returned by the command
 * that returned the reply object. */
const char *RM_CallReplyProto(RedisModuleCallReply *reply, size_t *len) {
    return callReplyGetProto(reply, len);
}

/* --------------------------------------------------------------------------
 * ## Modules data types
 *
 * When String DMA or using existing data structures is not enough, it is
 * possible to create new data types from scratch and export them to
 * Redis. The module must provide a set of callbacks for handling the
 * new values exported (for example in order to provide RDB saving/loading,
 * AOF rewrite, and so forth). In this section we define this API.
 * -------------------------------------------------------------------------- */

/* Turn a 9 chars name in the specified charset and a 10 bit encver into
 * a single 64 bit unsigned integer that represents this exact module name
 * and version. This final number is called a "type ID" and is used when
 * writing module exported values to RDB files, in order to re-associate the
 * value to the right module to load them during RDB loading.
 *
 * If the string is not of the right length or the charset is wrong, or
 * if encver is outside the unsigned 10 bit integer range, 0 is returned,
 * otherwise the function returns the right type ID.
 *
 * The resulting 64 bit integer is composed as follows:
 *
 *     (high order bits) 6|6|6|6|6|6|6|6|6|10 (low order bits)
 *
 * The first 6 bits value is the first character, name[0], while the last
 * 6 bits value, immediately before the 10 bits integer, is name[8].
 * The last 10 bits are the encoding version.
 *
 * Note that a name and encver combo of "AAAAAAAAA" and 0, will produce
 * zero as return value, that is the same we use to signal errors, thus
 * this combination is invalid, and also useless since type names should
 * try to be vary to avoid collisions. */

const char *ModuleTypeNameCharSet =
             "ABCDEFGHIJKLMNOPQRSTUVWXYZ"
             "abcdefghijklmnopqrstuvwxyz"
             "0123456789-_";

uint64_t moduleTypeEncodeId(const char *name, int encver) {
    /* We use 64 symbols so that we can map each character into 6 bits
     * of the final output. */
    const char *cset = ModuleTypeNameCharSet;
    if (strlen(name) != 9) return 0;
    if (encver < 0 || encver > 1023) return 0;

    uint64_t id = 0;
    for (int j = 0; j < 9; j++) {
        char *p = strchr(cset,name[j]);
        if (!p) return 0;
        unsigned long pos = p-cset;
        id = (id << 6) | pos;
    }
    id = (id << 10) | encver;
    return id;
}

/* Search, in the list of exported data types of all the modules registered,
 * a type with the same name as the one given. Returns the moduleType
 * structure pointer if such a module is found, or NULL otherwise. */
moduleType *moduleTypeLookupModuleByName(const char *name) {
    dictIterator *di = dictGetIterator(modules);
    dictEntry *de;

    while ((de = dictNext(di)) != NULL) {
        struct RedisModule *module = dictGetVal(de);
        listIter li;
        listNode *ln;

        listRewind(module->types,&li);
        while((ln = listNext(&li))) {
            moduleType *mt = ln->value;
            if (memcmp(name,mt->name,sizeof(mt->name)) == 0) {
                dictReleaseIterator(di);
                return mt;
            }
        }
    }
    dictReleaseIterator(di);
    return NULL;
}

/* Lookup a module by ID, with caching. This function is used during RDB
 * loading. Modules exporting data types should never be able to unload, so
 * our cache does not need to expire. */
#define MODULE_LOOKUP_CACHE_SIZE 3

moduleType *moduleTypeLookupModuleByID(uint64_t id) {
    static struct {
        uint64_t id;
        moduleType *mt;
    } cache[MODULE_LOOKUP_CACHE_SIZE];

    /* Search in cache to start. */
    int j;
    for (j = 0; j < MODULE_LOOKUP_CACHE_SIZE && cache[j].mt != NULL; j++)
        if (cache[j].id == id) return cache[j].mt;

    /* Slow module by module lookup. */
    moduleType *mt = NULL;
    dictIterator *di = dictGetIterator(modules);
    dictEntry *de;

    while ((de = dictNext(di)) != NULL && mt == NULL) {
        struct RedisModule *module = dictGetVal(de);
        listIter li;
        listNode *ln;

        listRewind(module->types,&li);
        while((ln = listNext(&li))) {
            moduleType *this_mt = ln->value;
            /* Compare only the 54 bit module identifier and not the
             * encoding version. */
            if (this_mt->id >> 10 == id >> 10) {
                mt = this_mt;
                break;
            }
        }
    }
    dictReleaseIterator(di);

    /* Add to cache if possible. */
    if (mt && j < MODULE_LOOKUP_CACHE_SIZE) {
        cache[j].id = id;
        cache[j].mt = mt;
    }
    return mt;
}

/* Turn an (unresolved) module ID into a type name, to show the user an
 * error when RDB files contain module data we can't load.
 * The buffer pointed by 'name' must be 10 bytes at least. The function will
 * fill it with a null terminated module name. */
void moduleTypeNameByID(char *name, uint64_t moduleid) {
    const char *cset = ModuleTypeNameCharSet;

    name[9] = '\0';
    char *p = name+8;
    moduleid >>= 10;
    for (int j = 0; j < 9; j++) {
        *p-- = cset[moduleid & 63];
        moduleid >>= 6;
    }
}

/* Return the name of the module that owns the specified moduleType. */
const char *moduleTypeModuleName(moduleType *mt) {
    if (!mt || !mt->module) return NULL;
    return mt->module->name;
}

/* Create a copy of a module type value using the copy callback. If failed
 * or not supported, produce an error reply and return NULL.
 */
robj *moduleTypeDupOrReply(client *c, robj *fromkey, robj *tokey, int todb, robj *value) {
    moduleValue *mv = value->ptr;
    moduleType *mt = mv->type;
    if (!mt->copy && !mt->copy2) {
        addReplyError(c, "not supported for this module key");
        return NULL;
    }
    void *newval = NULL;
    if (mt->copy2 != NULL) {
        RedisModuleKeyOptCtx ctx = {fromkey, tokey, c->db->id, todb};
        newval = mt->copy2(&ctx, mv->value);
    } else {
        newval = mt->copy(fromkey, tokey, mv->value);
    }
     
    if (!newval) {
        addReplyError(c, "module key failed to copy");
        return NULL;
    }
    return createModuleObject(mt, newval);
}

/* Register a new data type exported by the module. The parameters are the
 * following. Please for in depth documentation check the modules API
 * documentation, especially https://redis.io/topics/modules-native-types.
 *
 * * **name**: A 9 characters data type name that MUST be unique in the Redis
 *   Modules ecosystem. Be creative... and there will be no collisions. Use
 *   the charset A-Z a-z 9-0, plus the two "-_" characters. A good
 *   idea is to use, for example `<typename>-<vendor>`. For example
 *   "tree-AntZ" may mean "Tree data structure by @antirez". To use both
 *   lower case and upper case letters helps in order to prevent collisions.
 * * **encver**: Encoding version, which is, the version of the serialization
 *   that a module used in order to persist data. As long as the "name"
 *   matches, the RDB loading will be dispatched to the type callbacks
 *   whatever 'encver' is used, however the module can understand if
 *   the encoding it must load are of an older version of the module.
 *   For example the module "tree-AntZ" initially used encver=0. Later
 *   after an upgrade, it started to serialize data in a different format
 *   and to register the type with encver=1. However this module may
 *   still load old data produced by an older version if the rdb_load
 *   callback is able to check the encver value and act accordingly.
 *   The encver must be a positive value between 0 and 1023.
 *
 * * **typemethods_ptr** is a pointer to a RedisModuleTypeMethods structure
 *   that should be populated with the methods callbacks and structure
 *   version, like in the following example:
 *
 *         RedisModuleTypeMethods tm = {
 *             .version = REDISMODULE_TYPE_METHOD_VERSION,
 *             .rdb_load = myType_RDBLoadCallBack,
 *             .rdb_save = myType_RDBSaveCallBack,
 *             .aof_rewrite = myType_AOFRewriteCallBack,
 *             .free = myType_FreeCallBack,
 *
 *             // Optional fields
 *             .digest = myType_DigestCallBack,
 *             .mem_usage = myType_MemUsageCallBack,
 *             .aux_load = myType_AuxRDBLoadCallBack,
 *             .aux_save = myType_AuxRDBSaveCallBack,
 *             .free_effort = myType_FreeEffortCallBack,
 *             .unlink = myType_UnlinkCallBack,
 *             .copy = myType_CopyCallback,
 *             .defrag = myType_DefragCallback
 * 
 *             // Enhanced optional fields
 *             .mem_usage2 = myType_MemUsageCallBack2,
 *             .free_effort2 = myType_FreeEffortCallBack2,
 *             .unlink2 = myType_UnlinkCallBack2,
 *             .copy2 = myType_CopyCallback2,
 *         }
 *
 * * **rdb_load**: A callback function pointer that loads data from RDB files.
 * * **rdb_save**: A callback function pointer that saves data to RDB files.
 * * **aof_rewrite**: A callback function pointer that rewrites data as commands.
 * * **digest**: A callback function pointer that is used for `DEBUG DIGEST`.
 * * **free**: A callback function pointer that can free a type value.
 * * **aux_save**: A callback function pointer that saves out of keyspace data to RDB files.
 *   'when' argument is either REDISMODULE_AUX_BEFORE_RDB or REDISMODULE_AUX_AFTER_RDB.
 * * **aux_load**: A callback function pointer that loads out of keyspace data from RDB files.
 *   Similar to aux_save, returns REDISMODULE_OK on success, and ERR otherwise.
 * * **free_effort**: A callback function pointer that used to determine whether the module's
 *   memory needs to be lazy reclaimed. The module should return the complexity involved by
 *   freeing the value. for example: how many pointers are gonna be freed. Note that if it 
 *   returns 0, we'll always do an async free.
 * * **unlink**: A callback function pointer that used to notifies the module that the key has 
 *   been removed from the DB by redis, and may soon be freed by a background thread. Note that 
 *   it won't be called on FLUSHALL/FLUSHDB (both sync and async), and the module can use the 
 *   RedisModuleEvent_FlushDB to hook into that.
 * * **copy**: A callback function pointer that is used to make a copy of the specified key.
 *   The module is expected to perform a deep copy of the specified value and return it.
 *   In addition, hints about the names of the source and destination keys is provided.
 *   A NULL return value is considered an error and the copy operation fails.
 *   Note: if the target key exists and is being overwritten, the copy callback will be
 *   called first, followed by a free callback to the value that is being replaced.
 * 
 * * **defrag**: A callback function pointer that is used to request the module to defrag
 *   a key. The module should then iterate pointers and call the relevant RM_Defrag*()
 *   functions to defragment pointers or complex types. The module should continue
 *   iterating as long as RM_DefragShouldStop() returns a zero value, and return a
 *   zero value if finished or non-zero value if more work is left to be done. If more work
 *   needs to be done, RM_DefragCursorSet() and RM_DefragCursorGet() can be used to track
 *   this work across different calls.
 *   Normally, the defrag mechanism invokes the callback without a time limit, so
 *   RM_DefragShouldStop() always returns zero. The "late defrag" mechanism which has
 *   a time limit and provides cursor support is used only for keys that are determined
 *   to have significant internal complexity. To determine this, the defrag mechanism
 *   uses the free_effort callback and the 'active-defrag-max-scan-fields' config directive.
 *   NOTE: The value is passed as a `void**` and the function is expected to update the
 *   pointer if the top-level value pointer is defragmented and consequently changes.
 *
 * * **mem_usage2**: Similar to `mem_usage`, but provides the `RedisModuleKeyOptCtx` parameter
 *   so that meta information such as key name and db id can be obtained, and
 *   the `sample_size` for size estimation (see MEMORY USAGE command).
 * * **free_effort2**: Similar to `free_effort`, but provides the `RedisModuleKeyOptCtx` parameter
 *   so that meta information such as key name and db id can be obtained.
 * * **unlink2**: Similar to `unlink`, but provides the `RedisModuleKeyOptCtx` parameter
 *   so that meta information such as key name and db id can be obtained.
 * * **copy2**: Similar to `copy`, but provides the `RedisModuleKeyOptCtx` parameter
 *   so that meta information such as key names and db ids can be obtained.
 * 
 * Note: the module name "AAAAAAAAA" is reserved and produces an error, it
 * happens to be pretty lame as well.
 *
 * If there is already a module registering a type with the same name,
 * and if the module name or encver is invalid, NULL is returned.
 * Otherwise the new type is registered into Redis, and a reference of
 * type RedisModuleType is returned: the caller of the function should store
 * this reference into a global variable to make future use of it in the
 * modules type API, since a single module may register multiple types.
 * Example code fragment:
 *
 *      static RedisModuleType *BalancedTreeType;
 *
 *      int RedisModule_OnLoad(RedisModuleCtx *ctx) {
 *          // some code here ...
 *          BalancedTreeType = RM_CreateDataType(...);
 *      }
 */
moduleType *RM_CreateDataType(RedisModuleCtx *ctx, const char *name, int encver, void *typemethods_ptr) {
    uint64_t id = moduleTypeEncodeId(name,encver);
    if (id == 0) return NULL;
    if (moduleTypeLookupModuleByName(name) != NULL) return NULL;

    long typemethods_version = ((long*)typemethods_ptr)[0];
    if (typemethods_version == 0) return NULL;

    struct typemethods {
        uint64_t version;
        moduleTypeLoadFunc rdb_load;
        moduleTypeSaveFunc rdb_save;
        moduleTypeRewriteFunc aof_rewrite;
        moduleTypeMemUsageFunc mem_usage;
        moduleTypeDigestFunc digest;
        moduleTypeFreeFunc free;
        struct {
            moduleTypeAuxLoadFunc aux_load;
            moduleTypeAuxSaveFunc aux_save;
            int aux_save_triggers;
        } v2;
        struct {
            moduleTypeFreeEffortFunc free_effort;
            moduleTypeUnlinkFunc unlink;
            moduleTypeCopyFunc copy;
            moduleTypeDefragFunc defrag;
        } v3;
        struct {
            moduleTypeMemUsageFunc2 mem_usage2;
            moduleTypeFreeEffortFunc2 free_effort2;
            moduleTypeUnlinkFunc2 unlink2;
            moduleTypeCopyFunc2 copy2;
        } v4;
    } *tms = (struct typemethods*) typemethods_ptr;

    moduleType *mt = zcalloc(sizeof(*mt));
    mt->id = id;
    mt->module = ctx->module;
    mt->rdb_load = tms->rdb_load;
    mt->rdb_save = tms->rdb_save;
    mt->aof_rewrite = tms->aof_rewrite;
    mt->mem_usage = tms->mem_usage;
    mt->digest = tms->digest;
    mt->free = tms->free;
    if (tms->version >= 2) {
        mt->aux_load = tms->v2.aux_load;
        mt->aux_save = tms->v2.aux_save;
        mt->aux_save_triggers = tms->v2.aux_save_triggers;
    }
    if (tms->version >= 3) {
        mt->free_effort = tms->v3.free_effort;
        mt->unlink = tms->v3.unlink;
        mt->copy = tms->v3.copy;
        mt->defrag = tms->v3.defrag;
    }
    if (tms->version >= 4) {
        mt->mem_usage2 = tms->v4.mem_usage2;
        mt->unlink2 = tms->v4.unlink2;
        mt->free_effort2 = tms->v4.free_effort2;
        mt->copy2 = tms->v4.copy2;
    }
    memcpy(mt->name,name,sizeof(mt->name));
    listAddNodeTail(ctx->module->types,mt);
    return mt;
}

/* If the key is open for writing, set the specified module type object
 * as the value of the key, deleting the old value if any.
 * On success REDISMODULE_OK is returned. If the key is not open for
 * writing or there is an active iterator, REDISMODULE_ERR is returned. */
int RM_ModuleTypeSetValue(RedisModuleKey *key, moduleType *mt, void *value) {
    if (!(key->mode & REDISMODULE_WRITE) || key->iter) return REDISMODULE_ERR;
    RM_DeleteKey(key);
    robj *o = createModuleObject(mt,value);
    setKey(key->ctx->client,key->db,key->key,o,SETKEY_NO_SIGNAL);
    decrRefCount(o);
    key->value = o;
    return REDISMODULE_OK;
}

/* Assuming RedisModule_KeyType() returned REDISMODULE_KEYTYPE_MODULE on
 * the key, returns the module type pointer of the value stored at key.
 *
 * If the key is NULL, is not associated with a module type, or is empty,
 * then NULL is returned instead. */
moduleType *RM_ModuleTypeGetType(RedisModuleKey *key) {
    if (key == NULL ||
        key->value == NULL ||
        RM_KeyType(key) != REDISMODULE_KEYTYPE_MODULE) return NULL;
    moduleValue *mv = key->value->ptr;
    return mv->type;
}

/* Assuming RedisModule_KeyType() returned REDISMODULE_KEYTYPE_MODULE on
 * the key, returns the module type low-level value stored at key, as
 * it was set by the user via RedisModule_ModuleTypeSetValue().
 *
 * If the key is NULL, is not associated with a module type, or is empty,
 * then NULL is returned instead. */
void *RM_ModuleTypeGetValue(RedisModuleKey *key) {
    if (key == NULL ||
        key->value == NULL ||
        RM_KeyType(key) != REDISMODULE_KEYTYPE_MODULE) return NULL;
    moduleValue *mv = key->value->ptr;
    return mv->value;
}

/* --------------------------------------------------------------------------
 * ## RDB loading and saving functions
 * -------------------------------------------------------------------------- */

/* Called when there is a load error in the context of a module. On some
 * modules this cannot be recovered, but if the module declared capability
 * to handle errors, we'll raise a flag rather than exiting. */
void moduleRDBLoadError(RedisModuleIO *io) {
    if (io->type->module->options & REDISMODULE_OPTIONS_HANDLE_IO_ERRORS) {
        io->error = 1;
        return;
    }
    serverPanic(
        "Error loading data from RDB (short read or EOF). "
        "Read performed by module '%s' about type '%s' "
        "after reading '%llu' bytes of a value "
        "for key named: '%s'.",
        io->type->module->name,
        io->type->name,
        (unsigned long long)io->bytes,
        io->key? (char*)io->key->ptr: "(null)");
}

/* Returns 0 if there's at least one registered data type that did not declare
 * REDISMODULE_OPTIONS_HANDLE_IO_ERRORS, in which case diskless loading should
 * be avoided since it could cause data loss. */
int moduleAllDatatypesHandleErrors() {
    dictIterator *di = dictGetIterator(modules);
    dictEntry *de;

    while ((de = dictNext(di)) != NULL) {
        struct RedisModule *module = dictGetVal(de);
        if (listLength(module->types) &&
            !(module->options & REDISMODULE_OPTIONS_HANDLE_IO_ERRORS))
        {
            dictReleaseIterator(di);
            return 0;
        }
    }
    dictReleaseIterator(di);
    return 1;
}

/* Returns 0 if module did not declare REDISMODULE_OPTIONS_HANDLE_REPL_ASYNC_LOAD, in which case
 * diskless async loading should be avoided because module doesn't know there can be traffic during
 * database full resynchronization. */
int moduleAllModulesHandleReplAsyncLoad() {
    dictIterator *di = dictGetIterator(modules);
    dictEntry *de;

    while ((de = dictNext(di)) != NULL) {
        struct RedisModule *module = dictGetVal(de);
        if (!(module->options & REDISMODULE_OPTIONS_HANDLE_REPL_ASYNC_LOAD)) {
            dictReleaseIterator(di);
            return 0;
        }
    }
    dictReleaseIterator(di);
    return 1;
}

/* Returns true if any previous IO API failed.
 * for `Load*` APIs the REDISMODULE_OPTIONS_HANDLE_IO_ERRORS flag must be set with
 * RedisModule_SetModuleOptions first. */
int RM_IsIOError(RedisModuleIO *io) {
    return io->error;
}

/* Save an unsigned 64 bit value into the RDB file. This function should only
 * be called in the context of the rdb_save method of modules implementing new
 * data types. */
void RM_SaveUnsigned(RedisModuleIO *io, uint64_t value) {
    if (io->error) return;
    /* Save opcode. */
    int retval = rdbSaveLen(io->rio, RDB_MODULE_OPCODE_UINT);
    if (retval == -1) goto saveerr;
    io->bytes += retval;
    /* Save value. */
    retval = rdbSaveLen(io->rio, value);
    if (retval == -1) goto saveerr;
    io->bytes += retval;
    return;

saveerr:
    io->error = 1;
}

/* Load an unsigned 64 bit value from the RDB file. This function should only
 * be called in the context of the `rdb_load` method of modules implementing
 * new data types. */
uint64_t RM_LoadUnsigned(RedisModuleIO *io) {
    if (io->error) return 0;
    if (io->ver == 2) {
        uint64_t opcode = rdbLoadLen(io->rio,NULL);
        if (opcode != RDB_MODULE_OPCODE_UINT) goto loaderr;
    }
    uint64_t value;
    int retval = rdbLoadLenByRef(io->rio, NULL, &value);
    if (retval == -1) goto loaderr;
    return value;

loaderr:
    moduleRDBLoadError(io);
    return 0;
}

/* Like RedisModule_SaveUnsigned() but for signed 64 bit values. */
void RM_SaveSigned(RedisModuleIO *io, int64_t value) {
    union {uint64_t u; int64_t i;} conv;
    conv.i = value;
    RM_SaveUnsigned(io,conv.u);
}

/* Like RedisModule_LoadUnsigned() but for signed 64 bit values. */
int64_t RM_LoadSigned(RedisModuleIO *io) {
    union {uint64_t u; int64_t i;} conv;
    conv.u = RM_LoadUnsigned(io);
    return conv.i;
}

/* In the context of the rdb_save method of a module type, saves a
 * string into the RDB file taking as input a RedisModuleString.
 *
 * The string can be later loaded with RedisModule_LoadString() or
 * other Load family functions expecting a serialized string inside
 * the RDB file. */
void RM_SaveString(RedisModuleIO *io, RedisModuleString *s) {
    if (io->error) return;
    /* Save opcode. */
    ssize_t retval = rdbSaveLen(io->rio, RDB_MODULE_OPCODE_STRING);
    if (retval == -1) goto saveerr;
    io->bytes += retval;
    /* Save value. */
    retval = rdbSaveStringObject(io->rio, s);
    if (retval == -1) goto saveerr;
    io->bytes += retval;
    return;

saveerr:
    io->error = 1;
}

/* Like RedisModule_SaveString() but takes a raw C pointer and length
 * as input. */
void RM_SaveStringBuffer(RedisModuleIO *io, const char *str, size_t len) {
    if (io->error) return;
    /* Save opcode. */
    ssize_t retval = rdbSaveLen(io->rio, RDB_MODULE_OPCODE_STRING);
    if (retval == -1) goto saveerr;
    io->bytes += retval;
    /* Save value. */
    retval = rdbSaveRawString(io->rio, (unsigned char*)str,len);
    if (retval == -1) goto saveerr;
    io->bytes += retval;
    return;

saveerr:
    io->error = 1;
}

/* Implements RM_LoadString() and RM_LoadStringBuffer() */
void *moduleLoadString(RedisModuleIO *io, int plain, size_t *lenptr) {
    if (io->error) return NULL;
    if (io->ver == 2) {
        uint64_t opcode = rdbLoadLen(io->rio,NULL);
        if (opcode != RDB_MODULE_OPCODE_STRING) goto loaderr;
    }
    void *s = rdbGenericLoadStringObject(io->rio,
              plain ? RDB_LOAD_PLAIN : RDB_LOAD_NONE, lenptr);
    if (s == NULL) goto loaderr;
    return s;

loaderr:
    moduleRDBLoadError(io);
    return NULL;
}

/* In the context of the rdb_load method of a module data type, loads a string
 * from the RDB file, that was previously saved with RedisModule_SaveString()
 * functions family.
 *
 * The returned string is a newly allocated RedisModuleString object, and
 * the user should at some point free it with a call to RedisModule_FreeString().
 *
 * If the data structure does not store strings as RedisModuleString objects,
 * the similar function RedisModule_LoadStringBuffer() could be used instead. */
RedisModuleString *RM_LoadString(RedisModuleIO *io) {
    return moduleLoadString(io,0,NULL);
}

/* Like RedisModule_LoadString() but returns an heap allocated string that
 * was allocated with RedisModule_Alloc(), and can be resized or freed with
 * RedisModule_Realloc() or RedisModule_Free().
 *
 * The size of the string is stored at '*lenptr' if not NULL.
 * The returned string is not automatically NULL terminated, it is loaded
 * exactly as it was stored inside the RDB file. */
char *RM_LoadStringBuffer(RedisModuleIO *io, size_t *lenptr) {
    return moduleLoadString(io,1,lenptr);
}

/* In the context of the rdb_save method of a module data type, saves a double
 * value to the RDB file. The double can be a valid number, a NaN or infinity.
 * It is possible to load back the value with RedisModule_LoadDouble(). */
void RM_SaveDouble(RedisModuleIO *io, double value) {
    if (io->error) return;
    /* Save opcode. */
    int retval = rdbSaveLen(io->rio, RDB_MODULE_OPCODE_DOUBLE);
    if (retval == -1) goto saveerr;
    io->bytes += retval;
    /* Save value. */
    retval = rdbSaveBinaryDoubleValue(io->rio, value);
    if (retval == -1) goto saveerr;
    io->bytes += retval;
    return;

saveerr:
    io->error = 1;
}

/* In the context of the rdb_save method of a module data type, loads back the
 * double value saved by RedisModule_SaveDouble(). */
double RM_LoadDouble(RedisModuleIO *io) {
    if (io->error) return 0;
    if (io->ver == 2) {
        uint64_t opcode = rdbLoadLen(io->rio,NULL);
        if (opcode != RDB_MODULE_OPCODE_DOUBLE) goto loaderr;
    }
    double value;
    int retval = rdbLoadBinaryDoubleValue(io->rio, &value);
    if (retval == -1) goto loaderr;
    return value;

loaderr:
    moduleRDBLoadError(io);
    return 0;
}

/* In the context of the rdb_save method of a module data type, saves a float
 * value to the RDB file. The float can be a valid number, a NaN or infinity.
 * It is possible to load back the value with RedisModule_LoadFloat(). */
void RM_SaveFloat(RedisModuleIO *io, float value) {
    if (io->error) return;
    /* Save opcode. */
    int retval = rdbSaveLen(io->rio, RDB_MODULE_OPCODE_FLOAT);
    if (retval == -1) goto saveerr;
    io->bytes += retval;
    /* Save value. */
    retval = rdbSaveBinaryFloatValue(io->rio, value);
    if (retval == -1) goto saveerr;
    io->bytes += retval;
    return;

saveerr:
    io->error = 1;
}

/* In the context of the rdb_save method of a module data type, loads back the
 * float value saved by RedisModule_SaveFloat(). */
float RM_LoadFloat(RedisModuleIO *io) {
    if (io->error) return 0;
    if (io->ver == 2) {
        uint64_t opcode = rdbLoadLen(io->rio,NULL);
        if (opcode != RDB_MODULE_OPCODE_FLOAT) goto loaderr;
    }
    float value;
    int retval = rdbLoadBinaryFloatValue(io->rio, &value);
    if (retval == -1) goto loaderr;
    return value;

loaderr:
    moduleRDBLoadError(io);
    return 0;
}

/* In the context of the rdb_save method of a module data type, saves a long double
 * value to the RDB file. The double can be a valid number, a NaN or infinity.
 * It is possible to load back the value with RedisModule_LoadLongDouble(). */
void RM_SaveLongDouble(RedisModuleIO *io, long double value) {
    if (io->error) return;
    char buf[MAX_LONG_DOUBLE_CHARS];
    /* Long double has different number of bits in different platforms, so we
     * save it as a string type. */
    size_t len = ld2string(buf,sizeof(buf),value,LD_STR_HEX);
    RM_SaveStringBuffer(io,buf,len);
}

/* In the context of the rdb_save method of a module data type, loads back the
 * long double value saved by RedisModule_SaveLongDouble(). */
long double RM_LoadLongDouble(RedisModuleIO *io) {
    if (io->error) return 0;
    long double value;
    size_t len;
    char* str = RM_LoadStringBuffer(io,&len);
    if (!str) return 0;
    string2ld(str,len,&value);
    RM_Free(str);
    return value;
}

/* Iterate over modules, and trigger rdb aux saving for the ones modules types
 * who asked for it. */
ssize_t rdbSaveModulesAux(rio *rdb, int when) {
    size_t total_written = 0;
    dictIterator *di = dictGetIterator(modules);
    dictEntry *de;

    while ((de = dictNext(di)) != NULL) {
        struct RedisModule *module = dictGetVal(de);
        listIter li;
        listNode *ln;

        listRewind(module->types,&li);
        while((ln = listNext(&li))) {
            moduleType *mt = ln->value;
            if (!mt->aux_save || !(mt->aux_save_triggers & when))
                continue;
            ssize_t ret = rdbSaveSingleModuleAux(rdb, when, mt);
            if (ret==-1) {
                dictReleaseIterator(di);
                return -1;
            }
            total_written += ret;
        }
    }

    dictReleaseIterator(di);
    return total_written;
}

/* --------------------------------------------------------------------------
 * ## Key digest API (DEBUG DIGEST interface for modules types)
 * -------------------------------------------------------------------------- */

/* Add a new element to the digest. This function can be called multiple times
 * one element after the other, for all the elements that constitute a given
 * data structure. The function call must be followed by the call to
 * `RedisModule_DigestEndSequence` eventually, when all the elements that are
 * always in a given order are added. See the Redis Modules data types
 * documentation for more info. However this is a quick example that uses Redis
 * data types as an example.
 *
 * To add a sequence of unordered elements (for example in the case of a Redis
 * Set), the pattern to use is:
 *
 *     foreach element {
 *         AddElement(element);
 *         EndSequence();
 *     }
 *
 * Because Sets are not ordered, so every element added has a position that
 * does not depend from the other. However if instead our elements are
 * ordered in pairs, like field-value pairs of an Hash, then one should
 * use:
 *
 *     foreach key,value {
 *         AddElement(key);
 *         AddElement(value);
 *         EndSequence();
 *     }
 *
 * Because the key and value will be always in the above order, while instead
 * the single key-value pairs, can appear in any position into a Redis hash.
 *
 * A list of ordered elements would be implemented with:
 *
 *     foreach element {
 *         AddElement(element);
 *     }
 *     EndSequence();
 *
 */
void RM_DigestAddStringBuffer(RedisModuleDigest *md, const char *ele, size_t len) {
    mixDigest(md->o,ele,len);
}

/* Like `RedisModule_DigestAddStringBuffer()` but takes a long long as input
 * that gets converted into a string before adding it to the digest. */
void RM_DigestAddLongLong(RedisModuleDigest *md, long long ll) {
    char buf[LONG_STR_SIZE];
    size_t len = ll2string(buf,sizeof(buf),ll);
    mixDigest(md->o,buf,len);
}

/* See the documentation for `RedisModule_DigestAddElement()`. */
void RM_DigestEndSequence(RedisModuleDigest *md) {
    xorDigest(md->x,md->o,sizeof(md->o));
    memset(md->o,0,sizeof(md->o));
}

/* Decode a serialized representation of a module data type 'mt', in a specific encoding version 'encver'
 * from string 'str' and return a newly allocated value, or NULL if decoding failed.
 *
 * This call basically reuses the 'rdb_load' callback which module data types
 * implement in order to allow a module to arbitrarily serialize/de-serialize
 * keys, similar to how the Redis 'DUMP' and 'RESTORE' commands are implemented.
 *
 * Modules should generally use the REDISMODULE_OPTIONS_HANDLE_IO_ERRORS flag and
 * make sure the de-serialization code properly checks and handles IO errors
 * (freeing allocated buffers and returning a NULL).
 *
 * If this is NOT done, Redis will handle corrupted (or just truncated) serialized
 * data by producing an error message and terminating the process.
 */
void *RM_LoadDataTypeFromStringEncver(const RedisModuleString *str, const moduleType *mt, int encver) {
    rio payload;
    RedisModuleIO io;
    void *ret;

    rioInitWithBuffer(&payload, str->ptr);
    moduleInitIOContext(io,(moduleType *)mt,&payload,NULL,-1);

    /* All RM_Save*() calls always write a version 2 compatible format, so we
     * need to make sure we read the same.
     */
    io.ver = 2;
    ret = mt->rdb_load(&io,encver);
    if (io.ctx) {
        moduleFreeContext(io.ctx);
        zfree(io.ctx);
    }
    return ret;
}

/* Similar to RM_LoadDataTypeFromStringEncver, original version of the API, kept
 * for backward compatibility. 
 */
void *RM_LoadDataTypeFromString(const RedisModuleString *str, const moduleType *mt) {
    return RM_LoadDataTypeFromStringEncver(str, mt, 0);
}

/* Encode a module data type 'mt' value 'data' into serialized form, and return it
 * as a newly allocated RedisModuleString.
 *
 * This call basically reuses the 'rdb_save' callback which module data types
 * implement in order to allow a module to arbitrarily serialize/de-serialize
 * keys, similar to how the Redis 'DUMP' and 'RESTORE' commands are implemented.
 */
RedisModuleString *RM_SaveDataTypeToString(RedisModuleCtx *ctx, void *data, const moduleType *mt) {
    rio payload;
    RedisModuleIO io;

    rioInitWithBuffer(&payload,sdsempty());
    moduleInitIOContext(io,(moduleType *)mt,&payload,NULL,-1);
    mt->rdb_save(&io,data);
    if (io.ctx) {
        moduleFreeContext(io.ctx);
        zfree(io.ctx);
    }
    if (io.error) {
        return NULL;
    } else {
        robj *str = createObject(OBJ_STRING,payload.io.buffer.ptr);
        if (ctx != NULL) autoMemoryAdd(ctx,REDISMODULE_AM_STRING,str);
        return str;
    }
}

/* Returns the name of the key currently being processed. */
const RedisModuleString *RM_GetKeyNameFromDigest(RedisModuleDigest *dig) {
    return dig->key;
}

/* Returns the database id of the key currently being processed. */
int RM_GetDbIdFromDigest(RedisModuleDigest *dig) {
    return dig->dbid;
}
/* --------------------------------------------------------------------------
 * ## AOF API for modules data types
 * -------------------------------------------------------------------------- */

/* Emits a command into the AOF during the AOF rewriting process. This function
 * is only called in the context of the aof_rewrite method of data types exported
 * by a module. The command works exactly like RedisModule_Call() in the way
 * the parameters are passed, but it does not return anything as the error
 * handling is performed by Redis itself. */
void RM_EmitAOF(RedisModuleIO *io, const char *cmdname, const char *fmt, ...) {
    if (io->error) return;
    struct redisCommand *cmd;
    robj **argv = NULL;
    int argc = 0, flags = 0, j;
    va_list ap;

    cmd = lookupCommandByCString((char*)cmdname);
    if (!cmd) {
        serverLog(LL_WARNING,
            "Fatal: AOF method for module data type '%s' tried to "
            "emit unknown command '%s'",
            io->type->name, cmdname);
        io->error = 1;
        errno = EINVAL;
        return;
    }

    /* Emit the arguments into the AOF in Redis protocol format. */
    va_start(ap, fmt);
    argv = moduleCreateArgvFromUserFormat(cmdname,fmt,&argc,NULL,&flags,ap);
    va_end(ap);
    if (argv == NULL) {
        serverLog(LL_WARNING,
            "Fatal: AOF method for module data type '%s' tried to "
            "call RedisModule_EmitAOF() with wrong format specifiers '%s'",
            io->type->name, fmt);
        io->error = 1;
        errno = EINVAL;
        return;
    }

    /* Bulk count. */
    if (!io->error && rioWriteBulkCount(io->rio,'*',argc) == 0)
        io->error = 1;

    /* Arguments. */
    for (j = 0; j < argc; j++) {
        if (!io->error && rioWriteBulkObject(io->rio,argv[j]) == 0)
            io->error = 1;
        decrRefCount(argv[j]);
    }
    zfree(argv);
    return;
}

/* --------------------------------------------------------------------------
 * ## IO context handling
 * -------------------------------------------------------------------------- */

RedisModuleCtx *RM_GetContextFromIO(RedisModuleIO *io) {
    if (io->ctx) return io->ctx; /* Can't have more than one... */
    io->ctx = zmalloc(sizeof(RedisModuleCtx));
    moduleCreateContext(io->ctx, io->type->module, REDISMODULE_CTX_NONE);
    return io->ctx;
}

/* Returns the name of the key currently being processed.
 * There is no guarantee that the key name is always available, so this may return NULL.
 */
const RedisModuleString *RM_GetKeyNameFromIO(RedisModuleIO *io) {
    return io->key;
}

/* Returns a RedisModuleString with the name of the key from RedisModuleKey. */
const RedisModuleString *RM_GetKeyNameFromModuleKey(RedisModuleKey *key) {
    return key ? key->key : NULL;
}

/* Returns a database id of the key from RedisModuleKey. */
int RM_GetDbIdFromModuleKey(RedisModuleKey *key) {
    return key ? key->db->id : -1;
}

/* Returns the database id of the key currently being processed.
 * There is no guarantee that this info is always available, so this may return -1.
 */
int RM_GetDbIdFromIO(RedisModuleIO *io) {
    return io->dbid;
}

/* --------------------------------------------------------------------------
 * ## Logging
 * -------------------------------------------------------------------------- */

/* This is the low level function implementing both:
 *
 *      RM_Log()
 *      RM_LogIOError()
 *
 */
void moduleLogRaw(RedisModule *module, const char *levelstr, const char *fmt, va_list ap) {
    char msg[LOG_MAX_LEN];
    size_t name_len;
    int level;

    if (!strcasecmp(levelstr,"debug")) level = LL_DEBUG;
    else if (!strcasecmp(levelstr,"verbose")) level = LL_VERBOSE;
    else if (!strcasecmp(levelstr,"notice")) level = LL_NOTICE;
    else if (!strcasecmp(levelstr,"warning")) level = LL_WARNING;
    else level = LL_VERBOSE; /* Default. */

    if (level < server.verbosity) return;

    name_len = snprintf(msg, sizeof(msg),"<%s> ", module? module->name: "module");
    vsnprintf(msg + name_len, sizeof(msg) - name_len, fmt, ap);
    serverLogRaw(level,msg);
}

/* Produces a log message to the standard Redis log, the format accepts
 * printf-alike specifiers, while level is a string describing the log
 * level to use when emitting the log, and must be one of the following:
 *
 * * "debug" (`REDISMODULE_LOGLEVEL_DEBUG`)
 * * "verbose" (`REDISMODULE_LOGLEVEL_VERBOSE`)
 * * "notice" (`REDISMODULE_LOGLEVEL_NOTICE`)
 * * "warning" (`REDISMODULE_LOGLEVEL_WARNING`)
 *
 * If the specified log level is invalid, verbose is used by default.
 * There is a fixed limit to the length of the log line this function is able
 * to emit, this limit is not specified but is guaranteed to be more than
 * a few lines of text.
 *
 * The ctx argument may be NULL if cannot be provided in the context of the
 * caller for instance threads or callbacks, in which case a generic "module"
 * will be used instead of the module name.
 */
void RM_Log(RedisModuleCtx *ctx, const char *levelstr, const char *fmt, ...) {
    va_list ap;
    va_start(ap, fmt);
    moduleLogRaw(ctx? ctx->module: NULL,levelstr,fmt,ap);
    va_end(ap);
}

/* Log errors from RDB / AOF serialization callbacks.
 *
 * This function should be used when a callback is returning a critical
 * error to the caller since cannot load or save the data for some
 * critical reason. */
void RM_LogIOError(RedisModuleIO *io, const char *levelstr, const char *fmt, ...) {
    va_list ap;
    va_start(ap, fmt);
    moduleLogRaw(io->type->module,levelstr,fmt,ap);
    va_end(ap);
}

/* Redis-like assert function.
 *
 * The macro `RedisModule_Assert(expression)` is recommended, rather than
 * calling this function directly.
 *
 * A failed assertion will shut down the server and produce logging information
 * that looks identical to information generated by Redis itself.
 */
void RM__Assert(const char *estr, const char *file, int line) {
    _serverAssert(estr, file, line);
}

/* Allows adding event to the latency monitor to be observed by the LATENCY
 * command. The call is skipped if the latency is smaller than the configured
 * latency-monitor-threshold. */
void RM_LatencyAddSample(const char *event, mstime_t latency) {
    if (latency >= server.latency_monitor_threshold)
        latencyAddSample(event, latency);
}

/* --------------------------------------------------------------------------
 * ## Blocking clients from modules
 *
 * For a guide about blocking commands in modules, see
 * https://redis.io/topics/modules-blocking-ops.
 * -------------------------------------------------------------------------- */

/* This is called from blocked.c in order to unblock a client: may be called
 * for multiple reasons while the client is in the middle of being blocked
 * because the client is terminated, but is also called for cleanup when a
 * client is unblocked in a clean way after replaying.
 *
 * What we do here is just to set the client to NULL in the redis module
 * blocked client handle. This way if the client is terminated while there
 * is a pending threaded operation involving the blocked client, we'll know
 * that the client no longer exists and no reply callback should be called.
 *
 * The structure RedisModuleBlockedClient will be always deallocated when
 * running the list of clients blocked by a module that need to be unblocked. */
void unblockClientFromModule(client *c) {
    RedisModuleBlockedClient *bc = c->bpop.module_blocked_handle;

    /* Call the disconnection callback if any. Note that
     * bc->disconnect_callback is set to NULL if the client gets disconnected
     * by the module itself or because of a timeout, so the callback will NOT
     * get called if this is not an actual disconnection event. */
    if (bc->disconnect_callback) {
        RedisModuleCtx ctx;
        moduleCreateContext(&ctx, bc->module, REDISMODULE_CTX_NONE);
        ctx.blocked_privdata = bc->privdata;
        ctx.client = bc->client;
        bc->disconnect_callback(&ctx,bc);
        moduleFreeContext(&ctx);
    }

    /* If we made it here and client is still blocked it means that the command
     * timed-out, client was killed or disconnected and disconnect_callback was
     * not implemented (or it was, but RM_UnblockClient was not called from
     * within it, as it should).
     * We must call moduleUnblockClient in order to free privdata and
     * RedisModuleBlockedClient.
     *
     * Note that we only do that for clients that are blocked on keys, for which
     * the contract is that the module should not call RM_UnblockClient under
     * normal circumstances.
     * Clients implementing threads and working with private data should be
     * aware that calling RM_UnblockClient for every blocked client is their
     * responsibility, and if they fail to do so memory may leak. Ideally they
     * should implement the disconnect and timeout callbacks and call
     * RM_UnblockClient, but any other way is also acceptable. */
    if (bc->blocked_on_keys && !bc->unblocked)
        moduleUnblockClient(c);

    bc->client = NULL;
}

/* Block a client in the context of a module: this function implements both
 * RM_BlockClient() and RM_BlockClientOnKeys() depending on the fact the
 * keys are passed or not.
 *
 * When not blocking for keys, the keys, numkeys, and privdata parameters are
 * not needed. The privdata in that case must be NULL, since later is
 * RM_UnblockClient() that will provide some private data that the reply
 * callback will receive.
 *
 * Instead when blocking for keys, normally RM_UnblockClient() will not be
 * called (because the client will unblock when the key is modified), so
 * 'privdata' should be provided in that case, so that once the client is
 * unlocked and the reply callback is called, it will receive its associated
 * private data.
 *
 * Even when blocking on keys, RM_UnblockClient() can be called however, but
 * in that case the privdata argument is disregarded, because we pass the
 * reply callback the privdata that is set here while blocking.
 *
 */
RedisModuleBlockedClient *moduleBlockClient(RedisModuleCtx *ctx, RedisModuleCmdFunc reply_callback, RedisModuleCmdFunc timeout_callback, void (*free_privdata)(RedisModuleCtx*,void*), long long timeout_ms, RedisModuleString **keys, int numkeys, void *privdata) {
    client *c = ctx->client;
    int islua = server.in_script;
    int ismulti = server.in_exec;

    c->bpop.module_blocked_handle = zmalloc(sizeof(RedisModuleBlockedClient));
    RedisModuleBlockedClient *bc = c->bpop.module_blocked_handle;
    ctx->module->blocked_clients++;

    /* We need to handle the invalid operation of calling modules blocking
     * commands from Lua or MULTI. We actually create an already aborted
     * (client set to NULL) blocked client handle, and actually reply with
     * an error. */
    mstime_t timeout = timeout_ms ? (mstime()+timeout_ms) : 0;
    bc->client = (islua || ismulti) ? NULL : c;
    bc->module = ctx->module;
    bc->reply_callback = reply_callback;
    bc->timeout_callback = timeout_callback;
    bc->disconnect_callback = NULL; /* Set by RM_SetDisconnectCallback() */
    bc->free_privdata = free_privdata;
    bc->privdata = privdata;
    bc->reply_client = moduleAllocTempClient();
    bc->thread_safe_ctx_client = moduleAllocTempClient();
    if (bc->client)
        bc->reply_client->resp = bc->client->resp;
    bc->dbid = c->db->id;
    bc->blocked_on_keys = keys != NULL;
    bc->unblocked = 0;
    bc->background_timer = 0;
    bc->background_duration = 0;
    c->bpop.timeout = timeout;

    if (islua || ismulti) {
        c->bpop.module_blocked_handle = NULL;
        addReplyError(c, islua ?
            "Blocking module command called from Lua script" :
            "Blocking module command called from transaction");
    } else {
        if (keys) {
            blockForKeys(c,BLOCKED_MODULE,keys,numkeys,-1,timeout,NULL,NULL,NULL);
        } else {
            blockClient(c,BLOCKED_MODULE);
        }
    }
    return bc;
}

/* This function is called from module.c in order to check if a module
 * blocked for BLOCKED_MODULE and subtype 'on keys' (bc->blocked_on_keys true)
 * can really be unblocked, since the module was able to serve the client.
 * If the callback returns REDISMODULE_OK, then the client can be unblocked,
 * otherwise the client remains blocked and we'll retry again when one of
 * the keys it blocked for becomes "ready" again.
 * This function returns 1 if client was served (and should be unblocked) */
int moduleTryServeClientBlockedOnKey(client *c, robj *key) {
    int served = 0;
    RedisModuleBlockedClient *bc = c->bpop.module_blocked_handle;

    /* Protect against re-processing: don't serve clients that are already
     * in the unblocking list for any reason (including RM_UnblockClient()
     * explicit call). See #6798. */
    if (bc->unblocked) return 0;

    RedisModuleCtx ctx;
    moduleCreateContext(&ctx, bc->module, REDISMODULE_CTX_BLOCKED_REPLY);
    ctx.blocked_ready_key = key;
    ctx.blocked_privdata = bc->privdata;
    ctx.client = bc->client;
    ctx.blocked_client = bc;
    if (bc->reply_callback(&ctx,(void**)c->argv,c->argc) == REDISMODULE_OK)
        served = 1;
    moduleFreeContext(&ctx);
    return served;
}

/* Block a client in the context of a blocking command, returning an handle
 * which will be used, later, in order to unblock the client with a call to
 * RedisModule_UnblockClient(). The arguments specify callback functions
 * and a timeout after which the client is unblocked.
 *
 * The callbacks are called in the following contexts:
 *
 *     reply_callback:   called after a successful RedisModule_UnblockClient()
 *                       call in order to reply to the client and unblock it.
 *
 *     timeout_callback: called when the timeout is reached or if `CLIENT UNBLOCK`
 *                       is invoked, in order to send an error to the client.
 *
 *     free_privdata:    called in order to free the private data that is passed
 *                       by RedisModule_UnblockClient() call.
 *
 * Note: RedisModule_UnblockClient should be called for every blocked client,
 *       even if client was killed, timed-out or disconnected. Failing to do so
 *       will result in memory leaks.
 *
 * There are some cases where RedisModule_BlockClient() cannot be used:
 *
 * 1. If the client is a Lua script.
 * 2. If the client is executing a MULTI block.
 *
 * In these cases, a call to RedisModule_BlockClient() will **not** block the
 * client, but instead produce a specific error reply.
 *
 * A module that registers a timeout_callback function can also be unblocked
 * using the `CLIENT UNBLOCK` command, which will trigger the timeout callback.
 * If a callback function is not registered, then the blocked client will be
 * treated as if it is not in a blocked state and `CLIENT UNBLOCK` will return
 * a zero value.
 *
 * Measuring background time: By default the time spent in the blocked command
 * is not account for the total command duration. To include such time you should
 * use RM_BlockedClientMeasureTimeStart() and RM_BlockedClientMeasureTimeEnd() one,
 * or multiple times within the blocking command background work.
 */
RedisModuleBlockedClient *RM_BlockClient(RedisModuleCtx *ctx, RedisModuleCmdFunc reply_callback, RedisModuleCmdFunc timeout_callback, void (*free_privdata)(RedisModuleCtx*,void*), long long timeout_ms) {
    return moduleBlockClient(ctx,reply_callback,timeout_callback,free_privdata,timeout_ms, NULL,0,NULL);
}

/* This call is similar to RedisModule_BlockClient(), however in this case we
 * don't just block the client, but also ask Redis to unblock it automatically
 * once certain keys become "ready", that is, contain more data.
 *
 * Basically this is similar to what a typical Redis command usually does,
 * like BLPOP or BZPOPMAX: the client blocks if it cannot be served ASAP,
 * and later when the key receives new data (a list push for instance), the
 * client is unblocked and served.
 *
 * However in the case of this module API, when the client is unblocked?
 *
 * 1. If you block on a key of a type that has blocking operations associated,
 *    like a list, a sorted set, a stream, and so forth, the client may be
 *    unblocked once the relevant key is targeted by an operation that normally
 *    unblocks the native blocking operations for that type. So if we block
 *    on a list key, an RPUSH command may unblock our client and so forth.
 * 2. If you are implementing your native data type, or if you want to add new
 *    unblocking conditions in addition to "1", you can call the modules API
 *    RedisModule_SignalKeyAsReady().
 *
 * Anyway we can't be sure if the client should be unblocked just because the
 * key is signaled as ready: for instance a successive operation may change the
 * key, or a client in queue before this one can be served, modifying the key
 * as well and making it empty again. So when a client is blocked with
 * RedisModule_BlockClientOnKeys() the reply callback is not called after
 * RM_UnblockClient() is called, but every time a key is signaled as ready:
 * if the reply callback can serve the client, it returns REDISMODULE_OK
 * and the client is unblocked, otherwise it will return REDISMODULE_ERR
 * and we'll try again later.
 *
 * The reply callback can access the key that was signaled as ready by
 * calling the API RedisModule_GetBlockedClientReadyKey(), that returns
 * just the string name of the key as a RedisModuleString object.
 *
 * Thanks to this system we can setup complex blocking scenarios, like
 * unblocking a client only if a list contains at least 5 items or other
 * more fancy logics.
 *
 * Note that another difference with RedisModule_BlockClient(), is that here
 * we pass the private data directly when blocking the client: it will
 * be accessible later in the reply callback. Normally when blocking with
 * RedisModule_BlockClient() the private data to reply to the client is
 * passed when calling RedisModule_UnblockClient() but here the unblocking
 * is performed by Redis itself, so we need to have some private data before
 * hand. The private data is used to store any information about the specific
 * unblocking operation that you are implementing. Such information will be
 * freed using the free_privdata callback provided by the user.
 *
 * However the reply callback will be able to access the argument vector of
 * the command, so the private data is often not needed.
 *
 * Note: Under normal circumstances RedisModule_UnblockClient should not be
 *       called for clients that are blocked on keys (Either the key will
 *       become ready or a timeout will occur). If for some reason you do want
 *       to call RedisModule_UnblockClient it is possible: Client will be
 *       handled as if it were timed-out (You must implement the timeout
 *       callback in that case).
 */
RedisModuleBlockedClient *RM_BlockClientOnKeys(RedisModuleCtx *ctx, RedisModuleCmdFunc reply_callback, RedisModuleCmdFunc timeout_callback, void (*free_privdata)(RedisModuleCtx*,void*), long long timeout_ms, RedisModuleString **keys, int numkeys, void *privdata) {
    return moduleBlockClient(ctx,reply_callback,timeout_callback,free_privdata,timeout_ms, keys,numkeys,privdata);
}

/* This function is used in order to potentially unblock a client blocked
 * on keys with RedisModule_BlockClientOnKeys(). When this function is called,
 * all the clients blocked for this key will get their reply_callback called.
 *
 * Note: The function has no effect if the signaled key doesn't exist. */
void RM_SignalKeyAsReady(RedisModuleCtx *ctx, RedisModuleString *key) {
    signalKeyAsReady(ctx->client->db, key, OBJ_MODULE);
}

/* Implements RM_UnblockClient() and moduleUnblockClient(). */
int moduleUnblockClientByHandle(RedisModuleBlockedClient *bc, void *privdata) {
    pthread_mutex_lock(&moduleUnblockedClientsMutex);
    if (!bc->blocked_on_keys) bc->privdata = privdata;
    bc->unblocked = 1;
    if (listLength(moduleUnblockedClients) == 0) {
        if (write(server.module_pipe[1],"A",1) != 1) {
            /* Ignore the error, this is best-effort. */
        }
    }
    listAddNodeTail(moduleUnblockedClients,bc);
    pthread_mutex_unlock(&moduleUnblockedClientsMutex);
    return REDISMODULE_OK;
}

/* This API is used by the Redis core to unblock a client that was blocked
 * by a module. */
void moduleUnblockClient(client *c) {
    RedisModuleBlockedClient *bc = c->bpop.module_blocked_handle;
    moduleUnblockClientByHandle(bc,NULL);
}

/* Return true if the client 'c' was blocked by a module using
 * RM_BlockClientOnKeys(). */
int moduleClientIsBlockedOnKeys(client *c) {
    RedisModuleBlockedClient *bc = c->bpop.module_blocked_handle;
    return bc->blocked_on_keys;
}

/* Unblock a client blocked by `RedisModule_BlockedClient`. This will trigger
 * the reply callbacks to be called in order to reply to the client.
 * The 'privdata' argument will be accessible by the reply callback, so
 * the caller of this function can pass any value that is needed in order to
 * actually reply to the client.
 *
 * A common usage for 'privdata' is a thread that computes something that
 * needs to be passed to the client, included but not limited some slow
 * to compute reply or some reply obtained via networking.
 *
 * Note 1: this function can be called from threads spawned by the module.
 *
 * Note 2: when we unblock a client that is blocked for keys using the API
 * RedisModule_BlockClientOnKeys(), the privdata argument here is not used.
 * Unblocking a client that was blocked for keys using this API will still
 * require the client to get some reply, so the function will use the
 * "timeout" handler in order to do so (The privdata provided in
 * RedisModule_BlockClientOnKeys() is accessible from the timeout
 * callback via RM_GetBlockedClientPrivateData). */
int RM_UnblockClient(RedisModuleBlockedClient *bc, void *privdata) {
    if (bc->blocked_on_keys) {
        /* In theory the user should always pass the timeout handler as an
         * argument, but better to be safe than sorry. */
        if (bc->timeout_callback == NULL) return REDISMODULE_ERR;
        if (bc->unblocked) return REDISMODULE_OK;
        if (bc->client) moduleBlockedClientTimedOut(bc->client);
    }
    moduleUnblockClientByHandle(bc,privdata);
    return REDISMODULE_OK;
}

/* Abort a blocked client blocking operation: the client will be unblocked
 * without firing any callback. */
int RM_AbortBlock(RedisModuleBlockedClient *bc) {
    bc->reply_callback = NULL;
    bc->disconnect_callback = NULL;
    return RM_UnblockClient(bc,NULL);
}

/* Set a callback that will be called if a blocked client disconnects
 * before the module has a chance to call RedisModule_UnblockClient()
 *
 * Usually what you want to do there, is to cleanup your module state
 * so that you can call RedisModule_UnblockClient() safely, otherwise
 * the client will remain blocked forever if the timeout is large.
 *
 * Notes:
 *
 * 1. It is not safe to call Reply* family functions here, it is also
 *    useless since the client is gone.
 *
 * 2. This callback is not called if the client disconnects because of
 *    a timeout. In such a case, the client is unblocked automatically
 *    and the timeout callback is called.
 */
void RM_SetDisconnectCallback(RedisModuleBlockedClient *bc, RedisModuleDisconnectFunc callback) {
    bc->disconnect_callback = callback;
}

/* This function will check the moduleUnblockedClients queue in order to
 * call the reply callback and really unblock the client.
 *
 * Clients end into this list because of calls to RM_UnblockClient(),
 * however it is possible that while the module was doing work for the
 * blocked client, it was terminated by Redis (for timeout or other reasons).
 * When this happens the RedisModuleBlockedClient structure in the queue
 * will have the 'client' field set to NULL. */
void moduleHandleBlockedClients(void) {
    listNode *ln;
    RedisModuleBlockedClient *bc;

    pthread_mutex_lock(&moduleUnblockedClientsMutex);
    while (listLength(moduleUnblockedClients)) {
        ln = listFirst(moduleUnblockedClients);
        bc = ln->value;
        client *c = bc->client;
        listDelNode(moduleUnblockedClients,ln);
        pthread_mutex_unlock(&moduleUnblockedClientsMutex);

        /* Release the lock during the loop, as long as we don't
         * touch the shared list. */

        /* Call the reply callback if the client is valid and we have
         * any callback. However the callback is not called if the client
         * was blocked on keys (RM_BlockClientOnKeys()), because we already
         * called such callback in moduleTryServeClientBlockedOnKey() when
         * the key was signaled as ready. */
        uint64_t reply_us = 0;
        if (c && !bc->blocked_on_keys && bc->reply_callback) {
            RedisModuleCtx ctx;
            moduleCreateContext(&ctx, bc->module, REDISMODULE_CTX_BLOCKED_REPLY);
            ctx.blocked_privdata = bc->privdata;
            ctx.blocked_ready_key = NULL;
            ctx.client = bc->client;
            ctx.blocked_client = bc;
            monotime replyTimer;
            elapsedStart(&replyTimer);
            bc->reply_callback(&ctx,(void**)c->argv,c->argc);
            reply_us = elapsedUs(replyTimer);
            moduleFreeContext(&ctx);
        }
        /* Update stats now that we've finished the blocking operation.
         * This needs to be out of the reply callback above given that a
         * module might not define any callback and still do blocking ops.
         */
        if (c && !bc->blocked_on_keys) {
            updateStatsOnUnblock(c, bc->background_duration, reply_us);
        }

        /* Free privdata if any. */
        if (bc->privdata && bc->free_privdata) {
            RedisModuleCtx ctx;
            int ctx_flags = c == NULL ? REDISMODULE_CTX_BLOCKED_DISCONNECTED : REDISMODULE_CTX_NONE;
            moduleCreateContext(&ctx, bc->module, ctx_flags);
            ctx.blocked_privdata = bc->privdata;
            ctx.client = bc->client;
            bc->free_privdata(&ctx,bc->privdata);
            moduleFreeContext(&ctx);
        }

        /* It is possible that this blocked client object accumulated
         * replies to send to the client in a thread safe context.
         * We need to glue such replies to the client output buffer and
         * free the temporary client we just used for the replies. */
        if (c) AddReplyFromClient(c, bc->reply_client);
        moduleReleaseTempClient(bc->reply_client);
        moduleReleaseTempClient(bc->thread_safe_ctx_client);

        if (c != NULL) {
            /* Before unblocking the client, set the disconnect callback
             * to NULL, because if we reached this point, the client was
             * properly unblocked by the module. */
            bc->disconnect_callback = NULL;
            unblockClient(c);
            /* Put the client in the list of clients that need to write
             * if there are pending replies here. This is needed since
             * during a non blocking command the client may receive output. */
            if (clientHasPendingReplies(c) &&
                !(c->flags & CLIENT_PENDING_WRITE))
            {
                c->flags |= CLIENT_PENDING_WRITE;
                listAddNodeHead(server.clients_pending_write,c);
            }
        }

        /* Free 'bc' only after unblocking the client, since it is
         * referenced in the client blocking context, and must be valid
         * when calling unblockClient(). */
        bc->module->blocked_clients--;
        zfree(bc);

        /* Lock again before to iterate the loop. */
        pthread_mutex_lock(&moduleUnblockedClientsMutex);
    }
    pthread_mutex_unlock(&moduleUnblockedClientsMutex);
}

/* Check if the specified client can be safely timed out using
 * moduleBlockedClientTimedOut().
 */
int moduleBlockedClientMayTimeout(client *c) {
    if (c->btype != BLOCKED_MODULE)
        return 1;

    RedisModuleBlockedClient *bc = c->bpop.module_blocked_handle;
    return (bc && bc->timeout_callback != NULL);
}

/* Called when our client timed out. After this function unblockClient()
 * is called, and it will invalidate the blocked client. So this function
 * does not need to do any cleanup. Eventually the module will call the
 * API to unblock the client and the memory will be released. */
void moduleBlockedClientTimedOut(client *c) {
    RedisModuleBlockedClient *bc = c->bpop.module_blocked_handle;

    /* Protect against re-processing: don't serve clients that are already
     * in the unblocking list for any reason (including RM_UnblockClient()
     * explicit call). See #6798. */
    if (bc->unblocked) return;

    RedisModuleCtx ctx;
    moduleCreateContext(&ctx, bc->module, REDISMODULE_CTX_BLOCKED_TIMEOUT);
    ctx.client = bc->client;
    ctx.blocked_client = bc;
    ctx.blocked_privdata = bc->privdata;
    bc->timeout_callback(&ctx,(void**)c->argv,c->argc);
    moduleFreeContext(&ctx);
    if (!bc->blocked_on_keys) {
        updateStatsOnUnblock(c, bc->background_duration, 0);
    }
    /* For timeout events, we do not want to call the disconnect callback,
     * because the blocked client will be automatically disconnected in
     * this case, and the user can still hook using the timeout callback. */
    bc->disconnect_callback = NULL;
}

/* Return non-zero if a module command was called in order to fill the
 * reply for a blocked client. */
int RM_IsBlockedReplyRequest(RedisModuleCtx *ctx) {
    return (ctx->flags & REDISMODULE_CTX_BLOCKED_REPLY) != 0;
}

/* Return non-zero if a module command was called in order to fill the
 * reply for a blocked client that timed out. */
int RM_IsBlockedTimeoutRequest(RedisModuleCtx *ctx) {
    return (ctx->flags & REDISMODULE_CTX_BLOCKED_TIMEOUT) != 0;
}

/* Get the private data set by RedisModule_UnblockClient() */
void *RM_GetBlockedClientPrivateData(RedisModuleCtx *ctx) {
    return ctx->blocked_privdata;
}

/* Get the key that is ready when the reply callback is called in the context
 * of a client blocked by RedisModule_BlockClientOnKeys(). */
RedisModuleString *RM_GetBlockedClientReadyKey(RedisModuleCtx *ctx) {
    return ctx->blocked_ready_key;
}

/* Get the blocked client associated with a given context.
 * This is useful in the reply and timeout callbacks of blocked clients,
 * before sometimes the module has the blocked client handle references
 * around, and wants to cleanup it. */
RedisModuleBlockedClient *RM_GetBlockedClientHandle(RedisModuleCtx *ctx) {
    return ctx->blocked_client;
}

/* Return true if when the free callback of a blocked client is called,
 * the reason for the client to be unblocked is that it disconnected
 * while it was blocked. */
int RM_BlockedClientDisconnected(RedisModuleCtx *ctx) {
    return (ctx->flags & REDISMODULE_CTX_BLOCKED_DISCONNECTED) != 0;
}

/* --------------------------------------------------------------------------
 * ## Thread Safe Contexts
 * -------------------------------------------------------------------------- */

/* Return a context which can be used inside threads to make Redis context
 * calls with certain modules APIs. If 'bc' is not NULL then the module will
 * be bound to a blocked client, and it will be possible to use the
 * `RedisModule_Reply*` family of functions to accumulate a reply for when the
 * client will be unblocked. Otherwise the thread safe context will be
 * detached by a specific client.
 *
 * To call non-reply APIs, the thread safe context must be prepared with:
 *
 *     RedisModule_ThreadSafeContextLock(ctx);
 *     ... make your call here ...
 *     RedisModule_ThreadSafeContextUnlock(ctx);
 *
 * This is not needed when using `RedisModule_Reply*` functions, assuming
 * that a blocked client was used when the context was created, otherwise
 * no RedisModule_Reply* call should be made at all.
 *
 * NOTE: If you're creating a detached thread safe context (bc is NULL),
 * consider using `RM_GetDetachedThreadSafeContext` which will also retain
 * the module ID and thus be more useful for logging. */
RedisModuleCtx *RM_GetThreadSafeContext(RedisModuleBlockedClient *bc) {
    RedisModuleCtx *ctx = zmalloc(sizeof(*ctx));
    RedisModule *module = bc ? bc->module : NULL;
    int flags = REDISMODULE_CTX_THREAD_SAFE;

    /* Creating a new client object is costly. To avoid that, we have an
     * internal pool of client objects. In blockClient(), a client object is
     * assigned to bc->thread_safe_ctx_client to be used for the thread safe
     * context.
     * For detached thread safe contexts, we create a new client object.
     * Otherwise, as this function can be called from different threads, we
     * would need to synchronize access to internal pool of client objects.
     * Assuming creating detached context is rare and not that performance
     * critical, we avoid synchronizing access to the client pool by creating
     * a new client */
    if (!bc) flags |= REDISMODULE_CTX_NEW_CLIENT;
    moduleCreateContext(ctx, module, flags);
    /* Even when the context is associated with a blocked client, we can't
     * access it safely from another thread, so we use a fake client here
     * in order to keep things like the currently selected database and similar
     * things. */
    if (bc) {
        ctx->blocked_client = bc;
        ctx->client = bc->thread_safe_ctx_client;
        selectDb(ctx->client,bc->dbid);
        if (bc->client) {
            ctx->client->id = bc->client->id;
            ctx->client->resp = bc->client->resp;
        }
    }
    return ctx;
}

/* Return a detached thread safe context that is not associated with any
 * specific blocked client, but is associated with the module's context.
 *
 * This is useful for modules that wish to hold a global context over
 * a long term, for purposes such as logging. */
RedisModuleCtx *RM_GetDetachedThreadSafeContext(RedisModuleCtx *ctx) {
    RedisModuleCtx *new_ctx = zmalloc(sizeof(*new_ctx));
    /* We create a new client object for the detached context.
     * See RM_GetThreadSafeContext() for more information */
    moduleCreateContext(new_ctx, ctx->module,
                        REDISMODULE_CTX_THREAD_SAFE|REDISMODULE_CTX_NEW_CLIENT);
    return new_ctx;
}

/* Release a thread safe context. */
void RM_FreeThreadSafeContext(RedisModuleCtx *ctx) {
    moduleFreeContext(ctx);
    zfree(ctx);
}

void moduleGILAfterLock() {
    /* We should never get here if we already inside a module
     * code block which already opened a context. */
    serverAssert(server.module_ctx_nesting == 0);
    /* Bump up the nesting level to prevent immediate propagation
     * of possible RM_Call from th thread */
    server.module_ctx_nesting++;
}

/* Acquire the server lock before executing a thread safe API call.
 * This is not needed for `RedisModule_Reply*` calls when there is
 * a blocked client connected to the thread safe context. */
void RM_ThreadSafeContextLock(RedisModuleCtx *ctx) {
    UNUSED(ctx);
    moduleAcquireGIL();
    moduleGILAfterLock();
}

/* Similar to RM_ThreadSafeContextLock but this function
 * would not block if the server lock is already acquired.
 *
 * If successful (lock acquired) REDISMODULE_OK is returned,
 * otherwise REDISMODULE_ERR is returned and errno is set
 * accordingly. */
int RM_ThreadSafeContextTryLock(RedisModuleCtx *ctx) {
    UNUSED(ctx);

    int res = moduleTryAcquireGIL();
    if(res != 0) {
        errno = res;
        return REDISMODULE_ERR;
    }
    moduleGILAfterLock();
    return REDISMODULE_OK;
}

void moduleGILBeforeUnlock() {
    /* We should never get here if we already inside a module
     * code block which already opened a context, except
     * the bump-up from moduleGILAcquired. */
    serverAssert(server.module_ctx_nesting == 1);
    /* Restore ctx_nesting and propagate pending commands
     * (because it's u clear when thread safe contexts are
     * released we have to propagate here). */
    server.module_ctx_nesting--;
    propagatePendingCommands();

    if (server.busy_module_yield_flags) {
        blockingOperationEnds();
        server.busy_module_yield_flags = BUSY_MODULE_YIELD_NONE;
    }
}

/* Release the server lock after a thread safe API call was executed. */
void RM_ThreadSafeContextUnlock(RedisModuleCtx *ctx) {
    UNUSED(ctx);
    moduleGILBeforeUnlock();
    moduleReleaseGIL();
}

void moduleAcquireGIL(void) {
    pthread_mutex_lock(&moduleGIL);
}

int moduleTryAcquireGIL(void) {
    return pthread_mutex_trylock(&moduleGIL);
}

void moduleReleaseGIL(void) {
    pthread_mutex_unlock(&moduleGIL);
}


/* --------------------------------------------------------------------------
 * ## Module Keyspace Notifications API
 * -------------------------------------------------------------------------- */

/* Subscribe to keyspace notifications. This is a low-level version of the
 * keyspace-notifications API. A module can register callbacks to be notified
 * when keyspace events occur.
 *
 * Notification events are filtered by their type (string events, set events,
 * etc), and the subscriber callback receives only events that match a specific
 * mask of event types.
 *
 * When subscribing to notifications with RedisModule_SubscribeToKeyspaceEvents
 * the module must provide an event type-mask, denoting the events the subscriber
 * is interested in. This can be an ORed mask of any of the following flags:
 *
 *  - REDISMODULE_NOTIFY_GENERIC: Generic commands like DEL, EXPIRE, RENAME
 *  - REDISMODULE_NOTIFY_STRING: String events
 *  - REDISMODULE_NOTIFY_LIST: List events
 *  - REDISMODULE_NOTIFY_SET: Set events
 *  - REDISMODULE_NOTIFY_HASH: Hash events
 *  - REDISMODULE_NOTIFY_ZSET: Sorted Set events
 *  - REDISMODULE_NOTIFY_EXPIRED: Expiration events
 *  - REDISMODULE_NOTIFY_EVICTED: Eviction events
 *  - REDISMODULE_NOTIFY_STREAM: Stream events
 *  - REDISMODULE_NOTIFY_MODULE: Module types events
 *  - REDISMODULE_NOTIFY_KEYMISS: Key-miss events
 *  - REDISMODULE_NOTIFY_ALL: All events (Excluding REDISMODULE_NOTIFY_KEYMISS)
 *  - REDISMODULE_NOTIFY_LOADED: A special notification available only for modules,
 *                               indicates that the key was loaded from persistence.
 *                               Notice, when this event fires, the given key
 *                               can not be retained, use RM_CreateStringFromString
 *                               instead.
 *
 * We do not distinguish between key events and keyspace events, and it is up
 * to the module to filter the actions taken based on the key.
 *
 * The subscriber signature is:
 *
 *     int (*RedisModuleNotificationFunc) (RedisModuleCtx *ctx, int type,
 *                                         const char *event,
 *                                         RedisModuleString *key);
 *
 * `type` is the event type bit, that must match the mask given at registration
 * time. The event string is the actual command being executed, and key is the
 * relevant Redis key.
 *
 * Notification callback gets executed with a redis context that can not be
 * used to send anything to the client, and has the db number where the event
 * occurred as its selected db number.
 *
 * Notice that it is not necessary to enable notifications in redis.conf for
 * module notifications to work.
 *
 * Warning: the notification callbacks are performed in a synchronous manner,
 * so notification callbacks must to be fast, or they would slow Redis down.
 * If you need to take long actions, use threads to offload them.
 *
 * See https://redis.io/topics/notifications for more information.
 */
int RM_SubscribeToKeyspaceEvents(RedisModuleCtx *ctx, int types, RedisModuleNotificationFunc callback) {
    RedisModuleKeyspaceSubscriber *sub = zmalloc(sizeof(*sub));
    sub->module = ctx->module;
    sub->event_mask = types;
    sub->notify_callback = callback;
    sub->active = 0;

    listAddNodeTail(moduleKeyspaceSubscribers, sub);
    return REDISMODULE_OK;
}

/* Get the configured bitmap of notify-keyspace-events (Could be used
 * for additional filtering in RedisModuleNotificationFunc) */
int RM_GetNotifyKeyspaceEvents() {
    return server.notify_keyspace_events;
}

/* Expose notifyKeyspaceEvent to modules */
int RM_NotifyKeyspaceEvent(RedisModuleCtx *ctx, int type, const char *event, RedisModuleString *key) {
    if (!ctx || !ctx->client)
        return REDISMODULE_ERR;
    notifyKeyspaceEvent(type, (char *)event, key, ctx->client->db->id);
    return REDISMODULE_OK;
}

/* Dispatcher for keyspace notifications to module subscriber functions.
 * This gets called  only if at least one module requested to be notified on
 * keyspace notifications */
void moduleNotifyKeyspaceEvent(int type, const char *event, robj *key, int dbid) {
    /* Don't do anything if there aren't any subscribers */
    if (listLength(moduleKeyspaceSubscribers) == 0) return;

    listIter li;
    listNode *ln;
    listRewind(moduleKeyspaceSubscribers,&li);

    /* Remove irrelevant flags from the type mask */
    type &= ~(NOTIFY_KEYEVENT | NOTIFY_KEYSPACE);

    while((ln = listNext(&li))) {
        RedisModuleKeyspaceSubscriber *sub = ln->value;
        /* Only notify subscribers on events matching the registration,
         * and avoid subscribers triggering themselves */
        if ((sub->event_mask & type) && sub->active == 0) {
            RedisModuleCtx ctx;
            moduleCreateContext(&ctx, sub->module, REDISMODULE_CTX_TEMP_CLIENT);
            selectDb(ctx.client, dbid);

            /* mark the handler as active to avoid reentrant loops.
             * If the subscriber performs an action triggering itself,
             * it will not be notified about it. */
            sub->active = 1;
            sub->notify_callback(&ctx, type, event, key);
            sub->active = 0;
            moduleFreeContext(&ctx);
        }
    }
}

/* Unsubscribe any notification subscribers this module has upon unloading */
void moduleUnsubscribeNotifications(RedisModule *module) {
    listIter li;
    listNode *ln;
    listRewind(moduleKeyspaceSubscribers,&li);
    while((ln = listNext(&li))) {
        RedisModuleKeyspaceSubscriber *sub = ln->value;
        if (sub->module == module) {
            listDelNode(moduleKeyspaceSubscribers, ln);
            zfree(sub);
        }
    }
}

/* --------------------------------------------------------------------------
 * ## Modules Cluster API
 * -------------------------------------------------------------------------- */

/* The Cluster message callback function pointer type. */
typedef void (*RedisModuleClusterMessageReceiver)(RedisModuleCtx *ctx, const char *sender_id, uint8_t type, const unsigned char *payload, uint32_t len);

/* This structure identifies a registered caller: it must match a given module
 * ID, for a given message type. The callback function is just the function
 * that was registered as receiver. */
typedef struct moduleClusterReceiver {
    uint64_t module_id;
    RedisModuleClusterMessageReceiver callback;
    struct RedisModule *module;
    struct moduleClusterReceiver *next;
} moduleClusterReceiver;

typedef struct moduleClusterNodeInfo {
    int flags;
    char ip[NET_IP_STR_LEN];
    int port;
    char master_id[40]; /* Only if flags & REDISMODULE_NODE_MASTER is true. */
} mdouleClusterNodeInfo;

/* We have an array of message types: each bucket is a linked list of
 * configured receivers. */
static moduleClusterReceiver *clusterReceivers[UINT8_MAX];

/* Dispatch the message to the right module receiver. */
void moduleCallClusterReceivers(const char *sender_id, uint64_t module_id, uint8_t type, const unsigned char *payload, uint32_t len) {
    moduleClusterReceiver *r = clusterReceivers[type];
    while(r) {
        if (r->module_id == module_id) {
            RedisModuleCtx ctx;
            moduleCreateContext(&ctx, r->module, REDISMODULE_CTX_TEMP_CLIENT);
            selectDb(ctx.client, 0);
            r->callback(&ctx,sender_id,type,payload,len);
            moduleFreeContext(&ctx);
            return;
        }
        r = r->next;
    }
}

/* Register a callback receiver for cluster messages of type 'type'. If there
 * was already a registered callback, this will replace the callback function
 * with the one provided, otherwise if the callback is set to NULL and there
 * is already a callback for this function, the callback is unregistered
 * (so this API call is also used in order to delete the receiver). */
void RM_RegisterClusterMessageReceiver(RedisModuleCtx *ctx, uint8_t type, RedisModuleClusterMessageReceiver callback) {
    if (!server.cluster_enabled) return;

    uint64_t module_id = moduleTypeEncodeId(ctx->module->name,0);
    moduleClusterReceiver *r = clusterReceivers[type], *prev = NULL;
    while(r) {
        if (r->module_id == module_id) {
            /* Found! Set or delete. */
            if (callback) {
                r->callback = callback;
            } else {
                /* Delete the receiver entry if the user is setting
                 * it to NULL. Just unlink the receiver node from the
                 * linked list. */
                if (prev)
                    prev->next = r->next;
                else
                    clusterReceivers[type]->next = r->next;
                zfree(r);
            }
            return;
        }
        prev = r;
        r = r->next;
    }

    /* Not found, let's add it. */
    if (callback) {
        r = zmalloc(sizeof(*r));
        r->module_id = module_id;
        r->module = ctx->module;
        r->callback = callback;
        r->next = clusterReceivers[type];
        clusterReceivers[type] = r;
    }
}

/* Send a message to all the nodes in the cluster if `target` is NULL, otherwise
 * at the specified target, which is a REDISMODULE_NODE_ID_LEN bytes node ID, as
 * returned by the receiver callback or by the nodes iteration functions.
 *
 * The function returns REDISMODULE_OK if the message was successfully sent,
 * otherwise if the node is not connected or such node ID does not map to any
 * known cluster node, REDISMODULE_ERR is returned. */
int RM_SendClusterMessage(RedisModuleCtx *ctx, const char *target_id, uint8_t type, const char *msg, uint32_t len) {
    if (!server.cluster_enabled) return REDISMODULE_ERR;
    uint64_t module_id = moduleTypeEncodeId(ctx->module->name,0);
    if (clusterSendModuleMessageToTarget(target_id,module_id,type,msg,len) == C_OK)
        return REDISMODULE_OK;
    else
        return REDISMODULE_ERR;
}

/* Return an array of string pointers, each string pointer points to a cluster
 * node ID of exactly REDISMODULE_NODE_ID_LEN bytes (without any null term).
 * The number of returned node IDs is stored into `*numnodes`.
 * However if this function is called by a module not running an a Redis
 * instance with Redis Cluster enabled, NULL is returned instead.
 *
 * The IDs returned can be used with RedisModule_GetClusterNodeInfo() in order
 * to get more information about single node.
 *
 * The array returned by this function must be freed using the function
 * RedisModule_FreeClusterNodesList().
 *
 * Example:
 *
 *     size_t count, j;
 *     char **ids = RedisModule_GetClusterNodesList(ctx,&count);
 *     for (j = 0; j < count; j++) {
 *         RedisModule_Log(ctx,"notice","Node %.*s",
 *             REDISMODULE_NODE_ID_LEN,ids[j]);
 *     }
 *     RedisModule_FreeClusterNodesList(ids);
 */
char **RM_GetClusterNodesList(RedisModuleCtx *ctx, size_t *numnodes) {
    UNUSED(ctx);

    if (!server.cluster_enabled) return NULL;
    size_t count = dictSize(server.cluster->nodes);
    char **ids = zmalloc((count+1)*REDISMODULE_NODE_ID_LEN);
    dictIterator *di = dictGetIterator(server.cluster->nodes);
    dictEntry *de;
    int j = 0;
    while((de = dictNext(di)) != NULL) {
        clusterNode *node = dictGetVal(de);
        if (node->flags & (CLUSTER_NODE_NOADDR|CLUSTER_NODE_HANDSHAKE)) continue;
        ids[j] = zmalloc(REDISMODULE_NODE_ID_LEN);
        memcpy(ids[j],node->name,REDISMODULE_NODE_ID_LEN);
        j++;
    }
    *numnodes = j;
    ids[j] = NULL; /* Null term so that FreeClusterNodesList does not need
                    * to also get the count argument. */
    dictReleaseIterator(di);
    return ids;
}

/* Free the node list obtained with RedisModule_GetClusterNodesList. */
void RM_FreeClusterNodesList(char **ids) {
    if (ids == NULL) return;
    for (int j = 0; ids[j]; j++) zfree(ids[j]);
    zfree(ids);
}

/* Return this node ID (REDISMODULE_CLUSTER_ID_LEN bytes) or NULL if the cluster
 * is disabled. */
const char *RM_GetMyClusterID(void) {
    if (!server.cluster_enabled) return NULL;
    return server.cluster->myself->name;
}

/* Return the number of nodes in the cluster, regardless of their state
 * (handshake, noaddress, ...) so that the number of active nodes may actually
 * be smaller, but not greater than this number. If the instance is not in
 * cluster mode, zero is returned. */
size_t RM_GetClusterSize(void) {
    if (!server.cluster_enabled) return 0;
    return dictSize(server.cluster->nodes);
}

/* Populate the specified info for the node having as ID the specified 'id',
 * then returns REDISMODULE_OK. Otherwise if the node ID does not exist from
 * the POV of this local node, REDISMODULE_ERR is returned.
 *
 * The arguments `ip`, `master_id`, `port` and `flags` can be NULL in case we don't
 * need to populate back certain info. If an `ip` and `master_id` (only populated
 * if the instance is a slave) are specified, they point to buffers holding
 * at least REDISMODULE_NODE_ID_LEN bytes. The strings written back as `ip`
 * and `master_id` are not null terminated.
 *
 * The list of flags reported is the following:
 *
 * * REDISMODULE_NODE_MYSELF:       This node
 * * REDISMODULE_NODE_MASTER:       The node is a master
 * * REDISMODULE_NODE_SLAVE:        The node is a replica
 * * REDISMODULE_NODE_PFAIL:        We see the node as failing
 * * REDISMODULE_NODE_FAIL:         The cluster agrees the node is failing
 * * REDISMODULE_NODE_NOFAILOVER:   The slave is configured to never failover
 */
int RM_GetClusterNodeInfo(RedisModuleCtx *ctx, const char *id, char *ip, char *master_id, int *port, int *flags) {
    UNUSED(ctx);

    clusterNode *node = clusterLookupNode(id);
    if (node == NULL ||
        node->flags & (CLUSTER_NODE_NOADDR|CLUSTER_NODE_HANDSHAKE))
    {
        return REDISMODULE_ERR;
    }

    if (ip) strncpy(ip,node->ip,NET_IP_STR_LEN);

    if (master_id) {
        /* If the information is not available, the function will set the
         * field to zero bytes, so that when the field can't be populated the
         * function kinda remains predictable. */
        if (node->flags & CLUSTER_NODE_SLAVE && node->slaveof)
            memcpy(master_id,node->slaveof->name,REDISMODULE_NODE_ID_LEN);
        else
            memset(master_id,0,REDISMODULE_NODE_ID_LEN);
    }
    if (port) *port = node->port;

    /* As usually we have to remap flags for modules, in order to ensure
     * we can provide binary compatibility. */
    if (flags) {
        *flags = 0;
        if (node->flags & CLUSTER_NODE_MYSELF) *flags |= REDISMODULE_NODE_MYSELF;
        if (node->flags & CLUSTER_NODE_MASTER) *flags |= REDISMODULE_NODE_MASTER;
        if (node->flags & CLUSTER_NODE_SLAVE) *flags |= REDISMODULE_NODE_SLAVE;
        if (node->flags & CLUSTER_NODE_PFAIL) *flags |= REDISMODULE_NODE_PFAIL;
        if (node->flags & CLUSTER_NODE_FAIL) *flags |= REDISMODULE_NODE_FAIL;
        if (node->flags & CLUSTER_NODE_NOFAILOVER) *flags |= REDISMODULE_NODE_NOFAILOVER;
    }
    return REDISMODULE_OK;
}

/* Set Redis Cluster flags in order to change the normal behavior of
 * Redis Cluster, especially with the goal of disabling certain functions.
 * This is useful for modules that use the Cluster API in order to create
 * a different distributed system, but still want to use the Redis Cluster
 * message bus. Flags that can be set:
 *
 * * CLUSTER_MODULE_FLAG_NO_FAILOVER
 * * CLUSTER_MODULE_FLAG_NO_REDIRECTION
 *
 * With the following effects:
 *
 * * NO_FAILOVER: prevent Redis Cluster slaves from failing over a dead master.
 *                Also disables the replica migration feature.
 *
 * * NO_REDIRECTION: Every node will accept any key, without trying to perform
 *                   partitioning according to the Redis Cluster algorithm.
 *                   Slots information will still be propagated across the
 *                   cluster, but without effect. */
void RM_SetClusterFlags(RedisModuleCtx *ctx, uint64_t flags) {
    UNUSED(ctx);
    if (flags & REDISMODULE_CLUSTER_FLAG_NO_FAILOVER)
        server.cluster_module_flags |= CLUSTER_MODULE_FLAG_NO_FAILOVER;
    if (flags & REDISMODULE_CLUSTER_FLAG_NO_REDIRECTION)
        server.cluster_module_flags |= CLUSTER_MODULE_FLAG_NO_REDIRECTION;
}

/* --------------------------------------------------------------------------
 * ## Modules Timers API
 *
 * Module timers are an high precision "green timers" abstraction where
 * every module can register even millions of timers without problems, even if
 * the actual event loop will just have a single timer that is used to awake the
 * module timers subsystem in order to process the next event.
 *
 * All the timers are stored into a radix tree, ordered by expire time, when
 * the main Redis event loop timer callback is called, we try to process all
 * the timers already expired one after the other. Then we re-enter the event
 * loop registering a timer that will expire when the next to process module
 * timer will expire.
 *
 * Every time the list of active timers drops to zero, we unregister the
 * main event loop timer, so that there is no overhead when such feature is
 * not used.
 * -------------------------------------------------------------------------- */

static rax *Timers;     /* The radix tree of all the timers sorted by expire. */
long long aeTimer = -1; /* Main event loop (ae.c) timer identifier. */

typedef void (*RedisModuleTimerProc)(RedisModuleCtx *ctx, void *data);

/* The timer descriptor, stored as value in the radix tree. */
typedef struct RedisModuleTimer {
    RedisModule *module;                /* Module reference. */
    RedisModuleTimerProc callback;      /* The callback to invoke on expire. */
    void *data;                         /* Private data for the callback. */
    int dbid;                           /* Database number selected by the original client. */
} RedisModuleTimer;

/* This is the timer handler that is called by the main event loop. We schedule
 * this timer to be called when the nearest of our module timers will expire. */
int moduleTimerHandler(struct aeEventLoop *eventLoop, long long id, void *clientData) {
    UNUSED(eventLoop);
    UNUSED(id);
    UNUSED(clientData);

    /* To start let's try to fire all the timers already expired. */
    raxIterator ri;
    raxStart(&ri,Timers);
    uint64_t now = ustime();
    long long next_period = 0;
    while(1) {
        raxSeek(&ri,"^",NULL,0);
        if (!raxNext(&ri)) break;
        uint64_t expiretime;
        memcpy(&expiretime,ri.key,sizeof(expiretime));
        expiretime = ntohu64(expiretime);
        if (now >= expiretime) {
            RedisModuleTimer *timer = ri.data;
            RedisModuleCtx ctx;
            moduleCreateContext(&ctx,timer->module,REDISMODULE_CTX_TEMP_CLIENT);
            selectDb(ctx.client, timer->dbid);
            timer->callback(&ctx,timer->data);
            moduleFreeContext(&ctx);
            raxRemove(Timers,(unsigned char*)ri.key,ri.key_len,NULL);
            zfree(timer);
        } else {
            /* We call ustime() again instead of using the cached 'now' so that
             * 'next_period' isn't affected by the time it took to execute
             * previous calls to 'callback.
             * We need to cast 'expiretime' so that the compiler will not treat
             * the difference as unsigned (Causing next_period to be huge) in
             * case expiretime < ustime() */
            next_period = ((long long)expiretime-ustime())/1000; /* Scale to milliseconds. */
            break;
        }
    }
    raxStop(&ri);

    /* Reschedule the next timer or cancel it. */
    if (next_period <= 0) next_period = 1;
    if (raxSize(Timers) > 0) {
        return next_period;
    } else {
        aeTimer = -1;
        return AE_NOMORE;
    }
}

/* Create a new timer that will fire after `period` milliseconds, and will call
 * the specified function using `data` as argument. The returned timer ID can be
 * used to get information from the timer or to stop it before it fires.
 * Note that for the common use case of a repeating timer (Re-registration
 * of the timer inside the RedisModuleTimerProc callback) it matters when
 * this API is called:
 * If it is called at the beginning of 'callback' it means
 * the event will triggered every 'period'.
 * If it is called at the end of 'callback' it means
 * there will 'period' milliseconds gaps between events.
 * (If the time it takes to execute 'callback' is negligible the two
 * statements above mean the same) */
RedisModuleTimerID RM_CreateTimer(RedisModuleCtx *ctx, mstime_t period, RedisModuleTimerProc callback, void *data) {
    RedisModuleTimer *timer = zmalloc(sizeof(*timer));
    timer->module = ctx->module;
    timer->callback = callback;
    timer->data = data;
    timer->dbid = ctx->client ? ctx->client->db->id : 0;
    uint64_t expiretime = ustime()+period*1000;
    uint64_t key;

    while(1) {
        key = htonu64(expiretime);
        if (raxFind(Timers, (unsigned char*)&key,sizeof(key)) == raxNotFound) {
            raxInsert(Timers,(unsigned char*)&key,sizeof(key),timer,NULL);
            break;
        } else {
            expiretime++;
        }
    }

    /* We need to install the main event loop timer if it's not already
     * installed, or we may need to refresh its period if we just installed
     * a timer that will expire sooner than any other else (i.e. the timer
     * we just installed is the first timer in the Timers rax). */
    if (aeTimer != -1) {
        raxIterator ri;
        raxStart(&ri,Timers);
        raxSeek(&ri,"^",NULL,0);
        raxNext(&ri);
        if (memcmp(ri.key,&key,sizeof(key)) == 0) {
            /* This is the first key, we need to re-install the timer according
             * to the just added event. */
            aeDeleteTimeEvent(server.el,aeTimer);
            aeTimer = -1;
        }
        raxStop(&ri);
    }

    /* If we have no main timer (the old one was invalidated, or this is the
     * first module timer we have), install one. */
    if (aeTimer == -1)
        aeTimer = aeCreateTimeEvent(server.el,period,moduleTimerHandler,NULL,NULL);

    return key;
}

/* Stop a timer, returns REDISMODULE_OK if the timer was found, belonged to the
 * calling module, and was stopped, otherwise REDISMODULE_ERR is returned.
 * If not NULL, the data pointer is set to the value of the data argument when
 * the timer was created. */
int RM_StopTimer(RedisModuleCtx *ctx, RedisModuleTimerID id, void **data) {
    RedisModuleTimer *timer = raxFind(Timers,(unsigned char*)&id,sizeof(id));
    if (timer == raxNotFound || timer->module != ctx->module)
        return REDISMODULE_ERR;
    if (data) *data = timer->data;
    raxRemove(Timers,(unsigned char*)&id,sizeof(id),NULL);
    zfree(timer);
    return REDISMODULE_OK;
}

/* Obtain information about a timer: its remaining time before firing
 * (in milliseconds), and the private data pointer associated with the timer.
 * If the timer specified does not exist or belongs to a different module
 * no information is returned and the function returns REDISMODULE_ERR, otherwise
 * REDISMODULE_OK is returned. The arguments remaining or data can be NULL if
 * the caller does not need certain information. */
int RM_GetTimerInfo(RedisModuleCtx *ctx, RedisModuleTimerID id, uint64_t *remaining, void **data) {
    RedisModuleTimer *timer = raxFind(Timers,(unsigned char*)&id,sizeof(id));
    if (timer == raxNotFound || timer->module != ctx->module)
        return REDISMODULE_ERR;
    if (remaining) {
        int64_t rem = ntohu64(id)-ustime();
        if (rem < 0) rem = 0;
        *remaining = rem/1000; /* Scale to milliseconds. */
    }
    if (data) *data = timer->data;
    return REDISMODULE_OK;
}

/* --------------------------------------------------------------------------
 * ## Modules EventLoop API
 * --------------------------------------------------------------------------*/

typedef struct EventLoopData {
    RedisModuleEventLoopFunc rFunc;
    RedisModuleEventLoopFunc wFunc;
    void *user_data;
} EventLoopData;

typedef struct EventLoopOneShot {
    RedisModuleEventLoopOneShotFunc func;
    void *user_data;
} EventLoopOneShot;

list *moduleEventLoopOneShots;
static pthread_mutex_t moduleEventLoopMutex = PTHREAD_MUTEX_INITIALIZER;

static int eventLoopToAeMask(int mask) {
    int aeMask = 0;
    if (mask & REDISMODULE_EVENTLOOP_READABLE)
        aeMask |= AE_READABLE;
    if (mask & REDISMODULE_EVENTLOOP_WRITABLE)
        aeMask |= AE_WRITABLE;
    return aeMask;
}

static int eventLoopFromAeMask(int ae_mask) {
    int mask = 0;
    if (ae_mask & AE_READABLE)
        mask |= REDISMODULE_EVENTLOOP_READABLE;
    if (ae_mask & AE_WRITABLE)
        mask |= REDISMODULE_EVENTLOOP_WRITABLE;
    return mask;
}

static void eventLoopCbReadable(struct aeEventLoop *ae, int fd, void *user_data, int ae_mask) {
    UNUSED(ae);
    EventLoopData *data = user_data;
    data->rFunc(fd, data->user_data, eventLoopFromAeMask(ae_mask));
}

static void eventLoopCbWritable(struct aeEventLoop *ae, int fd, void *user_data, int ae_mask) {
    UNUSED(ae);
    EventLoopData *data = user_data;
    data->wFunc(fd, data->user_data, eventLoopFromAeMask(ae_mask));
}

/* Add a pipe / socket event to the event loop.
 *
 * * `mask` must be one of the following values:
 *
 *     * `REDISMODULE_EVENTLOOP_READABLE`
 *     * `REDISMODULE_EVENTLOOP_WRITABLE`
 *     * `REDISMODULE_EVENTLOOP_READABLE | REDISMODULE_EVENTLOOP_WRITABLE`
 *
 * On success REDISMODULE_OK is returned, otherwise
 * REDISMODULE_ERR is returned and errno is set to the following values:
 *
 * * ERANGE: `fd` is negative or higher than `maxclients` Redis config.
 * * EINVAL: `callback` is NULL or `mask` value is invalid.
 *
 * `errno` might take other values in case of an internal error.
 *
 * Example:
 *
 *     void onReadable(int fd, void *user_data, int mask) {
 *         char buf[32];
 *         int bytes = read(fd,buf,sizeof(buf));
 *         printf("Read %d bytes \n", bytes);
 *     }
 *     RM_EventLoopAdd(fd, REDISMODULE_EVENTLOOP_READABLE, onReadable, NULL);
 */
int RM_EventLoopAdd(int fd, int mask, RedisModuleEventLoopFunc func, void *user_data) {
    if (fd < 0 || fd >= aeGetSetSize(server.el)) {
        errno = ERANGE;
        return REDISMODULE_ERR;
    }

    if (!func || mask & ~(REDISMODULE_EVENTLOOP_READABLE |
                          REDISMODULE_EVENTLOOP_WRITABLE)) {
        errno = EINVAL;
        return REDISMODULE_ERR;
    }

    /* We are going to register stub callbacks to 'ae' for two reasons:
     *
     * - "ae" callback signature is different from RedisModuleEventLoopCallback,
     *   that will be handled it in our stub callbacks.
     * - We need to remap 'mask' value to provide binary compatibility.
     *
     * For the stub callbacks, saving user 'callback' and 'user_data' in an
     * EventLoopData object and passing it to ae, later, we'll extract
     * 'callback' and 'user_data' from that.
     */
    EventLoopData *data = aeGetFileClientData(server.el, fd);
    if (!data)
        data = zcalloc(sizeof(*data));

    aeFileProc *aeProc;
    if (mask & REDISMODULE_EVENTLOOP_READABLE)
        aeProc = eventLoopCbReadable;
    else
        aeProc = eventLoopCbWritable;

    int aeMask = eventLoopToAeMask(mask);

    if (aeCreateFileEvent(server.el, fd, aeMask, aeProc, data) != AE_OK) {
        if (aeGetFileEvents(server.el, fd) == AE_NONE)
            zfree(data);
        return REDISMODULE_ERR;
    }

    data->user_data = user_data;
    if (mask & REDISMODULE_EVENTLOOP_READABLE)
        data->rFunc = func;
    if (mask & REDISMODULE_EVENTLOOP_WRITABLE)
        data->wFunc = func;

    errno = 0;
    return REDISMODULE_OK;
}

/* Delete a pipe / socket event from the event loop.
 *
 * * `mask` must be one of the following values:
 *
 *     * `REDISMODULE_EVENTLOOP_READABLE`
 *     * `REDISMODULE_EVENTLOOP_WRITABLE`
 *     * `REDISMODULE_EVENTLOOP_READABLE | REDISMODULE_EVENTLOOP_WRITABLE`
 *
 * On success REDISMODULE_OK is returned, otherwise
 * REDISMODULE_ERR is returned and errno is set to the following values:
 *
 * * ERANGE: `fd` is negative or higher than `maxclients` Redis config.
 * * EINVAL: `mask` value is invalid.
 */
int RM_EventLoopDel(int fd, int mask) {
    if (fd < 0 || fd >= aeGetSetSize(server.el)) {
        errno = ERANGE;
        return REDISMODULE_ERR;
    }

    if (mask & ~(REDISMODULE_EVENTLOOP_READABLE |
                 REDISMODULE_EVENTLOOP_WRITABLE)) {
        errno = EINVAL;
        return REDISMODULE_ERR;
    }

    /* After deleting the event, if fd does not have any registered event
     * anymore, we can free the EventLoopData object. */
    EventLoopData *data = aeGetFileClientData(server.el, fd);
    aeDeleteFileEvent(server.el, fd, eventLoopToAeMask(mask));
    if (aeGetFileEvents(server.el, fd) == AE_NONE)
        zfree(data);

    errno = 0;
    return REDISMODULE_OK;
}

/* This function can be called from other threads to trigger callback on Redis
 * main thread. On success REDISMODULE_OK is returned. If `func` is NULL
 * REDISMODULE_ERR is returned and errno is set to EINVAL.
 */
int RM_EventLoopAddOneShot(RedisModuleEventLoopOneShotFunc func, void *user_data) {
    if (!func) {
        errno = EINVAL;
        return REDISMODULE_ERR;
    }

    EventLoopOneShot *oneshot = zmalloc(sizeof(*oneshot));
    oneshot->func = func;
    oneshot->user_data = user_data;

    pthread_mutex_lock(&moduleEventLoopMutex);
    if (!moduleEventLoopOneShots) moduleEventLoopOneShots = listCreate();
    listAddNodeTail(moduleEventLoopOneShots, oneshot);
    pthread_mutex_unlock(&moduleEventLoopMutex);

    if (write(server.module_pipe[1],"A",1) != 1) {
        /* Pipe is non-blocking, write() may fail if it's full. */
    }

    errno = 0;
    return REDISMODULE_OK;
}

/* This function will check the moduleEventLoopOneShots queue in order to
 * call the callback for the registered oneshot events. */
static void eventLoopHandleOneShotEvents() {
    pthread_mutex_lock(&moduleEventLoopMutex);
    if (moduleEventLoopOneShots) {
        while (listLength(moduleEventLoopOneShots)) {
            listNode *ln = listFirst(moduleEventLoopOneShots);
            EventLoopOneShot *oneshot = ln->value;
            listDelNode(moduleEventLoopOneShots, ln);
            /* Unlock mutex before the callback. Another oneshot event can be
             * added in the callback, it will need to lock the mutex. */
            pthread_mutex_unlock(&moduleEventLoopMutex);
            oneshot->func(oneshot->user_data);
            zfree(oneshot);
            /* Lock again for the next iteration */
            pthread_mutex_lock(&moduleEventLoopMutex);
        }
    }
    pthread_mutex_unlock(&moduleEventLoopMutex);
}

/* --------------------------------------------------------------------------
 * ## Modules ACL API
 *
 * Implements a hook into the authentication and authorization within Redis.
 * --------------------------------------------------------------------------*/

/* This function is called when a client's user has changed and invokes the
 * client's user changed callback if it was set. This callback should
 * cleanup any state the module was tracking about this client.
 *
 * A client's user can be changed through the AUTH command, module
 * authentication, and when a client is freed. */
void moduleNotifyUserChanged(client *c) {
    if (c->auth_callback) {
        c->auth_callback(c->id, c->auth_callback_privdata);

        /* The callback will fire exactly once, even if the user remains
         * the same. It is expected to completely clean up the state
         * so all references are cleared here. */
        c->auth_callback = NULL;
        c->auth_callback_privdata = NULL;
        c->auth_module = NULL;
    }
}

void revokeClientAuthentication(client *c) {
    /* Freeing the client would result in moduleNotifyUserChanged() to be
     * called later, however since we use revokeClientAuthentication() also
     * in moduleFreeAuthenticatedClients() to implement module unloading, we
     * do this action ASAP: this way if the module is unloaded, when the client
     * is eventually freed we don't rely on the module to still exist. */
    moduleNotifyUserChanged(c);

    c->user = DefaultUser;
    c->authenticated = 0;
    /* We will write replies to this client later, so we can't close it
     * directly even if async. */
    if (c == server.current_client) {
        c->flags |= CLIENT_CLOSE_AFTER_COMMAND;
    } else {
        freeClientAsync(c);
    }
}

/* Cleanup all clients that have been authenticated with this module. This
 * is called from onUnload() to give the module a chance to cleanup any
 * resources associated with clients it has authenticated. */
static void moduleFreeAuthenticatedClients(RedisModule *module) {
    listIter li;
    listNode *ln;
    listRewind(server.clients,&li);
    while ((ln = listNext(&li)) != NULL) {
        client *c = listNodeValue(ln);
        if (!c->auth_module) continue;

        RedisModule *auth_module = (RedisModule *) c->auth_module;
        if (auth_module == module) {
            revokeClientAuthentication(c);
        }
    }
}

/* Creates a Redis ACL user that the module can use to authenticate a client.
 * After obtaining the user, the module should set what such user can do
 * using the RM_SetUserACL() function. Once configured, the user
 * can be used in order to authenticate a connection, with the specified
 * ACL rules, using the RedisModule_AuthClientWithUser() function.
 *
 * Note that:
 *
 * * Users created here are not listed by the ACL command.
 * * Users created here are not checked for duplicated name, so it's up to
 *   the module calling this function to take care of not creating users
 *   with the same name.
 * * The created user can be used to authenticate multiple Redis connections.
 *
 * The caller can later free the user using the function
 * RM_FreeModuleUser(). When this function is called, if there are
 * still clients authenticated with this user, they are disconnected.
 * The function to free the user should only be used when the caller really
 * wants to invalidate the user to define a new one with different
 * capabilities. */
RedisModuleUser *RM_CreateModuleUser(const char *name) {
    RedisModuleUser *new_user = zmalloc(sizeof(RedisModuleUser));
    new_user->user = ACLCreateUnlinkedUser();
    new_user->free_user = 1;

    /* Free the previous temporarily assigned name to assign the new one */
    sdsfree(new_user->user->name);
    new_user->user->name = sdsnew(name);
    return new_user;
}

/* Frees a given user and disconnects all of the clients that have been
 * authenticated with it. See RM_CreateModuleUser for detailed usage.*/
int RM_FreeModuleUser(RedisModuleUser *user) {
    if (user->free_user)
        ACLFreeUserAndKillClients(user->user);
    zfree(user);
    return REDISMODULE_OK;
}

/* Sets the permissions of a user created through the redis module
 * interface. The syntax is the same as ACL SETUSER, so refer to the
 * documentation in acl.c for more information. See RM_CreateModuleUser
 * for detailed usage.
 *
 * Returns REDISMODULE_OK on success and REDISMODULE_ERR on failure
 * and will set an errno describing why the operation failed. */
int RM_SetModuleUserACL(RedisModuleUser *user, const char* acl) {
    return ACLSetUser(user->user, acl, -1);
}

/* Retrieve the user name of the client connection behind the current context.
 * The user name can be used later, in order to get a RedisModuleUser.
 * See more information in RM_GetModuleUserFromUserName.
 *
 * The returned string must be released with RedisModule_FreeString() or by
 * enabling automatic memory management. */
RedisModuleString *RM_GetCurrentUserName(RedisModuleCtx *ctx) {
    return RM_CreateString(ctx,ctx->client->user->name,sdslen(ctx->client->user->name));
}

/* A RedisModuleUser can be used to check if command, key or channel can be executed or
 * accessed according to the ACLs rules associated with that user.
 * When a Module wants to do ACL checks on a general ACL user (not created by RM_CreateModuleUser),
 * it can get the RedisModuleUser from this API, based on the user name retrieved by RM_GetCurrentUserName.
 *
 * Since a general ACL user can be deleted at any time, this RedisModuleUser should be used only in the context
 * where this function was called. In order to do ACL checks out of that context, the Module can store the user name,
 * and call this API at any other context.
 *
 * Returns NULL if the user is disabled or the user does not exist.
 * The caller should later free the user using the function RM_FreeModuleUser().*/
RedisModuleUser *RM_GetModuleUserFromUserName(RedisModuleString *name) {
    /* First, verify that the user exist */
    user *acl_user = ACLGetUserByName(name->ptr, sdslen(name->ptr));
    if (acl_user == NULL) {
        return NULL;
    }

    RedisModuleUser *new_user = zmalloc(sizeof(RedisModuleUser));
    new_user->user = acl_user;
    new_user->free_user = 0;
    return new_user;
}

/* Checks if the command can be executed by the user, according to the ACLs associated with it.
 *
 * On success a REDISMODULE_OK is returned, otherwise
 * REDISMODULE_ERR is returned and errno is set to the following values:
 *
 * * ENOENT: Specified command does not exist.
 * * EACCES: Command cannot be executed, according to ACL rules
 */
int RM_ACLCheckCommandPermissions(RedisModuleUser *user, RedisModuleString **argv, int argc) {
    int keyidxptr;
    struct redisCommand *cmd;

    /* Find command */
    if ((cmd = lookupCommand(argv, argc)) == NULL) {
        errno = ENOENT;
        return REDISMODULE_ERR;
    }

    if (ACLCheckAllUserCommandPerm(user->user, cmd, argv, argc, &keyidxptr) != ACL_OK) {
        errno = EACCES;
        return REDISMODULE_ERR;
    }

    return REDISMODULE_OK;
}

/* Check if the key can be accessed by the user, according to the ACLs associated with it.
 *
 * If the user can access the key, REDISMODULE_OK is returned, otherwise
 * REDISMODULE_ERR is returned. */
int RM_ACLCheckKeyPermissions(RedisModuleUser *user, RedisModuleString *key) {
    if (ACLCheckKey(user->user, key->ptr, sdslen(key->ptr)) != ACL_OK)
        return REDISMODULE_ERR;

    return REDISMODULE_OK;
}

/* Check if the pubsub channel can be accessed by the user, according to the ACLs associated with it.
 * Glob-style pattern matching is employed, unless the literal flag is
 * set.
 *
 * If the user can access the pubsub channel, REDISMODULE_OK is returned, otherwise
 * REDISMODULE_ERR is returned. */
int RM_ACLCheckChannelPermissions(RedisModuleUser *user, RedisModuleString *ch, int literal) {
    if (ACLCheckPubsubChannelPerm(ch->ptr, user->user->channels, literal) != ACL_OK)
        return REDISMODULE_ERR;

    return REDISMODULE_OK;
}

/* Adds a new entry in the ACL log.
 * Returns REDISMODULE_OK on success and REDISMODULE_ERR on error.
 *
 * For more information about ACL log, please refer to https://redis.io/commands/acl-log */
void RM_ACLAddLogEntry(RedisModuleCtx *ctx, RedisModuleUser *user, RedisModuleString *object) {
    addACLLogEntry(ctx->client, 0, ACL_LOG_CTX_MODULE, -1, user->user->name, sdsdup(object->ptr));
}

/* Authenticate the client associated with the context with
 * the provided user. Returns REDISMODULE_OK on success and
 * REDISMODULE_ERR on error.
 *
 * This authentication can be tracked with the optional callback and private
 * data fields. The callback will be called whenever the user of the client
 * changes. This callback should be used to cleanup any state that is being
 * kept in the module related to the client authentication. It will only be
 * called once, even when the user hasn't changed, in order to allow for a
 * new callback to be specified. If this authentication does not need to be
 * tracked, pass in NULL for the callback and privdata.
 *
 * If client_id is not NULL, it will be filled with the id of the client
 * that was authenticated. This can be used with the
 * RM_DeauthenticateAndCloseClient() API in order to deauthenticate a
 * previously authenticated client if the authentication is no longer valid.
 *
 * For expensive authentication operations, it is recommended to block the
 * client and do the authentication in the background and then attach the user
 * to the client in a threadsafe context. */
static int authenticateClientWithUser(RedisModuleCtx *ctx, user *user, RedisModuleUserChangedFunc callback, void *privdata, uint64_t *client_id) {
    if (user->flags & USER_FLAG_DISABLED) {
        return REDISMODULE_ERR;
    }

    /* Avoid settings which are meaningless and will be lost */
    if (!ctx->client || (ctx->client->flags & CLIENT_MODULE)) {
        return REDISMODULE_ERR;
    }

    moduleNotifyUserChanged(ctx->client);

    ctx->client->user = user;
    ctx->client->authenticated = 1;

    if (callback) {
        ctx->client->auth_callback = callback;
        ctx->client->auth_callback_privdata = privdata;
        ctx->client->auth_module = ctx->module;
    }

    if (client_id) {
        *client_id = ctx->client->id;
    }

    return REDISMODULE_OK;
}


/* Authenticate the current context's user with the provided redis acl user.
 * Returns REDISMODULE_ERR if the user is disabled.
 *
 * See authenticateClientWithUser for information about callback, client_id,
 * and general usage for authentication. */
int RM_AuthenticateClientWithUser(RedisModuleCtx *ctx, RedisModuleUser *module_user, RedisModuleUserChangedFunc callback, void *privdata, uint64_t *client_id) {
    return authenticateClientWithUser(ctx, module_user->user, callback, privdata, client_id);
}

/* Authenticate the current context's user with the provided redis acl user.
 * Returns REDISMODULE_ERR if the user is disabled or the user does not exist.
 *
 * See authenticateClientWithUser for information about callback, client_id,
 * and general usage for authentication. */
int RM_AuthenticateClientWithACLUser(RedisModuleCtx *ctx, const char *name, size_t len, RedisModuleUserChangedFunc callback, void *privdata, uint64_t *client_id) {
    user *acl_user = ACLGetUserByName(name, len);

    if (!acl_user) {
        return REDISMODULE_ERR;
    }
    return authenticateClientWithUser(ctx, acl_user, callback, privdata, client_id);
}

/* Deauthenticate and close the client. The client resources will not be
 * be immediately freed, but will be cleaned up in a background job. This is
 * the recommended way to deauthenticate a client since most clients can't
 * handle users becoming deauthenticated. Returns REDISMODULE_ERR when the
 * client doesn't exist and REDISMODULE_OK when the operation was successful.
 *
 * The client ID is returned from the RM_AuthenticateClientWithUser and
 * RM_AuthenticateClientWithACLUser APIs, but can be obtained through
 * the CLIENT api or through server events.
 *
 * This function is not thread safe, and must be executed within the context
 * of a command or thread safe context. */
int RM_DeauthenticateAndCloseClient(RedisModuleCtx *ctx, uint64_t client_id) {
    UNUSED(ctx);
    client *c = lookupClientByID(client_id);
    if (c == NULL) return REDISMODULE_ERR;

    /* Revoke also marks client to be closed ASAP */
    revokeClientAuthentication(c);
    return REDISMODULE_OK;
}

/* Return the X.509 client-side certificate used by the client to authenticate
 * this connection.
 *
 * The return value is an allocated RedisModuleString that is a X.509 certificate
 * encoded in PEM (Base64) format. It should be freed (or auto-freed) by the caller.
 *
 * A NULL value is returned in the following conditions:
 *
 * - Connection ID does not exist
 * - Connection is not a TLS connection
 * - Connection is a TLS connection but no client certificate was used
 */
RedisModuleString *RM_GetClientCertificate(RedisModuleCtx *ctx, uint64_t client_id) {
    client *c = lookupClientByID(client_id);
    if (c == NULL) return NULL;

    sds cert = connTLSGetPeerCert(c->conn);
    if (!cert) return NULL;

    RedisModuleString *s = createObject(OBJ_STRING, cert);
    if (ctx != NULL) autoMemoryAdd(ctx, REDISMODULE_AM_STRING, s);

    return s;
}

/* --------------------------------------------------------------------------
 * ## Modules Dictionary API
 *
 * Implements a sorted dictionary (actually backed by a radix tree) with
 * the usual get / set / del / num-items API, together with an iterator
 * capable of going back and forth.
 * -------------------------------------------------------------------------- */

/* Create a new dictionary. The 'ctx' pointer can be the current module context
 * or NULL, depending on what you want. Please follow the following rules:
 *
 * 1. Use a NULL context if you plan to retain a reference to this dictionary
 *    that will survive the time of the module callback where you created it.
 * 2. Use a NULL context if no context is available at the time you are creating
 *    the dictionary (of course...).
 * 3. However use the current callback context as 'ctx' argument if the
 *    dictionary time to live is just limited to the callback scope. In this
 *    case, if enabled, you can enjoy the automatic memory management that will
 *    reclaim the dictionary memory, as well as the strings returned by the
 *    Next / Prev dictionary iterator calls.
 */
RedisModuleDict *RM_CreateDict(RedisModuleCtx *ctx) {
    struct RedisModuleDict *d = zmalloc(sizeof(*d));
    d->rax = raxNew();
    if (ctx != NULL) autoMemoryAdd(ctx,REDISMODULE_AM_DICT,d);
    return d;
}

/* Free a dictionary created with RM_CreateDict(). You need to pass the
 * context pointer 'ctx' only if the dictionary was created using the
 * context instead of passing NULL. */
void RM_FreeDict(RedisModuleCtx *ctx, RedisModuleDict *d) {
    if (ctx != NULL) autoMemoryFreed(ctx,REDISMODULE_AM_DICT,d);
    raxFree(d->rax);
    zfree(d);
}

/* Return the size of the dictionary (number of keys). */
uint64_t RM_DictSize(RedisModuleDict *d) {
    return raxSize(d->rax);
}

/* Store the specified key into the dictionary, setting its value to the
 * pointer 'ptr'. If the key was added with success, since it did not
 * already exist, REDISMODULE_OK is returned. Otherwise if the key already
 * exists the function returns REDISMODULE_ERR. */
int RM_DictSetC(RedisModuleDict *d, void *key, size_t keylen, void *ptr) {
    int retval = raxTryInsert(d->rax,key,keylen,ptr,NULL);
    return (retval == 1) ? REDISMODULE_OK : REDISMODULE_ERR;
}

/* Like RedisModule_DictSetC() but will replace the key with the new
 * value if the key already exists. */
int RM_DictReplaceC(RedisModuleDict *d, void *key, size_t keylen, void *ptr) {
    int retval = raxInsert(d->rax,key,keylen,ptr,NULL);
    return (retval == 1) ? REDISMODULE_OK : REDISMODULE_ERR;
}

/* Like RedisModule_DictSetC() but takes the key as a RedisModuleString. */
int RM_DictSet(RedisModuleDict *d, RedisModuleString *key, void *ptr) {
    return RM_DictSetC(d,key->ptr,sdslen(key->ptr),ptr);
}

/* Like RedisModule_DictReplaceC() but takes the key as a RedisModuleString. */
int RM_DictReplace(RedisModuleDict *d, RedisModuleString *key, void *ptr) {
    return RM_DictReplaceC(d,key->ptr,sdslen(key->ptr),ptr);
}

/* Return the value stored at the specified key. The function returns NULL
 * both in the case the key does not exist, or if you actually stored
 * NULL at key. So, optionally, if the 'nokey' pointer is not NULL, it will
 * be set by reference to 1 if the key does not exist, or to 0 if the key
 * exists. */
void *RM_DictGetC(RedisModuleDict *d, void *key, size_t keylen, int *nokey) {
    void *res = raxFind(d->rax,key,keylen);
    if (nokey) *nokey = (res == raxNotFound);
    return (res == raxNotFound) ? NULL : res;
}

/* Like RedisModule_DictGetC() but takes the key as a RedisModuleString. */
void *RM_DictGet(RedisModuleDict *d, RedisModuleString *key, int *nokey) {
    return RM_DictGetC(d,key->ptr,sdslen(key->ptr),nokey);
}

/* Remove the specified key from the dictionary, returning REDISMODULE_OK if
 * the key was found and deleted, or REDISMODULE_ERR if instead there was
 * no such key in the dictionary. When the operation is successful, if
 * 'oldval' is not NULL, then '*oldval' is set to the value stored at the
 * key before it was deleted. Using this feature it is possible to get
 * a pointer to the value (for instance in order to release it), without
 * having to call RedisModule_DictGet() before deleting the key. */
int RM_DictDelC(RedisModuleDict *d, void *key, size_t keylen, void *oldval) {
    int retval = raxRemove(d->rax,key,keylen,oldval);
    return retval ? REDISMODULE_OK : REDISMODULE_ERR;
}

/* Like RedisModule_DictDelC() but gets the key as a RedisModuleString. */
int RM_DictDel(RedisModuleDict *d, RedisModuleString *key, void *oldval) {
    return RM_DictDelC(d,key->ptr,sdslen(key->ptr),oldval);
}

/* Return an iterator, setup in order to start iterating from the specified
 * key by applying the operator 'op', which is just a string specifying the
 * comparison operator to use in order to seek the first element. The
 * operators available are:
 *
 * * `^`   -- Seek the first (lexicographically smaller) key.
 * * `$`   -- Seek the last  (lexicographically bigger) key.
 * * `>`   -- Seek the first element greater than the specified key.
 * * `>=`  -- Seek the first element greater or equal than the specified key.
 * * `<`   -- Seek the first element smaller than the specified key.
 * * `<=`  -- Seek the first element smaller or equal than the specified key.
 * * `==`  -- Seek the first element matching exactly the specified key.
 *
 * Note that for `^` and `$` the passed key is not used, and the user may
 * just pass NULL with a length of 0.
 *
 * If the element to start the iteration cannot be seeked based on the
 * key and operator passed, RedisModule_DictNext() / Prev() will just return
 * REDISMODULE_ERR at the first call, otherwise they'll produce elements.
 */
RedisModuleDictIter *RM_DictIteratorStartC(RedisModuleDict *d, const char *op, void *key, size_t keylen) {
    RedisModuleDictIter *di = zmalloc(sizeof(*di));
    di->dict = d;
    raxStart(&di->ri,d->rax);
    raxSeek(&di->ri,op,key,keylen);
    return di;
}

/* Exactly like RedisModule_DictIteratorStartC, but the key is passed as a
 * RedisModuleString. */
RedisModuleDictIter *RM_DictIteratorStart(RedisModuleDict *d, const char *op, RedisModuleString *key) {
    return RM_DictIteratorStartC(d,op,key->ptr,sdslen(key->ptr));
}

/* Release the iterator created with RedisModule_DictIteratorStart(). This call
 * is mandatory otherwise a memory leak is introduced in the module. */
void RM_DictIteratorStop(RedisModuleDictIter *di) {
    raxStop(&di->ri);
    zfree(di);
}

/* After its creation with RedisModule_DictIteratorStart(), it is possible to
 * change the currently selected element of the iterator by using this
 * API call. The result based on the operator and key is exactly like
 * the function RedisModule_DictIteratorStart(), however in this case the
 * return value is just REDISMODULE_OK in case the seeked element was found,
 * or REDISMODULE_ERR in case it was not possible to seek the specified
 * element. It is possible to reseek an iterator as many times as you want. */
int RM_DictIteratorReseekC(RedisModuleDictIter *di, const char *op, void *key, size_t keylen) {
    return raxSeek(&di->ri,op,key,keylen);
}

/* Like RedisModule_DictIteratorReseekC() but takes the key as as a
 * RedisModuleString. */
int RM_DictIteratorReseek(RedisModuleDictIter *di, const char *op, RedisModuleString *key) {
    return RM_DictIteratorReseekC(di,op,key->ptr,sdslen(key->ptr));
}

/* Return the current item of the dictionary iterator `di` and steps to the
 * next element. If the iterator already yield the last element and there
 * are no other elements to return, NULL is returned, otherwise a pointer
 * to a string representing the key is provided, and the `*keylen` length
 * is set by reference (if keylen is not NULL). The `*dataptr`, if not NULL
 * is set to the value of the pointer stored at the returned key as auxiliary
 * data (as set by the RedisModule_DictSet API).
 *
 * Usage example:
 *
 *      ... create the iterator here ...
 *      char *key;
 *      void *data;
 *      while((key = RedisModule_DictNextC(iter,&keylen,&data)) != NULL) {
 *          printf("%.*s %p\n", (int)keylen, key, data);
 *      }
 *
 * The returned pointer is of type void because sometimes it makes sense
 * to cast it to a `char*` sometimes to an unsigned `char*` depending on the
 * fact it contains or not binary data, so this API ends being more
 * comfortable to use.
 *
 * The validity of the returned pointer is until the next call to the
 * next/prev iterator step. Also the pointer is no longer valid once the
 * iterator is released. */
void *RM_DictNextC(RedisModuleDictIter *di, size_t *keylen, void **dataptr) {
    if (!raxNext(&di->ri)) return NULL;
    if (keylen) *keylen = di->ri.key_len;
    if (dataptr) *dataptr = di->ri.data;
    return di->ri.key;
}

/* This function is exactly like RedisModule_DictNext() but after returning
 * the currently selected element in the iterator, it selects the previous
 * element (lexicographically smaller) instead of the next one. */
void *RM_DictPrevC(RedisModuleDictIter *di, size_t *keylen, void **dataptr) {
    if (!raxPrev(&di->ri)) return NULL;
    if (keylen) *keylen = di->ri.key_len;
    if (dataptr) *dataptr = di->ri.data;
    return di->ri.key;
}

/* Like RedisModuleNextC(), but instead of returning an internally allocated
 * buffer and key length, it returns directly a module string object allocated
 * in the specified context 'ctx' (that may be NULL exactly like for the main
 * API RedisModule_CreateString).
 *
 * The returned string object should be deallocated after use, either manually
 * or by using a context that has automatic memory management active. */
RedisModuleString *RM_DictNext(RedisModuleCtx *ctx, RedisModuleDictIter *di, void **dataptr) {
    size_t keylen;
    void *key = RM_DictNextC(di,&keylen,dataptr);
    if (key == NULL) return NULL;
    return RM_CreateString(ctx,key,keylen);
}

/* Like RedisModule_DictNext() but after returning the currently selected
 * element in the iterator, it selects the previous element (lexicographically
 * smaller) instead of the next one. */
RedisModuleString *RM_DictPrev(RedisModuleCtx *ctx, RedisModuleDictIter *di, void **dataptr) {
    size_t keylen;
    void *key = RM_DictPrevC(di,&keylen,dataptr);
    if (key == NULL) return NULL;
    return RM_CreateString(ctx,key,keylen);
}

/* Compare the element currently pointed by the iterator to the specified
 * element given by key/keylen, according to the operator 'op' (the set of
 * valid operators are the same valid for RedisModule_DictIteratorStart).
 * If the comparison is successful the command returns REDISMODULE_OK
 * otherwise REDISMODULE_ERR is returned.
 *
 * This is useful when we want to just emit a lexicographical range, so
 * in the loop, as we iterate elements, we can also check if we are still
 * on range.
 *
 * The function return REDISMODULE_ERR if the iterator reached the
 * end of elements condition as well. */
int RM_DictCompareC(RedisModuleDictIter *di, const char *op, void *key, size_t keylen) {
    if (raxEOF(&di->ri)) return REDISMODULE_ERR;
    int res = raxCompare(&di->ri,op,key,keylen);
    return res ? REDISMODULE_OK : REDISMODULE_ERR;
}

/* Like RedisModule_DictCompareC but gets the key to compare with the current
 * iterator key as a RedisModuleString. */
int RM_DictCompare(RedisModuleDictIter *di, const char *op, RedisModuleString *key) {
    if (raxEOF(&di->ri)) return REDISMODULE_ERR;
    int res = raxCompare(&di->ri,op,key->ptr,sdslen(key->ptr));
    return res ? REDISMODULE_OK : REDISMODULE_ERR;
}




/* --------------------------------------------------------------------------
 * ## Modules Info fields
 * -------------------------------------------------------------------------- */

int RM_InfoEndDictField(RedisModuleInfoCtx *ctx);

/* Used to start a new section, before adding any fields. the section name will
 * be prefixed by `<modulename>_` and must only include A-Z,a-z,0-9.
 * NULL or empty string indicates the default section (only `<modulename>`) is used.
 * When return value is REDISMODULE_ERR, the section should and will be skipped. */
int RM_InfoAddSection(RedisModuleInfoCtx *ctx, const char *name) {
    sds full_name = sdsdup(ctx->module->name);
    if (name != NULL && strlen(name) > 0)
        full_name = sdscatfmt(full_name, "_%s", name);

    /* Implicitly end dicts, instead of returning an error which is likely un checked. */
    if (ctx->in_dict_field)
        RM_InfoEndDictField(ctx);

    /* proceed only if:
     * 1) no section was requested (emit all)
     * 2) the module name was requested (emit all)
     * 3) this specific section was requested. */
    if (ctx->requested_section) {
        if (strcasecmp(ctx->requested_section, full_name) &&
            strcasecmp(ctx->requested_section, ctx->module->name)) {
            sdsfree(full_name);
            ctx->in_section = 0;
            return REDISMODULE_ERR;
        }
    }
    if (ctx->sections++) ctx->info = sdscat(ctx->info,"\r\n");
    ctx->info = sdscatfmt(ctx->info, "# %S\r\n", full_name);
    ctx->in_section = 1;
    sdsfree(full_name);
    return REDISMODULE_OK;
}

/* Starts a dict field, similar to the ones in INFO KEYSPACE. Use normal
 * RedisModule_InfoAddField* functions to add the items to this field, and
 * terminate with RedisModule_InfoEndDictField. */
int RM_InfoBeginDictField(RedisModuleInfoCtx *ctx, const char *name) {
    if (!ctx->in_section)
        return REDISMODULE_ERR;
    /* Implicitly end dicts, instead of returning an error which is likely un checked. */
    if (ctx->in_dict_field)
        RM_InfoEndDictField(ctx);
    char *tmpmodname, *tmpname;
    ctx->info = sdscatfmt(ctx->info,
        "%s_%s:",
        getSafeInfoString(ctx->module->name, strlen(ctx->module->name), &tmpmodname),
        getSafeInfoString(name, strlen(name), &tmpname));
    if (tmpmodname != NULL) zfree(tmpmodname);
    if (tmpname != NULL) zfree(tmpname);
    ctx->in_dict_field = 1;
    return REDISMODULE_OK;
}

/* Ends a dict field, see RedisModule_InfoBeginDictField */
int RM_InfoEndDictField(RedisModuleInfoCtx *ctx) {
    if (!ctx->in_dict_field)
        return REDISMODULE_ERR;
    /* trim the last ',' if found. */
    if (ctx->info[sdslen(ctx->info)-1]==',')
        sdsIncrLen(ctx->info, -1);
    ctx->info = sdscat(ctx->info, "\r\n");
    ctx->in_dict_field = 0;
    return REDISMODULE_OK;
}

/* Used by RedisModuleInfoFunc to add info fields.
 * Each field will be automatically prefixed by `<modulename>_`.
 * Field names or values must not include `\r\n` or `:`. */
int RM_InfoAddFieldString(RedisModuleInfoCtx *ctx, const char *field, RedisModuleString *value) {
    if (!ctx->in_section)
        return REDISMODULE_ERR;
    if (ctx->in_dict_field) {
        ctx->info = sdscatfmt(ctx->info,
            "%s=%S,",
            field,
            (sds)value->ptr);
        return REDISMODULE_OK;
    }
    ctx->info = sdscatfmt(ctx->info,
        "%s_%s:%S\r\n",
        ctx->module->name,
        field,
        (sds)value->ptr);
    return REDISMODULE_OK;
}

/* See RedisModule_InfoAddFieldString(). */
int RM_InfoAddFieldCString(RedisModuleInfoCtx *ctx, const char *field, const char *value) {
    if (!ctx->in_section)
        return REDISMODULE_ERR;
    if (ctx->in_dict_field) {
        ctx->info = sdscatfmt(ctx->info,
            "%s=%s,",
            field,
            value);
        return REDISMODULE_OK;
    }
    ctx->info = sdscatfmt(ctx->info,
        "%s_%s:%s\r\n",
        ctx->module->name,
        field,
        value);
    return REDISMODULE_OK;
}

/* See RedisModule_InfoAddFieldString(). */
int RM_InfoAddFieldDouble(RedisModuleInfoCtx *ctx, const char *field, double value) {
    if (!ctx->in_section)
        return REDISMODULE_ERR;
    if (ctx->in_dict_field) {
        ctx->info = sdscatprintf(ctx->info,
            "%s=%.17g,",
            field,
            value);
        return REDISMODULE_OK;
    }
    ctx->info = sdscatprintf(ctx->info,
        "%s_%s:%.17g\r\n",
        ctx->module->name,
        field,
        value);
    return REDISMODULE_OK;
}

/* See RedisModule_InfoAddFieldString(). */
int RM_InfoAddFieldLongLong(RedisModuleInfoCtx *ctx, const char *field, long long value) {
    if (!ctx->in_section)
        return REDISMODULE_ERR;
    if (ctx->in_dict_field) {
        ctx->info = sdscatfmt(ctx->info,
            "%s=%I,",
            field,
            value);
        return REDISMODULE_OK;
    }
    ctx->info = sdscatfmt(ctx->info,
        "%s_%s:%I\r\n",
        ctx->module->name,
        field,
        value);
    return REDISMODULE_OK;
}

/* See RedisModule_InfoAddFieldString(). */
int RM_InfoAddFieldULongLong(RedisModuleInfoCtx *ctx, const char *field, unsigned long long value) {
    if (!ctx->in_section)
        return REDISMODULE_ERR;
    if (ctx->in_dict_field) {
        ctx->info = sdscatfmt(ctx->info,
            "%s=%U,",
            field,
            value);
        return REDISMODULE_OK;
    }
    ctx->info = sdscatfmt(ctx->info,
        "%s_%s:%U\r\n",
        ctx->module->name,
        field,
        value);
    return REDISMODULE_OK;
}

/* Registers callback for the INFO command. The callback should add INFO fields
 * by calling the `RedisModule_InfoAddField*()` functions. */
int RM_RegisterInfoFunc(RedisModuleCtx *ctx, RedisModuleInfoFunc cb) {
    ctx->module->info_cb = cb;
    return REDISMODULE_OK;
}

sds modulesCollectInfo(sds info, const char *section, int for_crash_report, int sections) {
    dictIterator *di = dictGetIterator(modules);
    dictEntry *de;

    while ((de = dictNext(di)) != NULL) {
        struct RedisModule *module = dictGetVal(de);
        if (!module->info_cb)
            continue;
        RedisModuleInfoCtx info_ctx = {module, section, info, sections, 0, 0};
        module->info_cb(&info_ctx, for_crash_report);
        /* Implicitly end dicts (no way to handle errors, and we must add the newline). */
        if (info_ctx.in_dict_field)
            RM_InfoEndDictField(&info_ctx);
        info = info_ctx.info;
        sections = info_ctx.sections;
    }
    dictReleaseIterator(di);
    return info;
}

/* Get information about the server similar to the one that returns from the
 * INFO command. This function takes an optional 'section' argument that may
 * be NULL. The return value holds the output and can be used with
 * RedisModule_ServerInfoGetField and alike to get the individual fields.
 * When done, it needs to be freed with RedisModule_FreeServerInfo or with the
 * automatic memory management mechanism if enabled. */
RedisModuleServerInfoData *RM_GetServerInfo(RedisModuleCtx *ctx, const char *section) {
    struct RedisModuleServerInfoData *d = zmalloc(sizeof(*d));
    d->rax = raxNew();
    if (ctx != NULL) autoMemoryAdd(ctx,REDISMODULE_AM_INFO,d);
    sds info = genRedisInfoString(section);
    int totlines, i;
    sds *lines = sdssplitlen(info, sdslen(info), "\r\n", 2, &totlines);
    for(i=0; i<totlines; i++) {
        sds line = lines[i];
        if (line[0]=='#') continue;
        char *sep = strchr(line, ':');
        if (!sep) continue;
        unsigned char *key = (unsigned char*)line;
        size_t keylen = (intptr_t)sep-(intptr_t)line;
        sds val = sdsnewlen(sep+1,sdslen(line)-((intptr_t)sep-(intptr_t)line)-1);
        if (!raxTryInsert(d->rax,key,keylen,val,NULL))
            sdsfree(val);
    }
    sdsfree(info);
    sdsfreesplitres(lines,totlines);
    return d;
}

/* Free data created with RM_GetServerInfo(). You need to pass the
 * context pointer 'ctx' only if the dictionary was created using the
 * context instead of passing NULL. */
void RM_FreeServerInfo(RedisModuleCtx *ctx, RedisModuleServerInfoData *data) {
    if (ctx != NULL) autoMemoryFreed(ctx,REDISMODULE_AM_INFO,data);
    raxFreeWithCallback(data->rax, (void(*)(void*))sdsfree);
    zfree(data);
}

/* Get the value of a field from data collected with RM_GetServerInfo(). You
 * need to pass the context pointer 'ctx' only if you want to use auto memory
 * mechanism to release the returned string. Return value will be NULL if the
 * field was not found. */
RedisModuleString *RM_ServerInfoGetField(RedisModuleCtx *ctx, RedisModuleServerInfoData *data, const char* field) {
    sds val = raxFind(data->rax, (unsigned char *)field, strlen(field));
    if (val == raxNotFound) return NULL;
    RedisModuleString *o = createStringObject(val,sdslen(val));
    if (ctx != NULL) autoMemoryAdd(ctx,REDISMODULE_AM_STRING,o);
    return o;
}

/* Similar to RM_ServerInfoGetField, but returns a char* which should not be freed but the caller. */
const char *RM_ServerInfoGetFieldC(RedisModuleServerInfoData *data, const char* field) {
    sds val = raxFind(data->rax, (unsigned char *)field, strlen(field));
    if (val == raxNotFound) return NULL;
    return val;
}

/* Get the value of a field from data collected with RM_GetServerInfo(). If the
 * field is not found, or is not numerical or out of range, return value will be
 * 0, and the optional out_err argument will be set to REDISMODULE_ERR. */
long long RM_ServerInfoGetFieldSigned(RedisModuleServerInfoData *data, const char* field, int *out_err) {
    long long ll;
    sds val = raxFind(data->rax, (unsigned char *)field, strlen(field));
    if (val == raxNotFound) {
        if (out_err) *out_err = REDISMODULE_ERR;
        return 0;
    }
    if (!string2ll(val,sdslen(val),&ll)) {
        if (out_err) *out_err = REDISMODULE_ERR;
        return 0;
    }
    if (out_err) *out_err = REDISMODULE_OK;
    return ll;
}

/* Get the value of a field from data collected with RM_GetServerInfo(). If the
 * field is not found, or is not numerical or out of range, return value will be
 * 0, and the optional out_err argument will be set to REDISMODULE_ERR. */
unsigned long long RM_ServerInfoGetFieldUnsigned(RedisModuleServerInfoData *data, const char* field, int *out_err) {
    unsigned long long ll;
    sds val = raxFind(data->rax, (unsigned char *)field, strlen(field));
    if (val == raxNotFound) {
        if (out_err) *out_err = REDISMODULE_ERR;
        return 0;
    }
    if (!string2ull(val,&ll)) {
        if (out_err) *out_err = REDISMODULE_ERR;
        return 0;
    }
    if (out_err) *out_err = REDISMODULE_OK;
    return ll;
}

/* Get the value of a field from data collected with RM_GetServerInfo(). If the
 * field is not found, or is not a double, return value will be 0, and the
 * optional out_err argument will be set to REDISMODULE_ERR. */
double RM_ServerInfoGetFieldDouble(RedisModuleServerInfoData *data, const char* field, int *out_err) {
    double dbl;
    sds val = raxFind(data->rax, (unsigned char *)field, strlen(field));
    if (val == raxNotFound) {
        if (out_err) *out_err = REDISMODULE_ERR;
        return 0;
    }
    if (!string2d(val,sdslen(val),&dbl)) {
        if (out_err) *out_err = REDISMODULE_ERR;
        return 0;
    }
    if (out_err) *out_err = REDISMODULE_OK;
    return dbl;
}

/* --------------------------------------------------------------------------
 * ## Modules utility APIs
 * -------------------------------------------------------------------------- */

/* Return random bytes using SHA1 in counter mode with a /dev/urandom
 * initialized seed. This function is fast so can be used to generate
 * many bytes without any effect on the operating system entropy pool.
 * Currently this function is not thread safe. */
void RM_GetRandomBytes(unsigned char *dst, size_t len) {
    getRandomBytes(dst,len);
}

/* Like RedisModule_GetRandomBytes() but instead of setting the string to
 * random bytes the string is set to random characters in the in the
 * hex charset [0-9a-f]. */
void RM_GetRandomHexChars(char *dst, size_t len) {
    getRandomHexChars(dst,len);
}

/* --------------------------------------------------------------------------
 * ## Modules API exporting / importing
 * -------------------------------------------------------------------------- */

/* This function is called by a module in order to export some API with a
 * given name. Other modules will be able to use this API by calling the
 * symmetrical function RM_GetSharedAPI() and casting the return value to
 * the right function pointer.
 *
 * The function will return REDISMODULE_OK if the name is not already taken,
 * otherwise REDISMODULE_ERR will be returned and no operation will be
 * performed.
 *
 * IMPORTANT: the apiname argument should be a string literal with static
 * lifetime. The API relies on the fact that it will always be valid in
 * the future. */
int RM_ExportSharedAPI(RedisModuleCtx *ctx, const char *apiname, void *func) {
    RedisModuleSharedAPI *sapi = zmalloc(sizeof(*sapi));
    sapi->module = ctx->module;
    sapi->func = func;
    if (dictAdd(server.sharedapi, (char*)apiname, sapi) != DICT_OK) {
        zfree(sapi);
        return REDISMODULE_ERR;
    }
    return REDISMODULE_OK;
}

/* Request an exported API pointer. The return value is just a void pointer
 * that the caller of this function will be required to cast to the right
 * function pointer, so this is a private contract between modules.
 *
 * If the requested API is not available then NULL is returned. Because
 * modules can be loaded at different times with different order, this
 * function calls should be put inside some module generic API registering
 * step, that is called every time a module attempts to execute a
 * command that requires external APIs: if some API cannot be resolved, the
 * command should return an error.
 *
 * Here is an example:
 *
 *     int ... myCommandImplementation() {
 *        if (getExternalAPIs() == 0) {
 *             reply with an error here if we cannot have the APIs
 *        }
 *        // Use the API:
 *        myFunctionPointer(foo);
 *     }
 *
 * And the function registerAPI() is:
 *
 *     int getExternalAPIs(void) {
 *         static int api_loaded = 0;
 *         if (api_loaded != 0) return 1; // APIs already resolved.
 *
 *         myFunctionPointer = RedisModule_GetOtherModuleAPI("...");
 *         if (myFunctionPointer == NULL) return 0;
 *
 *         return 1;
 *     }
 */
void *RM_GetSharedAPI(RedisModuleCtx *ctx, const char *apiname) {
    dictEntry *de = dictFind(server.sharedapi, apiname);
    if (de == NULL) return NULL;
    RedisModuleSharedAPI *sapi = dictGetVal(de);
    if (listSearchKey(sapi->module->usedby,ctx->module) == NULL) {
        listAddNodeTail(sapi->module->usedby,ctx->module);
        listAddNodeTail(ctx->module->using,sapi->module);
    }
    return sapi->func;
}

/* Remove all the APIs registered by the specified module. Usually you
 * want this when the module is going to be unloaded. This function
 * assumes that's caller responsibility to make sure the APIs are not
 * used by other modules.
 *
 * The number of unregistered APIs is returned. */
int moduleUnregisterSharedAPI(RedisModule *module) {
    int count = 0;
    dictIterator *di = dictGetSafeIterator(server.sharedapi);
    dictEntry *de;
    while ((de = dictNext(di)) != NULL) {
        const char *apiname = dictGetKey(de);
        RedisModuleSharedAPI *sapi = dictGetVal(de);
        if (sapi->module == module) {
            dictDelete(server.sharedapi,apiname);
            zfree(sapi);
            count++;
        }
    }
    dictReleaseIterator(di);
    return count;
}

/* Remove the specified module as an user of APIs of ever other module.
 * This is usually called when a module is unloaded.
 *
 * Returns the number of modules this module was using APIs from. */
int moduleUnregisterUsedAPI(RedisModule *module) {
    listIter li;
    listNode *ln;
    int count = 0;

    listRewind(module->using,&li);
    while((ln = listNext(&li))) {
        RedisModule *used = ln->value;
        listNode *ln = listSearchKey(used->usedby,module);
        if (ln) {
            listDelNode(used->usedby,ln);
            count++;
        }
    }
    return count;
}

/* Unregister all filters registered by a module.
 * This is called when a module is being unloaded.
 *
 * Returns the number of filters unregistered. */
int moduleUnregisterFilters(RedisModule *module) {
    listIter li;
    listNode *ln;
    int count = 0;

    listRewind(module->filters,&li);
    while((ln = listNext(&li))) {
        RedisModuleCommandFilter *filter = ln->value;
        listNode *ln = listSearchKey(moduleCommandFilters,filter);
        if (ln) {
            listDelNode(moduleCommandFilters,ln);
            count++;
        }
        zfree(filter);
    }
    return count;
}

/* --------------------------------------------------------------------------
 * ## Module Command Filter API
 * -------------------------------------------------------------------------- */

/* Register a new command filter function.
 *
 * Command filtering makes it possible for modules to extend Redis by plugging
 * into the execution flow of all commands.
 *
 * A registered filter gets called before Redis executes *any* command.  This
 * includes both core Redis commands and commands registered by any module.  The
 * filter applies in all execution paths including:
 *
 * 1. Invocation by a client.
 * 2. Invocation through `RedisModule_Call()` by any module.
 * 3. Invocation through Lua 'redis.call()`.
 * 4. Replication of a command from a master.
 *
 * The filter executes in a special filter context, which is different and more
 * limited than a RedisModuleCtx.  Because the filter affects any command, it
 * must be implemented in a very efficient way to reduce the performance impact
 * on Redis.  All Redis Module API calls that require a valid context (such as
 * `RedisModule_Call()`, `RedisModule_OpenKey()`, etc.) are not supported in a
 * filter context.
 *
 * The `RedisModuleCommandFilterCtx` can be used to inspect or modify the
 * executed command and its arguments.  As the filter executes before Redis
 * begins processing the command, any change will affect the way the command is
 * processed.  For example, a module can override Redis commands this way:
 *
 * 1. Register a `MODULE.SET` command which implements an extended version of
 *    the Redis `SET` command.
 * 2. Register a command filter which detects invocation of `SET` on a specific
 *    pattern of keys.  Once detected, the filter will replace the first
 *    argument from `SET` to `MODULE.SET`.
 * 3. When filter execution is complete, Redis considers the new command name
 *    and therefore executes the module's own command.
 *
 * Note that in the above use case, if `MODULE.SET` itself uses
 * `RedisModule_Call()` the filter will be applied on that call as well.  If
 * that is not desired, the `REDISMODULE_CMDFILTER_NOSELF` flag can be set when
 * registering the filter.
 *
 * The `REDISMODULE_CMDFILTER_NOSELF` flag prevents execution flows that
 * originate from the module's own `RM_Call()` from reaching the filter.  This
 * flag is effective for all execution flows, including nested ones, as long as
 * the execution begins from the module's command context or a thread-safe
 * context that is associated with a blocking command.
 *
 * Detached thread-safe contexts are *not* associated with the module and cannot
 * be protected by this flag.
 *
 * If multiple filters are registered (by the same or different modules), they
 * are executed in the order of registration.
 */
RedisModuleCommandFilter *RM_RegisterCommandFilter(RedisModuleCtx *ctx, RedisModuleCommandFilterFunc callback, int flags) {
    RedisModuleCommandFilter *filter = zmalloc(sizeof(*filter));
    filter->module = ctx->module;
    filter->callback = callback;
    filter->flags = flags;

    listAddNodeTail(moduleCommandFilters, filter);
    listAddNodeTail(ctx->module->filters, filter);
    return filter;
}

/* Unregister a command filter.
 */
int RM_UnregisterCommandFilter(RedisModuleCtx *ctx, RedisModuleCommandFilter *filter) {
    listNode *ln;

    /* A module can only remove its own filters */
    if (filter->module != ctx->module) return REDISMODULE_ERR;

    ln = listSearchKey(moduleCommandFilters,filter);
    if (!ln) return REDISMODULE_ERR;
    listDelNode(moduleCommandFilters,ln);

    ln = listSearchKey(ctx->module->filters,filter);
    if (!ln) return REDISMODULE_ERR;    /* Shouldn't happen */
    listDelNode(ctx->module->filters,ln);

    zfree(filter);

    return REDISMODULE_OK;
}

void moduleCallCommandFilters(client *c) {
    if (listLength(moduleCommandFilters) == 0) return;

    listIter li;
    listNode *ln;
    listRewind(moduleCommandFilters,&li);

    RedisModuleCommandFilterCtx filter = {
        .argv = c->argv,
        .argc = c->argc
    };

    while((ln = listNext(&li))) {
        RedisModuleCommandFilter *f = ln->value;

        /* Skip filter if REDISMODULE_CMDFILTER_NOSELF is set and module is
         * currently processing a command.
         */
        if ((f->flags & REDISMODULE_CMDFILTER_NOSELF) && f->module->in_call) continue;

        /* Call filter */
        f->callback(&filter);
    }

    c->argv = filter.argv;
    c->argc = filter.argc;
}

/* Return the number of arguments a filtered command has.  The number of
 * arguments include the command itself.
 */
int RM_CommandFilterArgsCount(RedisModuleCommandFilterCtx *fctx)
{
    return fctx->argc;
}

/* Return the specified command argument.  The first argument (position 0) is
 * the command itself, and the rest are user-provided args.
 */
RedisModuleString *RM_CommandFilterArgGet(RedisModuleCommandFilterCtx *fctx, int pos)
{
    if (pos < 0 || pos >= fctx->argc) return NULL;
    return fctx->argv[pos];
}

/* Modify the filtered command by inserting a new argument at the specified
 * position.  The specified RedisModuleString argument may be used by Redis
 * after the filter context is destroyed, so it must not be auto-memory
 * allocated, freed or used elsewhere.
 */
int RM_CommandFilterArgInsert(RedisModuleCommandFilterCtx *fctx, int pos, RedisModuleString *arg)
{
    int i;

    if (pos < 0 || pos > fctx->argc) return REDISMODULE_ERR;

    fctx->argv = zrealloc(fctx->argv, (fctx->argc+1)*sizeof(RedisModuleString *));
    for (i = fctx->argc; i > pos; i--) {
        fctx->argv[i] = fctx->argv[i-1];
    }
    fctx->argv[pos] = arg;
    fctx->argc++;

    return REDISMODULE_OK;
}

/* Modify the filtered command by replacing an existing argument with a new one.
 * The specified RedisModuleString argument may be used by Redis after the
 * filter context is destroyed, so it must not be auto-memory allocated, freed
 * or used elsewhere.
 */
int RM_CommandFilterArgReplace(RedisModuleCommandFilterCtx *fctx, int pos, RedisModuleString *arg)
{
    if (pos < 0 || pos >= fctx->argc) return REDISMODULE_ERR;

    decrRefCount(fctx->argv[pos]);
    fctx->argv[pos] = arg;

    return REDISMODULE_OK;
}

/* Modify the filtered command by deleting an argument at the specified
 * position.
 */
int RM_CommandFilterArgDelete(RedisModuleCommandFilterCtx *fctx, int pos)
{
    int i;
    if (pos < 0 || pos >= fctx->argc) return REDISMODULE_ERR;

    decrRefCount(fctx->argv[pos]);
    for (i = pos; i < fctx->argc-1; i++) {
        fctx->argv[i] = fctx->argv[i+1];
    }
    fctx->argc--;

    return REDISMODULE_OK;
}

/* For a given pointer allocated via RedisModule_Alloc() or
 * RedisModule_Realloc(), return the amount of memory allocated for it.
 * Note that this may be different (larger) than the memory we allocated
 * with the allocation calls, since sometimes the underlying allocator
 * will allocate more memory.
 */
size_t RM_MallocSize(void* ptr){
    return zmalloc_size(ptr);
}

/* Return the a number between 0 to 1 indicating the amount of memory
 * currently used, relative to the Redis "maxmemory" configuration.
 *
 * * 0 - No memory limit configured.
 * * Between 0 and 1 - The percentage of the memory used normalized in 0-1 range.
 * * Exactly 1 - Memory limit reached.
 * * Greater 1 - More memory used than the configured limit.
 */
float RM_GetUsedMemoryRatio(){
    float level;
    getMaxmemoryState(NULL, NULL, NULL, &level);
    return level;
}

/* --------------------------------------------------------------------------
 * ## Scanning keyspace and hashes
 * -------------------------------------------------------------------------- */

typedef void (*RedisModuleScanCB)(RedisModuleCtx *ctx, RedisModuleString *keyname, RedisModuleKey *key, void *privdata);
typedef struct {
    RedisModuleCtx *ctx;
    void* user_data;
    RedisModuleScanCB fn;
} ScanCBData;

typedef struct RedisModuleScanCursor{
    int cursor;
    int done;
}RedisModuleScanCursor;

static void moduleScanCallback(void *privdata, const dictEntry *de) {
    ScanCBData *data = privdata;
    sds key = dictGetKey(de);
    robj* val = dictGetVal(de);
    RedisModuleString *keyname = createObject(OBJ_STRING,sdsdup(key));

    /* Setup the key handle. */
    RedisModuleKey kp = {0};
    moduleInitKey(&kp, data->ctx, keyname, val, REDISMODULE_READ);

    data->fn(data->ctx, keyname, &kp, data->user_data);

    moduleCloseKey(&kp);
    decrRefCount(keyname);
}

/* Create a new cursor to be used with RedisModule_Scan */
RedisModuleScanCursor *RM_ScanCursorCreate() {
    RedisModuleScanCursor* cursor = zmalloc(sizeof(*cursor));
    cursor->cursor = 0;
    cursor->done = 0;
    return cursor;
}

/* Restart an existing cursor. The keys will be rescanned. */
void RM_ScanCursorRestart(RedisModuleScanCursor *cursor) {
    cursor->cursor = 0;
    cursor->done = 0;
}

/* Destroy the cursor struct. */
void RM_ScanCursorDestroy(RedisModuleScanCursor *cursor) {
    zfree(cursor);
}

/* Scan API that allows a module to scan all the keys and value in
 * the selected db.
 *
 * Callback for scan implementation.
 *
 *     void scan_callback(RedisModuleCtx *ctx, RedisModuleString *keyname,
 *                        RedisModuleKey *key, void *privdata);
 *
 * - `ctx`: the redis module context provided to for the scan.
 * - `keyname`: owned by the caller and need to be retained if used after this
 *   function.
 * - `key`: holds info on the key and value, it is provided as best effort, in
 *   some cases it might be NULL, in which case the user should (can) use
 *   RedisModule_OpenKey() (and CloseKey too).
 *   when it is provided, it is owned by the caller and will be free when the
 *   callback returns.
 * - `privdata`: the user data provided to RedisModule_Scan().
 *
 * The way it should be used:
 *
 *      RedisModuleCursor *c = RedisModule_ScanCursorCreate();
 *      while(RedisModule_Scan(ctx, c, callback, privateData));
 *      RedisModule_ScanCursorDestroy(c);
 *
 * It is also possible to use this API from another thread while the lock
 * is acquired during the actual call to RM_Scan:
 *
 *      RedisModuleCursor *c = RedisModule_ScanCursorCreate();
 *      RedisModule_ThreadSafeContextLock(ctx);
 *      while(RedisModule_Scan(ctx, c, callback, privateData)){
 *          RedisModule_ThreadSafeContextUnlock(ctx);
 *          // do some background job
 *          RedisModule_ThreadSafeContextLock(ctx);
 *      }
 *      RedisModule_ScanCursorDestroy(c);
 *
 * The function will return 1 if there are more elements to scan and
 * 0 otherwise, possibly setting errno if the call failed.
 *
 * It is also possible to restart an existing cursor using RM_ScanCursorRestart.
 *
 * IMPORTANT: This API is very similar to the Redis SCAN command from the
 * point of view of the guarantees it provides. This means that the API
 * may report duplicated keys, but guarantees to report at least one time
 * every key that was there from the start to the end of the scanning process.
 *
 * NOTE: If you do database changes within the callback, you should be aware
 * that the internal state of the database may change. For instance it is safe
 * to delete or modify the current key, but may not be safe to delete any
 * other key.
 * Moreover playing with the Redis keyspace while iterating may have the
 * effect of returning more duplicates. A safe pattern is to store the keys
 * names you want to modify elsewhere, and perform the actions on the keys
 * later when the iteration is complete. However this can cost a lot of
 * memory, so it may make sense to just operate on the current key when
 * possible during the iteration, given that this is safe. */
int RM_Scan(RedisModuleCtx *ctx, RedisModuleScanCursor *cursor, RedisModuleScanCB fn, void *privdata) {
    if (cursor->done) {
        errno = ENOENT;
        return 0;
    }
    int ret = 1;
    ScanCBData data = { ctx, privdata, fn };
    cursor->cursor = dictScan(ctx->client->db->dict, cursor->cursor, moduleScanCallback, NULL, &data);
    if (cursor->cursor == 0) {
        cursor->done = 1;
        ret = 0;
    }
    errno = 0;
    return ret;
}

typedef void (*RedisModuleScanKeyCB)(RedisModuleKey *key, RedisModuleString *field, RedisModuleString *value, void *privdata);
typedef struct {
    RedisModuleKey *key;
    void* user_data;
    RedisModuleScanKeyCB fn;
} ScanKeyCBData;

static void moduleScanKeyCallback(void *privdata, const dictEntry *de) {
    ScanKeyCBData *data = privdata;
    sds key = dictGetKey(de);
    robj *o = data->key->value;
    robj *field = createStringObject(key, sdslen(key));
    robj *value = NULL;
    if (o->type == OBJ_SET) {
        value = NULL;
    } else if (o->type == OBJ_HASH) {
        sds val = dictGetVal(de);
        value = createStringObject(val, sdslen(val));
    } else if (o->type == OBJ_ZSET) {
        double *val = (double*)dictGetVal(de);
        value = createStringObjectFromLongDouble(*val, 0);
    }

    data->fn(data->key, field, value, data->user_data);
    decrRefCount(field);
    if (value) decrRefCount(value);
}

/* Scan api that allows a module to scan the elements in a hash, set or sorted set key
 *
 * Callback for scan implementation.
 *
 *     void scan_callback(RedisModuleKey *key, RedisModuleString* field, RedisModuleString* value, void *privdata);
 *
 * - key - the redis key context provided to for the scan.
 * - field - field name, owned by the caller and need to be retained if used
 *   after this function.
 * - value - value string or NULL for set type, owned by the caller and need to
 *   be retained if used after this function.
 * - privdata - the user data provided to RedisModule_ScanKey.
 *
 * The way it should be used:
 *
 *      RedisModuleCursor *c = RedisModule_ScanCursorCreate();
 *      RedisModuleKey *key = RedisModule_OpenKey(...)
 *      while(RedisModule_ScanKey(key, c, callback, privateData));
 *      RedisModule_CloseKey(key);
 *      RedisModule_ScanCursorDestroy(c);
 *
 * It is also possible to use this API from another thread while the lock is acquired during
 * the actual call to RM_ScanKey, and re-opening the key each time:
 *
 *      RedisModuleCursor *c = RedisModule_ScanCursorCreate();
 *      RedisModule_ThreadSafeContextLock(ctx);
 *      RedisModuleKey *key = RedisModule_OpenKey(...)
 *      while(RedisModule_ScanKey(ctx, c, callback, privateData)){
 *          RedisModule_CloseKey(key);
 *          RedisModule_ThreadSafeContextUnlock(ctx);
 *          // do some background job
 *          RedisModule_ThreadSafeContextLock(ctx);
 *          RedisModuleKey *key = RedisModule_OpenKey(...)
 *      }
 *      RedisModule_CloseKey(key);
 *      RedisModule_ScanCursorDestroy(c);
 *
 * The function will return 1 if there are more elements to scan and 0 otherwise,
 * possibly setting errno if the call failed.
 * It is also possible to restart an existing cursor using RM_ScanCursorRestart.
 *
 * NOTE: Certain operations are unsafe while iterating the object. For instance
 * while the API guarantees to return at least one time all the elements that
 * are present in the data structure consistently from the start to the end
 * of the iteration (see HSCAN and similar commands documentation), the more
 * you play with the elements, the more duplicates you may get. In general
 * deleting the current element of the data structure is safe, while removing
 * the key you are iterating is not safe. */
int RM_ScanKey(RedisModuleKey *key, RedisModuleScanCursor *cursor, RedisModuleScanKeyCB fn, void *privdata) {
    if (key == NULL || key->value == NULL) {
        errno = EINVAL;
        return 0;
    }
    dict *ht = NULL;
    robj *o = key->value;
    if (o->type == OBJ_SET) {
        if (o->encoding == OBJ_ENCODING_HT)
            ht = o->ptr;
    } else if (o->type == OBJ_HASH) {
        if (o->encoding == OBJ_ENCODING_HT)
            ht = o->ptr;
    } else if (o->type == OBJ_ZSET) {
        if (o->encoding == OBJ_ENCODING_SKIPLIST)
            ht = ((zset *)o->ptr)->dict;
    } else {
        errno = EINVAL;
        return 0;
    }
    if (cursor->done) {
        errno = ENOENT;
        return 0;
    }
    int ret = 1;
    if (ht) {
        ScanKeyCBData data = { key, privdata, fn };
        cursor->cursor = dictScan(ht, cursor->cursor, moduleScanKeyCallback, NULL, &data);
        if (cursor->cursor == 0) {
            cursor->done = 1;
            ret = 0;
        }
    } else if (o->type == OBJ_SET && o->encoding == OBJ_ENCODING_INTSET) {
        int pos = 0;
        int64_t ll;
        while(intsetGet(o->ptr,pos++,&ll)) {
            robj *field = createObject(OBJ_STRING,sdsfromlonglong(ll));
            fn(key, field, NULL, privdata);
            decrRefCount(field);
        }
        cursor->cursor = 1;
        cursor->done = 1;
        ret = 0;
    } else if (o->type == OBJ_ZSET) {
        unsigned char *p = lpSeek(o->ptr,0);
        unsigned char *vstr;
        unsigned int vlen;
        long long vll;
        while(p) {
            vstr = lpGetValue(p,&vlen,&vll);
            robj *field = (vstr != NULL) ?
                createStringObject((char*)vstr,vlen) :
                createObject(OBJ_STRING,sdsfromlonglong(vll));
            p = lpNext(o->ptr,p);
            vstr = lpGetValue(p,&vlen,&vll);
            robj *value = (vstr != NULL) ?
                createStringObject((char*)vstr,vlen) :
                createObject(OBJ_STRING,sdsfromlonglong(vll));
            fn(key, field, value, privdata);
            p = lpNext(o->ptr,p);
            decrRefCount(field);
            decrRefCount(value);
        }
        cursor->cursor = 1;
        cursor->done = 1;
        ret = 0;
    } else if (o->type == OBJ_HASH) {
        unsigned char *p = lpFirst(o->ptr);
        unsigned char *vstr;
        int64_t vlen;
        unsigned char intbuf[LP_INTBUF_SIZE];
        while(p) {
            vstr = lpGet(p,&vlen,intbuf);
            robj *field = createStringObject((char*)vstr,vlen);
            p = lpNext(o->ptr,p);
            vstr = lpGet(p,&vlen,intbuf);
            robj *value = createStringObject((char*)vstr,vlen);
            fn(key, field, value, privdata);
            p = lpNext(o->ptr,p);
            decrRefCount(field);
            decrRefCount(value);
        }
        cursor->cursor = 1;
        cursor->done = 1;
        ret = 0;
    }
    errno = 0;
    return ret;
}


/* --------------------------------------------------------------------------
 * ## Module fork API
 * -------------------------------------------------------------------------- */

/* Create a background child process with the current frozen snapshot of the
 * main process where you can do some processing in the background without
 * affecting / freezing the traffic and no need for threads and GIL locking.
 * Note that Redis allows for only one concurrent fork.
 * When the child wants to exit, it should call RedisModule_ExitFromChild.
 * If the parent wants to kill the child it should call RedisModule_KillForkChild
 * The done handler callback will be executed on the parent process when the
 * child existed (but not when killed)
 * Return: -1 on failure, on success the parent process will get a positive PID
 * of the child, and the child process will get 0.
 */
int RM_Fork(RedisModuleForkDoneHandler cb, void *user_data) {
    pid_t childpid;

    if ((childpid = redisFork(CHILD_TYPE_MODULE)) == 0) {
        /* Child */
        redisSetProcTitle("redis-module-fork");
    } else if (childpid == -1) {
        serverLog(LL_WARNING,"Can't fork for module: %s", strerror(errno));
    } else {
        /* Parent */
        moduleForkInfo.done_handler = cb;
        moduleForkInfo.done_handler_user_data = user_data;
        serverLog(LL_VERBOSE, "Module fork started pid: %ld ", (long) childpid);
    }
    return childpid;
}

/* The module is advised to call this function from the fork child once in a while,
 * so that it can report progress and COW memory to the parent which will be
 * reported in INFO.
 * The `progress` argument should between 0 and 1, or -1 when not available. */
void RM_SendChildHeartbeat(double progress) {
    sendChildInfoGeneric(CHILD_INFO_TYPE_CURRENT_INFO, 0, progress, "Module fork");
}

/* Call from the child process when you want to terminate it.
 * retcode will be provided to the done handler executed on the parent process.
 */
int RM_ExitFromChild(int retcode) {
    sendChildCowInfo(CHILD_INFO_TYPE_MODULE_COW_SIZE, "Module fork");
    exitFromChild(retcode);
    return REDISMODULE_OK;
}

/* Kill the active module forked child, if there is one active and the
 * pid matches, and returns C_OK. Otherwise if there is no active module
 * child or the pid does not match, return C_ERR without doing anything. */
int TerminateModuleForkChild(int child_pid, int wait) {
    /* Module child should be active and pid should match. */
    if (server.child_type != CHILD_TYPE_MODULE ||
        server.child_pid != child_pid) return C_ERR;

    int statloc;
    serverLog(LL_VERBOSE,"Killing running module fork child: %ld",
        (long) server.child_pid);
    if (kill(server.child_pid,SIGUSR1) != -1 && wait) {
        while(waitpid(server.child_pid, &statloc, 0) !=
              server.child_pid);
    }
    /* Reset the buffer accumulating changes while the child saves. */
    resetChildState();
    moduleForkInfo.done_handler = NULL;
    moduleForkInfo.done_handler_user_data = NULL;
    return C_OK;
}

/* Can be used to kill the forked child process from the parent process.
 * child_pid would be the return value of RedisModule_Fork. */
int RM_KillForkChild(int child_pid) {
    /* Kill module child, wait for child exit. */
    if (TerminateModuleForkChild(child_pid,1) == C_OK)
        return REDISMODULE_OK;
    else
        return REDISMODULE_ERR;
}

void ModuleForkDoneHandler(int exitcode, int bysignal) {
    serverLog(LL_NOTICE,
        "Module fork exited pid: %ld, retcode: %d, bysignal: %d",
        (long) server.child_pid, exitcode, bysignal);
    if (moduleForkInfo.done_handler) {
        moduleForkInfo.done_handler(exitcode, bysignal,
            moduleForkInfo.done_handler_user_data);
    }

    moduleForkInfo.done_handler = NULL;
    moduleForkInfo.done_handler_user_data = NULL;
}

/* --------------------------------------------------------------------------
 * ## Server hooks implementation
 * -------------------------------------------------------------------------- */

/* This must be synced with REDISMODULE_EVENT_*
 * We use -1 (MAX_UINT64) to denote that this event doesn't have
 * a data structure associated with it. We use MAX_UINT64 on purpose,
 * in order to pass the check in RedisModule_SubscribeToServerEvent. */
static uint64_t moduleEventVersions[] = {
    REDISMODULE_REPLICATIONINFO_VERSION, /* REDISMODULE_EVENT_REPLICATION_ROLE_CHANGED */
    -1, /* REDISMODULE_EVENT_PERSISTENCE */
    REDISMODULE_FLUSHINFO_VERSION, /* REDISMODULE_EVENT_FLUSHDB */
    -1, /* REDISMODULE_EVENT_LOADING */
    REDISMODULE_CLIENTINFO_VERSION, /* REDISMODULE_EVENT_CLIENT_CHANGE */
    -1, /* REDISMODULE_EVENT_SHUTDOWN */
    -1, /* REDISMODULE_EVENT_REPLICA_CHANGE */
    -1, /* REDISMODULE_EVENT_MASTER_LINK_CHANGE */
    REDISMODULE_CRON_LOOP_VERSION, /* REDISMODULE_EVENT_CRON_LOOP */
    REDISMODULE_MODULE_CHANGE_VERSION, /* REDISMODULE_EVENT_MODULE_CHANGE */
    REDISMODULE_LOADING_PROGRESS_VERSION, /* REDISMODULE_EVENT_LOADING_PROGRESS */
    REDISMODULE_SWAPDBINFO_VERSION, /* REDISMODULE_EVENT_SWAPDB */
    -1, /* REDISMODULE_EVENT_REPL_BACKUP */
    -1, /* REDISMODULE_EVENT_FORK_CHILD */
    -1, /* REDISMODULE_EVENT_REPL_ASYNC_LOAD */
    -1, /* REDISMODULE_EVENT_EVENTLOOP */
};

/* Register to be notified, via a callback, when the specified server event
 * happens. The callback is called with the event as argument, and an additional
 * argument which is a void pointer and should be cased to a specific type
 * that is event-specific (but many events will just use NULL since they do not
 * have additional information to pass to the callback).
 *
 * If the callback is NULL and there was a previous subscription, the module
 * will be unsubscribed. If there was a previous subscription and the callback
 * is not null, the old callback will be replaced with the new one.
 *
 * The callback must be of this type:
 *
 *     int (*RedisModuleEventCallback)(RedisModuleCtx *ctx,
 *                                     RedisModuleEvent eid,
 *                                     uint64_t subevent,
 *                                     void *data);
 *
 * The 'ctx' is a normal Redis module context that the callback can use in
 * order to call other modules APIs. The 'eid' is the event itself, this
 * is only useful in the case the module subscribed to multiple events: using
 * the 'id' field of this structure it is possible to check if the event
 * is one of the events we registered with this callback. The 'subevent' field
 * depends on the event that fired.
 *
 * Finally the 'data' pointer may be populated, only for certain events, with
 * more relevant data.
 *
 * Here is a list of events you can use as 'eid' and related sub events:
 *
 * * RedisModuleEvent_ReplicationRoleChanged:
 *
 *     This event is called when the instance switches from master
 *     to replica or the other way around, however the event is
 *     also called when the replica remains a replica but starts to
 *     replicate with a different master.
 *
 *     The following sub events are available:
 *
 *     * `REDISMODULE_SUBEVENT_REPLROLECHANGED_NOW_MASTER`
 *     * `REDISMODULE_SUBEVENT_REPLROLECHANGED_NOW_REPLICA`
 *
 *     The 'data' field can be casted by the callback to a
 *     `RedisModuleReplicationInfo` structure with the following fields:
 *
 *         int master; // true if master, false if replica
 *         char *masterhost; // master instance hostname for NOW_REPLICA
 *         int masterport; // master instance port for NOW_REPLICA
 *         char *replid1; // Main replication ID
 *         char *replid2; // Secondary replication ID
 *         uint64_t repl1_offset; // Main replication offset
 *         uint64_t repl2_offset; // Offset of replid2 validity
 *
 * * RedisModuleEvent_Persistence
 *
 *     This event is called when RDB saving or AOF rewriting starts
 *     and ends. The following sub events are available:
 *
 *     * `REDISMODULE_SUBEVENT_PERSISTENCE_RDB_START`
 *     * `REDISMODULE_SUBEVENT_PERSISTENCE_AOF_START`
 *     * `REDISMODULE_SUBEVENT_PERSISTENCE_SYNC_RDB_START`
 *     * `REDISMODULE_SUBEVENT_PERSISTENCE_SYNC_AOF_START`
 *     * `REDISMODULE_SUBEVENT_PERSISTENCE_ENDED`
 *     * `REDISMODULE_SUBEVENT_PERSISTENCE_FAILED`
 *
 *     The above events are triggered not just when the user calls the
 *     relevant commands like BGSAVE, but also when a saving operation
 *     or AOF rewriting occurs because of internal server triggers.
 *     The SYNC_RDB_START sub events are happening in the foreground due to
 *     SAVE command, FLUSHALL, or server shutdown, and the other RDB and
 *     AOF sub events are executed in a background fork child, so any
 *     action the module takes can only affect the generated AOF or RDB,
 *     but will not be reflected in the parent process and affect connected
 *     clients and commands. Also note that the AOF_START sub event may end
 *     up saving RDB content in case of an AOF with rdb-preamble.
 *
 * * RedisModuleEvent_FlushDB
 *
 *     The FLUSHALL, FLUSHDB or an internal flush (for instance
 *     because of replication, after the replica synchronization)
 *     happened. The following sub events are available:
 *
 *     * `REDISMODULE_SUBEVENT_FLUSHDB_START`
 *     * `REDISMODULE_SUBEVENT_FLUSHDB_END`
 *
 *     The data pointer can be casted to a RedisModuleFlushInfo
 *     structure with the following fields:
 *
 *         int32_t async;  // True if the flush is done in a thread.
 *                         // See for instance FLUSHALL ASYNC.
 *                         // In this case the END callback is invoked
 *                         // immediately after the database is put
 *                         // in the free list of the thread.
 *         int32_t dbnum;  // Flushed database number, -1 for all the DBs
 *                         // in the case of the FLUSHALL operation.
 *
 *     The start event is called *before* the operation is initiated, thus
 *     allowing the callback to call DBSIZE or other operation on the
 *     yet-to-free keyspace.
 *
 * * RedisModuleEvent_Loading
 *
 *     Called on loading operations: at startup when the server is
 *     started, but also after a first synchronization when the
 *     replica is loading the RDB file from the master.
 *     The following sub events are available:
 *
 *     * `REDISMODULE_SUBEVENT_LOADING_RDB_START`
 *     * `REDISMODULE_SUBEVENT_LOADING_AOF_START`
 *     * `REDISMODULE_SUBEVENT_LOADING_REPL_START`
 *     * `REDISMODULE_SUBEVENT_LOADING_ENDED`
 *     * `REDISMODULE_SUBEVENT_LOADING_FAILED`
 *
 *     Note that AOF loading may start with an RDB data in case of
 *     rdb-preamble, in which case you'll only receive an AOF_START event.
 *
 * * RedisModuleEvent_ClientChange
 *
 *     Called when a client connects or disconnects.
 *     The data pointer can be casted to a RedisModuleClientInfo
 *     structure, documented in RedisModule_GetClientInfoById().
 *     The following sub events are available:
 *
 *     * `REDISMODULE_SUBEVENT_CLIENT_CHANGE_CONNECTED`
 *     * `REDISMODULE_SUBEVENT_CLIENT_CHANGE_DISCONNECTED`
 *
 * * RedisModuleEvent_Shutdown
 *
 *     The server is shutting down. No subevents are available.
 *
 * * RedisModuleEvent_ReplicaChange
 *
 *     This event is called when the instance (that can be both a
 *     master or a replica) get a new online replica, or lose a
 *     replica since it gets disconnected.
 *     The following sub events are available:
 *
 *     * `REDISMODULE_SUBEVENT_REPLICA_CHANGE_ONLINE`
 *     * `REDISMODULE_SUBEVENT_REPLICA_CHANGE_OFFLINE`
 *
 *     No additional information is available so far: future versions
 *     of Redis will have an API in order to enumerate the replicas
 *     connected and their state.
 *
 * * RedisModuleEvent_CronLoop
 *
 *     This event is called every time Redis calls the serverCron()
 *     function in order to do certain bookkeeping. Modules that are
 *     required to do operations from time to time may use this callback.
 *     Normally Redis calls this function 10 times per second, but
 *     this changes depending on the "hz" configuration.
 *     No sub events are available.
 *
 *     The data pointer can be casted to a RedisModuleCronLoop
 *     structure with the following fields:
 *
 *         int32_t hz;  // Approximate number of events per second.
 *
 * * RedisModuleEvent_MasterLinkChange
 *
 *     This is called for replicas in order to notify when the
 *     replication link becomes functional (up) with our master,
 *     or when it goes down. Note that the link is not considered
 *     up when we just connected to the master, but only if the
 *     replication is happening correctly.
 *     The following sub events are available:
 *
 *     * `REDISMODULE_SUBEVENT_MASTER_LINK_UP`
 *     * `REDISMODULE_SUBEVENT_MASTER_LINK_DOWN`
 *
 * * RedisModuleEvent_ModuleChange
 *
 *     This event is called when a new module is loaded or one is unloaded.
 *     The following sub events are available:
 *
 *     * `REDISMODULE_SUBEVENT_MODULE_LOADED`
 *     * `REDISMODULE_SUBEVENT_MODULE_UNLOADED`
 *
 *     The data pointer can be casted to a RedisModuleModuleChange
 *     structure with the following fields:
 *
 *         const char* module_name;  // Name of module loaded or unloaded.
 *         int32_t module_version;  // Module version.
 *
 * * RedisModuleEvent_LoadingProgress
 *
 *     This event is called repeatedly called while an RDB or AOF file
 *     is being loaded.
 *     The following sub events are available:
 *
 *     * `REDISMODULE_SUBEVENT_LOADING_PROGRESS_RDB`
 *     * `REDISMODULE_SUBEVENT_LOADING_PROGRESS_AOF`
 *
 *     The data pointer can be casted to a RedisModuleLoadingProgress
 *     structure with the following fields:
 *
 *         int32_t hz;  // Approximate number of events per second.
 *         int32_t progress;  // Approximate progress between 0 and 1024,
 *                            // or -1 if unknown.
 *
 * * RedisModuleEvent_SwapDB
 *
 *     This event is called when a SWAPDB command has been successfully
 *     Executed.
 *     For this event call currently there is no subevents available.
 *
 *     The data pointer can be casted to a RedisModuleSwapDbInfo
 *     structure with the following fields:
 *
 *         int32_t dbnum_first;    // Swap Db first dbnum
 *         int32_t dbnum_second;   // Swap Db second dbnum
 *
 * * RedisModuleEvent_ReplBackup
 * 
 *     WARNING: Replication Backup events are deprecated since Redis 7.0 and are never fired.
 *     See RedisModuleEvent_ReplAsyncLoad for understanding how Async Replication Loading events
 *     are now triggered when repl-diskless-load is set to swapdb.
 *
 *     Called when repl-diskless-load config is set to swapdb,
 *     And redis needs to backup the the current database for the
 *     possibility to be restored later. A module with global data and
 *     maybe with aux_load and aux_save callbacks may need to use this
 *     notification to backup / restore / discard its globals.
 *     The following sub events are available:
 *
 *     * `REDISMODULE_SUBEVENT_REPL_BACKUP_CREATE`
 *     * `REDISMODULE_SUBEVENT_REPL_BACKUP_RESTORE`
 *     * `REDISMODULE_SUBEVENT_REPL_BACKUP_DISCARD`
 * 
 * * RedisModuleEvent_ReplAsyncLoad
 *
 *     Called when repl-diskless-load config is set to swapdb and a replication with a master of same
 *     data set history (matching replication ID) occurs.
 *     In which case redis serves current data set while loading new database in memory from socket.
 *     Modules must have declared they support this mechanism in order to activate it, through
 *     REDISMODULE_OPTIONS_HANDLE_REPL_ASYNC_LOAD flag.
 *     The following sub events are available:
 *
 *     * `REDISMODULE_SUBEVENT_REPL_ASYNC_LOAD_STARTED`
 *     * `REDISMODULE_SUBEVENT_REPL_ASYNC_LOAD_ABORTED`
 *     * `REDISMODULE_SUBEVENT_REPL_ASYNC_LOAD_COMPLETED`
 *
 * * RedisModuleEvent_ForkChild
 *
 *     Called when a fork child (AOFRW, RDBSAVE, module fork...) is born/dies
 *     The following sub events are available:
 *
 *     * `REDISMODULE_SUBEVENT_FORK_CHILD_BORN`
 *     * `REDISMODULE_SUBEVENT_FORK_CHILD_DIED`
 *
 * * RedisModuleEvent_EventLoop
 *
 *     Called on each event loop iteration, once just before the event loop goes
 *     to sleep or just after it wakes up.
 *     The following sub events are available:
 *
 *     * `REDISMODULE_SUBEVENT_EVENTLOOP_BEFORE_SLEEP`
 *     * `REDISMODULE_SUBEVENT_EVENTLOOP_AFTER_SLEEP`
 *
 * The function returns REDISMODULE_OK if the module was successfully subscribed
 * for the specified event. If the API is called from a wrong context or unsupported event
 * is given then REDISMODULE_ERR is returned. */
int RM_SubscribeToServerEvent(RedisModuleCtx *ctx, RedisModuleEvent event, RedisModuleEventCallback callback) {
    RedisModuleEventListener *el;

    /* Protect in case of calls from contexts without a module reference. */
    if (ctx->module == NULL) return REDISMODULE_ERR;
    if (event.id >= _REDISMODULE_EVENT_NEXT) return REDISMODULE_ERR;
    if (event.dataver > moduleEventVersions[event.id]) return REDISMODULE_ERR; /* Module compiled with a newer redismodule.h than we support */

    /* Search an event matching this module and event ID. */
    listIter li;
    listNode *ln;
    listRewind(RedisModule_EventListeners,&li);
    while((ln = listNext(&li))) {
        el = ln->value;
        if (el->module == ctx->module && el->event.id == event.id)
            break; /* Matching event found. */
    }

    /* Modify or remove the event listener if we already had one. */
    if (ln) {
        if (callback == NULL) {
            listDelNode(RedisModule_EventListeners,ln);
            zfree(el);
        } else {
            el->callback = callback; /* Update the callback with the new one. */
        }
        return REDISMODULE_OK;
    }

    /* No event found, we need to add a new one. */
    el = zmalloc(sizeof(*el));
    el->module = ctx->module;
    el->event = event;
    el->callback = callback;
    listAddNodeTail(RedisModule_EventListeners,el);
    return REDISMODULE_OK;
}

/**
 * For a given server event and subevent, return zero if the
 * subevent is not supported and non-zero otherwise.
 */
int RM_IsSubEventSupported(RedisModuleEvent event, int64_t subevent) {
    switch (event.id) {
    case REDISMODULE_EVENT_REPLICATION_ROLE_CHANGED:
        return subevent < _REDISMODULE_EVENT_REPLROLECHANGED_NEXT;
    case REDISMODULE_EVENT_PERSISTENCE:
        return subevent < _REDISMODULE_SUBEVENT_PERSISTENCE_NEXT;
    case REDISMODULE_EVENT_FLUSHDB:
        return subevent < _REDISMODULE_SUBEVENT_FLUSHDB_NEXT;
    case REDISMODULE_EVENT_LOADING:
        return subevent < _REDISMODULE_SUBEVENT_LOADING_NEXT;
    case REDISMODULE_EVENT_CLIENT_CHANGE:
        return subevent < _REDISMODULE_SUBEVENT_CLIENT_CHANGE_NEXT;
    case REDISMODULE_EVENT_SHUTDOWN:
        return subevent < _REDISMODULE_SUBEVENT_SHUTDOWN_NEXT;
    case REDISMODULE_EVENT_REPLICA_CHANGE:
        return subevent < _REDISMODULE_EVENT_REPLROLECHANGED_NEXT;
    case REDISMODULE_EVENT_MASTER_LINK_CHANGE:
        return subevent < _REDISMODULE_SUBEVENT_MASTER_NEXT;
    case REDISMODULE_EVENT_CRON_LOOP:
        return subevent < _REDISMODULE_SUBEVENT_CRON_LOOP_NEXT;
    case REDISMODULE_EVENT_MODULE_CHANGE:
        return subevent < _REDISMODULE_SUBEVENT_MODULE_NEXT;
    case REDISMODULE_EVENT_LOADING_PROGRESS:
        return subevent < _REDISMODULE_SUBEVENT_LOADING_PROGRESS_NEXT;
    case REDISMODULE_EVENT_SWAPDB:
        return subevent < _REDISMODULE_SUBEVENT_SWAPDB_NEXT;
    case REDISMODULE_EVENT_REPL_ASYNC_LOAD:
        return subevent < _REDISMODULE_SUBEVENT_REPL_ASYNC_LOAD_NEXT;
    case REDISMODULE_EVENT_FORK_CHILD:
        return subevent < _REDISMODULE_SUBEVENT_FORK_CHILD_NEXT;
    case REDISMODULE_EVENT_EVENTLOOP:
        return subevent < _REDISMODULE_SUBEVENT_EVENTLOOP_NEXT;
    default:
        break;
    }
    return 0;
}

/* This is called by the Redis internals every time we want to fire an
 * event that can be intercepted by some module. The pointer 'data' is useful
 * in order to populate the event-specific structure when needed, in order
 * to return the structure with more information to the callback.
 *
 * 'eid' and 'subid' are just the main event ID and the sub event associated
 * with the event, depending on what exactly happened. */
void moduleFireServerEvent(uint64_t eid, int subid, void *data) {
    /* Fast path to return ASAP if there is nothing to do, avoiding to
     * setup the iterator and so forth: we want this call to be extremely
     * cheap if there are no registered modules. */
    if (listLength(RedisModule_EventListeners) == 0) return;

    listIter li;
    listNode *ln;
    listRewind(RedisModule_EventListeners,&li);
    while((ln = listNext(&li))) {
        RedisModuleEventListener *el = ln->value;
        if (el->event.id == eid) {
            RedisModuleCtx ctx;
            if (eid == REDISMODULE_EVENT_CLIENT_CHANGE) {
                /* In the case of client changes, we're pushing the real client
                 * so the event handler can mutate it if needed. For example,
                 * to change its authentication state in a way that does not
                 * depend on specific commands executed later.
                 */
                moduleCreateContext(&ctx,el->module,REDISMODULE_CTX_NONE);
                ctx.client = (client *) data;
            } else {
                moduleCreateContext(&ctx,el->module,REDISMODULE_CTX_TEMP_CLIENT);
            }

            void *moduledata = NULL;
            RedisModuleClientInfoV1 civ1;
            RedisModuleReplicationInfoV1 riv1;
            RedisModuleModuleChangeV1 mcv1;
            /* Start at DB zero by default when calling the handler. It's
             * up to the specific event setup to change it when it makes
             * sense. For instance for FLUSHDB events we select the correct
             * DB automatically. */
            selectDb(ctx.client, 0);

            /* Event specific context and data pointer setup. */
            if (eid == REDISMODULE_EVENT_CLIENT_CHANGE) {
                serverAssert(modulePopulateClientInfoStructure(&civ1,data, el->event.dataver) == REDISMODULE_OK);
                moduledata = &civ1;
            } else if (eid == REDISMODULE_EVENT_REPLICATION_ROLE_CHANGED) {
                serverAssert(modulePopulateReplicationInfoStructure(&riv1,el->event.dataver) == REDISMODULE_OK);
                moduledata = &riv1;
            } else if (eid == REDISMODULE_EVENT_FLUSHDB) {
                moduledata = data;
                RedisModuleFlushInfoV1 *fi = data;
                if (fi->dbnum != -1)
                    selectDb(ctx.client, fi->dbnum);
            } else if (eid == REDISMODULE_EVENT_MODULE_CHANGE) {
                RedisModule *m = data;
                if (m == el->module) {
                    moduleFreeContext(&ctx);
                    continue;
                }
                mcv1.version = REDISMODULE_MODULE_CHANGE_VERSION;
                mcv1.module_name = m->name;
                mcv1.module_version = m->ver;
                moduledata = &mcv1;
            } else if (eid == REDISMODULE_EVENT_LOADING_PROGRESS) {
                moduledata = data;
            } else if (eid == REDISMODULE_EVENT_CRON_LOOP) {
                moduledata = data;
            } else if (eid == REDISMODULE_EVENT_SWAPDB) {
                moduledata = data;
            }

            el->module->in_hook++;
            el->callback(&ctx,el->event,subid,moduledata);
            el->module->in_hook--;

            moduleFreeContext(&ctx);
        }
    }
}

/* Remove all the listeners for this module: this is used before unloading
 * a module. */
void moduleUnsubscribeAllServerEvents(RedisModule *module) {
    RedisModuleEventListener *el;
    listIter li;
    listNode *ln;
    listRewind(RedisModule_EventListeners,&li);

    while((ln = listNext(&li))) {
        el = ln->value;
        if (el->module == module) {
            listDelNode(RedisModule_EventListeners,ln);
            zfree(el);
        }
    }
}

void processModuleLoadingProgressEvent(int is_aof) {
    long long now = server.ustime;
    static long long next_event = 0;
    if (now >= next_event) {
        /* Fire the loading progress modules end event. */
        int progress = -1;
        if (server.loading_total_bytes)
            progress = (server.loading_loaded_bytes<<10) / server.loading_total_bytes;
        RedisModuleLoadingProgressV1 fi = {REDISMODULE_LOADING_PROGRESS_VERSION,
                                     server.hz,
                                     progress};
        moduleFireServerEvent(REDISMODULE_EVENT_LOADING_PROGRESS,
                              is_aof?
                                REDISMODULE_SUBEVENT_LOADING_PROGRESS_AOF:
                                REDISMODULE_SUBEVENT_LOADING_PROGRESS_RDB,
                              &fi);
        /* decide when the next event should fire. */
        next_event = now + 1000000 / server.hz;
    }
}

/* When a module key is deleted (in dbAsyncDelete/dbSyncDelete/dbOverwrite), it 
*  will be called to tell the module which key is about to be released. */
void moduleNotifyKeyUnlink(robj *key, robj *val, int dbid) {
    if (val->type == OBJ_MODULE) {
        moduleValue *mv = val->ptr;
        moduleType *mt = mv->type;
        /* We prefer to use the enhanced version. */
        if (mt->unlink2 != NULL) {
            RedisModuleKeyOptCtx ctx = {key, NULL, dbid, -1};
            mt->unlink2(&ctx,mv->value);
        } else if (mt->unlink != NULL) {
            mt->unlink(key,mv->value);
        } 
    }
}

/* Return the free_effort of the module, it will automatically choose to call 
 * `free_effort` or `free_effort2`, and the default return value is 1.
 * value of 0 means very high effort (always asynchronous freeing). */
size_t moduleGetFreeEffort(robj *key, robj *val, int dbid) {
    moduleValue *mv = val->ptr;
    moduleType *mt = mv->type;
    size_t effort = 1;
    /* We prefer to use the enhanced version. */
    if (mt->free_effort2 != NULL) {
        RedisModuleKeyOptCtx ctx = {key, NULL, dbid, -1};
        effort = mt->free_effort2(&ctx,mv->value);
    } else if (mt->free_effort != NULL) {
        effort = mt->free_effort(key,mv->value);
    }  

    return effort;
}

/* Return the memory usage of the module, it will automatically choose to call 
 * `mem_usage` or `mem_usage2`, and the default return value is 0. */
size_t moduleGetMemUsage(robj *key, robj *val, size_t sample_size, int dbid) {
    moduleValue *mv = val->ptr;
    moduleType *mt = mv->type;
    size_t size = 0;
    /* We prefer to use the enhanced version. */
    if (mt->mem_usage2 != NULL) {
        RedisModuleKeyOptCtx ctx = {key, NULL, dbid, -1};
        size = mt->mem_usage2(&ctx, mv->value, sample_size);
    } else if (mt->mem_usage != NULL) {
        size = mt->mem_usage(mv->value);
    } 

    return size;
}

/* --------------------------------------------------------------------------
 * Modules API internals
 * -------------------------------------------------------------------------- */

/* server.moduleapi dictionary type. Only uses plain C strings since
 * this gets queries from modules. */

uint64_t dictCStringKeyHash(const void *key) {
    return dictGenHashFunction((unsigned char*)key, strlen((char*)key));
}

int dictCStringKeyCompare(dict *d, const void *key1, const void *key2) {
    UNUSED(d);
    return strcmp(key1,key2) == 0;
}

dictType moduleAPIDictType = {
    dictCStringKeyHash,        /* hash function */
    NULL,                      /* key dup */
    NULL,                      /* val dup */
    dictCStringKeyCompare,     /* key compare */
    NULL,                      /* key destructor */
    NULL,                      /* val destructor */
    NULL                       /* allow to expand */
};

int moduleRegisterApi(const char *funcname, void *funcptr) {
    return dictAdd(server.moduleapi, (char*)funcname, funcptr);
}

#define REGISTER_API(name) \
    moduleRegisterApi("RedisModule_" #name, (void *)(unsigned long)RM_ ## name)

/* Global initialization at Redis startup. */
void moduleRegisterCoreAPI(void);

/* Currently, this function is just a placeholder for the module system
 * initialization steps that need to be run after server initialization.
 * A previous issue, selectDb() in createClient() requires that server.db has
 * been initialized, see #7323. */
void moduleInitModulesSystemLast(void) {
}

void moduleInitModulesSystem(void) {
    moduleUnblockedClients = listCreate();
    server.loadmodule_queue = listCreate();
    modules = dictCreate(&modulesDictType);

    /* Set up the keyspace notification subscriber list and static client */
    moduleKeyspaceSubscribers = listCreate();

    /* Set up filter list */
    moduleCommandFilters = listCreate();

    moduleRegisterCoreAPI();

    /* Create a pipe for module threads to be able to wake up the redis main thread.
     * Make the pipe non blocking. This is just a best effort aware mechanism
     * and we do not want to block not in the read nor in the write half.
     * Enable close-on-exec flag on pipes in case of the fork-exec system calls in
     * sentinels or redis servers. */
    if (anetPipe(server.module_pipe, O_CLOEXEC|O_NONBLOCK, O_CLOEXEC|O_NONBLOCK) == -1) {
        serverLog(LL_WARNING,
            "Can't create the pipe for module threads: %s", strerror(errno));
        exit(1);
    }

    /* Create the timers radix tree. */
    Timers = raxNew();

    /* Setup the event listeners data structures. */
    RedisModule_EventListeners = listCreate();

    /* Making sure moduleEventVersions is synced with the number of events. */
    serverAssert(sizeof(moduleEventVersions)/sizeof(moduleEventVersions[0]) == _REDISMODULE_EVENT_NEXT);

    /* Our thread-safe contexts GIL must start with already locked:
     * it is just unlocked when it's safe. */
    pthread_mutex_lock(&moduleGIL);
}

void modulesCron(void) {
    /* Check number of temporary clients in the pool and free the unused ones
     * since the last cron. moduleTempClientMinCount tracks minimum count of
     * clients in the pool since the last cron. This is the number of clients
     * that we didn't use for the last cron period. */

    /* Limit the max client count to be freed at once to avoid latency spikes.*/
    int iteration = 50;
    /* We are freeing clients if we have more than 8 unused clients. Keeping
     * small amount of clients to avoid client allocation costs if temporary
     * clients are required after some idle period. */
    const unsigned int min_client = 8;
    while (iteration > 0 && moduleTempClientCount > 0 && moduleTempClientMinCount > min_client) {
        client *c = moduleTempClients[--moduleTempClientCount];
        freeClient(c);
        iteration--;
        moduleTempClientMinCount--;
    }
    moduleTempClientMinCount = moduleTempClientCount;

    /* Shrink moduleTempClients array itself if it is wasting some space */
    if (moduleTempClientCap > 32 && moduleTempClientCap > moduleTempClientCount * 4) {
        moduleTempClientCap /= 4;
        moduleTempClients = zrealloc(moduleTempClients,sizeof(client*)*moduleTempClientCap);
    }
}

void moduleLoadQueueEntryFree(struct moduleLoadQueueEntry *loadmod) {
    if (!loadmod) return;
    sdsfree(loadmod->path);
    for (int i = 0; i < loadmod->argc; i++) {
        decrRefCount(loadmod->argv[i]);
    }
    zfree(loadmod->argv);
    zfree(loadmod);
}

/* Load all the modules in the server.loadmodule_queue list, which is
 * populated by `loadmodule` directives in the configuration file.
 * We can't load modules directly when processing the configuration file
 * because the server must be fully initialized before loading modules.
 *
 * The function aborts the server on errors, since to start with missing
 * modules is not considered sane: clients may rely on the existence of
 * given commands, loading AOF also may need some modules to exist, and
 * if this instance is a slave, it must understand commands from master. */
void moduleLoadFromQueue(void) {
    listIter li;
    listNode *ln;

    listRewind(server.loadmodule_queue,&li);
    while((ln = listNext(&li))) {
        struct moduleLoadQueueEntry *loadmod = ln->value;
        if (moduleLoad(loadmod->path,(void **)loadmod->argv,loadmod->argc)
            == C_ERR)
        {
            serverLog(LL_WARNING,
                "Can't load module from %s: server aborting",
                loadmod->path);
            exit(1);
        }
        moduleLoadQueueEntryFree(loadmod);
        listDelNode(server.loadmodule_queue, ln);
    }
}

void moduleFreeModuleStructure(struct RedisModule *module) {
    listRelease(module->types);
    listRelease(module->filters);
    listRelease(module->usedby);
    listRelease(module->using);
    sdsfree(module->name);
    moduleLoadQueueEntryFree(module->loadmod);
    zfree(module);
}

void moduleUnregisterCommands(struct RedisModule *module) {
    /* Unregister all the commands registered by this module. */
    dictIterator *di = dictGetSafeIterator(server.commands);
    dictEntry *de;
    while ((de = dictNext(di)) != NULL) {
        struct redisCommand *cmd = dictGetVal(de);
        if (cmd->proc == RedisModuleCommandDispatcher) {
            RedisModuleCommand *cp =
                (void*)(unsigned long)cmd->getkeys_proc;
            sds cmdname = (sds)cmd->name;
            if (cp->module == module) {
                if (cmd->key_specs != cmd->key_specs_static)
                    zfree(cmd->key_specs);
                for (int j = 0; cmd->hints && cmd->hints[j]; j++)
                    sdsfree((sds)cmd->hints[j]);
                for (int j = 0; cmd->history && cmd->history[j].since; j++) {
                    sdsfree((sds)cmd->history[j].since);
                    sdsfree((sds)cmd->history[j].changes);
                }
                dictDelete(server.commands,cmdname);
                dictDelete(server.orig_commands,cmdname);
                sdsfree(cmdname);
                sdsfree((sds)cmd->summary);
                sdsfree((sds)cmd->since);
                sdsfree((sds)cmd->complexity);
                if (cmd->latency_histogram) {
                    hdr_close(cmd->latency_histogram);
                    cmd->latency_histogram = NULL;
                }
                zfree(cmd->args);
                zfree(cmd);
                zfree(cp);
            }
        }
    }
    dictReleaseIterator(di);
}

/* Load a module and initialize it. On success C_OK is returned, otherwise
 * C_ERR is returned. */
int moduleLoad(const char *path, void **module_argv, int module_argc) {
    int (*onload)(void *, void **, int);
    void *handle;

    struct stat st;
    if (stat(path, &st) == 0)
    {   // this check is best effort
        if (!(st.st_mode & (S_IXUSR  | S_IXGRP | S_IXOTH))) {
            serverLog(LL_WARNING, "Module %s failed to load: It does not have execute permissions.", path);
            return C_ERR;
        }
    }

    handle = dlopen(path,RTLD_NOW|RTLD_LOCAL);
    if (handle == NULL) {
        serverLog(LL_WARNING, "Module %s failed to load: %s", path, dlerror());
        return C_ERR;
    }
    onload = (int (*)(void *, void **, int))(unsigned long) dlsym(handle,"RedisModule_OnLoad");
    if (onload == NULL) {
        dlclose(handle);
        serverLog(LL_WARNING,
            "Module %s does not export RedisModule_OnLoad() "
            "symbol. Module not loaded.",path);
        return C_ERR;
    }
    RedisModuleCtx ctx;
    moduleCreateContext(&ctx, NULL, REDISMODULE_CTX_TEMP_CLIENT); /* We pass NULL since we don't have a module yet. */
    selectDb(ctx.client, 0);
    if (onload((void*)&ctx,module_argv,module_argc) == REDISMODULE_ERR) {
        if (ctx.module) {
            moduleUnregisterCommands(ctx.module);
            moduleUnregisterSharedAPI(ctx.module);
            moduleUnregisterUsedAPI(ctx.module);
            moduleFreeModuleStructure(ctx.module);
        }
        moduleFreeContext(&ctx);
        dlclose(handle);
        serverLog(LL_WARNING,
            "Module %s initialization failed. Module not loaded",path);
        return C_ERR;
    }

    /* Redis module loaded! Register it. */
    dictAdd(modules,ctx.module->name,ctx.module);
    ctx.module->blocked_clients = 0;
    ctx.module->handle = handle;
    ctx.module->loadmod = zmalloc(sizeof(struct moduleLoadQueueEntry));
    ctx.module->loadmod->path = sdsnew(path);
    ctx.module->loadmod->argv = module_argc ? zmalloc(sizeof(robj*)*module_argc) : NULL;
    ctx.module->loadmod->argc = module_argc;
    for (int i = 0; i < module_argc; i++) {
        ctx.module->loadmod->argv[i] = module_argv[i];
        incrRefCount(ctx.module->loadmod->argv[i]);
    }

    serverLog(LL_NOTICE,"Module '%s' loaded from %s",ctx.module->name,path);
    /* Fire the loaded modules event. */
    moduleFireServerEvent(REDISMODULE_EVENT_MODULE_CHANGE,
                          REDISMODULE_SUBEVENT_MODULE_LOADED,
                          ctx.module);
    moduleFreeContext(&ctx);
    return C_OK;
}


/* Unload the module registered with the specified name. On success
 * C_OK is returned, otherwise C_ERR is returned and errno is set
 * to the following values depending on the type of error:
 *
 * * ENONET: No such module having the specified name.
 * * EBUSY: The module exports a new data type and can only be reloaded. 
 * * EPERM: The module exports APIs which are used by other module. 
 * * EAGAIN: The module has blocked clients. 
 * * ECANCELED: Unload module error.  */
int moduleUnload(sds name) {
    struct RedisModule *module = dictFetchValue(modules,name);

    if (module == NULL) {
        errno = ENOENT;
        return C_ERR;
    } else if (listLength(module->types)) {
        errno = EBUSY;
        return C_ERR;
    } else if (listLength(module->usedby)) {
        errno = EPERM;
        return C_ERR;
    } else if (module->blocked_clients) {
        errno = EAGAIN;
        return C_ERR;
    }

    /* Give module a chance to clean up. */
    int (*onunload)(void *);
    onunload = (int (*)(void *))(unsigned long) dlsym(module->handle, "RedisModule_OnUnload");
    if (onunload) {
        RedisModuleCtx ctx;
        moduleCreateContext(&ctx, module, REDISMODULE_CTX_TEMP_CLIENT);
        int unload_status = onunload((void*)&ctx);
        moduleFreeContext(&ctx);

        if (unload_status == REDISMODULE_ERR) {
            serverLog(LL_WARNING, "Module %s OnUnload failed.  Unload canceled.", name);
            errno = ECANCELED;
            return C_ERR;
        }
    }

    moduleFreeAuthenticatedClients(module);
    moduleUnregisterCommands(module);
    moduleUnregisterSharedAPI(module);
    moduleUnregisterUsedAPI(module);
    moduleUnregisterFilters(module);

    /* Remove any notification subscribers this module might have */
    moduleUnsubscribeNotifications(module);
    moduleUnsubscribeAllServerEvents(module);

    /* Unload the dynamic library. */
    if (dlclose(module->handle) == -1) {
        char *error = dlerror();
        if (error == NULL) error = "Unknown error";
        serverLog(LL_WARNING,"Error when trying to close the %s module: %s",
            module->name, error);
    }

    /* Fire the unloaded modules event. */
    moduleFireServerEvent(REDISMODULE_EVENT_MODULE_CHANGE,
                          REDISMODULE_SUBEVENT_MODULE_UNLOADED,
                          module);

    /* Remove from list of modules. */
    serverLog(LL_NOTICE,"Module %s unloaded",module->name);
    dictDelete(modules,module->name);
    module->name = NULL; /* The name was already freed by dictDelete(). */
    moduleFreeModuleStructure(module);

    return C_OK;
}

void modulePipeReadable(aeEventLoop *el, int fd, void *privdata, int mask) {
    UNUSED(el);
    UNUSED(fd);
    UNUSED(mask);
    UNUSED(privdata);

    char buf[128];
    while (read(fd, buf, sizeof(buf)) == sizeof(buf));

    /* Handle event loop events if pipe was written from event loop API */
    eventLoopHandleOneShotEvents();
}

/* Helper function for the MODULE and HELLO command: send the list of the
 * loaded modules to the client. */
void addReplyLoadedModules(client *c) {
    dictIterator *di = dictGetIterator(modules);
    dictEntry *de;

    addReplyArrayLen(c,dictSize(modules));
    while ((de = dictNext(di)) != NULL) {
        sds name = dictGetKey(de);
        struct RedisModule *module = dictGetVal(de);
        sds path = module->loadmod->path;
        addReplyMapLen(c,4);
        addReplyBulkCString(c,"name");
        addReplyBulkCBuffer(c,name,sdslen(name));
        addReplyBulkCString(c,"ver");
        addReplyLongLong(c,module->ver);
        addReplyBulkCString(c,"path");
        addReplyBulkCBuffer(c,path,sdslen(path));
        addReplyBulkCString(c,"args");
        addReplyArrayLen(c,module->loadmod->argc);
        for (int i = 0; i < module->loadmod->argc; i++) {
            addReplyBulk(c,module->loadmod->argv[i]);
        }
    }
    dictReleaseIterator(di);
}

/* Helper for genModulesInfoString(): given a list of modules, return
 * an SDS string in the form "[modulename|modulename2|...]" */
sds genModulesInfoStringRenderModulesList(list *l) {
    listIter li;
    listNode *ln;
    listRewind(l,&li);
    sds output = sdsnew("[");
    while((ln = listNext(&li))) {
        RedisModule *module = ln->value;
        output = sdscat(output,module->name);
        if (ln != listLast(l))
            output = sdscat(output,"|");
    }
    output = sdscat(output,"]");
    return output;
}

/* Helper for genModulesInfoString(): render module options as an SDS string. */
sds genModulesInfoStringRenderModuleOptions(struct RedisModule *module) {
    sds output = sdsnew("[");
    if (module->options & REDISMODULE_OPTIONS_HANDLE_IO_ERRORS)
        output = sdscat(output,"handle-io-errors|");
    if (module->options & REDISMODULE_OPTIONS_HANDLE_REPL_ASYNC_LOAD)
        output = sdscat(output,"handle-repl-async-load|");
    output = sdstrim(output,"|");
    output = sdscat(output,"]");
    return output;
}


/* Helper function for the INFO command: adds loaded modules as to info's
 * output.
 *
 * After the call, the passed sds info string is no longer valid and all the
 * references must be substituted with the new pointer returned by the call. */
sds genModulesInfoString(sds info) {
    dictIterator *di = dictGetIterator(modules);
    dictEntry *de;

    while ((de = dictNext(di)) != NULL) {
        sds name = dictGetKey(de);
        struct RedisModule *module = dictGetVal(de);

        sds usedby = genModulesInfoStringRenderModulesList(module->usedby);
        sds using = genModulesInfoStringRenderModulesList(module->using);
        sds options = genModulesInfoStringRenderModuleOptions(module);
        info = sdscatfmt(info,
            "module:name=%S,ver=%i,api=%i,filters=%i,"
            "usedby=%S,using=%S,options=%S\r\n",
                name, module->ver, module->apiver,
                (int)listLength(module->filters), usedby, using, options);
        sdsfree(usedby);
        sdsfree(using);
        sdsfree(options);
    }
    dictReleaseIterator(di);
    return info;
}

/* Redis MODULE command.
 *
 * MODULE LIST
 * MODULE LOAD <path> [args...]
 * MODULE UNLOAD <name>
 */
void moduleCommand(client *c) {
    char *subcmd = c->argv[1]->ptr;

    if (c->argc == 2 && !strcasecmp(subcmd,"help")) {
        const char *help[] = {
"LIST",
"    Return a list of loaded modules.",
"LOAD <path> [<arg> ...]",
"    Load a module library from <path>, passing to it any optional arguments.",
"UNLOAD <name>",
"    Unload a module.",
NULL
        };
        addReplyHelp(c, help);
    } else if (!strcasecmp(subcmd,"load") && c->argc >= 3) {
        robj **argv = NULL;
        int argc = 0;

        if (c->argc > 3) {
            argc = c->argc - 3;
            argv = &c->argv[3];
        }

        if (moduleLoad(c->argv[2]->ptr,(void **)argv,argc) == C_OK)
            addReply(c,shared.ok);
        else
            addReplyError(c,
                "Error loading the extension. Please check the server logs.");
    } else if (!strcasecmp(subcmd,"unload") && c->argc == 3) {
        if (moduleUnload(c->argv[2]->ptr) == C_OK)
            addReply(c,shared.ok);
        else {
            char *errmsg;
            switch(errno) {
            case ENOENT:
                errmsg = "no such module with that name";
                break;
            case EBUSY:
                errmsg = "the module exports one or more module-side data "
                         "types, can't unload";
                break;
            case EPERM:
                errmsg = "the module exports APIs used by other modules. "
                         "Please unload them first and try again";
                break;
            case EAGAIN:
                errmsg = "the module has blocked clients. "
                         "Please wait them unblocked and try again";
                break;
            default:
                errmsg = "operation not possible.";
                break;
            }
            addReplyErrorFormat(c,"Error unloading module: %s",errmsg);
        }
    } else if (!strcasecmp(subcmd,"list") && c->argc == 2) {
        addReplyLoadedModules(c);
    } else {
        addReplySubcommandSyntaxError(c);
        return;
    }
}

/* Return the number of registered modules. */
size_t moduleCount(void) {
    return dictSize(modules);
}

/* --------------------------------------------------------------------------
 * ## Key eviction API
 * -------------------------------------------------------------------------- */

/* Set the key last access time for LRU based eviction. not relevant if the
 * servers's maxmemory policy is LFU based. Value is idle time in milliseconds.
 * returns REDISMODULE_OK if the LRU was updated, REDISMODULE_ERR otherwise. */
int RM_SetLRU(RedisModuleKey *key, mstime_t lru_idle) {
    if (!key->value)
        return REDISMODULE_ERR;
    if (objectSetLRUOrLFU(key->value, -1, lru_idle, lru_idle>=0 ? LRU_CLOCK() : 0, 1))
        return REDISMODULE_OK;
    return REDISMODULE_ERR;
}

/* Gets the key last access time.
 * Value is idletime in milliseconds or -1 if the server's eviction policy is
 * LFU based.
 * returns REDISMODULE_OK if when key is valid. */
int RM_GetLRU(RedisModuleKey *key, mstime_t *lru_idle) {
    *lru_idle = -1;
    if (!key->value)
        return REDISMODULE_ERR;
    if (server.maxmemory_policy & MAXMEMORY_FLAG_LFU)
        return REDISMODULE_OK;
    *lru_idle = estimateObjectIdleTime(key->value);
    return REDISMODULE_OK;
}

/* Set the key access frequency. only relevant if the server's maxmemory policy
 * is LFU based.
 * The frequency is a logarithmic counter that provides an indication of
 * the access frequencyonly (must be <= 255).
 * returns REDISMODULE_OK if the LFU was updated, REDISMODULE_ERR otherwise. */
int RM_SetLFU(RedisModuleKey *key, long long lfu_freq) {
    if (!key->value)
        return REDISMODULE_ERR;
    if (objectSetLRUOrLFU(key->value, lfu_freq, -1, 0, 1))
        return REDISMODULE_OK;
    return REDISMODULE_ERR;
}

/* Gets the key access frequency or -1 if the server's eviction policy is not
 * LFU based.
 * returns REDISMODULE_OK if when key is valid. */
int RM_GetLFU(RedisModuleKey *key, long long *lfu_freq) {
    *lfu_freq = -1;
    if (!key->value)
        return REDISMODULE_ERR;
    if (server.maxmemory_policy & MAXMEMORY_FLAG_LFU)
        *lfu_freq = LFUDecrAndReturn(key->value);
    return REDISMODULE_OK;
}

/* --------------------------------------------------------------------------
 * ## Miscellaneous APIs
 * -------------------------------------------------------------------------- */

/**
 * Returns the full ContextFlags mask, using the return value
 * the module can check if a certain set of flags are supported
 * by the redis server version in use.
 * Example:
 *
 *        int supportedFlags = RM_GetContextFlagsAll();
 *        if (supportedFlags & REDISMODULE_CTX_FLAGS_MULTI) {
 *              // REDISMODULE_CTX_FLAGS_MULTI is supported
 *        } else{
 *              // REDISMODULE_CTX_FLAGS_MULTI is not supported
 *        }
 */
int RM_GetContextFlagsAll() {
    return _REDISMODULE_CTX_FLAGS_NEXT - 1;
}

/**
 * Returns the full KeyspaceNotification mask, using the return value
 * the module can check if a certain set of flags are supported
 * by the redis server version in use.
 * Example:
 *
 *        int supportedFlags = RM_GetKeyspaceNotificationFlagsAll();
 *        if (supportedFlags & REDISMODULE_NOTIFY_LOADED) {
 *              // REDISMODULE_NOTIFY_LOADED is supported
 *        } else{
 *              // REDISMODULE_NOTIFY_LOADED is not supported
 *        }
 */
int RM_GetKeyspaceNotificationFlagsAll() {
    return _REDISMODULE_NOTIFY_NEXT - 1;
}

/**
 * Return the redis version in format of 0x00MMmmpp.
 * Example for 6.0.7 the return value will be 0x00060007.
 */
int RM_GetServerVersion() {
    return REDIS_VERSION_NUM;
}

/**
 * Return the current redis-server runtime value of REDISMODULE_TYPE_METHOD_VERSION.
 * You can use that when calling RM_CreateDataType to know which fields of
 * RedisModuleTypeMethods are gonna be supported and which will be ignored.
 */
int RM_GetTypeMethodVersion() {
    return REDISMODULE_TYPE_METHOD_VERSION;
}

/* Replace the value assigned to a module type.
 *
 * The key must be open for writing, have an existing value, and have a moduleType
 * that matches the one specified by the caller.
 *
 * Unlike RM_ModuleTypeSetValue() which will free the old value, this function
 * simply swaps the old value with the new value.
 *
 * The function returns REDISMODULE_OK on success, REDISMODULE_ERR on errors
 * such as:
 *
 * 1. Key is not opened for writing.
 * 2. Key is not a module data type key.
 * 3. Key is a module datatype other than 'mt'.
 *
 * If old_value is non-NULL, the old value is returned by reference.
 */
int RM_ModuleTypeReplaceValue(RedisModuleKey *key, moduleType *mt, void *new_value, void **old_value) {
    if (!(key->mode & REDISMODULE_WRITE) || key->iter)
        return REDISMODULE_ERR;
    if (!key->value || key->value->type != OBJ_MODULE)
        return REDISMODULE_ERR;

    moduleValue *mv = key->value->ptr;
    if (mv->type != mt)
        return REDISMODULE_ERR;

    if (old_value)
        *old_value = mv->value;
    mv->value = new_value;

    return REDISMODULE_OK;
}

/* For a specified command, parse its arguments and return an array that
 * contains the indexes of all key name arguments. This function is
 * essentially a more efficient way to do `COMMAND GETKEYS`.
 *
 * A NULL return value indicates the specified command has no keys, or
 * an error condition. Error conditions are indicated by setting errno
 * as follows:
 *
 * * ENOENT: Specified command does not exist.
 * * EINVAL: Invalid command arity specified.
 *
 * NOTE: The returned array is not a Redis Module object so it does not
 * get automatically freed even when auto-memory is used. The caller
 * must explicitly call RM_Free() to free it.
 */
int *RM_GetCommandKeys(RedisModuleCtx *ctx, RedisModuleString **argv, int argc, int *num_keys) {
    UNUSED(ctx);
    struct redisCommand *cmd;
    int *res = NULL;

    /* Find command */
    if ((cmd = lookupCommand(argv,argc)) == NULL) {
        errno = ENOENT;
        return NULL;
    }

    /* Bail out if command has no keys */
    if (cmd->getkeys_proc == NULL && cmd->key_specs_num == 0) {
        errno = 0;
        return NULL;
    }

    if ((cmd->arity > 0 && cmd->arity != argc) || (argc < -cmd->arity)) {
        errno = EINVAL;
        return NULL;
    }

    getKeysResult result = GETKEYS_RESULT_INIT;
    getKeysFromCommand(cmd, argv, argc, &result);

    *num_keys = result.numkeys;
    if (!result.numkeys) {
        errno = 0;
        getKeysFreeResult(&result);
        return NULL;
    }

    if (result.keys == result.keysbuf) {
        /* If the result is using a stack based array, copy it. */
        unsigned long int size = sizeof(int) * result.numkeys;
        res = zmalloc(size);
        memcpy(res, result.keys, size);
    } else {
        /* We return the heap based array and intentionally avoid calling
         * getKeysFreeResult() here, as it is the caller's responsibility
         * to free this array.
         */
        res = result.keys;
    }

    return res;
}

/* Return the name of the command currently running */
const char *RM_GetCurrentCommandName(RedisModuleCtx *ctx) {
    if (!ctx || !ctx->client || !ctx->client->cmd)
        return NULL;

    return (const char*)ctx->client->cmd->name;
}

/* --------------------------------------------------------------------------
 * ## Defrag API
 * -------------------------------------------------------------------------- */

/* The defrag context, used to manage state during calls to the data type
 * defrag callback.
 */
typedef struct RedisModuleDefragCtx {
    long defragged;
    long long int endtime;
    unsigned long *cursor;
    struct redisObject *key; /* Optional name of key processed, NULL when unknown. */
    int dbid;                /* The dbid of the key being processed, -1 when unknown. */
} RedisModuleDefragCtx;

/* Register a defrag callback for global data, i.e. anything that the module
 * may allocate that is not tied to a specific data type.
 */
int RM_RegisterDefragFunc(RedisModuleCtx *ctx, RedisModuleDefragFunc cb) {
    ctx->module->defrag_cb = cb;
    return REDISMODULE_OK;
}

/* When the data type defrag callback iterates complex structures, this
 * function should be called periodically. A zero (false) return
 * indicates the callback may continue its work. A non-zero value (true)
 * indicates it should stop.
 *
 * When stopped, the callback may use RM_DefragCursorSet() to store its
 * position so it can later use RM_DefragCursorGet() to resume defragging.
 *
 * When stopped and more work is left to be done, the callback should
 * return 1. Otherwise, it should return 0.
 *
 * NOTE: Modules should consider the frequency in which this function is called,
 * so it generally makes sense to do small batches of work in between calls.
 */
int RM_DefragShouldStop(RedisModuleDefragCtx *ctx) {
    return (ctx->endtime != 0 && ctx->endtime < ustime());
}

/* Store an arbitrary cursor value for future re-use.
 *
 * This should only be called if RM_DefragShouldStop() has returned a non-zero
 * value and the defrag callback is about to exit without fully iterating its
 * data type.
 *
 * This behavior is reserved to cases where late defrag is performed. Late
 * defrag is selected for keys that implement the `free_effort` callback and
 * return a `free_effort` value that is larger than the defrag
 * 'active-defrag-max-scan-fields' configuration directive.
 *
 * Smaller keys, keys that do not implement `free_effort` or the global
 * defrag callback are not called in late-defrag mode. In those cases, a
 * call to this function will return REDISMODULE_ERR.
 *
 * The cursor may be used by the module to represent some progress into the
 * module's data type. Modules may also store additional cursor-related
 * information locally and use the cursor as a flag that indicates when
 * traversal of a new key begins. This is possible because the API makes
 * a guarantee that concurrent defragmentation of multiple keys will
 * not be performed.
 */
int RM_DefragCursorSet(RedisModuleDefragCtx *ctx, unsigned long cursor) {
    if (!ctx->cursor)
        return REDISMODULE_ERR;

    *ctx->cursor = cursor;
    return REDISMODULE_OK;
}

/* Fetch a cursor value that has been previously stored using RM_DefragCursorSet().
 *
 * If not called for a late defrag operation, REDISMODULE_ERR will be returned and
 * the cursor should be ignored. See RM_DefragCursorSet() for more details on
 * defrag cursors.
 */
int RM_DefragCursorGet(RedisModuleDefragCtx *ctx, unsigned long *cursor) {
    if (!ctx->cursor)
        return REDISMODULE_ERR;

    *cursor = *ctx->cursor;
    return REDISMODULE_OK;
}

/* Defrag a memory allocation previously allocated by RM_Alloc, RM_Calloc, etc.
 * The defragmentation process involves allocating a new memory block and copying
 * the contents to it, like realloc().
 *
 * If defragmentation was not necessary, NULL is returned and the operation has
 * no other effect.
 *
 * If a non-NULL value is returned, the caller should use the new pointer instead
 * of the old one and update any reference to the old pointer, which must not
 * be used again.
 */
void *RM_DefragAlloc(RedisModuleDefragCtx *ctx, void *ptr) {
    void *newptr = activeDefragAlloc(ptr);
    if (newptr)
        ctx->defragged++;

    return newptr;
}

/* Defrag a RedisModuleString previously allocated by RM_Alloc, RM_Calloc, etc.
 * See RM_DefragAlloc() for more information on how the defragmentation process
 * works.
 *
 * NOTE: It is only possible to defrag strings that have a single reference.
 * Typically this means strings retained with RM_RetainString or RM_HoldString
 * may not be defragmentable. One exception is command argvs which, if retained
 * by the module, will end up with a single reference (because the reference
 * on the Redis side is dropped as soon as the command callback returns).
 */
RedisModuleString *RM_DefragRedisModuleString(RedisModuleDefragCtx *ctx, RedisModuleString *str) {
    return activeDefragStringOb(str, &ctx->defragged);
}


/* Perform a late defrag of a module datatype key.
 *
 * Returns a zero value (and initializes the cursor) if no more needs to be done,
 * or a non-zero value otherwise.
 */
int moduleLateDefrag(robj *key, robj *value, unsigned long *cursor, long long endtime, long long *defragged, int dbid) {
    moduleValue *mv = value->ptr;
    moduleType *mt = mv->type;

    RedisModuleDefragCtx defrag_ctx = { 0, endtime, cursor, key, dbid};

    /* Invoke callback. Note that the callback may be missing if the key has been
     * replaced with a different type since our last visit.
     */
    int ret = 0;
    if (mt->defrag)
        ret = mt->defrag(&defrag_ctx, key, &mv->value);

    *defragged += defrag_ctx.defragged;
    if (!ret) {
        *cursor = 0;    /* No more work to do */
        return 0;
    }

    return 1;
}

/* Attempt to defrag a module data type value. Depending on complexity,
 * the operation may happen immediately or be scheduled for later.
 *
 * Returns 1 if the operation has been completed or 0 if it needs to
 * be scheduled for late defrag.
 */
int moduleDefragValue(robj *key, robj *value, long *defragged, int dbid) {
    moduleValue *mv = value->ptr;
    moduleType *mt = mv->type;

    /* Try to defrag moduleValue itself regardless of whether or not
     * defrag callbacks are provided.
     */
    moduleValue *newmv = activeDefragAlloc(mv);
    if (newmv) {
        (*defragged)++;
        value->ptr = mv = newmv;
    }

    if (!mt->defrag)
        return 1;

    /* Use free_effort to determine complexity of module value, and if
     * necessary schedule it for defragLater instead of quick immediate
     * defrag.
     */
    size_t effort = moduleGetFreeEffort(key, value, dbid);
    if (!effort)
        effort = SIZE_MAX;
    if (effort > server.active_defrag_max_scan_fields) {
        return 0;  /* Defrag later */
    }

    RedisModuleDefragCtx defrag_ctx = { 0, 0, NULL, key, dbid};
    mt->defrag(&defrag_ctx, key, &mv->value);
    (*defragged) += defrag_ctx.defragged;
    return 1;
}

/* Call registered module API defrag functions */
long moduleDefragGlobals(void) {
    dictIterator *di = dictGetIterator(modules);
    dictEntry *de;
    long defragged = 0;

    while ((de = dictNext(di)) != NULL) {
        struct RedisModule *module = dictGetVal(de);
        if (!module->defrag_cb)
            continue;
        RedisModuleDefragCtx defrag_ctx = { 0, 0, NULL, NULL, -1};
        module->defrag_cb(&defrag_ctx);
        defragged += defrag_ctx.defragged;
    }
    dictReleaseIterator(di);

    return defragged;
}

/* Returns the name of the key currently being processed.
 * There is no guarantee that the key name is always available, so this may return NULL.
 */
const RedisModuleString *RM_GetKeyNameFromDefragCtx(RedisModuleDefragCtx *ctx) {
    return ctx->key;
}

/* Returns the database id of the key currently being processed.
 * There is no guarantee that this info is always available, so this may return -1.
 */
int RM_GetDbIdFromDefragCtx(RedisModuleDefragCtx *ctx) {
    return ctx->dbid;
}

/* Register all the APIs we export. Keep this function at the end of the
 * file so that's easy to seek it to add new entries. */
void moduleRegisterCoreAPI(void) {
    server.moduleapi = dictCreate(&moduleAPIDictType);
    server.sharedapi = dictCreate(&moduleAPIDictType);
    REGISTER_API(Alloc);
    REGISTER_API(Calloc);
    REGISTER_API(Realloc);
    REGISTER_API(Free);
    REGISTER_API(Strdup);
    REGISTER_API(CreateCommand);
    REGISTER_API(GetCommand);
    REGISTER_API(CreateSubcommand);
    REGISTER_API(SetModuleAttribs);
    REGISTER_API(IsModuleNameBusy);
    REGISTER_API(WrongArity);
    REGISTER_API(ReplyWithLongLong);
    REGISTER_API(ReplyWithError);
    REGISTER_API(ReplyWithSimpleString);
    REGISTER_API(ReplyWithArray);
    REGISTER_API(ReplyWithMap);
    REGISTER_API(ReplyWithSet);
    REGISTER_API(ReplyWithAttribute);
    REGISTER_API(ReplyWithNullArray);
    REGISTER_API(ReplyWithEmptyArray);
    REGISTER_API(ReplySetArrayLength);
    REGISTER_API(ReplySetMapLength);
    REGISTER_API(ReplySetSetLength);
    REGISTER_API(ReplySetAttributeLength);
    REGISTER_API(ReplyWithString);
    REGISTER_API(ReplyWithEmptyString);
    REGISTER_API(ReplyWithVerbatimString);
    REGISTER_API(ReplyWithVerbatimStringType);
    REGISTER_API(ReplyWithStringBuffer);
    REGISTER_API(ReplyWithCString);
    REGISTER_API(ReplyWithNull);
    REGISTER_API(ReplyWithBool);
    REGISTER_API(ReplyWithCallReply);
    REGISTER_API(ReplyWithDouble);
    REGISTER_API(ReplyWithBigNumber);
    REGISTER_API(ReplyWithLongDouble);
    REGISTER_API(GetSelectedDb);
    REGISTER_API(SelectDb);
    REGISTER_API(KeyExists);
    REGISTER_API(OpenKey);
    REGISTER_API(CloseKey);
    REGISTER_API(KeyType);
    REGISTER_API(ValueLength);
    REGISTER_API(ListPush);
    REGISTER_API(ListPop);
    REGISTER_API(ListGet);
    REGISTER_API(ListSet);
    REGISTER_API(ListInsert);
    REGISTER_API(ListDelete);
    REGISTER_API(StringToLongLong);
    REGISTER_API(StringToDouble);
    REGISTER_API(StringToLongDouble);
    REGISTER_API(StringToStreamID);
    REGISTER_API(Call);
    REGISTER_API(CallReplyProto);
    REGISTER_API(FreeCallReply);
    REGISTER_API(CallReplyInteger);
    REGISTER_API(CallReplyDouble);
    REGISTER_API(CallReplyBigNumber);
    REGISTER_API(CallReplyVerbatim);
    REGISTER_API(CallReplyBool);
    REGISTER_API(CallReplySetElement);
    REGISTER_API(CallReplyMapElement);
    REGISTER_API(CallReplyAttributeElement);
    REGISTER_API(CallReplyAttribute);
    REGISTER_API(CallReplyType);
    REGISTER_API(CallReplyLength);
    REGISTER_API(CallReplyArrayElement);
    REGISTER_API(CallReplyStringPtr);
    REGISTER_API(CreateStringFromCallReply);
    REGISTER_API(CreateString);
    REGISTER_API(CreateStringFromLongLong);
    REGISTER_API(CreateStringFromDouble);
    REGISTER_API(CreateStringFromLongDouble);
    REGISTER_API(CreateStringFromString);
    REGISTER_API(CreateStringFromStreamID);
    REGISTER_API(CreateStringPrintf);
    REGISTER_API(FreeString);
    REGISTER_API(StringPtrLen);
    REGISTER_API(AutoMemory);
    REGISTER_API(Replicate);
    REGISTER_API(ReplicateVerbatim);
    REGISTER_API(DeleteKey);
    REGISTER_API(UnlinkKey);
    REGISTER_API(StringSet);
    REGISTER_API(StringDMA);
    REGISTER_API(StringTruncate);
    REGISTER_API(SetExpire);
    REGISTER_API(GetExpire);
    REGISTER_API(ResetDataset);
    REGISTER_API(DbSize);
    REGISTER_API(RandomKey);
    REGISTER_API(ZsetAdd);
    REGISTER_API(ZsetIncrby);
    REGISTER_API(ZsetScore);
    REGISTER_API(ZsetRem);
    REGISTER_API(ZsetRangeStop);
    REGISTER_API(ZsetFirstInScoreRange);
    REGISTER_API(ZsetLastInScoreRange);
    REGISTER_API(ZsetFirstInLexRange);
    REGISTER_API(ZsetLastInLexRange);
    REGISTER_API(ZsetRangeCurrentElement);
    REGISTER_API(ZsetRangeNext);
    REGISTER_API(ZsetRangePrev);
    REGISTER_API(ZsetRangeEndReached);
    REGISTER_API(HashSet);
    REGISTER_API(HashGet);
    REGISTER_API(StreamAdd);
    REGISTER_API(StreamDelete);
    REGISTER_API(StreamIteratorStart);
    REGISTER_API(StreamIteratorStop);
    REGISTER_API(StreamIteratorNextID);
    REGISTER_API(StreamIteratorNextField);
    REGISTER_API(StreamIteratorDelete);
    REGISTER_API(StreamTrimByLength);
    REGISTER_API(StreamTrimByID);
    REGISTER_API(IsKeysPositionRequest);
    REGISTER_API(KeyAtPos);
    REGISTER_API(GetClientId);
    REGISTER_API(GetClientUserNameById);
    REGISTER_API(GetContextFlags);
    REGISTER_API(AvoidReplicaTraffic);
    REGISTER_API(PoolAlloc);
    REGISTER_API(CreateDataType);
    REGISTER_API(ModuleTypeSetValue);
    REGISTER_API(ModuleTypeReplaceValue);
    REGISTER_API(ModuleTypeGetType);
    REGISTER_API(ModuleTypeGetValue);
    REGISTER_API(IsIOError);
    REGISTER_API(SetModuleOptions);
    REGISTER_API(SignalModifiedKey);
    REGISTER_API(SaveUnsigned);
    REGISTER_API(LoadUnsigned);
    REGISTER_API(SaveSigned);
    REGISTER_API(LoadSigned);
    REGISTER_API(SaveString);
    REGISTER_API(SaveStringBuffer);
    REGISTER_API(LoadString);
    REGISTER_API(LoadStringBuffer);
    REGISTER_API(SaveDouble);
    REGISTER_API(LoadDouble);
    REGISTER_API(SaveFloat);
    REGISTER_API(LoadFloat);
    REGISTER_API(SaveLongDouble);
    REGISTER_API(LoadLongDouble);
    REGISTER_API(SaveDataTypeToString);
    REGISTER_API(LoadDataTypeFromString);
    REGISTER_API(LoadDataTypeFromStringEncver);
    REGISTER_API(EmitAOF);
    REGISTER_API(Log);
    REGISTER_API(LogIOError);
    REGISTER_API(_Assert);
    REGISTER_API(LatencyAddSample);
    REGISTER_API(StringAppendBuffer);
    REGISTER_API(TrimStringAllocation);
    REGISTER_API(RetainString);
    REGISTER_API(HoldString);
    REGISTER_API(StringCompare);
    REGISTER_API(GetContextFromIO);
    REGISTER_API(GetKeyNameFromIO);
    REGISTER_API(GetKeyNameFromModuleKey);
    REGISTER_API(GetDbIdFromModuleKey);
    REGISTER_API(GetDbIdFromIO);
    REGISTER_API(GetKeyNameFromOptCtx);
    REGISTER_API(GetToKeyNameFromOptCtx);
    REGISTER_API(GetDbIdFromOptCtx);
    REGISTER_API(GetToDbIdFromOptCtx);
    REGISTER_API(GetKeyNameFromDefragCtx);
    REGISTER_API(GetDbIdFromDefragCtx);
    REGISTER_API(GetKeyNameFromDigest);
    REGISTER_API(GetDbIdFromDigest);
    REGISTER_API(BlockClient);
    REGISTER_API(UnblockClient);
    REGISTER_API(IsBlockedReplyRequest);
    REGISTER_API(IsBlockedTimeoutRequest);
    REGISTER_API(GetBlockedClientPrivateData);
    REGISTER_API(AbortBlock);
    REGISTER_API(Milliseconds);
    REGISTER_API(MonotonicMicroseconds);
    REGISTER_API(BlockedClientMeasureTimeStart);
    REGISTER_API(BlockedClientMeasureTimeEnd);
    REGISTER_API(GetThreadSafeContext);
    REGISTER_API(GetDetachedThreadSafeContext);
    REGISTER_API(FreeThreadSafeContext);
    REGISTER_API(ThreadSafeContextLock);
    REGISTER_API(ThreadSafeContextTryLock);
    REGISTER_API(ThreadSafeContextUnlock);
    REGISTER_API(DigestAddStringBuffer);
    REGISTER_API(DigestAddLongLong);
    REGISTER_API(DigestEndSequence);
    REGISTER_API(NotifyKeyspaceEvent);
    REGISTER_API(GetNotifyKeyspaceEvents);
    REGISTER_API(SubscribeToKeyspaceEvents);
    REGISTER_API(RegisterClusterMessageReceiver);
    REGISTER_API(SendClusterMessage);
    REGISTER_API(GetClusterNodeInfo);
    REGISTER_API(GetClusterNodesList);
    REGISTER_API(FreeClusterNodesList);
    REGISTER_API(CreateTimer);
    REGISTER_API(StopTimer);
    REGISTER_API(GetTimerInfo);
    REGISTER_API(GetMyClusterID);
    REGISTER_API(GetClusterSize);
    REGISTER_API(GetRandomBytes);
    REGISTER_API(GetRandomHexChars);
    REGISTER_API(BlockedClientDisconnected);
    REGISTER_API(SetDisconnectCallback);
    REGISTER_API(GetBlockedClientHandle);
    REGISTER_API(SetClusterFlags);
    REGISTER_API(CreateDict);
    REGISTER_API(FreeDict);
    REGISTER_API(DictSize);
    REGISTER_API(DictSetC);
    REGISTER_API(DictReplaceC);
    REGISTER_API(DictSet);
    REGISTER_API(DictReplace);
    REGISTER_API(DictGetC);
    REGISTER_API(DictGet);
    REGISTER_API(DictDelC);
    REGISTER_API(DictDel);
    REGISTER_API(DictIteratorStartC);
    REGISTER_API(DictIteratorStart);
    REGISTER_API(DictIteratorStop);
    REGISTER_API(DictIteratorReseekC);
    REGISTER_API(DictIteratorReseek);
    REGISTER_API(DictNextC);
    REGISTER_API(DictPrevC);
    REGISTER_API(DictNext);
    REGISTER_API(DictPrev);
    REGISTER_API(DictCompareC);
    REGISTER_API(DictCompare);
    REGISTER_API(ExportSharedAPI);
    REGISTER_API(GetSharedAPI);
    REGISTER_API(RegisterCommandFilter);
    REGISTER_API(UnregisterCommandFilter);
    REGISTER_API(CommandFilterArgsCount);
    REGISTER_API(CommandFilterArgGet);
    REGISTER_API(CommandFilterArgInsert);
    REGISTER_API(CommandFilterArgReplace);
    REGISTER_API(CommandFilterArgDelete);
    REGISTER_API(Fork);
    REGISTER_API(SendChildHeartbeat);
    REGISTER_API(ExitFromChild);
    REGISTER_API(KillForkChild);
    REGISTER_API(RegisterInfoFunc);
    REGISTER_API(InfoAddSection);
    REGISTER_API(InfoBeginDictField);
    REGISTER_API(InfoEndDictField);
    REGISTER_API(InfoAddFieldString);
    REGISTER_API(InfoAddFieldCString);
    REGISTER_API(InfoAddFieldDouble);
    REGISTER_API(InfoAddFieldLongLong);
    REGISTER_API(InfoAddFieldULongLong);
    REGISTER_API(GetServerInfo);
    REGISTER_API(FreeServerInfo);
    REGISTER_API(ServerInfoGetField);
    REGISTER_API(ServerInfoGetFieldC);
    REGISTER_API(ServerInfoGetFieldSigned);
    REGISTER_API(ServerInfoGetFieldUnsigned);
    REGISTER_API(ServerInfoGetFieldDouble);
    REGISTER_API(GetClientInfoById);
    REGISTER_API(PublishMessage);
    REGISTER_API(SubscribeToServerEvent);
    REGISTER_API(SetLRU);
    REGISTER_API(GetLRU);
    REGISTER_API(SetLFU);
    REGISTER_API(GetLFU);
    REGISTER_API(BlockClientOnKeys);
    REGISTER_API(SignalKeyAsReady);
    REGISTER_API(GetBlockedClientReadyKey);
    REGISTER_API(GetUsedMemoryRatio);
    REGISTER_API(MallocSize);
    REGISTER_API(ScanCursorCreate);
    REGISTER_API(ScanCursorDestroy);
    REGISTER_API(ScanCursorRestart);
    REGISTER_API(Scan);
    REGISTER_API(ScanKey);
    REGISTER_API(CreateModuleUser);
    REGISTER_API(SetModuleUserACL);
    REGISTER_API(GetCurrentUserName);
    REGISTER_API(GetModuleUserFromUserName);
    REGISTER_API(ACLCheckCommandPermissions);
    REGISTER_API(ACLCheckKeyPermissions);
    REGISTER_API(ACLCheckChannelPermissions);
    REGISTER_API(ACLAddLogEntry);
    REGISTER_API(FreeModuleUser);
    REGISTER_API(DeauthenticateAndCloseClient);
    REGISTER_API(AuthenticateClientWithACLUser);
    REGISTER_API(AuthenticateClientWithUser);
    REGISTER_API(GetContextFlagsAll);
    REGISTER_API(GetKeyspaceNotificationFlagsAll);
    REGISTER_API(IsSubEventSupported);
    REGISTER_API(GetServerVersion);
    REGISTER_API(GetClientCertificate);
    REGISTER_API(GetCommandKeys);
    REGISTER_API(GetCurrentCommandName);
    REGISTER_API(GetTypeMethodVersion);
    REGISTER_API(RegisterDefragFunc);
    REGISTER_API(DefragAlloc);
    REGISTER_API(DefragRedisModuleString);
    REGISTER_API(DefragShouldStop);
    REGISTER_API(DefragCursorSet);
    REGISTER_API(DefragCursorGet);
    REGISTER_API(AddCommandKeySpec);
    REGISTER_API(SetCommandKeySpecBeginSearchIndex);
    REGISTER_API(SetCommandKeySpecBeginSearchKeyword);
    REGISTER_API(SetCommandKeySpecFindKeysRange);
    REGISTER_API(SetCommandKeySpecFindKeysKeynum);
<<<<<<< HEAD
    REGISTER_API(Yield);
=======
    REGISTER_API(EventLoopAdd);
    REGISTER_API(EventLoopDel);
    REGISTER_API(EventLoopAddOneShot);
>>>>>>> eef9c6b0
}<|MERGE_RESOLUTION|>--- conflicted
+++ resolved
@@ -11033,11 +11033,8 @@
     REGISTER_API(SetCommandKeySpecBeginSearchKeyword);
     REGISTER_API(SetCommandKeySpecFindKeysRange);
     REGISTER_API(SetCommandKeySpecFindKeysKeynum);
-<<<<<<< HEAD
-    REGISTER_API(Yield);
-=======
     REGISTER_API(EventLoopAdd);
     REGISTER_API(EventLoopDel);
     REGISTER_API(EventLoopAddOneShot);
->>>>>>> eef9c6b0
+    REGISTER_API(Yield);
 }