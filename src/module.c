--- conflicted
+++ resolved
@@ -5668,19 +5668,11 @@
 }
 
 /* Deauthenticate and close the client. The client resources will not be
-<<<<<<< HEAD
- * be immediately freed, but will be cleaned up in a background job. This is
- * the recommended way to deauthenicate a client since most clients can't
- * handle users becomming deauthenticated. Returns REDISMODULE_ERR when the
- * client doesn't exist and REDISMODULE_OK when the operation was successful.
- *
-=======
  * be immediately freed, but will be cleaned up in a background job. This is 
  * the recommended way to deauthenicate a client since most clients can't 
  * handle users becoming deauthenticated. Returns REDISMODULE_ERR when the
  * client doesn't exist and REDISMODULE_OK when the operation was successful. 
  * 
->>>>>>> f8660233
  * The client ID is returned from the RM_AuthenticateClientWithUser and
  * RM_AuthenticateClientWithACLUser APIs, but can be obtained through
  * the CLIENT api or through server events.
