--- conflicted
+++ resolved
@@ -4995,11 +4995,8 @@
     REGISTER_API(LoadFloat);
     REGISTER_API(EmitAOF);
     REGISTER_API(Log);
-<<<<<<< HEAD
+    REGISTER_API(LogIOError);
     REGISTER_API(Publish);
-=======
-    REGISTER_API(LogIOError);
->>>>>>> b8febe60
     REGISTER_API(StringAppendBuffer);
     REGISTER_API(RetainString);
     REGISTER_API(StringCompare);
