/* Redis CLI (command line interface)
 *
 * Copyright (c) 2009-2012, Salvatore Sanfilippo <antirez at gmail dot com>
 * All rights reserved.
 *
 * Redistribution and use in source and binary forms, with or without
 * modification, are permitted provided that the following conditions are met:
 *
 *   * Redistributions of source code must retain the above copyright notice,
 *     this list of conditions and the following disclaimer.
 *   * Redistributions in binary form must reproduce the above copyright
 *     notice, this list of conditions and the following disclaimer in the
 *     documentation and/or other materials provided with the distribution.
 *   * Neither the name of Redis nor the names of its contributors may be used
 *     to endorse or promote products derived from this software without
 *     specific prior written permission.
 *
 * THIS SOFTWARE IS PROVIDED BY THE COPYRIGHT HOLDERS AND CONTRIBUTORS "AS IS"
 * AND ANY EXPRESS OR IMPLIED WARRANTIES, INCLUDING, BUT NOT LIMITED TO, THE
 * IMPLIED WARRANTIES OF MERCHANTABILITY AND FITNESS FOR A PARTICULAR PURPOSE
 * ARE DISCLAIMED. IN NO EVENT SHALL THE COPYRIGHT OWNER OR CONTRIBUTORS BE
 * LIABLE FOR ANY DIRECT, INDIRECT, INCIDENTAL, SPECIAL, EXEMPLARY, OR
 * CONSEQUENTIAL DAMAGES (INCLUDING, BUT NOT LIMITED TO, PROCUREMENT OF
 * SUBSTITUTE GOODS OR SERVICES; LOSS OF USE, DATA, OR PROFITS; OR BUSINESS
 * INTERRUPTION) HOWEVER CAUSED AND ON ANY THEORY OF LIABILITY, WHETHER IN
 * CONTRACT, STRICT LIABILITY, OR TORT (INCLUDING NEGLIGENCE OR OTHERWISE)
 * ARISING IN ANY WAY OUT OF THE USE OF THIS SOFTWARE, EVEN IF ADVISED OF THE
 * POSSIBILITY OF SUCH DAMAGE.
 */

#include "fmacros.h"
#include "version.h"

#include <stdio.h>
#include <string.h>
#include <stdlib.h>
#include <signal.h>
#include <unistd.h>
#include <time.h>
#include <ctype.h>
#include <errno.h>
#include <sys/stat.h>
#include <sys/time.h>
#include <assert.h>
#include <fcntl.h>
#include <limits.h>
#include <math.h>

#include <hiredis.h>
#ifdef USE_OPENSSL
#include <openssl/ssl.h>
#include <openssl/err.h>
#include <hiredis_ssl.h>
#endif
#include <sdscompat.h> /* Use hiredis' sds compat header that maps sds calls to their hi_ variants */
#include <sds.h> /* use sds.h from hiredis, so that only one set of sds functions will be present in the binary */
#include "dict.h"
#include "adlist.h"
#include "zmalloc.h"
#include "linenoise.h"
#include "help.h"
#include "anet.h"
#include "ae.h"
#include "cli_common.h"
#include "mt19937-64.h"

#define UNUSED(V) ((void) V)

#define OUTPUT_STANDARD 0
#define OUTPUT_RAW 1
#define OUTPUT_CSV 2
#define OUTPUT_JSON 3
#define REDIS_CLI_KEEPALIVE_INTERVAL 15 /* seconds */
#define REDIS_CLI_DEFAULT_PIPE_TIMEOUT 30 /* seconds */
#define REDIS_CLI_HISTFILE_ENV "REDISCLI_HISTFILE"
#define REDIS_CLI_HISTFILE_DEFAULT ".rediscli_history"
#define REDIS_CLI_RCFILE_ENV "REDISCLI_RCFILE"
#define REDIS_CLI_RCFILE_DEFAULT ".redisclirc"
#define REDIS_CLI_AUTH_ENV "REDISCLI_AUTH"
#define REDIS_CLI_CLUSTER_YES_ENV "REDISCLI_CLUSTER_YES"

#define CLUSTER_MANAGER_SLOTS               16384
#define CLUSTER_MANAGER_MIGRATE_TIMEOUT     60000
#define CLUSTER_MANAGER_MIGRATE_PIPELINE    10
#define CLUSTER_MANAGER_REBALANCE_THRESHOLD 2

#define CLUSTER_MANAGER_INVALID_HOST_ARG \
    "[ERR] Invalid arguments: you need to pass either a valid " \
    "address (ie. 120.0.0.1:7000) or space separated IP " \
    "and port (ie. 120.0.0.1 7000)\n"
#define CLUSTER_MANAGER_MODE() (config.cluster_manager_command.name != NULL)
#define CLUSTER_MANAGER_MASTERS_COUNT(nodes, replicas) (nodes/(replicas + 1))
#define CLUSTER_MANAGER_COMMAND(n,...) \
        (redisCommand(n->context, __VA_ARGS__))

#define CLUSTER_MANAGER_NODE_ARRAY_FREE(array) zfree(array->alloc)

#define CLUSTER_MANAGER_PRINT_REPLY_ERROR(n, err) \
    clusterManagerLogErr("Node %s:%d replied with error:\n%s\n", \
                         n->ip, n->port, err);

#define clusterManagerLogInfo(...) \
    clusterManagerLog(CLUSTER_MANAGER_LOG_LVL_INFO,__VA_ARGS__)

#define clusterManagerLogErr(...) \
    clusterManagerLog(CLUSTER_MANAGER_LOG_LVL_ERR,__VA_ARGS__)

#define clusterManagerLogWarn(...) \
    clusterManagerLog(CLUSTER_MANAGER_LOG_LVL_WARN,__VA_ARGS__)

#define clusterManagerLogOk(...) \
    clusterManagerLog(CLUSTER_MANAGER_LOG_LVL_SUCCESS,__VA_ARGS__)

#define CLUSTER_MANAGER_FLAG_MYSELF     1 << 0
#define CLUSTER_MANAGER_FLAG_SLAVE      1 << 1
#define CLUSTER_MANAGER_FLAG_FRIEND     1 << 2
#define CLUSTER_MANAGER_FLAG_NOADDR     1 << 3
#define CLUSTER_MANAGER_FLAG_DISCONNECT 1 << 4
#define CLUSTER_MANAGER_FLAG_FAIL       1 << 5

#define CLUSTER_MANAGER_CMD_FLAG_FIX            1 << 0
#define CLUSTER_MANAGER_CMD_FLAG_SLAVE          1 << 1
#define CLUSTER_MANAGER_CMD_FLAG_YES            1 << 2
#define CLUSTER_MANAGER_CMD_FLAG_AUTOWEIGHTS    1 << 3
#define CLUSTER_MANAGER_CMD_FLAG_EMPTYMASTER    1 << 4
#define CLUSTER_MANAGER_CMD_FLAG_SIMULATE       1 << 5
#define CLUSTER_MANAGER_CMD_FLAG_REPLACE        1 << 6
#define CLUSTER_MANAGER_CMD_FLAG_COPY           1 << 7
#define CLUSTER_MANAGER_CMD_FLAG_COLOR          1 << 8
#define CLUSTER_MANAGER_CMD_FLAG_CHECK_OWNERS   1 << 9
#define CLUSTER_MANAGER_CMD_FLAG_FIX_WITH_UNREACHABLE_MASTERS 1 << 10
#define CLUSTER_MANAGER_CMD_FLAG_MASTERS_ONLY   1 << 11
#define CLUSTER_MANAGER_CMD_FLAG_SLAVES_ONLY    1 << 12

#define CLUSTER_MANAGER_OPT_GETFRIENDS  1 << 0
#define CLUSTER_MANAGER_OPT_COLD        1 << 1
#define CLUSTER_MANAGER_OPT_UPDATE      1 << 2
#define CLUSTER_MANAGER_OPT_QUIET       1 << 6
#define CLUSTER_MANAGER_OPT_VERBOSE     1 << 7

#define CLUSTER_MANAGER_LOG_LVL_INFO    1
#define CLUSTER_MANAGER_LOG_LVL_WARN    2
#define CLUSTER_MANAGER_LOG_LVL_ERR     3
#define CLUSTER_MANAGER_LOG_LVL_SUCCESS 4

#define CLUSTER_JOIN_CHECK_AFTER        20

#define LOG_COLOR_BOLD      "29;1m"
#define LOG_COLOR_RED       "31;1m"
#define LOG_COLOR_GREEN     "32;1m"
#define LOG_COLOR_YELLOW    "33;1m"
#define LOG_COLOR_RESET     "0m"

/* cliConnect() flags. */
#define CC_FORCE (1<<0)         /* Re-connect if already connected. */
#define CC_QUIET (1<<1)         /* Don't log connecting errors. */

/* --latency-dist palettes. */
int spectrum_palette_color_size = 19;
int spectrum_palette_color[] = {0,233,234,235,237,239,241,243,245,247,144,143,142,184,226,214,208,202,196};

int spectrum_palette_mono_size = 13;
int spectrum_palette_mono[] = {0,233,234,235,237,239,241,243,245,247,249,251,253};

/* The actual palette in use. */
int *spectrum_palette;
int spectrum_palette_size;

/* Dict Helpers */

static uint64_t dictSdsHash(const void *key);
static int dictSdsKeyCompare(dict *d, const void *key1,
    const void *key2);
static void dictSdsDestructor(dict *d, void *val);
static void dictListDestructor(dict *d, void *val);

/* Cluster Manager Command Info */
typedef struct clusterManagerCommand {
    char *name;
    int argc;
    char **argv;
    sds stdin_arg; /* arg from stdin. (-X option) */
    int flags;
    int replicas;
    char *from;
    char *to;
    char **weight;
    int weight_argc;
    char *master_id;
    int slots;
    int timeout;
    int pipeline;
    float threshold;
    char *backup_dir;
    char *from_user;
    char *from_pass;
    int from_askpass;
} clusterManagerCommand;

static int createClusterManagerCommand(char *cmdname, int argc, char **argv);


static redisContext *context;
static struct config {
    cliConnInfo conn_info;
    char *hostsocket;
    int tls;
    cliSSLconfig sslconfig;
    long repeat;
    long interval;
    int dbnum; /* db num currently selected */
    int interactive;
    int shutdown;
    int monitor_mode;
    int pubsub_mode;
    int blocking_state_aborted; /* used to abort monitor_mode and pubsub_mode. */
    int latency_mode;
    int latency_dist_mode;
    int latency_history;
    int lru_test_mode;
    long long lru_test_sample_size;
    int cluster_mode;
    int cluster_reissue_command;
    int cluster_send_asking;
    int slave_mode;
    int pipe_mode;
    int pipe_timeout;
    int getrdb_mode;
    int get_functions_rdb_mode;
    int stat_mode;
    int scan_mode;
    int intrinsic_latency_mode;
    int intrinsic_latency_duration;
    sds pattern;
    char *rdb_filename;
    int bigkeys;
    int memkeys;
    unsigned memkeys_samples;
    int hotkeys;
    int stdin_lastarg; /* get last arg from stdin. (-x option) */
    int stdin_tag_arg; /* get <tag> arg from stdin. (-X option) */
    char *stdin_tag_name; /* Placeholder(tag name) for user input. */
    int askpass;
    int quoted_input;   /* Force input args to be treated as quoted strings */
    int output; /* output mode, see OUTPUT_* defines */
    int push_output; /* Should we display spontaneous PUSH replies */
    sds mb_delim;
    sds cmd_delim;
    char prompt[128];
    char *eval;
    int eval_ldb;
    int eval_ldb_sync;  /* Ask for synchronous mode of the Lua debugger. */
    int eval_ldb_end;   /* Lua debugging session ended. */
    int enable_ldb_on_eval; /* Handle manual SCRIPT DEBUG + EVAL commands. */
    int last_cmd_type;
    int verbose;
    int set_errcode;
    clusterManagerCommand cluster_manager_command;
    int no_auth_warning;
    int resp2;
    int resp3; /* value of 1: specified explicitly, value of 2: implicit like --json option */
    int in_multi;
    int pre_multi_dbnum;
} config;

/* User preferences. */
static struct pref {
    int hints;
} pref;

static volatile sig_atomic_t force_cancel_loop = 0;
static void usage(int err);
static void slaveMode(void);
char *redisGitSHA1(void);
char *redisGitDirty(void);
static int cliConnect(int force);

static char *getInfoField(char *info, char *field);
static long getLongInfoField(char *info, char *field);

/*------------------------------------------------------------------------------
 * Utility functions
 *--------------------------------------------------------------------------- */

static void cliPushHandler(void *, void *);

uint16_t crc16(const char *buf, int len);

static long long ustime(void) {
    struct timeval tv;
    long long ust;

    gettimeofday(&tv, NULL);
    ust = ((long long)tv.tv_sec)*1000000;
    ust += tv.tv_usec;
    return ust;
}

static long long mstime(void) {
    return ustime()/1000;
}

static void cliRefreshPrompt(void) {
    if (config.eval_ldb) return;

    sds prompt = sdsempty();
    if (config.hostsocket != NULL) {
        prompt = sdscatfmt(prompt,"redis %s",config.hostsocket);
    } else {
        char addr[256];
        anetFormatAddr(addr, sizeof(addr), config.conn_info.hostip, config.conn_info.hostport);
        prompt = sdscatlen(prompt,addr,strlen(addr));
    }

    /* Add [dbnum] if needed */
    if (config.dbnum != 0)
        prompt = sdscatfmt(prompt,"[%i]",config.dbnum);

    /* Add TX if in transaction state*/
    if (config.in_multi)  
        prompt = sdscatlen(prompt,"(TX)",4);

    /* Copy the prompt in the static buffer. */
    prompt = sdscatlen(prompt,"> ",2);
    snprintf(config.prompt,sizeof(config.prompt),"%s",prompt);
    sdsfree(prompt);
}

/* Return the name of the dotfile for the specified 'dotfilename'.
 * Normally it just concatenates user $HOME to the file specified
 * in 'dotfilename'. However if the environment variable 'envoverride'
 * is set, its value is taken as the path.
 *
 * The function returns NULL (if the file is /dev/null or cannot be
 * obtained for some error), or an SDS string that must be freed by
 * the user. */
static sds getDotfilePath(char *envoverride, char *dotfilename) {
    char *path = NULL;
    sds dotPath = NULL;

    /* Check the env for a dotfile override. */
    path = getenv(envoverride);
    if (path != NULL && *path != '\0') {
        if (!strcmp("/dev/null", path)) {
            return NULL;
        }

        /* If the env is set, return it. */
        dotPath = sdsnew(path);
    } else {
        char *home = getenv("HOME");
        if (home != NULL && *home != '\0') {
            /* If no override is set use $HOME/<dotfilename>. */
            dotPath = sdscatprintf(sdsempty(), "%s/%s", home, dotfilename);
        }
    }
    return dotPath;
}

static uint64_t dictSdsHash(const void *key) {
    return dictGenHashFunction((unsigned char*)key, sdslen((char*)key));
}

static int dictSdsKeyCompare(dict *d, const void *key1, const void *key2)
{
    int l1,l2;
    UNUSED(d);

    l1 = sdslen((sds)key1);
    l2 = sdslen((sds)key2);
    if (l1 != l2) return 0;
    return memcmp(key1, key2, l1) == 0;
}

static void dictSdsDestructor(dict *d, void *val)
{
    UNUSED(d);
    sdsfree(val);
}

void dictListDestructor(dict *d, void *val)
{
    UNUSED(d);
    listRelease((list*)val);
}

/*------------------------------------------------------------------------------
 * Help functions
 *--------------------------------------------------------------------------- */

#define CLI_HELP_COMMAND 1
#define CLI_HELP_GROUP 2

typedef struct {
    int type;
    int argc;
    sds *argv;
    sds full;

    /* Only used for help on commands */
    struct commandHelp *org;
} helpEntry;

static helpEntry *helpEntries;
static int helpEntriesLen;

static sds cliVersion(void) {
    sds version;
    version = sdscatprintf(sdsempty(), "%s", REDIS_VERSION);

    /* Add git commit and working tree status when available */
    if (strtoll(redisGitSHA1(),NULL,16)) {
        version = sdscatprintf(version, " (git:%s", redisGitSHA1());
        if (strtoll(redisGitDirty(),NULL,10))
            version = sdscatprintf(version, "-dirty");
        version = sdscat(version, ")");
    }
    return version;
}

static void cliInitHelp(void) {
    int commandslen = sizeof(commandHelp)/sizeof(struct commandHelp);
    int groupslen = sizeof(commandGroups)/sizeof(char*);
    int i, len, pos = 0;
    helpEntry tmp;

    helpEntriesLen = len = commandslen+groupslen;
    helpEntries = zmalloc(sizeof(helpEntry)*len);

    for (i = 0; i < groupslen; i++) {
        tmp.argc = 1;
        tmp.argv = zmalloc(sizeof(sds));
        tmp.argv[0] = sdscatprintf(sdsempty(),"@%s",commandGroups[i]);
        tmp.full = tmp.argv[0];
        tmp.type = CLI_HELP_GROUP;
        tmp.org = NULL;
        helpEntries[pos++] = tmp;
    }

    for (i = 0; i < commandslen; i++) {
        tmp.argv = sdssplitargs(commandHelp[i].name,&tmp.argc);
        tmp.full = sdsnew(commandHelp[i].name);
        tmp.type = CLI_HELP_COMMAND;
        tmp.org = &commandHelp[i];
        helpEntries[pos++] = tmp;
    }
}

/* cliInitHelp() setups the helpEntries array with the command and group
 * names from the help.h file. However the Redis instance we are connecting
 * to may support more commands, so this function integrates the previous
 * entries with additional entries obtained using the COMMAND command
 * available in recent versions of Redis. */
static void cliIntegrateHelp(void) {
    if (cliConnect(CC_QUIET) == REDIS_ERR) return;

    redisReply *reply = redisCommand(context, "COMMAND");
    if(reply == NULL || reply->type != REDIS_REPLY_ARRAY) return;

    /* Scan the array reported by COMMAND and fill only the entries that
     * don't already match what we have. */
    for (size_t j = 0; j < reply->elements; j++) {
        redisReply *entry = reply->element[j];
        if (entry->type != REDIS_REPLY_ARRAY || entry->elements < 4 ||
            entry->element[0]->type != REDIS_REPLY_STRING ||
            entry->element[1]->type != REDIS_REPLY_INTEGER ||
            entry->element[3]->type != REDIS_REPLY_INTEGER) return;
        char *cmdname = entry->element[0]->str;
        int i;

        for (i = 0; i < helpEntriesLen; i++) {
            helpEntry *he = helpEntries+i;
            if (!strcasecmp(he->argv[0],cmdname))
                break;
        }
        if (i != helpEntriesLen) continue;

        helpEntriesLen++;
        helpEntries = zrealloc(helpEntries,sizeof(helpEntry)*helpEntriesLen);
        helpEntry *new = helpEntries+(helpEntriesLen-1);

        new->argc = 1;
        new->argv = zmalloc(sizeof(sds));
        new->argv[0] = sdsnew(cmdname);
        new->full = new->argv[0];
        new->type = CLI_HELP_COMMAND;
        sdstoupper(new->argv[0]);

        struct commandHelp *ch = zmalloc(sizeof(*ch));
        ch->name = new->argv[0];
        ch->params = sdsempty();
        int args = llabs(entry->element[1]->integer);
        args--; /* Remove the command name itself. */
        if (entry->element[3]->integer == 1) {
            ch->params = sdscat(ch->params,"key ");
            args--;
        }
        while(args-- > 0) ch->params = sdscat(ch->params,"arg ");
        if (entry->element[1]->integer < 0)
            ch->params = sdscat(ch->params,"...options...");
        ch->summary = "Help not available";
        ch->group = 0;
        ch->since = "not known";
        new->org = ch;
    }
    freeReplyObject(reply);
}

/* Output command help to stdout. */
static void cliOutputCommandHelp(struct commandHelp *help, int group) {
    printf("\r\n  \x1b[1m%s\x1b[0m \x1b[90m%s\x1b[0m\r\n", help->name, help->params);
    printf("  \x1b[33msummary:\x1b[0m %s\r\n", help->summary);
    printf("  \x1b[33msince:\x1b[0m %s\r\n", help->since);
    if (group) {
        printf("  \x1b[33mgroup:\x1b[0m %s\r\n", commandGroups[help->group]);
    }
}

/* Print generic help. */
static void cliOutputGenericHelp(void) {
    sds version = cliVersion();
    printf(
        "redis-cli %s\n"
        "To get help about Redis commands type:\n"
        "      \"help @<group>\" to get a list of commands in <group>\n"
        "      \"help <command>\" for help on <command>\n"
        "      \"help <tab>\" to get a list of possible help topics\n"
        "      \"quit\" to exit\n"
        "\n"
        "To set redis-cli preferences:\n"
        "      \":set hints\" enable online hints\n"
        "      \":set nohints\" disable online hints\n"
        "Set your preferences in ~/.redisclirc\n",
        version
    );
    sdsfree(version);
}

/* Output all command help, filtering by group or command name. */
static void cliOutputHelp(int argc, char **argv) {
    int i, j, len;
    int group = -1;
    helpEntry *entry;
    struct commandHelp *help;

    if (argc == 0) {
        cliOutputGenericHelp();
        return;
    } else if (argc > 0 && argv[0][0] == '@') {
        len = sizeof(commandGroups)/sizeof(char*);
        for (i = 0; i < len; i++) {
            if (strcasecmp(argv[0]+1,commandGroups[i]) == 0) {
                group = i;
                break;
            }
        }
    }

    assert(argc > 0);
    for (i = 0; i < helpEntriesLen; i++) {
        entry = &helpEntries[i];
        if (entry->type != CLI_HELP_COMMAND) continue;

        help = entry->org;
        if (group == -1) {
            /* Compare all arguments */
            if (argc <= entry->argc) {
                for (j = 0; j < argc; j++) {
                    if (strcasecmp(argv[j],entry->argv[j]) != 0) break;
                }
                if (j == argc) {
                    cliOutputCommandHelp(help,1);
                }
            }
        } else {
            if (group == help->group) {
                cliOutputCommandHelp(help,0);
            }
        }
    }
    printf("\r\n");
}

/* Linenoise completion callback. */
static void completionCallback(const char *buf, linenoiseCompletions *lc) {
    size_t startpos = 0;
    int mask;
    int i;
    size_t matchlen;
    sds tmp;

    if (strncasecmp(buf,"help ",5) == 0) {
        startpos = 5;
        while (isspace(buf[startpos])) startpos++;
        mask = CLI_HELP_COMMAND | CLI_HELP_GROUP;
    } else {
        mask = CLI_HELP_COMMAND;
    }

    for (i = 0; i < helpEntriesLen; i++) {
        if (!(helpEntries[i].type & mask)) continue;

        matchlen = strlen(buf+startpos);
        if (strncasecmp(buf+startpos,helpEntries[i].full,matchlen) == 0) {
            tmp = sdsnewlen(buf,startpos);
            tmp = sdscat(tmp,helpEntries[i].full);
            linenoiseAddCompletion(lc,tmp);
            sdsfree(tmp);
        }
    }
}

/* Linenoise hints callback. */
static char *hintsCallback(const char *buf, int *color, int *bold) {
    if (!pref.hints) return NULL;

    int i, rawargc, argc, buflen = strlen(buf), matchlen = 0;
    sds *rawargv, *argv = sdssplitargs(buf,&argc);
    int endspace = buflen && isspace(buf[buflen-1]);
    helpEntry *entry = NULL;

    /* Check if the argument list is empty and return ASAP. */
    if (argc == 0) {
        sdsfreesplitres(argv,argc);
        return NULL;
    }

    /* Search longest matching prefix command */
    for (i = 0; i < helpEntriesLen; i++) {
        if (!(helpEntries[i].type & CLI_HELP_COMMAND)) continue;

        rawargv = sdssplitargs(helpEntries[i].full,&rawargc);
        if (rawargc <= argc) {
            int j;
            for (j = 0; j < rawargc; j++) {
                if (strcasecmp(rawargv[j],argv[j])) {
                    break;
                }
            }
            if (j == rawargc && rawargc > matchlen) {
                matchlen = rawargc;
                entry = &helpEntries[i];
            }
        }
        sdsfreesplitres(rawargv,rawargc);
    }
    sdsfreesplitres(argv,argc);

    if (entry) {
        *color = 90;
        *bold = 0;
        sds hint = sdsnew(entry->org->params);

        /* Remove arguments from the returned hint to show only the
            * ones the user did not yet type. */
        int toremove = argc-matchlen;
        while(toremove > 0 && sdslen(hint)) {
            if (hint[0] == '[') break;
            if (hint[0] == ' ') toremove--;
            sdsrange(hint,1,-1);
        }

        /* Add an initial space if needed. */
        if (!endspace) {
            sds newhint = sdsnewlen(" ",1);
            newhint = sdscatsds(newhint,hint);
            sdsfree(hint);
            hint = newhint;
        }

        return hint;
    }
    return NULL;
}

static void freeHintsCallback(void *ptr) {
    sdsfree(ptr);
}

/*------------------------------------------------------------------------------
 * Networking / parsing
 *--------------------------------------------------------------------------- */

/* Send AUTH command to the server */
static int cliAuth(redisContext *ctx, char *user, char *auth) {
    redisReply *reply;
    if (auth == NULL) return REDIS_OK;

    if (user == NULL)
        reply = redisCommand(ctx,"AUTH %s",auth);
    else
        reply = redisCommand(ctx,"AUTH %s %s",user,auth);

    if (reply == NULL) {
        fprintf(stderr, "\nI/O error\n");
        return REDIS_ERR;
    }

    int result = REDIS_OK;
    if (reply->type == REDIS_REPLY_ERROR) {
        result = REDIS_ERR;
        fprintf(stderr, "AUTH failed: %s\n", reply->str);
    }
    freeReplyObject(reply);
    return result;
}

/* Send SELECT input_dbnum to the server */
static int cliSelect(void) {
    redisReply *reply;
    if (config.conn_info.input_dbnum == config.dbnum) return REDIS_OK;

    reply = redisCommand(context,"SELECT %d",config.conn_info.input_dbnum);
    if (reply == NULL) {
        fprintf(stderr, "\nI/O error\n");
        return REDIS_ERR;
    }

    int result = REDIS_OK;
    if (reply->type == REDIS_REPLY_ERROR) {
        result = REDIS_ERR;
        fprintf(stderr,"SELECT %d failed: %s\n",config.conn_info.input_dbnum,reply->str);
    } else {
        config.dbnum = config.conn_info.input_dbnum;
        cliRefreshPrompt();
    }
    freeReplyObject(reply);
    return result;
}

/* Select RESP3 mode if redis-cli was started with the -3 option.  */
static int cliSwitchProto(void) {
    redisReply *reply;
    if (!config.resp3 || config.resp2) return REDIS_OK;

    reply = redisCommand(context,"HELLO 3");
    if (reply == NULL) {
        fprintf(stderr, "\nI/O error\n");
        return REDIS_ERR;
    }

    int result = REDIS_OK;
    if (reply->type == REDIS_REPLY_ERROR) {
        fprintf(stderr,"HELLO 3 failed: %s\n",reply->str);
        if (config.resp3 == 1) {
            result = REDIS_ERR;
        } else if (config.resp3 == 2) {
            result = REDIS_OK;
        }
    }
    freeReplyObject(reply);
    return result;
}

/* Connect to the server. It is possible to pass certain flags to the function:
 *      CC_FORCE: The connection is performed even if there is already
 *                a connected socket.
 *      CC_QUIET: Don't print errors if connection fails. */
static int cliConnect(int flags) {
    if (context == NULL || flags & CC_FORCE) {
        if (context != NULL) {
            redisFree(context);
            config.dbnum = 0;
            config.in_multi = 0;
            cliRefreshPrompt();
        }

        /* Do not use hostsocket when we got redirected in cluster mode */
        if (config.hostsocket == NULL ||
            (config.cluster_mode && config.cluster_reissue_command)) {
            context = redisConnect(config.conn_info.hostip,config.conn_info.hostport);
        } else {
            context = redisConnectUnix(config.hostsocket);
        }

        if (!context->err && config.tls) {
            const char *err = NULL;
            if (cliSecureConnection(context, config.sslconfig, &err) == REDIS_ERR && err) {
                fprintf(stderr, "Could not negotiate a TLS connection: %s\n", err);
                redisFree(context);
                context = NULL;
                return REDIS_ERR;
            }
        }

        if (context->err) {
            if (!(flags & CC_QUIET)) {
                fprintf(stderr,"Could not connect to Redis at ");
                if (config.hostsocket == NULL ||
                    (config.cluster_mode && config.cluster_reissue_command))
                {
                    fprintf(stderr, "%s:%d: %s\n",
                        config.conn_info.hostip,config.conn_info.hostport,context->errstr);
                } else {
                    fprintf(stderr,"%s: %s\n",
                        config.hostsocket,context->errstr);
                }
            }
            redisFree(context);
            context = NULL;
            return REDIS_ERR;
        }


        /* Set aggressive KEEP_ALIVE socket option in the Redis context socket
         * in order to prevent timeouts caused by the execution of long
         * commands. At the same time this improves the detection of real
         * errors. */
        anetKeepAlive(NULL, context->fd, REDIS_CLI_KEEPALIVE_INTERVAL);

        /* Do AUTH, select the right DB, switch to RESP3 if needed. */
        if (cliAuth(context, config.conn_info.user, config.conn_info.auth) != REDIS_OK)
            return REDIS_ERR;
        if (cliSelect() != REDIS_OK)
            return REDIS_ERR;
        if (cliSwitchProto() != REDIS_OK)
            return REDIS_ERR;
    }

    /* Set a PUSH handler if configured to do so. */
    if (config.push_output) {
        redisSetPushCallback(context, cliPushHandler);
    }

    return REDIS_OK;
}

/* In cluster, if server replies ASK, we will redirect to a different node.
 * Before sending the real command, we need to send ASKING command first. */
static int cliSendAsking() {
    redisReply *reply;

    config.cluster_send_asking = 0;
    if (context == NULL) {
        return REDIS_ERR;
    }
    reply = redisCommand(context,"ASKING");
    if (reply == NULL) {
        fprintf(stderr, "\nI/O error\n");
        return REDIS_ERR;
    }
    int result = REDIS_OK;
    if (reply->type == REDIS_REPLY_ERROR) {
        result = REDIS_ERR;
        fprintf(stderr,"ASKING failed: %s\n",reply->str);
    }
    freeReplyObject(reply);
    return result;
}

static void cliPrintContextError(void) {
    if (context == NULL) return;
    fprintf(stderr,"Error: %s\n",context->errstr);
}

static int isInvalidateReply(redisReply *reply) {
    return reply->type == REDIS_REPLY_PUSH && reply->elements == 2 &&
        reply->element[0]->type == REDIS_REPLY_STRING &&
        !strncmp(reply->element[0]->str, "invalidate", 10) &&
        reply->element[1]->type == REDIS_REPLY_ARRAY;
}

/* Special display handler for RESP3 'invalidate' messages.
 * This function does not validate the reply, so it should
 * already be confirmed correct */
static sds cliFormatInvalidateTTY(redisReply *r) {
    sds out = sdsnew("-> invalidate: ");

    for (size_t i = 0; i < r->element[1]->elements; i++) {
        redisReply *key = r->element[1]->element[i];
        assert(key->type == REDIS_REPLY_STRING);

        out = sdscatfmt(out, "'%s'", key->str, key->len);
        if (i < r->element[1]->elements - 1)
            out = sdscatlen(out, ", ", 2);
    }

    return sdscatlen(out, "\n", 1);
}

static sds cliFormatReplyTTY(redisReply *r, char *prefix) {
    sds out = sdsempty();
    switch (r->type) {
    case REDIS_REPLY_ERROR:
        out = sdscatprintf(out,"(error) %s\n", r->str);
    break;
    case REDIS_REPLY_STATUS:
        out = sdscat(out,r->str);
        out = sdscat(out,"\n");
    break;
    case REDIS_REPLY_INTEGER:
        out = sdscatprintf(out,"(integer) %lld\n",r->integer);
    break;
    case REDIS_REPLY_DOUBLE:
        out = sdscatprintf(out,"(double) %s\n",r->str);
    break;
    case REDIS_REPLY_STRING:
    case REDIS_REPLY_VERB:
        /* If you are producing output for the standard output we want
        * a more interesting output with quoted characters and so forth,
        * unless it's a verbatim string type. */
        if (r->type == REDIS_REPLY_STRING) {
            out = sdscatrepr(out,r->str,r->len);
            out = sdscat(out,"\n");
        } else {
            out = sdscatlen(out,r->str,r->len);
            out = sdscat(out,"\n");
        }
    break;
    case REDIS_REPLY_NIL:
        out = sdscat(out,"(nil)\n");
    break;
    case REDIS_REPLY_BOOL:
        out = sdscat(out,r->integer ? "(true)\n" : "(false)\n");
    break;
    case REDIS_REPLY_ARRAY:
    case REDIS_REPLY_MAP:
    case REDIS_REPLY_SET:
    case REDIS_REPLY_PUSH:
        if (r->elements == 0) {
            if (r->type == REDIS_REPLY_ARRAY)
                out = sdscat(out,"(empty array)\n");
            else if (r->type == REDIS_REPLY_MAP)
                out = sdscat(out,"(empty hash)\n");
            else if (r->type == REDIS_REPLY_SET)
                out = sdscat(out,"(empty set)\n");
            else if (r->type == REDIS_REPLY_PUSH)
                out = sdscat(out,"(empty push)\n");
            else
                out = sdscat(out,"(empty aggregate type)\n");
        } else {
            unsigned int i, idxlen = 0;
            char _prefixlen[16];
            char _prefixfmt[16];
            sds _prefix;
            sds tmp;

            /* Calculate chars needed to represent the largest index */
            i = r->elements;
            if (r->type == REDIS_REPLY_MAP) i /= 2;
            do {
                idxlen++;
                i /= 10;
            } while(i);

            /* Prefix for nested multi bulks should grow with idxlen+2 spaces */
            memset(_prefixlen,' ',idxlen+2);
            _prefixlen[idxlen+2] = '\0';
            _prefix = sdscat(sdsnew(prefix),_prefixlen);

            /* Setup prefix format for every entry */
            char numsep;
            if (r->type == REDIS_REPLY_SET) numsep = '~';
            else if (r->type == REDIS_REPLY_MAP) numsep = '#';
            else numsep = ')';
            snprintf(_prefixfmt,sizeof(_prefixfmt),"%%s%%%ud%c ",idxlen,numsep);

            for (i = 0; i < r->elements; i++) {
                unsigned int human_idx = (r->type == REDIS_REPLY_MAP) ?
                                         i/2 : i;
                human_idx++; /* Make it 1-based. */

                /* Don't use the prefix for the first element, as the parent
                 * caller already prepended the index number. */
                out = sdscatprintf(out,_prefixfmt,i == 0 ? "" : prefix,human_idx);

                /* Format the multi bulk entry */
                tmp = cliFormatReplyTTY(r->element[i],_prefix);
                out = sdscatlen(out,tmp,sdslen(tmp));
                sdsfree(tmp);

                /* For maps, format the value as well. */
                if (r->type == REDIS_REPLY_MAP) {
                    i++;
                    sdsrange(out,0,-2);
                    out = sdscat(out," => ");
                    tmp = cliFormatReplyTTY(r->element[i],_prefix);
                    out = sdscatlen(out,tmp,sdslen(tmp));
                    sdsfree(tmp);
                }
            }
            sdsfree(_prefix);
        }
    break;
    default:
        fprintf(stderr,"Unknown reply type: %d\n", r->type);
        exit(1);
    }
    return out;
}

int isColorTerm(void) {
    char *t = getenv("TERM");
    return t != NULL && strstr(t,"xterm") != NULL;
}

/* Helper function for sdsCatColorizedLdbReply() appending colorize strings
 * to an SDS string. */
sds sdscatcolor(sds o, char *s, size_t len, char *color) {
    if (!isColorTerm()) return sdscatlen(o,s,len);

    int bold = strstr(color,"bold") != NULL;
    int ccode = 37; /* Defaults to white. */
    if (strstr(color,"red")) ccode = 31;
    else if (strstr(color,"green")) ccode = 32;
    else if (strstr(color,"yellow")) ccode = 33;
    else if (strstr(color,"blue")) ccode = 34;
    else if (strstr(color,"magenta")) ccode = 35;
    else if (strstr(color,"cyan")) ccode = 36;
    else if (strstr(color,"white")) ccode = 37;

    o = sdscatfmt(o,"\033[%i;%i;49m",bold,ccode);
    o = sdscatlen(o,s,len);
    o = sdscat(o,"\033[0m");
    return o;
}

/* Colorize Lua debugger status replies according to the prefix they
 * have. */
sds sdsCatColorizedLdbReply(sds o, char *s, size_t len) {
    char *color = "white";

    if (strstr(s,"<debug>")) color = "bold";
    if (strstr(s,"<redis>")) color = "green";
    if (strstr(s,"<reply>")) color = "cyan";
    if (strstr(s,"<error>")) color = "red";
    if (strstr(s,"<hint>")) color = "bold";
    if (strstr(s,"<value>") || strstr(s,"<retval>")) color = "magenta";
    if (len > 4 && isdigit(s[3])) {
        if (s[1] == '>') color = "yellow"; /* Current line. */
        else if (s[2] == '#') color = "bold"; /* Break point. */
    }
    return sdscatcolor(o,s,len,color);
}

static sds cliFormatReplyRaw(redisReply *r) {
    sds out = sdsempty(), tmp;
    size_t i;

    switch (r->type) {
    case REDIS_REPLY_NIL:
        /* Nothing... */
        break;
    case REDIS_REPLY_ERROR:
        out = sdscatlen(out,r->str,r->len);
        out = sdscatlen(out,"\n",1);
        break;
    case REDIS_REPLY_STATUS:
    case REDIS_REPLY_STRING:
    case REDIS_REPLY_VERB:
        if (r->type == REDIS_REPLY_STATUS && config.eval_ldb) {
            /* The Lua debugger replies with arrays of simple (status)
             * strings. We colorize the output for more fun if this
             * is a debugging session. */

            /* Detect the end of a debugging session. */
            if (strstr(r->str,"<endsession>") == r->str) {
                config.enable_ldb_on_eval = 0;
                config.eval_ldb = 0;
                config.eval_ldb_end = 1; /* Signal the caller session ended. */
                config.output = OUTPUT_STANDARD;
                cliRefreshPrompt();
            } else {
                out = sdsCatColorizedLdbReply(out,r->str,r->len);
            }
        } else {
            out = sdscatlen(out,r->str,r->len);
        }
        break;
    case REDIS_REPLY_BOOL:
        out = sdscat(out,r->integer ? "(true)" : "(false)");
    break;
    case REDIS_REPLY_INTEGER:
        out = sdscatprintf(out,"%lld",r->integer);
        break;
    case REDIS_REPLY_DOUBLE:
        out = sdscatprintf(out,"%s",r->str);
        break;
    case REDIS_REPLY_SET:
    case REDIS_REPLY_ARRAY:
    case REDIS_REPLY_PUSH:
        for (i = 0; i < r->elements; i++) {
            if (i > 0) out = sdscat(out,config.mb_delim);
            tmp = cliFormatReplyRaw(r->element[i]);
            out = sdscatlen(out,tmp,sdslen(tmp));
            sdsfree(tmp);
        }
        break;
    case REDIS_REPLY_MAP:
        for (i = 0; i < r->elements; i += 2) {
            if (i > 0) out = sdscat(out,config.mb_delim);
            tmp = cliFormatReplyRaw(r->element[i]);
            out = sdscatlen(out,tmp,sdslen(tmp));
            sdsfree(tmp);

            out = sdscatlen(out," ",1);
            tmp = cliFormatReplyRaw(r->element[i+1]);
            out = sdscatlen(out,tmp,sdslen(tmp));
            sdsfree(tmp);
        }
        break;
    default:
        fprintf(stderr,"Unknown reply type: %d\n", r->type);
        exit(1);
    }
    return out;
}

static sds cliFormatReplyCSV(redisReply *r) {
    unsigned int i;

    sds out = sdsempty();
    switch (r->type) {
    case REDIS_REPLY_ERROR:
        out = sdscat(out,"ERROR,");
        out = sdscatrepr(out,r->str,strlen(r->str));
    break;
    case REDIS_REPLY_STATUS:
        out = sdscatrepr(out,r->str,r->len);
    break;
    case REDIS_REPLY_INTEGER:
        out = sdscatprintf(out,"%lld",r->integer);
    break;
    case REDIS_REPLY_DOUBLE:
        out = sdscatprintf(out,"%s",r->str);
        break;
    case REDIS_REPLY_STRING:
    case REDIS_REPLY_VERB:
        out = sdscatrepr(out,r->str,r->len);
    break;
    case REDIS_REPLY_NIL:
        out = sdscat(out,"NULL");
    break;
    case REDIS_REPLY_BOOL:
        out = sdscat(out,r->integer ? "true" : "false");
    break;
    case REDIS_REPLY_ARRAY:
    case REDIS_REPLY_SET:
    case REDIS_REPLY_PUSH:
    case REDIS_REPLY_MAP: /* CSV has no map type, just output flat list. */
        for (i = 0; i < r->elements; i++) {
            sds tmp = cliFormatReplyCSV(r->element[i]);
            out = sdscatlen(out,tmp,sdslen(tmp));
            if (i != r->elements-1) out = sdscat(out,",");
            sdsfree(tmp);
        }
    break;
    default:
        fprintf(stderr,"Unknown reply type: %d\n", r->type);
        exit(1);
    }
    return out;
}

static sds cliFormatReplyJson(sds out, redisReply *r) {
    unsigned int i;

    switch (r->type) {
    case REDIS_REPLY_ERROR:
        out = sdscat(out,"error:");
        out = sdscatrepr(out,r->str,strlen(r->str));
        break;
    case REDIS_REPLY_STATUS:
        out = sdscatrepr(out,r->str,r->len);
        break;
    case REDIS_REPLY_INTEGER:
        out = sdscatprintf(out,"%lld",r->integer);
        break;
    case REDIS_REPLY_DOUBLE:
        out = sdscatprintf(out,"%s",r->str);
        break;
    case REDIS_REPLY_STRING:
    case REDIS_REPLY_VERB:
        out = sdscatrepr(out,r->str,r->len);
        break;
    case REDIS_REPLY_NIL:
        out = sdscat(out,"null");
        break;
    case REDIS_REPLY_BOOL:
        out = sdscat(out,r->integer ? "true" : "false");
        break;
    case REDIS_REPLY_ARRAY:
    case REDIS_REPLY_SET:
    case REDIS_REPLY_PUSH:
        out = sdscat(out,"[");
        for (i = 0; i < r->elements; i++ ) {
            out = cliFormatReplyJson(out, r->element[i]);
            if (i != r->elements-1) out = sdscat(out,",");
        }
        out = sdscat(out,"]");
        break;
    case REDIS_REPLY_MAP:
        out = sdscat(out,"{");
        for (i = 0; i < r->elements; i += 2) {
            out = cliFormatReplyJson(out, r->element[i]);

            out = sdscat(out,":");

            out = cliFormatReplyJson(out, r->element[i+1]);
            if (i != r->elements-2) out = sdscat(out,",");
        }
        out = sdscat(out,"}");
        break;
    default:
        fprintf(stderr,"Unknown reply type: %d\n", r->type);
        exit(1);
    }
    return out;
}

/* Generate reply strings in various output modes */
static sds cliFormatReply(redisReply *reply, int mode, int verbatim) {
    sds out;

    if (verbatim) {
        out = cliFormatReplyRaw(reply);
    }  else if (mode == OUTPUT_STANDARD) {
        out = cliFormatReplyTTY(reply, "");
    } else if (mode == OUTPUT_RAW) {
        out = cliFormatReplyRaw(reply);
        out = sdscatsds(out, config.cmd_delim);
    } else if (mode == OUTPUT_CSV) {
        out = cliFormatReplyCSV(reply);
        out = sdscatlen(out, "\n", 1);
    } else if (mode == OUTPUT_JSON) {
        out = cliFormatReplyJson(sdsempty(), reply);
        out = sdscatlen(out, "\n", 1);
    } else {
        fprintf(stderr, "Error:  Unknown output encoding %d\n", mode);
        exit(1);
    }

    return out;
}

/* Output any spontaneous PUSH reply we receive */
static void cliPushHandler(void *privdata, void *reply) {
    UNUSED(privdata);
    sds out;

    if (config.output == OUTPUT_STANDARD && isInvalidateReply(reply)) {
        out = cliFormatInvalidateTTY(reply);
    } else {
        out = cliFormatReply(reply, config.output, 0);
    }

    fwrite(out, sdslen(out), 1, stdout);

    freeReplyObject(reply);
    sdsfree(out);
}

static int cliReadReply(int output_raw_strings) {
    void *_reply;
    redisReply *reply;
    sds out = NULL;
    int output = 1;

    if (redisGetReply(context,&_reply) != REDIS_OK) {
        if (config.blocking_state_aborted) {
            config.blocking_state_aborted = 0;
            config.monitor_mode = 0;
            config.pubsub_mode = 0;
            return cliConnect(CC_FORCE);
        }

        if (config.shutdown) {
            redisFree(context);
            context = NULL;
            return REDIS_OK;
        }
        if (config.interactive) {
            /* Filter cases where we should reconnect */
            if (context->err == REDIS_ERR_IO &&
                (errno == ECONNRESET || errno == EPIPE))
                return REDIS_ERR;
            if (context->err == REDIS_ERR_EOF)
                return REDIS_ERR;
        }
        cliPrintContextError();
        exit(1);
        return REDIS_ERR; /* avoid compiler warning */
    }

    reply = (redisReply*)_reply;

    config.last_cmd_type = reply->type;

    /* Check if we need to connect to a different node and reissue the
     * request. */
    if (config.cluster_mode && reply->type == REDIS_REPLY_ERROR &&
        (!strncmp(reply->str,"MOVED ",6) || !strncmp(reply->str,"ASK ",4)))
    {
        char *p = reply->str, *s;
        int slot;

        output = 0;
        /* Comments show the position of the pointer as:
         *
         * [S] for pointer 's'
         * [P] for pointer 'p'
         */
        s = strchr(p,' ');      /* MOVED[S]3999 127.0.0.1:6381 */
        p = strchr(s+1,' ');    /* MOVED[S]3999[P]127.0.0.1:6381 */
        *p = '\0';
        slot = atoi(s+1);
        s = strrchr(p+1,':');    /* MOVED 3999[P]127.0.0.1[S]6381 */
        *s = '\0';
        sdsfree(config.conn_info.hostip);
        config.conn_info.hostip = sdsnew(p+1);
        config.conn_info.hostport = atoi(s+1);
        if (config.interactive)
            printf("-> Redirected to slot [%d] located at %s:%d\n",
                slot, config.conn_info.hostip, config.conn_info.hostport);
        config.cluster_reissue_command = 1;
        if (!strncmp(reply->str,"ASK ",4)) {
            config.cluster_send_asking = 1;
        }
        cliRefreshPrompt();
    } else if (!config.interactive && config.set_errcode && 
        reply->type == REDIS_REPLY_ERROR) 
    {
        fprintf(stderr,"%s\n",reply->str);
        exit(1);
        return REDIS_ERR; /* avoid compiler warning */
    }

    if (output) {
        out = cliFormatReply(reply, config.output, output_raw_strings);
        fwrite(out,sdslen(out),1,stdout);
        fflush(stdout);
        sdsfree(out);
    }
    freeReplyObject(reply);
    return REDIS_OK;
}

static int cliSendCommand(int argc, char **argv, long repeat) {
    char *command = argv[0];
    size_t *argvlen;
    int j, output_raw;

    if (!config.eval_ldb && /* In debugging mode, let's pass "help" to Redis. */
        (!strcasecmp(command,"help") || !strcasecmp(command,"?"))) {
        cliOutputHelp(--argc, ++argv);
        return REDIS_OK;
    }

    if (context == NULL) return REDIS_ERR;

    output_raw = 0;
    if (!strcasecmp(command,"info") ||
        !strcasecmp(command,"lolwut") ||
        (argc >= 2 && !strcasecmp(command,"debug") &&
                       !strcasecmp(argv[1],"htstats")) ||
        (argc >= 2 && !strcasecmp(command,"debug") &&
                       !strcasecmp(argv[1],"htstats-key")) ||
        (argc >= 2 && !strcasecmp(command,"debug") &&
                       !strcasecmp(argv[1],"client-eviction")) ||
        (argc >= 2 && !strcasecmp(command,"memory") &&
                      (!strcasecmp(argv[1],"malloc-stats") ||
                       !strcasecmp(argv[1],"doctor"))) ||
        (argc == 2 && !strcasecmp(command,"cluster") &&
                      (!strcasecmp(argv[1],"nodes") ||
                       !strcasecmp(argv[1],"info"))) ||
        (argc >= 2 && !strcasecmp(command,"client") &&
                       (!strcasecmp(argv[1],"list") ||
                        !strcasecmp(argv[1],"info"))) ||
        (argc == 3 && !strcasecmp(command,"latency") &&
                       !strcasecmp(argv[1],"graph")) ||
        (argc == 2 && !strcasecmp(command,"latency") &&
                       !strcasecmp(argv[1],"doctor")) ||
        /* Format PROXY INFO command for Redis Cluster Proxy:
         * https://github.com/artix75/redis-cluster-proxy */
        (argc >= 2 && !strcasecmp(command,"proxy") &&
                       !strcasecmp(argv[1],"info")))
    {
        output_raw = 1;
    }

    if (!strcasecmp(command,"shutdown")) config.shutdown = 1;
    if (!strcasecmp(command,"monitor")) config.monitor_mode = 1;
    if (!strcasecmp(command,"subscribe") ||
        !strcasecmp(command,"psubscribe")) config.pubsub_mode = 1;
    if (!strcasecmp(command,"sync") ||
        !strcasecmp(command,"psync")) config.slave_mode = 1;

    /* When the user manually calls SCRIPT DEBUG, setup the activation of
     * debugging mode on the next eval if needed. */
    if (argc == 3 && !strcasecmp(argv[0],"script") &&
                     !strcasecmp(argv[1],"debug"))
    {
        if (!strcasecmp(argv[2],"yes") || !strcasecmp(argv[2],"sync")) {
            config.enable_ldb_on_eval = 1;
        } else {
            config.enable_ldb_on_eval = 0;
        }
    }

    /* Actually activate LDB on EVAL if needed. */
    if (!strcasecmp(command,"eval") && config.enable_ldb_on_eval) {
        config.eval_ldb = 1;
        config.output = OUTPUT_RAW;
    }

    /* Setup argument length */
    argvlen = zmalloc(argc*sizeof(size_t));
    for (j = 0; j < argc; j++)
        argvlen[j] = sdslen(argv[j]);

    /* Negative repeat is allowed and causes infinite loop,
       works well with the interval option. */
    while(repeat < 0 || repeat-- > 0) {
        redisAppendCommandArgv(context,argc,(const char**)argv,argvlen);
        if (config.monitor_mode) {
            do {
                if (cliReadReply(output_raw) != REDIS_OK) exit(1);
                fflush(stdout);

                /* This happens when the MONITOR command returns an error. */
                if (config.last_cmd_type == REDIS_REPLY_ERROR)
                    config.monitor_mode = 0;
            } while(config.monitor_mode);
            zfree(argvlen);
            return REDIS_OK;
        }

        if (config.pubsub_mode) {
            if (config.output != OUTPUT_RAW)
                printf("Reading messages... (press Ctrl-C to quit)\n");

            /* Unset our default PUSH handler so this works in RESP2/RESP3 */
            redisSetPushCallback(context, NULL);

            while (config.pubsub_mode) {
                if (cliReadReply(output_raw) != REDIS_OK) exit(1);
                fflush(stdout); /* Make it grep friendly */
                if (!config.pubsub_mode || config.last_cmd_type == REDIS_REPLY_ERROR) {
                    if (config.push_output) {
                        redisSetPushCallback(context, cliPushHandler);
                    }
                    config.pubsub_mode = 0;
                }
            }
            continue;
        }

        if (config.slave_mode) {
            printf("Entering replica output mode...  (press Ctrl-C to quit)\n");
            slaveMode();
            config.slave_mode = 0;
            zfree(argvlen);
            return REDIS_ERR;  /* Error = slaveMode lost connection to master */
        }

        if (cliReadReply(output_raw) != REDIS_OK) {
            zfree(argvlen);
            return REDIS_ERR;
        } else {
            /* Store database number when SELECT was successfully executed. */
            if (!strcasecmp(command,"select") && argc == 2 && 
                config.last_cmd_type != REDIS_REPLY_ERROR) 
            {
                config.conn_info.input_dbnum = config.dbnum = atoi(argv[1]);
                cliRefreshPrompt();
            } else if (!strcasecmp(command,"auth") && (argc == 2 || argc == 3)) {
                cliSelect();
            } else if (!strcasecmp(command,"multi") && argc == 1 &&
                config.last_cmd_type != REDIS_REPLY_ERROR) 
            {
                config.in_multi = 1;
                config.pre_multi_dbnum = config.dbnum;
                cliRefreshPrompt();
            } else if (!strcasecmp(command,"exec") && argc == 1 && config.in_multi) {
                config.in_multi = 0;
                if (config.last_cmd_type == REDIS_REPLY_ERROR ||
                    config.last_cmd_type == REDIS_REPLY_NIL)
                {
                    config.conn_info.input_dbnum = config.dbnum = config.pre_multi_dbnum;
                }
                cliRefreshPrompt();
            } else if (!strcasecmp(command,"discard") && argc == 1 && 
                config.last_cmd_type != REDIS_REPLY_ERROR) 
            {
                config.in_multi = 0;
                config.conn_info.input_dbnum = config.dbnum = config.pre_multi_dbnum;
                cliRefreshPrompt();
            } else if (!strcasecmp(command,"reset") && argc == 1 &&
                                     config.last_cmd_type != REDIS_REPLY_ERROR) {
                config.in_multi = 0;
                config.dbnum = 0;
                config.conn_info.input_dbnum = 0;
                config.resp3 = 0;
                cliRefreshPrompt();
            }
        }
        if (config.cluster_reissue_command){
            /* If we need to reissue the command, break to prevent a
               further 'repeat' number of dud interactions */
            break;
        }
        if (config.interval) usleep(config.interval);
        fflush(stdout); /* Make it grep friendly */
    }

    zfree(argvlen);
    return REDIS_OK;
}

/* Send a command reconnecting the link if needed. */
static redisReply *reconnectingRedisCommand(redisContext *c, const char *fmt, ...) {
    redisReply *reply = NULL;
    int tries = 0;
    va_list ap;

    assert(!c->err);
    while(reply == NULL) {
        while (c->err & (REDIS_ERR_IO | REDIS_ERR_EOF)) {
            printf("\r\x1b[0K"); /* Cursor to left edge + clear line. */
            printf("Reconnecting... %d\r", ++tries);
            fflush(stdout);

            redisFree(c);
            c = redisConnect(config.conn_info.hostip,config.conn_info.hostport);
            if (!c->err && config.tls) {
                const char *err = NULL;
                if (cliSecureConnection(c, config.sslconfig, &err) == REDIS_ERR && err) {
                    fprintf(stderr, "TLS Error: %s\n", err);
                    exit(1);
                }
            }
            usleep(1000000);
        }

        va_start(ap,fmt);
        reply = redisvCommand(c,fmt,ap);
        va_end(ap);

        if (c->err && !(c->err & (REDIS_ERR_IO | REDIS_ERR_EOF))) {
            fprintf(stderr, "Error: %s\n", c->errstr);
            exit(1);
        } else if (tries > 0) {
            printf("\r\x1b[0K"); /* Cursor to left edge + clear line. */
        }
    }

    context = c;
    return reply;
}

/*------------------------------------------------------------------------------
 * User interface
 *--------------------------------------------------------------------------- */

static int parseOptions(int argc, char **argv) {
    int i;

    for (i = 1; i < argc; i++) {
        int lastarg = i==argc-1;

        if (!strcmp(argv[i],"-h") && !lastarg) {
            sdsfree(config.conn_info.hostip);
            config.conn_info.hostip = sdsnew(argv[++i]);
        } else if (!strcmp(argv[i],"-h") && lastarg) {
            usage(0);
        } else if (!strcmp(argv[i],"--help")) {
            usage(0);
        } else if (!strcmp(argv[i],"-x")) {
            config.stdin_lastarg = 1;
        } else if (!strcmp(argv[i], "-X") && !lastarg) {
            config.stdin_tag_arg = 1;
            config.stdin_tag_name = argv[++i];
        } else if (!strcmp(argv[i],"-p") && !lastarg) {
            config.conn_info.hostport = atoi(argv[++i]);
        } else if (!strcmp(argv[i],"-s") && !lastarg) {
            config.hostsocket = argv[++i];
        } else if (!strcmp(argv[i],"-r") && !lastarg) {
            config.repeat = strtoll(argv[++i],NULL,10);
        } else if (!strcmp(argv[i],"-i") && !lastarg) {
            double seconds = atof(argv[++i]);
            config.interval = seconds*1000000;
        } else if (!strcmp(argv[i],"-n") && !lastarg) {
            config.conn_info.input_dbnum = atoi(argv[++i]);
        } else if (!strcmp(argv[i], "--no-auth-warning")) {
            config.no_auth_warning = 1;
        } else if (!strcmp(argv[i], "--askpass")) {
            config.askpass = 1;
        } else if ((!strcmp(argv[i],"-a") || !strcmp(argv[i],"--pass"))
                   && !lastarg)
        {
            config.conn_info.auth = sdsnew(argv[++i]);
        } else if (!strcmp(argv[i],"--user") && !lastarg) {
            config.conn_info.user = sdsnew(argv[++i]);
        } else if (!strcmp(argv[i],"-u") && !lastarg) {
            parseRedisUri(argv[++i],"redis-cli",&config.conn_info,&config.tls);
        } else if (!strcmp(argv[i],"--raw")) {
            config.output = OUTPUT_RAW;
        } else if (!strcmp(argv[i],"--no-raw")) {
            config.output = OUTPUT_STANDARD;
        } else if (!strcmp(argv[i],"--quoted-input")) {
            config.quoted_input = 1;
        } else if (!strcmp(argv[i],"--csv")) {
            config.output = OUTPUT_CSV;
        } else if (!strcmp(argv[i],"--json")) {
            /* Not overwrite explicit value by -3*/
            if (config.resp3 == 0) {
                config.resp3 = 2;
            }
            config.output = OUTPUT_JSON;
        } else if (!strcmp(argv[i],"--latency")) {
            config.latency_mode = 1;
        } else if (!strcmp(argv[i],"--latency-dist")) {
            config.latency_dist_mode = 1;
        } else if (!strcmp(argv[i],"--mono")) {
            spectrum_palette = spectrum_palette_mono;
            spectrum_palette_size = spectrum_palette_mono_size;
        } else if (!strcmp(argv[i],"--latency-history")) {
            config.latency_mode = 1;
            config.latency_history = 1;
        } else if (!strcmp(argv[i],"--lru-test") && !lastarg) {
            config.lru_test_mode = 1;
            config.lru_test_sample_size = strtoll(argv[++i],NULL,10);
        } else if (!strcmp(argv[i],"--slave")) {
            config.slave_mode = 1;
        } else if (!strcmp(argv[i],"--replica")) {
            config.slave_mode = 1;
        } else if (!strcmp(argv[i],"--stat")) {
            config.stat_mode = 1;
        } else if (!strcmp(argv[i],"--scan")) {
            config.scan_mode = 1;
        } else if (!strcmp(argv[i],"--pattern") && !lastarg) {
            sdsfree(config.pattern);
            config.pattern = sdsnew(argv[++i]);
        } else if (!strcmp(argv[i],"--quoted-pattern") && !lastarg) {
            sdsfree(config.pattern);
            config.pattern = unquoteCString(argv[++i]);
            if (!config.pattern) {
                fprintf(stderr,"Invalid quoted string specified for --quoted-pattern.\n");
                exit(1);
            }
        } else if (!strcmp(argv[i],"--intrinsic-latency") && !lastarg) {
            config.intrinsic_latency_mode = 1;
            config.intrinsic_latency_duration = atoi(argv[++i]);
        } else if (!strcmp(argv[i],"--rdb") && !lastarg) {
            config.getrdb_mode = 1;
            config.rdb_filename = argv[++i];
        } else if (!strcmp(argv[i],"--functions-rdb") && !lastarg) {
            config.get_functions_rdb_mode = 1;
            config.rdb_filename = argv[++i];
        } else if (!strcmp(argv[i],"--pipe")) {
            config.pipe_mode = 1;
        } else if (!strcmp(argv[i],"--pipe-timeout") && !lastarg) {
            config.pipe_timeout = atoi(argv[++i]);
        } else if (!strcmp(argv[i],"--bigkeys")) {
            config.bigkeys = 1;
        } else if (!strcmp(argv[i],"--memkeys")) {
            config.memkeys = 1;
            config.memkeys_samples = 0; /* use redis default */
        } else if (!strcmp(argv[i],"--memkeys-samples")) {
            config.memkeys = 1;
            config.memkeys_samples = atoi(argv[++i]);
        } else if (!strcmp(argv[i],"--hotkeys")) {
            config.hotkeys = 1;
        } else if (!strcmp(argv[i],"--eval") && !lastarg) {
            config.eval = argv[++i];
        } else if (!strcmp(argv[i],"--ldb")) {
            config.eval_ldb = 1;
            config.output = OUTPUT_RAW;
        } else if (!strcmp(argv[i],"--ldb-sync-mode")) {
            config.eval_ldb = 1;
            config.eval_ldb_sync = 1;
            config.output = OUTPUT_RAW;
        } else if (!strcmp(argv[i],"-c")) {
            config.cluster_mode = 1;
        } else if (!strcmp(argv[i],"-d") && !lastarg) {
            sdsfree(config.mb_delim);
            config.mb_delim = sdsnew(argv[++i]);
        } else if (!strcmp(argv[i],"-D") && !lastarg) {
            sdsfree(config.cmd_delim);
            config.cmd_delim = sdsnew(argv[++i]);
        } else if (!strcmp(argv[i],"-e")) {
            config.set_errcode = 1;
        } else if (!strcmp(argv[i],"--verbose")) {
            config.verbose = 1;
        } else if (!strcmp(argv[i],"--cluster") && !lastarg) {
            if (CLUSTER_MANAGER_MODE()) usage(1);
            char *cmd = argv[++i];
            int j = i;
            while (j < argc && argv[j][0] != '-') j++;
            if (j > i) j--;
            int err = createClusterManagerCommand(cmd, j - i, argv + i + 1);
            if (err) exit(err);
            i = j;
        } else if (!strcmp(argv[i],"--cluster") && lastarg) {
            usage(1);
        } else if ((!strcmp(argv[i],"--cluster-only-masters"))) {
            config.cluster_manager_command.flags |=
                    CLUSTER_MANAGER_CMD_FLAG_MASTERS_ONLY;
        } else if ((!strcmp(argv[i],"--cluster-only-replicas"))) {
            config.cluster_manager_command.flags |=
                    CLUSTER_MANAGER_CMD_FLAG_SLAVES_ONLY;
        } else if (!strcmp(argv[i],"--cluster-replicas") && !lastarg) {
            config.cluster_manager_command.replicas = atoi(argv[++i]);
        } else if (!strcmp(argv[i],"--cluster-master-id") && !lastarg) {
            config.cluster_manager_command.master_id = argv[++i];
        } else if (!strcmp(argv[i],"--cluster-from") && !lastarg) {
            config.cluster_manager_command.from = argv[++i];
        } else if (!strcmp(argv[i],"--cluster-to") && !lastarg) {
            config.cluster_manager_command.to = argv[++i];
        } else if (!strcmp(argv[i],"--cluster-from-user") && !lastarg) {
            config.cluster_manager_command.from_user = argv[++i];
        } else if (!strcmp(argv[i],"--cluster-from-pass") && !lastarg) {
            config.cluster_manager_command.from_pass = argv[++i];
        } else if (!strcmp(argv[i], "--cluster-from-askpass")) {
            config.cluster_manager_command.from_askpass = 1;
        } else if (!strcmp(argv[i],"--cluster-weight") && !lastarg) {
            if (config.cluster_manager_command.weight != NULL) {
                fprintf(stderr, "WARNING: you cannot use --cluster-weight "
                                "more than once.\n"
                                "You can set more weights by adding them "
                                "as a space-separated list, ie:\n"
                                "--cluster-weight n1=w n2=w\n");
                exit(1);
            }
            int widx = i + 1;
            char **weight = argv + widx;
            int wargc = 0;
            for (; widx < argc; widx++) {
                if (strstr(argv[widx], "--") == argv[widx]) break;
                if (strchr(argv[widx], '=') == NULL) break;
                wargc++;
            }
            if (wargc > 0) {
                config.cluster_manager_command.weight = weight;
                config.cluster_manager_command.weight_argc = wargc;
                i += wargc;
            }
        } else if (!strcmp(argv[i],"--cluster-slots") && !lastarg) {
            config.cluster_manager_command.slots = atoi(argv[++i]);
        } else if (!strcmp(argv[i],"--cluster-timeout") && !lastarg) {
            config.cluster_manager_command.timeout = atoi(argv[++i]);
        } else if (!strcmp(argv[i],"--cluster-pipeline") && !lastarg) {
            config.cluster_manager_command.pipeline = atoi(argv[++i]);
        } else if (!strcmp(argv[i],"--cluster-threshold") && !lastarg) {
            config.cluster_manager_command.threshold = atof(argv[++i]);
        } else if (!strcmp(argv[i],"--cluster-yes")) {
            config.cluster_manager_command.flags |=
                CLUSTER_MANAGER_CMD_FLAG_YES;
        } else if (!strcmp(argv[i],"--cluster-simulate")) {
            config.cluster_manager_command.flags |=
                CLUSTER_MANAGER_CMD_FLAG_SIMULATE;
        } else if (!strcmp(argv[i],"--cluster-replace")) {
            config.cluster_manager_command.flags |=
                CLUSTER_MANAGER_CMD_FLAG_REPLACE;
        } else if (!strcmp(argv[i],"--cluster-copy")) {
            config.cluster_manager_command.flags |=
                CLUSTER_MANAGER_CMD_FLAG_COPY;
        } else if (!strcmp(argv[i],"--cluster-slave")) {
            config.cluster_manager_command.flags |=
                CLUSTER_MANAGER_CMD_FLAG_SLAVE;
        } else if (!strcmp(argv[i],"--cluster-use-empty-masters")) {
            config.cluster_manager_command.flags |=
                CLUSTER_MANAGER_CMD_FLAG_EMPTYMASTER;
        } else if (!strcmp(argv[i],"--cluster-search-multiple-owners")) {
            config.cluster_manager_command.flags |=
                CLUSTER_MANAGER_CMD_FLAG_CHECK_OWNERS;
        } else if (!strcmp(argv[i],"--cluster-fix-with-unreachable-masters")) {
            config.cluster_manager_command.flags |=
                CLUSTER_MANAGER_CMD_FLAG_FIX_WITH_UNREACHABLE_MASTERS;
#ifdef USE_OPENSSL
        } else if (!strcmp(argv[i],"--tls")) {
            config.tls = 1;
        } else if (!strcmp(argv[i],"--sni") && !lastarg) {
            config.sslconfig.sni = argv[++i];
        } else if (!strcmp(argv[i],"--cacertdir") && !lastarg) {
            config.sslconfig.cacertdir = argv[++i];
        } else if (!strcmp(argv[i],"--cacert") && !lastarg) {
            config.sslconfig.cacert = argv[++i];
        } else if (!strcmp(argv[i],"--cert") && !lastarg) {
            config.sslconfig.cert = argv[++i];
        } else if (!strcmp(argv[i],"--key") && !lastarg) {
            config.sslconfig.key = argv[++i];
        } else if (!strcmp(argv[i],"--tls-ciphers") && !lastarg) {
            config.sslconfig.ciphers = argv[++i];
        } else if (!strcmp(argv[i],"--insecure")) {
            config.sslconfig.skip_cert_verify = 1;
        #ifdef TLS1_3_VERSION
        } else if (!strcmp(argv[i],"--tls-ciphersuites") && !lastarg) {
            config.sslconfig.ciphersuites = argv[++i];
        #endif
#endif
        } else if (!strcmp(argv[i],"-v") || !strcmp(argv[i], "--version")) {
            sds version = cliVersion();
            printf("redis-cli %s\n", version);
            sdsfree(version);
            exit(0);
        } else if (!strcmp(argv[i],"-2")) {
            config.resp2 = 1;
        } else if (!strcmp(argv[i],"-3")) {
            config.resp3 = 1;
        } else if (!strcmp(argv[i],"--show-pushes") && !lastarg) {
            char *argval = argv[++i];
            if (!strncasecmp(argval, "n", 1)) {
                config.push_output = 0;
            } else if (!strncasecmp(argval, "y", 1)) {
                config.push_output = 1;
            } else {
                fprintf(stderr, "Unknown --show-pushes value '%s' "
                        "(valid: '[y]es', '[n]o')\n", argval);
            }
        } else if (CLUSTER_MANAGER_MODE() && argv[i][0] != '-') {
            if (config.cluster_manager_command.argc == 0) {
                int j = i + 1;
                while (j < argc && argv[j][0] != '-') j++;
                int cmd_argc = j - i;
                config.cluster_manager_command.argc = cmd_argc;
                config.cluster_manager_command.argv = argv + i;
                if (cmd_argc > 1) i = j - 1;
            }
        } else {
            if (argv[i][0] == '-') {
                fprintf(stderr,
                    "Unrecognized option or bad number of args for: '%s'\n",
                    argv[i]);
                exit(1);
            } else {
                /* Likely the command name, stop here. */
                break;
            }
        }
    }

    if (config.hostsocket && config.cluster_mode) {
        fprintf(stderr,"Options -c and -s are mutually exclusive.\n");
        exit(1);
    }

    if (config.resp2 && config.resp3 == 1) {
        fprintf(stderr,"Options -2 and -3 are mutually exclusive.\n");
        exit(1);
    }

    /* --ldb requires --eval. */
    if (config.eval_ldb && config.eval == NULL) {
        fprintf(stderr,"Options --ldb and --ldb-sync-mode require --eval.\n");
        fprintf(stderr,"Try %s --help for more information.\n", argv[0]);
        exit(1);
    }

    if (!config.no_auth_warning && config.conn_info.auth != NULL) {
        fputs("Warning: Using a password with '-a' or '-u' option on the command"
              " line interface may not be safe.\n", stderr);
    }

<<<<<<< HEAD
    if (config.get_functions_rdb_mode && config.getrdb_mode) {
        fprintf(stderr,"Option --functions-rdb and --rdb are mutually exclusive.\n");
=======
    if (config.stdin_lastarg && config.stdin_tag_arg) {
        fprintf(stderr, "Options -x and -X are mutually exclusive.\n");
>>>>>>> e4b3a257
        exit(1);
    }

    return i;
}

static void parseEnv() {
    /* Set auth from env, but do not overwrite CLI arguments if passed */
    char *auth = getenv(REDIS_CLI_AUTH_ENV);
    if (auth != NULL && config.conn_info.auth == NULL) {
        config.conn_info.auth = auth;
    }

    char *cluster_yes = getenv(REDIS_CLI_CLUSTER_YES_ENV);
    if (cluster_yes != NULL && !strcmp(cluster_yes, "1")) {
        config.cluster_manager_command.flags |= CLUSTER_MANAGER_CMD_FLAG_YES;
    }
}

static void usage(int err) {
    sds version = cliVersion();
    FILE *target = err ? stderr: stdout;
    fprintf(target,
"redis-cli %s\n"
"\n"
"Usage: redis-cli [OPTIONS] [cmd [arg [arg ...]]]\n"
"  -h <hostname>      Server hostname (default: 127.0.0.1).\n"
"  -p <port>          Server port (default: 6379).\n"
"  -s <socket>        Server socket (overrides hostname and port).\n"
"  -a <password>      Password to use when connecting to the server.\n"
"                     You can also use the " REDIS_CLI_AUTH_ENV " environment\n"
"                     variable to pass this password more safely\n"
"                     (if both are used, this argument takes precedence).\n"
"  --user <username>  Used to send ACL style 'AUTH username pass'. Needs -a.\n"
"  --pass <password>  Alias of -a for consistency with the new --user option.\n"
"  --askpass          Force user to input password with mask from STDIN.\n"
"                     If this argument is used, '-a' and " REDIS_CLI_AUTH_ENV "\n"
"                     environment variable will be ignored.\n"
"  -u <uri>           Server URI.\n"
"  -r <repeat>        Execute specified command N times.\n"
"  -i <interval>      When -r is used, waits <interval> seconds per command.\n"
"                     It is possible to specify sub-second times like -i 0.1.\n"
"                     This interval is also used in --scan and --stat per cycle.\n"
"                     and in --bigkeys, --memkeys, and --hotkeys per 100 cycles.\n"
"  -n <db>            Database number.\n"
"  -2                 Start session in RESP2 protocol mode.\n"
"  -3                 Start session in RESP3 protocol mode.\n"
"  -x                 Read last argument from STDIN (see example below).\n"
"  -X                 Read <tag> argument from STDIN (see example below).\n"
"  -d <delimiter>     Delimiter between response bulks for raw formatting (default: \\n).\n"
"  -D <delimiter>     Delimiter between responses for raw formatting (default: \\n).\n"
"  -c                 Enable cluster mode (follow -ASK and -MOVED redirections).\n"
"  -e                 Return exit error code when command execution fails.\n"
#ifdef USE_OPENSSL
"  --tls              Establish a secure TLS connection.\n"
"  --sni <host>       Server name indication for TLS.\n"
"  --cacert <file>    CA Certificate file to verify with.\n"
"  --cacertdir <dir>  Directory where trusted CA certificates are stored.\n"
"                     If neither cacert nor cacertdir are specified, the default\n"
"                     system-wide trusted root certs configuration will apply.\n"
"  --insecure         Allow insecure TLS connection by skipping cert validation.\n"
"  --cert <file>      Client certificate to authenticate with.\n"
"  --key <file>       Private key file to authenticate with.\n"
"  --tls-ciphers <list> Sets the list of preferred ciphers (TLSv1.2 and below)\n"
"                     in order of preference from highest to lowest separated by colon (\":\").\n"
"                     See the ciphers(1ssl) manpage for more information about the syntax of this string.\n"
#ifdef TLS1_3_VERSION
"  --tls-ciphersuites <list> Sets the list of preferred ciphersuites (TLSv1.3)\n"
"                     in order of preference from highest to lowest separated by colon (\":\").\n"
"                     See the ciphers(1ssl) manpage for more information about the syntax of this string,\n"
"                     and specifically for TLSv1.3 ciphersuites.\n"
#endif
#endif
"  --raw              Use raw formatting for replies (default when STDOUT is\n"
"                     not a tty).\n"
"  --no-raw           Force formatted output even when STDOUT is not a tty.\n"
"  --quoted-input     Force input to be handled as quoted strings.\n"
"  --csv              Output in CSV format.\n"
"  --json             Output in JSON format (default RESP3, use -2 if you want to use with RESP2).\n"
"  --show-pushes <yn> Whether to print RESP3 PUSH messages.  Enabled by default when\n"
"                     STDOUT is a tty but can be overridden with --show-pushes no.\n"
"  --stat             Print rolling stats about server: mem, clients, ...\n",version);

    fprintf(target,
"  --latency          Enter a special mode continuously sampling latency.\n"
"                     If you use this mode in an interactive session it runs\n"
"                     forever displaying real-time stats. Otherwise if --raw or\n"
"                     --csv is specified, or if you redirect the output to a non\n"
"                     TTY, it samples the latency for 1 second (you can use\n"
"                     -i to change the interval), then produces a single output\n"
"                     and exits.\n"
"  --latency-history  Like --latency but tracking latency changes over time.\n"
"                     Default time interval is 15 sec. Change it using -i.\n"
"  --latency-dist     Shows latency as a spectrum, requires xterm 256 colors.\n"
"                     Default time interval is 1 sec. Change it using -i.\n"
"  --lru-test <keys>  Simulate a cache workload with an 80-20 distribution.\n"
"  --replica          Simulate a replica showing commands received from the master.\n"
"  --rdb <filename>   Transfer an RDB dump from remote server to local file.\n"
"                     Use filename of \"-\" to write to stdout.\n"
" --functions-rdb <filename> Like --rdb but only get the functions (not the keys)\n"
"                     when getting the RDB dump file.\n"
"  --pipe             Transfer raw Redis protocol from stdin to server.\n"
"  --pipe-timeout <n> In --pipe mode, abort with error if after sending all data.\n"
"                     no reply is received within <n> seconds.\n"
"                     Default timeout: %d. Use 0 to wait forever.\n",
    REDIS_CLI_DEFAULT_PIPE_TIMEOUT);
    fprintf(target,
"  --bigkeys          Sample Redis keys looking for keys with many elements (complexity).\n"
"  --memkeys          Sample Redis keys looking for keys consuming a lot of memory.\n"
"  --memkeys-samples <n> Sample Redis keys looking for keys consuming a lot of memory.\n"
"                     And define number of key elements to sample\n"
"  --hotkeys          Sample Redis keys looking for hot keys.\n"
"                     only works when maxmemory-policy is *lfu.\n"
"  --scan             List all keys using the SCAN command.\n"
"  --pattern <pat>    Keys pattern when using the --scan, --bigkeys or --hotkeys\n"
"                     options (default: *).\n"
"  --quoted-pattern <pat> Same as --pattern, but the specified string can be\n"
"                         quoted, in order to pass an otherwise non binary-safe string.\n"
"  --intrinsic-latency <sec> Run a test to measure intrinsic system latency.\n"
"                     The test will run for the specified amount of seconds.\n"
"  --eval <file>      Send an EVAL command using the Lua script at <file>.\n"
"  --ldb              Used with --eval enable the Redis Lua debugger.\n"
"  --ldb-sync-mode    Like --ldb but uses the synchronous Lua debugger, in\n"
"                     this mode the server is blocked and script changes are\n"
"                     not rolled back from the server memory.\n"
"  --cluster <command> [args...] [opts...]\n"
"                     Cluster Manager command and arguments (see below).\n"
"  --verbose          Verbose mode.\n"
"  --no-auth-warning  Don't show warning message when using password on command\n"
"                     line interface.\n"
"  --help             Output this help and exit.\n"
"  --version          Output version and exit.\n"
"\n");
    /* Using another fprintf call to avoid -Woverlength-strings compile warning */
    fprintf(target,
"Cluster Manager Commands:\n"
"  Use --cluster help to list all available cluster manager commands.\n"
"\n"
"Examples:\n"
"  cat /etc/passwd | redis-cli -x set mypasswd\n"
"  redis-cli -D \"\" --raw dump key > key.dump && redis-cli -X dump_tag restore key2 0 dump_tag replace < key.dump\n"
"  redis-cli -r 100 lpush mylist x\n"
"  redis-cli -r 100 -i 1 info | grep used_memory_human:\n"
"  redis-cli --quoted-input set '\"null-\\x00-separated\"' value\n"
"  redis-cli --eval myscript.lua key1 key2 , arg1 arg2 arg3\n"
"  redis-cli --scan --pattern '*:12345*'\n"
"\n"
"  (Note: when using --eval the comma separates KEYS[] from ARGV[] items)\n"
"\n"
"When no command is given, redis-cli starts in interactive mode.\n"
"Type \"help\" in interactive mode for information on available commands\n"
"and settings.\n"
"\n");
    sdsfree(version);
    exit(err);
}

static int confirmWithYes(char *msg, int ignore_force) {
    /* if --cluster-yes option is set and ignore_force is false,
     * do not prompt for an answer */
    if (!ignore_force &&
        (config.cluster_manager_command.flags & CLUSTER_MANAGER_CMD_FLAG_YES)) {
        return 1;
    }

    printf("%s (type 'yes' to accept): ", msg);
    fflush(stdout);
    char buf[4];
    int nread = read(fileno(stdin),buf,4);
    buf[3] = '\0';
    return (nread != 0 && !strcmp("yes", buf));
}

static int issueCommandRepeat(int argc, char **argv, long repeat) {
    while (1) {
        if (config.cluster_reissue_command || context == NULL ||
            context->err == REDIS_ERR_IO || context->err == REDIS_ERR_EOF)
        {
            if (cliConnect(CC_FORCE) != REDIS_OK) {
                cliPrintContextError();
                config.cluster_reissue_command = 0;
                return REDIS_ERR;
            }
        }
        config.cluster_reissue_command = 0;
        if (config.cluster_send_asking) {
            if (cliSendAsking() != REDIS_OK) {
                cliPrintContextError();
                return REDIS_ERR;
            }
        }
        if (cliSendCommand(argc,argv,repeat) != REDIS_OK) {
            cliPrintContextError();
            return REDIS_ERR;
        }

        /* Issue the command again if we got redirected in cluster mode */
        if (config.cluster_mode && config.cluster_reissue_command) {
            continue;
        }
        break;
    }
    return REDIS_OK;
}

static int issueCommand(int argc, char **argv) {
    return issueCommandRepeat(argc, argv, config.repeat);
}

/* Split the user provided command into multiple SDS arguments.
 * This function normally uses sdssplitargs() from sds.c which is able
 * to understand "quoted strings", escapes and so forth. However when
 * we are in Lua debugging mode and the "eval" command is used, we want
 * the remaining Lua script (after "e " or "eval ") to be passed verbatim
 * as a single big argument. */
static sds *cliSplitArgs(char *line, int *argc) {
    if (config.eval_ldb && (strstr(line,"eval ") == line ||
                            strstr(line,"e ") == line))
    {
        sds *argv = sds_malloc(sizeof(sds)*2);
        *argc = 2;
        int len = strlen(line);
        int elen = line[1] == ' ' ? 2 : 5; /* "e " or "eval "? */
        argv[0] = sdsnewlen(line,elen-1);
        argv[1] = sdsnewlen(line+elen,len-elen);
        return argv;
    } else {
        return sdssplitargs(line,argc);
    }
}

/* Set the CLI preferences. This function is invoked when an interactive
 * ":command" is called, or when reading ~/.redisclirc file, in order to
 * set user preferences. */
void cliSetPreferences(char **argv, int argc, int interactive) {
    if (!strcasecmp(argv[0],":set") && argc >= 2) {
        if (!strcasecmp(argv[1],"hints")) pref.hints = 1;
        else if (!strcasecmp(argv[1],"nohints")) pref.hints = 0;
        else {
            printf("%sunknown redis-cli preference '%s'\n",
                interactive ? "" : ".redisclirc: ",
                argv[1]);
        }
    } else {
        printf("%sunknown redis-cli internal command '%s'\n",
            interactive ? "" : ".redisclirc: ",
            argv[0]);
    }
}

/* Load the ~/.redisclirc file if any. */
void cliLoadPreferences(void) {
    sds rcfile = getDotfilePath(REDIS_CLI_RCFILE_ENV,REDIS_CLI_RCFILE_DEFAULT);
    if (rcfile == NULL) return;
    FILE *fp = fopen(rcfile,"r");
    char buf[1024];

    if (fp) {
        while(fgets(buf,sizeof(buf),fp) != NULL) {
            sds *argv;
            int argc;

            argv = sdssplitargs(buf,&argc);
            if (argc > 0) cliSetPreferences(argv,argc,0);
            sdsfreesplitres(argv,argc);
        }
        fclose(fp);
    }
    sdsfree(rcfile);
}

/* Some commands can include sensitive information and shouldn't be put in the
 * history file. Currently these commands are include:
 * - AUTH
 * - ACL SETUSER
 * - CONFIG SET masterauth/masteruser/requirepass
 * - HELLO with [AUTH username password]
 * - MIGRATE with [AUTH password] or [AUTH2 username password] */
static int isSensitiveCommand(int argc, char **argv) {
    if (!strcasecmp(argv[0],"auth")) {
        return 1;
    } else if (argc > 1 &&
        !strcasecmp(argv[0],"acl") &&
        !strcasecmp(argv[1],"setuser"))
    {
        return 1;
    } else if (argc > 2 &&
        !strcasecmp(argv[0],"config") &&
        !strcasecmp(argv[1],"set") && (
            !strcasecmp(argv[2],"masterauth") ||
            !strcasecmp(argv[2],"masteruser") ||
            !strcasecmp(argv[2],"requirepass")))
    {
        return 1;
    /* HELLO [protover [AUTH username password] [SETNAME clientname]] */
    } else if (argc > 4 && !strcasecmp(argv[0],"hello")) {
        for (int j = 2; j < argc; j++) {
            int moreargs = argc - 1 - j;
            if (!strcasecmp(argv[j],"AUTH") && moreargs >= 2) {
                return 1;
            } else if (!strcasecmp(argv[j],"SETNAME") && moreargs) {
                j++;
            } else {
                return 0;
            }
        }
    /* MIGRATE host port key|"" destination-db timeout [COPY] [REPLACE]
     * [AUTH password] [AUTH2 username password] [KEYS key [key ...]] */
    } else if (argc > 7 && !strcasecmp(argv[0], "migrate")) {
        for (int j = 6; j < argc; j++) {
            int moreargs = argc - 1 - j;
            if (!strcasecmp(argv[j],"auth") && moreargs) {
                return 1;
            } else if (!strcasecmp(argv[j],"auth2") && moreargs >= 2) {
                return 1;
            } else if (!strcasecmp(argv[j],"keys") && moreargs) {
                return 0;
            }
        }
    }
    return 0;
}

static void repl(void) {
    sds historyfile = NULL;
    int history = 0;
    char *line;
    int argc;
    sds *argv;

    /* Initialize the help and, if possible, use the COMMAND command in order
     * to retrieve missing entries. */
    cliInitHelp();
    cliIntegrateHelp();

    config.interactive = 1;
    linenoiseSetMultiLine(1);
    linenoiseSetCompletionCallback(completionCallback);
    linenoiseSetHintsCallback(hintsCallback);
    linenoiseSetFreeHintsCallback(freeHintsCallback);

    /* Only use history and load the rc file when stdin is a tty. */
    if (isatty(fileno(stdin))) {
        historyfile = getDotfilePath(REDIS_CLI_HISTFILE_ENV,REDIS_CLI_HISTFILE_DEFAULT);
        //keep in-memory history always regardless if history file can be determined
        history = 1;
        if (historyfile != NULL) {
            linenoiseHistoryLoad(historyfile);
        }
        cliLoadPreferences();
    }

    cliRefreshPrompt();
    while((line = linenoise(context ? config.prompt : "not connected> ")) != NULL) {
        if (line[0] != '\0') {
            long repeat = 1;
            int skipargs = 0;
            char *endptr = NULL;

            argv = cliSplitArgs(line,&argc);
            if (argv == NULL) {
                printf("Invalid argument(s)\n");
                fflush(stdout);
                if (history) linenoiseHistoryAdd(line);
                if (historyfile) linenoiseHistorySave(historyfile);
                linenoiseFree(line);
                continue;
            } else if (argc == 0) {
                sdsfreesplitres(argv,argc);
                linenoiseFree(line);
                continue;
            }

            /* check if we have a repeat command option and
             * need to skip the first arg */
            errno = 0;
            repeat = strtol(argv[0], &endptr, 10);
            if (argc > 1 && *endptr == '\0') {
                if (errno == ERANGE || errno == EINVAL || repeat <= 0) {
                    fputs("Invalid redis-cli repeat command option value.\n", stdout);
                    sdsfreesplitres(argv, argc);
                    linenoiseFree(line);
                    continue;
                }
                skipargs = 1;
            } else {
                repeat = 1;
            }

            if (!isSensitiveCommand(argc - skipargs, argv + skipargs)) {
                if (history) linenoiseHistoryAdd(line);
                if (historyfile) linenoiseHistorySave(historyfile);
            }

            if (strcasecmp(argv[0],"quit") == 0 ||
                strcasecmp(argv[0],"exit") == 0)
            {
                exit(0);
            } else if (argv[0][0] == ':') {
                cliSetPreferences(argv,argc,1);
                sdsfreesplitres(argv,argc);
                linenoiseFree(line);
                continue;
            } else if (strcasecmp(argv[0],"restart") == 0) {
                if (config.eval) {
                    config.eval_ldb = 1;
                    config.output = OUTPUT_RAW;
                    sdsfreesplitres(argv,argc);
                    linenoiseFree(line);
                    return; /* Return to evalMode to restart the session. */
                } else {
                    printf("Use 'restart' only in Lua debugging mode.");
                }
            } else if (argc == 3 && !strcasecmp(argv[0],"connect")) {
                sdsfree(config.conn_info.hostip);
                config.conn_info.hostip = sdsnew(argv[1]);
                config.conn_info.hostport = atoi(argv[2]);
                cliRefreshPrompt();
                cliConnect(CC_FORCE);
            } else if (argc == 1 && !strcasecmp(argv[0],"clear")) {
                linenoiseClearScreen();
            } else {
                long long start_time = mstime(), elapsed;

                issueCommandRepeat(argc-skipargs, argv+skipargs, repeat);

                /* If our debugging session ended, show the EVAL final
                    * reply. */
                if (config.eval_ldb_end) {
                    config.eval_ldb_end = 0;
                    cliReadReply(0);
                    printf("\n(Lua debugging session ended%s)\n\n",
                        config.eval_ldb_sync ? "" :
                        " -- dataset changes rolled back");
                }

                elapsed = mstime()-start_time;
                if (elapsed >= 500 &&
                    config.output == OUTPUT_STANDARD)
                {
                    printf("(%.2fs)\n",(double)elapsed/1000);
                }
            }
            /* Free the argument vector */
            sdsfreesplitres(argv,argc);
        }
        /* linenoise() returns malloc-ed lines like readline() */
        linenoiseFree(line);
    }
    exit(0);
}

static int noninteractive(int argc, char **argv) {
    int retval = 0;
    sds *sds_args = getSdsArrayFromArgv(argc, argv, config.quoted_input);

    if (!sds_args) {
        printf("Invalid quoted string\n");
        return 1;
    }

    if (config.stdin_lastarg) {
        sds_args = sds_realloc(sds_args, (argc + 1) * sizeof(sds));
        sds_args[argc] = readArgFromStdin();
        argc++;
    } else if (config.stdin_tag_arg) {
        int i = 0, tag_match = 0;

        for (; i < argc; i++) {
            if (strcmp(config.stdin_tag_name, sds_args[i]) != 0) continue;

            tag_match = 1;
            sdsfree(sds_args[i]);
            sds_args[i] = readArgFromStdin();
            break;
        }

        if (!tag_match) {
            sdsfreesplitres(sds_args, argc);
            fprintf(stderr, "Using -X option but stdin tag not match.\n");
            return 1;
        }
    }

    retval = issueCommand(argc, sds_args);
    sdsfreesplitres(sds_args, argc);
    return retval;
}

/*------------------------------------------------------------------------------
 * Eval mode
 *--------------------------------------------------------------------------- */

static int evalMode(int argc, char **argv) {
    sds script = NULL;
    FILE *fp;
    char buf[1024];
    size_t nread;
    char **argv2;
    int j, got_comma, keys;
    int retval = REDIS_OK;

    while(1) {
        if (config.eval_ldb) {
            printf(
            "Lua debugging session started, please use:\n"
            "quit    -- End the session.\n"
            "restart -- Restart the script in debug mode again.\n"
            "help    -- Show Lua script debugging commands.\n\n"
            );
        }

        sdsfree(script);
        script = sdsempty();
        got_comma = 0;
        keys = 0;

        /* Load the script from the file, as an sds string. */
        fp = fopen(config.eval,"r");
        if (!fp) {
            fprintf(stderr,
                "Can't open file '%s': %s\n", config.eval, strerror(errno));
            exit(1);
        }
        while((nread = fread(buf,1,sizeof(buf),fp)) != 0) {
            script = sdscatlen(script,buf,nread);
        }
        fclose(fp);

        /* If we are debugging a script, enable the Lua debugger. */
        if (config.eval_ldb) {
            redisReply *reply = redisCommand(context,
                    config.eval_ldb_sync ?
                    "SCRIPT DEBUG sync": "SCRIPT DEBUG yes");
            if (reply) freeReplyObject(reply);
        }

        /* Create our argument vector */
        argv2 = zmalloc(sizeof(sds)*(argc+3));
        argv2[0] = sdsnew("EVAL");
        argv2[1] = script;
        for (j = 0; j < argc; j++) {
            if (!got_comma && argv[j][0] == ',' && argv[j][1] == 0) {
                got_comma = 1;
                continue;
            }
            argv2[j+3-got_comma] = sdsnew(argv[j]);
            if (!got_comma) keys++;
        }
        argv2[2] = sdscatprintf(sdsempty(),"%d",keys);

        /* Call it */
        int eval_ldb = config.eval_ldb; /* Save it, may be reverted. */
        retval = issueCommand(argc+3-got_comma, argv2);
        if (eval_ldb) {
            if (!config.eval_ldb) {
                /* If the debugging session ended immediately, there was an
                 * error compiling the script. Show it and they don't enter
                 * the REPL at all. */
                printf("Eval debugging session can't start:\n");
                cliReadReply(0);
                break; /* Return to the caller. */
            } else {
                strncpy(config.prompt,"lua debugger> ",sizeof(config.prompt));
                repl();
                /* Restart the session if repl() returned. */
                cliConnect(CC_FORCE);
                printf("\n");
            }
        } else {
            break; /* Return to the caller. */
        }
    }
    return retval;
}

/*------------------------------------------------------------------------------
 * Cluster Manager
 *--------------------------------------------------------------------------- */

/* The Cluster Manager global structure */
static struct clusterManager {
    list *nodes;    /* List of nodes in the configuration. */
    list *errors;
    int unreachable_masters;    /* Masters we are not able to reach. */
} cluster_manager;

/* Used by clusterManagerFixSlotsCoverage */
dict *clusterManagerUncoveredSlots = NULL;

typedef struct clusterManagerNode {
    redisContext *context;
    sds name;
    char *ip;
    int port;
    uint64_t current_epoch;
    time_t ping_sent;
    time_t ping_recv;
    int flags;
    list *flags_str; /* Flags string representations */
    sds replicate;  /* Master ID if node is a slave */
    int dirty;      /* Node has changes that can be flushed */
    uint8_t slots[CLUSTER_MANAGER_SLOTS];
    int slots_count;
    int replicas_count;
    list *friends;
    sds *migrating; /* An array of sds where even strings are slots and odd
                     * strings are the destination node IDs. */
    sds *importing; /* An array of sds where even strings are slots and odd
                     * strings are the source node IDs. */
    int migrating_count; /* Length of the migrating array (migrating slots*2) */
    int importing_count; /* Length of the importing array (importing slots*2) */
    float weight;   /* Weight used by rebalance */
    int balance;    /* Used by rebalance */
} clusterManagerNode;

/* Data structure used to represent a sequence of cluster nodes. */
typedef struct clusterManagerNodeArray {
    clusterManagerNode **nodes; /* Actual nodes array */
    clusterManagerNode **alloc; /* Pointer to the allocated memory */
    int len;                    /* Actual length of the array */
    int count;                  /* Non-NULL nodes count */
} clusterManagerNodeArray;

/* Used for the reshard table. */
typedef struct clusterManagerReshardTableItem {
    clusterManagerNode *source;
    int slot;
} clusterManagerReshardTableItem;

/* Info about a cluster internal link. */

typedef struct clusterManagerLink {
    sds node_name;
    sds node_addr;
    int connected;
    int handshaking;
} clusterManagerLink;

static dictType clusterManagerDictType = {
    dictSdsHash,               /* hash function */
    NULL,                      /* key dup */
    NULL,                      /* val dup */
    dictSdsKeyCompare,         /* key compare */
    NULL,                      /* key destructor */
    dictSdsDestructor,         /* val destructor */
    NULL                       /* allow to expand */
};

static dictType clusterManagerLinkDictType = {
    dictSdsHash,               /* hash function */
    NULL,                      /* key dup */
    NULL,                      /* val dup */
    dictSdsKeyCompare,         /* key compare */
    dictSdsDestructor,         /* key destructor */
    dictListDestructor,        /* val destructor */
    NULL                       /* allow to expand */
};

typedef int clusterManagerCommandProc(int argc, char **argv);
typedef int (*clusterManagerOnReplyError)(redisReply *reply,
    clusterManagerNode *n, int bulk_idx);

/* Cluster Manager helper functions */

static clusterManagerNode *clusterManagerNewNode(char *ip, int port);
static clusterManagerNode *clusterManagerNodeByName(const char *name);
static clusterManagerNode *clusterManagerNodeByAbbreviatedName(const char *n);
static void clusterManagerNodeResetSlots(clusterManagerNode *node);
static int clusterManagerNodeIsCluster(clusterManagerNode *node, char **err);
static void clusterManagerPrintNotClusterNodeError(clusterManagerNode *node,
                                                   char *err);
static int clusterManagerNodeLoadInfo(clusterManagerNode *node, int opts,
                                      char **err);
static int clusterManagerLoadInfoFromNode(clusterManagerNode *node);
static int clusterManagerNodeIsEmpty(clusterManagerNode *node, char **err);
static int clusterManagerGetAntiAffinityScore(clusterManagerNodeArray *ipnodes,
    int ip_count, clusterManagerNode ***offending, int *offending_len);
static void clusterManagerOptimizeAntiAffinity(clusterManagerNodeArray *ipnodes,
    int ip_count);
static sds clusterManagerNodeInfo(clusterManagerNode *node, int indent);
static void clusterManagerShowNodes(void);
static void clusterManagerShowClusterInfo(void);
static int clusterManagerFlushNodeConfig(clusterManagerNode *node, char **err);
static void clusterManagerWaitForClusterJoin(void);
static int clusterManagerCheckCluster(int quiet);
static void clusterManagerLog(int level, const char* fmt, ...);
static int clusterManagerIsConfigConsistent(void);
static dict *clusterManagerGetLinkStatus(void);
static void clusterManagerOnError(sds err);
static void clusterManagerNodeArrayInit(clusterManagerNodeArray *array,
                                        int len);
static void clusterManagerNodeArrayReset(clusterManagerNodeArray *array);
static void clusterManagerNodeArrayShift(clusterManagerNodeArray *array,
                                         clusterManagerNode **nodeptr);
static void clusterManagerNodeArrayAdd(clusterManagerNodeArray *array,
                                       clusterManagerNode *node);

/* Cluster Manager commands. */

static int clusterManagerCommandCreate(int argc, char **argv);
static int clusterManagerCommandAddNode(int argc, char **argv);
static int clusterManagerCommandDeleteNode(int argc, char **argv);
static int clusterManagerCommandInfo(int argc, char **argv);
static int clusterManagerCommandCheck(int argc, char **argv);
static int clusterManagerCommandFix(int argc, char **argv);
static int clusterManagerCommandReshard(int argc, char **argv);
static int clusterManagerCommandRebalance(int argc, char **argv);
static int clusterManagerCommandSetTimeout(int argc, char **argv);
static int clusterManagerCommandImport(int argc, char **argv);
static int clusterManagerCommandCall(int argc, char **argv);
static int clusterManagerCommandHelp(int argc, char **argv);
static int clusterManagerCommandBackup(int argc, char **argv);

typedef struct clusterManagerCommandDef {
    char *name;
    clusterManagerCommandProc *proc;
    int arity;
    char *args;
    char *options;
} clusterManagerCommandDef;

clusterManagerCommandDef clusterManagerCommands[] = {
    {"create", clusterManagerCommandCreate, -2, "host1:port1 ... hostN:portN",
     "replicas <arg>"},
    {"check", clusterManagerCommandCheck, -1, "host:port",
     "search-multiple-owners"},
    {"info", clusterManagerCommandInfo, -1, "host:port", NULL},
    {"fix", clusterManagerCommandFix, -1, "host:port",
     "search-multiple-owners,fix-with-unreachable-masters"},
    {"reshard", clusterManagerCommandReshard, -1, "host:port",
     "from <arg>,to <arg>,slots <arg>,yes,timeout <arg>,pipeline <arg>,"
     "replace"},
    {"rebalance", clusterManagerCommandRebalance, -1, "host:port",
     "weight <node1=w1...nodeN=wN>,use-empty-masters,"
     "timeout <arg>,simulate,pipeline <arg>,threshold <arg>,replace"},
    {"add-node", clusterManagerCommandAddNode, 2,
     "new_host:new_port existing_host:existing_port", "slave,master-id <arg>"},
    {"del-node", clusterManagerCommandDeleteNode, 2, "host:port node_id",NULL},
    {"call", clusterManagerCommandCall, -2,
        "host:port command arg arg .. arg", "only-masters,only-replicas"},
    {"set-timeout", clusterManagerCommandSetTimeout, 2,
     "host:port milliseconds", NULL},
    {"import", clusterManagerCommandImport, 1, "host:port",
     "from <arg>,from-user <arg>,from-pass <arg>,from-askpass,copy,replace"},
    {"backup", clusterManagerCommandBackup, 2,  "host:port backup_directory",
     NULL},
    {"help", clusterManagerCommandHelp, 0, NULL, NULL}
};

typedef struct clusterManagerOptionDef {
    char *name;
    char *desc;
} clusterManagerOptionDef;

clusterManagerOptionDef clusterManagerOptions[] = {
    {"--cluster-yes", "Automatic yes to cluster commands prompts"}
};

static void getRDB(clusterManagerNode *node);

static int createClusterManagerCommand(char *cmdname, int argc, char **argv) {
    clusterManagerCommand *cmd = &config.cluster_manager_command;
    cmd->name = cmdname;
    cmd->argc = argc;
    cmd->argv = argc ? argv : NULL;
    if (isColorTerm()) cmd->flags |= CLUSTER_MANAGER_CMD_FLAG_COLOR;

    if (config.stdin_lastarg) {
        char **new_argv = zmalloc(sizeof(char*) * (cmd->argc+1));
        memcpy(new_argv, cmd->argv, sizeof(char*) * cmd->argc);

        cmd->stdin_arg = readArgFromStdin();
        new_argv[cmd->argc++] = cmd->stdin_arg;
        cmd->argv = new_argv;
    } else if (config.stdin_tag_arg) {
        int i = 0, tag_match = 0;
        cmd->stdin_arg = readArgFromStdin();

        for (; i < argc; i++) {
            if (strcmp(argv[i], config.stdin_tag_name) != 0) continue;

            tag_match = 1;
            cmd->argv[i] = (char *)cmd->stdin_arg;
            break;
        }

        if (!tag_match) {
            sdsfree(cmd->stdin_arg);
            fprintf(stderr, "Using -X option but stdin tag not match.\n");
            return 1;
        }
    }

    return 0;
}

static clusterManagerCommandProc *validateClusterManagerCommand(void) {
    int i, commands_count = sizeof(clusterManagerCommands) /
                            sizeof(clusterManagerCommandDef);
    clusterManagerCommandProc *proc = NULL;
    char *cmdname = config.cluster_manager_command.name;
    int argc = config.cluster_manager_command.argc;
    for (i = 0; i < commands_count; i++) {
        clusterManagerCommandDef cmddef = clusterManagerCommands[i];
        if (!strcmp(cmddef.name, cmdname)) {
            if ((cmddef.arity > 0 && argc != cmddef.arity) ||
                (cmddef.arity < 0 && argc < (cmddef.arity * -1))) {
                fprintf(stderr, "[ERR] Wrong number of arguments for "
                                "specified --cluster sub command\n");
                return NULL;
            }
            proc = cmddef.proc;
        }
    }
    if (!proc) fprintf(stderr, "Unknown --cluster subcommand\n");
    return proc;
}

static int parseClusterNodeAddress(char *addr, char **ip_ptr, int *port_ptr,
                                   int *bus_port_ptr)
{
    char *c = strrchr(addr, '@');
    if (c != NULL) {
        *c = '\0';
        if (bus_port_ptr != NULL)
            *bus_port_ptr = atoi(c + 1);
    }
    c = strrchr(addr, ':');
    if (c != NULL) {
        *c = '\0';
        *ip_ptr = addr;
        *port_ptr = atoi(++c);
    } else return 0;
    return 1;
}

/* Get host ip and port from command arguments. If only one argument has
 * been provided it must be in the form of 'ip:port', elsewhere
 * the first argument must be the ip and the second one the port.
 * If host and port can be detected, it returns 1 and it stores host and
 * port into variables referenced by 'ip_ptr' and 'port_ptr' pointers,
 * elsewhere it returns 0. */
static int getClusterHostFromCmdArgs(int argc, char **argv,
                                     char **ip_ptr, int *port_ptr) {
    int port = 0;
    char *ip = NULL;
    if (argc == 1) {
        char *addr = argv[0];
        if (!parseClusterNodeAddress(addr, &ip, &port, NULL)) return 0;
    } else {
        ip = argv[0];
        port = atoi(argv[1]);
    }
    if (!ip || !port) return 0;
    else {
        *ip_ptr = ip;
        *port_ptr = port;
    }
    return 1;
}

static void freeClusterManagerNodeFlags(list *flags) {
    listIter li;
    listNode *ln;
    listRewind(flags, &li);
    while ((ln = listNext(&li)) != NULL) {
        sds flag = ln->value;
        sdsfree(flag);
    }
    listRelease(flags);
}

static void freeClusterManagerNode(clusterManagerNode *node) {
    if (node->context != NULL) redisFree(node->context);
    if (node->friends != NULL) {
        listIter li;
        listNode *ln;
        listRewind(node->friends,&li);
        while ((ln = listNext(&li)) != NULL) {
            clusterManagerNode *fn = ln->value;
            freeClusterManagerNode(fn);
        }
        listRelease(node->friends);
        node->friends = NULL;
    }
    if (node->name != NULL) sdsfree(node->name);
    if (node->replicate != NULL) sdsfree(node->replicate);
    if ((node->flags & CLUSTER_MANAGER_FLAG_FRIEND) && node->ip)
        sdsfree(node->ip);
    int i;
    if (node->migrating != NULL) {
        for (i = 0; i < node->migrating_count; i++) sdsfree(node->migrating[i]);
        zfree(node->migrating);
    }
    if (node->importing != NULL) {
        for (i = 0; i < node->importing_count; i++) sdsfree(node->importing[i]);
        zfree(node->importing);
    }
    if (node->flags_str != NULL) {
        freeClusterManagerNodeFlags(node->flags_str);
        node->flags_str = NULL;
    }
    zfree(node);
}

static void freeClusterManager(void) {
    listIter li;
    listNode *ln;
    if (cluster_manager.nodes != NULL) {
        listRewind(cluster_manager.nodes,&li);
        while ((ln = listNext(&li)) != NULL) {
            clusterManagerNode *n = ln->value;
            freeClusterManagerNode(n);
        }
        listRelease(cluster_manager.nodes);
        cluster_manager.nodes = NULL;
    }
    if (cluster_manager.errors != NULL) {
        listRewind(cluster_manager.errors,&li);
        while ((ln = listNext(&li)) != NULL) {
            sds err = ln->value;
            sdsfree(err);
        }
        listRelease(cluster_manager.errors);
        cluster_manager.errors = NULL;
    }
    if (clusterManagerUncoveredSlots != NULL)
        dictRelease(clusterManagerUncoveredSlots);
}

static clusterManagerNode *clusterManagerNewNode(char *ip, int port) {
    clusterManagerNode *node = zmalloc(sizeof(*node));
    node->context = NULL;
    node->name = NULL;
    node->ip = ip;
    node->port = port;
    node->current_epoch = 0;
    node->ping_sent = 0;
    node->ping_recv = 0;
    node->flags = 0;
    node->flags_str = NULL;
    node->replicate = NULL;
    node->dirty = 0;
    node->friends = NULL;
    node->migrating = NULL;
    node->importing = NULL;
    node->migrating_count = 0;
    node->importing_count = 0;
    node->replicas_count = 0;
    node->weight = 1.0f;
    node->balance = 0;
    clusterManagerNodeResetSlots(node);
    return node;
}

static sds clusterManagerGetNodeRDBFilename(clusterManagerNode *node) {
    assert(config.cluster_manager_command.backup_dir);
    sds filename = sdsnew(config.cluster_manager_command.backup_dir);
    if (filename[sdslen(filename) - 1] != '/')
        filename = sdscat(filename, "/");
    filename = sdscatprintf(filename, "redis-node-%s-%d-%s.rdb", node->ip,
                            node->port, node->name);
    return filename;
}

/* Check whether reply is NULL or its type is REDIS_REPLY_ERROR. In the
 * latest case, if the 'err' arg is not NULL, it gets allocated with a copy
 * of reply error (it's up to the caller function to free it), elsewhere
 * the error is directly printed. */
static int clusterManagerCheckRedisReply(clusterManagerNode *n,
                                         redisReply *r, char **err)
{
    int is_err = 0;
    if (!r || (is_err = (r->type == REDIS_REPLY_ERROR))) {
        if (is_err) {
            if (err != NULL) {
                *err = zmalloc((r->len + 1) * sizeof(char));
                strcpy(*err, r->str);
            } else CLUSTER_MANAGER_PRINT_REPLY_ERROR(n, r->str);
        }
        return 0;
    }
    return 1;
}

/* Call MULTI command on a cluster node. */
static int clusterManagerStartTransaction(clusterManagerNode *node) {
    redisReply *reply = CLUSTER_MANAGER_COMMAND(node, "MULTI");
    int success = clusterManagerCheckRedisReply(node, reply, NULL);
    if (reply) freeReplyObject(reply);
    return success;
}

/* Call EXEC command on a cluster node. */
static int clusterManagerExecTransaction(clusterManagerNode *node,
                                         clusterManagerOnReplyError onerror)
{
    redisReply *reply = CLUSTER_MANAGER_COMMAND(node, "EXEC");
    int success = clusterManagerCheckRedisReply(node, reply, NULL);
    if (success) {
        if (reply->type != REDIS_REPLY_ARRAY) {
            success = 0;
            goto cleanup;
        }
        size_t i;
        for (i = 0; i < reply->elements; i++) {
            redisReply *r = reply->element[i];
            char *err = NULL;
            success = clusterManagerCheckRedisReply(node, r, &err);
            if (!success && onerror) success = onerror(r, node, i);
            if (err) {
                if (!success)
                    CLUSTER_MANAGER_PRINT_REPLY_ERROR(node, err);
                zfree(err);
            }
            if (!success) break;
        }
    }
cleanup:
    if (reply) freeReplyObject(reply);
    return success;
}

static int clusterManagerNodeConnect(clusterManagerNode *node) {
    if (node->context) redisFree(node->context);
    node->context = redisConnect(node->ip, node->port);
    if (!node->context->err && config.tls) {
        const char *err = NULL;
        if (cliSecureConnection(node->context, config.sslconfig, &err) == REDIS_ERR && err) {
            fprintf(stderr,"TLS Error: %s\n", err);
            redisFree(node->context);
            node->context = NULL;
            return 0;
        }
    }
    if (node->context->err) {
        fprintf(stderr,"Could not connect to Redis at ");
        fprintf(stderr,"%s:%d: %s\n", node->ip, node->port,
                node->context->errstr);
        redisFree(node->context);
        node->context = NULL;
        return 0;
    }
    /* Set aggressive KEEP_ALIVE socket option in the Redis context socket
     * in order to prevent timeouts caused by the execution of long
     * commands. At the same time this improves the detection of real
     * errors. */
    anetKeepAlive(NULL, node->context->fd, REDIS_CLI_KEEPALIVE_INTERVAL);
    if (config.conn_info.auth) {
        redisReply *reply;
        if (config.conn_info.user == NULL)
            reply = redisCommand(node->context,"AUTH %s", config.conn_info.auth);
        else
            reply = redisCommand(node->context,"AUTH %s %s",
                                 config.conn_info.user,config.conn_info.auth);
        int ok = clusterManagerCheckRedisReply(node, reply, NULL);
        if (reply != NULL) freeReplyObject(reply);
        if (!ok) return 0;
    }
    return 1;
}

static void clusterManagerRemoveNodeFromList(list *nodelist,
                                             clusterManagerNode *node) {
    listIter li;
    listNode *ln;
    listRewind(nodelist, &li);
    while ((ln = listNext(&li)) != NULL) {
        if (node == ln->value) {
            listDelNode(nodelist, ln);
            break;
        }
    }
}

/* Return the node with the specified name (ID) or NULL. */
static clusterManagerNode *clusterManagerNodeByName(const char *name) {
    if (cluster_manager.nodes == NULL) return NULL;
    clusterManagerNode *found = NULL;
    sds lcname = sdsempty();
    lcname = sdscpy(lcname, name);
    sdstolower(lcname);
    listIter li;
    listNode *ln;
    listRewind(cluster_manager.nodes, &li);
    while ((ln = listNext(&li)) != NULL) {
        clusterManagerNode *n = ln->value;
        if (n->name && !sdscmp(n->name, lcname)) {
            found = n;
            break;
        }
    }
    sdsfree(lcname);
    return found;
}

/* Like clusterManagerNodeByName but the specified name can be just the first
 * part of the node ID as long as the prefix in unique across the
 * cluster.
 */
static clusterManagerNode *clusterManagerNodeByAbbreviatedName(const char*name)
{
    if (cluster_manager.nodes == NULL) return NULL;
    clusterManagerNode *found = NULL;
    sds lcname = sdsempty();
    lcname = sdscpy(lcname, name);
    sdstolower(lcname);
    listIter li;
    listNode *ln;
    listRewind(cluster_manager.nodes, &li);
    while ((ln = listNext(&li)) != NULL) {
        clusterManagerNode *n = ln->value;
        if (n->name &&
            strstr(n->name, lcname) == n->name) {
            found = n;
            break;
        }
    }
    sdsfree(lcname);
    return found;
}

static void clusterManagerNodeResetSlots(clusterManagerNode *node) {
    memset(node->slots, 0, sizeof(node->slots));
    node->slots_count = 0;
}

/* Call "INFO" redis command on the specified node and return the reply. */
static redisReply *clusterManagerGetNodeRedisInfo(clusterManagerNode *node,
                                                  char **err)
{
    redisReply *info = CLUSTER_MANAGER_COMMAND(node, "INFO");
    if (err != NULL) *err = NULL;
    if (info == NULL) return NULL;
    if (info->type == REDIS_REPLY_ERROR) {
        if (err != NULL) {
            *err = zmalloc((info->len + 1) * sizeof(char));
            strcpy(*err, info->str);
        }
        freeReplyObject(info);
        return  NULL;
    }
    return info;
}

static int clusterManagerNodeIsCluster(clusterManagerNode *node, char **err) {
    redisReply *info = clusterManagerGetNodeRedisInfo(node, err);
    if (info == NULL) return 0;
    int is_cluster = (int) getLongInfoField(info->str, "cluster_enabled");
    freeReplyObject(info);
    return is_cluster;
}

/* Checks whether the node is empty. Node is considered not-empty if it has
 * some key or if it already knows other nodes */
static int clusterManagerNodeIsEmpty(clusterManagerNode *node, char **err) {
    redisReply *info = clusterManagerGetNodeRedisInfo(node, err);
    int is_empty = 1;
    if (info == NULL) return 0;
    if (strstr(info->str, "db0:") != NULL) {
        is_empty = 0;
        goto result;
    }
    freeReplyObject(info);
    info = CLUSTER_MANAGER_COMMAND(node, "CLUSTER INFO");
    if (err != NULL) *err = NULL;
    if (!clusterManagerCheckRedisReply(node, info, err)) {
        is_empty = 0;
        goto result;
    }
    long known_nodes = getLongInfoField(info->str, "cluster_known_nodes");
    is_empty = (known_nodes == 1);
result:
    freeReplyObject(info);
    return is_empty;
}

/* Return the anti-affinity score, which is a measure of the amount of
 * violations of anti-affinity in the current cluster layout, that is, how
 * badly the masters and slaves are distributed in the different IP
 * addresses so that slaves of the same master are not in the master
 * host and are also in different hosts.
 *
 * The score is calculated as follows:
 *
 * SAME_AS_MASTER = 10000 * each slave in the same IP of its master.
 * SAME_AS_SLAVE  = 1 * each slave having the same IP as another slave
                      of the same master.
 * FINAL_SCORE = SAME_AS_MASTER + SAME_AS_SLAVE
 *
 * So a greater score means a worse anti-affinity level, while zero
 * means perfect anti-affinity.
 *
 * The anti affinity optimization will try to get a score as low as
 * possible. Since we do not want to sacrifice the fact that slaves should
 * not be in the same host as the master, we assign 10000 times the score
 * to this violation, so that we'll optimize for the second factor only
 * if it does not impact the first one.
 *
 * The ipnodes argument is an array of clusterManagerNodeArray, one for
 * each IP, while ip_count is the total number of IPs in the configuration.
 *
 * The function returns the above score, and the list of
 * offending slaves can be stored into the 'offending' argument,
 * so that the optimizer can try changing the configuration of the
 * slaves violating the anti-affinity goals. */
static int clusterManagerGetAntiAffinityScore(clusterManagerNodeArray *ipnodes,
    int ip_count, clusterManagerNode ***offending, int *offending_len)
{
    int score = 0, i, j;
    int node_len = cluster_manager.nodes->len;
    clusterManagerNode **offending_p = NULL;
    if (offending != NULL) {
        *offending = zcalloc(node_len * sizeof(clusterManagerNode*));
        offending_p = *offending;
    }
    /* For each set of nodes in the same host, split by
     * related nodes (masters and slaves which are involved in
     * replication of each other) */
    for (i = 0; i < ip_count; i++) {
        clusterManagerNodeArray *node_array = &(ipnodes[i]);
        dict *related = dictCreate(&clusterManagerDictType);
        char *ip = NULL;
        for (j = 0; j < node_array->len; j++) {
            clusterManagerNode *node = node_array->nodes[j];
            if (node == NULL) continue;
            if (!ip) ip = node->ip;
            sds types;
            /* We always use the Master ID as key. */
            sds key = (!node->replicate ? node->name : node->replicate);
            assert(key != NULL);
            dictEntry *entry = dictFind(related, key);
            if (entry) types = sdsdup((sds) dictGetVal(entry));
            else types = sdsempty();
            /* Master type 'm' is always set as the first character of the
             * types string. */
            if (node->replicate) types = sdscat(types, "s");
            else {
                sds s = sdscatsds(sdsnew("m"), types);
                sdsfree(types);
                types = s;
            }
            dictReplace(related, key, types);
        }
        /* Now it's trivial to check, for each related group having the
         * same host, what is their local score. */
        dictIterator *iter = dictGetIterator(related);
        dictEntry *entry;
        while ((entry = dictNext(iter)) != NULL) {
            sds types = (sds) dictGetVal(entry);
            sds name = (sds) dictGetKey(entry);
            int typeslen = sdslen(types);
            if (typeslen < 2) continue;
            if (types[0] == 'm') score += (10000 * (typeslen - 1));
            else score += (1 * typeslen);
            if (offending == NULL) continue;
            /* Populate the list of offending nodes. */
            listIter li;
            listNode *ln;
            listRewind(cluster_manager.nodes, &li);
            while ((ln = listNext(&li)) != NULL) {
                clusterManagerNode *n = ln->value;
                if (n->replicate == NULL) continue;
                if (!strcmp(n->replicate, name) && !strcmp(n->ip, ip)) {
                    *(offending_p++) = n;
                    if (offending_len != NULL) (*offending_len)++;
                    break;
                }
            }
        }
        //if (offending_len != NULL) *offending_len = offending_p - *offending;
        dictReleaseIterator(iter);
        dictRelease(related);
    }
    return score;
}

static void clusterManagerOptimizeAntiAffinity(clusterManagerNodeArray *ipnodes,
    int ip_count)
{
    clusterManagerNode **offenders = NULL;
    int score = clusterManagerGetAntiAffinityScore(ipnodes, ip_count,
                                                   NULL, NULL);
    if (score == 0) goto cleanup;
    clusterManagerLogInfo(">>> Trying to optimize slaves allocation "
                          "for anti-affinity\n");
    int node_len = cluster_manager.nodes->len;
    int maxiter = 500 * node_len; // Effort is proportional to cluster size...
    srand(time(NULL));
    while (maxiter > 0) {
        int offending_len = 0;
        if (offenders != NULL) {
            zfree(offenders);
            offenders = NULL;
        }
        score = clusterManagerGetAntiAffinityScore(ipnodes,
                                                   ip_count,
                                                   &offenders,
                                                   &offending_len);
        if (score == 0 || offending_len == 0) break; // Optimal anti affinity reached
        /* We'll try to randomly swap a slave's assigned master causing
         * an affinity problem with another random slave, to see if we
         * can improve the affinity. */
        int rand_idx = rand() % offending_len;
        clusterManagerNode *first = offenders[rand_idx],
                           *second = NULL;
        clusterManagerNode **other_replicas = zcalloc((node_len - 1) *
                                                      sizeof(*other_replicas));
        int other_replicas_count = 0;
        listIter li;
        listNode *ln;
        listRewind(cluster_manager.nodes, &li);
        while ((ln = listNext(&li)) != NULL) {
            clusterManagerNode *n = ln->value;
            if (n != first && n->replicate != NULL)
                other_replicas[other_replicas_count++] = n;
        }
        if (other_replicas_count == 0) {
            zfree(other_replicas);
            break;
        }
        rand_idx = rand() % other_replicas_count;
        second = other_replicas[rand_idx];
        char *first_master = first->replicate,
             *second_master = second->replicate;
        first->replicate = second_master, first->dirty = 1;
        second->replicate = first_master, second->dirty = 1;
        int new_score = clusterManagerGetAntiAffinityScore(ipnodes,
                                                           ip_count,
                                                           NULL, NULL);
        /* If the change actually makes thing worse, revert. Otherwise
         * leave as it is because the best solution may need a few
         * combined swaps. */
        if (new_score > score) {
            first->replicate = first_master;
            second->replicate = second_master;
        }
        zfree(other_replicas);
        maxiter--;
    }
    score = clusterManagerGetAntiAffinityScore(ipnodes, ip_count, NULL, NULL);
    char *msg;
    int perfect = (score == 0);
    int log_level = (perfect ? CLUSTER_MANAGER_LOG_LVL_SUCCESS :
                               CLUSTER_MANAGER_LOG_LVL_WARN);
    if (perfect) msg = "[OK] Perfect anti-affinity obtained!";
    else if (score >= 10000)
        msg = ("[WARNING] Some slaves are in the same host as their master");
    else
        msg=("[WARNING] Some slaves of the same master are in the same host");
    clusterManagerLog(log_level, "%s\n", msg);
cleanup:
    zfree(offenders);
}

/* Return a representable string of the node's flags */
static sds clusterManagerNodeFlagString(clusterManagerNode *node) {
    sds flags = sdsempty();
    if (!node->flags_str) return flags;
    int empty = 1;
    listIter li;
    listNode *ln;
    listRewind(node->flags_str, &li);
    while ((ln = listNext(&li)) != NULL) {
        sds flag = ln->value;
        if (strcmp(flag, "myself") == 0) continue;
        if (!empty) flags = sdscat(flags, ",");
        flags = sdscatfmt(flags, "%S", flag);
        empty = 0;
    }
    return flags;
}

/* Return a representable string of the node's slots */
static sds clusterManagerNodeSlotsString(clusterManagerNode *node) {
    sds slots = sdsempty();
    int first_range_idx = -1, last_slot_idx = -1, i;
    for (i = 0; i < CLUSTER_MANAGER_SLOTS; i++) {
        int has_slot = node->slots[i];
        if (has_slot) {
            if (first_range_idx == -1) {
                if (sdslen(slots)) slots = sdscat(slots, ",");
                first_range_idx = i;
                slots = sdscatfmt(slots, "[%u", i);
            }
            last_slot_idx = i;
        } else {
            if (last_slot_idx >= 0) {
                if (first_range_idx == last_slot_idx)
                    slots = sdscat(slots, "]");
                else slots = sdscatfmt(slots, "-%u]", last_slot_idx);
            }
            last_slot_idx = -1;
            first_range_idx = -1;
        }
    }
    if (last_slot_idx >= 0) {
        if (first_range_idx == last_slot_idx) slots = sdscat(slots, "]");
        else slots = sdscatfmt(slots, "-%u]", last_slot_idx);
    }
    return slots;
}

static sds clusterManagerNodeGetJSON(clusterManagerNode *node,
                                     unsigned long error_count)
{
    sds json = sdsempty();
    sds replicate = sdsempty();
    if (node->replicate)
        replicate = sdscatprintf(replicate, "\"%s\"", node->replicate);
    else
        replicate = sdscat(replicate, "null");
    sds slots = clusterManagerNodeSlotsString(node);
    sds flags = clusterManagerNodeFlagString(node);
    char *p = slots;
    while ((p = strchr(p, '-')) != NULL)
        *(p++) = ',';
    json = sdscatprintf(json,
        "  {\n"
        "    \"name\": \"%s\",\n"
        "    \"host\": \"%s\",\n"
        "    \"port\": %d,\n"
        "    \"replicate\": %s,\n"
        "    \"slots\": [%s],\n"
        "    \"slots_count\": %d,\n"
        "    \"flags\": \"%s\",\n"
        "    \"current_epoch\": %llu",
        node->name,
        node->ip,
        node->port,
        replicate,
        slots,
        node->slots_count,
        flags,
        (unsigned long long)node->current_epoch
    );
    if (error_count > 0) {
        json = sdscatprintf(json, ",\n    \"cluster_errors\": %lu",
                            error_count);
    }
    if (node->migrating_count > 0 && node->migrating != NULL) {
        int i = 0;
        sds migrating = sdsempty();
        for (; i < node->migrating_count; i += 2) {
            sds slot = node->migrating[i];
            sds dest = node->migrating[i + 1];
            if (slot && dest) {
                if (sdslen(migrating) > 0) migrating = sdscat(migrating, ",");
                migrating = sdscatfmt(migrating, "\"%S\": \"%S\"", slot, dest);
            }
        }
        if (sdslen(migrating) > 0)
            json = sdscatfmt(json, ",\n    \"migrating\": {%S}", migrating);
        sdsfree(migrating);
    }
    if (node->importing_count > 0 && node->importing != NULL) {
        int i = 0;
        sds importing = sdsempty();
        for (; i < node->importing_count; i += 2) {
            sds slot = node->importing[i];
            sds from = node->importing[i + 1];
            if (slot && from) {
                if (sdslen(importing) > 0) importing = sdscat(importing, ",");
                importing = sdscatfmt(importing, "\"%S\": \"%S\"", slot, from);
            }
        }
        if (sdslen(importing) > 0)
            json = sdscatfmt(json, ",\n    \"importing\": {%S}", importing);
        sdsfree(importing);
    }
    json = sdscat(json, "\n  }");
    sdsfree(replicate);
    sdsfree(slots);
    sdsfree(flags);
    return json;
}


/* -----------------------------------------------------------------------------
 * Key space handling
 * -------------------------------------------------------------------------- */

/* We have 16384 hash slots. The hash slot of a given key is obtained
 * as the least significant 14 bits of the crc16 of the key.
 *
 * However if the key contains the {...} pattern, only the part between
 * { and } is hashed. This may be useful in the future to force certain
 * keys to be in the same node (assuming no resharding is in progress). */
static unsigned int clusterManagerKeyHashSlot(char *key, int keylen) {
    int s, e; /* start-end indexes of { and } */

    for (s = 0; s < keylen; s++)
        if (key[s] == '{') break;

    /* No '{' ? Hash the whole key. This is the base case. */
    if (s == keylen) return crc16(key,keylen) & 0x3FFF;

    /* '{' found? Check if we have the corresponding '}'. */
    for (e = s+1; e < keylen; e++)
        if (key[e] == '}') break;

    /* No '}' or nothing between {} ? Hash the whole key. */
    if (e == keylen || e == s+1) return crc16(key,keylen) & 0x3FFF;

    /* If we are here there is both a { and a } on its right. Hash
     * what is in the middle between { and }. */
    return crc16(key+s+1,e-s-1) & 0x3FFF;
}

/* Return a string representation of the cluster node. */
static sds clusterManagerNodeInfo(clusterManagerNode *node, int indent) {
    sds info = sdsempty();
    sds spaces = sdsempty();
    int i;
    for (i = 0; i < indent; i++) spaces = sdscat(spaces, " ");
    if (indent) info = sdscat(info, spaces);
    int is_master = !(node->flags & CLUSTER_MANAGER_FLAG_SLAVE);
    char *role = (is_master ? "M" : "S");
    sds slots = NULL;
    if (node->dirty && node->replicate != NULL)
        info = sdscatfmt(info, "S: %S %s:%u", node->name, node->ip, node->port);
    else {
        slots = clusterManagerNodeSlotsString(node);
        sds flags = clusterManagerNodeFlagString(node);
        info = sdscatfmt(info, "%s: %S %s:%u\n"
                               "%s   slots:%S (%u slots) "
                               "%S",
                               role, node->name, node->ip, node->port, spaces,
                               slots, node->slots_count, flags);
        sdsfree(slots);
        sdsfree(flags);
    }
    if (node->replicate != NULL)
        info = sdscatfmt(info, "\n%s   replicates %S", spaces, node->replicate);
    else if (node->replicas_count)
        info = sdscatfmt(info, "\n%s   %U additional replica(s)",
                         spaces, node->replicas_count);
    sdsfree(spaces);
    return info;
}

static void clusterManagerShowNodes(void) {
    listIter li;
    listNode *ln;
    listRewind(cluster_manager.nodes, &li);
    while ((ln = listNext(&li)) != NULL) {
        clusterManagerNode *node = ln->value;
        sds info = clusterManagerNodeInfo(node, 0);
        printf("%s\n", (char *) info);
        sdsfree(info);
    }
}

static void clusterManagerShowClusterInfo(void) {
    int masters = 0;
    int keys = 0;
    listIter li;
    listNode *ln;
    listRewind(cluster_manager.nodes, &li);
    while ((ln = listNext(&li)) != NULL) {
        clusterManagerNode *node = ln->value;
        if (!(node->flags & CLUSTER_MANAGER_FLAG_SLAVE)) {
            if (!node->name) continue;
            int replicas = 0;
            int dbsize = -1;
            char name[9];
            memcpy(name, node->name, 8);
            name[8] = '\0';
            listIter ri;
            listNode *rn;
            listRewind(cluster_manager.nodes, &ri);
            while ((rn = listNext(&ri)) != NULL) {
                clusterManagerNode *n = rn->value;
                if (n == node || !(n->flags & CLUSTER_MANAGER_FLAG_SLAVE))
                    continue;
                if (n->replicate && !strcmp(n->replicate, node->name))
                    replicas++;
            }
            redisReply *reply = CLUSTER_MANAGER_COMMAND(node, "DBSIZE");
            if (reply != NULL && reply->type == REDIS_REPLY_INTEGER)
                dbsize = reply->integer;
            if (dbsize < 0) {
                char *err = "";
                if (reply != NULL && reply->type == REDIS_REPLY_ERROR)
                    err = reply->str;
                CLUSTER_MANAGER_PRINT_REPLY_ERROR(node, err);
                if (reply != NULL) freeReplyObject(reply);
                return;
            };
            if (reply != NULL) freeReplyObject(reply);
            printf("%s:%d (%s...) -> %d keys | %d slots | %d slaves.\n",
                   node->ip, node->port, name, dbsize,
                   node->slots_count, replicas);
            masters++;
            keys += dbsize;
        }
    }
    clusterManagerLogOk("[OK] %d keys in %d masters.\n", keys, masters);
    float keys_per_slot = keys / (float) CLUSTER_MANAGER_SLOTS;
    printf("%.2f keys per slot on average.\n", keys_per_slot);
}

/* Flush dirty slots configuration of the node by calling CLUSTER ADDSLOTS */
static int clusterManagerAddSlots(clusterManagerNode *node, char**err)
{
    redisReply *reply = NULL;
    void *_reply = NULL;
    int success = 1;
    /* First two args are used for the command itself. */
    int argc = node->slots_count + 2;
    sds *argv = zmalloc(argc * sizeof(*argv));
    size_t *argvlen = zmalloc(argc * sizeof(*argvlen));
    argv[0] = "CLUSTER";
    argv[1] = "ADDSLOTS";
    argvlen[0] = 7;
    argvlen[1] = 8;
    *err = NULL;
    int i, argv_idx = 2;
    for (i = 0; i < CLUSTER_MANAGER_SLOTS; i++) {
        if (argv_idx >= argc) break;
        if (node->slots[i]) {
            argv[argv_idx] = sdsfromlonglong((long long) i);
            argvlen[argv_idx] = sdslen(argv[argv_idx]);
            argv_idx++;
        }
    }
    if (argv_idx == 2) {
        success = 0;
        goto cleanup;
    }
    redisAppendCommandArgv(node->context,argc,(const char**)argv,argvlen);
    if (redisGetReply(node->context, &_reply) != REDIS_OK) {
        success = 0;
        goto cleanup;
    }
    reply = (redisReply*) _reply;
    success = clusterManagerCheckRedisReply(node, reply, err);
cleanup:
    zfree(argvlen);
    if (argv != NULL) {
        for (i = 2; i < argc; i++) sdsfree(argv[i]);
        zfree(argv);
    }
    if (reply != NULL) freeReplyObject(reply);
    return success;
}

/* Get the node the slot is assigned to from the point of view of node *n.
 * If the slot is unassigned or if the reply is an error, return NULL.
 * Use the **err argument in order to check whether the slot is unassigned
 * or the reply resulted in an error. */
static clusterManagerNode *clusterManagerGetSlotOwner(clusterManagerNode *n,
                                                      int slot, char **err)
{
    assert(slot >= 0 && slot < CLUSTER_MANAGER_SLOTS);
    clusterManagerNode *owner = NULL;
    redisReply *reply = CLUSTER_MANAGER_COMMAND(n, "CLUSTER SLOTS");
    if (clusterManagerCheckRedisReply(n, reply, err)) {
        assert(reply->type == REDIS_REPLY_ARRAY);
        size_t i;
        for (i = 0; i < reply->elements; i++) {
            redisReply *r = reply->element[i];
            assert(r->type == REDIS_REPLY_ARRAY && r->elements >= 3);
            int from, to;
            from = r->element[0]->integer;
            to = r->element[1]->integer;
            if (slot < from || slot > to) continue;
            redisReply *nr =  r->element[2];
            assert(nr->type == REDIS_REPLY_ARRAY && nr->elements >= 2);
            char *name = NULL;
            if (nr->elements >= 3)
                name =  nr->element[2]->str;
            if (name != NULL)
                owner = clusterManagerNodeByName(name);
            else {
                char *ip = nr->element[0]->str;
                assert(ip != NULL);
                int port = (int) nr->element[1]->integer;
                listIter li;
                listNode *ln;
                listRewind(cluster_manager.nodes, &li);
                while ((ln = listNext(&li)) != NULL) {
                    clusterManagerNode *nd = ln->value;
                    if (strcmp(nd->ip, ip) == 0 && port == nd->port) {
                        owner = nd;
                        break;
                    }
                }
            }
            if (owner) break;
        }
    }
    if (reply) freeReplyObject(reply);
    return owner;
}

/* Set slot status to "importing" or "migrating" */
static int clusterManagerSetSlot(clusterManagerNode *node1,
                                 clusterManagerNode *node2,
                                 int slot, const char *status, char **err) {
    redisReply *reply = CLUSTER_MANAGER_COMMAND(node1, "CLUSTER "
                                                "SETSLOT %d %s %s",
                                                slot, status,
                                                (char *) node2->name);
    if (err != NULL) *err = NULL;
    if (!reply) return 0;
    int success = 1;
    if (reply->type == REDIS_REPLY_ERROR) {
        success = 0;
        if (err != NULL) {
            *err = zmalloc((reply->len + 1) * sizeof(char));
            strcpy(*err, reply->str);
        } else CLUSTER_MANAGER_PRINT_REPLY_ERROR(node1, reply->str);
        goto cleanup;
    }
cleanup:
    freeReplyObject(reply);
    return success;
}

static int clusterManagerClearSlotStatus(clusterManagerNode *node, int slot) {
    redisReply *reply = CLUSTER_MANAGER_COMMAND(node,
        "CLUSTER SETSLOT %d %s", slot, "STABLE");
    int success = clusterManagerCheckRedisReply(node, reply, NULL);
    if (reply) freeReplyObject(reply);
    return success;
}

static int clusterManagerDelSlot(clusterManagerNode *node, int slot,
                                 int ignore_unassigned_err)
{
    redisReply *reply = CLUSTER_MANAGER_COMMAND(node,
        "CLUSTER DELSLOTS %d", slot);
    char *err = NULL;
    int success = clusterManagerCheckRedisReply(node, reply, &err);
    if (!success && reply && reply->type == REDIS_REPLY_ERROR &&
        ignore_unassigned_err)
    {
        char *get_owner_err = NULL;
        clusterManagerNode *assigned_to =
            clusterManagerGetSlotOwner(node, slot, &get_owner_err);
        if (!assigned_to) {
            if (get_owner_err == NULL) success = 1;
            else {
                CLUSTER_MANAGER_PRINT_REPLY_ERROR(node, get_owner_err);
                zfree(get_owner_err);
            }
        }
    }
    if (!success && err != NULL) {
        CLUSTER_MANAGER_PRINT_REPLY_ERROR(node, err);
        zfree(err);
    }
    if (reply) freeReplyObject(reply);
    return success;
}

static int clusterManagerAddSlot(clusterManagerNode *node, int slot) {
    redisReply *reply = CLUSTER_MANAGER_COMMAND(node,
        "CLUSTER ADDSLOTS %d", slot);
    int success = clusterManagerCheckRedisReply(node, reply, NULL);
    if (reply) freeReplyObject(reply);
    return success;
}

static signed int clusterManagerCountKeysInSlot(clusterManagerNode *node,
                                                int slot)
{
    redisReply *reply = CLUSTER_MANAGER_COMMAND(node,
        "CLUSTER COUNTKEYSINSLOT %d", slot);
    int count = -1;
    int success = clusterManagerCheckRedisReply(node, reply, NULL);
    if (success && reply->type == REDIS_REPLY_INTEGER) count = reply->integer;
    if (reply) freeReplyObject(reply);
    return count;
}

static int clusterManagerBumpEpoch(clusterManagerNode *node) {
    redisReply *reply = CLUSTER_MANAGER_COMMAND(node, "CLUSTER BUMPEPOCH");
    int success = clusterManagerCheckRedisReply(node, reply, NULL);
    if (reply) freeReplyObject(reply);
    return success;
}

/* Callback used by clusterManagerSetSlotOwner transaction. It should ignore
 * errors except for ADDSLOTS errors.
 * Return 1 if the error should be ignored. */
static int clusterManagerOnSetOwnerErr(redisReply *reply,
    clusterManagerNode *n, int bulk_idx)
{
    UNUSED(reply);
    UNUSED(n);
    /* Only raise error when ADDSLOTS fail (bulk_idx == 1). */
    return (bulk_idx != 1);
}

static int clusterManagerSetSlotOwner(clusterManagerNode *owner,
                                      int slot,
                                      int do_clear)
{
    int success = clusterManagerStartTransaction(owner);
    if (!success) return 0;
    /* Ensure the slot is not already assigned. */
    clusterManagerDelSlot(owner, slot, 1);
    /* Add the slot and bump epoch. */
    clusterManagerAddSlot(owner, slot);
    if (do_clear) clusterManagerClearSlotStatus(owner, slot);
    clusterManagerBumpEpoch(owner);
    success = clusterManagerExecTransaction(owner, clusterManagerOnSetOwnerErr);
    return success;
}

/* Get the hash for the values of the specified keys in *keys_reply for the
 * specified nodes *n1 and *n2, by calling DEBUG DIGEST-VALUE redis command
 * on both nodes. Every key with same name on both nodes but having different
 * values will be added to the *diffs list. Return 0 in case of reply
 * error. */
static int clusterManagerCompareKeysValues(clusterManagerNode *n1,
                                          clusterManagerNode *n2,
                                          redisReply *keys_reply,
                                          list *diffs)
{
    size_t i, argc = keys_reply->elements + 2;
    static const char *hash_zero = "0000000000000000000000000000000000000000";
    char **argv = zcalloc(argc * sizeof(char *));
    size_t  *argv_len = zcalloc(argc * sizeof(size_t));
    argv[0] = "DEBUG";
    argv_len[0] = 5;
    argv[1] = "DIGEST-VALUE";
    argv_len[1] = 12;
    for (i = 0; i < keys_reply->elements; i++) {
        redisReply *entry = keys_reply->element[i];
        int idx = i + 2;
        argv[idx] = entry->str;
        argv_len[idx] = entry->len;
    }
    int success = 0;
    void *_reply1 = NULL, *_reply2 = NULL;
    redisReply *r1 = NULL, *r2 = NULL;
    redisAppendCommandArgv(n1->context,argc, (const char**)argv,argv_len);
    success = (redisGetReply(n1->context, &_reply1) == REDIS_OK);
    if (!success) goto cleanup;
    r1 = (redisReply *) _reply1;
    redisAppendCommandArgv(n2->context,argc, (const char**)argv,argv_len);
    success = (redisGetReply(n2->context, &_reply2) == REDIS_OK);
    if (!success) goto cleanup;
    r2 = (redisReply *) _reply2;
    success = (r1->type != REDIS_REPLY_ERROR && r2->type != REDIS_REPLY_ERROR);
    if (r1->type == REDIS_REPLY_ERROR) {
        CLUSTER_MANAGER_PRINT_REPLY_ERROR(n1, r1->str);
        success = 0;
    }
    if (r2->type == REDIS_REPLY_ERROR) {
        CLUSTER_MANAGER_PRINT_REPLY_ERROR(n2, r2->str);
        success = 0;
    }
    if (!success) goto cleanup;
    assert(keys_reply->elements == r1->elements &&
           keys_reply->elements == r2->elements);
    for (i = 0; i < keys_reply->elements; i++) {
        char *key = keys_reply->element[i]->str;
        char *hash1 = r1->element[i]->str;
        char *hash2 = r2->element[i]->str;
        /* Ignore keys that don't exist in both nodes. */
        if (strcmp(hash1, hash_zero) == 0 || strcmp(hash2, hash_zero) == 0)
            continue;
        if (strcmp(hash1, hash2) != 0) listAddNodeTail(diffs, key);
    }
cleanup:
    if (r1) freeReplyObject(r1);
    if (r2) freeReplyObject(r2);
    zfree(argv);
    zfree(argv_len);
    return success;
}

/* Migrate keys taken from reply->elements. It returns the reply from the
 * MIGRATE command, or NULL if something goes wrong. If the argument 'dots'
 * is not NULL, a dot will be printed for every migrated key. */
static redisReply *clusterManagerMigrateKeysInReply(clusterManagerNode *source,
                                                    clusterManagerNode *target,
                                                    redisReply *reply,
                                                    int replace, int timeout,
                                                    char *dots)
{
    redisReply *migrate_reply = NULL;
    char **argv = NULL;
    size_t *argv_len = NULL;
    int c = (replace ? 8 : 7);
    if (config.conn_info.auth) c += 2;
    if (config.conn_info.user) c += 1;
    size_t argc = c + reply->elements;
    size_t i, offset = 6; // Keys Offset
    argv = zcalloc(argc * sizeof(char *));
    argv_len = zcalloc(argc * sizeof(size_t));
    char portstr[255];
    char timeoutstr[255];
    snprintf(portstr, 10, "%d", target->port);
    snprintf(timeoutstr, 10, "%d", timeout);
    argv[0] = "MIGRATE";
    argv_len[0] = 7;
    argv[1] = target->ip;
    argv_len[1] = strlen(target->ip);
    argv[2] = portstr;
    argv_len[2] = strlen(portstr);
    argv[3] = "";
    argv_len[3] = 0;
    argv[4] = "0";
    argv_len[4] = 1;
    argv[5] = timeoutstr;
    argv_len[5] = strlen(timeoutstr);
    if (replace) {
        argv[offset] = "REPLACE";
        argv_len[offset] = 7;
        offset++;
    }
    if (config.conn_info.auth) {
        if (config.conn_info.user) {
            argv[offset] = "AUTH2";
            argv_len[offset] = 5;
            offset++;
            argv[offset] = config.conn_info.user;
            argv_len[offset] = strlen(config.conn_info.user);
            offset++;
            argv[offset] = config.conn_info.auth;
            argv_len[offset] = strlen(config.conn_info.auth);
            offset++;
        } else {
            argv[offset] = "AUTH";
            argv_len[offset] = 4;
            offset++;
            argv[offset] = config.conn_info.auth;
            argv_len[offset] = strlen(config.conn_info.auth);
            offset++;
        }
    }
    argv[offset] = "KEYS";
    argv_len[offset] = 4;
    offset++;
    for (i = 0; i < reply->elements; i++) {
        redisReply *entry = reply->element[i];
        size_t idx = i + offset;
        assert(entry->type == REDIS_REPLY_STRING);
        argv[idx] = (char *) sdsnewlen(entry->str, entry->len);
        argv_len[idx] = entry->len;
        if (dots) dots[i] = '.';
    }
    if (dots) dots[reply->elements] = '\0';
    void *_reply = NULL;
    redisAppendCommandArgv(source->context,argc,
                           (const char**)argv,argv_len);
    int success = (redisGetReply(source->context, &_reply) == REDIS_OK);
    for (i = 0; i < reply->elements; i++) sdsfree(argv[i + offset]);
    if (!success) goto cleanup;
    migrate_reply = (redisReply *) _reply;
cleanup:
    zfree(argv);
    zfree(argv_len);
    return migrate_reply;
}

/* Migrate all keys in the given slot from source to target.*/
static int clusterManagerMigrateKeysInSlot(clusterManagerNode *source,
                                           clusterManagerNode *target,
                                           int slot, int timeout,
                                           int pipeline, int verbose,
                                           char **err)
{
    int success = 1;
    int do_fix = config.cluster_manager_command.flags &
                 CLUSTER_MANAGER_CMD_FLAG_FIX;
    int do_replace = config.cluster_manager_command.flags &
                     CLUSTER_MANAGER_CMD_FLAG_REPLACE;
    while (1) {
        char *dots = NULL;
        redisReply *reply = NULL, *migrate_reply = NULL;
        reply = CLUSTER_MANAGER_COMMAND(source, "CLUSTER "
                                        "GETKEYSINSLOT %d %d", slot,
                                        pipeline);
        success = (reply != NULL);
        if (!success) return 0;
        if (reply->type == REDIS_REPLY_ERROR) {
            success = 0;
            if (err != NULL) {
                *err = zmalloc((reply->len + 1) * sizeof(char));
                strcpy(*err, reply->str);
                CLUSTER_MANAGER_PRINT_REPLY_ERROR(source, *err);
            }
            goto next;
        }
        assert(reply->type == REDIS_REPLY_ARRAY);
        size_t count = reply->elements;
        if (count == 0) {
            freeReplyObject(reply);
            break;
        }
        if (verbose) dots = zmalloc((count+1) * sizeof(char));
        /* Calling MIGRATE command. */
        migrate_reply = clusterManagerMigrateKeysInReply(source, target,
                                                         reply, 0, timeout,
                                                         dots);
        if (migrate_reply == NULL) goto next;
        if (migrate_reply->type == REDIS_REPLY_ERROR) {
            int is_busy = strstr(migrate_reply->str, "BUSYKEY") != NULL;
            int not_served = 0;
            if (!is_busy) {
                /* Check if the slot is unassigned (not served) in the
                 * source node's configuration. */
                char *get_owner_err = NULL;
                clusterManagerNode *served_by =
                    clusterManagerGetSlotOwner(source, slot, &get_owner_err);
                if (!served_by) {
                    if (get_owner_err == NULL) not_served = 1;
                    else {
                        CLUSTER_MANAGER_PRINT_REPLY_ERROR(source,
                                                          get_owner_err);
                        zfree(get_owner_err);
                    }
                }
            }
            /* Try to handle errors. */
            if (is_busy || not_served) {
                /* If the key's slot is not served, try to assign slot
                 * to the target node. */
                if (do_fix && not_served) {
                    clusterManagerLogWarn("*** Slot was not served, setting "
                                          "owner to node %s:%d.\n",
                                          target->ip, target->port);
                    clusterManagerSetSlot(source, target, slot, "node", NULL);
                }
                /* If the key already exists in the target node (BUSYKEY),
                 * check whether its value is the same in both nodes.
                 * In case of equal values, retry migration with the
                 * REPLACE option.
                 * In case of different values:
                 *  - If the migration is requested by the fix command, stop
                 *    and warn the user.
                 *  - In other cases (ie. reshard), proceed only if the user
                 *    launched the command with the --cluster-replace option.*/
                if (is_busy) {
                    clusterManagerLogWarn("\n*** Target key exists\n");
                    if (!do_replace) {
                        clusterManagerLogWarn("*** Checking key values on "
                                              "both nodes...\n");
                        list *diffs = listCreate();
                        success = clusterManagerCompareKeysValues(source,
                            target, reply, diffs);
                        if (!success) {
                            clusterManagerLogErr("*** Value check failed!\n");
                            listRelease(diffs);
                            goto next;
                        }
                        if (listLength(diffs) > 0) {
                            success = 0;
                            clusterManagerLogErr(
                                "*** Found %d key(s) in both source node and "
                                "target node having different values.\n"
                                "    Source node: %s:%d\n"
                                "    Target node: %s:%d\n"
                                "    Keys(s):\n",
                                listLength(diffs),
                                source->ip, source->port,
                                target->ip, target->port);
                            listIter dli;
                            listNode *dln;
                            listRewind(diffs, &dli);
                            while((dln = listNext(&dli)) != NULL) {
                                char *k = dln->value;
                                clusterManagerLogErr("    - %s\n", k);
                            }
                            clusterManagerLogErr("Please fix the above key(s) "
                                                 "manually and try again "
                                                 "or relaunch the command \n"
                                                 "with --cluster-replace "
                                                 "option to force key "
                                                 "overriding.\n");
                            listRelease(diffs);
                            goto next;
                        }
                        listRelease(diffs);
                    }
                    clusterManagerLogWarn("*** Replacing target keys...\n");
                }
                freeReplyObject(migrate_reply);
                migrate_reply = clusterManagerMigrateKeysInReply(source,
                                                                 target,
                                                                 reply,
                                                                 is_busy,
                                                                 timeout,
                                                                 NULL);
                success = (migrate_reply != NULL &&
                           migrate_reply->type != REDIS_REPLY_ERROR);
            } else success = 0;
            if (!success) {
                if (migrate_reply != NULL) {
                    if (err) {
                        *err = zmalloc((migrate_reply->len + 1) * sizeof(char));
                        strcpy(*err, migrate_reply->str);
                    }
                    printf("\n");
                    CLUSTER_MANAGER_PRINT_REPLY_ERROR(source,
                                                      migrate_reply->str);
                }
                goto next;
            }
        }
        if (verbose) {
            printf("%s", dots);
            fflush(stdout);
        }
next:
        if (reply != NULL) freeReplyObject(reply);
        if (migrate_reply != NULL) freeReplyObject(migrate_reply);
        if (dots) zfree(dots);
        if (!success) break;
    }
    return success;
}

/* Move slots between source and target nodes using MIGRATE.
 *
 * Options:
 * CLUSTER_MANAGER_OPT_VERBOSE -- Print a dot for every moved key.
 * CLUSTER_MANAGER_OPT_COLD    -- Move keys without opening slots /
 *                                reconfiguring the nodes.
 * CLUSTER_MANAGER_OPT_UPDATE  -- Update node->slots for source/target nodes.
 * CLUSTER_MANAGER_OPT_QUIET   -- Don't print info messages.
*/
static int clusterManagerMoveSlot(clusterManagerNode *source,
                                  clusterManagerNode *target,
                                  int slot, int opts,  char**err)
{
    if (!(opts & CLUSTER_MANAGER_OPT_QUIET)) {
        printf("Moving slot %d from %s:%d to %s:%d: ", slot, source->ip,
               source->port, target->ip, target->port);
        fflush(stdout);
    }
    if (err != NULL) *err = NULL;
    int pipeline = config.cluster_manager_command.pipeline,
        timeout = config.cluster_manager_command.timeout,
        print_dots = (opts & CLUSTER_MANAGER_OPT_VERBOSE),
        option_cold = (opts & CLUSTER_MANAGER_OPT_COLD),
        success = 1;
    if (!option_cold) {
        success = clusterManagerSetSlot(target, source, slot,
                                        "importing", err);
        if (!success) return 0;
        success = clusterManagerSetSlot(source, target, slot,
                                        "migrating", err);
        if (!success) return 0;
    }
    success = clusterManagerMigrateKeysInSlot(source, target, slot, timeout,
                                              pipeline, print_dots, err);
    if (!(opts & CLUSTER_MANAGER_OPT_QUIET)) printf("\n");
    if (!success) return 0;
    /* Set the new node as the owner of the slot in all the known nodes. */
    if (!option_cold) {
        listIter li;
        listNode *ln;
        listRewind(cluster_manager.nodes, &li);
        while ((ln = listNext(&li)) != NULL) {
            clusterManagerNode *n = ln->value;
            if (n->flags & CLUSTER_MANAGER_FLAG_SLAVE) continue;
            redisReply *r = CLUSTER_MANAGER_COMMAND(n, "CLUSTER "
                                                    "SETSLOT %d %s %s",
                                                    slot, "node",
                                                    target->name);
            success = (r != NULL);
            if (!success) return 0;
            if (r->type == REDIS_REPLY_ERROR) {
                success = 0;
                if (err != NULL) {
                    *err = zmalloc((r->len + 1) * sizeof(char));
                    strcpy(*err, r->str);
                    CLUSTER_MANAGER_PRINT_REPLY_ERROR(n, *err);
                }
            }
            freeReplyObject(r);
            if (!success) return 0;
        }
    }
    /* Update the node logical config */
    if (opts & CLUSTER_MANAGER_OPT_UPDATE) {
        source->slots[slot] = 0;
        target->slots[slot] = 1;
    }
    return 1;
}

/* Flush the dirty node configuration by calling replicate for slaves or
 * adding the slots defined in the masters. */
static int clusterManagerFlushNodeConfig(clusterManagerNode *node, char **err) {
    if (!node->dirty) return 0;
    redisReply *reply = NULL;
    int is_err = 0, success = 1;
    if (err != NULL) *err = NULL;
    if (node->replicate != NULL) {
        reply = CLUSTER_MANAGER_COMMAND(node, "CLUSTER REPLICATE %s",
                                        node->replicate);
        if (reply == NULL || (is_err = (reply->type == REDIS_REPLY_ERROR))) {
            if (is_err && err != NULL) {
                *err = zmalloc((reply->len + 1) * sizeof(char));
                strcpy(*err, reply->str);
            }
            success = 0;
            /* If the cluster did not already joined it is possible that
             * the slave does not know the master node yet. So on errors
             * we return ASAP leaving the dirty flag set, to flush the
             * config later. */
            goto cleanup;
        }
    } else {
        int added = clusterManagerAddSlots(node, err);
        if (!added || *err != NULL) success = 0;
    }
    node->dirty = 0;
cleanup:
    if (reply != NULL) freeReplyObject(reply);
    return success;
}

/* Wait until the cluster configuration is consistent. */
static void clusterManagerWaitForClusterJoin(void) {
    printf("Waiting for the cluster to join\n");
    int counter = 0,
        check_after = CLUSTER_JOIN_CHECK_AFTER +
                      (int)(listLength(cluster_manager.nodes) * 0.15f);
    while(!clusterManagerIsConfigConsistent()) {
        printf(".");
        fflush(stdout);
        sleep(1);
        if (++counter > check_after) {
            dict *status = clusterManagerGetLinkStatus();
            dictIterator *iter = NULL;
            if (status != NULL && dictSize(status) > 0) {
                printf("\n");
                clusterManagerLogErr("Warning: %d node(s) may "
                                     "be unreachable\n", dictSize(status));
                iter = dictGetIterator(status);
                dictEntry *entry;
                while ((entry = dictNext(iter)) != NULL) {
                    sds nodeaddr = (sds) dictGetKey(entry);
                    char *node_ip = NULL;
                    int node_port = 0, node_bus_port = 0;
                    list *from = (list *) dictGetVal(entry);
                    if (parseClusterNodeAddress(nodeaddr, &node_ip,
                        &node_port, &node_bus_port) && node_bus_port) {
                        clusterManagerLogErr(" - The port %d of node %s may "
                                             "be unreachable from:\n",
                                             node_bus_port, node_ip);
                    } else {
                        clusterManagerLogErr(" - Node %s may be unreachable "
                                             "from:\n", nodeaddr);
                    }
                    listIter li;
                    listNode *ln;
                    listRewind(from, &li);
                    while ((ln = listNext(&li)) != NULL) {
                        sds from_addr = ln->value;
                        clusterManagerLogErr("   %s\n", from_addr);
                        sdsfree(from_addr);
                    }
                    clusterManagerLogErr("Cluster bus ports must be reachable "
                                         "by every node.\nRemember that "
                                         "cluster bus ports are different "
                                         "from standard instance ports.\n");
                    listEmpty(from);
                }
            }
            if (iter != NULL) dictReleaseIterator(iter);
            if (status != NULL) dictRelease(status);
            counter = 0;
        }
    }
    printf("\n");
}

/* Load node's cluster configuration by calling "CLUSTER NODES" command.
 * Node's configuration (name, replicate, slots, ...) is then updated.
 * If CLUSTER_MANAGER_OPT_GETFRIENDS flag is set into 'opts' argument,
 * and node already knows other nodes, the node's friends list is populated
 * with the other nodes info. */
static int clusterManagerNodeLoadInfo(clusterManagerNode *node, int opts,
                                      char **err)
{
    redisReply *reply = CLUSTER_MANAGER_COMMAND(node, "CLUSTER NODES");
    int success = 1;
    *err = NULL;
    if (!clusterManagerCheckRedisReply(node, reply, err)) {
        success = 0;
        goto cleanup;
    }
    int getfriends = (opts & CLUSTER_MANAGER_OPT_GETFRIENDS);
    char *lines = reply->str, *p, *line;
    while ((p = strstr(lines, "\n")) != NULL) {
        *p = '\0';
        line = lines;
        lines = p + 1;
        char *name = NULL, *addr = NULL, *flags = NULL, *master_id = NULL,
             *ping_sent = NULL, *ping_recv = NULL, *config_epoch = NULL,
             *link_status = NULL;
        UNUSED(link_status);
        int i = 0;
        while ((p = strchr(line, ' ')) != NULL) {
            *p = '\0';
            char *token = line;
            line = p + 1;
            switch(i++){
            case 0: name = token; break;
            case 1: addr = token; break;
            case 2: flags = token; break;
            case 3: master_id = token; break;
            case 4: ping_sent = token; break;
            case 5: ping_recv = token; break;
            case 6: config_epoch = token; break;
            case 7: link_status = token; break;
            }
            if (i == 8) break; // Slots
        }
        if (!flags) {
            success = 0;
            goto cleanup;
        }
        int myself = (strstr(flags, "myself") != NULL);
        clusterManagerNode *currentNode = NULL;
        if (myself) {
            node->flags |= CLUSTER_MANAGER_FLAG_MYSELF;
            currentNode = node;
            clusterManagerNodeResetSlots(node);
            if (i == 8) {
                int remaining = strlen(line);
                while (remaining > 0) {
                    p = strchr(line, ' ');
                    if (p == NULL) p = line + remaining;
                    remaining -= (p - line);

                    char *slotsdef = line;
                    *p = '\0';
                    if (remaining) {
                        line = p + 1;
                        remaining--;
                    } else line = p;
                    char *dash = NULL;
                    if (slotsdef[0] == '[') {
                        slotsdef++;
                        if ((p = strstr(slotsdef, "->-"))) { // Migrating
                            *p = '\0';
                            p += 3;
                            char *closing_bracket = strchr(p, ']');
                            if (closing_bracket) *closing_bracket = '\0';
                            sds slot = sdsnew(slotsdef);
                            sds dst = sdsnew(p);
                            node->migrating_count += 2;
                            node->migrating = zrealloc(node->migrating,
                                (node->migrating_count * sizeof(sds)));
                            node->migrating[node->migrating_count - 2] =
                                slot;
                            node->migrating[node->migrating_count - 1] =
                                dst;
                        }  else if ((p = strstr(slotsdef, "-<-"))) {//Importing
                            *p = '\0';
                            p += 3;
                            char *closing_bracket = strchr(p, ']');
                            if (closing_bracket) *closing_bracket = '\0';
                            sds slot = sdsnew(slotsdef);
                            sds src = sdsnew(p);
                            node->importing_count += 2;
                            node->importing = zrealloc(node->importing,
                                (node->importing_count * sizeof(sds)));
                            node->importing[node->importing_count - 2] =
                                slot;
                            node->importing[node->importing_count - 1] =
                                src;
                        }
                    } else if ((dash = strchr(slotsdef, '-')) != NULL) {
                        p = dash;
                        int start, stop;
                        *p = '\0';
                        start = atoi(slotsdef);
                        stop = atoi(p + 1);
                        node->slots_count += (stop - (start - 1));
                        while (start <= stop) node->slots[start++] = 1;
                    } else if (p > slotsdef) {
                        node->slots[atoi(slotsdef)] = 1;
                        node->slots_count++;
                    }
                }
            }
            node->dirty = 0;
        } else if (!getfriends) {
            if (!(node->flags & CLUSTER_MANAGER_FLAG_MYSELF)) continue;
            else break;
        } else {
            if (addr == NULL) {
                fprintf(stderr, "Error: invalid CLUSTER NODES reply\n");
                success = 0;
                goto cleanup;
            }
            char *c = strrchr(addr, '@');
            if (c != NULL) *c = '\0';
            c = strrchr(addr, ':');
            if (c == NULL) {
                fprintf(stderr, "Error: invalid CLUSTER NODES reply\n");
                success = 0;
                goto cleanup;
            }
            *c = '\0';
            int port = atoi(++c);
            currentNode = clusterManagerNewNode(sdsnew(addr), port);
            currentNode->flags |= CLUSTER_MANAGER_FLAG_FRIEND;
            if (node->friends == NULL) node->friends = listCreate();
            listAddNodeTail(node->friends, currentNode);
        }
        if (name != NULL) {
            if (currentNode->name) sdsfree(currentNode->name);
            currentNode->name = sdsnew(name);
        }
        if (currentNode->flags_str != NULL)
            freeClusterManagerNodeFlags(currentNode->flags_str);
        currentNode->flags_str = listCreate();
        int flag_len;
        while ((flag_len = strlen(flags)) > 0) {
            sds flag = NULL;
            char *fp = strchr(flags, ',');
            if (fp) {
                *fp = '\0';
                flag = sdsnew(flags);
                flags = fp + 1;
            } else {
                flag = sdsnew(flags);
                flags += flag_len;
            }
            if (strcmp(flag, "noaddr") == 0)
                currentNode->flags |= CLUSTER_MANAGER_FLAG_NOADDR;
            else if (strcmp(flag, "disconnected") == 0)
                currentNode->flags |= CLUSTER_MANAGER_FLAG_DISCONNECT;
            else if (strcmp(flag, "fail") == 0)
                currentNode->flags |= CLUSTER_MANAGER_FLAG_FAIL;
            else if (strcmp(flag, "slave") == 0) {
                currentNode->flags |= CLUSTER_MANAGER_FLAG_SLAVE;
                if (master_id != NULL) {
                    if (currentNode->replicate) sdsfree(currentNode->replicate);
                    currentNode->replicate = sdsnew(master_id);
                }
            }
            listAddNodeTail(currentNode->flags_str, flag);
        }
        if (config_epoch != NULL)
            currentNode->current_epoch = atoll(config_epoch);
        if (ping_sent != NULL) currentNode->ping_sent = atoll(ping_sent);
        if (ping_recv != NULL) currentNode->ping_recv = atoll(ping_recv);
        if (!getfriends && myself) break;
    }
cleanup:
    if (reply) freeReplyObject(reply);
    return success;
}

/* Retrieves info about the cluster using argument 'node' as the starting
 * point. All nodes will be loaded inside the cluster_manager.nodes list.
 * Warning: if something goes wrong, it will free the starting node before
 * returning 0. */
static int clusterManagerLoadInfoFromNode(clusterManagerNode *node) {
    if (node->context == NULL && !clusterManagerNodeConnect(node)) {
        freeClusterManagerNode(node);
        return 0;
    }
    char *e = NULL;
    if (!clusterManagerNodeIsCluster(node, &e)) {
        clusterManagerPrintNotClusterNodeError(node, e);
        if (e) zfree(e);
        freeClusterManagerNode(node);
        return 0;
    }
    e = NULL;
    if (!clusterManagerNodeLoadInfo(node, CLUSTER_MANAGER_OPT_GETFRIENDS, &e)) {
        if (e) {
            CLUSTER_MANAGER_PRINT_REPLY_ERROR(node, e);
            zfree(e);
        }
        freeClusterManagerNode(node);
        return 0;
    }
    listIter li;
    listNode *ln;
    if (cluster_manager.nodes != NULL) {
        listRewind(cluster_manager.nodes, &li);
        while ((ln = listNext(&li)) != NULL)
            freeClusterManagerNode((clusterManagerNode *) ln->value);
        listRelease(cluster_manager.nodes);
    }
    cluster_manager.nodes = listCreate();
    listAddNodeTail(cluster_manager.nodes, node);
    if (node->friends != NULL) {
        listRewind(node->friends, &li);
        while ((ln = listNext(&li)) != NULL) {
            clusterManagerNode *friend = ln->value;
            if (!friend->ip || !friend->port) goto invalid_friend;
            if (!friend->context && !clusterManagerNodeConnect(friend))
                goto invalid_friend;
            e = NULL;
            if (clusterManagerNodeLoadInfo(friend, 0, &e)) {
                if (friend->flags & (CLUSTER_MANAGER_FLAG_NOADDR |
                                     CLUSTER_MANAGER_FLAG_DISCONNECT |
                                     CLUSTER_MANAGER_FLAG_FAIL))
                {
                    goto invalid_friend;
                }
                listAddNodeTail(cluster_manager.nodes, friend);
            } else {
                clusterManagerLogErr("[ERR] Unable to load info for "
                                     "node %s:%d\n",
                                     friend->ip, friend->port);
                goto invalid_friend;
            }
            continue;
invalid_friend:
            if (!(friend->flags & CLUSTER_MANAGER_FLAG_SLAVE))
                cluster_manager.unreachable_masters++;
            freeClusterManagerNode(friend);
        }
        listRelease(node->friends);
        node->friends = NULL;
    }
    // Count replicas for each node
    listRewind(cluster_manager.nodes, &li);
    while ((ln = listNext(&li)) != NULL) {
        clusterManagerNode *n = ln->value;
        if (n->replicate != NULL) {
            clusterManagerNode *master = clusterManagerNodeByName(n->replicate);
            if (master == NULL) {
                clusterManagerLogWarn("*** WARNING: %s:%d claims to be "
                                      "slave of unknown node ID %s.\n",
                                      n->ip, n->port, n->replicate);
            } else master->replicas_count++;
        }
    }
    return 1;
}

/* Compare functions used by various sorting operations. */
int clusterManagerSlotCompare(const void *slot1, const void *slot2) {
    const char **i1 = (const char **)slot1;
    const char **i2 = (const char **)slot2;
    return strcmp(*i1, *i2);
}

int clusterManagerSlotCountCompareDesc(const void *n1, const void *n2) {
    clusterManagerNode *node1 = *((clusterManagerNode **) n1);
    clusterManagerNode *node2 = *((clusterManagerNode **) n2);
    return node2->slots_count - node1->slots_count;
}

int clusterManagerCompareNodeBalance(const void *n1, const void *n2) {
    clusterManagerNode *node1 = *((clusterManagerNode **) n1);
    clusterManagerNode *node2 = *((clusterManagerNode **) n2);
    return node1->balance - node2->balance;
}

static sds clusterManagerGetConfigSignature(clusterManagerNode *node) {
    sds signature = NULL;
    int node_count = 0, i = 0, name_len = 0;
    char **node_configs = NULL;
    redisReply *reply = CLUSTER_MANAGER_COMMAND(node, "CLUSTER NODES");
    if (reply == NULL || reply->type == REDIS_REPLY_ERROR)
        goto cleanup;
    char *lines = reply->str, *p, *line;
    while ((p = strstr(lines, "\n")) != NULL) {
        i = 0;
        *p = '\0';
        line = lines;
        lines = p + 1;
        char *nodename = NULL;
        int tot_size = 0;
        while ((p = strchr(line, ' ')) != NULL) {
            *p = '\0';
            char *token = line;
            line = p + 1;
            if (i == 0) {
                nodename = token;
                tot_size = (p - token);
                name_len = tot_size++; // Make room for ':' in tot_size
            }
            if (++i == 8) break;
        }
        if (i != 8) continue;
        if (nodename == NULL) continue;
        int remaining = strlen(line);
        if (remaining == 0) continue;
        char **slots = NULL;
        int c = 0;
        while (remaining > 0) {
            p = strchr(line, ' ');
            if (p == NULL) p = line + remaining;
            int size = (p - line);
            remaining -= size;
            tot_size += size;
            char *slotsdef = line;
            *p = '\0';
            if (remaining) {
                line = p + 1;
                remaining--;
            } else line = p;
            if (slotsdef[0] != '[') {
                c++;
                slots = zrealloc(slots, (c * sizeof(char *)));
                slots[c - 1] = slotsdef;
            }
        }
        if (c > 0) {
            if (c > 1)
                qsort(slots, c, sizeof(char *), clusterManagerSlotCompare);
            node_count++;
            node_configs =
                zrealloc(node_configs, (node_count * sizeof(char *)));
            /* Make room for '|' separators. */
            tot_size += (sizeof(char) * (c - 1));
            char *cfg = zmalloc((sizeof(char) * tot_size) + 1);
            memcpy(cfg, nodename, name_len);
            char *sp = cfg + name_len;
            *(sp++) = ':';
            for (i = 0; i < c; i++) {
                if (i > 0) *(sp++) = ',';
                int slen = strlen(slots[i]);
                memcpy(sp, slots[i], slen);
                sp += slen;
            }
            *(sp++) = '\0';
            node_configs[node_count - 1] = cfg;
        }
        zfree(slots);
    }
    if (node_count > 0) {
        if (node_count > 1) {
            qsort(node_configs, node_count, sizeof(char *),
                  clusterManagerSlotCompare);
        }
        signature = sdsempty();
        for (i = 0; i < node_count; i++) {
            if (i > 0) signature = sdscatprintf(signature, "%c", '|');
            signature = sdscatfmt(signature, "%s", node_configs[i]);
        }
    }
cleanup:
    if (reply != NULL) freeReplyObject(reply);
    if (node_configs != NULL) {
        for (i = 0; i < node_count; i++) zfree(node_configs[i]);
        zfree(node_configs);
    }
    return signature;
}

static int clusterManagerIsConfigConsistent(void) {
    if (cluster_manager.nodes == NULL) return 0;
    int consistent = (listLength(cluster_manager.nodes) <= 1);
    // If the Cluster has only one node, it's always consistent
    if (consistent) return 1;
    sds first_cfg = NULL;
    listIter li;
    listNode *ln;
    listRewind(cluster_manager.nodes, &li);
    while ((ln = listNext(&li)) != NULL) {
        clusterManagerNode *node = ln->value;
        sds cfg = clusterManagerGetConfigSignature(node);
        if (cfg == NULL) {
            consistent = 0;
            break;
        }
        if (first_cfg == NULL) first_cfg = cfg;
        else {
            consistent = !sdscmp(first_cfg, cfg);
            sdsfree(cfg);
            if (!consistent) break;
        }
    }
    if (first_cfg != NULL) sdsfree(first_cfg);
    return consistent;
}

static list *clusterManagerGetDisconnectedLinks(clusterManagerNode *node) {
    list *links = NULL;
    redisReply *reply = CLUSTER_MANAGER_COMMAND(node, "CLUSTER NODES");
    if (!clusterManagerCheckRedisReply(node, reply, NULL)) goto cleanup;
    links = listCreate();
    char *lines = reply->str, *p, *line;
    while ((p = strstr(lines, "\n")) != NULL) {
        int i = 0;
        *p = '\0';
        line = lines;
        lines = p + 1;
        char *nodename = NULL, *addr = NULL, *flags = NULL, *link_status = NULL;
        while ((p = strchr(line, ' ')) != NULL) {
            *p = '\0';
            char *token = line;
            line = p + 1;
            if (i == 0) nodename = token;
            else if (i == 1) addr = token;
            else if (i == 2) flags = token;
            else if (i == 7) link_status = token;
            else if (i == 8) break;
            i++;
        }
        if (i == 7) link_status = line;
        if (nodename == NULL || addr == NULL || flags == NULL ||
            link_status == NULL) continue;
        if (strstr(flags, "myself") != NULL) continue;
        int disconnected = ((strstr(flags, "disconnected") != NULL) ||
                            (strstr(link_status, "disconnected")));
        int handshaking = (strstr(flags, "handshake") != NULL);
        if (disconnected || handshaking) {
            clusterManagerLink *link = zmalloc(sizeof(*link));
            link->node_name = sdsnew(nodename);
            link->node_addr = sdsnew(addr);
            link->connected = 0;
            link->handshaking = handshaking;
            listAddNodeTail(links, link);
        }
    }
cleanup:
    if (reply != NULL) freeReplyObject(reply);
    return links;
}

/* Check for disconnected cluster links. It returns a dict whose keys
 * are the unreachable node addresses and the values are lists of
 * node addresses that cannot reach the unreachable node. */
static dict *clusterManagerGetLinkStatus(void) {
    if (cluster_manager.nodes == NULL) return NULL;
    dict *status = dictCreate(&clusterManagerLinkDictType);
    listIter li;
    listNode *ln;
    listRewind(cluster_manager.nodes, &li);
    while ((ln = listNext(&li)) != NULL) {
        clusterManagerNode *node = ln->value;
        list *links = clusterManagerGetDisconnectedLinks(node);
        if (links) {
            listIter lli;
            listNode *lln;
            listRewind(links, &lli);
            while ((lln = listNext(&lli)) != NULL) {
                clusterManagerLink *link = lln->value;
                list *from = NULL;
                dictEntry *entry = dictFind(status, link->node_addr);
                if (entry) from = dictGetVal(entry);
                else {
                    from = listCreate();
                    dictAdd(status, sdsdup(link->node_addr), from);
                }
                sds myaddr = sdsempty();
                myaddr = sdscatfmt(myaddr, "%s:%u", node->ip, node->port);
                listAddNodeTail(from, myaddr);
                sdsfree(link->node_name);
                sdsfree(link->node_addr);
                zfree(link);
            }
            listRelease(links);
        }
    }
    return status;
}

/* Add the error string to cluster_manager.errors and print it. */
static void clusterManagerOnError(sds err) {
    if (cluster_manager.errors == NULL)
        cluster_manager.errors = listCreate();
    listAddNodeTail(cluster_manager.errors, err);
    clusterManagerLogErr("%s\n", (char *) err);
}

/* Check the slots coverage of the cluster. The 'all_slots' argument must be
 * and array of 16384 bytes. Every covered slot will be set to 1 in the
 * 'all_slots' array. The function returns the total number if covered slots.*/
static int clusterManagerGetCoveredSlots(char *all_slots) {
    if (cluster_manager.nodes == NULL) return 0;
    listIter li;
    listNode *ln;
    listRewind(cluster_manager.nodes, &li);
    int totslots = 0, i;
    while ((ln = listNext(&li)) != NULL) {
        clusterManagerNode *node = ln->value;
        for (i = 0; i < CLUSTER_MANAGER_SLOTS; i++) {
            if (node->slots[i] && !all_slots[i]) {
                all_slots[i] = 1;
                totslots++;
            }
        }
    }
    return totslots;
}

static void clusterManagerPrintSlotsList(list *slots) {
    clusterManagerNode n = {0};
    listIter li;
    listNode *ln;
    listRewind(slots, &li);
    while ((ln = listNext(&li)) != NULL) {
        int slot = atoi(ln->value);
        if (slot >= 0 && slot < CLUSTER_MANAGER_SLOTS)
            n.slots[slot] = 1;
    }
    sds nodeslist = clusterManagerNodeSlotsString(&n);
    printf("%s\n", nodeslist);
    sdsfree(nodeslist);
}

/* Return the node, among 'nodes' with the greatest number of keys
 * in the specified slot. */
static clusterManagerNode * clusterManagerGetNodeWithMostKeysInSlot(list *nodes,
                                                                    int slot,
                                                                    char **err)
{
    clusterManagerNode *node = NULL;
    int numkeys = 0;
    listIter li;
    listNode *ln;
    listRewind(nodes, &li);
    if (err) *err = NULL;
    while ((ln = listNext(&li)) != NULL) {
        clusterManagerNode *n = ln->value;
        if (n->flags & CLUSTER_MANAGER_FLAG_SLAVE || n->replicate)
            continue;
        redisReply *r =
            CLUSTER_MANAGER_COMMAND(n, "CLUSTER COUNTKEYSINSLOT %d", slot);
        int success = clusterManagerCheckRedisReply(n, r, err);
        if (success) {
            if (r->integer > numkeys || node == NULL) {
                numkeys = r->integer;
                node = n;
            }
        }
        if (r != NULL) freeReplyObject(r);
        /* If the reply contains errors */
        if (!success) {
            if (err != NULL && *err != NULL)
                CLUSTER_MANAGER_PRINT_REPLY_ERROR(n, err);
            node = NULL;
            break;
        }
    }
    return node;
}

/* This function returns the master that has the least number of replicas
 * in the cluster. If there are multiple masters with the same smaller
 * number of replicas, one at random is returned. */

static clusterManagerNode *clusterManagerNodeWithLeastReplicas() {
    clusterManagerNode *node = NULL;
    int lowest_count = 0;
    listIter li;
    listNode *ln;
    listRewind(cluster_manager.nodes, &li);
    while ((ln = listNext(&li)) != NULL) {
        clusterManagerNode *n = ln->value;
        if (n->flags & CLUSTER_MANAGER_FLAG_SLAVE) continue;
        if (node == NULL || n->replicas_count < lowest_count) {
            node = n;
            lowest_count = n->replicas_count;
        }
    }
    return node;
}

/* This function returns a random master node, return NULL if none */

static clusterManagerNode *clusterManagerNodeMasterRandom() {
    int master_count = 0;
    int idx;
    listIter li;
    listNode *ln;
    listRewind(cluster_manager.nodes, &li);
    while ((ln = listNext(&li)) != NULL) {
        clusterManagerNode *n = ln->value;
        if (n->flags & CLUSTER_MANAGER_FLAG_SLAVE) continue;
        master_count++;
    }

    assert(master_count > 0);
    srand(time(NULL));
    idx = rand() % master_count;
    listRewind(cluster_manager.nodes, &li);
    while ((ln = listNext(&li)) != NULL) {
        clusterManagerNode *n = ln->value;
        if (n->flags & CLUSTER_MANAGER_FLAG_SLAVE) continue;
        if (!idx--) {
            return n;
        }
    }
    /* Can not be reached */
    assert(0);
}

static int clusterManagerFixSlotsCoverage(char *all_slots) {
    int force_fix = config.cluster_manager_command.flags &
                    CLUSTER_MANAGER_CMD_FLAG_FIX_WITH_UNREACHABLE_MASTERS;

    if (cluster_manager.unreachable_masters > 0 && !force_fix) {
        clusterManagerLogWarn("*** Fixing slots coverage with %d unreachable masters is dangerous: redis-cli will assume that slots about masters that are not reachable are not covered, and will try to reassign them to the reachable nodes. This can cause data loss and is rarely what you want to do. If you really want to proceed use the --cluster-fix-with-unreachable-masters option.\n", cluster_manager.unreachable_masters);
        exit(1);
    }

    int i, fixed = 0;
    list *none = NULL, *single = NULL, *multi = NULL;
    clusterManagerLogInfo(">>> Fixing slots coverage...\n");
    for (i = 0; i < CLUSTER_MANAGER_SLOTS; i++) {
        int covered = all_slots[i];
        if (!covered) {
            sds slot = sdsfromlonglong((long long) i);
            list *slot_nodes = listCreate();
            sds slot_nodes_str = sdsempty();
            listIter li;
            listNode *ln;
            listRewind(cluster_manager.nodes, &li);
            while ((ln = listNext(&li)) != NULL) {
                clusterManagerNode *n = ln->value;
                if (n->flags & CLUSTER_MANAGER_FLAG_SLAVE || n->replicate)
                    continue;
                redisReply *reply = CLUSTER_MANAGER_COMMAND(n,
                    "CLUSTER GETKEYSINSLOT %d %d", i, 1);
                if (!clusterManagerCheckRedisReply(n, reply, NULL)) {
                    fixed = -1;
                    if (reply) freeReplyObject(reply);
                    goto cleanup;
                }
                assert(reply->type == REDIS_REPLY_ARRAY);
                if (reply->elements > 0) {
                    listAddNodeTail(slot_nodes, n);
                    if (listLength(slot_nodes) > 1)
                        slot_nodes_str = sdscat(slot_nodes_str, ", ");
                    slot_nodes_str = sdscatfmt(slot_nodes_str,
                                               "%s:%u", n->ip, n->port);
                }
                freeReplyObject(reply);
            }
            sdsfree(slot_nodes_str);
            dictAdd(clusterManagerUncoveredSlots, slot, slot_nodes);
        }
    }

    /* For every slot, take action depending on the actual condition:
     * 1) No node has keys for this slot.
     * 2) A single node has keys for this slot.
     * 3) Multiple nodes have keys for this slot. */
    none = listCreate();
    single = listCreate();
    multi = listCreate();
    dictIterator *iter = dictGetIterator(clusterManagerUncoveredSlots);
    dictEntry *entry;
    while ((entry = dictNext(iter)) != NULL) {
        sds slot = (sds) dictGetKey(entry);
        list *nodes = (list *) dictGetVal(entry);
        switch (listLength(nodes)){
        case 0: listAddNodeTail(none, slot); break;
        case 1: listAddNodeTail(single, slot); break;
        default: listAddNodeTail(multi, slot); break;
        }
    }
    dictReleaseIterator(iter);

    /* we want explicit manual confirmation from users for all the fix cases */
    int ignore_force = 1;

    /*  Handle case "1": keys in no node. */
    if (listLength(none) > 0) {
        printf("The following uncovered slots have no keys "
               "across the cluster:\n");
        clusterManagerPrintSlotsList(none);
        if (confirmWithYes("Fix these slots by covering with a random node?",
                           ignore_force)) {
            listIter li;
            listNode *ln;
            listRewind(none, &li);
            while ((ln = listNext(&li)) != NULL) {
                sds slot = ln->value;
                int s = atoi(slot);
                clusterManagerNode *n = clusterManagerNodeMasterRandom();
                clusterManagerLogInfo(">>> Covering slot %s with %s:%d\n",
                                      slot, n->ip, n->port);
                if (!clusterManagerSetSlotOwner(n, s, 0)) {
                    fixed = -1;
                    goto cleanup;
                }
                /* Since CLUSTER ADDSLOTS succeeded, we also update the slot
                 * info into the node struct, in order to keep it synced */
                n->slots[s] = 1;
                fixed++;
            }
        }
    }

    /*  Handle case "2": keys only in one node. */
    if (listLength(single) > 0) {
        printf("The following uncovered slots have keys in just one node:\n");
        clusterManagerPrintSlotsList(single);
        if (confirmWithYes("Fix these slots by covering with those nodes?",
                           ignore_force)) {
            listIter li;
            listNode *ln;
            listRewind(single, &li);
            while ((ln = listNext(&li)) != NULL) {
                sds slot = ln->value;
                int s = atoi(slot);
                dictEntry *entry = dictFind(clusterManagerUncoveredSlots, slot);
                assert(entry != NULL);
                list *nodes = (list *) dictGetVal(entry);
                listNode *fn = listFirst(nodes);
                assert(fn != NULL);
                clusterManagerNode *n = fn->value;
                clusterManagerLogInfo(">>> Covering slot %s with %s:%d\n",
                                      slot, n->ip, n->port);
                if (!clusterManagerSetSlotOwner(n, s, 0)) {
                    fixed = -1;
                    goto cleanup;
                }
                /* Since CLUSTER ADDSLOTS succeeded, we also update the slot
                 * info into the node struct, in order to keep it synced */
                n->slots[atoi(slot)] = 1;
                fixed++;
            }
        }
    }

    /* Handle case "3": keys in multiple nodes. */
    if (listLength(multi) > 0) {
        printf("The following uncovered slots have keys in multiple nodes:\n");
        clusterManagerPrintSlotsList(multi);
        if (confirmWithYes("Fix these slots by moving keys "
                           "into a single node?", ignore_force)) {
            listIter li;
            listNode *ln;
            listRewind(multi, &li);
            while ((ln = listNext(&li)) != NULL) {
                sds slot = ln->value;
                dictEntry *entry = dictFind(clusterManagerUncoveredSlots, slot);
                assert(entry != NULL);
                list *nodes = (list *) dictGetVal(entry);
                int s = atoi(slot);
                clusterManagerNode *target =
                    clusterManagerGetNodeWithMostKeysInSlot(nodes, s, NULL);
                if (target == NULL) {
                    fixed = -1;
                    goto cleanup;
                }
                clusterManagerLogInfo(">>> Covering slot %s moving keys "
                                      "to %s:%d\n", slot,
                                      target->ip, target->port);
                if (!clusterManagerSetSlotOwner(target, s, 1)) {
                    fixed = -1;
                    goto cleanup;
                }
                /* Since CLUSTER ADDSLOTS succeeded, we also update the slot
                 * info into the node struct, in order to keep it synced */
                target->slots[atoi(slot)] = 1;
                listIter nli;
                listNode *nln;
                listRewind(nodes, &nli);
                while ((nln = listNext(&nli)) != NULL) {
                    clusterManagerNode *src = nln->value;
                    if (src == target) continue;
                    /* Assign the slot to target node in the source node. */
                    if (!clusterManagerSetSlot(src, target, s, "NODE", NULL))
                        fixed = -1;
                    if (fixed < 0) goto cleanup;
                    /* Set the source node in 'importing' state
                     * (even if we will actually migrate keys away)
                     * in order to avoid receiving redirections
                     * for MIGRATE. */
                    if (!clusterManagerSetSlot(src, target, s,
                                               "IMPORTING", NULL)) fixed = -1;
                    if (fixed < 0) goto cleanup;
                    int opts = CLUSTER_MANAGER_OPT_VERBOSE |
                               CLUSTER_MANAGER_OPT_COLD;
                    if (!clusterManagerMoveSlot(src, target, s, opts, NULL)) {
                        fixed = -1;
                        goto cleanup;
                    }
                    if (!clusterManagerClearSlotStatus(src, s))
                        fixed = -1;
                    if (fixed < 0) goto cleanup;
                }
                fixed++;
            }
        }
    }
cleanup:
    if (none) listRelease(none);
    if (single) listRelease(single);
    if (multi) listRelease(multi);
    return fixed;
}

/* Slot 'slot' was found to be in importing or migrating state in one or
 * more nodes. This function fixes this condition by migrating keys where
 * it seems more sensible. */
static int clusterManagerFixOpenSlot(int slot) {
    int force_fix = config.cluster_manager_command.flags &
                    CLUSTER_MANAGER_CMD_FLAG_FIX_WITH_UNREACHABLE_MASTERS;

    if (cluster_manager.unreachable_masters > 0 && !force_fix) {
        clusterManagerLogWarn("*** Fixing open slots with %d unreachable masters is dangerous: redis-cli will assume that slots about masters that are not reachable are not covered, and will try to reassign them to the reachable nodes. This can cause data loss and is rarely what you want to do. If you really want to proceed use the --cluster-fix-with-unreachable-masters option.\n", cluster_manager.unreachable_masters);
        exit(1);
    }

    clusterManagerLogInfo(">>> Fixing open slot %d\n", slot);
    /* Try to obtain the current slot owner, according to the current
     * nodes configuration. */
    int success = 1;
    list *owners = listCreate();    /* List of nodes claiming some ownership.
                                       it could be stating in the configuration
                                       to have the node ownership, or just
                                       holding keys for such slot. */
    list *migrating = listCreate();
    list *importing = listCreate();
    sds migrating_str = sdsempty();
    sds importing_str = sdsempty();
    clusterManagerNode *owner = NULL; /* The obvious slot owner if any. */

    /* Iterate all the nodes, looking for potential owners of this slot. */
    listIter li;
    listNode *ln;
    listRewind(cluster_manager.nodes, &li);
    while ((ln = listNext(&li)) != NULL) {
        clusterManagerNode *n = ln->value;
        if (n->flags & CLUSTER_MANAGER_FLAG_SLAVE) continue;
        if (n->slots[slot]) {
            listAddNodeTail(owners, n);
        } else {
            redisReply *r = CLUSTER_MANAGER_COMMAND(n,
                "CLUSTER COUNTKEYSINSLOT %d", slot);
            success = clusterManagerCheckRedisReply(n, r, NULL);
            if (success && r->integer > 0) {
                clusterManagerLogWarn("*** Found keys about slot %d "
                                      "in non-owner node %s:%d!\n", slot,
                                      n->ip, n->port);
                listAddNodeTail(owners, n);
            }
            if (r) freeReplyObject(r);
            if (!success) goto cleanup;
        }
    }

    /* If we have only a single potential owner for this slot,
     * set it as "owner". */
    if (listLength(owners) == 1) owner = listFirst(owners)->value;

    /* Scan the list of nodes again, in order to populate the
     * list of nodes in importing or migrating state for
     * this slot. */
    listRewind(cluster_manager.nodes, &li);
    while ((ln = listNext(&li)) != NULL) {
        clusterManagerNode *n = ln->value;
        if (n->flags & CLUSTER_MANAGER_FLAG_SLAVE) continue;
        int is_migrating = 0, is_importing = 0;
        if (n->migrating) {
            for (int i = 0; i < n->migrating_count; i += 2) {
                sds migrating_slot = n->migrating[i];
                if (atoi(migrating_slot) == slot) {
                    char *sep = (listLength(migrating) == 0 ? "" : ",");
                    migrating_str = sdscatfmt(migrating_str, "%s%s:%u",
                                              sep, n->ip, n->port);
                    listAddNodeTail(migrating, n);
                    is_migrating = 1;
                    break;
                }
            }
        }
        if (!is_migrating && n->importing) {
            for (int i = 0; i < n->importing_count; i += 2) {
                sds importing_slot = n->importing[i];
                if (atoi(importing_slot) == slot) {
                    char *sep = (listLength(importing) == 0 ? "" : ",");
                    importing_str = sdscatfmt(importing_str, "%s%s:%u",
                                              sep, n->ip, n->port);
                    listAddNodeTail(importing, n);
                    is_importing = 1;
                    break;
                }
            }
        }

        /* If the node is neither migrating nor importing and it's not
         * the owner, then is added to the importing list in case
         * it has keys in the slot. */
        if (!is_migrating && !is_importing && n != owner) {
            redisReply *r = CLUSTER_MANAGER_COMMAND(n,
                "CLUSTER COUNTKEYSINSLOT %d", slot);
            success = clusterManagerCheckRedisReply(n, r, NULL);
            if (success && r->integer > 0) {
                clusterManagerLogWarn("*** Found keys about slot %d "
                                      "in node %s:%d!\n", slot, n->ip,
                                      n->port);
                char *sep = (listLength(importing) == 0 ? "" : ",");
                importing_str = sdscatfmt(importing_str, "%s%s:%u",
                                          sep, n->ip, n->port);
                listAddNodeTail(importing, n);
            }
            if (r) freeReplyObject(r);
            if (!success) goto cleanup;
        }
    }
    if (sdslen(migrating_str) > 0)
        printf("Set as migrating in: %s\n", migrating_str);
    if (sdslen(importing_str) > 0)
        printf("Set as importing in: %s\n", importing_str);

    /* If there is no slot owner, set as owner the node with the biggest
     * number of keys, among the set of migrating / importing nodes. */
    if (owner == NULL) {
        clusterManagerLogInfo(">>> No single clear owner for the slot, "
                              "selecting an owner by # of keys...\n");
        owner = clusterManagerGetNodeWithMostKeysInSlot(cluster_manager.nodes,
                                                        slot, NULL);
        // If we still don't have an owner, we can't fix it.
        if (owner == NULL) {
            clusterManagerLogErr("[ERR] Can't select a slot owner. "
                                 "Impossible to fix.\n");
            success = 0;
            goto cleanup;
        }

        // Use ADDSLOTS to assign the slot.
        clusterManagerLogWarn("*** Configuring %s:%d as the slot owner\n",
                              owner->ip, owner->port);
        success = clusterManagerClearSlotStatus(owner, slot);
        if (!success) goto cleanup;
        success = clusterManagerSetSlotOwner(owner, slot, 0);
        if (!success) goto cleanup;
        /* Since CLUSTER ADDSLOTS succeeded, we also update the slot
         * info into the node struct, in order to keep it synced */
        owner->slots[slot] = 1;
        /* Remove the owner from the list of migrating/importing
         * nodes. */
        clusterManagerRemoveNodeFromList(migrating, owner);
        clusterManagerRemoveNodeFromList(importing, owner);
    }

    /* If there are multiple owners of the slot, we need to fix it
     * so that a single node is the owner and all the other nodes
     * are in importing state. Later the fix can be handled by one
     * of the base cases above.
     *
     * Note that this case also covers multiple nodes having the slot
     * in migrating state, since migrating is a valid state only for
     * slot owners. */
    if (listLength(owners) > 1) {
        /* Owner cannot be NULL at this point, since if there are more owners,
         * the owner has been set in the previous condition (owner == NULL). */
        assert(owner != NULL);
        listRewind(owners, &li);
        while ((ln = listNext(&li)) != NULL) {
            clusterManagerNode *n = ln->value;
            if (n == owner) continue;
            success = clusterManagerDelSlot(n, slot, 1);
            if (!success) goto cleanup;
            n->slots[slot] = 0;
            /* Assign the slot to the owner in the node 'n' configuration.' */
            success = clusterManagerSetSlot(n, owner, slot, "node", NULL);
            if (!success) goto cleanup;
            success = clusterManagerSetSlot(n, owner, slot, "importing", NULL);
            if (!success) goto cleanup;
            /* Avoid duplicates. */
            clusterManagerRemoveNodeFromList(importing, n);
            listAddNodeTail(importing, n);
            /* Ensure that the node is not in the migrating list. */
            clusterManagerRemoveNodeFromList(migrating, n);
        }
    }
    int move_opts = CLUSTER_MANAGER_OPT_VERBOSE;

    /* Case 1: The slot is in migrating state in one node, and in
     *         importing state in 1 node. That's trivial to address. */
    if (listLength(migrating) == 1 && listLength(importing) == 1) {
        clusterManagerNode *src = listFirst(migrating)->value;
        clusterManagerNode *dst = listFirst(importing)->value;
        clusterManagerLogInfo(">>> Case 1: Moving slot %d from "
                              "%s:%d to %s:%d\n", slot,
                              src->ip, src->port, dst->ip, dst->port);
        move_opts |= CLUSTER_MANAGER_OPT_UPDATE;
        success = clusterManagerMoveSlot(src, dst, slot, move_opts, NULL);
    }

    /* Case 2: There are multiple nodes that claim the slot as importing,
     * they probably got keys about the slot after a restart so opened
     * the slot. In this case we just move all the keys to the owner
     * according to the configuration. */
    else if (listLength(migrating) == 0 && listLength(importing) > 0) {
        clusterManagerLogInfo(">>> Case 2: Moving all the %d slot keys to its "
                              "owner %s:%d\n", slot, owner->ip, owner->port);
        move_opts |= CLUSTER_MANAGER_OPT_COLD;
        listRewind(importing, &li);
        while ((ln = listNext(&li)) != NULL) {
            clusterManagerNode *n = ln->value;
            if (n == owner) continue;
            success = clusterManagerMoveSlot(n, owner, slot, move_opts, NULL);
            if (!success) goto cleanup;
            clusterManagerLogInfo(">>> Setting %d as STABLE in "
                                  "%s:%d\n", slot, n->ip, n->port);
            success = clusterManagerClearSlotStatus(n, slot);
            if (!success) goto cleanup;
        }
        /* Since the slot has been moved in "cold" mode, ensure that all the
         * other nodes update their own configuration about the slot itself. */
        listRewind(cluster_manager.nodes, &li);
        while ((ln = listNext(&li)) != NULL) {
            clusterManagerNode *n = ln->value;
            if (n == owner) continue;
            if (n->flags & CLUSTER_MANAGER_FLAG_SLAVE) continue;
            success = clusterManagerSetSlot(n, owner, slot, "NODE", NULL);
            if (!success) goto cleanup;
        }
    }

    /* Case 3: The slot is in migrating state in one node but multiple
     * other nodes claim to be in importing state and don't have any key in
     * the slot. We search for the importing node having the same ID as
     * the destination node of the migrating node.
     * In that case we move the slot from the migrating node to this node and
     * we close the importing states on all the other importing nodes.
     * If no importing node has the same ID as the destination node of the
     * migrating node, the slot's state is closed on both the migrating node
     * and the importing nodes. */
    else if (listLength(migrating) == 1 && listLength(importing) > 1) {
        int try_to_fix = 1;
        clusterManagerNode *src = listFirst(migrating)->value;
        clusterManagerNode *dst = NULL;
        sds target_id = NULL;
        for (int i = 0; i < src->migrating_count; i += 2) {
            sds migrating_slot = src->migrating[i];
            if (atoi(migrating_slot) == slot) {
                target_id = src->migrating[i + 1];
                break;
            }
        }
        assert(target_id != NULL);
        listIter li;
        listNode *ln;
        listRewind(importing, &li);
        while ((ln = listNext(&li)) != NULL) {
            clusterManagerNode *n = ln->value;
            int count = clusterManagerCountKeysInSlot(n, slot);
            if (count > 0) {
                try_to_fix = 0;
                break;
            }
            if (strcmp(n->name, target_id) == 0) dst = n;
        }
        if (!try_to_fix) goto unhandled_case;
        if (dst != NULL) {
            clusterManagerLogInfo(">>> Case 3: Moving slot %d from %s:%d to "
                                  "%s:%d and closing it on all the other "
                                  "importing nodes.\n",
                                  slot, src->ip, src->port,
                                  dst->ip, dst->port);
            /* Move the slot to the destination node. */
            success = clusterManagerMoveSlot(src, dst, slot, move_opts, NULL);
            if (!success) goto cleanup;
            /* Close slot on all the other importing nodes. */
            listRewind(importing, &li);
            while ((ln = listNext(&li)) != NULL) {
                clusterManagerNode *n = ln->value;
                if (dst == n) continue;
                success = clusterManagerClearSlotStatus(n, slot);
                if (!success) goto cleanup;
            }
        } else {
            clusterManagerLogInfo(">>> Case 3: Closing slot %d on both "
                                  "migrating and importing nodes.\n", slot);
            /* Close the slot on both the migrating node and the importing
             * nodes. */
            success = clusterManagerClearSlotStatus(src, slot);
            if (!success) goto cleanup;
            listRewind(importing, &li);
            while ((ln = listNext(&li)) != NULL) {
                clusterManagerNode *n = ln->value;
                success = clusterManagerClearSlotStatus(n, slot);
                if (!success) goto cleanup;
            }
        }
    } else {
        int try_to_close_slot = (listLength(importing) == 0 &&
                                 listLength(migrating) == 1);
        if (try_to_close_slot) {
            clusterManagerNode *n = listFirst(migrating)->value;
            if (!owner || owner != n) {
                redisReply *r = CLUSTER_MANAGER_COMMAND(n,
                    "CLUSTER GETKEYSINSLOT %d %d", slot, 10);
                success = clusterManagerCheckRedisReply(n, r, NULL);
                if (r) {
                    if (success) try_to_close_slot = (r->elements == 0);
                    freeReplyObject(r);
                }
                if (!success) goto cleanup;
            }
        }
        /* Case 4: There are no slots claiming to be in importing state, but
         * there is a migrating node that actually don't have any key or is the
         * slot owner. We can just close the slot, probably a reshard
         * interrupted in the middle. */
        if (try_to_close_slot) {
            clusterManagerNode *n = listFirst(migrating)->value;
            clusterManagerLogInfo(">>> Case 4: Closing slot %d on %s:%d\n",
                                  slot, n->ip, n->port);
            redisReply *r = CLUSTER_MANAGER_COMMAND(n, "CLUSTER SETSLOT %d %s",
                                                    slot, "STABLE");
            success = clusterManagerCheckRedisReply(n, r, NULL);
            if (r) freeReplyObject(r);
            if (!success) goto cleanup;
        } else {
unhandled_case:
            success = 0;
            clusterManagerLogErr("[ERR] Sorry, redis-cli can't fix this slot "
                                 "yet (work in progress). Slot is set as "
                                 "migrating in %s, as importing in %s, "
                                 "owner is %s:%d\n", migrating_str,
                                 importing_str, owner->ip, owner->port);
        }
    }
cleanup:
    listRelease(owners);
    listRelease(migrating);
    listRelease(importing);
    sdsfree(migrating_str);
    sdsfree(importing_str);
    return success;
}

static int clusterManagerFixMultipleSlotOwners(int slot, list *owners) {
    clusterManagerLogInfo(">>> Fixing multiple owners for slot %d...\n", slot);
    int success = 0;
    assert(listLength(owners) > 1);
    clusterManagerNode *owner = clusterManagerGetNodeWithMostKeysInSlot(owners,
                                                                        slot,
                                                                        NULL);
    if (!owner) owner = listFirst(owners)->value;
    clusterManagerLogInfo(">>> Setting slot %d owner: %s:%d\n",
                          slot, owner->ip, owner->port);
    /* Set the slot owner. */
    if (!clusterManagerSetSlotOwner(owner, slot, 0)) return 0;
    listIter li;
    listNode *ln;
    listRewind(cluster_manager.nodes, &li);
    /* Update configuration in all the other master nodes by assigning the slot
     * itself to the new owner, and by eventually migrating keys if the node
     * has keys for the slot. */
    while ((ln = listNext(&li)) != NULL) {
        clusterManagerNode *n = ln->value;
        if (n == owner) continue;
        if (n->flags & CLUSTER_MANAGER_FLAG_SLAVE) continue;
        int count = clusterManagerCountKeysInSlot(n, slot);
        success = (count >= 0);
        if (!success) break;
        clusterManagerDelSlot(n, slot, 1);
        if (!clusterManagerSetSlot(n, owner, slot, "node", NULL)) return 0;
        if (count > 0) {
            int opts = CLUSTER_MANAGER_OPT_VERBOSE |
                       CLUSTER_MANAGER_OPT_COLD;
            success = clusterManagerMoveSlot(n, owner, slot, opts, NULL);
            if (!success) break;
        }
    }
    return success;
}

static int clusterManagerCheckCluster(int quiet) {
    listNode *ln = listFirst(cluster_manager.nodes);
    if (!ln) return 0;
    clusterManagerNode *node = ln->value;
    clusterManagerLogInfo(">>> Performing Cluster Check (using node %s:%d)\n",
                          node->ip, node->port);
    int result = 1, consistent = 0;
    int do_fix = config.cluster_manager_command.flags &
                 CLUSTER_MANAGER_CMD_FLAG_FIX;
    if (!quiet) clusterManagerShowNodes();
    consistent = clusterManagerIsConfigConsistent();
    if (!consistent) {
        sds err = sdsnew("[ERR] Nodes don't agree about configuration!");
        clusterManagerOnError(err);
        result = 0;
    } else {
        clusterManagerLogOk("[OK] All nodes agree about slots "
                            "configuration.\n");
    }
    /* Check open slots */
    clusterManagerLogInfo(">>> Check for open slots...\n");
    listIter li;
    listRewind(cluster_manager.nodes, &li);
    int i;
    dict *open_slots = NULL;
    while ((ln = listNext(&li)) != NULL) {
        clusterManagerNode *n = ln->value;
        if (n->migrating != NULL) {
            if (open_slots == NULL)
                open_slots = dictCreate(&clusterManagerDictType);
            sds errstr = sdsempty();
            errstr = sdscatprintf(errstr,
                                "[WARNING] Node %s:%d has slots in "
                                "migrating state ",
                                n->ip,
                                n->port);
            for (i = 0; i < n->migrating_count; i += 2) {
                sds slot = n->migrating[i];
                dictReplace(open_slots, slot, sdsdup(n->migrating[i + 1]));
                char *fmt = (i > 0 ? ",%S" : "%S");
                errstr = sdscatfmt(errstr, fmt, slot);
            }
            errstr = sdscat(errstr, ".");
            clusterManagerOnError(errstr);
        }
        if (n->importing != NULL) {
            if (open_slots == NULL)
                open_slots = dictCreate(&clusterManagerDictType);
            sds errstr = sdsempty();
            errstr = sdscatprintf(errstr,
                                "[WARNING] Node %s:%d has slots in "
                                "importing state ",
                                n->ip,
                                n->port);
            for (i = 0; i < n->importing_count; i += 2) {
                sds slot = n->importing[i];
                dictReplace(open_slots, slot, sdsdup(n->importing[i + 1]));
                char *fmt = (i > 0 ? ",%S" : "%S");
                errstr = sdscatfmt(errstr, fmt, slot);
            }
            errstr = sdscat(errstr, ".");
            clusterManagerOnError(errstr);
        }
    }
    if (open_slots != NULL) {
        result = 0;
        dictIterator *iter = dictGetIterator(open_slots);
        dictEntry *entry;
        sds errstr = sdsnew("[WARNING] The following slots are open: ");
        i = 0;
        while ((entry = dictNext(iter)) != NULL) {
            sds slot = (sds) dictGetKey(entry);
            char *fmt = (i++ > 0 ? ",%S" : "%S");
            errstr = sdscatfmt(errstr, fmt, slot);
        }
        clusterManagerLogErr("%s.\n", (char *) errstr);
        sdsfree(errstr);
        if (do_fix) {
            /* Fix open slots. */
            dictReleaseIterator(iter);
            iter = dictGetIterator(open_slots);
            while ((entry = dictNext(iter)) != NULL) {
                sds slot = (sds) dictGetKey(entry);
                result = clusterManagerFixOpenSlot(atoi(slot));
                if (!result) break;
            }
        }
        dictReleaseIterator(iter);
        dictRelease(open_slots);
    }
    clusterManagerLogInfo(">>> Check slots coverage...\n");
    char slots[CLUSTER_MANAGER_SLOTS];
    memset(slots, 0, CLUSTER_MANAGER_SLOTS);
    int coverage = clusterManagerGetCoveredSlots(slots);
    if (coverage == CLUSTER_MANAGER_SLOTS) {
        clusterManagerLogOk("[OK] All %d slots covered.\n",
                            CLUSTER_MANAGER_SLOTS);
    } else {
        sds err = sdsempty();
        err = sdscatprintf(err, "[ERR] Not all %d slots are "
                                "covered by nodes.\n",
                                CLUSTER_MANAGER_SLOTS);
        clusterManagerOnError(err);
        result = 0;
        if (do_fix/* && result*/) {
            dictType dtype = clusterManagerDictType;
            dtype.keyDestructor = dictSdsDestructor;
            dtype.valDestructor = dictListDestructor;
            clusterManagerUncoveredSlots = dictCreate(&dtype);
            int fixed = clusterManagerFixSlotsCoverage(slots);
            if (fixed > 0) result = 1;
        }
    }
    int search_multiple_owners = config.cluster_manager_command.flags &
                                 CLUSTER_MANAGER_CMD_FLAG_CHECK_OWNERS;
    if (search_multiple_owners) {
        /* Check whether there are multiple owners, even when slots are
         * fully covered and there are no open slots. */
        clusterManagerLogInfo(">>> Check for multiple slot owners...\n");
        int slot = 0, slots_with_multiple_owners = 0;
        for (; slot < CLUSTER_MANAGER_SLOTS; slot++) {
            listIter li;
            listNode *ln;
            listRewind(cluster_manager.nodes, &li);
            list *owners = listCreate();
            while ((ln = listNext(&li)) != NULL) {
                clusterManagerNode *n = ln->value;
                if (n->flags & CLUSTER_MANAGER_FLAG_SLAVE) continue;
                if (n->slots[slot]) listAddNodeTail(owners, n);
                else {
                    /* Nodes having keys for the slot will be considered
                     * owners too. */
                    int count = clusterManagerCountKeysInSlot(n, slot);
                    if (count > 0) listAddNodeTail(owners, n);
                }
            }
            if (listLength(owners) > 1) {
                result = 0;
                clusterManagerLogErr("[WARNING] Slot %d has %d owners:\n",
                                     slot, listLength(owners));
                listRewind(owners, &li);
                while ((ln = listNext(&li)) != NULL) {
                    clusterManagerNode *n = ln->value;
                    clusterManagerLogErr("    %s:%d\n", n->ip, n->port);
                }
                slots_with_multiple_owners++;
                if (do_fix) {
                    result = clusterManagerFixMultipleSlotOwners(slot, owners);
                    if (!result) {
                        clusterManagerLogErr("Failed to fix multiple owners "
                                             "for slot %d\n", slot);
                        listRelease(owners);
                        break;
                    } else slots_with_multiple_owners--;
                }
            }
            listRelease(owners);
        }
        if (slots_with_multiple_owners == 0)
            clusterManagerLogOk("[OK] No multiple owners found.\n");
    }
    return result;
}

static clusterManagerNode *clusterNodeForResharding(char *id,
                                                    clusterManagerNode *target,
                                                    int *raise_err)
{
    clusterManagerNode *node = NULL;
    const char *invalid_node_msg = "*** The specified node (%s) is not known "
                                   "or not a master, please retry.\n";
    node = clusterManagerNodeByName(id);
    *raise_err = 0;
    if (!node || node->flags & CLUSTER_MANAGER_FLAG_SLAVE) {
        clusterManagerLogErr(invalid_node_msg, id);
        *raise_err = 1;
        return NULL;
    } else if (target != NULL) {
        if (!strcmp(node->name, target->name)) {
            clusterManagerLogErr( "*** It is not possible to use "
                                  "the target node as "
                                  "source node.\n");
            return NULL;
        }
    }
    return node;
}

static list *clusterManagerComputeReshardTable(list *sources, int numslots) {
    list *moved = listCreate();
    int src_count = listLength(sources), i = 0, tot_slots = 0, j;
    clusterManagerNode **sorted = zmalloc(src_count * sizeof(*sorted));
    listIter li;
    listNode *ln;
    listRewind(sources, &li);
    while ((ln = listNext(&li)) != NULL) {
        clusterManagerNode *node = ln->value;
        tot_slots += node->slots_count;
        sorted[i++] = node;
    }
    qsort(sorted, src_count, sizeof(clusterManagerNode *),
          clusterManagerSlotCountCompareDesc);
    for (i = 0; i < src_count; i++) {
        clusterManagerNode *node = sorted[i];
        float n = ((float) numslots / tot_slots * node->slots_count);
        if (i == 0) n = ceil(n);
        else n = floor(n);
        int max = (int) n, count = 0;
        for (j = 0; j < CLUSTER_MANAGER_SLOTS; j++) {
            int slot = node->slots[j];
            if (!slot) continue;
            if (count >= max || (int)listLength(moved) >= numslots) break;
            clusterManagerReshardTableItem *item = zmalloc(sizeof(*item));
            item->source = node;
            item->slot = j;
            listAddNodeTail(moved, item);
            count++;
        }
    }
    zfree(sorted);
    return moved;
}

static void clusterManagerShowReshardTable(list *table) {
    listIter li;
    listNode *ln;
    listRewind(table, &li);
    while ((ln = listNext(&li)) != NULL) {
        clusterManagerReshardTableItem *item = ln->value;
        clusterManagerNode *n = item->source;
        printf("    Moving slot %d from %s\n", item->slot, (char *) n->name);
    }
}

static void clusterManagerReleaseReshardTable(list *table) {
    if (table != NULL) {
        listIter li;
        listNode *ln;
        listRewind(table, &li);
        while ((ln = listNext(&li)) != NULL) {
            clusterManagerReshardTableItem *item = ln->value;
            zfree(item);
        }
        listRelease(table);
    }
}

static void clusterManagerLog(int level, const char* fmt, ...) {
    int use_colors =
        (config.cluster_manager_command.flags & CLUSTER_MANAGER_CMD_FLAG_COLOR);
    if (use_colors) {
        printf("\033[");
        switch (level) {
        case CLUSTER_MANAGER_LOG_LVL_INFO: printf(LOG_COLOR_BOLD); break;
        case CLUSTER_MANAGER_LOG_LVL_WARN: printf(LOG_COLOR_YELLOW); break;
        case CLUSTER_MANAGER_LOG_LVL_ERR: printf(LOG_COLOR_RED); break;
        case CLUSTER_MANAGER_LOG_LVL_SUCCESS: printf(LOG_COLOR_GREEN); break;
        default: printf(LOG_COLOR_RESET); break;
        }
    }
    va_list ap;
    va_start(ap, fmt);
    vprintf(fmt, ap);
    va_end(ap);
    if (use_colors) printf("\033[" LOG_COLOR_RESET);
}

static void clusterManagerNodeArrayInit(clusterManagerNodeArray *array,
                                        int alloc_len)
{
    array->nodes = zcalloc(alloc_len * sizeof(clusterManagerNode*));
    array->alloc = array->nodes;
    array->len = alloc_len;
    array->count = 0;
}

/* Reset array->nodes to the original array allocation and re-count non-NULL
 * nodes. */
static void clusterManagerNodeArrayReset(clusterManagerNodeArray *array) {
    if (array->nodes > array->alloc) {
        array->len = array->nodes - array->alloc;
        array->nodes = array->alloc;
        array->count = 0;
        int i = 0;
        for(; i < array->len; i++) {
            if (array->nodes[i] != NULL) array->count++;
        }
    }
}

/* Shift array->nodes and store the shifted node into 'nodeptr'. */
static void clusterManagerNodeArrayShift(clusterManagerNodeArray *array,
                                         clusterManagerNode **nodeptr)
{
    assert(array->len > 0);
    /* If the first node to be shifted is not NULL, decrement count. */
    if (*array->nodes != NULL) array->count--;
    /* Store the first node to be shifted into 'nodeptr'. */
    *nodeptr = *array->nodes;
    /* Shift the nodes array and decrement length. */
    array->nodes++;
    array->len--;
}

static void clusterManagerNodeArrayAdd(clusterManagerNodeArray *array,
                                       clusterManagerNode *node)
{
    assert(array->len > 0);
    assert(node != NULL);
    assert(array->count < array->len);
    array->nodes[array->count++] = node;
}

static void clusterManagerPrintNotEmptyNodeError(clusterManagerNode *node,
                                                 char *err)
{
    char *msg;
    if (err) msg = err;
    else {
        msg = "is not empty. Either the node already knows other "
              "nodes (check with CLUSTER NODES) or contains some "
              "key in database 0.";
    }
    clusterManagerLogErr("[ERR] Node %s:%d %s\n", node->ip, node->port, msg);
}

static void clusterManagerPrintNotClusterNodeError(clusterManagerNode *node,
                                                   char *err)
{
    char *msg = (err ? err : "is not configured as a cluster node.");
    clusterManagerLogErr("[ERR] Node %s:%d %s\n", node->ip, node->port, msg);
}

/* Execute redis-cli in Cluster Manager mode */
static void clusterManagerMode(clusterManagerCommandProc *proc) {
    int argc = config.cluster_manager_command.argc;
    char **argv = config.cluster_manager_command.argv;
    cluster_manager.nodes = NULL;
    int success = proc(argc, argv);

    /* Initialized in createClusterManagerCommand. */
    if (config.stdin_lastarg) {
        zfree(config.cluster_manager_command.argv);
        sdsfree(config.cluster_manager_command.stdin_arg);
    } else if (config.stdin_tag_arg) {
        sdsfree(config.cluster_manager_command.stdin_arg);
    }
    freeClusterManager();

    exit(success ? 0 : 1);
}

/* Cluster Manager Commands */

static int clusterManagerCommandCreate(int argc, char **argv) {
    int i, j, success = 1;
    cluster_manager.nodes = listCreate();
    for (i = 0; i < argc; i++) {
        char *addr = argv[i];
        char *c = strrchr(addr, '@');
        if (c != NULL) *c = '\0';
        c = strrchr(addr, ':');
        if (c == NULL) {
            fprintf(stderr, "Invalid address format: %s\n", addr);
            return 0;
        }
        *c = '\0';
        char *ip = addr;
        int port = atoi(++c);
        clusterManagerNode *node = clusterManagerNewNode(ip, port);
        if (!clusterManagerNodeConnect(node)) {
            freeClusterManagerNode(node);
            return 0;
        }
        char *err = NULL;
        if (!clusterManagerNodeIsCluster(node, &err)) {
            clusterManagerPrintNotClusterNodeError(node, err);
            if (err) zfree(err);
            freeClusterManagerNode(node);
            return 0;
        }
        err = NULL;
        if (!clusterManagerNodeLoadInfo(node, 0, &err)) {
            if (err) {
                CLUSTER_MANAGER_PRINT_REPLY_ERROR(node, err);
                zfree(err);
            }
            freeClusterManagerNode(node);
            return 0;
        }
        err = NULL;
        if (!clusterManagerNodeIsEmpty(node, &err)) {
            clusterManagerPrintNotEmptyNodeError(node, err);
            if (err) zfree(err);
            freeClusterManagerNode(node);
            return 0;
        }
        listAddNodeTail(cluster_manager.nodes, node);
    }
    int node_len = cluster_manager.nodes->len;
    int replicas = config.cluster_manager_command.replicas;
    int masters_count = CLUSTER_MANAGER_MASTERS_COUNT(node_len, replicas);
    if (masters_count < 3) {
        clusterManagerLogErr(
            "*** ERROR: Invalid configuration for cluster creation.\n"
            "*** Redis Cluster requires at least 3 master nodes.\n"
            "*** This is not possible with %d nodes and %d replicas per node.",
            node_len, replicas);
        clusterManagerLogErr("\n*** At least %d nodes are required.\n",
                             3 * (replicas + 1));
        return 0;
    }
    clusterManagerLogInfo(">>> Performing hash slots allocation "
                          "on %d nodes...\n", node_len);
    int interleaved_len = 0, ip_count = 0;
    clusterManagerNode **interleaved = zcalloc(node_len*sizeof(**interleaved));
    char **ips = zcalloc(node_len * sizeof(char*));
    clusterManagerNodeArray *ip_nodes = zcalloc(node_len * sizeof(*ip_nodes));
    listIter li;
    listNode *ln;
    listRewind(cluster_manager.nodes, &li);
    while ((ln = listNext(&li)) != NULL) {
        clusterManagerNode *n = ln->value;
        int found = 0;
        for (i = 0; i < ip_count; i++) {
            char *ip = ips[i];
            if (!strcmp(ip, n->ip)) {
                found = 1;
                break;
            }
        }
        if (!found) {
            ips[ip_count++] = n->ip;
        }
        clusterManagerNodeArray *node_array = &(ip_nodes[i]);
        if (node_array->nodes == NULL)
            clusterManagerNodeArrayInit(node_array, node_len);
        clusterManagerNodeArrayAdd(node_array, n);
    }
    while (interleaved_len < node_len) {
        for (i = 0; i < ip_count; i++) {
            clusterManagerNodeArray *node_array = &(ip_nodes[i]);
            if (node_array->count > 0) {
                clusterManagerNode *n = NULL;
                clusterManagerNodeArrayShift(node_array, &n);
                interleaved[interleaved_len++] = n;
            }
        }
    }
    clusterManagerNode **masters = interleaved;
    interleaved += masters_count;
    interleaved_len -= masters_count;
    float slots_per_node = CLUSTER_MANAGER_SLOTS / (float) masters_count;
    long first = 0;
    float cursor = 0.0f;
    for (i = 0; i < masters_count; i++) {
        clusterManagerNode *master = masters[i];
        long last = lround(cursor + slots_per_node - 1);
        if (last > CLUSTER_MANAGER_SLOTS || i == (masters_count - 1))
            last = CLUSTER_MANAGER_SLOTS - 1;
        if (last < first) last = first;
        printf("Master[%d] -> Slots %ld - %ld\n", i, first, last);
        master->slots_count = 0;
        for (j = first; j <= last; j++) {
            master->slots[j] = 1;
            master->slots_count++;
        }
        master->dirty = 1;
        first = last + 1;
        cursor += slots_per_node;
    }

    /* Rotating the list sometimes helps to get better initial
     * anti-affinity before the optimizer runs. */
    clusterManagerNode *first_node = interleaved[0];
    for (i = 0; i < (interleaved_len - 1); i++)
        interleaved[i] = interleaved[i + 1];
    interleaved[interleaved_len - 1] = first_node;
    int assign_unused = 0, available_count = interleaved_len;
assign_replicas:
    for (i = 0; i < masters_count; i++) {
        clusterManagerNode *master = masters[i];
        int assigned_replicas = 0;
        while (assigned_replicas < replicas) {
            if (available_count == 0) break;
            clusterManagerNode *found = NULL, *slave = NULL;
            int firstNodeIdx = -1;
            for (j = 0; j < interleaved_len; j++) {
                clusterManagerNode *n = interleaved[j];
                if (n == NULL) continue;
                if (strcmp(n->ip, master->ip)) {
                    found = n;
                    interleaved[j] = NULL;
                    break;
                }
                if (firstNodeIdx < 0) firstNodeIdx = j;
            }
            if (found) slave = found;
            else if (firstNodeIdx >= 0) {
                slave = interleaved[firstNodeIdx];
                interleaved_len -= (firstNodeIdx + 1);
                interleaved += (firstNodeIdx + 1);
            }
            if (slave != NULL) {
                assigned_replicas++;
                available_count--;
                if (slave->replicate) sdsfree(slave->replicate);
                slave->replicate = sdsnew(master->name);
                slave->dirty = 1;
            } else break;
            printf("Adding replica %s:%d to %s:%d\n", slave->ip, slave->port,
                   master->ip, master->port);
            if (assign_unused) break;
        }
    }
    if (!assign_unused && available_count > 0) {
        assign_unused = 1;
        printf("Adding extra replicas...\n");
        goto assign_replicas;
    }
    for (i = 0; i < ip_count; i++) {
        clusterManagerNodeArray *node_array = ip_nodes + i;
        clusterManagerNodeArrayReset(node_array);
    }
    clusterManagerOptimizeAntiAffinity(ip_nodes, ip_count);
    clusterManagerShowNodes();
    int ignore_force = 0;
    if (confirmWithYes("Can I set the above configuration?", ignore_force)) {
        listRewind(cluster_manager.nodes, &li);
        while ((ln = listNext(&li)) != NULL) {
            clusterManagerNode *node = ln->value;
            char *err = NULL;
            int flushed = clusterManagerFlushNodeConfig(node, &err);
            if (!flushed && node->dirty && !node->replicate) {
                if (err != NULL) {
                    CLUSTER_MANAGER_PRINT_REPLY_ERROR(node, err);
                    zfree(err);
                }
                success = 0;
                goto cleanup;
            } else if (err != NULL) zfree(err);
        }
        clusterManagerLogInfo(">>> Nodes configuration updated\n");
        clusterManagerLogInfo(">>> Assign a different config epoch to "
                              "each node\n");
        int config_epoch = 1;
        listRewind(cluster_manager.nodes, &li);
        while ((ln = listNext(&li)) != NULL) {
            clusterManagerNode *node = ln->value;
            redisReply *reply = NULL;
            reply = CLUSTER_MANAGER_COMMAND(node,
                                            "cluster set-config-epoch %d",
                                            config_epoch++);
            if (reply != NULL) freeReplyObject(reply);
        }
        clusterManagerLogInfo(">>> Sending CLUSTER MEET messages to join "
                              "the cluster\n");
        clusterManagerNode *first = NULL;
        listRewind(cluster_manager.nodes, &li);
        while ((ln = listNext(&li)) != NULL) {
            clusterManagerNode *node = ln->value;
            if (first == NULL) {
                first = node;
                continue;
            }
            redisReply *reply = NULL;
            reply = CLUSTER_MANAGER_COMMAND(node, "cluster meet %s %d",
                                            first->ip, first->port);
            int is_err = 0;
            if (reply != NULL) {
                if ((is_err = reply->type == REDIS_REPLY_ERROR))
                    CLUSTER_MANAGER_PRINT_REPLY_ERROR(node, reply->str);
                freeReplyObject(reply);
            } else {
                is_err = 1;
                fprintf(stderr, "Failed to send CLUSTER MEET command.\n");
            }
            if (is_err) {
                success = 0;
                goto cleanup;
            }
        }
        /* Give one second for the join to start, in order to avoid that
         * waiting for cluster join will find all the nodes agree about
         * the config as they are still empty with unassigned slots. */
        sleep(1);
        clusterManagerWaitForClusterJoin();
        /* Useful for the replicas */
        listRewind(cluster_manager.nodes, &li);
        while ((ln = listNext(&li)) != NULL) {
            clusterManagerNode *node = ln->value;
            if (!node->dirty) continue;
            char *err = NULL;
            int flushed = clusterManagerFlushNodeConfig(node, &err);
            if (!flushed && !node->replicate) {
                if (err != NULL) {
                    CLUSTER_MANAGER_PRINT_REPLY_ERROR(node, err);
                    zfree(err);
                }
                success = 0;
                goto cleanup;
            }
        }
        // Reset Nodes
        listRewind(cluster_manager.nodes, &li);
        clusterManagerNode *first_node = NULL;
        while ((ln = listNext(&li)) != NULL) {
            clusterManagerNode *node = ln->value;
            if (!first_node) first_node = node;
            else freeClusterManagerNode(node);
        }
        listEmpty(cluster_manager.nodes);
        if (!clusterManagerLoadInfoFromNode(first_node)) {
            success = 0;
            goto cleanup;
        }
        clusterManagerCheckCluster(0);
    }
cleanup:
    /* Free everything */
    zfree(masters);
    zfree(ips);
    for (i = 0; i < node_len; i++) {
        clusterManagerNodeArray *node_array = ip_nodes + i;
        CLUSTER_MANAGER_NODE_ARRAY_FREE(node_array);
    }
    zfree(ip_nodes);
    return success;
}

static int clusterManagerCommandAddNode(int argc, char **argv) {
    int success = 1;
    redisReply *reply = NULL;
    redisReply *function_restore_reply = NULL;
    redisReply *function_list_reply = NULL;
    char *ref_ip = NULL, *ip = NULL;
    int ref_port = 0, port = 0;
    if (!getClusterHostFromCmdArgs(argc - 1, argv + 1, &ref_ip, &ref_port))
        goto invalid_args;
    if (!getClusterHostFromCmdArgs(1, argv, &ip, &port))
        goto invalid_args;
    clusterManagerLogInfo(">>> Adding node %s:%d to cluster %s:%d\n", ip, port,
                          ref_ip, ref_port);
    // Check the existing cluster
    clusterManagerNode *refnode = clusterManagerNewNode(ref_ip, ref_port);
    if (!clusterManagerLoadInfoFromNode(refnode)) return 0;
    if (!clusterManagerCheckCluster(0)) return 0;

    /* If --cluster-master-id was specified, try to resolve it now so that we
     * abort before starting with the node configuration. */
    clusterManagerNode *master_node = NULL;
    if (config.cluster_manager_command.flags & CLUSTER_MANAGER_CMD_FLAG_SLAVE) {
        char *master_id = config.cluster_manager_command.master_id;
        if (master_id != NULL) {
            master_node = clusterManagerNodeByName(master_id);
            if (master_node == NULL) {
                clusterManagerLogErr("[ERR] No such master ID %s\n", master_id);
                return 0;
            }
        } else {
            master_node = clusterManagerNodeWithLeastReplicas();
            assert(master_node != NULL);
            printf("Automatically selected master %s:%d\n", master_node->ip,
                   master_node->port);
        }
    }

    // Add the new node
    clusterManagerNode *new_node = clusterManagerNewNode(ip, port);
    int added = 0;
    if (!clusterManagerNodeConnect(new_node)) {
        clusterManagerLogErr("[ERR] Sorry, can't connect to node %s:%d\n",
                             ip, port);
        success = 0;
        goto cleanup;
    }
    char *err = NULL;
    if (!(success = clusterManagerNodeIsCluster(new_node, &err))) {
        clusterManagerPrintNotClusterNodeError(new_node, err);
        if (err) zfree(err);
        goto cleanup;
    }
    if (!clusterManagerNodeLoadInfo(new_node, 0, &err)) {
        if (err) {
            CLUSTER_MANAGER_PRINT_REPLY_ERROR(new_node, err);
            zfree(err);
        }
        success = 0;
        goto cleanup;
    }
    if (!(success = clusterManagerNodeIsEmpty(new_node, &err))) {
        clusterManagerPrintNotEmptyNodeError(new_node, err);
        if (err) zfree(err);
        goto cleanup;
    }
    clusterManagerNode *first = listFirst(cluster_manager.nodes)->value;
    listAddNodeTail(cluster_manager.nodes, new_node);
    added = 1;

    if (!master_node) {
        /* Send functions to the new node, if new node is a replica it will get the functions from its primary. */
        clusterManagerLogInfo(">>> Getting functions from cluster\n");
        reply = CLUSTER_MANAGER_COMMAND(refnode, "FUNCTION DUMP");
        if (!clusterManagerCheckRedisReply(refnode, reply, &err)) {
            clusterManagerLogInfo(">>> Failed retrieving Functions from the cluster, "
                    "skip this step as Redis version do not support function command (error = '%s')\n", err? err : "NULL reply");
            if (err) zfree(err);
        } else {
            assert(reply->type == REDIS_REPLY_STRING);
            clusterManagerLogInfo(">>> Send FUNCTION LIST to %s:%d to verify there is no functions in it\n", ip, port);
            function_list_reply = CLUSTER_MANAGER_COMMAND(new_node, "FUNCTION LIST");
            if (!clusterManagerCheckRedisReply(new_node, function_list_reply, &err)) {
                clusterManagerLogErr(">>> Failed on CLUSTER LIST (error = '%s')\r\n", err? err : "NULL reply");
                if (err) zfree(err);
                success = 0;
                goto cleanup;
            }
            assert(function_list_reply->type == REDIS_REPLY_ARRAY);
            if (function_list_reply->elements > 0) {
                clusterManagerLogErr(">>> New node already contains functions and can not be added to the cluster. Use FUNCTION FLUSH and try again.\r\n");
                success = 0;
                goto cleanup;
            }
            clusterManagerLogInfo(">>> Send FUNCTION RESTORE to %s:%d\n", ip, port);
            function_restore_reply = CLUSTER_MANAGER_COMMAND(new_node, "FUNCTION RESTORE %b", reply->str, reply->len);
            if (!clusterManagerCheckRedisReply(new_node, function_restore_reply, &err)) {
                clusterManagerLogErr(">>> Failed loading functions to the new node (error = '%s')\r\n", err? err : "NULL reply");
                if (err) zfree(err);
                success = 0;
                goto cleanup;
            }
        }
    }

    if (reply) freeReplyObject(reply);

    // Send CLUSTER MEET command to the new node
    clusterManagerLogInfo(">>> Send CLUSTER MEET to node %s:%d to make it "
                          "join the cluster.\n", ip, port);
    reply = CLUSTER_MANAGER_COMMAND(new_node, "CLUSTER MEET %s %d",
                                    first->ip, first->port);
    if (!(success = clusterManagerCheckRedisReply(new_node, reply, NULL)))
        goto cleanup;

    /* Additional configuration is needed if the node is added as a slave. */
    if (master_node) {
        sleep(1);
        clusterManagerWaitForClusterJoin();
        clusterManagerLogInfo(">>> Configure node as replica of %s:%d.\n",
                              master_node->ip, master_node->port);
        freeReplyObject(reply);
        reply = CLUSTER_MANAGER_COMMAND(new_node, "CLUSTER REPLICATE %s",
                                        master_node->name);
        if (!(success = clusterManagerCheckRedisReply(new_node, reply, NULL)))
            goto cleanup;
    }
    clusterManagerLogOk("[OK] New node added correctly.\n");
cleanup:
    if (!added && new_node) freeClusterManagerNode(new_node);
    if (reply) freeReplyObject(reply);
    if (function_restore_reply) freeReplyObject(function_restore_reply);
    if (function_list_reply) freeReplyObject(function_list_reply);
    return success;
invalid_args:
    fprintf(stderr, CLUSTER_MANAGER_INVALID_HOST_ARG);
    return 0;
}

static int clusterManagerCommandDeleteNode(int argc, char **argv) {
    UNUSED(argc);
    int success = 1;
    int port = 0;
    char *ip = NULL;
    if (!getClusterHostFromCmdArgs(1, argv, &ip, &port)) goto invalid_args;
    char *node_id = argv[1];
    clusterManagerLogInfo(">>> Removing node %s from cluster %s:%d\n",
                          node_id, ip, port);
    clusterManagerNode *ref_node = clusterManagerNewNode(ip, port);
    clusterManagerNode *node = NULL;

    // Load cluster information
    if (!clusterManagerLoadInfoFromNode(ref_node)) return 0;

    // Check if the node exists and is not empty
    node = clusterManagerNodeByName(node_id);
    if (node == NULL) {
        clusterManagerLogErr("[ERR] No such node ID %s\n", node_id);
        return 0;
    }
    if (node->slots_count != 0) {
        clusterManagerLogErr("[ERR] Node %s:%d is not empty! Reshard data "
                             "away and try again.\n", node->ip, node->port);
        return 0;
    }

    // Send CLUSTER FORGET to all the nodes but the node to remove
    clusterManagerLogInfo(">>> Sending CLUSTER FORGET messages to the "
                          "cluster...\n");
    listIter li;
    listNode *ln;
    listRewind(cluster_manager.nodes, &li);
    while ((ln = listNext(&li)) != NULL) {
        clusterManagerNode *n = ln->value;
        if (n == node) continue;
        if (n->replicate && !strcasecmp(n->replicate, node_id)) {
            // Reconfigure the slave to replicate with some other node
            clusterManagerNode *master = clusterManagerNodeWithLeastReplicas();
            assert(master != NULL);
            clusterManagerLogInfo(">>> %s:%d as replica of %s:%d\n",
                                  n->ip, n->port, master->ip, master->port);
            redisReply *r = CLUSTER_MANAGER_COMMAND(n, "CLUSTER REPLICATE %s",
                                                    master->name);
            success = clusterManagerCheckRedisReply(n, r, NULL);
            if (r) freeReplyObject(r);
            if (!success) return 0;
        }
        redisReply *r = CLUSTER_MANAGER_COMMAND(n, "CLUSTER FORGET %s",
                                                node_id);
        success = clusterManagerCheckRedisReply(n, r, NULL);
        if (r) freeReplyObject(r);
        if (!success) return 0;
    }

    /* Finally send CLUSTER RESET to the node. */
    clusterManagerLogInfo(">>> Sending CLUSTER RESET SOFT to the "
                          "deleted node.\n");
    redisReply *r = redisCommand(node->context, "CLUSTER RESET %s", "SOFT");
    success = clusterManagerCheckRedisReply(node, r, NULL);
    if (r) freeReplyObject(r);
    return success;
invalid_args:
    fprintf(stderr, CLUSTER_MANAGER_INVALID_HOST_ARG);
    return 0;
}

static int clusterManagerCommandInfo(int argc, char **argv) {
    int port = 0;
    char *ip = NULL;
    if (!getClusterHostFromCmdArgs(argc, argv, &ip, &port)) goto invalid_args;
    clusterManagerNode *node = clusterManagerNewNode(ip, port);
    if (!clusterManagerLoadInfoFromNode(node)) return 0;
    clusterManagerShowClusterInfo();
    return 1;
invalid_args:
    fprintf(stderr, CLUSTER_MANAGER_INVALID_HOST_ARG);
    return 0;
}

static int clusterManagerCommandCheck(int argc, char **argv) {
    int port = 0;
    char *ip = NULL;
    if (!getClusterHostFromCmdArgs(argc, argv, &ip, &port)) goto invalid_args;
    clusterManagerNode *node = clusterManagerNewNode(ip, port);
    if (!clusterManagerLoadInfoFromNode(node)) return 0;
    clusterManagerShowClusterInfo();
    return clusterManagerCheckCluster(0);
invalid_args:
    fprintf(stderr, CLUSTER_MANAGER_INVALID_HOST_ARG);
    return 0;
}

static int clusterManagerCommandFix(int argc, char **argv) {
    config.cluster_manager_command.flags |= CLUSTER_MANAGER_CMD_FLAG_FIX;
    return clusterManagerCommandCheck(argc, argv);
}

static int clusterManagerCommandReshard(int argc, char **argv) {
    int port = 0;
    char *ip = NULL;
    if (!getClusterHostFromCmdArgs(argc, argv, &ip, &port)) goto invalid_args;
    clusterManagerNode *node = clusterManagerNewNode(ip, port);
    if (!clusterManagerLoadInfoFromNode(node)) return 0;
    clusterManagerCheckCluster(0);
    if (cluster_manager.errors && listLength(cluster_manager.errors) > 0) {
        fflush(stdout);
        fprintf(stderr,
                "*** Please fix your cluster problems before resharding\n");
        return 0;
    }
    int slots = config.cluster_manager_command.slots;
    if (!slots) {
        while (slots <= 0 || slots > CLUSTER_MANAGER_SLOTS) {
            printf("How many slots do you want to move (from 1 to %d)? ",
                   CLUSTER_MANAGER_SLOTS);
            fflush(stdout);
            char buf[6];
            int nread = read(fileno(stdin),buf,6);
            if (nread <= 0) continue;
            int last_idx = nread - 1;
            if (buf[last_idx] != '\n') {
                int ch;
                while ((ch = getchar()) != '\n' && ch != EOF) {}
            }
            buf[last_idx] = '\0';
            slots = atoi(buf);
        }
    }
    char buf[255];
    char *to = config.cluster_manager_command.to,
         *from = config.cluster_manager_command.from;
    while (to == NULL) {
        printf("What is the receiving node ID? ");
        fflush(stdout);
        int nread = read(fileno(stdin),buf,255);
        if (nread <= 0) continue;
        int last_idx = nread - 1;
        if (buf[last_idx] != '\n') {
            int ch;
            while ((ch = getchar()) != '\n' && ch != EOF) {}
        }
        buf[last_idx] = '\0';
        if (strlen(buf) > 0) to = buf;
    }
    int raise_err = 0;
    clusterManagerNode *target = clusterNodeForResharding(to, NULL, &raise_err);
    if (target == NULL) return 0;
    list *sources = listCreate();
    list *table = NULL;
    int all = 0, result = 1;
    if (from == NULL) {
        printf("Please enter all the source node IDs.\n");
        printf("  Type 'all' to use all the nodes as source nodes for "
               "the hash slots.\n");
        printf("  Type 'done' once you entered all the source nodes IDs.\n");
        while (1) {
            printf("Source node #%lu: ", listLength(sources) + 1);
            fflush(stdout);
            int nread = read(fileno(stdin),buf,255);
            if (nread <= 0) continue;
            int last_idx = nread - 1;
            if (buf[last_idx] != '\n') {
                int ch;
                while ((ch = getchar()) != '\n' && ch != EOF) {}
            }
            buf[last_idx] = '\0';
            if (!strcmp(buf, "done")) break;
            else if (!strcmp(buf, "all")) {
                all = 1;
                break;
            } else {
                clusterManagerNode *src =
                    clusterNodeForResharding(buf, target, &raise_err);
                if (src != NULL) listAddNodeTail(sources, src);
                else if (raise_err) {
                    result = 0;
                    goto cleanup;
                }
            }
        }
    } else {
        char *p;
        while((p = strchr(from, ',')) != NULL) {
            *p = '\0';
            if (!strcmp(from, "all")) {
                all = 1;
                break;
            } else {
                clusterManagerNode *src =
                    clusterNodeForResharding(from, target, &raise_err);
                if (src != NULL) listAddNodeTail(sources, src);
                else if (raise_err) {
                    result = 0;
                    goto cleanup;
                }
            }
            from = p + 1;
        }
        /* Check if there's still another source to process. */
        if (!all && strlen(from) > 0) {
            if (!strcmp(from, "all")) all = 1;
            if (!all) {
                clusterManagerNode *src =
                    clusterNodeForResharding(from, target, &raise_err);
                if (src != NULL) listAddNodeTail(sources, src);
                else if (raise_err) {
                    result = 0;
                    goto cleanup;
                }
            }
        }
    }
    listIter li;
    listNode *ln;
    if (all) {
        listEmpty(sources);
        listRewind(cluster_manager.nodes, &li);
        while ((ln = listNext(&li)) != NULL) {
            clusterManagerNode *n = ln->value;
            if (n->flags & CLUSTER_MANAGER_FLAG_SLAVE || n->replicate)
                continue;
            if (!sdscmp(n->name, target->name)) continue;
            listAddNodeTail(sources, n);
        }
    }
    if (listLength(sources) == 0) {
        fprintf(stderr, "*** No source nodes given, operation aborted.\n");
        result = 0;
        goto cleanup;
    }
    printf("\nReady to move %d slots.\n", slots);
    printf("  Source nodes:\n");
    listRewind(sources, &li);
    while ((ln = listNext(&li)) != NULL) {
        clusterManagerNode *src = ln->value;
        sds info = clusterManagerNodeInfo(src, 4);
        printf("%s\n", info);
        sdsfree(info);
    }
    printf("  Destination node:\n");
    sds info = clusterManagerNodeInfo(target, 4);
    printf("%s\n", info);
    sdsfree(info);
    table = clusterManagerComputeReshardTable(sources, slots);
    printf("  Resharding plan:\n");
    clusterManagerShowReshardTable(table);
    if (!(config.cluster_manager_command.flags &
          CLUSTER_MANAGER_CMD_FLAG_YES))
    {
        printf("Do you want to proceed with the proposed "
               "reshard plan (yes/no)? ");
        fflush(stdout);
        char buf[4];
        int nread = read(fileno(stdin),buf,4);
        buf[3] = '\0';
        if (nread <= 0 || strcmp("yes", buf) != 0) {
            result = 0;
            goto cleanup;
        }
    }
    int opts = CLUSTER_MANAGER_OPT_VERBOSE;
    listRewind(table, &li);
    while ((ln = listNext(&li)) != NULL) {
        clusterManagerReshardTableItem *item = ln->value;
        char *err = NULL;
        result = clusterManagerMoveSlot(item->source, target, item->slot,
                                        opts, &err);
        if (!result) {
            if (err != NULL) {
                //clusterManagerLogErr("\n%s\n", err);
                zfree(err);
            }
            goto cleanup;
        }
    }
cleanup:
    listRelease(sources);
    clusterManagerReleaseReshardTable(table);
    return result;
invalid_args:
    fprintf(stderr, CLUSTER_MANAGER_INVALID_HOST_ARG);
    return 0;
}

static int clusterManagerCommandRebalance(int argc, char **argv) {
    int port = 0;
    char *ip = NULL;
    clusterManagerNode **weightedNodes = NULL;
    list *involved = NULL;
    if (!getClusterHostFromCmdArgs(argc, argv, &ip, &port)) goto invalid_args;
    clusterManagerNode *node = clusterManagerNewNode(ip, port);
    if (!clusterManagerLoadInfoFromNode(node)) return 0;
    int result = 1, i;
    if (config.cluster_manager_command.weight != NULL) {
        for (i = 0; i < config.cluster_manager_command.weight_argc; i++) {
            char *name = config.cluster_manager_command.weight[i];
            char *p = strchr(name, '=');
            if (p == NULL) {
                result = 0;
                goto cleanup;
            }
            *p = '\0';
            float w = atof(++p);
            clusterManagerNode *n = clusterManagerNodeByAbbreviatedName(name);
            if (n == NULL) {
                clusterManagerLogErr("*** No such master node %s\n", name);
                result = 0;
                goto cleanup;
            }
            n->weight = w;
        }
    }
    float total_weight = 0;
    int nodes_involved = 0;
    int use_empty = config.cluster_manager_command.flags &
                    CLUSTER_MANAGER_CMD_FLAG_EMPTYMASTER;
    involved = listCreate();
    listIter li;
    listNode *ln;
    listRewind(cluster_manager.nodes, &li);
    /* Compute the total cluster weight. */
    while ((ln = listNext(&li)) != NULL) {
        clusterManagerNode *n = ln->value;
        if (n->flags & CLUSTER_MANAGER_FLAG_SLAVE || n->replicate)
            continue;
        if (!use_empty && n->slots_count == 0) {
            n->weight = 0;
            continue;
        }
        total_weight += n->weight;
        nodes_involved++;
        listAddNodeTail(involved, n);
    }
    weightedNodes = zmalloc(nodes_involved * sizeof(clusterManagerNode *));
    if (weightedNodes == NULL) goto cleanup;
    /* Check cluster, only proceed if it looks sane. */
    clusterManagerCheckCluster(1);
    if (cluster_manager.errors && listLength(cluster_manager.errors) > 0) {
        clusterManagerLogErr("*** Please fix your cluster problems "
                             "before rebalancing\n");
        result = 0;
        goto cleanup;
    }
    /* Calculate the slots balance for each node. It's the number of
     * slots the node should lose (if positive) or gain (if negative)
     * in order to be balanced. */
    int threshold_reached = 0, total_balance = 0;
    float threshold = config.cluster_manager_command.threshold;
    i = 0;
    listRewind(involved, &li);
    while ((ln = listNext(&li)) != NULL) {
        clusterManagerNode *n = ln->value;
        weightedNodes[i++] = n;
        int expected = (int) (((float)CLUSTER_MANAGER_SLOTS / total_weight) *
                        n->weight);
        n->balance = n->slots_count - expected;
        total_balance += n->balance;
        /* Compute the percentage of difference between the
         * expected number of slots and the real one, to see
         * if it's over the threshold specified by the user. */
        int over_threshold = 0;
        if (threshold > 0) {
            if (n->slots_count > 0) {
                float err_perc = fabs((100-(100.0*expected/n->slots_count)));
                if (err_perc > threshold) over_threshold = 1;
            } else if (expected > 1) {
                over_threshold = 1;
            }
        }
        if (over_threshold) threshold_reached = 1;
    }
    if (!threshold_reached) {
        clusterManagerLogWarn("*** No rebalancing needed! "
                             "All nodes are within the %.2f%% threshold.\n",
                             config.cluster_manager_command.threshold);
        goto cleanup;
    }
    /* Because of rounding, it is possible that the balance of all nodes
     * summed does not give 0. Make sure that nodes that have to provide
     * slots are always matched by nodes receiving slots. */
    while (total_balance > 0) {
        listRewind(involved, &li);
        while ((ln = listNext(&li)) != NULL) {
            clusterManagerNode *n = ln->value;
            if (n->balance <= 0 && total_balance > 0) {
                n->balance--;
                total_balance--;
            }
        }
    }
    /* Sort nodes by their slots balance. */
    qsort(weightedNodes, nodes_involved, sizeof(clusterManagerNode *),
          clusterManagerCompareNodeBalance);
    clusterManagerLogInfo(">>> Rebalancing across %d nodes. "
                          "Total weight = %.2f\n",
                          nodes_involved, total_weight);
    if (config.verbose) {
        for (i = 0; i < nodes_involved; i++) {
            clusterManagerNode *n = weightedNodes[i];
            printf("%s:%d balance is %d slots\n", n->ip, n->port, n->balance);
        }
    }
    /* Now we have at the start of the 'sn' array nodes that should get
     * slots, at the end nodes that must give slots.
     * We take two indexes, one at the start, and one at the end,
     * incrementing or decrementing the indexes accordingly til we
     * find nodes that need to get/provide slots. */
    int dst_idx = 0;
    int src_idx = nodes_involved - 1;
    int simulate = config.cluster_manager_command.flags &
                   CLUSTER_MANAGER_CMD_FLAG_SIMULATE;
    while (dst_idx < src_idx) {
        clusterManagerNode *dst = weightedNodes[dst_idx];
        clusterManagerNode *src = weightedNodes[src_idx];
        int db = abs(dst->balance);
        int sb = abs(src->balance);
        int numslots = (db < sb ? db : sb);
        if (numslots > 0) {
            printf("Moving %d slots from %s:%d to %s:%d\n", numslots,
                                                            src->ip,
                                                            src->port,
                                                            dst->ip,
                                                            dst->port);
            /* Actually move the slots. */
            list *lsrc = listCreate(), *table = NULL;
            listAddNodeTail(lsrc, src);
            table = clusterManagerComputeReshardTable(lsrc, numslots);
            listRelease(lsrc);
            int table_len = (int) listLength(table);
            if (!table || table_len != numslots) {
                clusterManagerLogErr("*** Assertion failed: Reshard table "
                                     "!= number of slots");
                result = 0;
                goto end_move;
            }
            if (simulate) {
                for (i = 0; i < table_len; i++) printf("#");
            } else {
                int opts = CLUSTER_MANAGER_OPT_QUIET |
                           CLUSTER_MANAGER_OPT_UPDATE;
                listRewind(table, &li);
                while ((ln = listNext(&li)) != NULL) {
                    clusterManagerReshardTableItem *item = ln->value;
                    result = clusterManagerMoveSlot(item->source,
                                                    dst,
                                                    item->slot,
                                                    opts, NULL);
                    if (!result) goto end_move;
                    printf("#");
                    fflush(stdout);
                }

            }
            printf("\n");
end_move:
            clusterManagerReleaseReshardTable(table);
            if (!result) goto cleanup;
        }
        /* Update nodes balance. */
        dst->balance += numslots;
        src->balance -= numslots;
        if (dst->balance == 0) dst_idx++;
        if (src->balance == 0) src_idx --;
    }
cleanup:
    if (involved != NULL) listRelease(involved);
    if (weightedNodes != NULL) zfree(weightedNodes);
    return result;
invalid_args:
    fprintf(stderr, CLUSTER_MANAGER_INVALID_HOST_ARG);
    return 0;
}

static int clusterManagerCommandSetTimeout(int argc, char **argv) {
    UNUSED(argc);
    int port = 0;
    char *ip = NULL;
    if (!getClusterHostFromCmdArgs(1, argv, &ip, &port)) goto invalid_args;
    int timeout = atoi(argv[1]);
    if (timeout < 100) {
        fprintf(stderr, "Setting a node timeout of less than 100 "
                "milliseconds is a bad idea.\n");
        return 0;
    }
    // Load cluster information
    clusterManagerNode *node = clusterManagerNewNode(ip, port);
    if (!clusterManagerLoadInfoFromNode(node)) return 0;
    int ok_count = 0, err_count = 0;

    clusterManagerLogInfo(">>> Reconfiguring node timeout in every "
                          "cluster node...\n");
    listIter li;
    listNode *ln;
    listRewind(cluster_manager.nodes, &li);
    while ((ln = listNext(&li)) != NULL) {
        clusterManagerNode *n = ln->value;
        char *err = NULL;
        redisReply *reply = CLUSTER_MANAGER_COMMAND(n, "CONFIG %s %s %d",
                                                    "SET",
                                                    "cluster-node-timeout",
                                                    timeout);
        if (reply == NULL) goto reply_err;
        int ok = clusterManagerCheckRedisReply(n, reply, &err);
        freeReplyObject(reply);
        if (!ok) goto reply_err;
        reply = CLUSTER_MANAGER_COMMAND(n, "CONFIG %s", "REWRITE");
        if (reply == NULL) goto reply_err;
        ok = clusterManagerCheckRedisReply(n, reply, &err);
        freeReplyObject(reply);
        if (!ok) goto reply_err;
        clusterManagerLogWarn("*** New timeout set for %s:%d\n", n->ip,
                              n->port);
        ok_count++;
        continue;
reply_err:;
        int need_free = 0;
        if (err == NULL) err = "";
        else need_free = 1;
        clusterManagerLogErr("ERR setting node-timeout for %s:%d: %s\n", n->ip,
                             n->port, err);
        if (need_free) zfree(err);
        err_count++;
    }
    clusterManagerLogInfo(">>> New node timeout set. %d OK, %d ERR.\n",
                          ok_count, err_count);
    return 1;
invalid_args:
    fprintf(stderr, CLUSTER_MANAGER_INVALID_HOST_ARG);
    return 0;
}

static int clusterManagerCommandImport(int argc, char **argv) {
    int success = 1;
    int port = 0, src_port = 0;
    char *ip = NULL, *src_ip = NULL;
    char *invalid_args_msg = NULL;
    sds cmdfmt = NULL;
    if (!getClusterHostFromCmdArgs(argc, argv, &ip, &port)) {
        invalid_args_msg = CLUSTER_MANAGER_INVALID_HOST_ARG;
        goto invalid_args;
    }
    if (config.cluster_manager_command.from == NULL) {
        invalid_args_msg = "[ERR] Option '--cluster-from' is required for "
                           "subcommand 'import'.\n";
        goto invalid_args;
    }
    char *src_host[] = {config.cluster_manager_command.from};
    if (!getClusterHostFromCmdArgs(1, src_host, &src_ip, &src_port)) {
        invalid_args_msg = "[ERR] Invalid --cluster-from host. You need to "
                           "pass a valid address (ie. 120.0.0.1:7000).\n";
        goto invalid_args;
    }
    clusterManagerLogInfo(">>> Importing data from %s:%d to cluster %s:%d\n",
                          src_ip, src_port, ip, port);

    clusterManagerNode *refnode = clusterManagerNewNode(ip, port);
    if (!clusterManagerLoadInfoFromNode(refnode)) return 0;
    if (!clusterManagerCheckCluster(0)) return 0;
    char *reply_err = NULL;
    redisReply *src_reply = NULL;
    // Connect to the source node.
    redisContext *src_ctx = redisConnect(src_ip, src_port);
    if (src_ctx->err) {
        success = 0;
        fprintf(stderr,"Could not connect to Redis at %s:%d: %s.\n", src_ip,
                src_port, src_ctx->errstr);
        goto cleanup;
    }
    // Auth for the source node. 
    char *from_user = config.cluster_manager_command.from_user;
    char *from_pass = config.cluster_manager_command.from_pass;
    if (cliAuth(src_ctx, from_user, from_pass) == REDIS_ERR) {
        success = 0;
        goto cleanup;
    }

    src_reply = reconnectingRedisCommand(src_ctx, "INFO");
    if (!src_reply || src_reply->type == REDIS_REPLY_ERROR) {
        if (src_reply && src_reply->str) reply_err = src_reply->str;
        success = 0;
        goto cleanup;
    }
    if (getLongInfoField(src_reply->str, "cluster_enabled")) {
        clusterManagerLogErr("[ERR] The source node should not be a "
                             "cluster node.\n");
        success = 0;
        goto cleanup;
    }
    freeReplyObject(src_reply);
    src_reply = reconnectingRedisCommand(src_ctx, "DBSIZE");
    if (!src_reply || src_reply->type == REDIS_REPLY_ERROR) {
        if (src_reply && src_reply->str) reply_err = src_reply->str;
        success = 0;
        goto cleanup;
    }
    int size = src_reply->integer, i;
    clusterManagerLogWarn("*** Importing %d keys from DB 0\n", size);

    // Build a slot -> node map
    clusterManagerNode  *slots_map[CLUSTER_MANAGER_SLOTS];
    memset(slots_map, 0, sizeof(slots_map));
    listIter li;
    listNode *ln;
    for (i = 0; i < CLUSTER_MANAGER_SLOTS; i++) {
        listRewind(cluster_manager.nodes, &li);
        while ((ln = listNext(&li)) != NULL) {
            clusterManagerNode *n = ln->value;
            if (n->flags & CLUSTER_MANAGER_FLAG_SLAVE) continue;
            if (n->slots_count == 0) continue;
            if (n->slots[i]) {
                slots_map[i] = n;
                break;
            }
        }
    }
    cmdfmt = sdsnew("MIGRATE %s %d %s %d %d");
    if (config.conn_info.auth) {
        if (config.conn_info.user) {
            cmdfmt = sdscatfmt(cmdfmt," AUTH2 %s %s", config.conn_info.user, config.conn_info.auth); 
        } else {
            cmdfmt = sdscatfmt(cmdfmt," AUTH %s", config.conn_info.auth);
        }
    }

    if (config.cluster_manager_command.flags & CLUSTER_MANAGER_CMD_FLAG_COPY)
        cmdfmt = sdscat(cmdfmt," COPY");
    if (config.cluster_manager_command.flags & CLUSTER_MANAGER_CMD_FLAG_REPLACE)
        cmdfmt = sdscat(cmdfmt," REPLACE");

    /* Use SCAN to iterate over the keys, migrating to the
     * right node as needed. */
    int cursor = -999, timeout = config.cluster_manager_command.timeout;
    while (cursor != 0) {
        if (cursor < 0) cursor = 0;
        freeReplyObject(src_reply);
        src_reply = reconnectingRedisCommand(src_ctx, "SCAN %d COUNT %d",
                                             cursor, 1000);
        if (!src_reply || src_reply->type == REDIS_REPLY_ERROR) {
            if (src_reply && src_reply->str) reply_err = src_reply->str;
            success = 0;
            goto cleanup;
        }
        assert(src_reply->type == REDIS_REPLY_ARRAY);
        assert(src_reply->elements >= 2);
        assert(src_reply->element[1]->type == REDIS_REPLY_ARRAY);
        if (src_reply->element[0]->type == REDIS_REPLY_STRING)
            cursor = atoi(src_reply->element[0]->str);
        else if (src_reply->element[0]->type == REDIS_REPLY_INTEGER)
            cursor = src_reply->element[0]->integer;
        int keycount = src_reply->element[1]->elements;
        for (i = 0; i < keycount; i++) {
            redisReply *kr = src_reply->element[1]->element[i];
            assert(kr->type == REDIS_REPLY_STRING);
            char *key = kr->str;
            uint16_t slot = clusterManagerKeyHashSlot(key, kr->len);
            clusterManagerNode *target = slots_map[slot];
            printf("Migrating %s to %s:%d: ", key, target->ip, target->port);
            redisReply *r = reconnectingRedisCommand(src_ctx, cmdfmt,
                                                     target->ip, target->port,
                                                     key, 0, timeout);
            if (!r || r->type == REDIS_REPLY_ERROR) {
                if (r && r->str) {
                    clusterManagerLogErr("Source %s:%d replied with "
                                         "error:\n%s\n", src_ip, src_port,
                                         r->str);
                }
                success = 0;
            }
            freeReplyObject(r);
            if (!success) goto cleanup;
            clusterManagerLogOk("OK\n");
        }
    }
cleanup:
    if (reply_err)
        clusterManagerLogErr("Source %s:%d replied with error:\n%s\n",
                             src_ip, src_port, reply_err);
    if (src_ctx) redisFree(src_ctx);
    if (src_reply) freeReplyObject(src_reply);
    if (cmdfmt) sdsfree(cmdfmt);
    return success;
invalid_args:
    fprintf(stderr, "%s", invalid_args_msg);
    return 0;
}

static int clusterManagerCommandCall(int argc, char **argv) {
    int port = 0, i;
    char *ip = NULL;
    if (!getClusterHostFromCmdArgs(1, argv, &ip, &port)) goto invalid_args;
    clusterManagerNode *refnode = clusterManagerNewNode(ip, port);
    if (!clusterManagerLoadInfoFromNode(refnode)) return 0;
    argc--;
    argv++;
    size_t *argvlen = zmalloc(argc*sizeof(size_t));
    clusterManagerLogInfo(">>> Calling");
    for (i = 0; i < argc; i++) {
        argvlen[i] = strlen(argv[i]);
        printf(" %s", argv[i]);
    }
    printf("\n");
    listIter li;
    listNode *ln;
    listRewind(cluster_manager.nodes, &li);
    while ((ln = listNext(&li)) != NULL) {
        clusterManagerNode *n = ln->value;
        if ((config.cluster_manager_command.flags & CLUSTER_MANAGER_CMD_FLAG_MASTERS_ONLY)
              && (n->replicate != NULL)) continue;  // continue if node is slave
        if ((config.cluster_manager_command.flags & CLUSTER_MANAGER_CMD_FLAG_SLAVES_ONLY)
              && (n->replicate == NULL)) continue;   // continue if node is master
        if (!n->context && !clusterManagerNodeConnect(n)) continue;
        redisReply *reply = NULL;
        redisAppendCommandArgv(n->context, argc, (const char **) argv, argvlen);
        int status = redisGetReply(n->context, (void **)(&reply));
        if (status != REDIS_OK || reply == NULL )
            printf("%s:%d: Failed!\n", n->ip, n->port);
        else {
            sds formatted_reply = cliFormatReplyRaw(reply);
            printf("%s:%d: %s\n", n->ip, n->port, (char *) formatted_reply);
            sdsfree(formatted_reply);
        }
        if (reply != NULL) freeReplyObject(reply);
    }
    zfree(argvlen);
    return 1;
invalid_args:
    fprintf(stderr, CLUSTER_MANAGER_INVALID_HOST_ARG);
    return 0;
}

static int clusterManagerCommandBackup(int argc, char **argv) {
    UNUSED(argc);
    int success = 1, port = 0;
    char *ip = NULL;
    if (!getClusterHostFromCmdArgs(1, argv, &ip, &port)) goto invalid_args;
    clusterManagerNode *refnode = clusterManagerNewNode(ip, port);
    if (!clusterManagerLoadInfoFromNode(refnode)) return 0;
    int no_issues = clusterManagerCheckCluster(0);
    int cluster_errors_count = (no_issues ? 0 :
                                listLength(cluster_manager.errors));
    config.cluster_manager_command.backup_dir = argv[1];
    /* TODO: check if backup_dir is a valid directory. */
    sds json = sdsnew("[\n");
    int first_node = 0;
    listIter li;
    listNode *ln;
    listRewind(cluster_manager.nodes, &li);
    while ((ln = listNext(&li)) != NULL) {
        if (!first_node) first_node = 1;
        else json = sdscat(json, ",\n");
        clusterManagerNode *node = ln->value;
        sds node_json = clusterManagerNodeGetJSON(node, cluster_errors_count);
        json = sdscat(json, node_json);
        sdsfree(node_json);
        if (node->replicate)
            continue;
        clusterManagerLogInfo(">>> Node %s:%d -> Saving RDB...\n",
                              node->ip, node->port);
        fflush(stdout);
        getRDB(node);
    }
    json = sdscat(json, "\n]");
    sds jsonpath = sdsnew(config.cluster_manager_command.backup_dir);
    if (jsonpath[sdslen(jsonpath) - 1] != '/')
        jsonpath = sdscat(jsonpath, "/");
    jsonpath = sdscat(jsonpath, "nodes.json");
    fflush(stdout);
    clusterManagerLogInfo("Saving cluster configuration to: %s\n", jsonpath);
    FILE *out = fopen(jsonpath, "w+");
    if (!out) {
        clusterManagerLogErr("Could not save nodes to: %s\n", jsonpath);
        success = 0;
        goto cleanup;
    }
    fputs(json, out);
    fclose(out);
cleanup:
    sdsfree(json);
    sdsfree(jsonpath);
    if (success) {
        if (!no_issues) {
            clusterManagerLogWarn("*** Cluster seems to have some problems, "
                                  "please be aware of it if you're going "
                                  "to restore this backup.\n");
        }
        clusterManagerLogOk("[OK] Backup created into: %s\n",
                            config.cluster_manager_command.backup_dir);
    } else clusterManagerLogOk("[ERR] Failed to back cluster!\n");
    return success;
invalid_args:
    fprintf(stderr, CLUSTER_MANAGER_INVALID_HOST_ARG);
    return 0;
}

static int clusterManagerCommandHelp(int argc, char **argv) {
    UNUSED(argc);
    UNUSED(argv);
    int commands_count = sizeof(clusterManagerCommands) /
                         sizeof(clusterManagerCommandDef);
    int i = 0, j;
    fprintf(stderr, "Cluster Manager Commands:\n");
    int padding = 15;
    for (; i < commands_count; i++) {
        clusterManagerCommandDef *def = &(clusterManagerCommands[i]);
        int namelen = strlen(def->name), padlen = padding - namelen;
        fprintf(stderr, "  %s", def->name);
        for (j = 0; j < padlen; j++) fprintf(stderr, " ");
        fprintf(stderr, "%s\n", (def->args ? def->args : ""));
        if (def->options != NULL) {
            int optslen = strlen(def->options);
            char *p = def->options, *eos = p + optslen;
            char *comma = NULL;
            while ((comma = strchr(p, ',')) != NULL) {
                int deflen = (int)(comma - p);
                char buf[255];
                memcpy(buf, p, deflen);
                buf[deflen] = '\0';
                for (j = 0; j < padding; j++) fprintf(stderr, " ");
                fprintf(stderr, "  --cluster-%s\n", buf);
                p = comma + 1;
                if (p >= eos) break;
            }
            if (p < eos) {
                for (j = 0; j < padding; j++) fprintf(stderr, " ");
                fprintf(stderr, "  --cluster-%s\n", p);
            }
        }
    }
    fprintf(stderr, "\nFor check, fix, reshard, del-node, set-timeout, "
                    "info, rebalance, call, import, backup you "
                    "can specify the host and port of any working node in "
                    "the cluster.\n");

    int options_count = sizeof(clusterManagerOptions) /
                        sizeof(clusterManagerOptionDef);
    i = 0;
    fprintf(stderr, "\nCluster Manager Options:\n");
    for (; i < options_count; i++) {
        clusterManagerOptionDef *def = &(clusterManagerOptions[i]);
        int namelen = strlen(def->name), padlen = padding - namelen;
        fprintf(stderr, "  %s", def->name);
        for (j = 0; j < padlen; j++) fprintf(stderr, " ");
        fprintf(stderr, "%s\n", def->desc);
    }

    fprintf(stderr, "\n");
    return 0;
}

/*------------------------------------------------------------------------------
 * Latency and latency history modes
 *--------------------------------------------------------------------------- */

static void latencyModePrint(long long min, long long max, double avg, long long count) {
    if (config.output == OUTPUT_STANDARD) {
        printf("min: %lld, max: %lld, avg: %.2f (%lld samples)",
                min, max, avg, count);
        fflush(stdout);
    } else if (config.output == OUTPUT_CSV) {
        printf("%lld,%lld,%.2f,%lld\n", min, max, avg, count);
    } else if (config.output == OUTPUT_RAW) {
        printf("%lld %lld %.2f %lld\n", min, max, avg, count);
    } else if (config.output == OUTPUT_JSON) {
        printf("{\"min\": %lld, \"max\": %lld, \"avg\": %.2f, \"count\": %lld}\n", min, max, avg, count);
    }
}

#define LATENCY_SAMPLE_RATE 10 /* milliseconds. */
#define LATENCY_HISTORY_DEFAULT_INTERVAL 15000 /* milliseconds. */
static void latencyMode(void) {
    redisReply *reply;
    long long start, latency, min = 0, max = 0, tot = 0, count = 0;
    long long history_interval =
        config.interval ? config.interval/1000 :
                          LATENCY_HISTORY_DEFAULT_INTERVAL;
    double avg;
    long long history_start = mstime();

    /* Set a default for the interval in case of --latency option
     * with --raw, --csv or when it is redirected to non tty. */
    if (config.interval == 0) {
        config.interval = 1000;
    } else {
        config.interval /= 1000; /* We need to convert to milliseconds. */
    }

    if (!context) exit(1);
    while(1) {
        start = mstime();
        reply = reconnectingRedisCommand(context,"PING");
        if (reply == NULL) {
            fprintf(stderr,"\nI/O error\n");
            exit(1);
        }
        latency = mstime()-start;
        freeReplyObject(reply);
        count++;
        if (count == 1) {
            min = max = tot = latency;
            avg = (double) latency;
        } else {
            if (latency < min) min = latency;
            if (latency > max) max = latency;
            tot += latency;
            avg = (double) tot/count;
        }

        if (config.output == OUTPUT_STANDARD) {
            printf("\x1b[0G\x1b[2K"); /* Clear the line. */
            latencyModePrint(min,max,avg,count);
        } else {
            if (config.latency_history) {
                latencyModePrint(min,max,avg,count);
            } else if (mstime()-history_start > config.interval) {
                latencyModePrint(min,max,avg,count);
                exit(0);
            }
        }

        if (config.latency_history && mstime()-history_start > history_interval)
        {
            printf(" -- %.2f seconds range\n", (float)(mstime()-history_start)/1000);
            history_start = mstime();
            min = max = tot = count = 0;
        }
        usleep(LATENCY_SAMPLE_RATE * 1000);
    }
}

/*------------------------------------------------------------------------------
 * Latency distribution mode -- requires 256 colors xterm
 *--------------------------------------------------------------------------- */

#define LATENCY_DIST_DEFAULT_INTERVAL 1000 /* milliseconds. */

/* Structure to store samples distribution. */
struct distsamples {
    long long max;   /* Max latency to fit into this interval (usec). */
    long long count; /* Number of samples in this interval. */
    int character;   /* Associated character in visualization. */
};

/* Helper function for latencyDistMode(). Performs the spectrum visualization
 * of the collected samples targeting an xterm 256 terminal.
 *
 * Takes an array of distsamples structures, ordered from smaller to bigger
 * 'max' value. Last sample max must be 0, to mean that it olds all the
 * samples greater than the previous one, and is also the stop sentinel.
 *
 * "tot' is the total number of samples in the different buckets, so it
 * is the SUM(samples[i].count) for i to 0 up to the max sample.
 *
 * As a side effect the function sets all the buckets count to 0. */
void showLatencyDistSamples(struct distsamples *samples, long long tot) {
    int j;

     /* We convert samples into an index inside the palette
     * proportional to the percentage a given bucket represents.
     * This way intensity of the different parts of the spectrum
     * don't change relative to the number of requests, which avoids to
     * pollute the visualization with non-latency related info. */
    printf("\033[38;5;0m"); /* Set foreground color to black. */
    for (j = 0; ; j++) {
        int coloridx =
            ceil((double) samples[j].count / tot * (spectrum_palette_size-1));
        int color = spectrum_palette[coloridx];
        printf("\033[48;5;%dm%c", (int)color, samples[j].character);
        samples[j].count = 0;
        if (samples[j].max == 0) break; /* Last sample. */
    }
    printf("\033[0m\n");
    fflush(stdout);
}

/* Show the legend: different buckets values and colors meaning, so
 * that the spectrum is more easily readable. */
void showLatencyDistLegend(void) {
    int j;

    printf("---------------------------------------------\n");
    printf(". - * #          .01 .125 .25 .5 milliseconds\n");
    printf("1,2,3,...,9      from 1 to 9     milliseconds\n");
    printf("A,B,C,D,E        10,20,30,40,50  milliseconds\n");
    printf("F,G,H,I,J        .1,.2,.3,.4,.5       seconds\n");
    printf("K,L,M,N,O,P,Q,?  1,2,4,8,16,30,60,>60 seconds\n");
    printf("From 0 to 100%%: ");
    for (j = 0; j < spectrum_palette_size; j++) {
        printf("\033[48;5;%dm ", spectrum_palette[j]);
    }
    printf("\033[0m\n");
    printf("---------------------------------------------\n");
}

static void latencyDistMode(void) {
    redisReply *reply;
    long long start, latency, count = 0;
    long long history_interval =
        config.interval ? config.interval/1000 :
                          LATENCY_DIST_DEFAULT_INTERVAL;
    long long history_start = ustime();
    int j, outputs = 0;

    struct distsamples samples[] = {
        /* We use a mostly logarithmic scale, with certain linear intervals
         * which are more interesting than others, like 1-10 milliseconds
         * range. */
        {10,0,'.'},         /* 0.01 ms */
        {125,0,'-'},        /* 0.125 ms */
        {250,0,'*'},        /* 0.25 ms */
        {500,0,'#'},        /* 0.5 ms */
        {1000,0,'1'},       /* 1 ms */
        {2000,0,'2'},       /* 2 ms */
        {3000,0,'3'},       /* 3 ms */
        {4000,0,'4'},       /* 4 ms */
        {5000,0,'5'},       /* 5 ms */
        {6000,0,'6'},       /* 6 ms */
        {7000,0,'7'},       /* 7 ms */
        {8000,0,'8'},       /* 8 ms */
        {9000,0,'9'},       /* 9 ms */
        {10000,0,'A'},      /* 10 ms */
        {20000,0,'B'},      /* 20 ms */
        {30000,0,'C'},      /* 30 ms */
        {40000,0,'D'},      /* 40 ms */
        {50000,0,'E'},      /* 50 ms */
        {100000,0,'F'},     /* 0.1 s */
        {200000,0,'G'},     /* 0.2 s */
        {300000,0,'H'},     /* 0.3 s */
        {400000,0,'I'},     /* 0.4 s */
        {500000,0,'J'},     /* 0.5 s */
        {1000000,0,'K'},    /* 1 s */
        {2000000,0,'L'},    /* 2 s */
        {4000000,0,'M'},    /* 4 s */
        {8000000,0,'N'},    /* 8 s */
        {16000000,0,'O'},   /* 16 s */
        {30000000,0,'P'},   /* 30 s */
        {60000000,0,'Q'},   /* 1 minute */
        {0,0,'?'},          /* > 1 minute */
    };

    if (!context) exit(1);
    while(1) {
        start = ustime();
        reply = reconnectingRedisCommand(context,"PING");
        if (reply == NULL) {
            fprintf(stderr,"\nI/O error\n");
            exit(1);
        }
        latency = ustime()-start;
        freeReplyObject(reply);
        count++;

        /* Populate the relevant bucket. */
        for (j = 0; ; j++) {
            if (samples[j].max == 0 || latency <= samples[j].max) {
                samples[j].count++;
                break;
            }
        }

        /* From time to time show the spectrum. */
        if (count && (ustime()-history_start)/1000 > history_interval) {
            if ((outputs++ % 20) == 0)
                showLatencyDistLegend();
            showLatencyDistSamples(samples,count);
            history_start = ustime();
            count = 0;
        }
        usleep(LATENCY_SAMPLE_RATE * 1000);
    }
}

/*------------------------------------------------------------------------------
 * Slave mode
 *--------------------------------------------------------------------------- */

#define RDB_EOF_MARK_SIZE 40

int sendReplconf(const char* arg1, const char* arg2) {
    int res = 1;
    fprintf(stderr, "sending REPLCONF %s %s\n", arg1, arg2);
    redisReply *reply = redisCommand(context, "REPLCONF %s %s", arg1, arg2);

    /* Handle any error conditions */
    if(reply == NULL) {
        fprintf(stderr, "\nI/O error\n");
        exit(1);
    } else if(reply->type == REDIS_REPLY_ERROR) {
        /* non fatal, old versions may not support it */
        fprintf(stderr, "REPLCONF %s error: %s\n", arg1, reply->str);
        res = 0;
    }
    freeReplyObject(reply);
    return res;
}

void sendCapa() {
    sendReplconf("capa", "eof");
}

void sendRdbOnly(void) {
    sendReplconf("rdb-only", "1");
}

/* Read raw bytes through a redisContext. The read operation is not greedy
 * and may not fill the buffer entirely.
 */
static ssize_t readConn(redisContext *c, char *buf, size_t len)
{
    return c->funcs->read(c, buf, len);
}

/* Sends SYNC and reads the number of bytes in the payload. Used both by
 * slaveMode() and getRDB().
 * returns 0 in case an EOF marker is used. */
unsigned long long sendSync(redisContext *c, char *out_eof) {
    /* To start we need to send the SYNC command and return the payload.
     * The hiredis client lib does not understand this part of the protocol
     * and we don't want to mess with its buffers, so everything is performed
     * using direct low-level I/O. */
    char buf[4096], *p;
    ssize_t nread;

    /* Send the SYNC command. */
    if (cliWriteConn(c, "SYNC\r\n", 6) != 6) {
        fprintf(stderr,"Error writing to master\n");
        exit(1);
    }

    /* Read $<payload>\r\n, making sure to read just up to "\n" */
    p = buf;
    while(1) {
        nread = readConn(c,p,1);
        if (nread <= 0) {
            fprintf(stderr,"Error reading bulk length while SYNCing\n");
            exit(1);
        }
        if (*p == '\n' && p != buf) break;
        if (*p != '\n') p++;
    }
    *p = '\0';
    if (buf[0] == '-') {
        fprintf(stderr, "SYNC with master failed: %s\n", buf);
        exit(1);
    }
    if (strncmp(buf+1,"EOF:",4) == 0 && strlen(buf+5) >= RDB_EOF_MARK_SIZE) {
        memcpy(out_eof, buf+5, RDB_EOF_MARK_SIZE);
        return 0;
    }
    return strtoull(buf+1,NULL,10);
}

static void slaveMode(void) {
    static char eofmark[RDB_EOF_MARK_SIZE];
    static char lastbytes[RDB_EOF_MARK_SIZE];
    static int usemark = 0;
    unsigned long long payload = sendSync(context,eofmark);
    char buf[1024];
    int original_output = config.output;

    if (payload == 0) {
        payload = ULLONG_MAX;
        memset(lastbytes,0,RDB_EOF_MARK_SIZE);
        usemark = 1;
        fprintf(stderr,"SYNC with master, discarding "
                       "bytes of bulk transfer until EOF marker...\n");
    } else {
        fprintf(stderr,"SYNC with master, discarding %llu "
                       "bytes of bulk transfer...\n", payload);
    }


    /* Discard the payload. */
    while(payload) {
        ssize_t nread;

        nread = readConn(context,buf,(payload > sizeof(buf)) ? sizeof(buf) : payload);
        if (nread <= 0) {
            fprintf(stderr,"Error reading RDB payload while SYNCing\n");
            exit(1);
        }
        payload -= nread;

        if (usemark) {
            /* Update the last bytes array, and check if it matches our delimiter.*/
            if (nread >= RDB_EOF_MARK_SIZE) {
                memcpy(lastbytes,buf+nread-RDB_EOF_MARK_SIZE,RDB_EOF_MARK_SIZE);
            } else {
                int rem = RDB_EOF_MARK_SIZE-nread;
                memmove(lastbytes,lastbytes+nread,rem);
                memcpy(lastbytes+rem,buf,nread);
            }
            if (memcmp(lastbytes,eofmark,RDB_EOF_MARK_SIZE) == 0)
                break;
        }
    }

    if (usemark) {
        unsigned long long offset = ULLONG_MAX - payload;
        fprintf(stderr,"SYNC done after %llu bytes. Logging commands from master.\n", offset);
        /* put the slave online */
        sleep(1);
        sendReplconf("ACK", "0");
    } else
        fprintf(stderr,"SYNC done. Logging commands from master.\n");

    /* Now we can use hiredis to read the incoming protocol. */
    config.output = OUTPUT_CSV;
    while (cliReadReply(0) == REDIS_OK);
    config.output = original_output;
}

/*------------------------------------------------------------------------------
 * RDB transfer mode
 *--------------------------------------------------------------------------- */

/* This function implements --rdb, so it uses the replication protocol in order
 * to fetch the RDB file from a remote server. */
static void getRDB(clusterManagerNode *node) {
    int fd;
    redisContext *s;
    char *filename;
    if (node != NULL) {
        assert(node->context);
        s = node->context;
        filename = clusterManagerGetNodeRDBFilename(node);
    } else {
        s = context;
        filename = config.rdb_filename;
    }
    static char eofmark[RDB_EOF_MARK_SIZE];
    static char lastbytes[RDB_EOF_MARK_SIZE];
    static int usemark = 0;
    unsigned long long payload = sendSync(s, eofmark);
    char buf[4096];

    if (payload == 0) {
        payload = ULLONG_MAX;
        memset(lastbytes,0,RDB_EOF_MARK_SIZE);
        usemark = 1;
        fprintf(stderr,"SYNC sent to master, writing bytes of bulk transfer "
                "until EOF marker to '%s'\n", filename);
    } else {
        fprintf(stderr,"SYNC sent to master, writing %llu bytes to '%s'\n",
            payload, filename);
    }

    int write_to_stdout = !strcmp(filename,"-");
    /* Write to file. */
    if (write_to_stdout) {
        fd = STDOUT_FILENO;
    } else {
        fd = open(filename, O_CREAT|O_WRONLY, 0644);
        if (fd == -1) {
            fprintf(stderr, "Error opening '%s': %s\n", filename,
                strerror(errno));
            exit(1);
        }
    }

    while(payload) {
        ssize_t nread, nwritten;

        nread = readConn(s,buf,(payload > sizeof(buf)) ? sizeof(buf) : payload);
        if (nread <= 0) {
            fprintf(stderr,"I/O Error reading RDB payload from socket\n");
            exit(1);
        }
        nwritten = write(fd, buf, nread);
        if (nwritten != nread) {
            fprintf(stderr,"Error writing data to file: %s\n",
                (nwritten == -1) ? strerror(errno) : "short write");
            exit(1);
        }
        payload -= nread;

        if (usemark) {
            /* Update the last bytes array, and check if it matches our delimiter.*/
            if (nread >= RDB_EOF_MARK_SIZE) {
                memcpy(lastbytes,buf+nread-RDB_EOF_MARK_SIZE,RDB_EOF_MARK_SIZE);
            } else {
                int rem = RDB_EOF_MARK_SIZE-nread;
                memmove(lastbytes,lastbytes+nread,rem);
                memcpy(lastbytes+rem,buf,nread);
            }
            if (memcmp(lastbytes,eofmark,RDB_EOF_MARK_SIZE) == 0)
                break;
        }
    }
    if (usemark) {
        payload = ULLONG_MAX - payload - RDB_EOF_MARK_SIZE;
        if (!write_to_stdout && ftruncate(fd, payload) == -1)
            fprintf(stderr,"ftruncate failed: %s.\n", strerror(errno));
        fprintf(stderr,"Transfer finished with success after %llu bytes\n", payload);
    } else {
        fprintf(stderr,"Transfer finished with success.\n");
    }
    redisFree(s); /* Close the connection ASAP as fsync() may take time. */
    if (node)
        node->context = NULL;
    if (!write_to_stdout && fsync(fd) == -1) {
        fprintf(stderr,"Fail to fsync '%s': %s\n", filename, strerror(errno));
        exit(1);
    }
    close(fd);
    if (node) {
        sdsfree(filename);
        return;
    }
    exit(0);
}

/*------------------------------------------------------------------------------
 * Bulk import (pipe) mode
 *--------------------------------------------------------------------------- */

#define PIPEMODE_WRITE_LOOP_MAX_BYTES (128*1024)
static void pipeMode(void) {
    long long errors = 0, replies = 0, obuf_len = 0, obuf_pos = 0;
    char obuf[1024*16]; /* Output buffer */
    char aneterr[ANET_ERR_LEN];
    redisReply *reply;
    int eof = 0; /* True once we consumed all the standard input. */
    int done = 0;
    char magic[20]; /* Special reply we recognize. */
    time_t last_read_time = time(NULL);

    srand(time(NULL));

    /* Use non blocking I/O. */
    if (anetNonBlock(aneterr,context->fd) == ANET_ERR) {
        fprintf(stderr, "Can't set the socket in non blocking mode: %s\n",
            aneterr);
        exit(1);
    }

    context->flags &= ~REDIS_BLOCK;

    /* Transfer raw protocol and read replies from the server at the same
     * time. */
    while(!done) {
        int mask = AE_READABLE;

        if (!eof || obuf_len != 0) mask |= AE_WRITABLE;
        mask = aeWait(context->fd,mask,1000);

        /* Handle the readable state: we can read replies from the server. */
        if (mask & AE_READABLE) {
            int read_error = 0;

            do {
                if (!read_error && redisBufferRead(context) == REDIS_ERR) {
                    read_error = 1;
                }

                reply = NULL;
                if (redisGetReply(context, (void **) &reply) == REDIS_ERR) {
                    fprintf(stderr, "Error reading replies from server\n");
                    exit(1);
                }
                if (reply) {
                    last_read_time = time(NULL);
                    if (reply->type == REDIS_REPLY_ERROR) {
                        fprintf(stderr,"%s\n", reply->str);
                        errors++;
                    } else if (eof && reply->type == REDIS_REPLY_STRING &&
                                      reply->len == 20) {
                        /* Check if this is the reply to our final ECHO
                         * command. If so everything was received
                         * from the server. */
                        if (memcmp(reply->str,magic,20) == 0) {
                            printf("Last reply received from server.\n");
                            done = 1;
                            replies--;
                        }
                    }
                    replies++;
                    freeReplyObject(reply);
                }
            } while(reply);

            /* Abort on read errors. We abort here because it is important
             * to consume replies even after a read error: this way we can
             * show a potential problem to the user. */
            if (read_error) exit(1);
        }

        /* Handle the writable state: we can send protocol to the server. */
        if (mask & AE_WRITABLE) {
            ssize_t loop_nwritten = 0;

            while(1) {
                /* Transfer current buffer to server. */
                if (obuf_len != 0) {
                    ssize_t nwritten = cliWriteConn(context,obuf+obuf_pos,obuf_len);

                    if (nwritten == -1) {
                        if (errno != EAGAIN && errno != EINTR) {
                            fprintf(stderr, "Error writing to the server: %s\n",
                                strerror(errno));
                            exit(1);
                        } else {
                            nwritten = 0;
                        }
                    }
                    obuf_len -= nwritten;
                    obuf_pos += nwritten;
                    loop_nwritten += nwritten;
                    if (obuf_len != 0) break; /* Can't accept more data. */
                }
                if (context->err) {
                    fprintf(stderr, "Server I/O Error: %s\n", context->errstr);
                    exit(1);
                }
                /* If buffer is empty, load from stdin. */
                if (obuf_len == 0 && !eof) {
                    ssize_t nread = read(STDIN_FILENO,obuf,sizeof(obuf));

                    if (nread == 0) {
                        /* The ECHO sequence starts with a "\r\n" so that if there
                         * is garbage in the protocol we read from stdin, the ECHO
                         * will likely still be properly formatted.
                         * CRLF is ignored by Redis, so it has no effects. */
                        char echo[] =
                        "\r\n*2\r\n$4\r\nECHO\r\n$20\r\n01234567890123456789\r\n";
                        int j;

                        eof = 1;
                        /* Everything transferred, so we queue a special
                         * ECHO command that we can match in the replies
                         * to make sure everything was read from the server. */
                        for (j = 0; j < 20; j++)
                            magic[j] = rand() & 0xff;
                        memcpy(echo+21,magic,20);
                        memcpy(obuf,echo,sizeof(echo)-1);
                        obuf_len = sizeof(echo)-1;
                        obuf_pos = 0;
                        printf("All data transferred. Waiting for the last reply...\n");
                    } else if (nread == -1) {
                        fprintf(stderr, "Error reading from stdin: %s\n",
                            strerror(errno));
                        exit(1);
                    } else {
                        obuf_len = nread;
                        obuf_pos = 0;
                    }
                }
                if ((obuf_len == 0 && eof) ||
                    loop_nwritten > PIPEMODE_WRITE_LOOP_MAX_BYTES) break;
            }
        }

        /* Handle timeout, that is, we reached EOF, and we are not getting
         * replies from the server for a few seconds, nor the final ECHO is
         * received. */
        if (eof && config.pipe_timeout > 0 &&
            time(NULL)-last_read_time > config.pipe_timeout)
        {
            fprintf(stderr,"No replies for %d seconds: exiting.\n",
                config.pipe_timeout);
            errors++;
            break;
        }
    }
    printf("errors: %lld, replies: %lld\n", errors, replies);
    if (errors)
        exit(1);
    else
        exit(0);
}

/*------------------------------------------------------------------------------
 * Find big keys
 *--------------------------------------------------------------------------- */

static redisReply *sendScan(unsigned long long *it) {
    redisReply *reply;

    if (config.pattern)
        reply = redisCommand(context, "SCAN %llu MATCH %b",
            *it, config.pattern, sdslen(config.pattern));
    else
        reply = redisCommand(context,"SCAN %llu",*it);

    /* Handle any error conditions */
    if(reply == NULL) {
        fprintf(stderr, "\nI/O error\n");
        exit(1);
    } else if(reply->type == REDIS_REPLY_ERROR) {
        fprintf(stderr, "SCAN error: %s\n", reply->str);
        exit(1);
    } else if(reply->type != REDIS_REPLY_ARRAY) {
        fprintf(stderr, "Non ARRAY response from SCAN!\n");
        exit(1);
    } else if(reply->elements != 2) {
        fprintf(stderr, "Invalid element count from SCAN!\n");
        exit(1);
    }

    /* Validate our types are correct */
    assert(reply->element[0]->type == REDIS_REPLY_STRING);
    assert(reply->element[1]->type == REDIS_REPLY_ARRAY);

    /* Update iterator */
    *it = strtoull(reply->element[0]->str, NULL, 10);

    return reply;
}

static int getDbSize(void) {
    redisReply *reply;
    int size;

    reply = redisCommand(context, "DBSIZE");

    if (reply == NULL) {
        fprintf(stderr, "\nI/O error\n");
        exit(1);
    } else if (reply->type == REDIS_REPLY_ERROR) {
        fprintf(stderr, "Couldn't determine DBSIZE: %s\n", reply->str);
        exit(1);
    } else if (reply->type != REDIS_REPLY_INTEGER) {
        fprintf(stderr, "Non INTEGER response from DBSIZE!\n");
        exit(1);
    }

    /* Grab the number of keys and free our reply */
    size = reply->integer;
    freeReplyObject(reply);

    return size;
}

typedef struct {
    char *name;
    char *sizecmd;
    char *sizeunit;
    unsigned long long biggest;
    unsigned long long count;
    unsigned long long totalsize;
    sds biggest_key;
} typeinfo;

typeinfo type_string = { "string", "STRLEN", "bytes" };
typeinfo type_list = { "list", "LLEN", "items" };
typeinfo type_set = { "set", "SCARD", "members" };
typeinfo type_hash = { "hash", "HLEN", "fields" };
typeinfo type_zset = { "zset", "ZCARD", "members" };
typeinfo type_stream = { "stream", "XLEN", "entries" };
typeinfo type_other = { "other", NULL, "?" };

static typeinfo* typeinfo_add(dict *types, char* name, typeinfo* type_template) {
    typeinfo *info = zmalloc(sizeof(typeinfo));
    *info = *type_template;
    info->name = sdsnew(name);
    dictAdd(types, info->name, info);
    return info;
}

void type_free(dict *d, void* val) {
    typeinfo *info = val;
    UNUSED(d);
    if (info->biggest_key)
        sdsfree(info->biggest_key);
    sdsfree(info->name);
    zfree(info);
}

static dictType typeinfoDictType = {
    dictSdsHash,               /* hash function */
    NULL,                      /* key dup */
    NULL,                      /* val dup */
    dictSdsKeyCompare,         /* key compare */
    NULL,                      /* key destructor (owned by the value)*/
    type_free,                 /* val destructor */
    NULL                       /* allow to expand */
};

static void getKeyTypes(dict *types_dict, redisReply *keys, typeinfo **types) {
    redisReply *reply;
    unsigned int i;

    /* Pipeline TYPE commands */
    for(i=0;i<keys->elements;i++) {
        const char* argv[] = {"TYPE", keys->element[i]->str};
        size_t lens[] = {4, keys->element[i]->len};
        redisAppendCommandArgv(context, 2, argv, lens);
    }

    /* Retrieve types */
    for(i=0;i<keys->elements;i++) {
        if(redisGetReply(context, (void**)&reply)!=REDIS_OK) {
            fprintf(stderr, "Error getting type for key '%s' (%d: %s)\n",
                keys->element[i]->str, context->err, context->errstr);
            exit(1);
        } else if(reply->type != REDIS_REPLY_STATUS) {
            if(reply->type == REDIS_REPLY_ERROR) {
                fprintf(stderr, "TYPE returned an error: %s\n", reply->str);
            } else {
                fprintf(stderr,
                    "Invalid reply type (%d) for TYPE on key '%s'!\n",
                    reply->type, keys->element[i]->str);
            }
            exit(1);
        }

        sds typereply = sdsnew(reply->str);
        dictEntry *de = dictFind(types_dict, typereply);
        sdsfree(typereply);
        typeinfo *type = NULL;
        if (de)
            type = dictGetVal(de);
        else if (strcmp(reply->str, "none")) /* create new types for modules, (but not for deleted keys) */
            type = typeinfo_add(types_dict, reply->str, &type_other);
        types[i] = type;
        freeReplyObject(reply);
    }
}

static void getKeySizes(redisReply *keys, typeinfo **types,
                        unsigned long long *sizes, int memkeys,
                        unsigned memkeys_samples)
{
    redisReply *reply;
    unsigned int i;

    /* Pipeline size commands */
    for(i=0;i<keys->elements;i++) {
        /* Skip keys that disappeared between SCAN and TYPE (or unknown types when not in memkeys mode) */
        if(!types[i] || (!types[i]->sizecmd && !memkeys))
            continue;

        if (!memkeys) {
            const char* argv[] = {types[i]->sizecmd, keys->element[i]->str};
            size_t lens[] = {strlen(types[i]->sizecmd), keys->element[i]->len};
            redisAppendCommandArgv(context, 2, argv, lens);
        } else if (memkeys_samples==0) {
            const char* argv[] = {"MEMORY", "USAGE", keys->element[i]->str};
            size_t lens[] = {6, 5, keys->element[i]->len};
            redisAppendCommandArgv(context, 3, argv, lens);
        } else {
            sds samplesstr = sdsfromlonglong(memkeys_samples);
            const char* argv[] = {"MEMORY", "USAGE", keys->element[i]->str, "SAMPLES", samplesstr};
            size_t lens[] = {6, 5, keys->element[i]->len, 7, sdslen(samplesstr)};
            redisAppendCommandArgv(context, 5, argv, lens);
            sdsfree(samplesstr);
        }
    }

    /* Retrieve sizes */
    for(i=0;i<keys->elements;i++) {
        /* Skip keys that disappeared between SCAN and TYPE (or unknown types when not in memkeys mode) */
        if(!types[i] || (!types[i]->sizecmd && !memkeys)) {
            sizes[i] = 0;
            continue;
        }

        /* Retrieve size */
        if(redisGetReply(context, (void**)&reply)!=REDIS_OK) {
            fprintf(stderr, "Error getting size for key '%s' (%d: %s)\n",
                keys->element[i]->str, context->err, context->errstr);
            exit(1);
        } else if(reply->type != REDIS_REPLY_INTEGER) {
            /* Theoretically the key could have been removed and
             * added as a different type between TYPE and SIZE */
            fprintf(stderr,
                "Warning:  %s on '%s' failed (may have changed type)\n",
                !memkeys? types[i]->sizecmd: "MEMORY USAGE",
                keys->element[i]->str);
            sizes[i] = 0;
        } else {
            sizes[i] = reply->integer;
        }

        freeReplyObject(reply);
    }
}

static void findBigKeys(int memkeys, unsigned memkeys_samples) {
    unsigned long long sampled = 0, total_keys, totlen=0, *sizes=NULL, it=0, scan_loops = 0;
    redisReply *reply, *keys;
    unsigned int arrsize=0, i;
    dictIterator *di;
    dictEntry *de;
    typeinfo **types = NULL;
    double pct;

    dict *types_dict = dictCreate(&typeinfoDictType);
    typeinfo_add(types_dict, "string", &type_string);
    typeinfo_add(types_dict, "list", &type_list);
    typeinfo_add(types_dict, "set", &type_set);
    typeinfo_add(types_dict, "hash", &type_hash);
    typeinfo_add(types_dict, "zset", &type_zset);
    typeinfo_add(types_dict, "stream", &type_stream);

    /* Total keys pre scanning */
    total_keys = getDbSize();

    /* Status message */
    printf("\n# Scanning the entire keyspace to find biggest keys as well as\n");
    printf("# average sizes per key type.  You can use -i 0.1 to sleep 0.1 sec\n");
    printf("# per 100 SCAN commands (not usually needed).\n\n");

    /* SCAN loop */
    do {
        /* Calculate approximate percentage completion */
        pct = 100 * (double)sampled/total_keys;

        /* Grab some keys and point to the keys array */
        reply = sendScan(&it);
        scan_loops++;
        keys  = reply->element[1];

        /* Reallocate our type and size array if we need to */
        if(keys->elements > arrsize) {
            types = zrealloc(types, sizeof(typeinfo*)*keys->elements);
            sizes = zrealloc(sizes, sizeof(unsigned long long)*keys->elements);

            if(!types || !sizes) {
                fprintf(stderr, "Failed to allocate storage for keys!\n");
                exit(1);
            }

            arrsize = keys->elements;
        }

        /* Retrieve types and then sizes */
        getKeyTypes(types_dict, keys, types);
        getKeySizes(keys, types, sizes, memkeys, memkeys_samples);

        /* Now update our stats */
        for(i=0;i<keys->elements;i++) {
            typeinfo *type = types[i];
            /* Skip keys that disappeared between SCAN and TYPE */
            if(!type)
                continue;

            type->totalsize += sizes[i];
            type->count++;
            totlen += keys->element[i]->len;
            sampled++;

            if(type->biggest<sizes[i]) {
                /* Keep track of biggest key name for this type */
                if (type->biggest_key)
                    sdsfree(type->biggest_key);
                type->biggest_key = sdscatrepr(sdsempty(), keys->element[i]->str, keys->element[i]->len);
                if(!type->biggest_key) {
                    fprintf(stderr, "Failed to allocate memory for key!\n");
                    exit(1);
                }

                printf(
                   "[%05.2f%%] Biggest %-6s found so far '%s' with %llu %s\n",
                   pct, type->name, type->biggest_key, sizes[i],
                   !memkeys? type->sizeunit: "bytes");

                /* Keep track of the biggest size for this type */
                type->biggest = sizes[i];
            }

            /* Update overall progress */
            if(sampled % 1000000 == 0) {
                printf("[%05.2f%%] Sampled %llu keys so far\n", pct, sampled);
            }
        }

        /* Sleep if we've been directed to do so */
        if (config.interval && (scan_loops % 100) == 0) {
            usleep(config.interval);
        }

        freeReplyObject(reply);
    } while(it != 0);

    if(types) zfree(types);
    if(sizes) zfree(sizes);

    /* We're done */
    printf("\n-------- summary -------\n\n");

    printf("Sampled %llu keys in the keyspace!\n", sampled);
    printf("Total key length in bytes is %llu (avg len %.2f)\n\n",
       totlen, totlen ? (double)totlen/sampled : 0);

    /* Output the biggest keys we found, for types we did find */
    di = dictGetIterator(types_dict);
    while ((de = dictNext(di))) {
        typeinfo *type = dictGetVal(de);
        if(type->biggest_key) {
            printf("Biggest %6s found '%s' has %llu %s\n", type->name, type->biggest_key,
               type->biggest, !memkeys? type->sizeunit: "bytes");
        }
    }
    dictReleaseIterator(di);

    printf("\n");

    di = dictGetIterator(types_dict);
    while ((de = dictNext(di))) {
        typeinfo *type = dictGetVal(de);
        printf("%llu %ss with %llu %s (%05.2f%% of keys, avg size %.2f)\n",
           type->count, type->name, type->totalsize, !memkeys? type->sizeunit: "bytes",
           sampled ? 100 * (double)type->count/sampled : 0,
           type->count ? (double)type->totalsize/type->count : 0);
    }
    dictReleaseIterator(di);

    dictRelease(types_dict);

    /* Success! */
    exit(0);
}

static void getKeyFreqs(redisReply *keys, unsigned long long *freqs) {
    redisReply *reply;
    unsigned int i;

    /* Pipeline OBJECT freq commands */
    for(i=0;i<keys->elements;i++) {
        const char* argv[] = {"OBJECT", "FREQ", keys->element[i]->str};
        size_t lens[] = {6, 4, keys->element[i]->len};
        redisAppendCommandArgv(context, 3, argv, lens);
    }

    /* Retrieve freqs */
    for(i=0;i<keys->elements;i++) {
        if(redisGetReply(context, (void**)&reply)!=REDIS_OK) {
            sds keyname = sdscatrepr(sdsempty(), keys->element[i]->str, keys->element[i]->len);
            fprintf(stderr, "Error getting freq for key '%s' (%d: %s)\n",
                keyname, context->err, context->errstr);
            sdsfree(keyname);
            exit(1);
        } else if(reply->type != REDIS_REPLY_INTEGER) {
            if(reply->type == REDIS_REPLY_ERROR) {
                fprintf(stderr, "Error: %s\n", reply->str);
                exit(1);
            } else {
                sds keyname = sdscatrepr(sdsempty(), keys->element[i]->str, keys->element[i]->len);
                fprintf(stderr, "Warning: OBJECT freq on '%s' failed (may have been deleted)\n", keyname);
                sdsfree(keyname);
                freqs[i] = 0;
            }
        } else {
            freqs[i] = reply->integer;
        }
        freeReplyObject(reply);
    }
}

#define HOTKEYS_SAMPLE 16
static void findHotKeys(void) {
    redisReply *keys, *reply;
    unsigned long long counters[HOTKEYS_SAMPLE] = {0};
    sds hotkeys[HOTKEYS_SAMPLE] = {NULL};
    unsigned long long sampled = 0, total_keys, *freqs = NULL, it = 0, scan_loops = 0;
    unsigned int arrsize = 0, i, k;
    double pct;

    /* Total keys pre scanning */
    total_keys = getDbSize();

    /* Status message */
    printf("\n# Scanning the entire keyspace to find hot keys as well as\n");
    printf("# average sizes per key type.  You can use -i 0.1 to sleep 0.1 sec\n");
    printf("# per 100 SCAN commands (not usually needed).\n\n");

    /* SCAN loop */
    do {
        /* Calculate approximate percentage completion */
        pct = 100 * (double)sampled/total_keys;

        /* Grab some keys and point to the keys array */
        reply = sendScan(&it);
        scan_loops++;
        keys  = reply->element[1];

        /* Reallocate our freqs array if we need to */
        if(keys->elements > arrsize) {
            freqs = zrealloc(freqs, sizeof(unsigned long long)*keys->elements);

            if(!freqs) {
                fprintf(stderr, "Failed to allocate storage for keys!\n");
                exit(1);
            }

            arrsize = keys->elements;
        }

        getKeyFreqs(keys, freqs);

        /* Now update our stats */
        for(i=0;i<keys->elements;i++) {
            sampled++;
            /* Update overall progress */
            if(sampled % 1000000 == 0) {
                printf("[%05.2f%%] Sampled %llu keys so far\n", pct, sampled);
            }

            /* Use eviction pool here */
            k = 0;
            while (k < HOTKEYS_SAMPLE && freqs[i] > counters[k]) k++;
            if (k == 0) continue;
            k--;
            if (k == 0 || counters[k] == 0) {
                sdsfree(hotkeys[k]);
            } else {
                sdsfree(hotkeys[0]);
                memmove(counters,counters+1,sizeof(counters[0])*k);
                memmove(hotkeys,hotkeys+1,sizeof(hotkeys[0])*k);
            }
            counters[k] = freqs[i];
            hotkeys[k] = sdscatrepr(sdsempty(), keys->element[i]->str, keys->element[i]->len);
            printf(
               "[%05.2f%%] Hot key '%s' found so far with counter %llu\n",
               pct, hotkeys[k], freqs[i]);
        }

        /* Sleep if we've been directed to do so */
        if (config.interval && (scan_loops % 100) == 0) {
            usleep(config.interval);
        }

        freeReplyObject(reply);
    } while(it != 0);

    if (freqs) zfree(freqs);

    /* We're done */
    printf("\n-------- summary -------\n\n");

    printf("Sampled %llu keys in the keyspace!\n", sampled);

    for (i=1; i<= HOTKEYS_SAMPLE; i++) {
        k = HOTKEYS_SAMPLE - i;
        if(counters[k]>0) {
            printf("hot key found with counter: %llu\tkeyname: %s\n", counters[k], hotkeys[k]);
            sdsfree(hotkeys[k]);
        }
    }

    exit(0);
}

/*------------------------------------------------------------------------------
 * Stats mode
 *--------------------------------------------------------------------------- */

/* Return the specified INFO field from the INFO command output "info".
 * A new buffer is allocated for the result, that needs to be free'd.
 * If the field is not found NULL is returned. */
static char *getInfoField(char *info, char *field) {
    char *p = strstr(info,field);
    char *n1, *n2;
    char *result;

    if (!p) return NULL;
    p += strlen(field)+1;
    n1 = strchr(p,'\r');
    n2 = strchr(p,',');
    if (n2 && n2 < n1) n1 = n2;
    result = zmalloc(sizeof(char)*(n1-p)+1);
    memcpy(result,p,(n1-p));
    result[n1-p] = '\0';
    return result;
}

/* Like the above function but automatically convert the result into
 * a long. On error (missing field) LONG_MIN is returned. */
static long getLongInfoField(char *info, char *field) {
    char *value = getInfoField(info,field);
    long l;

    if (!value) return LONG_MIN;
    l = strtol(value,NULL,10);
    zfree(value);
    return l;
}

/* Convert number of bytes into a human readable string of the form:
 * 100B, 2G, 100M, 4K, and so forth. */
void bytesToHuman(char *s, long long n) {
    double d;

    if (n < 0) {
        *s = '-';
        s++;
        n = -n;
    }
    if (n < 1024) {
        /* Bytes */
        sprintf(s,"%lldB",n);
        return;
    } else if (n < (1024*1024)) {
        d = (double)n/(1024);
        sprintf(s,"%.2fK",d);
    } else if (n < (1024LL*1024*1024)) {
        d = (double)n/(1024*1024);
        sprintf(s,"%.2fM",d);
    } else if (n < (1024LL*1024*1024*1024)) {
        d = (double)n/(1024LL*1024*1024);
        sprintf(s,"%.2fG",d);
    }
}

static void statMode(void) {
    redisReply *reply;
    long aux, requests = 0;
    int i = 0;

    while(1) {
        char buf[64];
        int j;

        reply = reconnectingRedisCommand(context,"INFO");
        if (reply == NULL) {
            fprintf(stderr, "\nI/O error\n");
            exit(1);
        } else if (reply->type == REDIS_REPLY_ERROR) {
            fprintf(stderr, "ERROR: %s\n", reply->str);
            exit(1);
        }

        if ((i++ % 20) == 0) {
            printf(
"------- data ------ --------------------- load -------------------- - child -\n"
"keys       mem      clients blocked requests            connections          \n");
        }

        /* Keys */
        aux = 0;
        for (j = 0; j < 20; j++) {
            long k;

            sprintf(buf,"db%d:keys",j);
            k = getLongInfoField(reply->str,buf);
            if (k == LONG_MIN) continue;
            aux += k;
        }
        sprintf(buf,"%ld",aux);
        printf("%-11s",buf);

        /* Used memory */
        aux = getLongInfoField(reply->str,"used_memory");
        bytesToHuman(buf,aux);
        printf("%-8s",buf);

        /* Clients */
        aux = getLongInfoField(reply->str,"connected_clients");
        sprintf(buf,"%ld",aux);
        printf(" %-8s",buf);

        /* Blocked (BLPOPPING) Clients */
        aux = getLongInfoField(reply->str,"blocked_clients");
        sprintf(buf,"%ld",aux);
        printf("%-8s",buf);

        /* Requests */
        aux = getLongInfoField(reply->str,"total_commands_processed");
        sprintf(buf,"%ld (+%ld)",aux,requests == 0 ? 0 : aux-requests);
        printf("%-19s",buf);
        requests = aux;

        /* Connections */
        aux = getLongInfoField(reply->str,"total_connections_received");
        sprintf(buf,"%ld",aux);
        printf(" %-12s",buf);

        /* Children */
        aux = getLongInfoField(reply->str,"bgsave_in_progress");
        aux |= getLongInfoField(reply->str,"aof_rewrite_in_progress") << 1;
        aux |= getLongInfoField(reply->str,"loading") << 2;
        switch(aux) {
        case 0: break;
        case 1:
            printf("SAVE");
            break;
        case 2:
            printf("AOF");
            break;
        case 3:
            printf("SAVE+AOF");
            break;
        case 4:
            printf("LOAD");
            break;
        }

        printf("\n");
        freeReplyObject(reply);
        usleep(config.interval);
    }
}

/*------------------------------------------------------------------------------
 * Scan mode
 *--------------------------------------------------------------------------- */

static void scanMode(void) {
    redisReply *reply;
    unsigned long long cur = 0;

    do {
        reply = sendScan(&cur);
        for (unsigned int j = 0; j < reply->element[1]->elements; j++) {
            if (config.output == OUTPUT_STANDARD) {
                sds out = sdscatrepr(sdsempty(), reply->element[1]->element[j]->str,
                                     reply->element[1]->element[j]->len);
                printf("%s\n", out);
                sdsfree(out);
            } else {
                printf("%s\n", reply->element[1]->element[j]->str);
            }
        }
        freeReplyObject(reply);
        if (config.interval) usleep(config.interval);
    } while(cur != 0);

    exit(0);
}

/*------------------------------------------------------------------------------
 * LRU test mode
 *--------------------------------------------------------------------------- */

/* Return an integer from min to max (both inclusive) using a power-law
 * distribution, depending on the value of alpha: the greater the alpha
 * the more bias towards lower values.
 *
 * With alpha = 6.2 the output follows the 80-20 rule where 20% of
 * the returned numbers will account for 80% of the frequency. */
long long powerLawRand(long long min, long long max, double alpha) {
    double pl, r;

    max += 1;
    r = ((double)rand()) / RAND_MAX;
    pl = pow(
        ((pow(max,alpha+1) - pow(min,alpha+1))*r + pow(min,alpha+1)),
        (1.0/(alpha+1)));
    return (max-1-(long long)pl)+min;
}

/* Generates a key name among a set of lru_test_sample_size keys, using
 * an 80-20 distribution. */
void LRUTestGenKey(char *buf, size_t buflen) {
    snprintf(buf, buflen, "lru:%lld",
        powerLawRand(1, config.lru_test_sample_size, 6.2));
}

#define LRU_CYCLE_PERIOD 1000 /* 1000 milliseconds. */
#define LRU_CYCLE_PIPELINE_SIZE 250
static void LRUTestMode(void) {
    redisReply *reply;
    char key[128];
    long long start_cycle;
    int j;

    srand(time(NULL)^getpid());
    while(1) {
        /* Perform cycles of 1 second with 50% writes and 50% reads.
         * We use pipelining batching writes / reads N times per cycle in order
         * to fill the target instance easily. */
        start_cycle = mstime();
        long long hits = 0, misses = 0;
        while(mstime() - start_cycle < LRU_CYCLE_PERIOD) {
            /* Write cycle. */
            for (j = 0; j < LRU_CYCLE_PIPELINE_SIZE; j++) {
                char val[6];
                val[5] = '\0';
                for (int i = 0; i < 5; i++) val[i] = 'A'+rand()%('z'-'A');
                LRUTestGenKey(key,sizeof(key));
                redisAppendCommand(context, "SET %s %s",key,val);
            }
            for (j = 0; j < LRU_CYCLE_PIPELINE_SIZE; j++)
                redisGetReply(context, (void**)&reply);

            /* Read cycle. */
            for (j = 0; j < LRU_CYCLE_PIPELINE_SIZE; j++) {
                LRUTestGenKey(key,sizeof(key));
                redisAppendCommand(context, "GET %s",key);
            }
            for (j = 0; j < LRU_CYCLE_PIPELINE_SIZE; j++) {
                if (redisGetReply(context, (void**)&reply) == REDIS_OK) {
                    switch(reply->type) {
                        case REDIS_REPLY_ERROR:
                            fprintf(stderr, "%s\n", reply->str);
                            break;
                        case REDIS_REPLY_NIL:
                            misses++;
                            break;
                        default:
                            hits++;
                            break;
                    }
                }
            }

            if (context->err) {
                fprintf(stderr,"I/O error during LRU test\n");
                exit(1);
            }
        }
        /* Print stats. */
        printf(
            "%lld Gets/sec | Hits: %lld (%.2f%%) | Misses: %lld (%.2f%%)\n",
            hits+misses,
            hits, (double)hits/(hits+misses)*100,
            misses, (double)misses/(hits+misses)*100);
    }
    exit(0);
}

/*------------------------------------------------------------------------------
 * Intrinsic latency mode.
 *
 * Measure max latency of a running process that does not result from
 * syscalls. Basically this software should provide a hint about how much
 * time the kernel leaves the process without a chance to run.
 *--------------------------------------------------------------------------- */

/* This is just some computation the compiler can't optimize out.
 * Should run in less than 100-200 microseconds even using very
 * slow hardware. Runs in less than 10 microseconds in modern HW. */
unsigned long compute_something_fast(void) {
    unsigned char s[256], i, j, t;
    int count = 1000, k;
    unsigned long output = 0;

    for (k = 0; k < 256; k++) s[k] = k;

    i = 0;
    j = 0;
    while(count--) {
        i++;
        j = j + s[i];
        t = s[i];
        s[i] = s[j];
        s[j] = t;
        output += s[(s[i]+s[j])&255];
    }
    return output;
}

static void intrinsicLatencyModeStop(int s) {
    UNUSED(s);
    force_cancel_loop = 1;
}

static void sigIntHandler(int s) {
    UNUSED(s);

    if (config.monitor_mode || config.pubsub_mode) {
        close(context->fd);
        context->fd = REDIS_INVALID_FD;
        config.blocking_state_aborted = 1;
    } else {
        exit(1);
    }
}

static void intrinsicLatencyMode(void) {
    long long test_end, run_time, max_latency = 0, runs = 0;

    run_time = (long long)config.intrinsic_latency_duration * 1000000;
    test_end = ustime() + run_time;
    signal(SIGINT, intrinsicLatencyModeStop);

    while(1) {
        long long start, end, latency;

        start = ustime();
        compute_something_fast();
        end = ustime();
        latency = end-start;
        runs++;
        if (latency <= 0) continue;

        /* Reporting */
        if (latency > max_latency) {
            max_latency = latency;
            printf("Max latency so far: %lld microseconds.\n", max_latency);
        }

        double avg_us = (double)run_time/runs;
        double avg_ns = avg_us * 1e3;
        if (force_cancel_loop || end > test_end) {
            printf("\n%lld total runs "
                "(avg latency: "
                "%.4f microseconds / %.2f nanoseconds per run).\n",
                runs, avg_us, avg_ns);
            printf("Worst run took %.0fx longer than the average latency.\n",
                max_latency / avg_us);
            exit(0);
        }
    }
}

static sds askPassword(const char *msg) {
    linenoiseMaskModeEnable();
    sds auth = linenoise(msg);
    linenoiseMaskModeDisable();
    return auth;
}

/*------------------------------------------------------------------------------
 * Program main()
 *--------------------------------------------------------------------------- */

int main(int argc, char **argv) {
    int firstarg;
    struct timeval tv;

    memset(&config.sslconfig, 0, sizeof(config.sslconfig));
    config.conn_info.hostip = sdsnew("127.0.0.1");
    config.conn_info.hostport = 6379;
    config.hostsocket = NULL;
    config.repeat = 1;
    config.interval = 0;
    config.dbnum = 0;
    config.conn_info.input_dbnum = 0;
    config.interactive = 0;
    config.shutdown = 0;
    config.monitor_mode = 0;
    config.pubsub_mode = 0;
    config.blocking_state_aborted = 0;
    config.latency_mode = 0;
    config.latency_dist_mode = 0;
    config.latency_history = 0;
    config.lru_test_mode = 0;
    config.lru_test_sample_size = 0;
    config.cluster_mode = 0;
    config.cluster_send_asking = 0;
    config.slave_mode = 0;
    config.getrdb_mode = 0;
    config.get_functions_rdb_mode = 0;
    config.stat_mode = 0;
    config.scan_mode = 0;
    config.intrinsic_latency_mode = 0;
    config.pattern = NULL;
    config.rdb_filename = NULL;
    config.pipe_mode = 0;
    config.pipe_timeout = REDIS_CLI_DEFAULT_PIPE_TIMEOUT;
    config.bigkeys = 0;
    config.hotkeys = 0;
    config.stdin_lastarg = 0;
    config.stdin_tag_arg = 0;
    config.stdin_tag_name = NULL;
    config.conn_info.auth = NULL;
    config.askpass = 0;
    config.conn_info.user = NULL;
    config.eval = NULL;
    config.eval_ldb = 0;
    config.eval_ldb_end = 0;
    config.eval_ldb_sync = 0;
    config.enable_ldb_on_eval = 0;
    config.last_cmd_type = -1;
    config.verbose = 0;
    config.set_errcode = 0;
    config.no_auth_warning = 0;
    config.in_multi = 0;
    config.cluster_manager_command.name = NULL;
    config.cluster_manager_command.argc = 0;
    config.cluster_manager_command.argv = NULL;
    config.cluster_manager_command.stdin_arg = NULL;
    config.cluster_manager_command.flags = 0;
    config.cluster_manager_command.replicas = 0;
    config.cluster_manager_command.from = NULL;
    config.cluster_manager_command.to = NULL;
    config.cluster_manager_command.from_user = NULL;
    config.cluster_manager_command.from_pass = NULL;
    config.cluster_manager_command.from_askpass = 0;
    config.cluster_manager_command.weight = NULL;
    config.cluster_manager_command.weight_argc = 0;
    config.cluster_manager_command.slots = 0;
    config.cluster_manager_command.timeout = CLUSTER_MANAGER_MIGRATE_TIMEOUT;
    config.cluster_manager_command.pipeline = CLUSTER_MANAGER_MIGRATE_PIPELINE;
    config.cluster_manager_command.threshold =
        CLUSTER_MANAGER_REBALANCE_THRESHOLD;
    config.cluster_manager_command.backup_dir = NULL;
    pref.hints = 1;

    spectrum_palette = spectrum_palette_color;
    spectrum_palette_size = spectrum_palette_color_size;

    if (!isatty(fileno(stdout)) && (getenv("FAKETTY") == NULL)) {
        config.output = OUTPUT_RAW;
        config.push_output = 0;
    } else {
        config.output = OUTPUT_STANDARD;
        config.push_output = 1;
    }
    config.mb_delim = sdsnew("\n");
    config.cmd_delim = sdsnew("\n");

    firstarg = parseOptions(argc,argv);
    argc -= firstarg;
    argv += firstarg;

    parseEnv();

    if (config.askpass) {
        config.conn_info.auth = askPassword("Please input password: ");
    }

    if (config.cluster_manager_command.from_askpass) {
        config.cluster_manager_command.from_pass = askPassword(
            "Please input import source node password: ");
    }

#ifdef USE_OPENSSL
    if (config.tls) {
        cliSecureInit();
    }
#endif

    gettimeofday(&tv, NULL);
    init_genrand64(((long long) tv.tv_sec * 1000000 + tv.tv_usec) ^ getpid());

    /* Cluster Manager mode */
    if (CLUSTER_MANAGER_MODE()) {
        clusterManagerCommandProc *proc = validateClusterManagerCommand();
        if (!proc) {
            exit(1);
        }
        clusterManagerMode(proc);
    }

    /* Latency mode */
    if (config.latency_mode) {
        if (cliConnect(0) == REDIS_ERR) exit(1);
        latencyMode();
    }

    /* Latency distribution mode */
    if (config.latency_dist_mode) {
        if (cliConnect(0) == REDIS_ERR) exit(1);
        latencyDistMode();
    }

    /* Slave mode */
    if (config.slave_mode) {
        if (cliConnect(0) == REDIS_ERR) exit(1);
        sendCapa();
        slaveMode();
    }

    /* Get RDB/functions mode. */
    if (config.getrdb_mode || config.get_functions_rdb_mode) {
        if (cliConnect(0) == REDIS_ERR) exit(1);
        sendCapa();
        sendRdbOnly();
        if (config.get_functions_rdb_mode && !sendReplconf("rdb-filter-only", "functions")) {
            fprintf(stderr, "Failed requesting functions only RDB from server, aborting\n");
            exit(1);
        }
        getRDB(NULL);
    }

    /* Pipe mode */
    if (config.pipe_mode) {
        if (cliConnect(0) == REDIS_ERR) exit(1);
        pipeMode();
    }

    /* Find big keys */
    if (config.bigkeys) {
        if (cliConnect(0) == REDIS_ERR) exit(1);
        findBigKeys(0, 0);
    }

    /* Find large keys */
    if (config.memkeys) {
        if (cliConnect(0) == REDIS_ERR) exit(1);
        findBigKeys(1, config.memkeys_samples);
    }

    /* Find hot keys */
    if (config.hotkeys) {
        if (cliConnect(0) == REDIS_ERR) exit(1);
        findHotKeys();
    }

    /* Stat mode */
    if (config.stat_mode) {
        if (cliConnect(0) == REDIS_ERR) exit(1);
        if (config.interval == 0) config.interval = 1000000;
        statMode();
    }

    /* Scan mode */
    if (config.scan_mode) {
        if (cliConnect(0) == REDIS_ERR) exit(1);
        scanMode();
    }

    /* LRU test mode */
    if (config.lru_test_mode) {
        if (cliConnect(0) == REDIS_ERR) exit(1);
        LRUTestMode();
    }

    /* Intrinsic latency mode */
    if (config.intrinsic_latency_mode) intrinsicLatencyMode();

    /* Start interactive mode when no command is provided */
    if (argc == 0 && !config.eval) {
        /* Ignore SIGPIPE in interactive mode to force a reconnect */
        signal(SIGPIPE, SIG_IGN);
        signal(SIGINT, sigIntHandler);

        /* Note that in repl mode we don't abort on connection error.
         * A new attempt will be performed for every command send. */
        cliConnect(0);
        repl();
    }

    /* Otherwise, we have some arguments to execute */
    if (cliConnect(0) != REDIS_OK) exit(1);
    if (config.eval) {
        return evalMode(argc,argv);
    } else {
        return noninteractive(argc,argv);
    }
}<|MERGE_RESOLUTION|>--- conflicted
+++ resolved
@@ -1852,13 +1852,13 @@
               " line interface may not be safe.\n", stderr);
     }
 
-<<<<<<< HEAD
     if (config.get_functions_rdb_mode && config.getrdb_mode) {
         fprintf(stderr,"Option --functions-rdb and --rdb are mutually exclusive.\n");
-=======
+        exit(1);
+    }
+ 
     if (config.stdin_lastarg && config.stdin_tag_arg) {
         fprintf(stderr, "Options -x and -X are mutually exclusive.\n");
->>>>>>> e4b3a257
         exit(1);
     }
 
