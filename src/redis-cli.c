/* Redis CLI (command line interface)
 *
 * Copyright (c) 2009-2012, Salvatore Sanfilippo <antirez at gmail dot com>
 * All rights reserved.
 *
 * Redistribution and use in source and binary forms, with or without
 * modification, are permitted provided that the following conditions are met:
 *
 *   * Redistributions of source code must retain the above copyright notice,
 *     this list of conditions and the following disclaimer.
 *   * Redistributions in binary form must reproduce the above copyright
 *     notice, this list of conditions and the following disclaimer in the
 *     documentation and/or other materials provided with the distribution.
 *   * Neither the name of Redis nor the names of its contributors may be used
 *     to endorse or promote products derived from this software without
 *     specific prior written permission.
 *
 * THIS SOFTWARE IS PROVIDED BY THE COPYRIGHT HOLDERS AND CONTRIBUTORS "AS IS"
 * AND ANY EXPRESS OR IMPLIED WARRANTIES, INCLUDING, BUT NOT LIMITED TO, THE
 * IMPLIED WARRANTIES OF MERCHANTABILITY AND FITNESS FOR A PARTICULAR PURPOSE
 * ARE DISCLAIMED. IN NO EVENT SHALL THE COPYRIGHT OWNER OR CONTRIBUTORS BE
 * LIABLE FOR ANY DIRECT, INDIRECT, INCIDENTAL, SPECIAL, EXEMPLARY, OR
 * CONSEQUENTIAL DAMAGES (INCLUDING, BUT NOT LIMITED TO, PROCUREMENT OF
 * SUBSTITUTE GOODS OR SERVICES; LOSS OF USE, DATA, OR PROFITS; OR BUSINESS
 * INTERRUPTION) HOWEVER CAUSED AND ON ANY THEORY OF LIABILITY, WHETHER IN
 * CONTRACT, STRICT LIABILITY, OR TORT (INCLUDING NEGLIGENCE OR OTHERWISE)
 * ARISING IN ANY WAY OUT OF THE USE OF THIS SOFTWARE, EVEN IF ADVISED OF THE
 * POSSIBILITY OF SUCH DAMAGE.
 */

#include "fmacros.h"
#include "version.h"

#include <stdio.h>
#include <string.h>
#include <stdlib.h>
#include <signal.h>
#include <unistd.h>
#include <time.h>
#include <ctype.h>
#include <errno.h>
#include <sys/stat.h>
#include <sys/time.h>
#include <assert.h>
#include <fcntl.h>
#include <limits.h>
#include <math.h>

#include <hiredis.h>
#ifdef USE_OPENSSL
#include <openssl/ssl.h>
#include <openssl/err.h>
#include <hiredis_ssl.h>
#endif
#include <sdscompat.h> /* Use hiredis' sds compat header that maps sds calls to their hi_ variants */
#include <sds.h> /* use sds.h from hiredis, so that only one set of sds functions will be present in the binary */
#include "dict.h"
#include "adlist.h"
#include "zmalloc.h"
#include "linenoise.h"
#include "help.h" /* Used for backwards-compatibility with pre-7.0 servers that don't support COMMAND DOCS. */
#include "anet.h"
#include "ae.h"
#include "connection.h"
#include "cli_common.h"
#include "mt19937-64.h"

#define UNUSED(V) ((void) V)

#define OUTPUT_STANDARD 0
#define OUTPUT_RAW 1
#define OUTPUT_CSV 2
#define OUTPUT_JSON 3
#define OUTPUT_QUOTED_JSON 4
#define REDIS_CLI_KEEPALIVE_INTERVAL 15 /* seconds */
#define REDIS_CLI_DEFAULT_PIPE_TIMEOUT 30 /* seconds */
#define REDIS_CLI_HISTFILE_ENV "REDISCLI_HISTFILE"
#define REDIS_CLI_HISTFILE_DEFAULT ".rediscli_history"
#define REDIS_CLI_RCFILE_ENV "REDISCLI_RCFILE"
#define REDIS_CLI_RCFILE_DEFAULT ".redisclirc"
#define REDIS_CLI_AUTH_ENV "REDISCLI_AUTH"
#define REDIS_CLI_CLUSTER_YES_ENV "REDISCLI_CLUSTER_YES"

#define CLUSTER_MANAGER_SLOTS               16384
#define CLUSTER_MANAGER_PORT_INCR           10000 /* same as CLUSTER_PORT_INCR */
#define CLUSTER_MANAGER_MIGRATE_TIMEOUT     60000
#define CLUSTER_MANAGER_MIGRATE_PIPELINE    10
#define CLUSTER_MANAGER_REBALANCE_THRESHOLD 2

#define CLUSTER_MANAGER_INVALID_HOST_ARG \
    "[ERR] Invalid arguments: you need to pass either a valid " \
    "address (ie. 120.0.0.1:7000) or space separated IP " \
    "and port (ie. 120.0.0.1 7000)\n"
#define CLUSTER_MANAGER_MODE() (config.cluster_manager_command.name != NULL)
#define CLUSTER_MANAGER_MASTERS_COUNT(nodes, replicas) ((nodes)/((replicas) + 1))
#define CLUSTER_MANAGER_COMMAND(n,...) \
        (redisCommand((n)->context, __VA_ARGS__))

#define CLUSTER_MANAGER_NODE_ARRAY_FREE(array) zfree((array)->alloc)

#define CLUSTER_MANAGER_PRINT_REPLY_ERROR(n, err) \
    clusterManagerLogErr("Node %s:%d replied with error:\n%s\n", \
                         (n)->ip, (n)->port, (err));

#define clusterManagerLogInfo(...) \
    clusterManagerLog(CLUSTER_MANAGER_LOG_LVL_INFO,__VA_ARGS__)

#define clusterManagerLogErr(...) \
    clusterManagerLog(CLUSTER_MANAGER_LOG_LVL_ERR,__VA_ARGS__)

#define clusterManagerLogWarn(...) \
    clusterManagerLog(CLUSTER_MANAGER_LOG_LVL_WARN,__VA_ARGS__)

#define clusterManagerLogOk(...) \
    clusterManagerLog(CLUSTER_MANAGER_LOG_LVL_SUCCESS,__VA_ARGS__)

#define CLUSTER_MANAGER_FLAG_MYSELF     1 << 0
#define CLUSTER_MANAGER_FLAG_SLAVE      1 << 1
#define CLUSTER_MANAGER_FLAG_FRIEND     1 << 2
#define CLUSTER_MANAGER_FLAG_NOADDR     1 << 3
#define CLUSTER_MANAGER_FLAG_DISCONNECT 1 << 4
#define CLUSTER_MANAGER_FLAG_FAIL       1 << 5

#define CLUSTER_MANAGER_CMD_FLAG_FIX            1 << 0
#define CLUSTER_MANAGER_CMD_FLAG_SLAVE          1 << 1
#define CLUSTER_MANAGER_CMD_FLAG_YES            1 << 2
#define CLUSTER_MANAGER_CMD_FLAG_AUTOWEIGHTS    1 << 3
#define CLUSTER_MANAGER_CMD_FLAG_EMPTYMASTER    1 << 4
#define CLUSTER_MANAGER_CMD_FLAG_SIMULATE       1 << 5
#define CLUSTER_MANAGER_CMD_FLAG_REPLACE        1 << 6
#define CLUSTER_MANAGER_CMD_FLAG_COPY           1 << 7
#define CLUSTER_MANAGER_CMD_FLAG_COLOR          1 << 8
#define CLUSTER_MANAGER_CMD_FLAG_CHECK_OWNERS   1 << 9
#define CLUSTER_MANAGER_CMD_FLAG_FIX_WITH_UNREACHABLE_MASTERS 1 << 10
#define CLUSTER_MANAGER_CMD_FLAG_MASTERS_ONLY   1 << 11
#define CLUSTER_MANAGER_CMD_FLAG_SLAVES_ONLY    1 << 12

#define CLUSTER_MANAGER_OPT_GETFRIENDS  1 << 0
#define CLUSTER_MANAGER_OPT_COLD        1 << 1
#define CLUSTER_MANAGER_OPT_UPDATE      1 << 2
#define CLUSTER_MANAGER_OPT_QUIET       1 << 6
#define CLUSTER_MANAGER_OPT_VERBOSE     1 << 7

#define CLUSTER_MANAGER_LOG_LVL_INFO    1
#define CLUSTER_MANAGER_LOG_LVL_WARN    2
#define CLUSTER_MANAGER_LOG_LVL_ERR     3
#define CLUSTER_MANAGER_LOG_LVL_SUCCESS 4

#define CLUSTER_JOIN_CHECK_AFTER        20

#define LOG_COLOR_BOLD      "29;1m"
#define LOG_COLOR_RED       "31;1m"
#define LOG_COLOR_GREEN     "32;1m"
#define LOG_COLOR_YELLOW    "33;1m"
#define LOG_COLOR_RESET     "0m"

/* cliConnect() flags. */
#define CC_FORCE (1<<0)         /* Re-connect if already connected. */
#define CC_QUIET (1<<1)         /* Don't log connecting errors. */

/* DNS lookup */
#define NET_IP_STR_LEN 46       /* INET6_ADDRSTRLEN is 46 */

/* --latency-dist palettes. */
int spectrum_palette_color_size = 19;
int spectrum_palette_color[] = {0,233,234,235,237,239,241,243,245,247,144,143,142,184,226,214,208,202,196};

int spectrum_palette_mono_size = 13;
int spectrum_palette_mono[] = {0,233,234,235,237,239,241,243,245,247,249,251,253};

/* The actual palette in use. */
int *spectrum_palette;
int spectrum_palette_size;

/* Dict Helpers */
static uint64_t dictSdsHash(const void *key);
static int dictSdsKeyCompare(dict *d, const void *key1,
    const void *key2);
static void dictSdsDestructor(dict *d, void *val);
static void dictListDestructor(dict *d, void *val);

/* Command documentation info used for help output */
struct commandDocs {
    char *name;
    char *params; /* A string describing the syntax of the command arguments. */
    char *summary;
    char *group;
    char *since;
};

/* Cluster Manager Command Info */
typedef struct clusterManagerCommand {
    char *name;
    int argc;
    char **argv;
    sds stdin_arg; /* arg from stdin. (-X option) */
    int flags;
    int replicas;
    char *from;
    char *to;
    char **weight;
    int weight_argc;
    char *master_id;
    int slots;
    int timeout;
    int pipeline;
    float threshold;
    char *backup_dir;
    char *from_user;
    char *from_pass;
    int from_askpass;
} clusterManagerCommand;

static int createClusterManagerCommand(char *cmdname, int argc, char **argv);


static redisContext *context;
static struct config {
    cliConnInfo conn_info;
    struct timeval connect_timeout;
    char *hostsocket;
    int tls;
    cliSSLconfig sslconfig;
    long repeat;
    long interval;
    int dbnum; /* db num currently selected */
    int interactive;
    int shutdown;
    int monitor_mode;
    int pubsub_mode;
    int blocking_state_aborted; /* used to abort monitor_mode and pubsub_mode. */
    int latency_mode;
    int latency_dist_mode;
    int latency_history;
    int lru_test_mode;
    long long lru_test_sample_size;
    int cluster_mode;
    int cluster_reissue_command;
    int cluster_send_asking;
    int slave_mode;
    int pipe_mode;
    int pipe_timeout;
    int getrdb_mode;
    int get_functions_rdb_mode;
    int stat_mode;
    int scan_mode;
    int intrinsic_latency_mode;
    int intrinsic_latency_duration;
    sds pattern;
    char *rdb_filename;
    int bigkeys;
    int memkeys;
    unsigned memkeys_samples;
    int hotkeys;
    int stdin_lastarg; /* get last arg from stdin. (-x option) */
    int stdin_tag_arg; /* get <tag> arg from stdin. (-X option) */
    char *stdin_tag_name; /* Placeholder(tag name) for user input. */
    int askpass;
    int quoted_input;   /* Force input args to be treated as quoted strings */
    int output; /* output mode, see OUTPUT_* defines */
    int push_output; /* Should we display spontaneous PUSH replies */
    sds mb_delim;
    sds cmd_delim;
    char prompt[128];
    char *eval;
    int eval_ldb;
    int eval_ldb_sync;  /* Ask for synchronous mode of the Lua debugger. */
    int eval_ldb_end;   /* Lua debugging session ended. */
    int enable_ldb_on_eval; /* Handle manual SCRIPT DEBUG + EVAL commands. */
    int last_cmd_type;
    int verbose;
    int set_errcode;
    clusterManagerCommand cluster_manager_command;
    int no_auth_warning;
    int resp2;
    int resp3; /* value of 1: specified explicitly, value of 2: implicit like --json option */
    int in_multi;
    int pre_multi_dbnum;
} config;

/* User preferences. */
static struct pref {
    int hints;
} pref;

static volatile sig_atomic_t force_cancel_loop = 0;
static void usage(int err);
static void slaveMode(void);
char *redisGitSHA1(void);
char *redisGitDirty(void);
static int cliConnect(int flags);

static char *getInfoField(char *info, char *field);
static long getLongInfoField(char *info, char *field);

/*------------------------------------------------------------------------------
 * Utility functions
 *--------------------------------------------------------------------------- */
size_t redis_strlcpy(char *dst, const char *src, size_t dsize);

static void cliPushHandler(void *, void *);

uint16_t crc16(const char *buf, int len);

static long long ustime(void) {
    struct timeval tv;
    long long ust;

    gettimeofday(&tv, NULL);
    ust = ((long long)tv.tv_sec)*1000000;
    ust += tv.tv_usec;
    return ust;
}

static long long mstime(void) {
    return ustime()/1000;
}

static void cliRefreshPrompt(void) {
    if (config.eval_ldb) return;

    sds prompt = sdsempty();
    if (config.hostsocket != NULL) {
        prompt = sdscatfmt(prompt,"redis %s",config.hostsocket);
    } else {
        char addr[256];
        formatAddr(addr, sizeof(addr), config.conn_info.hostip, config.conn_info.hostport);
        prompt = sdscatlen(prompt,addr,strlen(addr));
    }

    /* Add [dbnum] if needed */
    if (config.dbnum != 0)
        prompt = sdscatfmt(prompt,"[%i]",config.dbnum);

    /* Add TX if in transaction state*/
    if (config.in_multi)  
        prompt = sdscatlen(prompt,"(TX)",4);

    /* Copy the prompt in the static buffer. */
    prompt = sdscatlen(prompt,"> ",2);
    snprintf(config.prompt,sizeof(config.prompt),"%s",prompt);
    sdsfree(prompt);
}

/* Return the name of the dotfile for the specified 'dotfilename'.
 * Normally it just concatenates user $HOME to the file specified
 * in 'dotfilename'. However if the environment variable 'envoverride'
 * is set, its value is taken as the path.
 *
 * The function returns NULL (if the file is /dev/null or cannot be
 * obtained for some error), or an SDS string that must be freed by
 * the user. */
static sds getDotfilePath(char *envoverride, char *dotfilename) {
    char *path = NULL;
    sds dotPath = NULL;

    /* Check the env for a dotfile override. */
    path = getenv(envoverride);
    if (path != NULL && *path != '\0') {
        if (!strcmp("/dev/null", path)) {
            return NULL;
        }

        /* If the env is set, return it. */
        dotPath = sdsnew(path);
    } else {
        char *home = getenv("HOME");
        if (home != NULL && *home != '\0') {
            /* If no override is set use $HOME/<dotfilename>. */
            dotPath = sdscatprintf(sdsempty(), "%s/%s", home, dotfilename);
        }
    }
    return dotPath;
}

static uint64_t dictSdsHash(const void *key) {
    return dictGenHashFunction((unsigned char*)key, sdslen((char*)key));
}

static int dictSdsKeyCompare(dict *d, const void *key1, const void *key2)
{
    int l1,l2;
    UNUSED(d);

    l1 = sdslen((sds)key1);
    l2 = sdslen((sds)key2);
    if (l1 != l2) return 0;
    return memcmp(key1, key2, l1) == 0;
}

static void dictSdsDestructor(dict *d, void *val)
{
    UNUSED(d);
    sdsfree(val);
}

void dictListDestructor(dict *d, void *val)
{
    UNUSED(d);
    listRelease((list*)val);
}

/*------------------------------------------------------------------------------
 * Help functions
 *--------------------------------------------------------------------------- */

#define CLI_HELP_COMMAND 1
#define CLI_HELP_GROUP 2

typedef struct {
    int type;
    int argc;
    sds *argv;
    sds full;

    /* Only used for help on commands */
    struct commandDocs org;
} helpEntry;

static helpEntry *helpEntries = NULL;
static int helpEntriesLen = 0;

static sds cliVersion(void) {
    sds version;
    version = sdscatprintf(sdsempty(), "%s", REDIS_VERSION);

    /* Add git commit and working tree status when available */
    if (strtoll(redisGitSHA1(),NULL,16)) {
        version = sdscatprintf(version, " (git:%s", redisGitSHA1());
        if (strtoll(redisGitDirty(),NULL,10))
            version = sdscatprintf(version, "-dirty");
        version = sdscat(version, ")");
    }
    return version;
}

/* For backwards compatibility with pre-7.0 servers. Initializes command help. */
static void cliOldInitHelp(void) {
    int commandslen = sizeof(commandHelp)/sizeof(struct commandHelp);
    int groupslen = sizeof(commandGroups)/sizeof(char*);
    int i, len, pos = 0;
    helpEntry tmp;

    helpEntriesLen = len = commandslen+groupslen;
    helpEntries = zmalloc(sizeof(helpEntry)*len);

    for (i = 0; i < groupslen; i++) {
        tmp.argc = 1;
        tmp.argv = zmalloc(sizeof(sds));
        tmp.argv[0] = sdscatprintf(sdsempty(),"@%s",commandGroups[i]);
        tmp.full = tmp.argv[0];
        tmp.type = CLI_HELP_GROUP;
        tmp.org.name = NULL;
        tmp.org.params = NULL;
        tmp.org.summary = NULL;
        tmp.org.since = NULL;
        tmp.org.group = NULL;
        helpEntries[pos++] = tmp;
    }

    for (i = 0; i < commandslen; i++) {
        tmp.argv = sdssplitargs(commandHelp[i].name,&tmp.argc);
        tmp.full = sdsnew(commandHelp[i].name);
        tmp.type = CLI_HELP_COMMAND;
        tmp.org.name = commandHelp[i].name;
        tmp.org.params = commandHelp[i].params;
        tmp.org.summary = commandHelp[i].summary;
        tmp.org.since = commandHelp[i].since;
        tmp.org.group = commandGroups[commandHelp[i].group];
        helpEntries[pos++] = tmp;
    }
}

/* For backwards compatibility with pre-7.0 servers.
 * cliOldInitHelp() setups the helpEntries array with the command and group
 * names from the help.h file. However the Redis instance we are connecting
 * to may support more commands, so this function integrates the previous
 * entries with additional entries obtained using the COMMAND command
 * available in recent versions of Redis. */
static void cliOldIntegrateHelp(void) {
    if (cliConnect(CC_QUIET) == REDIS_ERR) return;

    redisReply *reply = redisCommand(context, "COMMAND");
    if(reply == NULL || reply->type != REDIS_REPLY_ARRAY) return;

    /* Scan the array reported by COMMAND and fill only the entries that
     * don't already match what we have. */
    for (size_t j = 0; j < reply->elements; j++) {
        redisReply *entry = reply->element[j];
        if (entry->type != REDIS_REPLY_ARRAY || entry->elements < 4 ||
            entry->element[0]->type != REDIS_REPLY_STRING ||
            entry->element[1]->type != REDIS_REPLY_INTEGER ||
            entry->element[3]->type != REDIS_REPLY_INTEGER) return;
        char *cmdname = entry->element[0]->str;
        int i;

        for (i = 0; i < helpEntriesLen; i++) {
            helpEntry *he = helpEntries+i;
            if (!strcasecmp(he->argv[0],cmdname))
                break;
        }
        if (i != helpEntriesLen) continue;

        helpEntriesLen++;
        helpEntries = zrealloc(helpEntries,sizeof(helpEntry)*helpEntriesLen);
        helpEntry *new = helpEntries+(helpEntriesLen-1);

        new->argc = 1;
        new->argv = zmalloc(sizeof(sds));
        new->argv[0] = sdsnew(cmdname);
        new->full = new->argv[0];
        new->type = CLI_HELP_COMMAND;
        sdstoupper(new->argv[0]);

        new->org.name = new->argv[0];
        new->org.params = sdsempty();
        int args = llabs(entry->element[1]->integer);
        args--; /* Remove the command name itself. */
        if (entry->element[3]->integer == 1) {
            new->org.params = sdscat(new->org.params,"key ");
            args--;
        }
        while(args-- > 0) new->org.params = sdscat(new->org.params,"arg ");
        if (entry->element[1]->integer < 0)
            new->org.params = sdscat(new->org.params,"...options...");
        new->org.summary = "Help not available";
        new->org.since = "Not known";
        new->org.group = commandGroups[0];
    }
    freeReplyObject(reply);
}

/* Concatenate a string to an sds string, but if it's empty substitute double quote marks. */
static sds sdscat_orempty(sds params, char *value) {
    if (value[0] == '\0') {
        return sdscat(params, "\"\"");
    }
    return sdscat(params, value);
}

static sds cliAddArgument(sds params, redisReply *argMap);

/* Concatenate a list of arguments to the parameter string, separated by a separator string. */
static sds cliConcatArguments(sds params, redisReply *arguments, char *separator) {
    for (size_t j = 0; j < arguments->elements; j++) {
        params = cliAddArgument(params, arguments->element[j]);
        if (j != arguments->elements - 1) {
            params = sdscat(params, separator);
        }
    }
    return params;
}

/* Add an argument to the parameter string. */
static sds cliAddArgument(sds params, redisReply *argMap) {
    char *name = NULL;
    char *type = NULL;
    int optional = 0;
    int multiple = 0;
    int multipleToken = 0;
    redisReply *arguments = NULL;
    sds tokenPart = sdsempty();
    sds repeatPart = sdsempty();

    /* First read the fields describing the argument. */
    if (argMap->type != REDIS_REPLY_MAP && argMap->type != REDIS_REPLY_ARRAY) {
        return params;
    }
    for (size_t i = 0; i < argMap->elements; i += 2) {
        assert(argMap->element[i]->type == REDIS_REPLY_STRING);
        char *key = argMap->element[i]->str;
        if (!strcmp(key, "name")) {
            assert(argMap->element[i + 1]->type == REDIS_REPLY_STRING);
            name = argMap->element[i + 1]->str;
        } else if (!strcmp(key, "token")) {
            assert(argMap->element[i + 1]->type == REDIS_REPLY_STRING);
            char *token = argMap->element[i + 1]->str;
            tokenPart = sdscat_orempty(tokenPart, token);
        } else if (!strcmp(key, "type")) {
            assert(argMap->element[i + 1]->type == REDIS_REPLY_STRING);
            type = argMap->element[i + 1]->str;
        } else if (!strcmp(key, "arguments")) {
            arguments = argMap->element[i + 1];
        } else if (!strcmp(key, "flags")) {
            redisReply *flags = argMap->element[i + 1];
            assert(flags->type == REDIS_REPLY_SET || flags->type == REDIS_REPLY_ARRAY);
            for (size_t j = 0; j < flags->elements; j++) {
                assert(flags->element[j]->type == REDIS_REPLY_STATUS);
                char *flag = flags->element[j]->str;
                if (!strcmp(flag, "optional")) {
                    optional = 1;
                } else if (!strcmp(flag, "multiple")) {
                    multiple = 1;
                } else if (!strcmp(flag, "multiple_token")) {
                    multipleToken = 1;
                }
            }
        }
    }

    /* Then build the "repeating part" of the argument string. */
    if (!strcmp(type, "key") ||
        !strcmp(type, "string") ||
        !strcmp(type, "integer") ||
        !strcmp(type, "double") ||
        !strcmp(type, "pattern") ||
        !strcmp(type, "unix-time") ||
        !strcmp(type, "token"))
    {
        repeatPart = sdscat_orempty(repeatPart, name);
    } else if (!strcmp(type, "oneof")) {
        repeatPart = cliConcatArguments(repeatPart, arguments, "|");
    } else if (!strcmp(type, "block")) {
        repeatPart = cliConcatArguments(repeatPart, arguments, " ");
    } else if (strcmp(type, "pure-token") != 0) {
        fprintf(stderr, "Unknown type '%s' set for argument '%s'\n", type, name);
    }

    /* Finally, build the parameter string. */
    if (tokenPart[0] != '\0' && strcmp(type, "pure-token") != 0) {
        tokenPart = sdscat(tokenPart, " ");
    }
    if (optional) {
        params = sdscat(params, "[");
    }
    params = sdscat(params, tokenPart);
    params = sdscat(params, repeatPart);
    if (multiple) {
        params = sdscat(params, " [");
        if (multipleToken) {
            params = sdscat(params, tokenPart);
        }
        params = sdscat(params, repeatPart);
        params = sdscat(params, " ...]");
    }
    if (optional) {
        params = sdscat(params, "]");
    }
    sdsfree(tokenPart);
    sdsfree(repeatPart);
    return params;
}

/* Fill in the fields of a help entry for the command/subcommand name. */
static void cliFillInCommandHelpEntry(helpEntry *help, char *cmdname, char *subcommandname) {
    help->argc = subcommandname ? 2 : 1;
    help->argv = zmalloc(sizeof(sds) * help->argc);
    help->argv[0] = sdsnew(cmdname);
    sdstoupper(help->argv[0]);
    if (subcommandname) {
        /* Subcommand name is two words separated by a pipe character. */
        help->argv[1] = sdsnew(strchr(subcommandname, '|') + 1);
        sdstoupper(help->argv[1]);
    }
    sds fullname = sdsnew(help->argv[0]);
    if (subcommandname) {
        fullname = sdscat(fullname, " ");
        fullname = sdscat(fullname, help->argv[1]);
    }
    help->full = fullname;
    help->type = CLI_HELP_COMMAND;

    help->org.name = help->full;
    help->org.params = sdsempty();
    help->org.since = NULL;
}

/* Initialize a command help entry for the command/subcommand described in 'specs'.
 * 'next' points to the next help entry to be filled in.
 * 'groups' is a set of command group names to be filled in.
 * Returns a pointer to the next available position in the help entries table.
 * If the command has subcommands, this is called recursively for the subcommands.
 */
static helpEntry *cliInitCommandHelpEntry(char *cmdname, char *subcommandname,
                                          helpEntry *next, redisReply *specs,
                                          dict *groups) {
    helpEntry *help = next++;
    cliFillInCommandHelpEntry(help, cmdname, subcommandname);

    assert(specs->type == REDIS_REPLY_MAP || specs->type == REDIS_REPLY_ARRAY);
    for (size_t j = 0; j < specs->elements; j += 2) {
        assert(specs->element[j]->type == REDIS_REPLY_STRING);
        char *key = specs->element[j]->str;
        if (!strcmp(key, "summary")) {
            redisReply *reply = specs->element[j + 1];
            assert(reply->type == REDIS_REPLY_STRING);
            help->org.summary = sdsnew(reply->str);
        } else if (!strcmp(key, "since")) {
            redisReply *reply = specs->element[j + 1];
            assert(reply->type == REDIS_REPLY_STRING);
            help->org.since = sdsnew(reply->str);
        } else if (!strcmp(key, "group")) {
            redisReply *reply = specs->element[j + 1];
            assert(reply->type == REDIS_REPLY_STRING);
            help->org.group = sdsnew(reply->str);
            sds group = sdsdup(help->org.group);
            if (dictAdd(groups, group, NULL) != DICT_OK) {
                sdsfree(group);
            }
        } else if (!strcmp(key, "arguments")) {
            redisReply *args = specs->element[j + 1];
            assert(args->type == REDIS_REPLY_ARRAY);
            help->org.params = cliConcatArguments(help->org.params, args, " ");
        } else if (!strcmp(key, "subcommands")) {
            redisReply *subcommands = specs->element[j + 1];
            assert(subcommands->type == REDIS_REPLY_MAP || subcommands->type == REDIS_REPLY_ARRAY);
            for (size_t i = 0; i < subcommands->elements; i += 2) {
                assert(subcommands->element[i]->type == REDIS_REPLY_STRING);
                char *subcommandname = subcommands->element[i]->str;
                redisReply *subcommand = subcommands->element[i + 1];
                assert(subcommand->type == REDIS_REPLY_MAP || subcommand->type == REDIS_REPLY_ARRAY);
                next = cliInitCommandHelpEntry(cmdname, subcommandname, next, subcommand, groups);
            }
        }
    }
    return next;
}

/* Returns the total number of commands and subcommands in the command docs table. */
static size_t cliCountCommands(redisReply* commandTable) {
    size_t numCommands = commandTable->elements / 2;

    /* The command docs table maps command names to a map of their specs. */    
    for (size_t i = 0; i < commandTable->elements; i += 2) {
        assert(commandTable->element[i]->type == REDIS_REPLY_STRING);  /* Command name. */
        assert(commandTable->element[i + 1]->type == REDIS_REPLY_MAP ||
               commandTable->element[i + 1]->type == REDIS_REPLY_ARRAY);
        redisReply *map = commandTable->element[i + 1];
        for (size_t j = 0; j < map->elements; j += 2) {
            assert(map->element[j]->type == REDIS_REPLY_STRING);
            char *key = map->element[j]->str;
            if (!strcmp(key, "subcommands")) {
                redisReply *subcommands = map->element[j + 1];
                assert(subcommands->type == REDIS_REPLY_MAP || subcommands->type == REDIS_REPLY_ARRAY);
                numCommands += subcommands->elements / 2;
            }
        }
    }
    return numCommands;
}

/* Comparator for sorting help table entries. */
int helpEntryCompare(const void *entry1, const void *entry2) {
    helpEntry *i1 = (helpEntry *)entry1;
    helpEntry *i2 = (helpEntry *)entry2;
    return strcmp(i1->full, i2->full);
}

/* Initializes command help entries for command groups.
 * Called after the command help entries have already been filled in.
 * Extends the help table with new entries for the command groups.
 */
void cliInitGroupHelpEntries(dict *groups) {
    dictIterator *iter = dictGetIterator(groups);
    dictEntry *entry;
    helpEntry tmp;

    int numGroups = dictSize(groups);
    int pos = helpEntriesLen;
    helpEntriesLen += numGroups;
    helpEntries = zrealloc(helpEntries, sizeof(helpEntry)*helpEntriesLen);

    for (entry = dictNext(iter); entry != NULL; entry = dictNext(iter)) {
        tmp.argc = 1;
        tmp.argv = zmalloc(sizeof(sds));
        tmp.argv[0] = sdscatprintf(sdsempty(),"@%s",(char *)entry->key);
        tmp.full = tmp.argv[0];
        tmp.type = CLI_HELP_GROUP;
        tmp.org.name = NULL;
        tmp.org.params = NULL;
        tmp.org.summary = NULL;
        tmp.org.since = NULL;
        tmp.org.group = NULL;
        helpEntries[pos++] = tmp;
    }
    dictReleaseIterator(iter);
}

/* Initializes help entries for all commands in the COMMAND DOCS reply. */
void cliInitCommandHelpEntries(redisReply *commandTable, dict *groups) {
    helpEntry *next = helpEntries;
    for (size_t i = 0; i < commandTable->elements; i += 2) {
        assert(commandTable->element[i]->type == REDIS_REPLY_STRING);
        char *cmdname = commandTable->element[i]->str;

        assert(commandTable->element[i + 1]->type == REDIS_REPLY_MAP ||
               commandTable->element[i + 1]->type == REDIS_REPLY_ARRAY);
        redisReply *cmdspecs = commandTable->element[i + 1];
        next = cliInitCommandHelpEntry(cmdname, NULL, next, cmdspecs, groups);
    }
}

/* cliInitHelp() sets up the helpEntries array with the command and group
 * names and command descriptions obtained using the COMMAND DOCS command.
 */
static void cliInitHelp(void) {
    /* Dict type for a set of strings, used to collect names of command groups. */
    dictType groupsdt = {
        dictSdsHash,                /* hash function */
        NULL,                       /* key dup */
        NULL,                       /* val dup */
        dictSdsKeyCompare,          /* key compare */
        dictSdsDestructor,          /* key destructor */
        NULL,                       /* val destructor */
        NULL                        /* allow to expand */
    };
    redisReply *commandTable;
    dict *groups;

    if (cliConnect(CC_QUIET) == REDIS_ERR) {
        /* Can not connect to the server, but we still want to provide
         * help, generate it only from the old help.h data instead. */
        cliOldInitHelp();
        return;
    }
    commandTable = redisCommand(context, "COMMAND DOCS");
    if (commandTable == NULL || commandTable->type == REDIS_REPLY_ERROR) {
        /* New COMMAND DOCS subcommand not supported - generate help from old help.h data instead. */
        freeReplyObject(commandTable);
        cliOldInitHelp();
        cliOldIntegrateHelp();
        return;
    };
    if (commandTable->type != REDIS_REPLY_MAP && commandTable->type != REDIS_REPLY_ARRAY) return;

    /* Scan the array reported by COMMAND DOCS and fill in the entries */
    helpEntriesLen = cliCountCommands(commandTable);
    helpEntries = zmalloc(sizeof(helpEntry)*helpEntriesLen);

    groups = dictCreate(&groupsdt);
    cliInitCommandHelpEntries(commandTable, groups);
    cliInitGroupHelpEntries(groups);

    qsort(helpEntries, helpEntriesLen, sizeof(helpEntry), helpEntryCompare);
    freeReplyObject(commandTable);
    dictRelease(groups);
}

/* Output command help to stdout. */
static void cliOutputCommandHelp(struct commandDocs *help, int group) {
    printf("\r\n  \x1b[1m%s\x1b[0m \x1b[90m%s\x1b[0m\r\n", help->name, help->params);
    printf("  \x1b[33msummary:\x1b[0m %s\r\n", help->summary);
    if (help->since != NULL) {
        printf("  \x1b[33msince:\x1b[0m %s\r\n", help->since);
    }
    if (group) {
        printf("  \x1b[33mgroup:\x1b[0m %s\r\n", help->group);
    }
}

/* Print generic help. */
static void cliOutputGenericHelp(void) {
    sds version = cliVersion();
    printf(
        "redis-cli %s\n"
        "To get help about Redis commands type:\n"
        "      \"help @<group>\" to get a list of commands in <group>\n"
        "      \"help <command>\" for help on <command>\n"
        "      \"help <tab>\" to get a list of possible help topics\n"
        "      \"quit\" to exit\n"
        "\n"
        "To set redis-cli preferences:\n"
        "      \":set hints\" enable online hints\n"
        "      \":set nohints\" disable online hints\n"
        "Set your preferences in ~/.redisclirc\n",
        version
    );
    sdsfree(version);
}

/* Output all command help, filtering by group or command name. */
static void cliOutputHelp(int argc, char **argv) {
    int i, j;
    char *group = NULL;
    helpEntry *entry;
    struct commandDocs *help;

    if (argc == 0) {
        cliOutputGenericHelp();
        return;
    } else if (argc > 0 && argv[0][0] == '@') {
        group = argv[0]+1;
    }

    if (helpEntries == NULL) {
        /* Initialize the help using the results of the COMMAND command.
         * In case we are using redis-cli help XXX, we need to init it. */
        cliInitHelp();
    }

    assert(argc > 0);
    for (i = 0; i < helpEntriesLen; i++) {
        entry = &helpEntries[i];
        if (entry->type != CLI_HELP_COMMAND) continue;

        help = &entry->org;
        if (group == NULL) {
            /* Compare all arguments */
            if (argc <= entry->argc) {
                for (j = 0; j < argc; j++) {
                    if (strcasecmp(argv[j],entry->argv[j]) != 0) break;
                }
                if (j == argc) {
                    cliOutputCommandHelp(help,1);
                }
            }
        } else if (strcasecmp(group, help->group) == 0) {
            cliOutputCommandHelp(help,0);
        }
    }
    printf("\r\n");
}

/* Linenoise completion callback. */
static void completionCallback(const char *buf, linenoiseCompletions *lc) {
    size_t startpos = 0;
    int mask;
    int i;
    size_t matchlen;
    sds tmp;

    if (strncasecmp(buf,"help ",5) == 0) {
        startpos = 5;
        while (isspace(buf[startpos])) startpos++;
        mask = CLI_HELP_COMMAND | CLI_HELP_GROUP;
    } else {
        mask = CLI_HELP_COMMAND;
    }

    for (i = 0; i < helpEntriesLen; i++) {
        if (!(helpEntries[i].type & mask)) continue;

        matchlen = strlen(buf+startpos);
        if (strncasecmp(buf+startpos,helpEntries[i].full,matchlen) == 0) {
            tmp = sdsnewlen(buf,startpos);
            tmp = sdscat(tmp,helpEntries[i].full);
            linenoiseAddCompletion(lc,tmp);
            sdsfree(tmp);
        }
    }
}

/* Linenoise hints callback. */
static char *hintsCallback(const char *buf, int *color, int *bold) {
    if (!pref.hints) return NULL;

    int i, rawargc, argc, buflen = strlen(buf), matchlen = 0, shift = 0;
    sds *rawargv, *argv = sdssplitargs(buf,&argc);
    int endspace = buflen && isspace(buf[buflen-1]);
    helpEntry *entry = NULL;

    /* Check if the argument list is empty and return ASAP. */
    if (argc == 0) {
        sdsfreesplitres(argv,argc);
        return NULL;
    }

    if (argc > 3 && (!strcasecmp(argv[0], "acl") && !strcasecmp(argv[1], "dryrun"))) {
        shift = 3;
    } else if (argc > 2 && (!strcasecmp(argv[0], "command") &&
        (!strcasecmp(argv[1], "getkeys") || !strcasecmp(argv[1], "getkeysandflags"))))
    {
        shift = 2;
    }
    argc -= shift;
    argv += shift;

    /* Search longest matching prefix command */
    for (i = 0; i < helpEntriesLen; i++) {
        if (!(helpEntries[i].type & CLI_HELP_COMMAND)) continue;

        rawargv = sdssplitargs(helpEntries[i].full,&rawargc);
        if (rawargc <= argc) {
            int j;
            for (j = 0; j < rawargc; j++) {
                if (strcasecmp(rawargv[j],argv[j])) {
                    break;
                }
            }
            if (j == rawargc && rawargc > matchlen) {
                matchlen = rawargc;
                entry = &helpEntries[i];
            }
        }
        sdsfreesplitres(rawargv,rawargc);
    }
    sdsfreesplitres(argv - shift,argc + shift);

    if (entry) {
        *color = 90;
        *bold = 0;
        sds hint = sdsnew(entry->org.params);

        /* Remove arguments from the returned hint to show only the
            * ones the user did not yet type. */
        int toremove = argc-matchlen;
        while(toremove > 0 && sdslen(hint)) {
            if (hint[0] == '[') break;
            if (hint[0] == ' ') toremove--;
            sdsrange(hint,1,-1);
        }

        /* Add an initial space if needed. */
        if (!endspace) {
            sds newhint = sdsnewlen(" ",1);
            newhint = sdscatsds(newhint,hint);
            sdsfree(hint);
            hint = newhint;
        }

        return hint;
    }
    return NULL;
}

static void freeHintsCallback(void *ptr) {
    sdsfree(ptr);
}

/*------------------------------------------------------------------------------
 * Networking / parsing
 *--------------------------------------------------------------------------- */

/* Send AUTH command to the server */
static int cliAuth(redisContext *ctx, char *user, char *auth) {
    redisReply *reply;
    if (auth == NULL) return REDIS_OK;

    if (user == NULL)
        reply = redisCommand(ctx,"AUTH %s",auth);
    else
        reply = redisCommand(ctx,"AUTH %s %s",user,auth);

    if (reply == NULL) {
        fprintf(stderr, "\nI/O error\n");
        return REDIS_ERR;
    }

    int result = REDIS_OK;
    if (reply->type == REDIS_REPLY_ERROR) {
        result = REDIS_ERR;
        fprintf(stderr, "AUTH failed: %s\n", reply->str);
    }
    freeReplyObject(reply);
    return result;
}

/* Send SELECT input_dbnum to the server */
static int cliSelect(void) {
    redisReply *reply;
    if (config.conn_info.input_dbnum == config.dbnum) return REDIS_OK;

    reply = redisCommand(context,"SELECT %d",config.conn_info.input_dbnum);
    if (reply == NULL) {
        fprintf(stderr, "\nI/O error\n");
        return REDIS_ERR;
    }

    int result = REDIS_OK;
    if (reply->type == REDIS_REPLY_ERROR) {
        result = REDIS_ERR;
        fprintf(stderr,"SELECT %d failed: %s\n",config.conn_info.input_dbnum,reply->str);
    } else {
        config.dbnum = config.conn_info.input_dbnum;
        cliRefreshPrompt();
    }
    freeReplyObject(reply);
    return result;
}

/* Select RESP3 mode if redis-cli was started with the -3 option.  */
static int cliSwitchProto(void) {
    redisReply *reply;
    if (!config.resp3 || config.resp2) return REDIS_OK;

    reply = redisCommand(context,"HELLO 3");
    if (reply == NULL) {
        fprintf(stderr, "\nI/O error\n");
        return REDIS_ERR;
    }

    int result = REDIS_OK;
    if (reply->type == REDIS_REPLY_ERROR) {
        fprintf(stderr,"HELLO 3 failed: %s\n",reply->str);
        if (config.resp3 == 1) {
            result = REDIS_ERR;
        } else if (config.resp3 == 2) {
            result = REDIS_OK;
        }
    }
    freeReplyObject(reply);
    return result;
}

/* Connect to the server. It is possible to pass certain flags to the function:
 *      CC_FORCE: The connection is performed even if there is already
 *                a connected socket.
 *      CC_QUIET: Don't print errors if connection fails. */
static int cliConnect(int flags) {
    if (context == NULL || flags & CC_FORCE) {
        if (context != NULL) {
            redisFree(context);
            config.dbnum = 0;
            config.in_multi = 0;
            cliRefreshPrompt();
        }

        /* Do not use hostsocket when we got redirected in cluster mode */
        if (config.hostsocket == NULL ||
            (config.cluster_mode && config.cluster_reissue_command)) {
            context = redisConnectWithTimeout(config.conn_info.hostip, config.conn_info.hostport,
                                              config.connect_timeout);
        } else {
            context = redisConnectUnixWithTimeout(config.hostsocket, config.connect_timeout);
        }

        if (!context->err && config.tls) {
            const char *err = NULL;
            if (cliSecureConnection(context, config.sslconfig, &err) == REDIS_ERR && err) {
                fprintf(stderr, "Could not negotiate a TLS connection: %s\n", err);
                redisFree(context);
                context = NULL;
                return REDIS_ERR;
            }
        }

        if (context->err) {
            if (!(flags & CC_QUIET)) {
                fprintf(stderr,"Could not connect to Redis at ");
                if (config.hostsocket == NULL ||
                    (config.cluster_mode && config.cluster_reissue_command))
                {
                    fprintf(stderr, "%s:%d: %s\n",
                        config.conn_info.hostip,config.conn_info.hostport,context->errstr);
                } else {
                    fprintf(stderr,"%s: %s\n",
                        config.hostsocket,context->errstr);
                }
            }
            redisFree(context);
            context = NULL;
            return REDIS_ERR;
        }


        /* Set aggressive KEEP_ALIVE socket option in the Redis context socket
         * in order to prevent timeouts caused by the execution of long
         * commands. At the same time this improves the detection of real
         * errors. */
        anetKeepAlive(NULL, context->fd, REDIS_CLI_KEEPALIVE_INTERVAL);

        /* Do AUTH, select the right DB, switch to RESP3 if needed. */
        if (cliAuth(context, config.conn_info.user, config.conn_info.auth) != REDIS_OK)
            return REDIS_ERR;
        if (cliSelect() != REDIS_OK)
            return REDIS_ERR;
        if (cliSwitchProto() != REDIS_OK)
            return REDIS_ERR;
    }

    /* Set a PUSH handler if configured to do so. */
    if (config.push_output) {
        redisSetPushCallback(context, cliPushHandler);
    }

    return REDIS_OK;
}

/* In cluster, if server replies ASK, we will redirect to a different node.
 * Before sending the real command, we need to send ASKING command first. */
static int cliSendAsking() {
    redisReply *reply;

    config.cluster_send_asking = 0;
    if (context == NULL) {
        return REDIS_ERR;
    }
    reply = redisCommand(context,"ASKING");
    if (reply == NULL) {
        fprintf(stderr, "\nI/O error\n");
        return REDIS_ERR;
    }
    int result = REDIS_OK;
    if (reply->type == REDIS_REPLY_ERROR) {
        result = REDIS_ERR;
        fprintf(stderr,"ASKING failed: %s\n",reply->str);
    }
    freeReplyObject(reply);
    return result;
}

static void cliPrintContextError(void) {
    if (context == NULL) return;
    fprintf(stderr,"Error: %s\n",context->errstr);
}

static int isInvalidateReply(redisReply *reply) {
    return reply->type == REDIS_REPLY_PUSH && reply->elements == 2 &&
        reply->element[0]->type == REDIS_REPLY_STRING &&
        !strncmp(reply->element[0]->str, "invalidate", 10) &&
        reply->element[1]->type == REDIS_REPLY_ARRAY;
}

/* Special display handler for RESP3 'invalidate' messages.
 * This function does not validate the reply, so it should
 * already be confirmed correct */
static sds cliFormatInvalidateTTY(redisReply *r) {
    sds out = sdsnew("-> invalidate: ");

    for (size_t i = 0; i < r->element[1]->elements; i++) {
        redisReply *key = r->element[1]->element[i];
        assert(key->type == REDIS_REPLY_STRING);

        out = sdscatfmt(out, "'%s'", key->str, key->len);
        if (i < r->element[1]->elements - 1)
            out = sdscatlen(out, ", ", 2);
    }

    return sdscatlen(out, "\n", 1);
}

/* Returns non-zero if cliFormatReplyTTY renders the reply in multiple lines. */
static int cliIsMultilineValueTTY(redisReply *r) {
    switch (r->type) {
    case REDIS_REPLY_ARRAY:
    case REDIS_REPLY_SET:
    case REDIS_REPLY_PUSH:
        if (r->elements == 0) return 0;
        if (r->elements > 1) return 1;
        return cliIsMultilineValueTTY(r->element[0]);
    case REDIS_REPLY_MAP:
        if (r->elements == 0) return 0;
        if (r->elements > 2) return 1;
        return cliIsMultilineValueTTY(r->element[1]);
    default:
        return 0;
    }
}

static sds cliFormatReplyTTY(redisReply *r, char *prefix) {
    sds out = sdsempty();
    switch (r->type) {
    case REDIS_REPLY_ERROR:
        out = sdscatprintf(out,"(error) %s\n", r->str);
    break;
    case REDIS_REPLY_STATUS:
        out = sdscat(out,r->str);
        out = sdscat(out,"\n");
    break;
    case REDIS_REPLY_INTEGER:
        out = sdscatprintf(out,"(integer) %lld\n",r->integer);
    break;
    case REDIS_REPLY_DOUBLE:
        out = sdscatprintf(out,"(double) %s\n",r->str);
    break;
    case REDIS_REPLY_STRING:
    case REDIS_REPLY_VERB:
        /* If you are producing output for the standard output we want
        * a more interesting output with quoted characters and so forth,
        * unless it's a verbatim string type. */
        if (r->type == REDIS_REPLY_STRING) {
            out = sdscatrepr(out,r->str,r->len);
            out = sdscat(out,"\n");
        } else {
            out = sdscatlen(out,r->str,r->len);
            out = sdscat(out,"\n");
        }
    break;
    case REDIS_REPLY_NIL:
        out = sdscat(out,"(nil)\n");
    break;
    case REDIS_REPLY_BOOL:
        out = sdscat(out,r->integer ? "(true)\n" : "(false)\n");
    break;
    case REDIS_REPLY_ARRAY:
    case REDIS_REPLY_MAP:
    case REDIS_REPLY_SET:
    case REDIS_REPLY_PUSH:
        if (r->elements == 0) {
            if (r->type == REDIS_REPLY_ARRAY)
                out = sdscat(out,"(empty array)\n");
            else if (r->type == REDIS_REPLY_MAP)
                out = sdscat(out,"(empty hash)\n");
            else if (r->type == REDIS_REPLY_SET)
                out = sdscat(out,"(empty set)\n");
            else if (r->type == REDIS_REPLY_PUSH)
                out = sdscat(out,"(empty push)\n");
            else
                out = sdscat(out,"(empty aggregate type)\n");
        } else {
            unsigned int i, idxlen = 0;
            char _prefixlen[16];
            char _prefixfmt[16];
            sds _prefix;
            sds tmp;

            /* Calculate chars needed to represent the largest index */
            i = r->elements;
            if (r->type == REDIS_REPLY_MAP) i /= 2;
            do {
                idxlen++;
                i /= 10;
            } while(i);

            /* Prefix for nested multi bulks should grow with idxlen+2 spaces */
            memset(_prefixlen,' ',idxlen+2);
            _prefixlen[idxlen+2] = '\0';
            _prefix = sdscat(sdsnew(prefix),_prefixlen);

            /* Setup prefix format for every entry */
            char numsep;
            if (r->type == REDIS_REPLY_SET) numsep = '~';
            else if (r->type == REDIS_REPLY_MAP) numsep = '#';
            else numsep = ')';
            snprintf(_prefixfmt,sizeof(_prefixfmt),"%%s%%%ud%c ",idxlen,numsep);

            for (i = 0; i < r->elements; i++) {
                unsigned int human_idx = (r->type == REDIS_REPLY_MAP) ?
                                         i/2 : i;
                human_idx++; /* Make it 1-based. */

                /* Don't use the prefix for the first element, as the parent
                 * caller already prepended the index number. */
                out = sdscatprintf(out,_prefixfmt,i == 0 ? "" : prefix,human_idx);

                /* Format the multi bulk entry */
                tmp = cliFormatReplyTTY(r->element[i],_prefix);
                out = sdscatlen(out,tmp,sdslen(tmp));
                sdsfree(tmp);

                /* For maps, format the value as well. */
                if (r->type == REDIS_REPLY_MAP) {
                    i++;
                    sdsrange(out,0,-2);
                    out = sdscat(out," => ");
                    if (cliIsMultilineValueTTY(r->element[i])) {
                        /* linebreak before multiline value to fix alignment */
                        out = sdscat(out, "\n");
                        out = sdscat(out, _prefix);
                    }
                    tmp = cliFormatReplyTTY(r->element[i],_prefix);
                    out = sdscatlen(out,tmp,sdslen(tmp));
                    sdsfree(tmp);
                }
            }
            sdsfree(_prefix);
        }
    break;
    default:
        fprintf(stderr,"Unknown reply type: %d\n", r->type);
        exit(1);
    }
    return out;
}

int isColorTerm(void) {
    char *t = getenv("TERM");
    return t != NULL && strstr(t,"xterm") != NULL;
}

/* Helper function for sdsCatColorizedLdbReply() appending colorize strings
 * to an SDS string. */
sds sdscatcolor(sds o, char *s, size_t len, char *color) {
    if (!isColorTerm()) return sdscatlen(o,s,len);

    int bold = strstr(color,"bold") != NULL;
    int ccode = 37; /* Defaults to white. */
    if (strstr(color,"red")) ccode = 31;
    else if (strstr(color,"green")) ccode = 32;
    else if (strstr(color,"yellow")) ccode = 33;
    else if (strstr(color,"blue")) ccode = 34;
    else if (strstr(color,"magenta")) ccode = 35;
    else if (strstr(color,"cyan")) ccode = 36;
    else if (strstr(color,"white")) ccode = 37;

    o = sdscatfmt(o,"\033[%i;%i;49m",bold,ccode);
    o = sdscatlen(o,s,len);
    o = sdscat(o,"\033[0m");
    return o;
}

/* Colorize Lua debugger status replies according to the prefix they
 * have. */
sds sdsCatColorizedLdbReply(sds o, char *s, size_t len) {
    char *color = "white";

    if (strstr(s,"<debug>")) color = "bold";
    if (strstr(s,"<redis>")) color = "green";
    if (strstr(s,"<reply>")) color = "cyan";
    if (strstr(s,"<error>")) color = "red";
    if (strstr(s,"<hint>")) color = "bold";
    if (strstr(s,"<value>") || strstr(s,"<retval>")) color = "magenta";
    if (len > 4 && isdigit(s[3])) {
        if (s[1] == '>') color = "yellow"; /* Current line. */
        else if (s[2] == '#') color = "bold"; /* Break point. */
    }
    return sdscatcolor(o,s,len,color);
}

static sds cliFormatReplyRaw(redisReply *r) {
    sds out = sdsempty(), tmp;
    size_t i;

    switch (r->type) {
    case REDIS_REPLY_NIL:
        /* Nothing... */
        break;
    case REDIS_REPLY_ERROR:
        out = sdscatlen(out,r->str,r->len);
        out = sdscatlen(out,"\n",1);
        break;
    case REDIS_REPLY_STATUS:
    case REDIS_REPLY_STRING:
    case REDIS_REPLY_VERB:
        if (r->type == REDIS_REPLY_STATUS && config.eval_ldb) {
            /* The Lua debugger replies with arrays of simple (status)
             * strings. We colorize the output for more fun if this
             * is a debugging session. */

            /* Detect the end of a debugging session. */
            if (strstr(r->str,"<endsession>") == r->str) {
                config.enable_ldb_on_eval = 0;
                config.eval_ldb = 0;
                config.eval_ldb_end = 1; /* Signal the caller session ended. */
                config.output = OUTPUT_STANDARD;
                cliRefreshPrompt();
            } else {
                out = sdsCatColorizedLdbReply(out,r->str,r->len);
            }
        } else {
            out = sdscatlen(out,r->str,r->len);
        }
        break;
    case REDIS_REPLY_BOOL:
        out = sdscat(out,r->integer ? "(true)" : "(false)");
    break;
    case REDIS_REPLY_INTEGER:
        out = sdscatprintf(out,"%lld",r->integer);
        break;
    case REDIS_REPLY_DOUBLE:
        out = sdscatprintf(out,"%s",r->str);
        break;
    case REDIS_REPLY_SET:
    case REDIS_REPLY_ARRAY:
    case REDIS_REPLY_PUSH:
        for (i = 0; i < r->elements; i++) {
            if (i > 0) out = sdscat(out,config.mb_delim);
            tmp = cliFormatReplyRaw(r->element[i]);
            out = sdscatlen(out,tmp,sdslen(tmp));
            sdsfree(tmp);
        }
        break;
    case REDIS_REPLY_MAP:
        for (i = 0; i < r->elements; i += 2) {
            if (i > 0) out = sdscat(out,config.mb_delim);
            tmp = cliFormatReplyRaw(r->element[i]);
            out = sdscatlen(out,tmp,sdslen(tmp));
            sdsfree(tmp);

            out = sdscatlen(out," ",1);
            tmp = cliFormatReplyRaw(r->element[i+1]);
            out = sdscatlen(out,tmp,sdslen(tmp));
            sdsfree(tmp);
        }
        break;
    default:
        fprintf(stderr,"Unknown reply type: %d\n", r->type);
        exit(1);
    }
    return out;
}

static sds cliFormatReplyCSV(redisReply *r) {
    unsigned int i;

    sds out = sdsempty();
    switch (r->type) {
    case REDIS_REPLY_ERROR:
        out = sdscat(out,"ERROR,");
        out = sdscatrepr(out,r->str,strlen(r->str));
    break;
    case REDIS_REPLY_STATUS:
        out = sdscatrepr(out,r->str,r->len);
    break;
    case REDIS_REPLY_INTEGER:
        out = sdscatprintf(out,"%lld",r->integer);
    break;
    case REDIS_REPLY_DOUBLE:
        out = sdscatprintf(out,"%s",r->str);
        break;
    case REDIS_REPLY_STRING:
    case REDIS_REPLY_VERB:
        out = sdscatrepr(out,r->str,r->len);
    break;
    case REDIS_REPLY_NIL:
        out = sdscat(out,"NULL");
    break;
    case REDIS_REPLY_BOOL:
        out = sdscat(out,r->integer ? "true" : "false");
    break;
    case REDIS_REPLY_ARRAY:
    case REDIS_REPLY_SET:
    case REDIS_REPLY_PUSH:
    case REDIS_REPLY_MAP: /* CSV has no map type, just output flat list. */
        for (i = 0; i < r->elements; i++) {
            sds tmp = cliFormatReplyCSV(r->element[i]);
            out = sdscatlen(out,tmp,sdslen(tmp));
            if (i != r->elements-1) out = sdscat(out,",");
            sdsfree(tmp);
        }
    break;
    default:
        fprintf(stderr,"Unknown reply type: %d\n", r->type);
        exit(1);
    }
    return out;
}

/* Append specified buffer to out and return it, using required JSON output
 * mode. */
static sds jsonStringOutput(sds out, const char *p, int len, int mode) {
    if (mode == OUTPUT_JSON) {
        return escapeJsonString(out, p, len);
    } else if (mode == OUTPUT_QUOTED_JSON) {
        /* Need to double-quote backslashes */
        sds tmp = sdscatrepr(sdsempty(), p, len);
        int tmplen = sdslen(tmp);
        char *n = tmp;
        while (tmplen--) {
            if (*n == '\\') out = sdscatlen(out, "\\\\", 2);
            else out = sdscatlen(out, n, 1);
            n++;
        }

        sdsfree(tmp);
        return out;
    } else {
        assert(0);
    }
}

static sds cliFormatReplyJson(sds out, redisReply *r, int mode) {
    unsigned int i;

    switch (r->type) {
    case REDIS_REPLY_ERROR:
        out = sdscat(out,"error:");
        out = jsonStringOutput(out,r->str,strlen(r->str),mode);
        break;
    case REDIS_REPLY_STATUS:
        out = jsonStringOutput(out,r->str,r->len,mode);
        break;
    case REDIS_REPLY_INTEGER:
        out = sdscatprintf(out,"%lld",r->integer);
        break;
    case REDIS_REPLY_DOUBLE:
        out = sdscatprintf(out,"%s",r->str);
        break;
    case REDIS_REPLY_STRING:
    case REDIS_REPLY_VERB:
        out = jsonStringOutput(out,r->str,r->len,mode);
        break;
    case REDIS_REPLY_NIL:
        out = sdscat(out,"null");
        break;
    case REDIS_REPLY_BOOL:
        out = sdscat(out,r->integer ? "true" : "false");
        break;
    case REDIS_REPLY_ARRAY:
    case REDIS_REPLY_SET:
    case REDIS_REPLY_PUSH:
        out = sdscat(out,"[");
        for (i = 0; i < r->elements; i++ ) {
            out = cliFormatReplyJson(out,r->element[i],mode);
            if (i != r->elements-1) out = sdscat(out,",");
        }
        out = sdscat(out,"]");
        break;
    case REDIS_REPLY_MAP:
        out = sdscat(out,"{");
        for (i = 0; i < r->elements; i += 2) {
            redisReply *key = r->element[i];
            if (key->type == REDIS_REPLY_ERROR ||
                key->type == REDIS_REPLY_STATUS ||
                key->type == REDIS_REPLY_STRING ||
                key->type == REDIS_REPLY_VERB)
            {
                out = cliFormatReplyJson(out,key,mode);
            } else {
                /* According to JSON spec, JSON map keys must be strings,
                 * and in RESP3, they can be other types. 
                 * The first one(cliFormatReplyJson) is to convert non string type to string
                 * The Second one(escapeJsonString) is to escape the converted string */
                sds keystr = cliFormatReplyJson(sdsempty(),key,mode);
                if (keystr[0] == '"') out = sdscatsds(out,keystr);
                else out = sdscatfmt(out,"\"%S\"",keystr);
                sdsfree(keystr);
            }
            out = sdscat(out,":");

            out = cliFormatReplyJson(out,r->element[i+1],mode);
            if (i != r->elements-2) out = sdscat(out,",");
        }
        out = sdscat(out,"}");
        break;
    default:
        fprintf(stderr,"Unknown reply type: %d\n", r->type);
        exit(1);
    }
    return out;
}

/* Generate reply strings in various output modes */
static sds cliFormatReply(redisReply *reply, int mode, int verbatim) {
    sds out;

    if (verbatim) {
        out = cliFormatReplyRaw(reply);
    }  else if (mode == OUTPUT_STANDARD) {
        out = cliFormatReplyTTY(reply, "");
    } else if (mode == OUTPUT_RAW) {
        out = cliFormatReplyRaw(reply);
        out = sdscatsds(out, config.cmd_delim);
    } else if (mode == OUTPUT_CSV) {
        out = cliFormatReplyCSV(reply);
        out = sdscatlen(out, "\n", 1);
    } else if (mode == OUTPUT_JSON || mode == OUTPUT_QUOTED_JSON) {
        out = cliFormatReplyJson(sdsempty(), reply, mode);
        out = sdscatlen(out, "\n", 1);
    } else {
        fprintf(stderr, "Error:  Unknown output encoding %d\n", mode);
        exit(1);
    }

    return out;
}

/* Output any spontaneous PUSH reply we receive */
static void cliPushHandler(void *privdata, void *reply) {
    UNUSED(privdata);
    sds out;

    if (config.output == OUTPUT_STANDARD && isInvalidateReply(reply)) {
        out = cliFormatInvalidateTTY(reply);
    } else {
        out = cliFormatReply(reply, config.output, 0);
    }

    fwrite(out, sdslen(out), 1, stdout);

    freeReplyObject(reply);
    sdsfree(out);
}

static int cliReadReply(int output_raw_strings) {
    void *_reply;
    redisReply *reply;
    sds out = NULL;
    int output = 1;

    if (redisGetReply(context,&_reply) != REDIS_OK) {
        if (config.blocking_state_aborted) {
            config.blocking_state_aborted = 0;
            config.monitor_mode = 0;
            config.pubsub_mode = 0;
            return cliConnect(CC_FORCE);
        }

        if (config.shutdown) {
            redisFree(context);
            context = NULL;
            return REDIS_OK;
        }
        if (config.interactive) {
            /* Filter cases where we should reconnect */
            if (context->err == REDIS_ERR_IO &&
                (errno == ECONNRESET || errno == EPIPE))
                return REDIS_ERR;
            if (context->err == REDIS_ERR_EOF)
                return REDIS_ERR;
        }
        cliPrintContextError();
        exit(1);
        return REDIS_ERR; /* avoid compiler warning */
    }

    reply = (redisReply*)_reply;

    config.last_cmd_type = reply->type;

    /* Check if we need to connect to a different node and reissue the
     * request. */
    if (config.cluster_mode && reply->type == REDIS_REPLY_ERROR &&
        (!strncmp(reply->str,"MOVED ",6) || !strncmp(reply->str,"ASK ",4)))
    {
        char *p = reply->str, *s;
        int slot;

        output = 0;
        /* Comments show the position of the pointer as:
         *
         * [S] for pointer 's'
         * [P] for pointer 'p'
         */
        s = strchr(p,' ');      /* MOVED[S]3999 127.0.0.1:6381 */
        p = strchr(s+1,' ');    /* MOVED[S]3999[P]127.0.0.1:6381 */
        *p = '\0';
        slot = atoi(s+1);
        s = strrchr(p+1,':');    /* MOVED 3999[P]127.0.0.1[S]6381 */
        *s = '\0';
        sdsfree(config.conn_info.hostip);
        config.conn_info.hostip = sdsnew(p+1);
        config.conn_info.hostport = atoi(s+1);
        if (config.interactive)
            printf("-> Redirected to slot [%d] located at %s:%d\n",
                slot, config.conn_info.hostip, config.conn_info.hostport);
        config.cluster_reissue_command = 1;
        if (!strncmp(reply->str,"ASK ",4)) {
            config.cluster_send_asking = 1;
        }
        cliRefreshPrompt();
    } else if (!config.interactive && config.set_errcode && 
        reply->type == REDIS_REPLY_ERROR) 
    {
        fprintf(stderr,"%s\n",reply->str);
        exit(1);
        return REDIS_ERR; /* avoid compiler warning */
    }

    if (output) {
        out = cliFormatReply(reply, config.output, output_raw_strings);
        fwrite(out,sdslen(out),1,stdout);
        fflush(stdout);
        sdsfree(out);
    }
    freeReplyObject(reply);
    return REDIS_OK;
}

static int cliSendCommand(int argc, char **argv, long repeat) {
    char *command = argv[0];
    size_t *argvlen;
    int j, output_raw;

    if (context == NULL) return REDIS_ERR;

    output_raw = 0;
    if (!strcasecmp(command,"info") ||
        !strcasecmp(command,"lolwut") ||
        (argc >= 2 && !strcasecmp(command,"debug") &&
                       !strcasecmp(argv[1],"htstats")) ||
        (argc >= 2 && !strcasecmp(command,"debug") &&
                       !strcasecmp(argv[1],"htstats-key")) ||
        (argc >= 2 && !strcasecmp(command,"debug") &&
                       !strcasecmp(argv[1],"client-eviction")) ||
        (argc >= 2 && !strcasecmp(command,"memory") &&
                      (!strcasecmp(argv[1],"malloc-stats") ||
                       !strcasecmp(argv[1],"doctor"))) ||
        (argc == 2 && !strcasecmp(command,"cluster") &&
                      (!strcasecmp(argv[1],"nodes") ||
                       !strcasecmp(argv[1],"info"))) ||
        (argc >= 2 && !strcasecmp(command,"client") &&
                       (!strcasecmp(argv[1],"list") ||
                        !strcasecmp(argv[1],"info"))) ||
        (argc == 3 && !strcasecmp(command,"latency") &&
                       !strcasecmp(argv[1],"graph")) ||
        (argc == 2 && !strcasecmp(command,"latency") &&
                       !strcasecmp(argv[1],"doctor")) ||
        /* Format PROXY INFO command for Redis Cluster Proxy:
         * https://github.com/artix75/redis-cluster-proxy */
        (argc >= 2 && !strcasecmp(command,"proxy") &&
                       !strcasecmp(argv[1],"info")))
    {
        output_raw = 1;
    }

    if (!strcasecmp(command,"shutdown")) config.shutdown = 1;
    if (!strcasecmp(command,"monitor")) config.monitor_mode = 1;
    if (!strcasecmp(command,"subscribe") ||
        !strcasecmp(command,"psubscribe") ||
        !strcasecmp(command,"ssubscribe")) config.pubsub_mode = 1;
    if (!strcasecmp(command,"sync") ||
        !strcasecmp(command,"psync")) config.slave_mode = 1;

    /* When the user manually calls SCRIPT DEBUG, setup the activation of
     * debugging mode on the next eval if needed. */
    if (argc == 3 && !strcasecmp(argv[0],"script") &&
                     !strcasecmp(argv[1],"debug"))
    {
        if (!strcasecmp(argv[2],"yes") || !strcasecmp(argv[2],"sync")) {
            config.enable_ldb_on_eval = 1;
        } else {
            config.enable_ldb_on_eval = 0;
        }
    }

    /* Actually activate LDB on EVAL if needed. */
    if (!strcasecmp(command,"eval") && config.enable_ldb_on_eval) {
        config.eval_ldb = 1;
        config.output = OUTPUT_RAW;
    }

    /* Setup argument length */
    argvlen = zmalloc(argc*sizeof(size_t));
    for (j = 0; j < argc; j++)
        argvlen[j] = sdslen(argv[j]);

    /* Negative repeat is allowed and causes infinite loop,
       works well with the interval option. */
    while(repeat < 0 || repeat-- > 0) {
        redisAppendCommandArgv(context,argc,(const char**)argv,argvlen);
        if (config.monitor_mode) {
            do {
                if (cliReadReply(output_raw) != REDIS_OK) {
                    cliPrintContextError();
                    exit(1);
                }
                fflush(stdout);

                /* This happens when the MONITOR command returns an error. */
                if (config.last_cmd_type == REDIS_REPLY_ERROR)
                    config.monitor_mode = 0;
            } while(config.monitor_mode);
            zfree(argvlen);
            return REDIS_OK;
        }

        if (config.pubsub_mode) {
            if (config.output != OUTPUT_RAW)
                printf("Reading messages... (press Ctrl-C to quit)\n");

            /* Unset our default PUSH handler so this works in RESP2/RESP3 */
            redisSetPushCallback(context, NULL);

            while (config.pubsub_mode) {
                if (cliReadReply(output_raw) != REDIS_OK) {
                    cliPrintContextError();
                    exit(1);
                }
                fflush(stdout); /* Make it grep friendly */
                if (!config.pubsub_mode || config.last_cmd_type == REDIS_REPLY_ERROR) {
                    if (config.push_output) {
                        redisSetPushCallback(context, cliPushHandler);
                    }
                    config.pubsub_mode = 0;
                }
            }
            continue;
        }

        if (config.slave_mode) {
            printf("Entering replica output mode...  (press Ctrl-C to quit)\n");
            slaveMode();
            config.slave_mode = 0;
            zfree(argvlen);
            return REDIS_ERR;  /* Error = slaveMode lost connection to master */
        }

        if (cliReadReply(output_raw) != REDIS_OK) {
            zfree(argvlen);
            return REDIS_ERR;
        } else {
            /* Store database number when SELECT was successfully executed. */
            if (!strcasecmp(command,"select") && argc == 2 && 
                config.last_cmd_type != REDIS_REPLY_ERROR) 
            {
                config.conn_info.input_dbnum = config.dbnum = atoi(argv[1]);
                cliRefreshPrompt();
            } else if (!strcasecmp(command,"auth") && (argc == 2 || argc == 3)) {
                cliSelect();
            } else if (!strcasecmp(command,"multi") && argc == 1 &&
                config.last_cmd_type != REDIS_REPLY_ERROR) 
            {
                config.in_multi = 1;
                config.pre_multi_dbnum = config.dbnum;
                cliRefreshPrompt();
            } else if (!strcasecmp(command,"exec") && argc == 1 && config.in_multi) {
                config.in_multi = 0;
                if (config.last_cmd_type == REDIS_REPLY_ERROR ||
                    config.last_cmd_type == REDIS_REPLY_NIL)
                {
                    config.conn_info.input_dbnum = config.dbnum = config.pre_multi_dbnum;
                }
                cliRefreshPrompt();
            } else if (!strcasecmp(command,"discard") && argc == 1 && 
                config.last_cmd_type != REDIS_REPLY_ERROR) 
            {
                config.in_multi = 0;
                config.conn_info.input_dbnum = config.dbnum = config.pre_multi_dbnum;
                cliRefreshPrompt();
            } else if (!strcasecmp(command,"reset") && argc == 1 &&
                                     config.last_cmd_type != REDIS_REPLY_ERROR) {
                config.in_multi = 0;
                config.dbnum = 0;
                config.conn_info.input_dbnum = 0;
                config.resp3 = 0;
                cliRefreshPrompt();
            }
        }
        if (config.cluster_reissue_command){
            /* If we need to reissue the command, break to prevent a
               further 'repeat' number of dud interactions */
            break;
        }
        if (config.interval) usleep(config.interval);
        fflush(stdout); /* Make it grep friendly */
    }

    zfree(argvlen);
    return REDIS_OK;
}

/* Send a command reconnecting the link if needed. */
static redisReply *reconnectingRedisCommand(redisContext *c, const char *fmt, ...) {
    redisReply *reply = NULL;
    int tries = 0;
    va_list ap;

    assert(!c->err);
    while(reply == NULL) {
        while (c->err & (REDIS_ERR_IO | REDIS_ERR_EOF)) {
            printf("\r\x1b[0K"); /* Cursor to left edge + clear line. */
            printf("Reconnecting... %d\r", ++tries);
            fflush(stdout);

            redisFree(c);
            c = redisConnectWithTimeout(config.conn_info.hostip, config.conn_info.hostport,
                                        config.connect_timeout);
            if (!c->err && config.tls) {
                const char *err = NULL;
                if (cliSecureConnection(c, config.sslconfig, &err) == REDIS_ERR && err) {
                    fprintf(stderr, "TLS Error: %s\n", err);
                    exit(1);
                }
            }
            usleep(1000000);
        }

        va_start(ap,fmt);
        reply = redisvCommand(c,fmt,ap);
        va_end(ap);

        if (c->err && !(c->err & (REDIS_ERR_IO | REDIS_ERR_EOF))) {
            fprintf(stderr, "Error: %s\n", c->errstr);
            exit(1);
        } else if (tries > 0) {
            printf("\r\x1b[0K"); /* Cursor to left edge + clear line. */
        }
    }

    context = c;
    return reply;
}

/*------------------------------------------------------------------------------
 * User interface
 *--------------------------------------------------------------------------- */

static int parseOptions(int argc, char **argv) {
    int i;

    for (i = 1; i < argc; i++) {
        int lastarg = i==argc-1;

        if (!strcmp(argv[i],"-h") && !lastarg) {
            sdsfree(config.conn_info.hostip);
            config.conn_info.hostip = sdsnew(argv[++i]);
        } else if (!strcmp(argv[i],"-h") && lastarg) {
            usage(0);
        } else if (!strcmp(argv[i],"--help")) {
            usage(0);
        } else if (!strcmp(argv[i],"-x")) {
            config.stdin_lastarg = 1;
        } else if (!strcmp(argv[i], "-X") && !lastarg) {
            config.stdin_tag_arg = 1;
            config.stdin_tag_name = argv[++i];
        } else if (!strcmp(argv[i],"-p") && !lastarg) {
            config.conn_info.hostport = atoi(argv[++i]);
<<<<<<< HEAD
        } else if (!strcmp(argv[i],"-t") && !lastarg) {
            char *eptr;
            double seconds = strtod(argv[++i], &eptr);
            if (eptr[0] != '\0' || isnan(seconds) || seconds < 0.0) {
                fprintf(stderr, "Invalid connection timeout for -t.\n");
                exit(1);
            }
            config.connect_timeout.tv_sec = (long long)seconds;
            config.connect_timeout.tv_usec = ((long long)(seconds * 1000000)) % 1000000;
=======
            if (config.conn_info.hostport < 0 || config.conn_info.hostport > 65535) {
                fprintf(stderr, "Invalid server port.\n");
                exit(1);
            }
>>>>>>> eb6accad
        } else if (!strcmp(argv[i],"-s") && !lastarg) {
            config.hostsocket = argv[++i];
        } else if (!strcmp(argv[i],"-r") && !lastarg) {
            config.repeat = strtoll(argv[++i],NULL,10);
        } else if (!strcmp(argv[i],"-i") && !lastarg) {
            double seconds = atof(argv[++i]);
            config.interval = seconds*1000000;
        } else if (!strcmp(argv[i],"-n") && !lastarg) {
            config.conn_info.input_dbnum = atoi(argv[++i]);
        } else if (!strcmp(argv[i], "--no-auth-warning")) {
            config.no_auth_warning = 1;
        } else if (!strcmp(argv[i], "--askpass")) {
            config.askpass = 1;
        } else if ((!strcmp(argv[i],"-a") || !strcmp(argv[i],"--pass"))
                   && !lastarg)
        {
            config.conn_info.auth = sdsnew(argv[++i]);
        } else if (!strcmp(argv[i],"--user") && !lastarg) {
            config.conn_info.user = sdsnew(argv[++i]);
        } else if (!strcmp(argv[i],"-u") && !lastarg) {
            parseRedisUri(argv[++i],"redis-cli",&config.conn_info,&config.tls);
            if (config.conn_info.hostport < 0 || config.conn_info.hostport > 65535) {
                fprintf(stderr, "Invalid server port.\n");
                exit(1);
            }
        } else if (!strcmp(argv[i],"--raw")) {
            config.output = OUTPUT_RAW;
        } else if (!strcmp(argv[i],"--no-raw")) {
            config.output = OUTPUT_STANDARD;
        } else if (!strcmp(argv[i],"--quoted-input")) {
            config.quoted_input = 1;
        } else if (!strcmp(argv[i],"--csv")) {
            config.output = OUTPUT_CSV;
        } else if (!strcmp(argv[i],"--json")) {
            /* Not overwrite explicit value by -3 */
            if (config.resp3 == 0) {
                config.resp3 = 2;
            }
            config.output = OUTPUT_JSON;
        } else if (!strcmp(argv[i],"--quoted-json")) {
            /* Not overwrite explicit value by -3*/
            if (config.resp3 == 0) {
                config.resp3 = 2;
            }
            config.output = OUTPUT_QUOTED_JSON;
        } else if (!strcmp(argv[i],"--latency")) {
            config.latency_mode = 1;
        } else if (!strcmp(argv[i],"--latency-dist")) {
            config.latency_dist_mode = 1;
        } else if (!strcmp(argv[i],"--mono")) {
            spectrum_palette = spectrum_palette_mono;
            spectrum_palette_size = spectrum_palette_mono_size;
        } else if (!strcmp(argv[i],"--latency-history")) {
            config.latency_mode = 1;
            config.latency_history = 1;
        } else if (!strcmp(argv[i],"--lru-test") && !lastarg) {
            config.lru_test_mode = 1;
            config.lru_test_sample_size = strtoll(argv[++i],NULL,10);
        } else if (!strcmp(argv[i],"--slave")) {
            config.slave_mode = 1;
        } else if (!strcmp(argv[i],"--replica")) {
            config.slave_mode = 1;
        } else if (!strcmp(argv[i],"--stat")) {
            config.stat_mode = 1;
        } else if (!strcmp(argv[i],"--scan")) {
            config.scan_mode = 1;
        } else if (!strcmp(argv[i],"--pattern") && !lastarg) {
            sdsfree(config.pattern);
            config.pattern = sdsnew(argv[++i]);
        } else if (!strcmp(argv[i],"--quoted-pattern") && !lastarg) {
            sdsfree(config.pattern);
            config.pattern = unquoteCString(argv[++i]);
            if (!config.pattern) {
                fprintf(stderr,"Invalid quoted string specified for --quoted-pattern.\n");
                exit(1);
            }
        } else if (!strcmp(argv[i],"--intrinsic-latency") && !lastarg) {
            config.intrinsic_latency_mode = 1;
            config.intrinsic_latency_duration = atoi(argv[++i]);
        } else if (!strcmp(argv[i],"--rdb") && !lastarg) {
            config.getrdb_mode = 1;
            config.rdb_filename = argv[++i];
        } else if (!strcmp(argv[i],"--functions-rdb") && !lastarg) {
            config.get_functions_rdb_mode = 1;
            config.rdb_filename = argv[++i];
        } else if (!strcmp(argv[i],"--pipe")) {
            config.pipe_mode = 1;
        } else if (!strcmp(argv[i],"--pipe-timeout") && !lastarg) {
            config.pipe_timeout = atoi(argv[++i]);
        } else if (!strcmp(argv[i],"--bigkeys")) {
            config.bigkeys = 1;
        } else if (!strcmp(argv[i],"--memkeys")) {
            config.memkeys = 1;
            config.memkeys_samples = 0; /* use redis default */
        } else if (!strcmp(argv[i],"--memkeys-samples") && !lastarg) {
            config.memkeys = 1;
            config.memkeys_samples = atoi(argv[++i]);
        } else if (!strcmp(argv[i],"--hotkeys")) {
            config.hotkeys = 1;
        } else if (!strcmp(argv[i],"--eval") && !lastarg) {
            config.eval = argv[++i];
        } else if (!strcmp(argv[i],"--ldb")) {
            config.eval_ldb = 1;
            config.output = OUTPUT_RAW;
        } else if (!strcmp(argv[i],"--ldb-sync-mode")) {
            config.eval_ldb = 1;
            config.eval_ldb_sync = 1;
            config.output = OUTPUT_RAW;
        } else if (!strcmp(argv[i],"-c")) {
            config.cluster_mode = 1;
        } else if (!strcmp(argv[i],"-d") && !lastarg) {
            sdsfree(config.mb_delim);
            config.mb_delim = sdsnew(argv[++i]);
        } else if (!strcmp(argv[i],"-D") && !lastarg) {
            sdsfree(config.cmd_delim);
            config.cmd_delim = sdsnew(argv[++i]);
        } else if (!strcmp(argv[i],"-e")) {
            config.set_errcode = 1;
        } else if (!strcmp(argv[i],"--verbose")) {
            config.verbose = 1;
        } else if (!strcmp(argv[i],"--cluster") && !lastarg) {
            if (CLUSTER_MANAGER_MODE()) usage(1);
            char *cmd = argv[++i];
            int j = i;
            while (j < argc && argv[j][0] != '-') j++;
            if (j > i) j--;
            int err = createClusterManagerCommand(cmd, j - i, argv + i + 1);
            if (err) exit(err);
            i = j;
        } else if (!strcmp(argv[i],"--cluster") && lastarg) {
            usage(1);
        } else if ((!strcmp(argv[i],"--cluster-only-masters"))) {
            config.cluster_manager_command.flags |=
                    CLUSTER_MANAGER_CMD_FLAG_MASTERS_ONLY;
        } else if ((!strcmp(argv[i],"--cluster-only-replicas"))) {
            config.cluster_manager_command.flags |=
                    CLUSTER_MANAGER_CMD_FLAG_SLAVES_ONLY;
        } else if (!strcmp(argv[i],"--cluster-replicas") && !lastarg) {
            config.cluster_manager_command.replicas = atoi(argv[++i]);
        } else if (!strcmp(argv[i],"--cluster-master-id") && !lastarg) {
            config.cluster_manager_command.master_id = argv[++i];
        } else if (!strcmp(argv[i],"--cluster-from") && !lastarg) {
            config.cluster_manager_command.from = argv[++i];
        } else if (!strcmp(argv[i],"--cluster-to") && !lastarg) {
            config.cluster_manager_command.to = argv[++i];
        } else if (!strcmp(argv[i],"--cluster-from-user") && !lastarg) {
            config.cluster_manager_command.from_user = argv[++i];
        } else if (!strcmp(argv[i],"--cluster-from-pass") && !lastarg) {
            config.cluster_manager_command.from_pass = argv[++i];
        } else if (!strcmp(argv[i], "--cluster-from-askpass")) {
            config.cluster_manager_command.from_askpass = 1;
        } else if (!strcmp(argv[i],"--cluster-weight") && !lastarg) {
            if (config.cluster_manager_command.weight != NULL) {
                fprintf(stderr, "WARNING: you cannot use --cluster-weight "
                                "more than once.\n"
                                "You can set more weights by adding them "
                                "as a space-separated list, ie:\n"
                                "--cluster-weight n1=w n2=w\n");
                exit(1);
            }
            int widx = i + 1;
            char **weight = argv + widx;
            int wargc = 0;
            for (; widx < argc; widx++) {
                if (strstr(argv[widx], "--") == argv[widx]) break;
                if (strchr(argv[widx], '=') == NULL) break;
                wargc++;
            }
            if (wargc > 0) {
                config.cluster_manager_command.weight = weight;
                config.cluster_manager_command.weight_argc = wargc;
                i += wargc;
            }
        } else if (!strcmp(argv[i],"--cluster-slots") && !lastarg) {
            config.cluster_manager_command.slots = atoi(argv[++i]);
        } else if (!strcmp(argv[i],"--cluster-timeout") && !lastarg) {
            config.cluster_manager_command.timeout = atoi(argv[++i]);
        } else if (!strcmp(argv[i],"--cluster-pipeline") && !lastarg) {
            config.cluster_manager_command.pipeline = atoi(argv[++i]);
        } else if (!strcmp(argv[i],"--cluster-threshold") && !lastarg) {
            config.cluster_manager_command.threshold = atof(argv[++i]);
        } else if (!strcmp(argv[i],"--cluster-yes")) {
            config.cluster_manager_command.flags |=
                CLUSTER_MANAGER_CMD_FLAG_YES;
        } else if (!strcmp(argv[i],"--cluster-simulate")) {
            config.cluster_manager_command.flags |=
                CLUSTER_MANAGER_CMD_FLAG_SIMULATE;
        } else if (!strcmp(argv[i],"--cluster-replace")) {
            config.cluster_manager_command.flags |=
                CLUSTER_MANAGER_CMD_FLAG_REPLACE;
        } else if (!strcmp(argv[i],"--cluster-copy")) {
            config.cluster_manager_command.flags |=
                CLUSTER_MANAGER_CMD_FLAG_COPY;
        } else if (!strcmp(argv[i],"--cluster-slave")) {
            config.cluster_manager_command.flags |=
                CLUSTER_MANAGER_CMD_FLAG_SLAVE;
        } else if (!strcmp(argv[i],"--cluster-use-empty-masters")) {
            config.cluster_manager_command.flags |=
                CLUSTER_MANAGER_CMD_FLAG_EMPTYMASTER;
        } else if (!strcmp(argv[i],"--cluster-search-multiple-owners")) {
            config.cluster_manager_command.flags |=
                CLUSTER_MANAGER_CMD_FLAG_CHECK_OWNERS;
        } else if (!strcmp(argv[i],"--cluster-fix-with-unreachable-masters")) {
            config.cluster_manager_command.flags |=
                CLUSTER_MANAGER_CMD_FLAG_FIX_WITH_UNREACHABLE_MASTERS;
#ifdef USE_OPENSSL
        } else if (!strcmp(argv[i],"--tls")) {
            config.tls = 1;
        } else if (!strcmp(argv[i],"--sni") && !lastarg) {
            config.sslconfig.sni = argv[++i];
        } else if (!strcmp(argv[i],"--cacertdir") && !lastarg) {
            config.sslconfig.cacertdir = argv[++i];
        } else if (!strcmp(argv[i],"--cacert") && !lastarg) {
            config.sslconfig.cacert = argv[++i];
        } else if (!strcmp(argv[i],"--cert") && !lastarg) {
            config.sslconfig.cert = argv[++i];
        } else if (!strcmp(argv[i],"--key") && !lastarg) {
            config.sslconfig.key = argv[++i];
        } else if (!strcmp(argv[i],"--tls-ciphers") && !lastarg) {
            config.sslconfig.ciphers = argv[++i];
        } else if (!strcmp(argv[i],"--insecure")) {
            config.sslconfig.skip_cert_verify = 1;
        #ifdef TLS1_3_VERSION
        } else if (!strcmp(argv[i],"--tls-ciphersuites") && !lastarg) {
            config.sslconfig.ciphersuites = argv[++i];
        #endif
#endif
        } else if (!strcmp(argv[i],"-v") || !strcmp(argv[i], "--version")) {
            sds version = cliVersion();
            printf("redis-cli %s\n", version);
            sdsfree(version);
            exit(0);
        } else if (!strcmp(argv[i],"-2")) {
            config.resp2 = 1;
        } else if (!strcmp(argv[i],"-3")) {
            config.resp3 = 1;
        } else if (!strcmp(argv[i],"--show-pushes") && !lastarg) {
            char *argval = argv[++i];
            if (!strncasecmp(argval, "n", 1)) {
                config.push_output = 0;
            } else if (!strncasecmp(argval, "y", 1)) {
                config.push_output = 1;
            } else {
                fprintf(stderr, "Unknown --show-pushes value '%s' "
                        "(valid: '[y]es', '[n]o')\n", argval);
            }
        } else if (CLUSTER_MANAGER_MODE() && argv[i][0] != '-') {
            if (config.cluster_manager_command.argc == 0) {
                int j = i + 1;
                while (j < argc && argv[j][0] != '-') j++;
                int cmd_argc = j - i;
                config.cluster_manager_command.argc = cmd_argc;
                config.cluster_manager_command.argv = argv + i;
                if (cmd_argc > 1) i = j - 1;
            }
        } else {
            if (argv[i][0] == '-') {
                fprintf(stderr,
                    "Unrecognized option or bad number of args for: '%s'\n",
                    argv[i]);
                exit(1);
            } else {
                /* Likely the command name, stop here. */
                break;
            }
        }
    }

    if (config.hostsocket && config.cluster_mode) {
        fprintf(stderr,"Options -c and -s are mutually exclusive.\n");
        exit(1);
    }

    if (config.resp2 && config.resp3 == 1) {
        fprintf(stderr,"Options -2 and -3 are mutually exclusive.\n");
        exit(1);
    }

    /* --ldb requires --eval. */
    if (config.eval_ldb && config.eval == NULL) {
        fprintf(stderr,"Options --ldb and --ldb-sync-mode require --eval.\n");
        fprintf(stderr,"Try %s --help for more information.\n", argv[0]);
        exit(1);
    }

    if (!config.no_auth_warning && config.conn_info.auth != NULL) {
        fputs("Warning: Using a password with '-a' or '-u' option on the command"
              " line interface may not be safe.\n", stderr);
    }

    if (config.get_functions_rdb_mode && config.getrdb_mode) {
        fprintf(stderr,"Option --functions-rdb and --rdb are mutually exclusive.\n");
        exit(1);
    }
 
    if (config.stdin_lastarg && config.stdin_tag_arg) {
        fprintf(stderr, "Options -x and -X are mutually exclusive.\n");
        exit(1);
    }

    return i;
}

static void parseEnv() {
    /* Set auth from env, but do not overwrite CLI arguments if passed */
    char *auth = getenv(REDIS_CLI_AUTH_ENV);
    if (auth != NULL && config.conn_info.auth == NULL) {
        config.conn_info.auth = auth;
    }

    char *cluster_yes = getenv(REDIS_CLI_CLUSTER_YES_ENV);
    if (cluster_yes != NULL && !strcmp(cluster_yes, "1")) {
        config.cluster_manager_command.flags |= CLUSTER_MANAGER_CMD_FLAG_YES;
    }
}

static void usage(int err) {
    sds version = cliVersion();
    FILE *target = err ? stderr: stdout;
    fprintf(target,
"redis-cli %s\n"
"\n"
"Usage: redis-cli [OPTIONS] [cmd [arg [arg ...]]]\n"
"  -h <hostname>      Server hostname (default: 127.0.0.1).\n"
"  -p <port>          Server port (default: 6379).\n"
"  -t <timeout>       Server connection timeout in seconds (default: 60, decimals allowed).\n"
"  -s <socket>        Server socket (overrides hostname and port).\n"
"  -a <password>      Password to use when connecting to the server.\n"
"                     You can also use the " REDIS_CLI_AUTH_ENV " environment\n"
"                     variable to pass this password more safely\n"
"                     (if both are used, this argument takes precedence).\n"
"  --user <username>  Used to send ACL style 'AUTH username pass'. Needs -a.\n"
"  --pass <password>  Alias of -a for consistency with the new --user option.\n"
"  --askpass          Force user to input password with mask from STDIN.\n"
"                     If this argument is used, '-a' and " REDIS_CLI_AUTH_ENV "\n"
"                     environment variable will be ignored.\n"
"  -u <uri>           Server URI.\n"
"  -r <repeat>        Execute specified command N times.\n"
"  -i <interval>      When -r is used, waits <interval> seconds per command.\n"
"                     It is possible to specify sub-second times like -i 0.1.\n"
"                     This interval is also used in --scan and --stat per cycle.\n"
"                     and in --bigkeys, --memkeys, and --hotkeys per 100 cycles.\n"
"  -n <db>            Database number.\n"
"  -2                 Start session in RESP2 protocol mode.\n"
"  -3                 Start session in RESP3 protocol mode.\n"
"  -x                 Read last argument from STDIN (see example below).\n"
"  -X                 Read <tag> argument from STDIN (see example below).\n"
"  -d <delimiter>     Delimiter between response bulks for raw formatting (default: \\n).\n"
"  -D <delimiter>     Delimiter between responses for raw formatting (default: \\n).\n"
"  -c                 Enable cluster mode (follow -ASK and -MOVED redirections).\n"
"  -e                 Return exit error code when command execution fails.\n"
#ifdef USE_OPENSSL
"  --tls              Establish a secure TLS connection.\n"
"  --sni <host>       Server name indication for TLS.\n"
"  --cacert <file>    CA Certificate file to verify with.\n"
"  --cacertdir <dir>  Directory where trusted CA certificates are stored.\n"
"                     If neither cacert nor cacertdir are specified, the default\n"
"                     system-wide trusted root certs configuration will apply.\n"
"  --insecure         Allow insecure TLS connection by skipping cert validation.\n"
"  --cert <file>      Client certificate to authenticate with.\n"
"  --key <file>       Private key file to authenticate with.\n"
"  --tls-ciphers <list> Sets the list of preferred ciphers (TLSv1.2 and below)\n"
"                     in order of preference from highest to lowest separated by colon (\":\").\n"
"                     See the ciphers(1ssl) manpage for more information about the syntax of this string.\n"
#ifdef TLS1_3_VERSION
"  --tls-ciphersuites <list> Sets the list of preferred ciphersuites (TLSv1.3)\n"
"                     in order of preference from highest to lowest separated by colon (\":\").\n"
"                     See the ciphers(1ssl) manpage for more information about the syntax of this string,\n"
"                     and specifically for TLSv1.3 ciphersuites.\n"
#endif
#endif
"  --raw              Use raw formatting for replies (default when STDOUT is\n"
"                     not a tty).\n"
"  --no-raw           Force formatted output even when STDOUT is not a tty.\n"
"  --quoted-input     Force input to be handled as quoted strings.\n"
"  --csv              Output in CSV format.\n"
"  --json             Output in JSON format (default RESP3, use -2 if you want to use with RESP2).\n"
"  --quoted-json      Same as --json, but produce ASCII-safe quoted strings, not Unicode.\n"
"  --show-pushes <yn> Whether to print RESP3 PUSH messages.  Enabled by default when\n"
"                     STDOUT is a tty but can be overridden with --show-pushes no.\n"
"  --stat             Print rolling stats about server: mem, clients, ...\n",version);

    fprintf(target,
"  --latency          Enter a special mode continuously sampling latency.\n"
"                     If you use this mode in an interactive session it runs\n"
"                     forever displaying real-time stats. Otherwise if --raw or\n"
"                     --csv is specified, or if you redirect the output to a non\n"
"                     TTY, it samples the latency for 1 second (you can use\n"
"                     -i to change the interval), then produces a single output\n"
"                     and exits.\n"
"  --latency-history  Like --latency but tracking latency changes over time.\n"
"                     Default time interval is 15 sec. Change it using -i.\n"
"  --latency-dist     Shows latency as a spectrum, requires xterm 256 colors.\n"
"                     Default time interval is 1 sec. Change it using -i.\n"
"  --lru-test <keys>  Simulate a cache workload with an 80-20 distribution.\n"
"  --replica          Simulate a replica showing commands received from the master.\n"
"  --rdb <filename>   Transfer an RDB dump from remote server to local file.\n"
"                     Use filename of \"-\" to write to stdout.\n"
" --functions-rdb <filename> Like --rdb but only get the functions (not the keys)\n"
"                     when getting the RDB dump file.\n"
"  --pipe             Transfer raw Redis protocol from stdin to server.\n"
"  --pipe-timeout <n> In --pipe mode, abort with error if after sending all data.\n"
"                     no reply is received within <n> seconds.\n"
"                     Default timeout: %d. Use 0 to wait forever.\n",
    REDIS_CLI_DEFAULT_PIPE_TIMEOUT);
    fprintf(target,
"  --bigkeys          Sample Redis keys looking for keys with many elements (complexity).\n"
"  --memkeys          Sample Redis keys looking for keys consuming a lot of memory.\n"
"  --memkeys-samples <n> Sample Redis keys looking for keys consuming a lot of memory.\n"
"                     And define number of key elements to sample\n"
"  --hotkeys          Sample Redis keys looking for hot keys.\n"
"                     only works when maxmemory-policy is *lfu.\n"
"  --scan             List all keys using the SCAN command.\n"
"  --pattern <pat>    Keys pattern when using the --scan, --bigkeys or --hotkeys\n"
"                     options (default: *).\n"
"  --quoted-pattern <pat> Same as --pattern, but the specified string can be\n"
"                         quoted, in order to pass an otherwise non binary-safe string.\n"
"  --intrinsic-latency <sec> Run a test to measure intrinsic system latency.\n"
"                     The test will run for the specified amount of seconds.\n"
"  --eval <file>      Send an EVAL command using the Lua script at <file>.\n"
"  --ldb              Used with --eval enable the Redis Lua debugger.\n"
"  --ldb-sync-mode    Like --ldb but uses the synchronous Lua debugger, in\n"
"                     this mode the server is blocked and script changes are\n"
"                     not rolled back from the server memory.\n"
"  --cluster <command> [args...] [opts...]\n"
"                     Cluster Manager command and arguments (see below).\n"
"  --verbose          Verbose mode.\n"
"  --no-auth-warning  Don't show warning message when using password on command\n"
"                     line interface.\n"
"  --help             Output this help and exit.\n"
"  --version          Output version and exit.\n"
"\n");
    /* Using another fprintf call to avoid -Woverlength-strings compile warning */
    fprintf(target,
"Cluster Manager Commands:\n"
"  Use --cluster help to list all available cluster manager commands.\n"
"\n"
"Examples:\n"
"  cat /etc/passwd | redis-cli -x set mypasswd\n"
"  redis-cli -D \"\" --raw dump key > key.dump && redis-cli -X dump_tag restore key2 0 dump_tag replace < key.dump\n"
"  redis-cli -r 100 lpush mylist x\n"
"  redis-cli -r 100 -i 1 info | grep used_memory_human:\n"
"  redis-cli --quoted-input set '\"null-\\x00-separated\"' value\n"
"  redis-cli --eval myscript.lua key1 key2 , arg1 arg2 arg3\n"
"  redis-cli --scan --pattern '*:12345*'\n"
"\n"
"  (Note: when using --eval the comma separates KEYS[] from ARGV[] items)\n"
"\n"
"When no command is given, redis-cli starts in interactive mode.\n"
"Type \"help\" in interactive mode for information on available commands\n"
"and settings.\n"
"\n");
    sdsfree(version);
    exit(err);
}

static int confirmWithYes(char *msg, int ignore_force) {
    /* if --cluster-yes option is set and ignore_force is false,
     * do not prompt for an answer */
    if (!ignore_force &&
        (config.cluster_manager_command.flags & CLUSTER_MANAGER_CMD_FLAG_YES)) {
        return 1;
    }

    printf("%s (type 'yes' to accept): ", msg);
    fflush(stdout);
    char buf[4];
    int nread = read(fileno(stdin),buf,4);
    buf[3] = '\0';
    return (nread != 0 && !strcmp("yes", buf));
}

static int issueCommandRepeat(int argc, char **argv, long repeat) {
    /* In Lua debugging mode, we want to pass the "help" to Redis to get
     * it's own HELP message, rather than handle it by the CLI, see ldbRepl.
     *
     * For the normal Redis HELP, we can process it without a connection. */
    if (!config.eval_ldb &&
        (!strcasecmp(argv[0],"help") || !strcasecmp(argv[0],"?")))
    {
        cliOutputHelp(--argc, ++argv);
        return REDIS_OK;
    }

    while (1) {
        if (config.cluster_reissue_command || context == NULL ||
            context->err == REDIS_ERR_IO || context->err == REDIS_ERR_EOF)
        {
            if (cliConnect(CC_FORCE) != REDIS_OK) {
                cliPrintContextError();
                config.cluster_reissue_command = 0;
                return REDIS_ERR;
            }
        }
        config.cluster_reissue_command = 0;
        if (config.cluster_send_asking) {
            if (cliSendAsking() != REDIS_OK) {
                cliPrintContextError();
                return REDIS_ERR;
            }
        }
        if (cliSendCommand(argc,argv,repeat) != REDIS_OK) {
            cliPrintContextError();
            redisFree(context);
            context = NULL;
            return REDIS_ERR;
        }

        /* Issue the command again if we got redirected in cluster mode */
        if (config.cluster_mode && config.cluster_reissue_command) {
            continue;
        }
        break;
    }
    return REDIS_OK;
}

static int issueCommand(int argc, char **argv) {
    return issueCommandRepeat(argc, argv, config.repeat);
}

/* Split the user provided command into multiple SDS arguments.
 * This function normally uses sdssplitargs() from sds.c which is able
 * to understand "quoted strings", escapes and so forth. However when
 * we are in Lua debugging mode and the "eval" command is used, we want
 * the remaining Lua script (after "e " or "eval ") to be passed verbatim
 * as a single big argument. */
static sds *cliSplitArgs(char *line, int *argc) {
    if (config.eval_ldb && (strstr(line,"eval ") == line ||
                            strstr(line,"e ") == line))
    {
        sds *argv = sds_malloc(sizeof(sds)*2);
        *argc = 2;
        int len = strlen(line);
        int elen = line[1] == ' ' ? 2 : 5; /* "e " or "eval "? */
        argv[0] = sdsnewlen(line,elen-1);
        argv[1] = sdsnewlen(line+elen,len-elen);
        return argv;
    } else {
        return sdssplitargs(line,argc);
    }
}

/* Set the CLI preferences. This function is invoked when an interactive
 * ":command" is called, or when reading ~/.redisclirc file, in order to
 * set user preferences. */
void cliSetPreferences(char **argv, int argc, int interactive) {
    if (!strcasecmp(argv[0],":set") && argc >= 2) {
        if (!strcasecmp(argv[1],"hints")) pref.hints = 1;
        else if (!strcasecmp(argv[1],"nohints")) pref.hints = 0;
        else {
            printf("%sunknown redis-cli preference '%s'\n",
                interactive ? "" : ".redisclirc: ",
                argv[1]);
        }
    } else {
        printf("%sunknown redis-cli internal command '%s'\n",
            interactive ? "" : ".redisclirc: ",
            argv[0]);
    }
}

/* Load the ~/.redisclirc file if any. */
void cliLoadPreferences(void) {
    sds rcfile = getDotfilePath(REDIS_CLI_RCFILE_ENV,REDIS_CLI_RCFILE_DEFAULT);
    if (rcfile == NULL) return;
    FILE *fp = fopen(rcfile,"r");
    char buf[1024];

    if (fp) {
        while(fgets(buf,sizeof(buf),fp) != NULL) {
            sds *argv;
            int argc;

            argv = sdssplitargs(buf,&argc);
            if (argc > 0) cliSetPreferences(argv,argc,0);
            sdsfreesplitres(argv,argc);
        }
        fclose(fp);
    }
    sdsfree(rcfile);
}

/* Some commands can include sensitive information and shouldn't be put in the
 * history file. Currently these commands are include:
 * - AUTH
 * - ACL SETUSER
 * - CONFIG SET masterauth/masteruser/requirepass
 * - HELLO with [AUTH username password]
 * - MIGRATE with [AUTH password] or [AUTH2 username password] */
static int isSensitiveCommand(int argc, char **argv) {
    if (!strcasecmp(argv[0],"auth")) {
        return 1;
    } else if (argc > 1 &&
        !strcasecmp(argv[0],"acl") &&
        !strcasecmp(argv[1],"setuser"))
    {
        return 1;
    } else if (argc > 2 &&
        !strcasecmp(argv[0],"config") &&
        !strcasecmp(argv[1],"set") && (
            !strcasecmp(argv[2],"masterauth") ||
            !strcasecmp(argv[2],"masteruser") ||
            !strcasecmp(argv[2],"requirepass")))
    {
        return 1;
    /* HELLO [protover [AUTH username password] [SETNAME clientname]] */
    } else if (argc > 4 && !strcasecmp(argv[0],"hello")) {
        for (int j = 2; j < argc; j++) {
            int moreargs = argc - 1 - j;
            if (!strcasecmp(argv[j],"AUTH") && moreargs >= 2) {
                return 1;
            } else if (!strcasecmp(argv[j],"SETNAME") && moreargs) {
                j++;
            } else {
                return 0;
            }
        }
    /* MIGRATE host port key|"" destination-db timeout [COPY] [REPLACE]
     * [AUTH password] [AUTH2 username password] [KEYS key [key ...]] */
    } else if (argc > 7 && !strcasecmp(argv[0], "migrate")) {
        for (int j = 6; j < argc; j++) {
            int moreargs = argc - 1 - j;
            if (!strcasecmp(argv[j],"auth") && moreargs) {
                return 1;
            } else if (!strcasecmp(argv[j],"auth2") && moreargs >= 2) {
                return 1;
            } else if (!strcasecmp(argv[j],"keys") && moreargs) {
                return 0;
            }
        }
    }
    return 0;
}

static void repl(void) {
    sds historyfile = NULL;
    int history = 0;
    char *line;
    int argc;
    sds *argv;

    /* There is no need to initialize redis HELP when we are in lua debugger mode.
     * It has its own HELP and commands (COMMAND or COMMAND DOCS will fail and got nothing).
     * We will initialize the redis HELP after the Lua debugging session ended.*/
    if (!config.eval_ldb) {
        /* Initialize the help using the results of the COMMAND command. */
        cliInitHelp();
    }

    config.interactive = 1;
    linenoiseSetMultiLine(1);
    linenoiseSetCompletionCallback(completionCallback);
    linenoiseSetHintsCallback(hintsCallback);
    linenoiseSetFreeHintsCallback(freeHintsCallback);

    /* Only use history and load the rc file when stdin is a tty. */
    if (isatty(fileno(stdin))) {
        historyfile = getDotfilePath(REDIS_CLI_HISTFILE_ENV,REDIS_CLI_HISTFILE_DEFAULT);
        //keep in-memory history always regardless if history file can be determined
        history = 1;
        if (historyfile != NULL) {
            linenoiseHistoryLoad(historyfile);
        }
        cliLoadPreferences();
    }

    cliRefreshPrompt();
    while((line = linenoise(context ? config.prompt : "not connected> ")) != NULL) {
        if (line[0] != '\0') {
            long repeat = 1;
            int skipargs = 0;
            char *endptr = NULL;

            argv = cliSplitArgs(line,&argc);
            if (argv == NULL) {
                printf("Invalid argument(s)\n");
                fflush(stdout);
                if (history) linenoiseHistoryAdd(line);
                if (historyfile) linenoiseHistorySave(historyfile);
                linenoiseFree(line);
                continue;
            } else if (argc == 0) {
                sdsfreesplitres(argv,argc);
                linenoiseFree(line);
                continue;
            }

            /* check if we have a repeat command option and
             * need to skip the first arg */
            errno = 0;
            repeat = strtol(argv[0], &endptr, 10);
            if (argc > 1 && *endptr == '\0') {
                if (errno == ERANGE || errno == EINVAL || repeat <= 0) {
                    fputs("Invalid redis-cli repeat command option value.\n", stdout);
                    sdsfreesplitres(argv, argc);
                    linenoiseFree(line);
                    continue;
                }
                skipargs = 1;
            } else {
                repeat = 1;
            }

            if (!isSensitiveCommand(argc - skipargs, argv + skipargs)) {
                if (history) linenoiseHistoryAdd(line);
                if (historyfile) linenoiseHistorySave(historyfile);
            }

            if (strcasecmp(argv[0],"quit") == 0 ||
                strcasecmp(argv[0],"exit") == 0)
            {
                exit(0);
            } else if (argv[0][0] == ':') {
                cliSetPreferences(argv,argc,1);
                sdsfreesplitres(argv,argc);
                linenoiseFree(line);
                continue;
            } else if (strcasecmp(argv[0],"restart") == 0) {
                if (config.eval) {
                    config.eval_ldb = 1;
                    config.output = OUTPUT_RAW;
                    sdsfreesplitres(argv,argc);
                    linenoiseFree(line);
                    return; /* Return to evalMode to restart the session. */
                } else {
                    printf("Use 'restart' only in Lua debugging mode.\n");
                    fflush(stdout);
                }
            } else if (argc == 3 && !strcasecmp(argv[0],"connect")) {
                sdsfree(config.conn_info.hostip);
                config.conn_info.hostip = sdsnew(argv[1]);
                config.conn_info.hostport = atoi(argv[2]);
                cliRefreshPrompt();
                cliConnect(CC_FORCE);
            } else if (argc == 1 && !strcasecmp(argv[0],"clear")) {
                linenoiseClearScreen();
            } else {
                long long start_time = mstime(), elapsed;

                issueCommandRepeat(argc-skipargs, argv+skipargs, repeat);

                /* If our debugging session ended, show the EVAL final
                    * reply. */
                if (config.eval_ldb_end) {
                    config.eval_ldb_end = 0;
                    cliReadReply(0);
                    printf("\n(Lua debugging session ended%s)\n\n",
                        config.eval_ldb_sync ? "" :
                        " -- dataset changes rolled back");
                    cliInitHelp();
                }

                elapsed = mstime()-start_time;
                if (elapsed >= 500 &&
                    config.output == OUTPUT_STANDARD)
                {
                    printf("(%.2fs)\n",(double)elapsed/1000);
                }
            }
            /* Free the argument vector */
            sdsfreesplitres(argv,argc);
        }
        /* linenoise() returns malloc-ed lines like readline() */
        linenoiseFree(line);
    }
    exit(0);
}

static int noninteractive(int argc, char **argv) {
    int retval = 0;
    sds *sds_args = getSdsArrayFromArgv(argc, argv, config.quoted_input);

    if (!sds_args) {
        printf("Invalid quoted string\n");
        return 1;
    }

    if (config.stdin_lastarg) {
        sds_args = sds_realloc(sds_args, (argc + 1) * sizeof(sds));
        sds_args[argc] = readArgFromStdin();
        argc++;
    } else if (config.stdin_tag_arg) {
        int i = 0, tag_match = 0;

        for (; i < argc; i++) {
            if (strcmp(config.stdin_tag_name, sds_args[i]) != 0) continue;

            tag_match = 1;
            sdsfree(sds_args[i]);
            sds_args[i] = readArgFromStdin();
            break;
        }

        if (!tag_match) {
            sdsfreesplitres(sds_args, argc);
            fprintf(stderr, "Using -X option but stdin tag not match.\n");
            return 1;
        }
    }

    retval = issueCommand(argc, sds_args);
    sdsfreesplitres(sds_args, argc);
    return retval == REDIS_OK ? 0 : 1;
}

/*------------------------------------------------------------------------------
 * Eval mode
 *--------------------------------------------------------------------------- */

static int evalMode(int argc, char **argv) {
    sds script = NULL;
    FILE *fp;
    char buf[1024];
    size_t nread;
    char **argv2;
    int j, got_comma, keys;
    int retval = REDIS_OK;

    while(1) {
        if (config.eval_ldb) {
            printf(
            "Lua debugging session started, please use:\n"
            "quit    -- End the session.\n"
            "restart -- Restart the script in debug mode again.\n"
            "help    -- Show Lua script debugging commands.\n\n"
            );
        }

        sdsfree(script);
        script = sdsempty();
        got_comma = 0;
        keys = 0;

        /* Load the script from the file, as an sds string. */
        fp = fopen(config.eval,"r");
        if (!fp) {
            fprintf(stderr,
                "Can't open file '%s': %s\n", config.eval, strerror(errno));
            exit(1);
        }
        while((nread = fread(buf,1,sizeof(buf),fp)) != 0) {
            script = sdscatlen(script,buf,nread);
        }
        fclose(fp);

        /* If we are debugging a script, enable the Lua debugger. */
        if (config.eval_ldb) {
            redisReply *reply = redisCommand(context,
                    config.eval_ldb_sync ?
                    "SCRIPT DEBUG sync": "SCRIPT DEBUG yes");
            if (reply) freeReplyObject(reply);
        }

        /* Create our argument vector */
        argv2 = zmalloc(sizeof(sds)*(argc+3));
        argv2[0] = sdsnew("EVAL");
        argv2[1] = script;
        for (j = 0; j < argc; j++) {
            if (!got_comma && argv[j][0] == ',' && argv[j][1] == 0) {
                got_comma = 1;
                continue;
            }
            argv2[j+3-got_comma] = sdsnew(argv[j]);
            if (!got_comma) keys++;
        }
        argv2[2] = sdscatprintf(sdsempty(),"%d",keys);

        /* Call it */
        int eval_ldb = config.eval_ldb; /* Save it, may be reverted. */
        retval = issueCommand(argc+3-got_comma, argv2);
        if (eval_ldb) {
            if (!config.eval_ldb) {
                /* If the debugging session ended immediately, there was an
                 * error compiling the script. Show it and they don't enter
                 * the REPL at all. */
                printf("Eval debugging session can't start:\n");
                cliReadReply(0);
                break; /* Return to the caller. */
            } else {
                strncpy(config.prompt,"lua debugger> ",sizeof(config.prompt));
                repl();
                /* Restart the session if repl() returned. */
                cliConnect(CC_FORCE);
                printf("\n");
            }
        } else {
            break; /* Return to the caller. */
        }
    }
    return retval == REDIS_OK ? 0 : 1;
}

/*------------------------------------------------------------------------------
 * Cluster Manager
 *--------------------------------------------------------------------------- */

/* The Cluster Manager global structure */
static struct clusterManager {
    list *nodes;    /* List of nodes in the configuration. */
    list *errors;
    int unreachable_masters;    /* Masters we are not able to reach. */
} cluster_manager;

/* Used by clusterManagerFixSlotsCoverage */
dict *clusterManagerUncoveredSlots = NULL;

typedef struct clusterManagerNode {
    redisContext *context;
    sds name;
    char *ip;
    int port;
    int bus_port; /* cluster-port */
    uint64_t current_epoch;
    time_t ping_sent;
    time_t ping_recv;
    int flags;
    list *flags_str; /* Flags string representations */
    sds replicate;  /* Master ID if node is a slave */
    int dirty;      /* Node has changes that can be flushed */
    uint8_t slots[CLUSTER_MANAGER_SLOTS];
    int slots_count;
    int replicas_count;
    list *friends;
    sds *migrating; /* An array of sds where even strings are slots and odd
                     * strings are the destination node IDs. */
    sds *importing; /* An array of sds where even strings are slots and odd
                     * strings are the source node IDs. */
    int migrating_count; /* Length of the migrating array (migrating slots*2) */
    int importing_count; /* Length of the importing array (importing slots*2) */
    float weight;   /* Weight used by rebalance */
    int balance;    /* Used by rebalance */
} clusterManagerNode;

/* Data structure used to represent a sequence of cluster nodes. */
typedef struct clusterManagerNodeArray {
    clusterManagerNode **nodes; /* Actual nodes array */
    clusterManagerNode **alloc; /* Pointer to the allocated memory */
    int len;                    /* Actual length of the array */
    int count;                  /* Non-NULL nodes count */
} clusterManagerNodeArray;

/* Used for the reshard table. */
typedef struct clusterManagerReshardTableItem {
    clusterManagerNode *source;
    int slot;
} clusterManagerReshardTableItem;

/* Info about a cluster internal link. */

typedef struct clusterManagerLink {
    sds node_name;
    sds node_addr;
    int connected;
    int handshaking;
} clusterManagerLink;

static dictType clusterManagerDictType = {
    dictSdsHash,               /* hash function */
    NULL,                      /* key dup */
    NULL,                      /* val dup */
    dictSdsKeyCompare,         /* key compare */
    NULL,                      /* key destructor */
    dictSdsDestructor,         /* val destructor */
    NULL                       /* allow to expand */
};

static dictType clusterManagerLinkDictType = {
    dictSdsHash,               /* hash function */
    NULL,                      /* key dup */
    NULL,                      /* val dup */
    dictSdsKeyCompare,         /* key compare */
    dictSdsDestructor,         /* key destructor */
    dictListDestructor,        /* val destructor */
    NULL                       /* allow to expand */
};

typedef int clusterManagerCommandProc(int argc, char **argv);
typedef int (*clusterManagerOnReplyError)(redisReply *reply,
    clusterManagerNode *n, int bulk_idx);

/* Cluster Manager helper functions */

static clusterManagerNode *clusterManagerNewNode(char *ip, int port, int bus_port);
static clusterManagerNode *clusterManagerNodeByName(const char *name);
static clusterManagerNode *clusterManagerNodeByAbbreviatedName(const char *n);
static void clusterManagerNodeResetSlots(clusterManagerNode *node);
static int clusterManagerNodeIsCluster(clusterManagerNode *node, char **err);
static void clusterManagerPrintNotClusterNodeError(clusterManagerNode *node,
                                                   char *err);
static int clusterManagerNodeLoadInfo(clusterManagerNode *node, int opts,
                                      char **err);
static int clusterManagerLoadInfoFromNode(clusterManagerNode *node);
static int clusterManagerNodeIsEmpty(clusterManagerNode *node, char **err);
static int clusterManagerGetAntiAffinityScore(clusterManagerNodeArray *ipnodes,
    int ip_count, clusterManagerNode ***offending, int *offending_len);
static void clusterManagerOptimizeAntiAffinity(clusterManagerNodeArray *ipnodes,
    int ip_count);
static sds clusterManagerNodeInfo(clusterManagerNode *node, int indent);
static void clusterManagerShowNodes(void);
static void clusterManagerShowClusterInfo(void);
static int clusterManagerFlushNodeConfig(clusterManagerNode *node, char **err);
static void clusterManagerWaitForClusterJoin(void);
static int clusterManagerCheckCluster(int quiet);
static void clusterManagerLog(int level, const char* fmt, ...);
static int clusterManagerIsConfigConsistent(void);
static dict *clusterManagerGetLinkStatus(void);
static void clusterManagerOnError(sds err);
static void clusterManagerNodeArrayInit(clusterManagerNodeArray *array,
                                        int len);
static void clusterManagerNodeArrayReset(clusterManagerNodeArray *array);
static void clusterManagerNodeArrayShift(clusterManagerNodeArray *array,
                                         clusterManagerNode **nodeptr);
static void clusterManagerNodeArrayAdd(clusterManagerNodeArray *array,
                                       clusterManagerNode *node);

/* Cluster Manager commands. */

static int clusterManagerCommandCreate(int argc, char **argv);
static int clusterManagerCommandAddNode(int argc, char **argv);
static int clusterManagerCommandDeleteNode(int argc, char **argv);
static int clusterManagerCommandInfo(int argc, char **argv);
static int clusterManagerCommandCheck(int argc, char **argv);
static int clusterManagerCommandFix(int argc, char **argv);
static int clusterManagerCommandReshard(int argc, char **argv);
static int clusterManagerCommandRebalance(int argc, char **argv);
static int clusterManagerCommandSetTimeout(int argc, char **argv);
static int clusterManagerCommandImport(int argc, char **argv);
static int clusterManagerCommandCall(int argc, char **argv);
static int clusterManagerCommandHelp(int argc, char **argv);
static int clusterManagerCommandBackup(int argc, char **argv);

typedef struct clusterManagerCommandDef {
    char *name;
    clusterManagerCommandProc *proc;
    int arity;
    char *args;
    char *options;
} clusterManagerCommandDef;

clusterManagerCommandDef clusterManagerCommands[] = {
    {"create", clusterManagerCommandCreate, -2, "host1:port1 ... hostN:portN",
     "replicas <arg>"},
    {"check", clusterManagerCommandCheck, -1, "<host:port> or <host> <port> - separated by either colon or space",
     "search-multiple-owners"},
    {"info", clusterManagerCommandInfo, -1, "<host:port> or <host> <port> - separated by either colon or space", NULL},
    {"fix", clusterManagerCommandFix, -1, "<host:port> or <host> <port> - separated by either colon or space",
     "search-multiple-owners,fix-with-unreachable-masters"},
    {"reshard", clusterManagerCommandReshard, -1, "<host:port> or <host> <port> - separated by either colon or space",
     "from <arg>,to <arg>,slots <arg>,yes,timeout <arg>,pipeline <arg>,"
     "replace"},
    {"rebalance", clusterManagerCommandRebalance, -1, "<host:port> or <host> <port> - separated by either colon or space",
     "weight <node1=w1...nodeN=wN>,use-empty-masters,"
     "timeout <arg>,simulate,pipeline <arg>,threshold <arg>,replace"},
    {"add-node", clusterManagerCommandAddNode, 2,
     "new_host:new_port existing_host:existing_port", "slave,master-id <arg>"},
    {"del-node", clusterManagerCommandDeleteNode, 2, "host:port node_id",NULL},
    {"call", clusterManagerCommandCall, -2,
        "host:port command arg arg .. arg", "only-masters,only-replicas"},
    {"set-timeout", clusterManagerCommandSetTimeout, 2,
     "host:port milliseconds", NULL},
    {"import", clusterManagerCommandImport, 1, "host:port",
     "from <arg>,from-user <arg>,from-pass <arg>,from-askpass,copy,replace"},
    {"backup", clusterManagerCommandBackup, 2,  "host:port backup_directory",
     NULL},
    {"help", clusterManagerCommandHelp, 0, NULL, NULL}
};

typedef struct clusterManagerOptionDef {
    char *name;
    char *desc;
} clusterManagerOptionDef;

clusterManagerOptionDef clusterManagerOptions[] = {
    {"--cluster-yes", "Automatic yes to cluster commands prompts"}
};

static void getRDB(clusterManagerNode *node);

static int createClusterManagerCommand(char *cmdname, int argc, char **argv) {
    clusterManagerCommand *cmd = &config.cluster_manager_command;
    cmd->name = cmdname;
    cmd->argc = argc;
    cmd->argv = argc ? argv : NULL;
    if (isColorTerm()) cmd->flags |= CLUSTER_MANAGER_CMD_FLAG_COLOR;

    if (config.stdin_lastarg) {
        char **new_argv = zmalloc(sizeof(char*) * (cmd->argc+1));
        memcpy(new_argv, cmd->argv, sizeof(char*) * cmd->argc);

        cmd->stdin_arg = readArgFromStdin();
        new_argv[cmd->argc++] = cmd->stdin_arg;
        cmd->argv = new_argv;
    } else if (config.stdin_tag_arg) {
        int i = 0, tag_match = 0;
        cmd->stdin_arg = readArgFromStdin();

        for (; i < argc; i++) {
            if (strcmp(argv[i], config.stdin_tag_name) != 0) continue;

            tag_match = 1;
            cmd->argv[i] = (char *)cmd->stdin_arg;
            break;
        }

        if (!tag_match) {
            sdsfree(cmd->stdin_arg);
            fprintf(stderr, "Using -X option but stdin tag not match.\n");
            return 1;
        }
    }

    return 0;
}

static clusterManagerCommandProc *validateClusterManagerCommand(void) {
    int i, commands_count = sizeof(clusterManagerCommands) /
                            sizeof(clusterManagerCommandDef);
    clusterManagerCommandProc *proc = NULL;
    char *cmdname = config.cluster_manager_command.name;
    int argc = config.cluster_manager_command.argc;
    for (i = 0; i < commands_count; i++) {
        clusterManagerCommandDef cmddef = clusterManagerCommands[i];
        if (!strcmp(cmddef.name, cmdname)) {
            if ((cmddef.arity > 0 && argc != cmddef.arity) ||
                (cmddef.arity < 0 && argc < (cmddef.arity * -1))) {
                fprintf(stderr, "[ERR] Wrong number of arguments for "
                                "specified --cluster sub command\n");
                return NULL;
            }
            proc = cmddef.proc;
        }
    }
    if (!proc) fprintf(stderr, "Unknown --cluster subcommand\n");
    return proc;
}

static int parseClusterNodeAddress(char *addr, char **ip_ptr, int *port_ptr,
                                   int *bus_port_ptr)
{
    /* ip:port[@bus_port] */
    char *c = strrchr(addr, '@');
    if (c != NULL) {
        *c = '\0';
        if (bus_port_ptr != NULL)
            *bus_port_ptr = atoi(c + 1);
    }
    c = strrchr(addr, ':');
    if (c != NULL) {
        *c = '\0';
        *ip_ptr = addr;
        *port_ptr = atoi(++c);
    } else return 0;
    return 1;
}

/* Get host ip and port from command arguments. If only one argument has
 * been provided it must be in the form of 'ip:port', elsewhere
 * the first argument must be the ip and the second one the port.
 * If host and port can be detected, it returns 1 and it stores host and
 * port into variables referenced by 'ip_ptr' and 'port_ptr' pointers,
 * elsewhere it returns 0. */
static int getClusterHostFromCmdArgs(int argc, char **argv,
                                     char **ip_ptr, int *port_ptr) {
    int port = 0;
    char *ip = NULL;
    if (argc == 1) {
        char *addr = argv[0];
        if (!parseClusterNodeAddress(addr, &ip, &port, NULL)) return 0;
    } else {
        ip = argv[0];
        port = atoi(argv[1]);
    }
    if (!ip || !port) return 0;
    else {
        *ip_ptr = ip;
        *port_ptr = port;
    }
    return 1;
}

static void freeClusterManagerNodeFlags(list *flags) {
    listIter li;
    listNode *ln;
    listRewind(flags, &li);
    while ((ln = listNext(&li)) != NULL) {
        sds flag = ln->value;
        sdsfree(flag);
    }
    listRelease(flags);
}

static void freeClusterManagerNode(clusterManagerNode *node) {
    if (node->context != NULL) redisFree(node->context);
    if (node->friends != NULL) {
        listIter li;
        listNode *ln;
        listRewind(node->friends,&li);
        while ((ln = listNext(&li)) != NULL) {
            clusterManagerNode *fn = ln->value;
            freeClusterManagerNode(fn);
        }
        listRelease(node->friends);
        node->friends = NULL;
    }
    if (node->name != NULL) sdsfree(node->name);
    if (node->replicate != NULL) sdsfree(node->replicate);
    if ((node->flags & CLUSTER_MANAGER_FLAG_FRIEND) && node->ip)
        sdsfree(node->ip);
    int i;
    if (node->migrating != NULL) {
        for (i = 0; i < node->migrating_count; i++) sdsfree(node->migrating[i]);
        zfree(node->migrating);
    }
    if (node->importing != NULL) {
        for (i = 0; i < node->importing_count; i++) sdsfree(node->importing[i]);
        zfree(node->importing);
    }
    if (node->flags_str != NULL) {
        freeClusterManagerNodeFlags(node->flags_str);
        node->flags_str = NULL;
    }
    zfree(node);
}

static void freeClusterManager(void) {
    listIter li;
    listNode *ln;
    if (cluster_manager.nodes != NULL) {
        listRewind(cluster_manager.nodes,&li);
        while ((ln = listNext(&li)) != NULL) {
            clusterManagerNode *n = ln->value;
            freeClusterManagerNode(n);
        }
        listRelease(cluster_manager.nodes);
        cluster_manager.nodes = NULL;
    }
    if (cluster_manager.errors != NULL) {
        listRewind(cluster_manager.errors,&li);
        while ((ln = listNext(&li)) != NULL) {
            sds err = ln->value;
            sdsfree(err);
        }
        listRelease(cluster_manager.errors);
        cluster_manager.errors = NULL;
    }
    if (clusterManagerUncoveredSlots != NULL)
        dictRelease(clusterManagerUncoveredSlots);
}

static clusterManagerNode *clusterManagerNewNode(char *ip, int port, int bus_port) {
    clusterManagerNode *node = zmalloc(sizeof(*node));
    node->context = NULL;
    node->name = NULL;
    node->ip = ip;
    node->port = port;
    /* We don't need to know the bus_port, at this point this value may be wrong.
     * If it is used, it will be corrected in clusterManagerLoadInfoFromNode. */
    node->bus_port = bus_port ? bus_port : port + CLUSTER_MANAGER_PORT_INCR;
    node->current_epoch = 0;
    node->ping_sent = 0;
    node->ping_recv = 0;
    node->flags = 0;
    node->flags_str = NULL;
    node->replicate = NULL;
    node->dirty = 0;
    node->friends = NULL;
    node->migrating = NULL;
    node->importing = NULL;
    node->migrating_count = 0;
    node->importing_count = 0;
    node->replicas_count = 0;
    node->weight = 1.0f;
    node->balance = 0;
    clusterManagerNodeResetSlots(node);
    return node;
}

static sds clusterManagerGetNodeRDBFilename(clusterManagerNode *node) {
    assert(config.cluster_manager_command.backup_dir);
    sds filename = sdsnew(config.cluster_manager_command.backup_dir);
    if (filename[sdslen(filename) - 1] != '/')
        filename = sdscat(filename, "/");
    filename = sdscatprintf(filename, "redis-node-%s-%d-%s.rdb", node->ip,
                            node->port, node->name);
    return filename;
}

/* Check whether reply is NULL or its type is REDIS_REPLY_ERROR. In the
 * latest case, if the 'err' arg is not NULL, it gets allocated with a copy
 * of reply error (it's up to the caller function to free it), elsewhere
 * the error is directly printed. */
static int clusterManagerCheckRedisReply(clusterManagerNode *n,
                                         redisReply *r, char **err)
{
    int is_err = 0;
    if (!r || (is_err = (r->type == REDIS_REPLY_ERROR))) {
        if (is_err) {
            if (err != NULL) {
                *err = zmalloc((r->len + 1) * sizeof(char));
                redis_strlcpy(*err, r->str,(r->len + 1));
            } else CLUSTER_MANAGER_PRINT_REPLY_ERROR(n, r->str);
        }
        return 0;
    }
    return 1;
}

/* Call MULTI command on a cluster node. */
static int clusterManagerStartTransaction(clusterManagerNode *node) {
    redisReply *reply = CLUSTER_MANAGER_COMMAND(node, "MULTI");
    int success = clusterManagerCheckRedisReply(node, reply, NULL);
    if (reply) freeReplyObject(reply);
    return success;
}

/* Call EXEC command on a cluster node. */
static int clusterManagerExecTransaction(clusterManagerNode *node,
                                         clusterManagerOnReplyError onerror)
{
    redisReply *reply = CLUSTER_MANAGER_COMMAND(node, "EXEC");
    int success = clusterManagerCheckRedisReply(node, reply, NULL);
    if (success) {
        if (reply->type != REDIS_REPLY_ARRAY) {
            success = 0;
            goto cleanup;
        }
        size_t i;
        for (i = 0; i < reply->elements; i++) {
            redisReply *r = reply->element[i];
            char *err = NULL;
            success = clusterManagerCheckRedisReply(node, r, &err);
            if (!success && onerror) success = onerror(r, node, i);
            if (err) {
                if (!success)
                    CLUSTER_MANAGER_PRINT_REPLY_ERROR(node, err);
                zfree(err);
            }
            if (!success) break;
        }
    }
cleanup:
    if (reply) freeReplyObject(reply);
    return success;
}

static int clusterManagerNodeConnect(clusterManagerNode *node) {
    if (node->context) redisFree(node->context);
    node->context = redisConnectWithTimeout(node->ip, node->port, config.connect_timeout);
    if (!node->context->err && config.tls) {
        const char *err = NULL;
        if (cliSecureConnection(node->context, config.sslconfig, &err) == REDIS_ERR && err) {
            fprintf(stderr,"TLS Error: %s\n", err);
            redisFree(node->context);
            node->context = NULL;
            return 0;
        }
    }
    if (node->context->err) {
        fprintf(stderr,"Could not connect to Redis at ");
        fprintf(stderr,"%s:%d: %s\n", node->ip, node->port,
                node->context->errstr);
        redisFree(node->context);
        node->context = NULL;
        return 0;
    }
    /* Set aggressive KEEP_ALIVE socket option in the Redis context socket
     * in order to prevent timeouts caused by the execution of long
     * commands. At the same time this improves the detection of real
     * errors. */
    anetKeepAlive(NULL, node->context->fd, REDIS_CLI_KEEPALIVE_INTERVAL);
    if (config.conn_info.auth) {
        redisReply *reply;
        if (config.conn_info.user == NULL)
            reply = redisCommand(node->context,"AUTH %s", config.conn_info.auth);
        else
            reply = redisCommand(node->context,"AUTH %s %s",
                                 config.conn_info.user,config.conn_info.auth);
        int ok = clusterManagerCheckRedisReply(node, reply, NULL);
        if (reply != NULL) freeReplyObject(reply);
        if (!ok) return 0;
    }
    return 1;
}

static void clusterManagerRemoveNodeFromList(list *nodelist,
                                             clusterManagerNode *node) {
    listIter li;
    listNode *ln;
    listRewind(nodelist, &li);
    while ((ln = listNext(&li)) != NULL) {
        if (node == ln->value) {
            listDelNode(nodelist, ln);
            break;
        }
    }
}

/* Return the node with the specified name (ID) or NULL. */
static clusterManagerNode *clusterManagerNodeByName(const char *name) {
    if (cluster_manager.nodes == NULL) return NULL;
    clusterManagerNode *found = NULL;
    sds lcname = sdsempty();
    lcname = sdscpy(lcname, name);
    sdstolower(lcname);
    listIter li;
    listNode *ln;
    listRewind(cluster_manager.nodes, &li);
    while ((ln = listNext(&li)) != NULL) {
        clusterManagerNode *n = ln->value;
        if (n->name && !sdscmp(n->name, lcname)) {
            found = n;
            break;
        }
    }
    sdsfree(lcname);
    return found;
}

/* Like clusterManagerNodeByName but the specified name can be just the first
 * part of the node ID as long as the prefix in unique across the
 * cluster.
 */
static clusterManagerNode *clusterManagerNodeByAbbreviatedName(const char*name)
{
    if (cluster_manager.nodes == NULL) return NULL;
    clusterManagerNode *found = NULL;
    sds lcname = sdsempty();
    lcname = sdscpy(lcname, name);
    sdstolower(lcname);
    listIter li;
    listNode *ln;
    listRewind(cluster_manager.nodes, &li);
    while ((ln = listNext(&li)) != NULL) {
        clusterManagerNode *n = ln->value;
        if (n->name &&
            strstr(n->name, lcname) == n->name) {
            found = n;
            break;
        }
    }
    sdsfree(lcname);
    return found;
}

static void clusterManagerNodeResetSlots(clusterManagerNode *node) {
    memset(node->slots, 0, sizeof(node->slots));
    node->slots_count = 0;
}

/* Call "INFO" redis command on the specified node and return the reply. */
static redisReply *clusterManagerGetNodeRedisInfo(clusterManagerNode *node,
                                                  char **err)
{
    redisReply *info = CLUSTER_MANAGER_COMMAND(node, "INFO");
    if (err != NULL) *err = NULL;
    if (info == NULL) return NULL;
    if (info->type == REDIS_REPLY_ERROR) {
        if (err != NULL) {
            *err = zmalloc((info->len + 1) * sizeof(char));
            redis_strlcpy(*err, info->str,(info->len + 1));
        }
        freeReplyObject(info);
        return  NULL;
    }
    return info;
}

static int clusterManagerNodeIsCluster(clusterManagerNode *node, char **err) {
    redisReply *info = clusterManagerGetNodeRedisInfo(node, err);
    if (info == NULL) return 0;
    int is_cluster = (int) getLongInfoField(info->str, "cluster_enabled");
    freeReplyObject(info);
    return is_cluster;
}

/* Checks whether the node is empty. Node is considered not-empty if it has
 * some key or if it already knows other nodes */
static int clusterManagerNodeIsEmpty(clusterManagerNode *node, char **err) {
    redisReply *info = clusterManagerGetNodeRedisInfo(node, err);
    int is_empty = 1;
    if (info == NULL) return 0;
    if (strstr(info->str, "db0:") != NULL) {
        is_empty = 0;
        goto result;
    }
    freeReplyObject(info);
    info = CLUSTER_MANAGER_COMMAND(node, "CLUSTER INFO");
    if (err != NULL) *err = NULL;
    if (!clusterManagerCheckRedisReply(node, info, err)) {
        is_empty = 0;
        goto result;
    }
    long known_nodes = getLongInfoField(info->str, "cluster_known_nodes");
    is_empty = (known_nodes == 1);
result:
    freeReplyObject(info);
    return is_empty;
}

/* Return the anti-affinity score, which is a measure of the amount of
 * violations of anti-affinity in the current cluster layout, that is, how
 * badly the masters and slaves are distributed in the different IP
 * addresses so that slaves of the same master are not in the master
 * host and are also in different hosts.
 *
 * The score is calculated as follows:
 *
 * SAME_AS_MASTER = 10000 * each slave in the same IP of its master.
 * SAME_AS_SLAVE  = 1 * each slave having the same IP as another slave
                      of the same master.
 * FINAL_SCORE = SAME_AS_MASTER + SAME_AS_SLAVE
 *
 * So a greater score means a worse anti-affinity level, while zero
 * means perfect anti-affinity.
 *
 * The anti affinity optimization will try to get a score as low as
 * possible. Since we do not want to sacrifice the fact that slaves should
 * not be in the same host as the master, we assign 10000 times the score
 * to this violation, so that we'll optimize for the second factor only
 * if it does not impact the first one.
 *
 * The ipnodes argument is an array of clusterManagerNodeArray, one for
 * each IP, while ip_count is the total number of IPs in the configuration.
 *
 * The function returns the above score, and the list of
 * offending slaves can be stored into the 'offending' argument,
 * so that the optimizer can try changing the configuration of the
 * slaves violating the anti-affinity goals. */
static int clusterManagerGetAntiAffinityScore(clusterManagerNodeArray *ipnodes,
    int ip_count, clusterManagerNode ***offending, int *offending_len)
{
    int score = 0, i, j;
    int node_len = cluster_manager.nodes->len;
    clusterManagerNode **offending_p = NULL;
    if (offending != NULL) {
        *offending = zcalloc(node_len * sizeof(clusterManagerNode*));
        offending_p = *offending;
    }
    /* For each set of nodes in the same host, split by
     * related nodes (masters and slaves which are involved in
     * replication of each other) */
    for (i = 0; i < ip_count; i++) {
        clusterManagerNodeArray *node_array = &(ipnodes[i]);
        dict *related = dictCreate(&clusterManagerDictType);
        char *ip = NULL;
        for (j = 0; j < node_array->len; j++) {
            clusterManagerNode *node = node_array->nodes[j];
            if (node == NULL) continue;
            if (!ip) ip = node->ip;
            sds types;
            /* We always use the Master ID as key. */
            sds key = (!node->replicate ? node->name : node->replicate);
            assert(key != NULL);
            dictEntry *entry = dictFind(related, key);
            if (entry) types = sdsdup((sds) dictGetVal(entry));
            else types = sdsempty();
            /* Master type 'm' is always set as the first character of the
             * types string. */
            if (node->replicate) types = sdscat(types, "s");
            else {
                sds s = sdscatsds(sdsnew("m"), types);
                sdsfree(types);
                types = s;
            }
            dictReplace(related, key, types);
        }
        /* Now it's trivial to check, for each related group having the
         * same host, what is their local score. */
        dictIterator *iter = dictGetIterator(related);
        dictEntry *entry;
        while ((entry = dictNext(iter)) != NULL) {
            sds types = (sds) dictGetVal(entry);
            sds name = (sds) dictGetKey(entry);
            int typeslen = sdslen(types);
            if (typeslen < 2) continue;
            if (types[0] == 'm') score += (10000 * (typeslen - 1));
            else score += (1 * typeslen);
            if (offending == NULL) continue;
            /* Populate the list of offending nodes. */
            listIter li;
            listNode *ln;
            listRewind(cluster_manager.nodes, &li);
            while ((ln = listNext(&li)) != NULL) {
                clusterManagerNode *n = ln->value;
                if (n->replicate == NULL) continue;
                if (!strcmp(n->replicate, name) && !strcmp(n->ip, ip)) {
                    *(offending_p++) = n;
                    if (offending_len != NULL) (*offending_len)++;
                    break;
                }
            }
        }
        //if (offending_len != NULL) *offending_len = offending_p - *offending;
        dictReleaseIterator(iter);
        dictRelease(related);
    }
    return score;
}

static void clusterManagerOptimizeAntiAffinity(clusterManagerNodeArray *ipnodes,
    int ip_count)
{
    clusterManagerNode **offenders = NULL;
    int score = clusterManagerGetAntiAffinityScore(ipnodes, ip_count,
                                                   NULL, NULL);
    if (score == 0) goto cleanup;
    clusterManagerLogInfo(">>> Trying to optimize slaves allocation "
                          "for anti-affinity\n");
    int node_len = cluster_manager.nodes->len;
    int maxiter = 500 * node_len; // Effort is proportional to cluster size...
    srand(time(NULL));
    while (maxiter > 0) {
        int offending_len = 0;
        if (offenders != NULL) {
            zfree(offenders);
            offenders = NULL;
        }
        score = clusterManagerGetAntiAffinityScore(ipnodes,
                                                   ip_count,
                                                   &offenders,
                                                   &offending_len);
        if (score == 0 || offending_len == 0) break; // Optimal anti affinity reached
        /* We'll try to randomly swap a slave's assigned master causing
         * an affinity problem with another random slave, to see if we
         * can improve the affinity. */
        int rand_idx = rand() % offending_len;
        clusterManagerNode *first = offenders[rand_idx],
                           *second = NULL;
        clusterManagerNode **other_replicas = zcalloc((node_len - 1) *
                                                      sizeof(*other_replicas));
        int other_replicas_count = 0;
        listIter li;
        listNode *ln;
        listRewind(cluster_manager.nodes, &li);
        while ((ln = listNext(&li)) != NULL) {
            clusterManagerNode *n = ln->value;
            if (n != first && n->replicate != NULL)
                other_replicas[other_replicas_count++] = n;
        }
        if (other_replicas_count == 0) {
            zfree(other_replicas);
            break;
        }
        rand_idx = rand() % other_replicas_count;
        second = other_replicas[rand_idx];
        char *first_master = first->replicate,
             *second_master = second->replicate;
        first->replicate = second_master, first->dirty = 1;
        second->replicate = first_master, second->dirty = 1;
        int new_score = clusterManagerGetAntiAffinityScore(ipnodes,
                                                           ip_count,
                                                           NULL, NULL);
        /* If the change actually makes thing worse, revert. Otherwise
         * leave as it is because the best solution may need a few
         * combined swaps. */
        if (new_score > score) {
            first->replicate = first_master;
            second->replicate = second_master;
        }
        zfree(other_replicas);
        maxiter--;
    }
    score = clusterManagerGetAntiAffinityScore(ipnodes, ip_count, NULL, NULL);
    char *msg;
    int perfect = (score == 0);
    int log_level = (perfect ? CLUSTER_MANAGER_LOG_LVL_SUCCESS :
                               CLUSTER_MANAGER_LOG_LVL_WARN);
    if (perfect) msg = "[OK] Perfect anti-affinity obtained!";
    else if (score >= 10000)
        msg = ("[WARNING] Some slaves are in the same host as their master");
    else
        msg=("[WARNING] Some slaves of the same master are in the same host");
    clusterManagerLog(log_level, "%s\n", msg);
cleanup:
    zfree(offenders);
}

/* Return a representable string of the node's flags */
static sds clusterManagerNodeFlagString(clusterManagerNode *node) {
    sds flags = sdsempty();
    if (!node->flags_str) return flags;
    int empty = 1;
    listIter li;
    listNode *ln;
    listRewind(node->flags_str, &li);
    while ((ln = listNext(&li)) != NULL) {
        sds flag = ln->value;
        if (strcmp(flag, "myself") == 0) continue;
        if (!empty) flags = sdscat(flags, ",");
        flags = sdscatfmt(flags, "%S", flag);
        empty = 0;
    }
    return flags;
}

/* Return a representable string of the node's slots */
static sds clusterManagerNodeSlotsString(clusterManagerNode *node) {
    sds slots = sdsempty();
    int first_range_idx = -1, last_slot_idx = -1, i;
    for (i = 0; i < CLUSTER_MANAGER_SLOTS; i++) {
        int has_slot = node->slots[i];
        if (has_slot) {
            if (first_range_idx == -1) {
                if (sdslen(slots)) slots = sdscat(slots, ",");
                first_range_idx = i;
                slots = sdscatfmt(slots, "[%u", i);
            }
            last_slot_idx = i;
        } else {
            if (last_slot_idx >= 0) {
                if (first_range_idx == last_slot_idx)
                    slots = sdscat(slots, "]");
                else slots = sdscatfmt(slots, "-%u]", last_slot_idx);
            }
            last_slot_idx = -1;
            first_range_idx = -1;
        }
    }
    if (last_slot_idx >= 0) {
        if (first_range_idx == last_slot_idx) slots = sdscat(slots, "]");
        else slots = sdscatfmt(slots, "-%u]", last_slot_idx);
    }
    return slots;
}

static sds clusterManagerNodeGetJSON(clusterManagerNode *node,
                                     unsigned long error_count)
{
    sds json = sdsempty();
    sds replicate = sdsempty();
    if (node->replicate)
        replicate = sdscatprintf(replicate, "\"%s\"", node->replicate);
    else
        replicate = sdscat(replicate, "null");
    sds slots = clusterManagerNodeSlotsString(node);
    sds flags = clusterManagerNodeFlagString(node);
    char *p = slots;
    while ((p = strchr(p, '-')) != NULL)
        *(p++) = ',';
    json = sdscatprintf(json,
        "  {\n"
        "    \"name\": \"%s\",\n"
        "    \"host\": \"%s\",\n"
        "    \"port\": %d,\n"
        "    \"replicate\": %s,\n"
        "    \"slots\": [%s],\n"
        "    \"slots_count\": %d,\n"
        "    \"flags\": \"%s\",\n"
        "    \"current_epoch\": %llu",
        node->name,
        node->ip,
        node->port,
        replicate,
        slots,
        node->slots_count,
        flags,
        (unsigned long long)node->current_epoch
    );
    if (error_count > 0) {
        json = sdscatprintf(json, ",\n    \"cluster_errors\": %lu",
                            error_count);
    }
    if (node->migrating_count > 0 && node->migrating != NULL) {
        int i = 0;
        sds migrating = sdsempty();
        for (; i < node->migrating_count; i += 2) {
            sds slot = node->migrating[i];
            sds dest = node->migrating[i + 1];
            if (slot && dest) {
                if (sdslen(migrating) > 0) migrating = sdscat(migrating, ",");
                migrating = sdscatfmt(migrating, "\"%S\": \"%S\"", slot, dest);
            }
        }
        if (sdslen(migrating) > 0)
            json = sdscatfmt(json, ",\n    \"migrating\": {%S}", migrating);
        sdsfree(migrating);
    }
    if (node->importing_count > 0 && node->importing != NULL) {
        int i = 0;
        sds importing = sdsempty();
        for (; i < node->importing_count; i += 2) {
            sds slot = node->importing[i];
            sds from = node->importing[i + 1];
            if (slot && from) {
                if (sdslen(importing) > 0) importing = sdscat(importing, ",");
                importing = sdscatfmt(importing, "\"%S\": \"%S\"", slot, from);
            }
        }
        if (sdslen(importing) > 0)
            json = sdscatfmt(json, ",\n    \"importing\": {%S}", importing);
        sdsfree(importing);
    }
    json = sdscat(json, "\n  }");
    sdsfree(replicate);
    sdsfree(slots);
    sdsfree(flags);
    return json;
}


/* -----------------------------------------------------------------------------
 * Key space handling
 * -------------------------------------------------------------------------- */

/* We have 16384 hash slots. The hash slot of a given key is obtained
 * as the least significant 14 bits of the crc16 of the key.
 *
 * However if the key contains the {...} pattern, only the part between
 * { and } is hashed. This may be useful in the future to force certain
 * keys to be in the same node (assuming no resharding is in progress). */
static unsigned int clusterManagerKeyHashSlot(char *key, int keylen) {
    int s, e; /* start-end indexes of { and } */

    for (s = 0; s < keylen; s++)
        if (key[s] == '{') break;

    /* No '{' ? Hash the whole key. This is the base case. */
    if (s == keylen) return crc16(key,keylen) & 0x3FFF;

    /* '{' found? Check if we have the corresponding '}'. */
    for (e = s+1; e < keylen; e++)
        if (key[e] == '}') break;

    /* No '}' or nothing between {} ? Hash the whole key. */
    if (e == keylen || e == s+1) return crc16(key,keylen) & 0x3FFF;

    /* If we are here there is both a { and a } on its right. Hash
     * what is in the middle between { and }. */
    return crc16(key+s+1,e-s-1) & 0x3FFF;
}

/* Return a string representation of the cluster node. */
static sds clusterManagerNodeInfo(clusterManagerNode *node, int indent) {
    sds info = sdsempty();
    sds spaces = sdsempty();
    int i;
    for (i = 0; i < indent; i++) spaces = sdscat(spaces, " ");
    if (indent) info = sdscat(info, spaces);
    int is_master = !(node->flags & CLUSTER_MANAGER_FLAG_SLAVE);
    char *role = (is_master ? "M" : "S");
    sds slots = NULL;
    if (node->dirty && node->replicate != NULL)
        info = sdscatfmt(info, "S: %S %s:%u", node->name, node->ip, node->port);
    else {
        slots = clusterManagerNodeSlotsString(node);
        sds flags = clusterManagerNodeFlagString(node);
        info = sdscatfmt(info, "%s: %S %s:%u\n"
                               "%s   slots:%S (%u slots) "
                               "%S",
                               role, node->name, node->ip, node->port, spaces,
                               slots, node->slots_count, flags);
        sdsfree(slots);
        sdsfree(flags);
    }
    if (node->replicate != NULL)
        info = sdscatfmt(info, "\n%s   replicates %S", spaces, node->replicate);
    else if (node->replicas_count)
        info = sdscatfmt(info, "\n%s   %U additional replica(s)",
                         spaces, node->replicas_count);
    sdsfree(spaces);
    return info;
}

static void clusterManagerShowNodes(void) {
    listIter li;
    listNode *ln;
    listRewind(cluster_manager.nodes, &li);
    while ((ln = listNext(&li)) != NULL) {
        clusterManagerNode *node = ln->value;
        sds info = clusterManagerNodeInfo(node, 0);
        printf("%s\n", (char *) info);
        sdsfree(info);
    }
}

static void clusterManagerShowClusterInfo(void) {
    int masters = 0;
    int keys = 0;
    listIter li;
    listNode *ln;
    listRewind(cluster_manager.nodes, &li);
    while ((ln = listNext(&li)) != NULL) {
        clusterManagerNode *node = ln->value;
        if (!(node->flags & CLUSTER_MANAGER_FLAG_SLAVE)) {
            if (!node->name) continue;
            int replicas = 0;
            int dbsize = -1;
            char name[9];
            memcpy(name, node->name, 8);
            name[8] = '\0';
            listIter ri;
            listNode *rn;
            listRewind(cluster_manager.nodes, &ri);
            while ((rn = listNext(&ri)) != NULL) {
                clusterManagerNode *n = rn->value;
                if (n == node || !(n->flags & CLUSTER_MANAGER_FLAG_SLAVE))
                    continue;
                if (n->replicate && !strcmp(n->replicate, node->name))
                    replicas++;
            }
            redisReply *reply = CLUSTER_MANAGER_COMMAND(node, "DBSIZE");
            if (reply != NULL && reply->type == REDIS_REPLY_INTEGER)
                dbsize = reply->integer;
            if (dbsize < 0) {
                char *err = "";
                if (reply != NULL && reply->type == REDIS_REPLY_ERROR)
                    err = reply->str;
                CLUSTER_MANAGER_PRINT_REPLY_ERROR(node, err);
                if (reply != NULL) freeReplyObject(reply);
                return;
            };
            if (reply != NULL) freeReplyObject(reply);
            printf("%s:%d (%s...) -> %d keys | %d slots | %d slaves.\n",
                   node->ip, node->port, name, dbsize,
                   node->slots_count, replicas);
            masters++;
            keys += dbsize;
        }
    }
    clusterManagerLogOk("[OK] %d keys in %d masters.\n", keys, masters);
    float keys_per_slot = keys / (float) CLUSTER_MANAGER_SLOTS;
    printf("%.2f keys per slot on average.\n", keys_per_slot);
}

/* Flush dirty slots configuration of the node by calling CLUSTER ADDSLOTS */
static int clusterManagerAddSlots(clusterManagerNode *node, char**err)
{
    redisReply *reply = NULL;
    void *_reply = NULL;
    int success = 1;
    /* First two args are used for the command itself. */
    int argc = node->slots_count + 2;
    sds *argv = zmalloc(argc * sizeof(*argv));
    size_t *argvlen = zmalloc(argc * sizeof(*argvlen));
    argv[0] = "CLUSTER";
    argv[1] = "ADDSLOTS";
    argvlen[0] = 7;
    argvlen[1] = 8;
    *err = NULL;
    int i, argv_idx = 2;
    for (i = 0; i < CLUSTER_MANAGER_SLOTS; i++) {
        if (argv_idx >= argc) break;
        if (node->slots[i]) {
            argv[argv_idx] = sdsfromlonglong((long long) i);
            argvlen[argv_idx] = sdslen(argv[argv_idx]);
            argv_idx++;
        }
    }
    if (argv_idx == 2) {
        success = 0;
        goto cleanup;
    }
    redisAppendCommandArgv(node->context,argc,(const char**)argv,argvlen);
    if (redisGetReply(node->context, &_reply) != REDIS_OK) {
        success = 0;
        goto cleanup;
    }
    reply = (redisReply*) _reply;
    success = clusterManagerCheckRedisReply(node, reply, err);
cleanup:
    zfree(argvlen);
    if (argv != NULL) {
        for (i = 2; i < argc; i++) sdsfree(argv[i]);
        zfree(argv);
    }
    if (reply != NULL) freeReplyObject(reply);
    return success;
}

/* Get the node the slot is assigned to from the point of view of node *n.
 * If the slot is unassigned or if the reply is an error, return NULL.
 * Use the **err argument in order to check whether the slot is unassigned
 * or the reply resulted in an error. */
static clusterManagerNode *clusterManagerGetSlotOwner(clusterManagerNode *n,
                                                      int slot, char **err)
{
    assert(slot >= 0 && slot < CLUSTER_MANAGER_SLOTS);
    clusterManagerNode *owner = NULL;
    redisReply *reply = CLUSTER_MANAGER_COMMAND(n, "CLUSTER SLOTS");
    if (clusterManagerCheckRedisReply(n, reply, err)) {
        assert(reply->type == REDIS_REPLY_ARRAY);
        size_t i;
        for (i = 0; i < reply->elements; i++) {
            redisReply *r = reply->element[i];
            assert(r->type == REDIS_REPLY_ARRAY && r->elements >= 3);
            int from, to;
            from = r->element[0]->integer;
            to = r->element[1]->integer;
            if (slot < from || slot > to) continue;
            redisReply *nr =  r->element[2];
            assert(nr->type == REDIS_REPLY_ARRAY && nr->elements >= 2);
            char *name = NULL;
            if (nr->elements >= 3)
                name =  nr->element[2]->str;
            if (name != NULL)
                owner = clusterManagerNodeByName(name);
            else {
                char *ip = nr->element[0]->str;
                assert(ip != NULL);
                int port = (int) nr->element[1]->integer;
                listIter li;
                listNode *ln;
                listRewind(cluster_manager.nodes, &li);
                while ((ln = listNext(&li)) != NULL) {
                    clusterManagerNode *nd = ln->value;
                    if (strcmp(nd->ip, ip) == 0 && port == nd->port) {
                        owner = nd;
                        break;
                    }
                }
            }
            if (owner) break;
        }
    }
    if (reply) freeReplyObject(reply);
    return owner;
}

/* Set slot status to "importing" or "migrating" */
static int clusterManagerSetSlot(clusterManagerNode *node1,
                                 clusterManagerNode *node2,
                                 int slot, const char *status, char **err) {
    redisReply *reply = CLUSTER_MANAGER_COMMAND(node1, "CLUSTER "
                                                "SETSLOT %d %s %s",
                                                slot, status,
                                                (char *) node2->name);
    if (err != NULL) *err = NULL;
    if (!reply) {
        if (err) *err = zstrdup("CLUSTER SETSLOT failed to run");
        return 0;
    }
    int success = 1;
    if (reply->type == REDIS_REPLY_ERROR) {
        success = 0;
        if (err != NULL) {
            *err = zmalloc((reply->len + 1) * sizeof(char));
            redis_strlcpy(*err, reply->str,(reply->len + 1));
        } else CLUSTER_MANAGER_PRINT_REPLY_ERROR(node1, reply->str);
        goto cleanup;
    }
cleanup:
    freeReplyObject(reply);
    return success;
}

static int clusterManagerClearSlotStatus(clusterManagerNode *node, int slot) {
    redisReply *reply = CLUSTER_MANAGER_COMMAND(node,
        "CLUSTER SETSLOT %d %s", slot, "STABLE");
    int success = clusterManagerCheckRedisReply(node, reply, NULL);
    if (reply) freeReplyObject(reply);
    return success;
}

static int clusterManagerDelSlot(clusterManagerNode *node, int slot,
                                 int ignore_unassigned_err)
{
    redisReply *reply = CLUSTER_MANAGER_COMMAND(node,
        "CLUSTER DELSLOTS %d", slot);
    char *err = NULL;
    int success = clusterManagerCheckRedisReply(node, reply, &err);
    if (!success && reply && reply->type == REDIS_REPLY_ERROR &&
        ignore_unassigned_err)
    {
        char *get_owner_err = NULL;
        clusterManagerNode *assigned_to =
            clusterManagerGetSlotOwner(node, slot, &get_owner_err);
        if (!assigned_to) {
            if (get_owner_err == NULL) success = 1;
            else {
                CLUSTER_MANAGER_PRINT_REPLY_ERROR(node, get_owner_err);
                zfree(get_owner_err);
            }
        }
    }
    if (!success && err != NULL) {
        CLUSTER_MANAGER_PRINT_REPLY_ERROR(node, err);
        zfree(err);
    }
    if (reply) freeReplyObject(reply);
    return success;
}

static int clusterManagerAddSlot(clusterManagerNode *node, int slot) {
    redisReply *reply = CLUSTER_MANAGER_COMMAND(node,
        "CLUSTER ADDSLOTS %d", slot);
    int success = clusterManagerCheckRedisReply(node, reply, NULL);
    if (reply) freeReplyObject(reply);
    return success;
}

static signed int clusterManagerCountKeysInSlot(clusterManagerNode *node,
                                                int slot)
{
    redisReply *reply = CLUSTER_MANAGER_COMMAND(node,
        "CLUSTER COUNTKEYSINSLOT %d", slot);
    int count = -1;
    int success = clusterManagerCheckRedisReply(node, reply, NULL);
    if (success && reply->type == REDIS_REPLY_INTEGER) count = reply->integer;
    if (reply) freeReplyObject(reply);
    return count;
}

static int clusterManagerBumpEpoch(clusterManagerNode *node) {
    redisReply *reply = CLUSTER_MANAGER_COMMAND(node, "CLUSTER BUMPEPOCH");
    int success = clusterManagerCheckRedisReply(node, reply, NULL);
    if (reply) freeReplyObject(reply);
    return success;
}

/* Callback used by clusterManagerSetSlotOwner transaction. It should ignore
 * errors except for ADDSLOTS errors.
 * Return 1 if the error should be ignored. */
static int clusterManagerOnSetOwnerErr(redisReply *reply,
    clusterManagerNode *n, int bulk_idx)
{
    UNUSED(reply);
    UNUSED(n);
    /* Only raise error when ADDSLOTS fail (bulk_idx == 1). */
    return (bulk_idx != 1);
}

static int clusterManagerSetSlotOwner(clusterManagerNode *owner,
                                      int slot,
                                      int do_clear)
{
    int success = clusterManagerStartTransaction(owner);
    if (!success) return 0;
    /* Ensure the slot is not already assigned. */
    clusterManagerDelSlot(owner, slot, 1);
    /* Add the slot and bump epoch. */
    clusterManagerAddSlot(owner, slot);
    if (do_clear) clusterManagerClearSlotStatus(owner, slot);
    clusterManagerBumpEpoch(owner);
    success = clusterManagerExecTransaction(owner, clusterManagerOnSetOwnerErr);
    return success;
}

/* Get the hash for the values of the specified keys in *keys_reply for the
 * specified nodes *n1 and *n2, by calling DEBUG DIGEST-VALUE redis command
 * on both nodes. Every key with same name on both nodes but having different
 * values will be added to the *diffs list. Return 0 in case of reply
 * error. */
static int clusterManagerCompareKeysValues(clusterManagerNode *n1,
                                          clusterManagerNode *n2,
                                          redisReply *keys_reply,
                                          list *diffs)
{
    size_t i, argc = keys_reply->elements + 2;
    static const char *hash_zero = "0000000000000000000000000000000000000000";
    char **argv = zcalloc(argc * sizeof(char *));
    size_t  *argv_len = zcalloc(argc * sizeof(size_t));
    argv[0] = "DEBUG";
    argv_len[0] = 5;
    argv[1] = "DIGEST-VALUE";
    argv_len[1] = 12;
    for (i = 0; i < keys_reply->elements; i++) {
        redisReply *entry = keys_reply->element[i];
        int idx = i + 2;
        argv[idx] = entry->str;
        argv_len[idx] = entry->len;
    }
    int success = 0;
    void *_reply1 = NULL, *_reply2 = NULL;
    redisReply *r1 = NULL, *r2 = NULL;
    redisAppendCommandArgv(n1->context,argc, (const char**)argv,argv_len);
    success = (redisGetReply(n1->context, &_reply1) == REDIS_OK);
    if (!success) goto cleanup;
    r1 = (redisReply *) _reply1;
    redisAppendCommandArgv(n2->context,argc, (const char**)argv,argv_len);
    success = (redisGetReply(n2->context, &_reply2) == REDIS_OK);
    if (!success) goto cleanup;
    r2 = (redisReply *) _reply2;
    success = (r1->type != REDIS_REPLY_ERROR && r2->type != REDIS_REPLY_ERROR);
    if (r1->type == REDIS_REPLY_ERROR) {
        CLUSTER_MANAGER_PRINT_REPLY_ERROR(n1, r1->str);
        success = 0;
    }
    if (r2->type == REDIS_REPLY_ERROR) {
        CLUSTER_MANAGER_PRINT_REPLY_ERROR(n2, r2->str);
        success = 0;
    }
    if (!success) goto cleanup;
    assert(keys_reply->elements == r1->elements &&
           keys_reply->elements == r2->elements);
    for (i = 0; i < keys_reply->elements; i++) {
        char *key = keys_reply->element[i]->str;
        char *hash1 = r1->element[i]->str;
        char *hash2 = r2->element[i]->str;
        /* Ignore keys that don't exist in both nodes. */
        if (strcmp(hash1, hash_zero) == 0 || strcmp(hash2, hash_zero) == 0)
            continue;
        if (strcmp(hash1, hash2) != 0) listAddNodeTail(diffs, key);
    }
cleanup:
    if (r1) freeReplyObject(r1);
    if (r2) freeReplyObject(r2);
    zfree(argv);
    zfree(argv_len);
    return success;
}

/* Migrate keys taken from reply->elements. It returns the reply from the
 * MIGRATE command, or NULL if something goes wrong. If the argument 'dots'
 * is not NULL, a dot will be printed for every migrated key. */
static redisReply *clusterManagerMigrateKeysInReply(clusterManagerNode *source,
                                                    clusterManagerNode *target,
                                                    redisReply *reply,
                                                    int replace, int timeout,
                                                    char *dots)
{
    redisReply *migrate_reply = NULL;
    char **argv = NULL;
    size_t *argv_len = NULL;
    int c = (replace ? 8 : 7);
    if (config.conn_info.auth) c += 2;
    if (config.conn_info.user) c += 1;
    size_t argc = c + reply->elements;
    size_t i, offset = 6; // Keys Offset
    argv = zcalloc(argc * sizeof(char *));
    argv_len = zcalloc(argc * sizeof(size_t));
    char portstr[255];
    char timeoutstr[255];
    snprintf(portstr, 10, "%d", target->port);
    snprintf(timeoutstr, 10, "%d", timeout);
    argv[0] = "MIGRATE";
    argv_len[0] = 7;
    argv[1] = target->ip;
    argv_len[1] = strlen(target->ip);
    argv[2] = portstr;
    argv_len[2] = strlen(portstr);
    argv[3] = "";
    argv_len[3] = 0;
    argv[4] = "0";
    argv_len[4] = 1;
    argv[5] = timeoutstr;
    argv_len[5] = strlen(timeoutstr);
    if (replace) {
        argv[offset] = "REPLACE";
        argv_len[offset] = 7;
        offset++;
    }
    if (config.conn_info.auth) {
        if (config.conn_info.user) {
            argv[offset] = "AUTH2";
            argv_len[offset] = 5;
            offset++;
            argv[offset] = config.conn_info.user;
            argv_len[offset] = strlen(config.conn_info.user);
            offset++;
            argv[offset] = config.conn_info.auth;
            argv_len[offset] = strlen(config.conn_info.auth);
            offset++;
        } else {
            argv[offset] = "AUTH";
            argv_len[offset] = 4;
            offset++;
            argv[offset] = config.conn_info.auth;
            argv_len[offset] = strlen(config.conn_info.auth);
            offset++;
        }
    }
    argv[offset] = "KEYS";
    argv_len[offset] = 4;
    offset++;
    for (i = 0; i < reply->elements; i++) {
        redisReply *entry = reply->element[i];
        size_t idx = i + offset;
        assert(entry->type == REDIS_REPLY_STRING);
        argv[idx] = (char *) sdsnewlen(entry->str, entry->len);
        argv_len[idx] = entry->len;
        if (dots) dots[i] = '.';
    }
    if (dots) dots[reply->elements] = '\0';
    void *_reply = NULL;
    redisAppendCommandArgv(source->context,argc,
                           (const char**)argv,argv_len);
    int success = (redisGetReply(source->context, &_reply) == REDIS_OK);
    for (i = 0; i < reply->elements; i++) sdsfree(argv[i + offset]);
    if (!success) goto cleanup;
    migrate_reply = (redisReply *) _reply;
cleanup:
    zfree(argv);
    zfree(argv_len);
    return migrate_reply;
}

/* Migrate all keys in the given slot from source to target.*/
static int clusterManagerMigrateKeysInSlot(clusterManagerNode *source,
                                           clusterManagerNode *target,
                                           int slot, int timeout,
                                           int pipeline, int verbose,
                                           char **err)
{
    int success = 1;
    int do_fix = config.cluster_manager_command.flags &
                 CLUSTER_MANAGER_CMD_FLAG_FIX;
    int do_replace = config.cluster_manager_command.flags &
                     CLUSTER_MANAGER_CMD_FLAG_REPLACE;
    while (1) {
        char *dots = NULL;
        redisReply *reply = NULL, *migrate_reply = NULL;
        reply = CLUSTER_MANAGER_COMMAND(source, "CLUSTER "
                                        "GETKEYSINSLOT %d %d", slot,
                                        pipeline);
        success = (reply != NULL);
        if (!success) return 0;
        if (reply->type == REDIS_REPLY_ERROR) {
            success = 0;
            if (err != NULL) {
                *err = zmalloc((reply->len + 1) * sizeof(char));
                redis_strlcpy(*err, reply->str,(reply->len + 1));
                CLUSTER_MANAGER_PRINT_REPLY_ERROR(source, *err);
            }
            goto next;
        }
        assert(reply->type == REDIS_REPLY_ARRAY);
        size_t count = reply->elements;
        if (count == 0) {
            freeReplyObject(reply);
            break;
        }
        if (verbose) dots = zmalloc((count+1) * sizeof(char));
        /* Calling MIGRATE command. */
        migrate_reply = clusterManagerMigrateKeysInReply(source, target,
                                                         reply, 0, timeout,
                                                         dots);
        if (migrate_reply == NULL) goto next;
        if (migrate_reply->type == REDIS_REPLY_ERROR) {
            int is_busy = strstr(migrate_reply->str, "BUSYKEY") != NULL;
            int not_served = 0;
            if (!is_busy) {
                /* Check if the slot is unassigned (not served) in the
                 * source node's configuration. */
                char *get_owner_err = NULL;
                clusterManagerNode *served_by =
                    clusterManagerGetSlotOwner(source, slot, &get_owner_err);
                if (!served_by) {
                    if (get_owner_err == NULL) not_served = 1;
                    else {
                        CLUSTER_MANAGER_PRINT_REPLY_ERROR(source,
                                                          get_owner_err);
                        zfree(get_owner_err);
                    }
                }
            }
            /* Try to handle errors. */
            if (is_busy || not_served) {
                /* If the key's slot is not served, try to assign slot
                 * to the target node. */
                if (do_fix && not_served) {
                    clusterManagerLogWarn("*** Slot was not served, setting "
                                          "owner to node %s:%d.\n",
                                          target->ip, target->port);
                    clusterManagerSetSlot(source, target, slot, "node", NULL);
                }
                /* If the key already exists in the target node (BUSYKEY),
                 * check whether its value is the same in both nodes.
                 * In case of equal values, retry migration with the
                 * REPLACE option.
                 * In case of different values:
                 *  - If the migration is requested by the fix command, stop
                 *    and warn the user.
                 *  - In other cases (ie. reshard), proceed only if the user
                 *    launched the command with the --cluster-replace option.*/
                if (is_busy) {
                    clusterManagerLogWarn("\n*** Target key exists\n");
                    if (!do_replace) {
                        clusterManagerLogWarn("*** Checking key values on "
                                              "both nodes...\n");
                        list *diffs = listCreate();
                        success = clusterManagerCompareKeysValues(source,
                            target, reply, diffs);
                        if (!success) {
                            clusterManagerLogErr("*** Value check failed!\n");
                            listRelease(diffs);
                            goto next;
                        }
                        if (listLength(diffs) > 0) {
                            success = 0;
                            clusterManagerLogErr(
                                "*** Found %d key(s) in both source node and "
                                "target node having different values.\n"
                                "    Source node: %s:%d\n"
                                "    Target node: %s:%d\n"
                                "    Keys(s):\n",
                                listLength(diffs),
                                source->ip, source->port,
                                target->ip, target->port);
                            listIter dli;
                            listNode *dln;
                            listRewind(diffs, &dli);
                            while((dln = listNext(&dli)) != NULL) {
                                char *k = dln->value;
                                clusterManagerLogErr("    - %s\n", k);
                            }
                            clusterManagerLogErr("Please fix the above key(s) "
                                                 "manually and try again "
                                                 "or relaunch the command \n"
                                                 "with --cluster-replace "
                                                 "option to force key "
                                                 "overriding.\n");
                            listRelease(diffs);
                            goto next;
                        }
                        listRelease(diffs);
                    }
                    clusterManagerLogWarn("*** Replacing target keys...\n");
                }
                freeReplyObject(migrate_reply);
                migrate_reply = clusterManagerMigrateKeysInReply(source,
                                                                 target,
                                                                 reply,
                                                                 is_busy,
                                                                 timeout,
                                                                 NULL);
                success = (migrate_reply != NULL &&
                           migrate_reply->type != REDIS_REPLY_ERROR);
            } else success = 0;
            if (!success) {
                if (migrate_reply != NULL) {
                    if (err) {
                        *err = zmalloc((migrate_reply->len + 1) * sizeof(char));
                        redis_strlcpy(*err, migrate_reply->str, (migrate_reply->len + 1));
                    }
                    printf("\n");
                    CLUSTER_MANAGER_PRINT_REPLY_ERROR(source,
                                                      migrate_reply->str);
                }
                goto next;
            }
        }
        if (verbose) {
            printf("%s", dots);
            fflush(stdout);
        }
next:
        if (reply != NULL) freeReplyObject(reply);
        if (migrate_reply != NULL) freeReplyObject(migrate_reply);
        if (dots) zfree(dots);
        if (!success) break;
    }
    return success;
}

/* Move slots between source and target nodes using MIGRATE.
 *
 * Options:
 * CLUSTER_MANAGER_OPT_VERBOSE -- Print a dot for every moved key.
 * CLUSTER_MANAGER_OPT_COLD    -- Move keys without opening slots /
 *                                reconfiguring the nodes.
 * CLUSTER_MANAGER_OPT_UPDATE  -- Update node->slots for source/target nodes.
 * CLUSTER_MANAGER_OPT_QUIET   -- Don't print info messages.
*/
static int clusterManagerMoveSlot(clusterManagerNode *source,
                                  clusterManagerNode *target,
                                  int slot, int opts,  char**err)
{
    if (!(opts & CLUSTER_MANAGER_OPT_QUIET)) {
        printf("Moving slot %d from %s:%d to %s:%d: ", slot, source->ip,
               source->port, target->ip, target->port);
        fflush(stdout);
    }
    if (err != NULL) *err = NULL;
    int pipeline = config.cluster_manager_command.pipeline,
        timeout = config.cluster_manager_command.timeout,
        print_dots = (opts & CLUSTER_MANAGER_OPT_VERBOSE),
        option_cold = (opts & CLUSTER_MANAGER_OPT_COLD),
        success = 1;
    if (!option_cold) {
        success = clusterManagerSetSlot(target, source, slot,
                                        "importing", err);
        if (!success) return 0;
        success = clusterManagerSetSlot(source, target, slot,
                                        "migrating", err);
        if (!success) return 0;
    }
    success = clusterManagerMigrateKeysInSlot(source, target, slot, timeout,
                                              pipeline, print_dots, err);
    if (!(opts & CLUSTER_MANAGER_OPT_QUIET)) printf("\n");
    if (!success) return 0;
    if (!option_cold) {
        /* Set the new node as the owner of the slot in all the known nodes.
         *
         * We inform the target node first. It will propagate the information to
         * the rest of the cluster.
         *
         * If we inform any other node first, it can happen that the target node
         * crashes before it is set as the new owner and then the slot is left
         * without an owner which results in redirect loops. See issue #7116. */
        success = clusterManagerSetSlot(target, target, slot, "node", err);
        if (!success) return 0;

        /* Inform the source node. If the source node has just lost its last
         * slot and the target node has already informed the source node, the
         * source node has turned itself into a replica. This is not an error in
         * this scenario so we ignore it. See issue #9223. */
        success = clusterManagerSetSlot(source, target, slot, "node", err);
        const char *acceptable = "ERR Please use SETSLOT only with masters.";
        if (!success && err && !strncmp(*err, acceptable, strlen(acceptable))) {
            zfree(*err);
            *err = NULL;
        } else if (!success && err) {
            return 0;
        }

        /* We also inform the other nodes to avoid redirects in case the target
         * node is slow to propagate the change to the entire cluster. */
        listIter li;
        listNode *ln;
        listRewind(cluster_manager.nodes, &li);
        while ((ln = listNext(&li)) != NULL) {
            clusterManagerNode *n = ln->value;
            if (n == target || n == source) continue; /* already done */
            if (n->flags & CLUSTER_MANAGER_FLAG_SLAVE) continue;
            success = clusterManagerSetSlot(n, target, slot, "node", err);
            if (!success) return 0;
        }
    }
    /* Update the node logical config */
    if (opts & CLUSTER_MANAGER_OPT_UPDATE) {
        source->slots[slot] = 0;
        target->slots[slot] = 1;
    }
    return 1;
}

/* Flush the dirty node configuration by calling replicate for slaves or
 * adding the slots defined in the masters. */
static int clusterManagerFlushNodeConfig(clusterManagerNode *node, char **err) {
    if (!node->dirty) return 0;
    redisReply *reply = NULL;
    int is_err = 0, success = 1;
    if (err != NULL) *err = NULL;
    if (node->replicate != NULL) {
        reply = CLUSTER_MANAGER_COMMAND(node, "CLUSTER REPLICATE %s",
                                        node->replicate);
        if (reply == NULL || (is_err = (reply->type == REDIS_REPLY_ERROR))) {
            if (is_err && err != NULL) {
                *err = zmalloc((reply->len + 1) * sizeof(char));
                redis_strlcpy(*err, reply->str, (reply->len + 1));
            }
            success = 0;
            /* If the cluster did not already joined it is possible that
             * the slave does not know the master node yet. So on errors
             * we return ASAP leaving the dirty flag set, to flush the
             * config later. */
            goto cleanup;
        }
    } else {
        int added = clusterManagerAddSlots(node, err);
        if (!added || *err != NULL) success = 0;
    }
    node->dirty = 0;
cleanup:
    if (reply != NULL) freeReplyObject(reply);
    return success;
}

/* Wait until the cluster configuration is consistent. */
static void clusterManagerWaitForClusterJoin(void) {
    printf("Waiting for the cluster to join\n");
    int counter = 0,
        check_after = CLUSTER_JOIN_CHECK_AFTER +
                      (int)(listLength(cluster_manager.nodes) * 0.15f);
    while(!clusterManagerIsConfigConsistent()) {
        printf(".");
        fflush(stdout);
        sleep(1);
        if (++counter > check_after) {
            dict *status = clusterManagerGetLinkStatus();
            dictIterator *iter = NULL;
            if (status != NULL && dictSize(status) > 0) {
                printf("\n");
                clusterManagerLogErr("Warning: %d node(s) may "
                                     "be unreachable\n", dictSize(status));
                iter = dictGetIterator(status);
                dictEntry *entry;
                while ((entry = dictNext(iter)) != NULL) {
                    sds nodeaddr = (sds) dictGetKey(entry);
                    char *node_ip = NULL;
                    int node_port = 0, node_bus_port = 0;
                    list *from = (list *) dictGetVal(entry);
                    if (parseClusterNodeAddress(nodeaddr, &node_ip,
                        &node_port, &node_bus_port) && node_bus_port) {
                        clusterManagerLogErr(" - The port %d of node %s may "
                                             "be unreachable from:\n",
                                             node_bus_port, node_ip);
                    } else {
                        clusterManagerLogErr(" - Node %s may be unreachable "
                                             "from:\n", nodeaddr);
                    }
                    listIter li;
                    listNode *ln;
                    listRewind(from, &li);
                    while ((ln = listNext(&li)) != NULL) {
                        sds from_addr = ln->value;
                        clusterManagerLogErr("   %s\n", from_addr);
                        sdsfree(from_addr);
                    }
                    clusterManagerLogErr("Cluster bus ports must be reachable "
                                         "by every node.\nRemember that "
                                         "cluster bus ports are different "
                                         "from standard instance ports.\n");
                    listEmpty(from);
                }
            }
            if (iter != NULL) dictReleaseIterator(iter);
            if (status != NULL) dictRelease(status);
            counter = 0;
        }
    }
    printf("\n");
}

/* Load node's cluster configuration by calling "CLUSTER NODES" command.
 * Node's configuration (name, replicate, slots, ...) is then updated.
 * If CLUSTER_MANAGER_OPT_GETFRIENDS flag is set into 'opts' argument,
 * and node already knows other nodes, the node's friends list is populated
 * with the other nodes info. */
static int clusterManagerNodeLoadInfo(clusterManagerNode *node, int opts,
                                      char **err)
{
    redisReply *reply = CLUSTER_MANAGER_COMMAND(node, "CLUSTER NODES");
    int success = 1;
    *err = NULL;
    if (!clusterManagerCheckRedisReply(node, reply, err)) {
        success = 0;
        goto cleanup;
    }
    int getfriends = (opts & CLUSTER_MANAGER_OPT_GETFRIENDS);
    char *lines = reply->str, *p, *line;
    while ((p = strstr(lines, "\n")) != NULL) {
        *p = '\0';
        line = lines;
        lines = p + 1;
        char *name = NULL, *addr = NULL, *flags = NULL, *master_id = NULL,
             *ping_sent = NULL, *ping_recv = NULL, *config_epoch = NULL,
             *link_status = NULL;
        UNUSED(link_status);
        int i = 0;
        while ((p = strchr(line, ' ')) != NULL) {
            *p = '\0';
            char *token = line;
            line = p + 1;
            switch(i++){
            case 0: name = token; break;
            case 1: addr = token; break;
            case 2: flags = token; break;
            case 3: master_id = token; break;
            case 4: ping_sent = token; break;
            case 5: ping_recv = token; break;
            case 6: config_epoch = token; break;
            case 7: link_status = token; break;
            }
            if (i == 8) break; // Slots
        }
        if (!flags) {
            success = 0;
            goto cleanup;
        }

        char *ip = NULL;
        int port = 0, bus_port = 0;
        if (addr == NULL || !parseClusterNodeAddress(addr, &ip, &port, &bus_port)) {
            fprintf(stderr, "Error: invalid CLUSTER NODES reply\n");
            success = 0;
            goto cleanup;
        }

        int myself = (strstr(flags, "myself") != NULL);
        clusterManagerNode *currentNode = NULL;
        if (myself) {
            /* bus-port could be wrong, correct it here, see clusterManagerNewNode. */
            node->bus_port = bus_port;
            node->flags |= CLUSTER_MANAGER_FLAG_MYSELF;
            currentNode = node;
            clusterManagerNodeResetSlots(node);
            if (i == 8) {
                int remaining = strlen(line);
                while (remaining > 0) {
                    p = strchr(line, ' ');
                    if (p == NULL) p = line + remaining;
                    remaining -= (p - line);

                    char *slotsdef = line;
                    *p = '\0';
                    if (remaining) {
                        line = p + 1;
                        remaining--;
                    } else line = p;
                    char *dash = NULL;
                    if (slotsdef[0] == '[') {
                        slotsdef++;
                        if ((p = strstr(slotsdef, "->-"))) { // Migrating
                            *p = '\0';
                            p += 3;
                            char *closing_bracket = strchr(p, ']');
                            if (closing_bracket) *closing_bracket = '\0';
                            sds slot = sdsnew(slotsdef);
                            sds dst = sdsnew(p);
                            node->migrating_count += 2;
                            node->migrating = zrealloc(node->migrating,
                                (node->migrating_count * sizeof(sds)));
                            node->migrating[node->migrating_count - 2] =
                                slot;
                            node->migrating[node->migrating_count - 1] =
                                dst;
                        }  else if ((p = strstr(slotsdef, "-<-"))) {//Importing
                            *p = '\0';
                            p += 3;
                            char *closing_bracket = strchr(p, ']');
                            if (closing_bracket) *closing_bracket = '\0';
                            sds slot = sdsnew(slotsdef);
                            sds src = sdsnew(p);
                            node->importing_count += 2;
                            node->importing = zrealloc(node->importing,
                                (node->importing_count * sizeof(sds)));
                            node->importing[node->importing_count - 2] =
                                slot;
                            node->importing[node->importing_count - 1] =
                                src;
                        }
                    } else if ((dash = strchr(slotsdef, '-')) != NULL) {
                        p = dash;
                        int start, stop;
                        *p = '\0';
                        start = atoi(slotsdef);
                        stop = atoi(p + 1);
                        node->slots_count += (stop - (start - 1));
                        while (start <= stop) node->slots[start++] = 1;
                    } else if (p > slotsdef) {
                        node->slots[atoi(slotsdef)] = 1;
                        node->slots_count++;
                    }
                }
            }
            node->dirty = 0;
        } else if (!getfriends) {
            if (!(node->flags & CLUSTER_MANAGER_FLAG_MYSELF)) continue;
            else break;
        } else {
            currentNode = clusterManagerNewNode(sdsnew(ip), port, bus_port);
            currentNode->flags |= CLUSTER_MANAGER_FLAG_FRIEND;
            if (node->friends == NULL) node->friends = listCreate();
            listAddNodeTail(node->friends, currentNode);
        }
        if (name != NULL) {
            if (currentNode->name) sdsfree(currentNode->name);
            currentNode->name = sdsnew(name);
        }
        if (currentNode->flags_str != NULL)
            freeClusterManagerNodeFlags(currentNode->flags_str);
        currentNode->flags_str = listCreate();
        int flag_len;
        while ((flag_len = strlen(flags)) > 0) {
            sds flag = NULL;
            char *fp = strchr(flags, ',');
            if (fp) {
                *fp = '\0';
                flag = sdsnew(flags);
                flags = fp + 1;
            } else {
                flag = sdsnew(flags);
                flags += flag_len;
            }
            if (strcmp(flag, "noaddr") == 0)
                currentNode->flags |= CLUSTER_MANAGER_FLAG_NOADDR;
            else if (strcmp(flag, "disconnected") == 0)
                currentNode->flags |= CLUSTER_MANAGER_FLAG_DISCONNECT;
            else if (strcmp(flag, "fail") == 0)
                currentNode->flags |= CLUSTER_MANAGER_FLAG_FAIL;
            else if (strcmp(flag, "slave") == 0) {
                currentNode->flags |= CLUSTER_MANAGER_FLAG_SLAVE;
                if (master_id != NULL) {
                    if (currentNode->replicate) sdsfree(currentNode->replicate);
                    currentNode->replicate = sdsnew(master_id);
                }
            }
            listAddNodeTail(currentNode->flags_str, flag);
        }
        if (config_epoch != NULL)
            currentNode->current_epoch = atoll(config_epoch);
        if (ping_sent != NULL) currentNode->ping_sent = atoll(ping_sent);
        if (ping_recv != NULL) currentNode->ping_recv = atoll(ping_recv);
        if (!getfriends && myself) break;
    }
cleanup:
    if (reply) freeReplyObject(reply);
    return success;
}

/* Retrieves info about the cluster using argument 'node' as the starting
 * point. All nodes will be loaded inside the cluster_manager.nodes list.
 * Warning: if something goes wrong, it will free the starting node before
 * returning 0. */
static int clusterManagerLoadInfoFromNode(clusterManagerNode *node) {
    if (node->context == NULL && !clusterManagerNodeConnect(node)) {
        freeClusterManagerNode(node);
        return 0;
    }
    char *e = NULL;
    if (!clusterManagerNodeIsCluster(node, &e)) {
        clusterManagerPrintNotClusterNodeError(node, e);
        if (e) zfree(e);
        freeClusterManagerNode(node);
        return 0;
    }
    e = NULL;
    if (!clusterManagerNodeLoadInfo(node, CLUSTER_MANAGER_OPT_GETFRIENDS, &e)) {
        if (e) {
            CLUSTER_MANAGER_PRINT_REPLY_ERROR(node, e);
            zfree(e);
        }
        freeClusterManagerNode(node);
        return 0;
    }
    listIter li;
    listNode *ln;
    if (cluster_manager.nodes != NULL) {
        listRewind(cluster_manager.nodes, &li);
        while ((ln = listNext(&li)) != NULL)
            freeClusterManagerNode((clusterManagerNode *) ln->value);
        listRelease(cluster_manager.nodes);
    }
    cluster_manager.nodes = listCreate();
    listAddNodeTail(cluster_manager.nodes, node);
    if (node->friends != NULL) {
        listRewind(node->friends, &li);
        while ((ln = listNext(&li)) != NULL) {
            clusterManagerNode *friend = ln->value;
            if (!friend->ip || !friend->port) goto invalid_friend;
            if (!friend->context && !clusterManagerNodeConnect(friend))
                goto invalid_friend;
            e = NULL;
            if (clusterManagerNodeLoadInfo(friend, 0, &e)) {
                if (friend->flags & (CLUSTER_MANAGER_FLAG_NOADDR |
                                     CLUSTER_MANAGER_FLAG_DISCONNECT |
                                     CLUSTER_MANAGER_FLAG_FAIL))
                {
                    goto invalid_friend;
                }
                listAddNodeTail(cluster_manager.nodes, friend);
            } else {
                clusterManagerLogErr("[ERR] Unable to load info for "
                                     "node %s:%d\n",
                                     friend->ip, friend->port);
                goto invalid_friend;
            }
            continue;
invalid_friend:
            if (!(friend->flags & CLUSTER_MANAGER_FLAG_SLAVE))
                cluster_manager.unreachable_masters++;
            freeClusterManagerNode(friend);
        }
        listRelease(node->friends);
        node->friends = NULL;
    }
    // Count replicas for each node
    listRewind(cluster_manager.nodes, &li);
    while ((ln = listNext(&li)) != NULL) {
        clusterManagerNode *n = ln->value;
        if (n->replicate != NULL) {
            clusterManagerNode *master = clusterManagerNodeByName(n->replicate);
            if (master == NULL) {
                clusterManagerLogWarn("*** WARNING: %s:%d claims to be "
                                      "slave of unknown node ID %s.\n",
                                      n->ip, n->port, n->replicate);
            } else master->replicas_count++;
        }
    }
    return 1;
}

/* Compare functions used by various sorting operations. */
int clusterManagerSlotCompare(const void *slot1, const void *slot2) {
    const char **i1 = (const char **)slot1;
    const char **i2 = (const char **)slot2;
    return strcmp(*i1, *i2);
}

int clusterManagerSlotCountCompareDesc(const void *n1, const void *n2) {
    clusterManagerNode *node1 = *((clusterManagerNode **) n1);
    clusterManagerNode *node2 = *((clusterManagerNode **) n2);
    return node2->slots_count - node1->slots_count;
}

int clusterManagerCompareNodeBalance(const void *n1, const void *n2) {
    clusterManagerNode *node1 = *((clusterManagerNode **) n1);
    clusterManagerNode *node2 = *((clusterManagerNode **) n2);
    return node1->balance - node2->balance;
}

static sds clusterManagerGetConfigSignature(clusterManagerNode *node) {
    sds signature = NULL;
    int node_count = 0, i = 0, name_len = 0;
    char **node_configs = NULL;
    redisReply *reply = CLUSTER_MANAGER_COMMAND(node, "CLUSTER NODES");
    if (reply == NULL || reply->type == REDIS_REPLY_ERROR)
        goto cleanup;
    char *lines = reply->str, *p, *line;
    while ((p = strstr(lines, "\n")) != NULL) {
        i = 0;
        *p = '\0';
        line = lines;
        lines = p + 1;
        char *nodename = NULL;
        int tot_size = 0;
        while ((p = strchr(line, ' ')) != NULL) {
            *p = '\0';
            char *token = line;
            line = p + 1;
            if (i == 0) {
                nodename = token;
                tot_size = (p - token);
                name_len = tot_size++; // Make room for ':' in tot_size
            }
            if (++i == 8) break;
        }
        if (i != 8) continue;
        if (nodename == NULL) continue;
        int remaining = strlen(line);
        if (remaining == 0) continue;
        char **slots = NULL;
        int c = 0;
        while (remaining > 0) {
            p = strchr(line, ' ');
            if (p == NULL) p = line + remaining;
            int size = (p - line);
            remaining -= size;
            tot_size += size;
            char *slotsdef = line;
            *p = '\0';
            if (remaining) {
                line = p + 1;
                remaining--;
            } else line = p;
            if (slotsdef[0] != '[') {
                c++;
                slots = zrealloc(slots, (c * sizeof(char *)));
                slots[c - 1] = slotsdef;
            }
        }
        if (c > 0) {
            if (c > 1)
                qsort(slots, c, sizeof(char *), clusterManagerSlotCompare);
            node_count++;
            node_configs =
                zrealloc(node_configs, (node_count * sizeof(char *)));
            /* Make room for '|' separators. */
            tot_size += (sizeof(char) * (c - 1));
            char *cfg = zmalloc((sizeof(char) * tot_size) + 1);
            memcpy(cfg, nodename, name_len);
            char *sp = cfg + name_len;
            *(sp++) = ':';
            for (i = 0; i < c; i++) {
                if (i > 0) *(sp++) = ',';
                int slen = strlen(slots[i]);
                memcpy(sp, slots[i], slen);
                sp += slen;
            }
            *(sp++) = '\0';
            node_configs[node_count - 1] = cfg;
        }
        zfree(slots);
    }
    if (node_count > 0) {
        if (node_count > 1) {
            qsort(node_configs, node_count, sizeof(char *),
                  clusterManagerSlotCompare);
        }
        signature = sdsempty();
        for (i = 0; i < node_count; i++) {
            if (i > 0) signature = sdscatprintf(signature, "%c", '|');
            signature = sdscatfmt(signature, "%s", node_configs[i]);
        }
    }
cleanup:
    if (reply != NULL) freeReplyObject(reply);
    if (node_configs != NULL) {
        for (i = 0; i < node_count; i++) zfree(node_configs[i]);
        zfree(node_configs);
    }
    return signature;
}

static int clusterManagerIsConfigConsistent(void) {
    if (cluster_manager.nodes == NULL) return 0;
    int consistent = (listLength(cluster_manager.nodes) <= 1);
    // If the Cluster has only one node, it's always consistent
    if (consistent) return 1;
    sds first_cfg = NULL;
    listIter li;
    listNode *ln;
    listRewind(cluster_manager.nodes, &li);
    while ((ln = listNext(&li)) != NULL) {
        clusterManagerNode *node = ln->value;
        sds cfg = clusterManagerGetConfigSignature(node);
        if (cfg == NULL) {
            consistent = 0;
            break;
        }
        if (first_cfg == NULL) first_cfg = cfg;
        else {
            consistent = !sdscmp(first_cfg, cfg);
            sdsfree(cfg);
            if (!consistent) break;
        }
    }
    if (first_cfg != NULL) sdsfree(first_cfg);
    return consistent;
}

static list *clusterManagerGetDisconnectedLinks(clusterManagerNode *node) {
    list *links = NULL;
    redisReply *reply = CLUSTER_MANAGER_COMMAND(node, "CLUSTER NODES");
    if (!clusterManagerCheckRedisReply(node, reply, NULL)) goto cleanup;
    links = listCreate();
    char *lines = reply->str, *p, *line;
    while ((p = strstr(lines, "\n")) != NULL) {
        int i = 0;
        *p = '\0';
        line = lines;
        lines = p + 1;
        char *nodename = NULL, *addr = NULL, *flags = NULL, *link_status = NULL;
        while ((p = strchr(line, ' ')) != NULL) {
            *p = '\0';
            char *token = line;
            line = p + 1;
            if (i == 0) nodename = token;
            else if (i == 1) addr = token;
            else if (i == 2) flags = token;
            else if (i == 7) link_status = token;
            else if (i == 8) break;
            i++;
        }
        if (i == 7) link_status = line;
        if (nodename == NULL || addr == NULL || flags == NULL ||
            link_status == NULL) continue;
        if (strstr(flags, "myself") != NULL) continue;
        int disconnected = ((strstr(flags, "disconnected") != NULL) ||
                            (strstr(link_status, "disconnected")));
        int handshaking = (strstr(flags, "handshake") != NULL);
        if (disconnected || handshaking) {
            clusterManagerLink *link = zmalloc(sizeof(*link));
            link->node_name = sdsnew(nodename);
            link->node_addr = sdsnew(addr);
            link->connected = 0;
            link->handshaking = handshaking;
            listAddNodeTail(links, link);
        }
    }
cleanup:
    if (reply != NULL) freeReplyObject(reply);
    return links;
}

/* Check for disconnected cluster links. It returns a dict whose keys
 * are the unreachable node addresses and the values are lists of
 * node addresses that cannot reach the unreachable node. */
static dict *clusterManagerGetLinkStatus(void) {
    if (cluster_manager.nodes == NULL) return NULL;
    dict *status = dictCreate(&clusterManagerLinkDictType);
    listIter li;
    listNode *ln;
    listRewind(cluster_manager.nodes, &li);
    while ((ln = listNext(&li)) != NULL) {
        clusterManagerNode *node = ln->value;
        list *links = clusterManagerGetDisconnectedLinks(node);
        if (links) {
            listIter lli;
            listNode *lln;
            listRewind(links, &lli);
            while ((lln = listNext(&lli)) != NULL) {
                clusterManagerLink *link = lln->value;
                list *from = NULL;
                dictEntry *entry = dictFind(status, link->node_addr);
                if (entry) from = dictGetVal(entry);
                else {
                    from = listCreate();
                    dictAdd(status, sdsdup(link->node_addr), from);
                }
                sds myaddr = sdsempty();
                myaddr = sdscatfmt(myaddr, "%s:%u", node->ip, node->port);
                listAddNodeTail(from, myaddr);
                sdsfree(link->node_name);
                sdsfree(link->node_addr);
                zfree(link);
            }
            listRelease(links);
        }
    }
    return status;
}

/* Add the error string to cluster_manager.errors and print it. */
static void clusterManagerOnError(sds err) {
    if (cluster_manager.errors == NULL)
        cluster_manager.errors = listCreate();
    listAddNodeTail(cluster_manager.errors, err);
    clusterManagerLogErr("%s\n", (char *) err);
}

/* Check the slots coverage of the cluster. The 'all_slots' argument must be
 * and array of 16384 bytes. Every covered slot will be set to 1 in the
 * 'all_slots' array. The function returns the total number if covered slots.*/
static int clusterManagerGetCoveredSlots(char *all_slots) {
    if (cluster_manager.nodes == NULL) return 0;
    listIter li;
    listNode *ln;
    listRewind(cluster_manager.nodes, &li);
    int totslots = 0, i;
    while ((ln = listNext(&li)) != NULL) {
        clusterManagerNode *node = ln->value;
        for (i = 0; i < CLUSTER_MANAGER_SLOTS; i++) {
            if (node->slots[i] && !all_slots[i]) {
                all_slots[i] = 1;
                totslots++;
            }
        }
    }
    return totslots;
}

static void clusterManagerPrintSlotsList(list *slots) {
    clusterManagerNode n = {0};
    listIter li;
    listNode *ln;
    listRewind(slots, &li);
    while ((ln = listNext(&li)) != NULL) {
        int slot = atoi(ln->value);
        if (slot >= 0 && slot < CLUSTER_MANAGER_SLOTS)
            n.slots[slot] = 1;
    }
    sds nodeslist = clusterManagerNodeSlotsString(&n);
    printf("%s\n", nodeslist);
    sdsfree(nodeslist);
}

/* Return the node, among 'nodes' with the greatest number of keys
 * in the specified slot. */
static clusterManagerNode * clusterManagerGetNodeWithMostKeysInSlot(list *nodes,
                                                                    int slot,
                                                                    char **err)
{
    clusterManagerNode *node = NULL;
    int numkeys = 0;
    listIter li;
    listNode *ln;
    listRewind(nodes, &li);
    if (err) *err = NULL;
    while ((ln = listNext(&li)) != NULL) {
        clusterManagerNode *n = ln->value;
        if (n->flags & CLUSTER_MANAGER_FLAG_SLAVE || n->replicate)
            continue;
        redisReply *r =
            CLUSTER_MANAGER_COMMAND(n, "CLUSTER COUNTKEYSINSLOT %d", slot);
        int success = clusterManagerCheckRedisReply(n, r, err);
        if (success) {
            if (r->integer > numkeys || node == NULL) {
                numkeys = r->integer;
                node = n;
            }
        }
        if (r != NULL) freeReplyObject(r);
        /* If the reply contains errors */
        if (!success) {
            if (err != NULL && *err != NULL)
                CLUSTER_MANAGER_PRINT_REPLY_ERROR(n, err);
            node = NULL;
            break;
        }
    }
    return node;
}

/* This function returns the master that has the least number of replicas
 * in the cluster. If there are multiple masters with the same smaller
 * number of replicas, one at random is returned. */

static clusterManagerNode *clusterManagerNodeWithLeastReplicas() {
    clusterManagerNode *node = NULL;
    int lowest_count = 0;
    listIter li;
    listNode *ln;
    listRewind(cluster_manager.nodes, &li);
    while ((ln = listNext(&li)) != NULL) {
        clusterManagerNode *n = ln->value;
        if (n->flags & CLUSTER_MANAGER_FLAG_SLAVE) continue;
        if (node == NULL || n->replicas_count < lowest_count) {
            node = n;
            lowest_count = n->replicas_count;
        }
    }
    return node;
}

/* This function returns a random master node, return NULL if none */

static clusterManagerNode *clusterManagerNodeMasterRandom() {
    int master_count = 0;
    int idx;
    listIter li;
    listNode *ln;
    listRewind(cluster_manager.nodes, &li);
    while ((ln = listNext(&li)) != NULL) {
        clusterManagerNode *n = ln->value;
        if (n->flags & CLUSTER_MANAGER_FLAG_SLAVE) continue;
        master_count++;
    }

    assert(master_count > 0);
    srand(time(NULL));
    idx = rand() % master_count;
    listRewind(cluster_manager.nodes, &li);
    while ((ln = listNext(&li)) != NULL) {
        clusterManagerNode *n = ln->value;
        if (n->flags & CLUSTER_MANAGER_FLAG_SLAVE) continue;
        if (!idx--) {
            return n;
        }
    }
    /* Can not be reached */
    assert(0);
}

static int clusterManagerFixSlotsCoverage(char *all_slots) {
    int force_fix = config.cluster_manager_command.flags &
                    CLUSTER_MANAGER_CMD_FLAG_FIX_WITH_UNREACHABLE_MASTERS;

    if (cluster_manager.unreachable_masters > 0 && !force_fix) {
        clusterManagerLogWarn("*** Fixing slots coverage with %d unreachable masters is dangerous: redis-cli will assume that slots about masters that are not reachable are not covered, and will try to reassign them to the reachable nodes. This can cause data loss and is rarely what you want to do. If you really want to proceed use the --cluster-fix-with-unreachable-masters option.\n", cluster_manager.unreachable_masters);
        exit(1);
    }

    int i, fixed = 0;
    list *none = NULL, *single = NULL, *multi = NULL;
    clusterManagerLogInfo(">>> Fixing slots coverage...\n");
    for (i = 0; i < CLUSTER_MANAGER_SLOTS; i++) {
        int covered = all_slots[i];
        if (!covered) {
            sds slot = sdsfromlonglong((long long) i);
            list *slot_nodes = listCreate();
            sds slot_nodes_str = sdsempty();
            listIter li;
            listNode *ln;
            listRewind(cluster_manager.nodes, &li);
            while ((ln = listNext(&li)) != NULL) {
                clusterManagerNode *n = ln->value;
                if (n->flags & CLUSTER_MANAGER_FLAG_SLAVE || n->replicate)
                    continue;
                redisReply *reply = CLUSTER_MANAGER_COMMAND(n,
                    "CLUSTER GETKEYSINSLOT %d %d", i, 1);
                if (!clusterManagerCheckRedisReply(n, reply, NULL)) {
                    fixed = -1;
                    if (reply) freeReplyObject(reply);
                    goto cleanup;
                }
                assert(reply->type == REDIS_REPLY_ARRAY);
                if (reply->elements > 0) {
                    listAddNodeTail(slot_nodes, n);
                    if (listLength(slot_nodes) > 1)
                        slot_nodes_str = sdscat(slot_nodes_str, ", ");
                    slot_nodes_str = sdscatfmt(slot_nodes_str,
                                               "%s:%u", n->ip, n->port);
                }
                freeReplyObject(reply);
            }
            sdsfree(slot_nodes_str);
            dictAdd(clusterManagerUncoveredSlots, slot, slot_nodes);
        }
    }

    /* For every slot, take action depending on the actual condition:
     * 1) No node has keys for this slot.
     * 2) A single node has keys for this slot.
     * 3) Multiple nodes have keys for this slot. */
    none = listCreate();
    single = listCreate();
    multi = listCreate();
    dictIterator *iter = dictGetIterator(clusterManagerUncoveredSlots);
    dictEntry *entry;
    while ((entry = dictNext(iter)) != NULL) {
        sds slot = (sds) dictGetKey(entry);
        list *nodes = (list *) dictGetVal(entry);
        switch (listLength(nodes)){
        case 0: listAddNodeTail(none, slot); break;
        case 1: listAddNodeTail(single, slot); break;
        default: listAddNodeTail(multi, slot); break;
        }
    }
    dictReleaseIterator(iter);

    /* we want explicit manual confirmation from users for all the fix cases */
    int ignore_force = 1;

    /*  Handle case "1": keys in no node. */
    if (listLength(none) > 0) {
        printf("The following uncovered slots have no keys "
               "across the cluster:\n");
        clusterManagerPrintSlotsList(none);
        if (confirmWithYes("Fix these slots by covering with a random node?",
                           ignore_force)) {
            listIter li;
            listNode *ln;
            listRewind(none, &li);
            while ((ln = listNext(&li)) != NULL) {
                sds slot = ln->value;
                int s = atoi(slot);
                clusterManagerNode *n = clusterManagerNodeMasterRandom();
                clusterManagerLogInfo(">>> Covering slot %s with %s:%d\n",
                                      slot, n->ip, n->port);
                if (!clusterManagerSetSlotOwner(n, s, 0)) {
                    fixed = -1;
                    goto cleanup;
                }
                /* Since CLUSTER ADDSLOTS succeeded, we also update the slot
                 * info into the node struct, in order to keep it synced */
                n->slots[s] = 1;
                fixed++;
            }
        }
    }

    /*  Handle case "2": keys only in one node. */
    if (listLength(single) > 0) {
        printf("The following uncovered slots have keys in just one node:\n");
        clusterManagerPrintSlotsList(single);
        if (confirmWithYes("Fix these slots by covering with those nodes?",
                           ignore_force)) {
            listIter li;
            listNode *ln;
            listRewind(single, &li);
            while ((ln = listNext(&li)) != NULL) {
                sds slot = ln->value;
                int s = atoi(slot);
                dictEntry *entry = dictFind(clusterManagerUncoveredSlots, slot);
                assert(entry != NULL);
                list *nodes = (list *) dictGetVal(entry);
                listNode *fn = listFirst(nodes);
                assert(fn != NULL);
                clusterManagerNode *n = fn->value;
                clusterManagerLogInfo(">>> Covering slot %s with %s:%d\n",
                                      slot, n->ip, n->port);
                if (!clusterManagerSetSlotOwner(n, s, 0)) {
                    fixed = -1;
                    goto cleanup;
                }
                /* Since CLUSTER ADDSLOTS succeeded, we also update the slot
                 * info into the node struct, in order to keep it synced */
                n->slots[atoi(slot)] = 1;
                fixed++;
            }
        }
    }

    /* Handle case "3": keys in multiple nodes. */
    if (listLength(multi) > 0) {
        printf("The following uncovered slots have keys in multiple nodes:\n");
        clusterManagerPrintSlotsList(multi);
        if (confirmWithYes("Fix these slots by moving keys "
                           "into a single node?", ignore_force)) {
            listIter li;
            listNode *ln;
            listRewind(multi, &li);
            while ((ln = listNext(&li)) != NULL) {
                sds slot = ln->value;
                dictEntry *entry = dictFind(clusterManagerUncoveredSlots, slot);
                assert(entry != NULL);
                list *nodes = (list *) dictGetVal(entry);
                int s = atoi(slot);
                clusterManagerNode *target =
                    clusterManagerGetNodeWithMostKeysInSlot(nodes, s, NULL);
                if (target == NULL) {
                    fixed = -1;
                    goto cleanup;
                }
                clusterManagerLogInfo(">>> Covering slot %s moving keys "
                                      "to %s:%d\n", slot,
                                      target->ip, target->port);
                if (!clusterManagerSetSlotOwner(target, s, 1)) {
                    fixed = -1;
                    goto cleanup;
                }
                /* Since CLUSTER ADDSLOTS succeeded, we also update the slot
                 * info into the node struct, in order to keep it synced */
                target->slots[atoi(slot)] = 1;
                listIter nli;
                listNode *nln;
                listRewind(nodes, &nli);
                while ((nln = listNext(&nli)) != NULL) {
                    clusterManagerNode *src = nln->value;
                    if (src == target) continue;
                    /* Assign the slot to target node in the source node. */
                    if (!clusterManagerSetSlot(src, target, s, "NODE", NULL))
                        fixed = -1;
                    if (fixed < 0) goto cleanup;
                    /* Set the source node in 'importing' state
                     * (even if we will actually migrate keys away)
                     * in order to avoid receiving redirections
                     * for MIGRATE. */
                    if (!clusterManagerSetSlot(src, target, s,
                                               "IMPORTING", NULL)) fixed = -1;
                    if (fixed < 0) goto cleanup;
                    int opts = CLUSTER_MANAGER_OPT_VERBOSE |
                               CLUSTER_MANAGER_OPT_COLD;
                    if (!clusterManagerMoveSlot(src, target, s, opts, NULL)) {
                        fixed = -1;
                        goto cleanup;
                    }
                    if (!clusterManagerClearSlotStatus(src, s))
                        fixed = -1;
                    if (fixed < 0) goto cleanup;
                }
                fixed++;
            }
        }
    }
cleanup:
    if (none) listRelease(none);
    if (single) listRelease(single);
    if (multi) listRelease(multi);
    return fixed;
}

/* Slot 'slot' was found to be in importing or migrating state in one or
 * more nodes. This function fixes this condition by migrating keys where
 * it seems more sensible. */
static int clusterManagerFixOpenSlot(int slot) {
    int force_fix = config.cluster_manager_command.flags &
                    CLUSTER_MANAGER_CMD_FLAG_FIX_WITH_UNREACHABLE_MASTERS;

    if (cluster_manager.unreachable_masters > 0 && !force_fix) {
        clusterManagerLogWarn("*** Fixing open slots with %d unreachable masters is dangerous: redis-cli will assume that slots about masters that are not reachable are not covered, and will try to reassign them to the reachable nodes. This can cause data loss and is rarely what you want to do. If you really want to proceed use the --cluster-fix-with-unreachable-masters option.\n", cluster_manager.unreachable_masters);
        exit(1);
    }

    clusterManagerLogInfo(">>> Fixing open slot %d\n", slot);
    /* Try to obtain the current slot owner, according to the current
     * nodes configuration. */
    int success = 1;
    list *owners = listCreate();    /* List of nodes claiming some ownership.
                                       it could be stating in the configuration
                                       to have the node ownership, or just
                                       holding keys for such slot. */
    list *migrating = listCreate();
    list *importing = listCreate();
    sds migrating_str = sdsempty();
    sds importing_str = sdsempty();
    clusterManagerNode *owner = NULL; /* The obvious slot owner if any. */

    /* Iterate all the nodes, looking for potential owners of this slot. */
    listIter li;
    listNode *ln;
    listRewind(cluster_manager.nodes, &li);
    while ((ln = listNext(&li)) != NULL) {
        clusterManagerNode *n = ln->value;
        if (n->flags & CLUSTER_MANAGER_FLAG_SLAVE) continue;
        if (n->slots[slot]) {
            listAddNodeTail(owners, n);
        } else {
            redisReply *r = CLUSTER_MANAGER_COMMAND(n,
                "CLUSTER COUNTKEYSINSLOT %d", slot);
            success = clusterManagerCheckRedisReply(n, r, NULL);
            if (success && r->integer > 0) {
                clusterManagerLogWarn("*** Found keys about slot %d "
                                      "in non-owner node %s:%d!\n", slot,
                                      n->ip, n->port);
                listAddNodeTail(owners, n);
            }
            if (r) freeReplyObject(r);
            if (!success) goto cleanup;
        }
    }

    /* If we have only a single potential owner for this slot,
     * set it as "owner". */
    if (listLength(owners) == 1) owner = listFirst(owners)->value;

    /* Scan the list of nodes again, in order to populate the
     * list of nodes in importing or migrating state for
     * this slot. */
    listRewind(cluster_manager.nodes, &li);
    while ((ln = listNext(&li)) != NULL) {
        clusterManagerNode *n = ln->value;
        if (n->flags & CLUSTER_MANAGER_FLAG_SLAVE) continue;
        int is_migrating = 0, is_importing = 0;
        if (n->migrating) {
            for (int i = 0; i < n->migrating_count; i += 2) {
                sds migrating_slot = n->migrating[i];
                if (atoi(migrating_slot) == slot) {
                    char *sep = (listLength(migrating) == 0 ? "" : ",");
                    migrating_str = sdscatfmt(migrating_str, "%s%s:%u",
                                              sep, n->ip, n->port);
                    listAddNodeTail(migrating, n);
                    is_migrating = 1;
                    break;
                }
            }
        }
        if (!is_migrating && n->importing) {
            for (int i = 0; i < n->importing_count; i += 2) {
                sds importing_slot = n->importing[i];
                if (atoi(importing_slot) == slot) {
                    char *sep = (listLength(importing) == 0 ? "" : ",");
                    importing_str = sdscatfmt(importing_str, "%s%s:%u",
                                              sep, n->ip, n->port);
                    listAddNodeTail(importing, n);
                    is_importing = 1;
                    break;
                }
            }
        }

        /* If the node is neither migrating nor importing and it's not
         * the owner, then is added to the importing list in case
         * it has keys in the slot. */
        if (!is_migrating && !is_importing && n != owner) {
            redisReply *r = CLUSTER_MANAGER_COMMAND(n,
                "CLUSTER COUNTKEYSINSLOT %d", slot);
            success = clusterManagerCheckRedisReply(n, r, NULL);
            if (success && r->integer > 0) {
                clusterManagerLogWarn("*** Found keys about slot %d "
                                      "in node %s:%d!\n", slot, n->ip,
                                      n->port);
                char *sep = (listLength(importing) == 0 ? "" : ",");
                importing_str = sdscatfmt(importing_str, "%s%s:%u",
                                          sep, n->ip, n->port);
                listAddNodeTail(importing, n);
            }
            if (r) freeReplyObject(r);
            if (!success) goto cleanup;
        }
    }
    if (sdslen(migrating_str) > 0)
        printf("Set as migrating in: %s\n", migrating_str);
    if (sdslen(importing_str) > 0)
        printf("Set as importing in: %s\n", importing_str);

    /* If there is no slot owner, set as owner the node with the biggest
     * number of keys, among the set of migrating / importing nodes. */
    if (owner == NULL) {
        clusterManagerLogInfo(">>> No single clear owner for the slot, "
                              "selecting an owner by # of keys...\n");
        owner = clusterManagerGetNodeWithMostKeysInSlot(cluster_manager.nodes,
                                                        slot, NULL);
        // If we still don't have an owner, we can't fix it.
        if (owner == NULL) {
            clusterManagerLogErr("[ERR] Can't select a slot owner. "
                                 "Impossible to fix.\n");
            success = 0;
            goto cleanup;
        }

        // Use ADDSLOTS to assign the slot.
        clusterManagerLogWarn("*** Configuring %s:%d as the slot owner\n",
                              owner->ip, owner->port);
        success = clusterManagerClearSlotStatus(owner, slot);
        if (!success) goto cleanup;
        success = clusterManagerSetSlotOwner(owner, slot, 0);
        if (!success) goto cleanup;
        /* Since CLUSTER ADDSLOTS succeeded, we also update the slot
         * info into the node struct, in order to keep it synced */
        owner->slots[slot] = 1;
        /* Remove the owner from the list of migrating/importing
         * nodes. */
        clusterManagerRemoveNodeFromList(migrating, owner);
        clusterManagerRemoveNodeFromList(importing, owner);
    }

    /* If there are multiple owners of the slot, we need to fix it
     * so that a single node is the owner and all the other nodes
     * are in importing state. Later the fix can be handled by one
     * of the base cases above.
     *
     * Note that this case also covers multiple nodes having the slot
     * in migrating state, since migrating is a valid state only for
     * slot owners. */
    if (listLength(owners) > 1) {
        /* Owner cannot be NULL at this point, since if there are more owners,
         * the owner has been set in the previous condition (owner == NULL). */
        assert(owner != NULL);
        listRewind(owners, &li);
        while ((ln = listNext(&li)) != NULL) {
            clusterManagerNode *n = ln->value;
            if (n == owner) continue;
            success = clusterManagerDelSlot(n, slot, 1);
            if (!success) goto cleanup;
            n->slots[slot] = 0;
            /* Assign the slot to the owner in the node 'n' configuration.' */
            success = clusterManagerSetSlot(n, owner, slot, "node", NULL);
            if (!success) goto cleanup;
            success = clusterManagerSetSlot(n, owner, slot, "importing", NULL);
            if (!success) goto cleanup;
            /* Avoid duplicates. */
            clusterManagerRemoveNodeFromList(importing, n);
            listAddNodeTail(importing, n);
            /* Ensure that the node is not in the migrating list. */
            clusterManagerRemoveNodeFromList(migrating, n);
        }
    }
    int move_opts = CLUSTER_MANAGER_OPT_VERBOSE;

    /* Case 1: The slot is in migrating state in one node, and in
     *         importing state in 1 node. That's trivial to address. */
    if (listLength(migrating) == 1 && listLength(importing) == 1) {
        clusterManagerNode *src = listFirst(migrating)->value;
        clusterManagerNode *dst = listFirst(importing)->value;
        clusterManagerLogInfo(">>> Case 1: Moving slot %d from "
                              "%s:%d to %s:%d\n", slot,
                              src->ip, src->port, dst->ip, dst->port);
        move_opts |= CLUSTER_MANAGER_OPT_UPDATE;
        success = clusterManagerMoveSlot(src, dst, slot, move_opts, NULL);
    }

    /* Case 2: There are multiple nodes that claim the slot as importing,
     * they probably got keys about the slot after a restart so opened
     * the slot. In this case we just move all the keys to the owner
     * according to the configuration. */
    else if (listLength(migrating) == 0 && listLength(importing) > 0) {
        clusterManagerLogInfo(">>> Case 2: Moving all the %d slot keys to its "
                              "owner %s:%d\n", slot, owner->ip, owner->port);
        move_opts |= CLUSTER_MANAGER_OPT_COLD;
        listRewind(importing, &li);
        while ((ln = listNext(&li)) != NULL) {
            clusterManagerNode *n = ln->value;
            if (n == owner) continue;
            success = clusterManagerMoveSlot(n, owner, slot, move_opts, NULL);
            if (!success) goto cleanup;
            clusterManagerLogInfo(">>> Setting %d as STABLE in "
                                  "%s:%d\n", slot, n->ip, n->port);
            success = clusterManagerClearSlotStatus(n, slot);
            if (!success) goto cleanup;
        }
        /* Since the slot has been moved in "cold" mode, ensure that all the
         * other nodes update their own configuration about the slot itself. */
        listRewind(cluster_manager.nodes, &li);
        while ((ln = listNext(&li)) != NULL) {
            clusterManagerNode *n = ln->value;
            if (n == owner) continue;
            if (n->flags & CLUSTER_MANAGER_FLAG_SLAVE) continue;
            success = clusterManagerSetSlot(n, owner, slot, "NODE", NULL);
            if (!success) goto cleanup;
        }
    }

    /* Case 3: The slot is in migrating state in one node but multiple
     * other nodes claim to be in importing state and don't have any key in
     * the slot. We search for the importing node having the same ID as
     * the destination node of the migrating node.
     * In that case we move the slot from the migrating node to this node and
     * we close the importing states on all the other importing nodes.
     * If no importing node has the same ID as the destination node of the
     * migrating node, the slot's state is closed on both the migrating node
     * and the importing nodes. */
    else if (listLength(migrating) == 1 && listLength(importing) > 1) {
        int try_to_fix = 1;
        clusterManagerNode *src = listFirst(migrating)->value;
        clusterManagerNode *dst = NULL;
        sds target_id = NULL;
        for (int i = 0; i < src->migrating_count; i += 2) {
            sds migrating_slot = src->migrating[i];
            if (atoi(migrating_slot) == slot) {
                target_id = src->migrating[i + 1];
                break;
            }
        }
        assert(target_id != NULL);
        listIter li;
        listNode *ln;
        listRewind(importing, &li);
        while ((ln = listNext(&li)) != NULL) {
            clusterManagerNode *n = ln->value;
            int count = clusterManagerCountKeysInSlot(n, slot);
            if (count > 0) {
                try_to_fix = 0;
                break;
            }
            if (strcmp(n->name, target_id) == 0) dst = n;
        }
        if (!try_to_fix) goto unhandled_case;
        if (dst != NULL) {
            clusterManagerLogInfo(">>> Case 3: Moving slot %d from %s:%d to "
                                  "%s:%d and closing it on all the other "
                                  "importing nodes.\n",
                                  slot, src->ip, src->port,
                                  dst->ip, dst->port);
            /* Move the slot to the destination node. */
            success = clusterManagerMoveSlot(src, dst, slot, move_opts, NULL);
            if (!success) goto cleanup;
            /* Close slot on all the other importing nodes. */
            listRewind(importing, &li);
            while ((ln = listNext(&li)) != NULL) {
                clusterManagerNode *n = ln->value;
                if (dst == n) continue;
                success = clusterManagerClearSlotStatus(n, slot);
                if (!success) goto cleanup;
            }
        } else {
            clusterManagerLogInfo(">>> Case 3: Closing slot %d on both "
                                  "migrating and importing nodes.\n", slot);
            /* Close the slot on both the migrating node and the importing
             * nodes. */
            success = clusterManagerClearSlotStatus(src, slot);
            if (!success) goto cleanup;
            listRewind(importing, &li);
            while ((ln = listNext(&li)) != NULL) {
                clusterManagerNode *n = ln->value;
                success = clusterManagerClearSlotStatus(n, slot);
                if (!success) goto cleanup;
            }
        }
    } else {
        int try_to_close_slot = (listLength(importing) == 0 &&
                                 listLength(migrating) == 1);
        if (try_to_close_slot) {
            clusterManagerNode *n = listFirst(migrating)->value;
            if (!owner || owner != n) {
                redisReply *r = CLUSTER_MANAGER_COMMAND(n,
                    "CLUSTER GETKEYSINSLOT %d %d", slot, 10);
                success = clusterManagerCheckRedisReply(n, r, NULL);
                if (r) {
                    if (success) try_to_close_slot = (r->elements == 0);
                    freeReplyObject(r);
                }
                if (!success) goto cleanup;
            }
        }
        /* Case 4: There are no slots claiming to be in importing state, but
         * there is a migrating node that actually don't have any key or is the
         * slot owner. We can just close the slot, probably a reshard
         * interrupted in the middle. */
        if (try_to_close_slot) {
            clusterManagerNode *n = listFirst(migrating)->value;
            clusterManagerLogInfo(">>> Case 4: Closing slot %d on %s:%d\n",
                                  slot, n->ip, n->port);
            redisReply *r = CLUSTER_MANAGER_COMMAND(n, "CLUSTER SETSLOT %d %s",
                                                    slot, "STABLE");
            success = clusterManagerCheckRedisReply(n, r, NULL);
            if (r) freeReplyObject(r);
            if (!success) goto cleanup;
        } else {
unhandled_case:
            success = 0;
            clusterManagerLogErr("[ERR] Sorry, redis-cli can't fix this slot "
                                 "yet (work in progress). Slot is set as "
                                 "migrating in %s, as importing in %s, "
                                 "owner is %s:%d\n", migrating_str,
                                 importing_str, owner->ip, owner->port);
        }
    }
cleanup:
    listRelease(owners);
    listRelease(migrating);
    listRelease(importing);
    sdsfree(migrating_str);
    sdsfree(importing_str);
    return success;
}

static int clusterManagerFixMultipleSlotOwners(int slot, list *owners) {
    clusterManagerLogInfo(">>> Fixing multiple owners for slot %d...\n", slot);
    int success = 0;
    assert(listLength(owners) > 1);
    clusterManagerNode *owner = clusterManagerGetNodeWithMostKeysInSlot(owners,
                                                                        slot,
                                                                        NULL);
    if (!owner) owner = listFirst(owners)->value;
    clusterManagerLogInfo(">>> Setting slot %d owner: %s:%d\n",
                          slot, owner->ip, owner->port);
    /* Set the slot owner. */
    if (!clusterManagerSetSlotOwner(owner, slot, 0)) return 0;
    listIter li;
    listNode *ln;
    listRewind(cluster_manager.nodes, &li);
    /* Update configuration in all the other master nodes by assigning the slot
     * itself to the new owner, and by eventually migrating keys if the node
     * has keys for the slot. */
    while ((ln = listNext(&li)) != NULL) {
        clusterManagerNode *n = ln->value;
        if (n == owner) continue;
        if (n->flags & CLUSTER_MANAGER_FLAG_SLAVE) continue;
        int count = clusterManagerCountKeysInSlot(n, slot);
        success = (count >= 0);
        if (!success) break;
        clusterManagerDelSlot(n, slot, 1);
        if (!clusterManagerSetSlot(n, owner, slot, "node", NULL)) return 0;
        if (count > 0) {
            int opts = CLUSTER_MANAGER_OPT_VERBOSE |
                       CLUSTER_MANAGER_OPT_COLD;
            success = clusterManagerMoveSlot(n, owner, slot, opts, NULL);
            if (!success) break;
        }
    }
    return success;
}

static int clusterManagerCheckCluster(int quiet) {
    listNode *ln = listFirst(cluster_manager.nodes);
    if (!ln) return 0;
    clusterManagerNode *node = ln->value;
    clusterManagerLogInfo(">>> Performing Cluster Check (using node %s:%d)\n",
                          node->ip, node->port);
    int result = 1, consistent = 0;
    int do_fix = config.cluster_manager_command.flags &
                 CLUSTER_MANAGER_CMD_FLAG_FIX;
    if (!quiet) clusterManagerShowNodes();
    consistent = clusterManagerIsConfigConsistent();
    if (!consistent) {
        sds err = sdsnew("[ERR] Nodes don't agree about configuration!");
        clusterManagerOnError(err);
        result = 0;
    } else {
        clusterManagerLogOk("[OK] All nodes agree about slots "
                            "configuration.\n");
    }
    /* Check open slots */
    clusterManagerLogInfo(">>> Check for open slots...\n");
    listIter li;
    listRewind(cluster_manager.nodes, &li);
    int i;
    dict *open_slots = NULL;
    while ((ln = listNext(&li)) != NULL) {
        clusterManagerNode *n = ln->value;
        if (n->migrating != NULL) {
            if (open_slots == NULL)
                open_slots = dictCreate(&clusterManagerDictType);
            sds errstr = sdsempty();
            errstr = sdscatprintf(errstr,
                                "[WARNING] Node %s:%d has slots in "
                                "migrating state ",
                                n->ip,
                                n->port);
            for (i = 0; i < n->migrating_count; i += 2) {
                sds slot = n->migrating[i];
                dictReplace(open_slots, slot, sdsdup(n->migrating[i + 1]));
                char *fmt = (i > 0 ? ",%S" : "%S");
                errstr = sdscatfmt(errstr, fmt, slot);
            }
            errstr = sdscat(errstr, ".");
            clusterManagerOnError(errstr);
        }
        if (n->importing != NULL) {
            if (open_slots == NULL)
                open_slots = dictCreate(&clusterManagerDictType);
            sds errstr = sdsempty();
            errstr = sdscatprintf(errstr,
                                "[WARNING] Node %s:%d has slots in "
                                "importing state ",
                                n->ip,
                                n->port);
            for (i = 0; i < n->importing_count; i += 2) {
                sds slot = n->importing[i];
                dictReplace(open_slots, slot, sdsdup(n->importing[i + 1]));
                char *fmt = (i > 0 ? ",%S" : "%S");
                errstr = sdscatfmt(errstr, fmt, slot);
            }
            errstr = sdscat(errstr, ".");
            clusterManagerOnError(errstr);
        }
    }
    if (open_slots != NULL) {
        result = 0;
        dictIterator *iter = dictGetIterator(open_slots);
        dictEntry *entry;
        sds errstr = sdsnew("[WARNING] The following slots are open: ");
        i = 0;
        while ((entry = dictNext(iter)) != NULL) {
            sds slot = (sds) dictGetKey(entry);
            char *fmt = (i++ > 0 ? ",%S" : "%S");
            errstr = sdscatfmt(errstr, fmt, slot);
        }
        clusterManagerLogErr("%s.\n", (char *) errstr);
        sdsfree(errstr);
        if (do_fix) {
            /* Fix open slots. */
            dictReleaseIterator(iter);
            iter = dictGetIterator(open_slots);
            while ((entry = dictNext(iter)) != NULL) {
                sds slot = (sds) dictGetKey(entry);
                result = clusterManagerFixOpenSlot(atoi(slot));
                if (!result) break;
            }
        }
        dictReleaseIterator(iter);
        dictRelease(open_slots);
    }
    clusterManagerLogInfo(">>> Check slots coverage...\n");
    char slots[CLUSTER_MANAGER_SLOTS];
    memset(slots, 0, CLUSTER_MANAGER_SLOTS);
    int coverage = clusterManagerGetCoveredSlots(slots);
    if (coverage == CLUSTER_MANAGER_SLOTS) {
        clusterManagerLogOk("[OK] All %d slots covered.\n",
                            CLUSTER_MANAGER_SLOTS);
    } else {
        sds err = sdsempty();
        err = sdscatprintf(err, "[ERR] Not all %d slots are "
                                "covered by nodes.\n",
                                CLUSTER_MANAGER_SLOTS);
        clusterManagerOnError(err);
        result = 0;
        if (do_fix/* && result*/) {
            dictType dtype = clusterManagerDictType;
            dtype.keyDestructor = dictSdsDestructor;
            dtype.valDestructor = dictListDestructor;
            clusterManagerUncoveredSlots = dictCreate(&dtype);
            int fixed = clusterManagerFixSlotsCoverage(slots);
            if (fixed > 0) result = 1;
        }
    }
    int search_multiple_owners = config.cluster_manager_command.flags &
                                 CLUSTER_MANAGER_CMD_FLAG_CHECK_OWNERS;
    if (search_multiple_owners) {
        /* Check whether there are multiple owners, even when slots are
         * fully covered and there are no open slots. */
        clusterManagerLogInfo(">>> Check for multiple slot owners...\n");
        int slot = 0, slots_with_multiple_owners = 0;
        for (; slot < CLUSTER_MANAGER_SLOTS; slot++) {
            listIter li;
            listNode *ln;
            listRewind(cluster_manager.nodes, &li);
            list *owners = listCreate();
            while ((ln = listNext(&li)) != NULL) {
                clusterManagerNode *n = ln->value;
                if (n->flags & CLUSTER_MANAGER_FLAG_SLAVE) continue;
                if (n->slots[slot]) listAddNodeTail(owners, n);
                else {
                    /* Nodes having keys for the slot will be considered
                     * owners too. */
                    int count = clusterManagerCountKeysInSlot(n, slot);
                    if (count > 0) listAddNodeTail(owners, n);
                }
            }
            if (listLength(owners) > 1) {
                result = 0;
                clusterManagerLogErr("[WARNING] Slot %d has %d owners:\n",
                                     slot, listLength(owners));
                listRewind(owners, &li);
                while ((ln = listNext(&li)) != NULL) {
                    clusterManagerNode *n = ln->value;
                    clusterManagerLogErr("    %s:%d\n", n->ip, n->port);
                }
                slots_with_multiple_owners++;
                if (do_fix) {
                    result = clusterManagerFixMultipleSlotOwners(slot, owners);
                    if (!result) {
                        clusterManagerLogErr("Failed to fix multiple owners "
                                             "for slot %d\n", slot);
                        listRelease(owners);
                        break;
                    } else slots_with_multiple_owners--;
                }
            }
            listRelease(owners);
        }
        if (slots_with_multiple_owners == 0)
            clusterManagerLogOk("[OK] No multiple owners found.\n");
    }
    return result;
}

static clusterManagerNode *clusterNodeForResharding(char *id,
                                                    clusterManagerNode *target,
                                                    int *raise_err)
{
    clusterManagerNode *node = NULL;
    const char *invalid_node_msg = "*** The specified node (%s) is not known "
                                   "or not a master, please retry.\n";
    node = clusterManagerNodeByName(id);
    *raise_err = 0;
    if (!node || node->flags & CLUSTER_MANAGER_FLAG_SLAVE) {
        clusterManagerLogErr(invalid_node_msg, id);
        *raise_err = 1;
        return NULL;
    } else if (target != NULL) {
        if (!strcmp(node->name, target->name)) {
            clusterManagerLogErr( "*** It is not possible to use "
                                  "the target node as "
                                  "source node.\n");
            return NULL;
        }
    }
    return node;
}

static list *clusterManagerComputeReshardTable(list *sources, int numslots) {
    list *moved = listCreate();
    int src_count = listLength(sources), i = 0, tot_slots = 0, j;
    clusterManagerNode **sorted = zmalloc(src_count * sizeof(*sorted));
    listIter li;
    listNode *ln;
    listRewind(sources, &li);
    while ((ln = listNext(&li)) != NULL) {
        clusterManagerNode *node = ln->value;
        tot_slots += node->slots_count;
        sorted[i++] = node;
    }
    qsort(sorted, src_count, sizeof(clusterManagerNode *),
          clusterManagerSlotCountCompareDesc);
    for (i = 0; i < src_count; i++) {
        clusterManagerNode *node = sorted[i];
        float n = ((float) numslots / tot_slots * node->slots_count);
        if (i == 0) n = ceil(n);
        else n = floor(n);
        int max = (int) n, count = 0;
        for (j = 0; j < CLUSTER_MANAGER_SLOTS; j++) {
            int slot = node->slots[j];
            if (!slot) continue;
            if (count >= max || (int)listLength(moved) >= numslots) break;
            clusterManagerReshardTableItem *item = zmalloc(sizeof(*item));
            item->source = node;
            item->slot = j;
            listAddNodeTail(moved, item);
            count++;
        }
    }
    zfree(sorted);
    return moved;
}

static void clusterManagerShowReshardTable(list *table) {
    listIter li;
    listNode *ln;
    listRewind(table, &li);
    while ((ln = listNext(&li)) != NULL) {
        clusterManagerReshardTableItem *item = ln->value;
        clusterManagerNode *n = item->source;
        printf("    Moving slot %d from %s\n", item->slot, (char *) n->name);
    }
}

static void clusterManagerReleaseReshardTable(list *table) {
    if (table != NULL) {
        listIter li;
        listNode *ln;
        listRewind(table, &li);
        while ((ln = listNext(&li)) != NULL) {
            clusterManagerReshardTableItem *item = ln->value;
            zfree(item);
        }
        listRelease(table);
    }
}

static void clusterManagerLog(int level, const char* fmt, ...) {
    int use_colors =
        (config.cluster_manager_command.flags & CLUSTER_MANAGER_CMD_FLAG_COLOR);
    if (use_colors) {
        printf("\033[");
        switch (level) {
        case CLUSTER_MANAGER_LOG_LVL_INFO: printf(LOG_COLOR_BOLD); break;
        case CLUSTER_MANAGER_LOG_LVL_WARN: printf(LOG_COLOR_YELLOW); break;
        case CLUSTER_MANAGER_LOG_LVL_ERR: printf(LOG_COLOR_RED); break;
        case CLUSTER_MANAGER_LOG_LVL_SUCCESS: printf(LOG_COLOR_GREEN); break;
        default: printf(LOG_COLOR_RESET); break;
        }
    }
    va_list ap;
    va_start(ap, fmt);
    vprintf(fmt, ap);
    va_end(ap);
    if (use_colors) printf("\033[" LOG_COLOR_RESET);
}

static void clusterManagerNodeArrayInit(clusterManagerNodeArray *array,
                                        int alloc_len)
{
    array->nodes = zcalloc(alloc_len * sizeof(clusterManagerNode*));
    array->alloc = array->nodes;
    array->len = alloc_len;
    array->count = 0;
}

/* Reset array->nodes to the original array allocation and re-count non-NULL
 * nodes. */
static void clusterManagerNodeArrayReset(clusterManagerNodeArray *array) {
    if (array->nodes > array->alloc) {
        array->len = array->nodes - array->alloc;
        array->nodes = array->alloc;
        array->count = 0;
        int i = 0;
        for(; i < array->len; i++) {
            if (array->nodes[i] != NULL) array->count++;
        }
    }
}

/* Shift array->nodes and store the shifted node into 'nodeptr'. */
static void clusterManagerNodeArrayShift(clusterManagerNodeArray *array,
                                         clusterManagerNode **nodeptr)
{
    assert(array->len > 0);
    /* If the first node to be shifted is not NULL, decrement count. */
    if (*array->nodes != NULL) array->count--;
    /* Store the first node to be shifted into 'nodeptr'. */
    *nodeptr = *array->nodes;
    /* Shift the nodes array and decrement length. */
    array->nodes++;
    array->len--;
}

static void clusterManagerNodeArrayAdd(clusterManagerNodeArray *array,
                                       clusterManagerNode *node)
{
    assert(array->len > 0);
    assert(node != NULL);
    assert(array->count < array->len);
    array->nodes[array->count++] = node;
}

static void clusterManagerPrintNotEmptyNodeError(clusterManagerNode *node,
                                                 char *err)
{
    char *msg;
    if (err) msg = err;
    else {
        msg = "is not empty. Either the node already knows other "
              "nodes (check with CLUSTER NODES) or contains some "
              "key in database 0.";
    }
    clusterManagerLogErr("[ERR] Node %s:%d %s\n", node->ip, node->port, msg);
}

static void clusterManagerPrintNotClusterNodeError(clusterManagerNode *node,
                                                   char *err)
{
    char *msg = (err ? err : "is not configured as a cluster node.");
    clusterManagerLogErr("[ERR] Node %s:%d %s\n", node->ip, node->port, msg);
}

/* Execute redis-cli in Cluster Manager mode */
static void clusterManagerMode(clusterManagerCommandProc *proc) {
    int argc = config.cluster_manager_command.argc;
    char **argv = config.cluster_manager_command.argv;
    cluster_manager.nodes = NULL;
    int success = proc(argc, argv);

    /* Initialized in createClusterManagerCommand. */
    if (config.stdin_lastarg) {
        zfree(config.cluster_manager_command.argv);
        sdsfree(config.cluster_manager_command.stdin_arg);
    } else if (config.stdin_tag_arg) {
        sdsfree(config.cluster_manager_command.stdin_arg);
    }
    freeClusterManager();

    exit(success ? 0 : 1);
}

/* Cluster Manager Commands */

static int clusterManagerCommandCreate(int argc, char **argv) {
    int i, j, success = 1;
    cluster_manager.nodes = listCreate();
    for (i = 0; i < argc; i++) {
        char *addr = argv[i];
        char *ip = NULL;
        int port = 0;
        if (!parseClusterNodeAddress(addr, &ip, &port, NULL)) {
            fprintf(stderr, "Invalid address format: %s\n", addr);
            return 0;
        }

        clusterManagerNode *node = clusterManagerNewNode(ip, port, 0);
        if (!clusterManagerNodeConnect(node)) {
            freeClusterManagerNode(node);
            return 0;
        }
        char *err = NULL;
        if (!clusterManagerNodeIsCluster(node, &err)) {
            clusterManagerPrintNotClusterNodeError(node, err);
            if (err) zfree(err);
            freeClusterManagerNode(node);
            return 0;
        }
        err = NULL;
        if (!clusterManagerNodeLoadInfo(node, 0, &err)) {
            if (err) {
                CLUSTER_MANAGER_PRINT_REPLY_ERROR(node, err);
                zfree(err);
            }
            freeClusterManagerNode(node);
            return 0;
        }
        err = NULL;
        if (!clusterManagerNodeIsEmpty(node, &err)) {
            clusterManagerPrintNotEmptyNodeError(node, err);
            if (err) zfree(err);
            freeClusterManagerNode(node);
            return 0;
        }
        listAddNodeTail(cluster_manager.nodes, node);
    }
    int node_len = cluster_manager.nodes->len;
    int replicas = config.cluster_manager_command.replicas;
    int masters_count = CLUSTER_MANAGER_MASTERS_COUNT(node_len, replicas);
    if (masters_count < 3) {
        clusterManagerLogErr(
            "*** ERROR: Invalid configuration for cluster creation.\n"
            "*** Redis Cluster requires at least 3 master nodes.\n"
            "*** This is not possible with %d nodes and %d replicas per node.",
            node_len, replicas);
        clusterManagerLogErr("\n*** At least %d nodes are required.\n",
                             3 * (replicas + 1));
        return 0;
    }
    clusterManagerLogInfo(">>> Performing hash slots allocation "
                          "on %d nodes...\n", node_len);
    int interleaved_len = 0, ip_count = 0;
    clusterManagerNode **interleaved = zcalloc(node_len*sizeof(**interleaved));
    char **ips = zcalloc(node_len * sizeof(char*));
    clusterManagerNodeArray *ip_nodes = zcalloc(node_len * sizeof(*ip_nodes));
    listIter li;
    listNode *ln;
    listRewind(cluster_manager.nodes, &li);
    while ((ln = listNext(&li)) != NULL) {
        clusterManagerNode *n = ln->value;
        int found = 0;
        for (i = 0; i < ip_count; i++) {
            char *ip = ips[i];
            if (!strcmp(ip, n->ip)) {
                found = 1;
                break;
            }
        }
        if (!found) {
            ips[ip_count++] = n->ip;
        }
        clusterManagerNodeArray *node_array = &(ip_nodes[i]);
        if (node_array->nodes == NULL)
            clusterManagerNodeArrayInit(node_array, node_len);
        clusterManagerNodeArrayAdd(node_array, n);
    }
    while (interleaved_len < node_len) {
        for (i = 0; i < ip_count; i++) {
            clusterManagerNodeArray *node_array = &(ip_nodes[i]);
            if (node_array->count > 0) {
                clusterManagerNode *n = NULL;
                clusterManagerNodeArrayShift(node_array, &n);
                interleaved[interleaved_len++] = n;
            }
        }
    }
    clusterManagerNode **masters = interleaved;
    interleaved += masters_count;
    interleaved_len -= masters_count;
    float slots_per_node = CLUSTER_MANAGER_SLOTS / (float) masters_count;
    long first = 0;
    float cursor = 0.0f;
    for (i = 0; i < masters_count; i++) {
        clusterManagerNode *master = masters[i];
        long last = lround(cursor + slots_per_node - 1);
        if (last > CLUSTER_MANAGER_SLOTS || i == (masters_count - 1))
            last = CLUSTER_MANAGER_SLOTS - 1;
        if (last < first) last = first;
        printf("Master[%d] -> Slots %ld - %ld\n", i, first, last);
        master->slots_count = 0;
        for (j = first; j <= last; j++) {
            master->slots[j] = 1;
            master->slots_count++;
        }
        master->dirty = 1;
        first = last + 1;
        cursor += slots_per_node;
    }

    /* Rotating the list sometimes helps to get better initial
     * anti-affinity before the optimizer runs. */
    clusterManagerNode *first_node = interleaved[0];
    for (i = 0; i < (interleaved_len - 1); i++)
        interleaved[i] = interleaved[i + 1];
    interleaved[interleaved_len - 1] = first_node;
    int assign_unused = 0, available_count = interleaved_len;
assign_replicas:
    for (i = 0; i < masters_count; i++) {
        clusterManagerNode *master = masters[i];
        int assigned_replicas = 0;
        while (assigned_replicas < replicas) {
            if (available_count == 0) break;
            clusterManagerNode *found = NULL, *slave = NULL;
            int firstNodeIdx = -1;
            for (j = 0; j < interleaved_len; j++) {
                clusterManagerNode *n = interleaved[j];
                if (n == NULL) continue;
                if (strcmp(n->ip, master->ip)) {
                    found = n;
                    interleaved[j] = NULL;
                    break;
                }
                if (firstNodeIdx < 0) firstNodeIdx = j;
            }
            if (found) slave = found;
            else if (firstNodeIdx >= 0) {
                slave = interleaved[firstNodeIdx];
                interleaved_len -= (firstNodeIdx + 1);
                interleaved += (firstNodeIdx + 1);
            }
            if (slave != NULL) {
                assigned_replicas++;
                available_count--;
                if (slave->replicate) sdsfree(slave->replicate);
                slave->replicate = sdsnew(master->name);
                slave->dirty = 1;
            } else break;
            printf("Adding replica %s:%d to %s:%d\n", slave->ip, slave->port,
                   master->ip, master->port);
            if (assign_unused) break;
        }
    }
    if (!assign_unused && available_count > 0) {
        assign_unused = 1;
        printf("Adding extra replicas...\n");
        goto assign_replicas;
    }
    for (i = 0; i < ip_count; i++) {
        clusterManagerNodeArray *node_array = ip_nodes + i;
        clusterManagerNodeArrayReset(node_array);
    }
    clusterManagerOptimizeAntiAffinity(ip_nodes, ip_count);
    clusterManagerShowNodes();
    int ignore_force = 0;
    if (confirmWithYes("Can I set the above configuration?", ignore_force)) {
        listRewind(cluster_manager.nodes, &li);
        while ((ln = listNext(&li)) != NULL) {
            clusterManagerNode *node = ln->value;
            char *err = NULL;
            int flushed = clusterManagerFlushNodeConfig(node, &err);
            if (!flushed && node->dirty && !node->replicate) {
                if (err != NULL) {
                    CLUSTER_MANAGER_PRINT_REPLY_ERROR(node, err);
                    zfree(err);
                }
                success = 0;
                goto cleanup;
            } else if (err != NULL) zfree(err);
        }
        clusterManagerLogInfo(">>> Nodes configuration updated\n");
        clusterManagerLogInfo(">>> Assign a different config epoch to "
                              "each node\n");
        int config_epoch = 1;
        listRewind(cluster_manager.nodes, &li);
        while ((ln = listNext(&li)) != NULL) {
            clusterManagerNode *node = ln->value;
            redisReply *reply = NULL;
            reply = CLUSTER_MANAGER_COMMAND(node,
                                            "cluster set-config-epoch %d",
                                            config_epoch++);
            if (reply != NULL) freeReplyObject(reply);
        }
        clusterManagerLogInfo(">>> Sending CLUSTER MEET messages to join "
                              "the cluster\n");
        clusterManagerNode *first = NULL;
        char first_ip[NET_IP_STR_LEN]; /* first->ip may be a hostname */
        listRewind(cluster_manager.nodes, &li);
        while ((ln = listNext(&li)) != NULL) {
            clusterManagerNode *node = ln->value;
            if (first == NULL) {
                first = node;
                /* Although hiredis supports connecting to a hostname, CLUSTER
                 * MEET requires an IP address, so we do a DNS lookup here. */
                if (anetResolve(NULL, first->ip, first_ip, sizeof(first_ip), ANET_NONE)
                    == ANET_ERR)
                {
                    fprintf(stderr, "Invalid IP address or hostname specified: %s\n", first->ip);
                    success = 0;
                    goto cleanup;
                }
                continue;
            }
            redisReply *reply = NULL;
            if (first->bus_port == 0 || (first->bus_port == first->port + CLUSTER_MANAGER_PORT_INCR)) {
                /* CLUSTER MEET bus-port parameter was added in 4.0.
                 * So if (bus_port == 0) or (bus_port == port + CLUSTER_MANAGER_PORT_INCR),
                 * we just call CLUSTER MEET with 2 arguments, using the old form. */
                reply = CLUSTER_MANAGER_COMMAND(node, "cluster meet %s %d",
                                                first_ip, first->port);
            } else {
                reply = CLUSTER_MANAGER_COMMAND(node, "cluster meet %s %d %d",
                                                first_ip, first->port, first->bus_port);
            }
            int is_err = 0;
            if (reply != NULL) {
                if ((is_err = reply->type == REDIS_REPLY_ERROR))
                    CLUSTER_MANAGER_PRINT_REPLY_ERROR(node, reply->str);
                freeReplyObject(reply);
            } else {
                is_err = 1;
                fprintf(stderr, "Failed to send CLUSTER MEET command.\n");
            }
            if (is_err) {
                success = 0;
                goto cleanup;
            }
        }
        /* Give one second for the join to start, in order to avoid that
         * waiting for cluster join will find all the nodes agree about
         * the config as they are still empty with unassigned slots. */
        sleep(1);
        clusterManagerWaitForClusterJoin();
        /* Useful for the replicas */
        listRewind(cluster_manager.nodes, &li);
        while ((ln = listNext(&li)) != NULL) {
            clusterManagerNode *node = ln->value;
            if (!node->dirty) continue;
            char *err = NULL;
            int flushed = clusterManagerFlushNodeConfig(node, &err);
            if (!flushed && !node->replicate) {
                if (err != NULL) {
                    CLUSTER_MANAGER_PRINT_REPLY_ERROR(node, err);
                    zfree(err);
                }
                success = 0;
                goto cleanup;
            } else if (err != NULL) {
                zfree(err);
            }
        }
        // Reset Nodes
        listRewind(cluster_manager.nodes, &li);
        clusterManagerNode *first_node = NULL;
        while ((ln = listNext(&li)) != NULL) {
            clusterManagerNode *node = ln->value;
            if (!first_node) first_node = node;
            else freeClusterManagerNode(node);
        }
        listEmpty(cluster_manager.nodes);
        if (!clusterManagerLoadInfoFromNode(first_node)) {
            success = 0;
            goto cleanup;
        }
        clusterManagerCheckCluster(0);
    }
cleanup:
    /* Free everything */
    zfree(masters);
    zfree(ips);
    for (i = 0; i < node_len; i++) {
        clusterManagerNodeArray *node_array = ip_nodes + i;
        CLUSTER_MANAGER_NODE_ARRAY_FREE(node_array);
    }
    zfree(ip_nodes);
    return success;
}

static int clusterManagerCommandAddNode(int argc, char **argv) {
    int success = 1;
    redisReply *reply = NULL;
    redisReply *function_restore_reply = NULL;
    redisReply *function_list_reply = NULL;
    char *ref_ip = NULL, *ip = NULL;
    int ref_port = 0, port = 0;
    if (!getClusterHostFromCmdArgs(argc - 1, argv + 1, &ref_ip, &ref_port))
        goto invalid_args;
    if (!getClusterHostFromCmdArgs(1, argv, &ip, &port))
        goto invalid_args;
    clusterManagerLogInfo(">>> Adding node %s:%d to cluster %s:%d\n", ip, port,
                          ref_ip, ref_port);
    // Check the existing cluster
    clusterManagerNode *refnode = clusterManagerNewNode(ref_ip, ref_port, 0);
    if (!clusterManagerLoadInfoFromNode(refnode)) return 0;
    if (!clusterManagerCheckCluster(0)) return 0;

    /* If --cluster-master-id was specified, try to resolve it now so that we
     * abort before starting with the node configuration. */
    clusterManagerNode *master_node = NULL;
    if (config.cluster_manager_command.flags & CLUSTER_MANAGER_CMD_FLAG_SLAVE) {
        char *master_id = config.cluster_manager_command.master_id;
        if (master_id != NULL) {
            master_node = clusterManagerNodeByName(master_id);
            if (master_node == NULL) {
                clusterManagerLogErr("[ERR] No such master ID %s\n", master_id);
                return 0;
            }
        } else {
            master_node = clusterManagerNodeWithLeastReplicas();
            assert(master_node != NULL);
            printf("Automatically selected master %s:%d\n", master_node->ip,
                   master_node->port);
        }
    }

    // Add the new node
    clusterManagerNode *new_node = clusterManagerNewNode(ip, port, 0);
    int added = 0;
    if (!clusterManagerNodeConnect(new_node)) {
        clusterManagerLogErr("[ERR] Sorry, can't connect to node %s:%d\n",
                             ip, port);
        success = 0;
        goto cleanup;
    }
    char *err = NULL;
    if (!(success = clusterManagerNodeIsCluster(new_node, &err))) {
        clusterManagerPrintNotClusterNodeError(new_node, err);
        if (err) zfree(err);
        goto cleanup;
    }
    if (!clusterManagerNodeLoadInfo(new_node, 0, &err)) {
        if (err) {
            CLUSTER_MANAGER_PRINT_REPLY_ERROR(new_node, err);
            zfree(err);
        }
        success = 0;
        goto cleanup;
    }
    if (!(success = clusterManagerNodeIsEmpty(new_node, &err))) {
        clusterManagerPrintNotEmptyNodeError(new_node, err);
        if (err) zfree(err);
        goto cleanup;
    }
    clusterManagerNode *first = listFirst(cluster_manager.nodes)->value;
    listAddNodeTail(cluster_manager.nodes, new_node);
    added = 1;

    if (!master_node) {
        /* Send functions to the new node, if new node is a replica it will get the functions from its primary. */
        clusterManagerLogInfo(">>> Getting functions from cluster\n");
        reply = CLUSTER_MANAGER_COMMAND(refnode, "FUNCTION DUMP");
        if (!clusterManagerCheckRedisReply(refnode, reply, &err)) {
            clusterManagerLogInfo(">>> Failed retrieving Functions from the cluster, "
                    "skip this step as Redis version do not support function command (error = '%s')\n", err? err : "NULL reply");
            if (err) zfree(err);
        } else {
            assert(reply->type == REDIS_REPLY_STRING);
            clusterManagerLogInfo(">>> Send FUNCTION LIST to %s:%d to verify there is no functions in it\n", ip, port);
            function_list_reply = CLUSTER_MANAGER_COMMAND(new_node, "FUNCTION LIST");
            if (!clusterManagerCheckRedisReply(new_node, function_list_reply, &err)) {
                clusterManagerLogErr(">>> Failed on CLUSTER LIST (error = '%s')\r\n", err? err : "NULL reply");
                if (err) zfree(err);
                success = 0;
                goto cleanup;
            }
            assert(function_list_reply->type == REDIS_REPLY_ARRAY);
            if (function_list_reply->elements > 0) {
                clusterManagerLogErr(">>> New node already contains functions and can not be added to the cluster. Use FUNCTION FLUSH and try again.\r\n");
                success = 0;
                goto cleanup;
            }
            clusterManagerLogInfo(">>> Send FUNCTION RESTORE to %s:%d\n", ip, port);
            function_restore_reply = CLUSTER_MANAGER_COMMAND(new_node, "FUNCTION RESTORE %b", reply->str, reply->len);
            if (!clusterManagerCheckRedisReply(new_node, function_restore_reply, &err)) {
                clusterManagerLogErr(">>> Failed loading functions to the new node (error = '%s')\r\n", err? err : "NULL reply");
                if (err) zfree(err);
                success = 0;
                goto cleanup;
            }
        }
    }

    if (reply) freeReplyObject(reply);

    // Send CLUSTER MEET command to the new node
    clusterManagerLogInfo(">>> Send CLUSTER MEET to node %s:%d to make it "
                          "join the cluster.\n", ip, port);
    /* CLUSTER MEET requires an IP address, so we do a DNS lookup here. */
    char first_ip[NET_IP_STR_LEN];
    if (anetResolve(NULL, first->ip, first_ip, sizeof(first_ip), ANET_NONE) == ANET_ERR) {
        fprintf(stderr, "Invalid IP address or hostname specified: %s\n", first->ip);
        success = 0;
        goto cleanup;
    }

    if (first->bus_port == 0 || (first->bus_port == first->port + CLUSTER_MANAGER_PORT_INCR)) {
        /* CLUSTER MEET bus-port parameter was added in 4.0.
         * So if (bus_port == 0) or (bus_port == port + CLUSTER_MANAGER_PORT_INCR),
         * we just call CLUSTER MEET with 2 arguments, using the old form. */
        reply = CLUSTER_MANAGER_COMMAND(new_node, "CLUSTER MEET %s %d",
                                        first_ip, first->port);
    } else {
        reply = CLUSTER_MANAGER_COMMAND(new_node, "CLUSTER MEET %s %d %d",
                                        first_ip, first->port, first->bus_port);
    }

    if (!(success = clusterManagerCheckRedisReply(new_node, reply, NULL)))
        goto cleanup;

    /* Additional configuration is needed if the node is added as a slave. */
    if (master_node) {
        sleep(1);
        clusterManagerWaitForClusterJoin();
        clusterManagerLogInfo(">>> Configure node as replica of %s:%d.\n",
                              master_node->ip, master_node->port);
        freeReplyObject(reply);
        reply = CLUSTER_MANAGER_COMMAND(new_node, "CLUSTER REPLICATE %s",
                                        master_node->name);
        if (!(success = clusterManagerCheckRedisReply(new_node, reply, NULL)))
            goto cleanup;
    }
    clusterManagerLogOk("[OK] New node added correctly.\n");
cleanup:
    if (!added && new_node) freeClusterManagerNode(new_node);
    if (reply) freeReplyObject(reply);
    if (function_restore_reply) freeReplyObject(function_restore_reply);
    if (function_list_reply) freeReplyObject(function_list_reply);
    return success;
invalid_args:
    fprintf(stderr, CLUSTER_MANAGER_INVALID_HOST_ARG);
    return 0;
}

static int clusterManagerCommandDeleteNode(int argc, char **argv) {
    UNUSED(argc);
    int success = 1;
    int port = 0;
    char *ip = NULL;
    if (!getClusterHostFromCmdArgs(1, argv, &ip, &port)) goto invalid_args;
    char *node_id = argv[1];
    clusterManagerLogInfo(">>> Removing node %s from cluster %s:%d\n",
                          node_id, ip, port);
    clusterManagerNode *ref_node = clusterManagerNewNode(ip, port, 0);
    clusterManagerNode *node = NULL;

    // Load cluster information
    if (!clusterManagerLoadInfoFromNode(ref_node)) return 0;

    // Check if the node exists and is not empty
    node = clusterManagerNodeByName(node_id);
    if (node == NULL) {
        clusterManagerLogErr("[ERR] No such node ID %s\n", node_id);
        return 0;
    }
    if (node->slots_count != 0) {
        clusterManagerLogErr("[ERR] Node %s:%d is not empty! Reshard data "
                             "away and try again.\n", node->ip, node->port);
        return 0;
    }

    // Send CLUSTER FORGET to all the nodes but the node to remove
    clusterManagerLogInfo(">>> Sending CLUSTER FORGET messages to the "
                          "cluster...\n");
    listIter li;
    listNode *ln;
    listRewind(cluster_manager.nodes, &li);
    while ((ln = listNext(&li)) != NULL) {
        clusterManagerNode *n = ln->value;
        if (n == node) continue;
        if (n->replicate && !strcasecmp(n->replicate, node_id)) {
            // Reconfigure the slave to replicate with some other node
            clusterManagerNode *master = clusterManagerNodeWithLeastReplicas();
            assert(master != NULL);
            clusterManagerLogInfo(">>> %s:%d as replica of %s:%d\n",
                                  n->ip, n->port, master->ip, master->port);
            redisReply *r = CLUSTER_MANAGER_COMMAND(n, "CLUSTER REPLICATE %s",
                                                    master->name);
            success = clusterManagerCheckRedisReply(n, r, NULL);
            if (r) freeReplyObject(r);
            if (!success) return 0;
        }
        redisReply *r = CLUSTER_MANAGER_COMMAND(n, "CLUSTER FORGET %s",
                                                node_id);
        success = clusterManagerCheckRedisReply(n, r, NULL);
        if (r) freeReplyObject(r);
        if (!success) return 0;
    }

    /* Finally send CLUSTER RESET to the node. */
    clusterManagerLogInfo(">>> Sending CLUSTER RESET SOFT to the "
                          "deleted node.\n");
    redisReply *r = redisCommand(node->context, "CLUSTER RESET %s", "SOFT");
    success = clusterManagerCheckRedisReply(node, r, NULL);
    if (r) freeReplyObject(r);
    return success;
invalid_args:
    fprintf(stderr, CLUSTER_MANAGER_INVALID_HOST_ARG);
    return 0;
}

static int clusterManagerCommandInfo(int argc, char **argv) {
    int port = 0;
    char *ip = NULL;
    if (!getClusterHostFromCmdArgs(argc, argv, &ip, &port)) goto invalid_args;
    clusterManagerNode *node = clusterManagerNewNode(ip, port, 0);
    if (!clusterManagerLoadInfoFromNode(node)) return 0;
    clusterManagerShowClusterInfo();
    return 1;
invalid_args:
    fprintf(stderr, CLUSTER_MANAGER_INVALID_HOST_ARG);
    return 0;
}

static int clusterManagerCommandCheck(int argc, char **argv) {
    int port = 0;
    char *ip = NULL;
    if (!getClusterHostFromCmdArgs(argc, argv, &ip, &port)) goto invalid_args;
    clusterManagerNode *node = clusterManagerNewNode(ip, port, 0);
    if (!clusterManagerLoadInfoFromNode(node)) return 0;
    clusterManagerShowClusterInfo();
    return clusterManagerCheckCluster(0);
invalid_args:
    fprintf(stderr, CLUSTER_MANAGER_INVALID_HOST_ARG);
    return 0;
}

static int clusterManagerCommandFix(int argc, char **argv) {
    config.cluster_manager_command.flags |= CLUSTER_MANAGER_CMD_FLAG_FIX;
    return clusterManagerCommandCheck(argc, argv);
}

static int clusterManagerCommandReshard(int argc, char **argv) {
    int port = 0;
    char *ip = NULL;
    if (!getClusterHostFromCmdArgs(argc, argv, &ip, &port)) goto invalid_args;
    clusterManagerNode *node = clusterManagerNewNode(ip, port, 0);
    if (!clusterManagerLoadInfoFromNode(node)) return 0;
    clusterManagerCheckCluster(0);
    if (cluster_manager.errors && listLength(cluster_manager.errors) > 0) {
        fflush(stdout);
        fprintf(stderr,
                "*** Please fix your cluster problems before resharding\n");
        return 0;
    }
    int slots = config.cluster_manager_command.slots;
    if (!slots) {
        while (slots <= 0 || slots > CLUSTER_MANAGER_SLOTS) {
            printf("How many slots do you want to move (from 1 to %d)? ",
                   CLUSTER_MANAGER_SLOTS);
            fflush(stdout);
            char buf[6];
            int nread = read(fileno(stdin),buf,6);
            if (nread <= 0) continue;
            int last_idx = nread - 1;
            if (buf[last_idx] != '\n') {
                int ch;
                while ((ch = getchar()) != '\n' && ch != EOF) {}
            }
            buf[last_idx] = '\0';
            slots = atoi(buf);
        }
    }
    char buf[255];
    char *to = config.cluster_manager_command.to,
         *from = config.cluster_manager_command.from;
    while (to == NULL) {
        printf("What is the receiving node ID? ");
        fflush(stdout);
        int nread = read(fileno(stdin),buf,255);
        if (nread <= 0) continue;
        int last_idx = nread - 1;
        if (buf[last_idx] != '\n') {
            int ch;
            while ((ch = getchar()) != '\n' && ch != EOF) {}
        }
        buf[last_idx] = '\0';
        if (strlen(buf) > 0) to = buf;
    }
    int raise_err = 0;
    clusterManagerNode *target = clusterNodeForResharding(to, NULL, &raise_err);
    if (target == NULL) return 0;
    list *sources = listCreate();
    list *table = NULL;
    int all = 0, result = 1;
    if (from == NULL) {
        printf("Please enter all the source node IDs.\n");
        printf("  Type 'all' to use all the nodes as source nodes for "
               "the hash slots.\n");
        printf("  Type 'done' once you entered all the source nodes IDs.\n");
        while (1) {
            printf("Source node #%lu: ", listLength(sources) + 1);
            fflush(stdout);
            int nread = read(fileno(stdin),buf,255);
            if (nread <= 0) continue;
            int last_idx = nread - 1;
            if (buf[last_idx] != '\n') {
                int ch;
                while ((ch = getchar()) != '\n' && ch != EOF) {}
            }
            buf[last_idx] = '\0';
            if (!strcmp(buf, "done")) break;
            else if (!strcmp(buf, "all")) {
                all = 1;
                break;
            } else {
                clusterManagerNode *src =
                    clusterNodeForResharding(buf, target, &raise_err);
                if (src != NULL) listAddNodeTail(sources, src);
                else if (raise_err) {
                    result = 0;
                    goto cleanup;
                }
            }
        }
    } else {
        char *p;
        while((p = strchr(from, ',')) != NULL) {
            *p = '\0';
            if (!strcmp(from, "all")) {
                all = 1;
                break;
            } else {
                clusterManagerNode *src =
                    clusterNodeForResharding(from, target, &raise_err);
                if (src != NULL) listAddNodeTail(sources, src);
                else if (raise_err) {
                    result = 0;
                    goto cleanup;
                }
            }
            from = p + 1;
        }
        /* Check if there's still another source to process. */
        if (!all && strlen(from) > 0) {
            if (!strcmp(from, "all")) all = 1;
            if (!all) {
                clusterManagerNode *src =
                    clusterNodeForResharding(from, target, &raise_err);
                if (src != NULL) listAddNodeTail(sources, src);
                else if (raise_err) {
                    result = 0;
                    goto cleanup;
                }
            }
        }
    }
    listIter li;
    listNode *ln;
    if (all) {
        listEmpty(sources);
        listRewind(cluster_manager.nodes, &li);
        while ((ln = listNext(&li)) != NULL) {
            clusterManagerNode *n = ln->value;
            if (n->flags & CLUSTER_MANAGER_FLAG_SLAVE || n->replicate)
                continue;
            if (!sdscmp(n->name, target->name)) continue;
            listAddNodeTail(sources, n);
        }
    }
    if (listLength(sources) == 0) {
        fprintf(stderr, "*** No source nodes given, operation aborted.\n");
        result = 0;
        goto cleanup;
    }
    printf("\nReady to move %d slots.\n", slots);
    printf("  Source nodes:\n");
    listRewind(sources, &li);
    while ((ln = listNext(&li)) != NULL) {
        clusterManagerNode *src = ln->value;
        sds info = clusterManagerNodeInfo(src, 4);
        printf("%s\n", info);
        sdsfree(info);
    }
    printf("  Destination node:\n");
    sds info = clusterManagerNodeInfo(target, 4);
    printf("%s\n", info);
    sdsfree(info);
    table = clusterManagerComputeReshardTable(sources, slots);
    printf("  Resharding plan:\n");
    clusterManagerShowReshardTable(table);
    if (!(config.cluster_manager_command.flags &
          CLUSTER_MANAGER_CMD_FLAG_YES))
    {
        printf("Do you want to proceed with the proposed "
               "reshard plan (yes/no)? ");
        fflush(stdout);
        char buf[4];
        int nread = read(fileno(stdin),buf,4);
        buf[3] = '\0';
        if (nread <= 0 || strcmp("yes", buf) != 0) {
            result = 0;
            goto cleanup;
        }
    }
    int opts = CLUSTER_MANAGER_OPT_VERBOSE;
    listRewind(table, &li);
    while ((ln = listNext(&li)) != NULL) {
        clusterManagerReshardTableItem *item = ln->value;
        char *err = NULL;
        result = clusterManagerMoveSlot(item->source, target, item->slot,
                                        opts, &err);
        if (!result) {
            if (err != NULL) {
                clusterManagerLogErr("clusterManagerMoveSlot failed: %s\n", err);
                zfree(err);
            }
            goto cleanup;
        }
    }
cleanup:
    listRelease(sources);
    clusterManagerReleaseReshardTable(table);
    return result;
invalid_args:
    fprintf(stderr, CLUSTER_MANAGER_INVALID_HOST_ARG);
    return 0;
}

static int clusterManagerCommandRebalance(int argc, char **argv) {
    int port = 0;
    char *ip = NULL;
    clusterManagerNode **weightedNodes = NULL;
    list *involved = NULL;
    if (!getClusterHostFromCmdArgs(argc, argv, &ip, &port)) goto invalid_args;
    clusterManagerNode *node = clusterManagerNewNode(ip, port, 0);
    if (!clusterManagerLoadInfoFromNode(node)) return 0;
    int result = 1, i;
    if (config.cluster_manager_command.weight != NULL) {
        for (i = 0; i < config.cluster_manager_command.weight_argc; i++) {
            char *name = config.cluster_manager_command.weight[i];
            char *p = strchr(name, '=');
            if (p == NULL) {
                clusterManagerLogErr("*** invalid input %s\n", name);
                result = 0;
                goto cleanup;
            }
            *p = '\0';
            float w = atof(++p);
            clusterManagerNode *n = clusterManagerNodeByAbbreviatedName(name);
            if (n == NULL) {
                clusterManagerLogErr("*** No such master node %s\n", name);
                result = 0;
                goto cleanup;
            }
            n->weight = w;
        }
    }
    float total_weight = 0;
    int nodes_involved = 0;
    int use_empty = config.cluster_manager_command.flags &
                    CLUSTER_MANAGER_CMD_FLAG_EMPTYMASTER;
    involved = listCreate();
    listIter li;
    listNode *ln;
    listRewind(cluster_manager.nodes, &li);
    /* Compute the total cluster weight. */
    while ((ln = listNext(&li)) != NULL) {
        clusterManagerNode *n = ln->value;
        if (n->flags & CLUSTER_MANAGER_FLAG_SLAVE || n->replicate)
            continue;
        if (!use_empty && n->slots_count == 0) {
            n->weight = 0;
            continue;
        }
        total_weight += n->weight;
        nodes_involved++;
        listAddNodeTail(involved, n);
    }
    weightedNodes = zmalloc(nodes_involved * sizeof(clusterManagerNode *));
    if (weightedNodes == NULL) goto cleanup;
    /* Check cluster, only proceed if it looks sane. */
    clusterManagerCheckCluster(1);
    if (cluster_manager.errors && listLength(cluster_manager.errors) > 0) {
        clusterManagerLogErr("*** Please fix your cluster problems "
                             "before rebalancing\n");
        result = 0;
        goto cleanup;
    }
    /* Calculate the slots balance for each node. It's the number of
     * slots the node should lose (if positive) or gain (if negative)
     * in order to be balanced. */
    int threshold_reached = 0, total_balance = 0;
    float threshold = config.cluster_manager_command.threshold;
    i = 0;
    listRewind(involved, &li);
    while ((ln = listNext(&li)) != NULL) {
        clusterManagerNode *n = ln->value;
        weightedNodes[i++] = n;
        int expected = (int) (((float)CLUSTER_MANAGER_SLOTS / total_weight) *
                        n->weight);
        n->balance = n->slots_count - expected;
        total_balance += n->balance;
        /* Compute the percentage of difference between the
         * expected number of slots and the real one, to see
         * if it's over the threshold specified by the user. */
        int over_threshold = 0;
        if (threshold > 0) {
            if (n->slots_count > 0) {
                float err_perc = fabs((100-(100.0*expected/n->slots_count)));
                if (err_perc > threshold) over_threshold = 1;
            } else if (expected > 1) {
                over_threshold = 1;
            }
        }
        if (over_threshold) threshold_reached = 1;
    }
    if (!threshold_reached) {
        clusterManagerLogWarn("*** No rebalancing needed! "
                             "All nodes are within the %.2f%% threshold.\n",
                             config.cluster_manager_command.threshold);
        goto cleanup;
    }
    /* Because of rounding, it is possible that the balance of all nodes
     * summed does not give 0. Make sure that nodes that have to provide
     * slots are always matched by nodes receiving slots. */
    while (total_balance > 0) {
        listRewind(involved, &li);
        while ((ln = listNext(&li)) != NULL) {
            clusterManagerNode *n = ln->value;
            if (n->balance <= 0 && total_balance > 0) {
                n->balance--;
                total_balance--;
            }
        }
    }
    /* Sort nodes by their slots balance. */
    qsort(weightedNodes, nodes_involved, sizeof(clusterManagerNode *),
          clusterManagerCompareNodeBalance);
    clusterManagerLogInfo(">>> Rebalancing across %d nodes. "
                          "Total weight = %.2f\n",
                          nodes_involved, total_weight);
    if (config.verbose) {
        for (i = 0; i < nodes_involved; i++) {
            clusterManagerNode *n = weightedNodes[i];
            printf("%s:%d balance is %d slots\n", n->ip, n->port, n->balance);
        }
    }
    /* Now we have at the start of the 'sn' array nodes that should get
     * slots, at the end nodes that must give slots.
     * We take two indexes, one at the start, and one at the end,
     * incrementing or decrementing the indexes accordingly til we
     * find nodes that need to get/provide slots. */
    int dst_idx = 0;
    int src_idx = nodes_involved - 1;
    int simulate = config.cluster_manager_command.flags &
                   CLUSTER_MANAGER_CMD_FLAG_SIMULATE;
    while (dst_idx < src_idx) {
        clusterManagerNode *dst = weightedNodes[dst_idx];
        clusterManagerNode *src = weightedNodes[src_idx];
        int db = abs(dst->balance);
        int sb = abs(src->balance);
        int numslots = (db < sb ? db : sb);
        if (numslots > 0) {
            printf("Moving %d slots from %s:%d to %s:%d\n", numslots,
                                                            src->ip,
                                                            src->port,
                                                            dst->ip,
                                                            dst->port);
            /* Actually move the slots. */
            list *lsrc = listCreate(), *table = NULL;
            listAddNodeTail(lsrc, src);
            table = clusterManagerComputeReshardTable(lsrc, numslots);
            listRelease(lsrc);
            int table_len = (int) listLength(table);
            if (!table || table_len != numslots) {
                clusterManagerLogErr("*** Assertion failed: Reshard table "
                                     "!= number of slots");
                result = 0;
                goto end_move;
            }
            if (simulate) {
                for (i = 0; i < table_len; i++) printf("#");
            } else {
                int opts = CLUSTER_MANAGER_OPT_QUIET |
                           CLUSTER_MANAGER_OPT_UPDATE;
                listRewind(table, &li);
                while ((ln = listNext(&li)) != NULL) {
                    clusterManagerReshardTableItem *item = ln->value;
                    char *err;
                    result = clusterManagerMoveSlot(item->source,
                                                    dst,
                                                    item->slot,
                                                    opts, &err);
                    if (!result) {
                        clusterManagerLogErr("*** clusterManagerMoveSlot: %s\n", err);
                        zfree(err);
                        goto end_move;
                    }
                    printf("#");
                    fflush(stdout);
                }

            }
            printf("\n");
end_move:
            clusterManagerReleaseReshardTable(table);
            if (!result) goto cleanup;
        }
        /* Update nodes balance. */
        dst->balance += numslots;
        src->balance -= numslots;
        if (dst->balance == 0) dst_idx++;
        if (src->balance == 0) src_idx --;
    }
cleanup:
    if (involved != NULL) listRelease(involved);
    if (weightedNodes != NULL) zfree(weightedNodes);
    return result;
invalid_args:
    fprintf(stderr, CLUSTER_MANAGER_INVALID_HOST_ARG);
    return 0;
}

static int clusterManagerCommandSetTimeout(int argc, char **argv) {
    UNUSED(argc);
    int port = 0;
    char *ip = NULL;
    if (!getClusterHostFromCmdArgs(1, argv, &ip, &port)) goto invalid_args;
    int timeout = atoi(argv[1]);
    if (timeout < 100) {
        fprintf(stderr, "Setting a node timeout of less than 100 "
                "milliseconds is a bad idea.\n");
        return 0;
    }
    // Load cluster information
    clusterManagerNode *node = clusterManagerNewNode(ip, port, 0);
    if (!clusterManagerLoadInfoFromNode(node)) return 0;
    int ok_count = 0, err_count = 0;

    clusterManagerLogInfo(">>> Reconfiguring node timeout in every "
                          "cluster node...\n");
    listIter li;
    listNode *ln;
    listRewind(cluster_manager.nodes, &li);
    while ((ln = listNext(&li)) != NULL) {
        clusterManagerNode *n = ln->value;
        char *err = NULL;
        redisReply *reply = CLUSTER_MANAGER_COMMAND(n, "CONFIG %s %s %d",
                                                    "SET",
                                                    "cluster-node-timeout",
                                                    timeout);
        if (reply == NULL) goto reply_err;
        int ok = clusterManagerCheckRedisReply(n, reply, &err);
        freeReplyObject(reply);
        if (!ok) goto reply_err;
        reply = CLUSTER_MANAGER_COMMAND(n, "CONFIG %s", "REWRITE");
        if (reply == NULL) goto reply_err;
        ok = clusterManagerCheckRedisReply(n, reply, &err);
        freeReplyObject(reply);
        if (!ok) goto reply_err;
        clusterManagerLogWarn("*** New timeout set for %s:%d\n", n->ip,
                              n->port);
        ok_count++;
        continue;
reply_err:;
        int need_free = 0;
        if (err == NULL) err = "";
        else need_free = 1;
        clusterManagerLogErr("ERR setting node-timeout for %s:%d: %s\n", n->ip,
                             n->port, err);
        if (need_free) zfree(err);
        err_count++;
    }
    clusterManagerLogInfo(">>> New node timeout set. %d OK, %d ERR.\n",
                          ok_count, err_count);
    return 1;
invalid_args:
    fprintf(stderr, CLUSTER_MANAGER_INVALID_HOST_ARG);
    return 0;
}

static int clusterManagerCommandImport(int argc, char **argv) {
    int success = 1;
    int port = 0, src_port = 0;
    char *ip = NULL, *src_ip = NULL;
    char *invalid_args_msg = NULL;
    sds cmdfmt = NULL;
    if (!getClusterHostFromCmdArgs(argc, argv, &ip, &port)) {
        invalid_args_msg = CLUSTER_MANAGER_INVALID_HOST_ARG;
        goto invalid_args;
    }
    if (config.cluster_manager_command.from == NULL) {
        invalid_args_msg = "[ERR] Option '--cluster-from' is required for "
                           "subcommand 'import'.\n";
        goto invalid_args;
    }
    char *src_host[] = {config.cluster_manager_command.from};
    if (!getClusterHostFromCmdArgs(1, src_host, &src_ip, &src_port)) {
        invalid_args_msg = "[ERR] Invalid --cluster-from host. You need to "
                           "pass a valid address (ie. 120.0.0.1:7000).\n";
        goto invalid_args;
    }
    clusterManagerLogInfo(">>> Importing data from %s:%d to cluster %s:%d\n",
                          src_ip, src_port, ip, port);

    clusterManagerNode *refnode = clusterManagerNewNode(ip, port, 0);
    if (!clusterManagerLoadInfoFromNode(refnode)) return 0;
    if (!clusterManagerCheckCluster(0)) return 0;
    char *reply_err = NULL;
    redisReply *src_reply = NULL;
    // Connect to the source node.
    redisContext *src_ctx = redisConnectWithTimeout(src_ip, src_port, config.connect_timeout);
    if (src_ctx->err) {
        success = 0;
        fprintf(stderr,"Could not connect to Redis at %s:%d: %s.\n", src_ip,
                src_port, src_ctx->errstr);
        goto cleanup;
    }
    // Auth for the source node. 
    char *from_user = config.cluster_manager_command.from_user;
    char *from_pass = config.cluster_manager_command.from_pass;
    if (cliAuth(src_ctx, from_user, from_pass) == REDIS_ERR) {
        success = 0;
        goto cleanup;
    }

    src_reply = reconnectingRedisCommand(src_ctx, "INFO");
    if (!src_reply || src_reply->type == REDIS_REPLY_ERROR) {
        if (src_reply && src_reply->str) reply_err = src_reply->str;
        success = 0;
        goto cleanup;
    }
    if (getLongInfoField(src_reply->str, "cluster_enabled")) {
        clusterManagerLogErr("[ERR] The source node should not be a "
                             "cluster node.\n");
        success = 0;
        goto cleanup;
    }
    freeReplyObject(src_reply);
    src_reply = reconnectingRedisCommand(src_ctx, "DBSIZE");
    if (!src_reply || src_reply->type == REDIS_REPLY_ERROR) {
        if (src_reply && src_reply->str) reply_err = src_reply->str;
        success = 0;
        goto cleanup;
    }
    int size = src_reply->integer, i;
    clusterManagerLogWarn("*** Importing %d keys from DB 0\n", size);

    // Build a slot -> node map
    clusterManagerNode  *slots_map[CLUSTER_MANAGER_SLOTS];
    memset(slots_map, 0, sizeof(slots_map));
    listIter li;
    listNode *ln;
    for (i = 0; i < CLUSTER_MANAGER_SLOTS; i++) {
        listRewind(cluster_manager.nodes, &li);
        while ((ln = listNext(&li)) != NULL) {
            clusterManagerNode *n = ln->value;
            if (n->flags & CLUSTER_MANAGER_FLAG_SLAVE) continue;
            if (n->slots_count == 0) continue;
            if (n->slots[i]) {
                slots_map[i] = n;
                break;
            }
        }
    }
    cmdfmt = sdsnew("MIGRATE %s %d %s %d %d");
    if (config.conn_info.auth) {
        if (config.conn_info.user) {
            cmdfmt = sdscatfmt(cmdfmt," AUTH2 %s %s", config.conn_info.user, config.conn_info.auth); 
        } else {
            cmdfmt = sdscatfmt(cmdfmt," AUTH %s", config.conn_info.auth);
        }
    }

    if (config.cluster_manager_command.flags & CLUSTER_MANAGER_CMD_FLAG_COPY)
        cmdfmt = sdscat(cmdfmt," COPY");
    if (config.cluster_manager_command.flags & CLUSTER_MANAGER_CMD_FLAG_REPLACE)
        cmdfmt = sdscat(cmdfmt," REPLACE");

    /* Use SCAN to iterate over the keys, migrating to the
     * right node as needed. */
    int cursor = -999, timeout = config.cluster_manager_command.timeout;
    while (cursor != 0) {
        if (cursor < 0) cursor = 0;
        freeReplyObject(src_reply);
        src_reply = reconnectingRedisCommand(src_ctx, "SCAN %d COUNT %d",
                                             cursor, 1000);
        if (!src_reply || src_reply->type == REDIS_REPLY_ERROR) {
            if (src_reply && src_reply->str) reply_err = src_reply->str;
            success = 0;
            goto cleanup;
        }
        assert(src_reply->type == REDIS_REPLY_ARRAY);
        assert(src_reply->elements >= 2);
        assert(src_reply->element[1]->type == REDIS_REPLY_ARRAY);
        if (src_reply->element[0]->type == REDIS_REPLY_STRING)
            cursor = atoi(src_reply->element[0]->str);
        else if (src_reply->element[0]->type == REDIS_REPLY_INTEGER)
            cursor = src_reply->element[0]->integer;
        int keycount = src_reply->element[1]->elements;
        for (i = 0; i < keycount; i++) {
            redisReply *kr = src_reply->element[1]->element[i];
            assert(kr->type == REDIS_REPLY_STRING);
            char *key = kr->str;
            uint16_t slot = clusterManagerKeyHashSlot(key, kr->len);
            clusterManagerNode *target = slots_map[slot];
            printf("Migrating %s to %s:%d: ", key, target->ip, target->port);
            redisReply *r = reconnectingRedisCommand(src_ctx, cmdfmt,
                                                     target->ip, target->port,
                                                     key, 0, timeout);
            if (!r || r->type == REDIS_REPLY_ERROR) {
                if (r && r->str) {
                    clusterManagerLogErr("Source %s:%d replied with "
                                         "error:\n%s\n", src_ip, src_port,
                                         r->str);
                }
                success = 0;
            }
            freeReplyObject(r);
            if (!success) goto cleanup;
            clusterManagerLogOk("OK\n");
        }
    }
cleanup:
    if (reply_err)
        clusterManagerLogErr("Source %s:%d replied with error:\n%s\n",
                             src_ip, src_port, reply_err);
    if (src_ctx) redisFree(src_ctx);
    if (src_reply) freeReplyObject(src_reply);
    if (cmdfmt) sdsfree(cmdfmt);
    return success;
invalid_args:
    fprintf(stderr, "%s", invalid_args_msg);
    return 0;
}

static int clusterManagerCommandCall(int argc, char **argv) {
    int port = 0, i;
    char *ip = NULL;
    if (!getClusterHostFromCmdArgs(1, argv, &ip, &port)) goto invalid_args;
    clusterManagerNode *refnode = clusterManagerNewNode(ip, port, 0);
    if (!clusterManagerLoadInfoFromNode(refnode)) return 0;
    argc--;
    argv++;
    size_t *argvlen = zmalloc(argc*sizeof(size_t));
    clusterManagerLogInfo(">>> Calling");
    for (i = 0; i < argc; i++) {
        argvlen[i] = strlen(argv[i]);
        printf(" %s", argv[i]);
    }
    printf("\n");
    listIter li;
    listNode *ln;
    listRewind(cluster_manager.nodes, &li);
    while ((ln = listNext(&li)) != NULL) {
        clusterManagerNode *n = ln->value;
        if ((config.cluster_manager_command.flags & CLUSTER_MANAGER_CMD_FLAG_MASTERS_ONLY)
              && (n->replicate != NULL)) continue;  // continue if node is slave
        if ((config.cluster_manager_command.flags & CLUSTER_MANAGER_CMD_FLAG_SLAVES_ONLY)
              && (n->replicate == NULL)) continue;   // continue if node is master
        if (!n->context && !clusterManagerNodeConnect(n)) continue;
        redisReply *reply = NULL;
        redisAppendCommandArgv(n->context, argc, (const char **) argv, argvlen);
        int status = redisGetReply(n->context, (void **)(&reply));
        if (status != REDIS_OK || reply == NULL )
            printf("%s:%d: Failed!\n", n->ip, n->port);
        else {
            sds formatted_reply = cliFormatReplyRaw(reply);
            printf("%s:%d: %s\n", n->ip, n->port, (char *) formatted_reply);
            sdsfree(formatted_reply);
        }
        if (reply != NULL) freeReplyObject(reply);
    }
    zfree(argvlen);
    return 1;
invalid_args:
    fprintf(stderr, CLUSTER_MANAGER_INVALID_HOST_ARG);
    return 0;
}

static int clusterManagerCommandBackup(int argc, char **argv) {
    UNUSED(argc);
    int success = 1, port = 0;
    char *ip = NULL;
    if (!getClusterHostFromCmdArgs(1, argv, &ip, &port)) goto invalid_args;
    clusterManagerNode *refnode = clusterManagerNewNode(ip, port, 0);
    if (!clusterManagerLoadInfoFromNode(refnode)) return 0;
    int no_issues = clusterManagerCheckCluster(0);
    int cluster_errors_count = (no_issues ? 0 :
                                listLength(cluster_manager.errors));
    config.cluster_manager_command.backup_dir = argv[1];
    /* TODO: check if backup_dir is a valid directory. */
    sds json = sdsnew("[\n");
    int first_node = 0;
    listIter li;
    listNode *ln;
    listRewind(cluster_manager.nodes, &li);
    while ((ln = listNext(&li)) != NULL) {
        if (!first_node) first_node = 1;
        else json = sdscat(json, ",\n");
        clusterManagerNode *node = ln->value;
        sds node_json = clusterManagerNodeGetJSON(node, cluster_errors_count);
        json = sdscat(json, node_json);
        sdsfree(node_json);
        if (node->replicate)
            continue;
        clusterManagerLogInfo(">>> Node %s:%d -> Saving RDB...\n",
                              node->ip, node->port);
        fflush(stdout);
        getRDB(node);
    }
    json = sdscat(json, "\n]");
    sds jsonpath = sdsnew(config.cluster_manager_command.backup_dir);
    if (jsonpath[sdslen(jsonpath) - 1] != '/')
        jsonpath = sdscat(jsonpath, "/");
    jsonpath = sdscat(jsonpath, "nodes.json");
    fflush(stdout);
    clusterManagerLogInfo("Saving cluster configuration to: %s\n", jsonpath);
    FILE *out = fopen(jsonpath, "w+");
    if (!out) {
        clusterManagerLogErr("Could not save nodes to: %s\n", jsonpath);
        success = 0;
        goto cleanup;
    }
    fputs(json, out);
    fclose(out);
cleanup:
    sdsfree(json);
    sdsfree(jsonpath);
    if (success) {
        if (!no_issues) {
            clusterManagerLogWarn("*** Cluster seems to have some problems, "
                                  "please be aware of it if you're going "
                                  "to restore this backup.\n");
        }
        clusterManagerLogOk("[OK] Backup created into: %s\n",
                            config.cluster_manager_command.backup_dir);
    } else clusterManagerLogOk("[ERR] Failed to back cluster!\n");
    return success;
invalid_args:
    fprintf(stderr, CLUSTER_MANAGER_INVALID_HOST_ARG);
    return 0;
}

static int clusterManagerCommandHelp(int argc, char **argv) {
    UNUSED(argc);
    UNUSED(argv);
    int commands_count = sizeof(clusterManagerCommands) /
                         sizeof(clusterManagerCommandDef);
    int i = 0, j;
    fprintf(stdout, "Cluster Manager Commands:\n");
    int padding = 15;
    for (; i < commands_count; i++) {
        clusterManagerCommandDef *def = &(clusterManagerCommands[i]);
        int namelen = strlen(def->name), padlen = padding - namelen;
        fprintf(stdout, "  %s", def->name);
        for (j = 0; j < padlen; j++) fprintf(stdout, " ");
        fprintf(stdout, "%s\n", (def->args ? def->args : ""));
        if (def->options != NULL) {
            int optslen = strlen(def->options);
            char *p = def->options, *eos = p + optslen;
            char *comma = NULL;
            while ((comma = strchr(p, ',')) != NULL) {
                int deflen = (int)(comma - p);
                char buf[255];
                memcpy(buf, p, deflen);
                buf[deflen] = '\0';
                for (j = 0; j < padding; j++) fprintf(stdout, " ");
                fprintf(stdout, "  --cluster-%s\n", buf);
                p = comma + 1;
                if (p >= eos) break;
            }
            if (p < eos) {
                for (j = 0; j < padding; j++) fprintf(stdout, " ");
                fprintf(stdout, "  --cluster-%s\n", p);
            }
        }
    }
    fprintf(stdout, "\nFor check, fix, reshard, del-node, set-timeout, "
                    "info, rebalance, call, import, backup you "
                    "can specify the host and port of any working node in "
                    "the cluster.\n");

    int options_count = sizeof(clusterManagerOptions) /
                        sizeof(clusterManagerOptionDef);
    i = 0;
    fprintf(stdout, "\nCluster Manager Options:\n");
    for (; i < options_count; i++) {
        clusterManagerOptionDef *def = &(clusterManagerOptions[i]);
        int namelen = strlen(def->name), padlen = padding - namelen;
        fprintf(stdout, "  %s", def->name);
        for (j = 0; j < padlen; j++) fprintf(stdout, " ");
        fprintf(stdout, "%s\n", def->desc);
    }

    fprintf(stdout, "\n");
    return 0;
}

/*------------------------------------------------------------------------------
 * Latency and latency history modes
 *--------------------------------------------------------------------------- */

static void latencyModePrint(long long min, long long max, double avg, long long count) {
    if (config.output == OUTPUT_STANDARD) {
        printf("min: %lld, max: %lld, avg: %.2f (%lld samples)",
                min, max, avg, count);
        fflush(stdout);
    } else if (config.output == OUTPUT_CSV) {
        printf("%lld,%lld,%.2f,%lld\n", min, max, avg, count);
    } else if (config.output == OUTPUT_RAW) {
        printf("%lld %lld %.2f %lld\n", min, max, avg, count);
    } else if (config.output == OUTPUT_JSON) {
        printf("{\"min\": %lld, \"max\": %lld, \"avg\": %.2f, \"count\": %lld}\n", min, max, avg, count);
    }
}

#define LATENCY_SAMPLE_RATE 10 /* milliseconds. */
#define LATENCY_HISTORY_DEFAULT_INTERVAL 15000 /* milliseconds. */
static void latencyMode(void) {
    redisReply *reply;
    long long start, latency, min = 0, max = 0, tot = 0, count = 0;
    long long history_interval =
        config.interval ? config.interval/1000 :
                          LATENCY_HISTORY_DEFAULT_INTERVAL;
    double avg;
    long long history_start = mstime();

    /* Set a default for the interval in case of --latency option
     * with --raw, --csv or when it is redirected to non tty. */
    if (config.interval == 0) {
        config.interval = 1000;
    } else {
        config.interval /= 1000; /* We need to convert to milliseconds. */
    }

    if (!context) exit(1);
    while(1) {
        start = mstime();
        reply = reconnectingRedisCommand(context,"PING");
        if (reply == NULL) {
            fprintf(stderr,"\nI/O error\n");
            exit(1);
        }
        latency = mstime()-start;
        freeReplyObject(reply);
        count++;
        if (count == 1) {
            min = max = tot = latency;
            avg = (double) latency;
        } else {
            if (latency < min) min = latency;
            if (latency > max) max = latency;
            tot += latency;
            avg = (double) tot/count;
        }

        if (config.output == OUTPUT_STANDARD) {
            printf("\x1b[0G\x1b[2K"); /* Clear the line. */
            latencyModePrint(min,max,avg,count);
        } else {
            if (config.latency_history) {
                latencyModePrint(min,max,avg,count);
            } else if (mstime()-history_start > config.interval) {
                latencyModePrint(min,max,avg,count);
                exit(0);
            }
        }

        if (config.latency_history && mstime()-history_start > history_interval)
        {
            printf(" -- %.2f seconds range\n", (float)(mstime()-history_start)/1000);
            history_start = mstime();
            min = max = tot = count = 0;
        }
        usleep(LATENCY_SAMPLE_RATE * 1000);
    }
}

/*------------------------------------------------------------------------------
 * Latency distribution mode -- requires 256 colors xterm
 *--------------------------------------------------------------------------- */

#define LATENCY_DIST_DEFAULT_INTERVAL 1000 /* milliseconds. */

/* Structure to store samples distribution. */
struct distsamples {
    long long max;   /* Max latency to fit into this interval (usec). */
    long long count; /* Number of samples in this interval. */
    int character;   /* Associated character in visualization. */
};

/* Helper function for latencyDistMode(). Performs the spectrum visualization
 * of the collected samples targeting an xterm 256 terminal.
 *
 * Takes an array of distsamples structures, ordered from smaller to bigger
 * 'max' value. Last sample max must be 0, to mean that it holds all the
 * samples greater than the previous one, and is also the stop sentinel.
 *
 * "tot' is the total number of samples in the different buckets, so it
 * is the SUM(samples[i].count) for i to 0 up to the max sample.
 *
 * As a side effect the function sets all the buckets count to 0. */
void showLatencyDistSamples(struct distsamples *samples, long long tot) {
    int j;

     /* We convert samples into an index inside the palette
     * proportional to the percentage a given bucket represents.
     * This way intensity of the different parts of the spectrum
     * don't change relative to the number of requests, which avoids to
     * pollute the visualization with non-latency related info. */
    printf("\033[38;5;0m"); /* Set foreground color to black. */
    for (j = 0; ; j++) {
        int coloridx =
            ceil((double) samples[j].count / tot * (spectrum_palette_size-1));
        int color = spectrum_palette[coloridx];
        printf("\033[48;5;%dm%c", (int)color, samples[j].character);
        samples[j].count = 0;
        if (samples[j].max == 0) break; /* Last sample. */
    }
    printf("\033[0m\n");
    fflush(stdout);
}

/* Show the legend: different buckets values and colors meaning, so
 * that the spectrum is more easily readable. */
void showLatencyDistLegend(void) {
    int j;

    printf("---------------------------------------------\n");
    printf(". - * #          .01 .125 .25 .5 milliseconds\n");
    printf("1,2,3,...,9      from 1 to 9     milliseconds\n");
    printf("A,B,C,D,E        10,20,30,40,50  milliseconds\n");
    printf("F,G,H,I,J        .1,.2,.3,.4,.5       seconds\n");
    printf("K,L,M,N,O,P,Q,?  1,2,4,8,16,30,60,>60 seconds\n");
    printf("From 0 to 100%%: ");
    for (j = 0; j < spectrum_palette_size; j++) {
        printf("\033[48;5;%dm ", spectrum_palette[j]);
    }
    printf("\033[0m\n");
    printf("---------------------------------------------\n");
}

static void latencyDistMode(void) {
    redisReply *reply;
    long long start, latency, count = 0;
    long long history_interval =
        config.interval ? config.interval/1000 :
                          LATENCY_DIST_DEFAULT_INTERVAL;
    long long history_start = ustime();
    int j, outputs = 0;

    struct distsamples samples[] = {
        /* We use a mostly logarithmic scale, with certain linear intervals
         * which are more interesting than others, like 1-10 milliseconds
         * range. */
        {10,0,'.'},         /* 0.01 ms */
        {125,0,'-'},        /* 0.125 ms */
        {250,0,'*'},        /* 0.25 ms */
        {500,0,'#'},        /* 0.5 ms */
        {1000,0,'1'},       /* 1 ms */
        {2000,0,'2'},       /* 2 ms */
        {3000,0,'3'},       /* 3 ms */
        {4000,0,'4'},       /* 4 ms */
        {5000,0,'5'},       /* 5 ms */
        {6000,0,'6'},       /* 6 ms */
        {7000,0,'7'},       /* 7 ms */
        {8000,0,'8'},       /* 8 ms */
        {9000,0,'9'},       /* 9 ms */
        {10000,0,'A'},      /* 10 ms */
        {20000,0,'B'},      /* 20 ms */
        {30000,0,'C'},      /* 30 ms */
        {40000,0,'D'},      /* 40 ms */
        {50000,0,'E'},      /* 50 ms */
        {100000,0,'F'},     /* 0.1 s */
        {200000,0,'G'},     /* 0.2 s */
        {300000,0,'H'},     /* 0.3 s */
        {400000,0,'I'},     /* 0.4 s */
        {500000,0,'J'},     /* 0.5 s */
        {1000000,0,'K'},    /* 1 s */
        {2000000,0,'L'},    /* 2 s */
        {4000000,0,'M'},    /* 4 s */
        {8000000,0,'N'},    /* 8 s */
        {16000000,0,'O'},   /* 16 s */
        {30000000,0,'P'},   /* 30 s */
        {60000000,0,'Q'},   /* 1 minute */
        {0,0,'?'},          /* > 1 minute */
    };

    if (!context) exit(1);
    while(1) {
        start = ustime();
        reply = reconnectingRedisCommand(context,"PING");
        if (reply == NULL) {
            fprintf(stderr,"\nI/O error\n");
            exit(1);
        }
        latency = ustime()-start;
        freeReplyObject(reply);
        count++;

        /* Populate the relevant bucket. */
        for (j = 0; ; j++) {
            if (samples[j].max == 0 || latency <= samples[j].max) {
                samples[j].count++;
                break;
            }
        }

        /* From time to time show the spectrum. */
        if (count && (ustime()-history_start)/1000 > history_interval) {
            if ((outputs++ % 20) == 0)
                showLatencyDistLegend();
            showLatencyDistSamples(samples,count);
            history_start = ustime();
            count = 0;
        }
        usleep(LATENCY_SAMPLE_RATE * 1000);
    }
}

/*------------------------------------------------------------------------------
 * Slave mode
 *--------------------------------------------------------------------------- */

#define RDB_EOF_MARK_SIZE 40

int sendReplconf(const char* arg1, const char* arg2) {
    int res = 1;
    fprintf(stderr, "sending REPLCONF %s %s\n", arg1, arg2);
    redisReply *reply = redisCommand(context, "REPLCONF %s %s", arg1, arg2);

    /* Handle any error conditions */
    if(reply == NULL) {
        fprintf(stderr, "\nI/O error\n");
        exit(1);
    } else if(reply->type == REDIS_REPLY_ERROR) {
        /* non fatal, old versions may not support it */
        fprintf(stderr, "REPLCONF %s error: %s\n", arg1, reply->str);
        res = 0;
    }
    freeReplyObject(reply);
    return res;
}

void sendCapa() {
    sendReplconf("capa", "eof");
}

void sendRdbOnly(void) {
    sendReplconf("rdb-only", "1");
}

/* Read raw bytes through a redisContext. The read operation is not greedy
 * and may not fill the buffer entirely.
 */
static ssize_t readConn(redisContext *c, char *buf, size_t len)
{
    return c->funcs->read(c, buf, len);
}

/* Sends SYNC and reads the number of bytes in the payload. Used both by
 * slaveMode() and getRDB().
 * returns 0 in case an EOF marker is used. */
unsigned long long sendSync(redisContext *c, char *out_eof) {
    /* To start we need to send the SYNC command and return the payload.
     * The hiredis client lib does not understand this part of the protocol
     * and we don't want to mess with its buffers, so everything is performed
     * using direct low-level I/O. */
    char buf[4096], *p;
    ssize_t nread;

    /* Send the SYNC command. */
    if (cliWriteConn(c, "SYNC\r\n", 6) != 6) {
        fprintf(stderr,"Error writing to master\n");
        exit(1);
    }

    /* Read $<payload>\r\n, making sure to read just up to "\n" */
    p = buf;
    while(1) {
        nread = readConn(c,p,1);
        if (nread <= 0) {
            fprintf(stderr,"Error reading bulk length while SYNCing\n");
            exit(1);
        }
        if (*p == '\n' && p != buf) break;
        if (*p != '\n') p++;
    }
    *p = '\0';
    if (buf[0] == '-') {
        fprintf(stderr, "SYNC with master failed: %s\n", buf);
        exit(1);
    }
    if (strncmp(buf+1,"EOF:",4) == 0 && strlen(buf+5) >= RDB_EOF_MARK_SIZE) {
        memcpy(out_eof, buf+5, RDB_EOF_MARK_SIZE);
        return 0;
    }
    return strtoull(buf+1,NULL,10);
}

static void slaveMode(void) {
    static char eofmark[RDB_EOF_MARK_SIZE];
    static char lastbytes[RDB_EOF_MARK_SIZE];
    static int usemark = 0;
    unsigned long long payload = sendSync(context,eofmark);
    char buf[1024];
    int original_output = config.output;

    if (payload == 0) {
        payload = ULLONG_MAX;
        memset(lastbytes,0,RDB_EOF_MARK_SIZE);
        usemark = 1;
        fprintf(stderr,"SYNC with master, discarding "
                       "bytes of bulk transfer until EOF marker...\n");
    } else {
        fprintf(stderr,"SYNC with master, discarding %llu "
                       "bytes of bulk transfer...\n", payload);
    }


    /* Discard the payload. */
    while(payload) {
        ssize_t nread;

        nread = readConn(context,buf,(payload > sizeof(buf)) ? sizeof(buf) : payload);
        if (nread <= 0) {
            fprintf(stderr,"Error reading RDB payload while SYNCing\n");
            exit(1);
        }
        payload -= nread;

        if (usemark) {
            /* Update the last bytes array, and check if it matches our delimiter.*/
            if (nread >= RDB_EOF_MARK_SIZE) {
                memcpy(lastbytes,buf+nread-RDB_EOF_MARK_SIZE,RDB_EOF_MARK_SIZE);
            } else {
                int rem = RDB_EOF_MARK_SIZE-nread;
                memmove(lastbytes,lastbytes+nread,rem);
                memcpy(lastbytes+rem,buf,nread);
            }
            if (memcmp(lastbytes,eofmark,RDB_EOF_MARK_SIZE) == 0)
                break;
        }
    }

    if (usemark) {
        unsigned long long offset = ULLONG_MAX - payload;
        fprintf(stderr,"SYNC done after %llu bytes. Logging commands from master.\n", offset);
        /* put the slave online */
        sleep(1);
        sendReplconf("ACK", "0");
    } else
        fprintf(stderr,"SYNC done. Logging commands from master.\n");

    /* Now we can use hiredis to read the incoming protocol. */
    config.output = OUTPUT_CSV;
    while (cliReadReply(0) == REDIS_OK);
    config.output = original_output;
}

/*------------------------------------------------------------------------------
 * RDB transfer mode
 *--------------------------------------------------------------------------- */

/* This function implements --rdb, so it uses the replication protocol in order
 * to fetch the RDB file from a remote server. */
static void getRDB(clusterManagerNode *node) {
    int fd;
    redisContext *s;
    char *filename;
    if (node != NULL) {
        assert(node->context);
        s = node->context;
        filename = clusterManagerGetNodeRDBFilename(node);
    } else {
        s = context;
        filename = config.rdb_filename;
    }
    static char eofmark[RDB_EOF_MARK_SIZE];
    static char lastbytes[RDB_EOF_MARK_SIZE];
    static int usemark = 0;
    unsigned long long payload = sendSync(s, eofmark);
    char buf[4096];

    if (payload == 0) {
        payload = ULLONG_MAX;
        memset(lastbytes,0,RDB_EOF_MARK_SIZE);
        usemark = 1;
        fprintf(stderr,"SYNC sent to master, writing bytes of bulk transfer "
                "until EOF marker to '%s'\n", filename);
    } else {
        fprintf(stderr,"SYNC sent to master, writing %llu bytes to '%s'\n",
            payload, filename);
    }

    int write_to_stdout = !strcmp(filename,"-");
    /* Write to file. */
    if (write_to_stdout) {
        fd = STDOUT_FILENO;
    } else {
        fd = open(filename, O_CREAT|O_WRONLY, 0644);
        if (fd == -1) {
            fprintf(stderr, "Error opening '%s': %s\n", filename,
                strerror(errno));
            exit(1);
        }
    }

    while(payload) {
        ssize_t nread, nwritten;

        nread = readConn(s,buf,(payload > sizeof(buf)) ? sizeof(buf) : payload);
        if (nread <= 0) {
            fprintf(stderr,"I/O Error reading RDB payload from socket\n");
            exit(1);
        }
        nwritten = write(fd, buf, nread);
        if (nwritten != nread) {
            fprintf(stderr,"Error writing data to file: %s\n",
                (nwritten == -1) ? strerror(errno) : "short write");
            exit(1);
        }
        payload -= nread;

        if (usemark) {
            /* Update the last bytes array, and check if it matches our delimiter.*/
            if (nread >= RDB_EOF_MARK_SIZE) {
                memcpy(lastbytes,buf+nread-RDB_EOF_MARK_SIZE,RDB_EOF_MARK_SIZE);
            } else {
                int rem = RDB_EOF_MARK_SIZE-nread;
                memmove(lastbytes,lastbytes+nread,rem);
                memcpy(lastbytes+rem,buf,nread);
            }
            if (memcmp(lastbytes,eofmark,RDB_EOF_MARK_SIZE) == 0)
                break;
        }
    }
    if (usemark) {
        payload = ULLONG_MAX - payload - RDB_EOF_MARK_SIZE;
        if (!write_to_stdout && ftruncate(fd, payload) == -1)
            fprintf(stderr,"ftruncate failed: %s.\n", strerror(errno));
        fprintf(stderr,"Transfer finished with success after %llu bytes\n", payload);
    } else {
        fprintf(stderr,"Transfer finished with success.\n");
    }
    redisFree(s); /* Close the connection ASAP as fsync() may take time. */
    if (node)
        node->context = NULL;
    if (!write_to_stdout && fsync(fd) == -1) {
        fprintf(stderr,"Fail to fsync '%s': %s\n", filename, strerror(errno));
        exit(1);
    }
    close(fd);
    if (node) {
        sdsfree(filename);
        return;
    }
    exit(0);
}

/*------------------------------------------------------------------------------
 * Bulk import (pipe) mode
 *--------------------------------------------------------------------------- */

#define PIPEMODE_WRITE_LOOP_MAX_BYTES (128*1024)
static void pipeMode(void) {
    long long errors = 0, replies = 0, obuf_len = 0, obuf_pos = 0;
    char obuf[1024*16]; /* Output buffer */
    char aneterr[ANET_ERR_LEN];
    redisReply *reply;
    int eof = 0; /* True once we consumed all the standard input. */
    int done = 0;
    char magic[20]; /* Special reply we recognize. */
    time_t last_read_time = time(NULL);

    srand(time(NULL));

    /* Use non blocking I/O. */
    if (anetNonBlock(aneterr,context->fd) == ANET_ERR) {
        fprintf(stderr, "Can't set the socket in non blocking mode: %s\n",
            aneterr);
        exit(1);
    }

    context->flags &= ~REDIS_BLOCK;

    /* Transfer raw protocol and read replies from the server at the same
     * time. */
    while(!done) {
        int mask = AE_READABLE;

        if (!eof || obuf_len != 0) mask |= AE_WRITABLE;
        mask = aeWait(context->fd,mask,1000);

        /* Handle the readable state: we can read replies from the server. */
        if (mask & AE_READABLE) {
            int read_error = 0;

            do {
                if (!read_error && redisBufferRead(context) == REDIS_ERR) {
                    read_error = 1;
                }

                reply = NULL;
                if (redisGetReply(context, (void **) &reply) == REDIS_ERR) {
                    fprintf(stderr, "Error reading replies from server\n");
                    exit(1);
                }
                if (reply) {
                    last_read_time = time(NULL);
                    if (reply->type == REDIS_REPLY_ERROR) {
                        fprintf(stderr,"%s\n", reply->str);
                        errors++;
                    } else if (eof && reply->type == REDIS_REPLY_STRING &&
                                      reply->len == 20) {
                        /* Check if this is the reply to our final ECHO
                         * command. If so everything was received
                         * from the server. */
                        if (memcmp(reply->str,magic,20) == 0) {
                            printf("Last reply received from server.\n");
                            done = 1;
                            replies--;
                        }
                    }
                    replies++;
                    freeReplyObject(reply);
                }
            } while(reply);

            /* Abort on read errors. We abort here because it is important
             * to consume replies even after a read error: this way we can
             * show a potential problem to the user. */
            if (read_error) exit(1);
        }

        /* Handle the writable state: we can send protocol to the server. */
        if (mask & AE_WRITABLE) {
            ssize_t loop_nwritten = 0;

            while(1) {
                /* Transfer current buffer to server. */
                if (obuf_len != 0) {
                    ssize_t nwritten = cliWriteConn(context,obuf+obuf_pos,obuf_len);

                    if (nwritten == -1) {
                        if (errno != EAGAIN && errno != EINTR) {
                            fprintf(stderr, "Error writing to the server: %s\n",
                                strerror(errno));
                            exit(1);
                        } else {
                            nwritten = 0;
                        }
                    }
                    obuf_len -= nwritten;
                    obuf_pos += nwritten;
                    loop_nwritten += nwritten;
                    if (obuf_len != 0) break; /* Can't accept more data. */
                }
                if (context->err) {
                    fprintf(stderr, "Server I/O Error: %s\n", context->errstr);
                    exit(1);
                }
                /* If buffer is empty, load from stdin. */
                if (obuf_len == 0 && !eof) {
                    ssize_t nread = read(STDIN_FILENO,obuf,sizeof(obuf));

                    if (nread == 0) {
                        /* The ECHO sequence starts with a "\r\n" so that if there
                         * is garbage in the protocol we read from stdin, the ECHO
                         * will likely still be properly formatted.
                         * CRLF is ignored by Redis, so it has no effects. */
                        char echo[] =
                        "\r\n*2\r\n$4\r\nECHO\r\n$20\r\n01234567890123456789\r\n";
                        int j;

                        eof = 1;
                        /* Everything transferred, so we queue a special
                         * ECHO command that we can match in the replies
                         * to make sure everything was read from the server. */
                        for (j = 0; j < 20; j++)
                            magic[j] = rand() & 0xff;
                        memcpy(echo+21,magic,20);
                        memcpy(obuf,echo,sizeof(echo)-1);
                        obuf_len = sizeof(echo)-1;
                        obuf_pos = 0;
                        printf("All data transferred. Waiting for the last reply...\n");
                    } else if (nread == -1) {
                        fprintf(stderr, "Error reading from stdin: %s\n",
                            strerror(errno));
                        exit(1);
                    } else {
                        obuf_len = nread;
                        obuf_pos = 0;
                    }
                }
                if ((obuf_len == 0 && eof) ||
                    loop_nwritten > PIPEMODE_WRITE_LOOP_MAX_BYTES) break;
            }
        }

        /* Handle timeout, that is, we reached EOF, and we are not getting
         * replies from the server for a few seconds, nor the final ECHO is
         * received. */
        if (eof && config.pipe_timeout > 0 &&
            time(NULL)-last_read_time > config.pipe_timeout)
        {
            fprintf(stderr,"No replies for %d seconds: exiting.\n",
                config.pipe_timeout);
            errors++;
            break;
        }
    }
    printf("errors: %lld, replies: %lld\n", errors, replies);
    if (errors)
        exit(1);
    else
        exit(0);
}

/*------------------------------------------------------------------------------
 * Find big keys
 *--------------------------------------------------------------------------- */

static redisReply *sendScan(unsigned long long *it) {
    redisReply *reply;

    if (config.pattern)
        reply = redisCommand(context, "SCAN %llu MATCH %b",
            *it, config.pattern, sdslen(config.pattern));
    else
        reply = redisCommand(context,"SCAN %llu",*it);

    /* Handle any error conditions */
    if(reply == NULL) {
        fprintf(stderr, "\nI/O error\n");
        exit(1);
    } else if(reply->type == REDIS_REPLY_ERROR) {
        fprintf(stderr, "SCAN error: %s\n", reply->str);
        exit(1);
    } else if(reply->type != REDIS_REPLY_ARRAY) {
        fprintf(stderr, "Non ARRAY response from SCAN!\n");
        exit(1);
    } else if(reply->elements != 2) {
        fprintf(stderr, "Invalid element count from SCAN!\n");
        exit(1);
    }

    /* Validate our types are correct */
    assert(reply->element[0]->type == REDIS_REPLY_STRING);
    assert(reply->element[1]->type == REDIS_REPLY_ARRAY);

    /* Update iterator */
    *it = strtoull(reply->element[0]->str, NULL, 10);

    return reply;
}

static int getDbSize(void) {
    redisReply *reply;
    int size;

    reply = redisCommand(context, "DBSIZE");

    if (reply == NULL) {
        fprintf(stderr, "\nI/O error\n");
        exit(1);
    } else if (reply->type == REDIS_REPLY_ERROR) {
        fprintf(stderr, "Couldn't determine DBSIZE: %s\n", reply->str);
        exit(1);
    } else if (reply->type != REDIS_REPLY_INTEGER) {
        fprintf(stderr, "Non INTEGER response from DBSIZE!\n");
        exit(1);
    }

    /* Grab the number of keys and free our reply */
    size = reply->integer;
    freeReplyObject(reply);

    return size;
}

typedef struct {
    char *name;
    char *sizecmd;
    char *sizeunit;
    unsigned long long biggest;
    unsigned long long count;
    unsigned long long totalsize;
    sds biggest_key;
} typeinfo;

typeinfo type_string = { "string", "STRLEN", "bytes" };
typeinfo type_list = { "list", "LLEN", "items" };
typeinfo type_set = { "set", "SCARD", "members" };
typeinfo type_hash = { "hash", "HLEN", "fields" };
typeinfo type_zset = { "zset", "ZCARD", "members" };
typeinfo type_stream = { "stream", "XLEN", "entries" };
typeinfo type_other = { "other", NULL, "?" };

static typeinfo* typeinfo_add(dict *types, char* name, typeinfo* type_template) {
    typeinfo *info = zmalloc(sizeof(typeinfo));
    *info = *type_template;
    info->name = sdsnew(name);
    dictAdd(types, info->name, info);
    return info;
}

void type_free(dict *d, void* val) {
    typeinfo *info = val;
    UNUSED(d);
    if (info->biggest_key)
        sdsfree(info->biggest_key);
    sdsfree(info->name);
    zfree(info);
}

static dictType typeinfoDictType = {
    dictSdsHash,               /* hash function */
    NULL,                      /* key dup */
    NULL,                      /* val dup */
    dictSdsKeyCompare,         /* key compare */
    NULL,                      /* key destructor (owned by the value)*/
    type_free,                 /* val destructor */
    NULL                       /* allow to expand */
};

static void getKeyTypes(dict *types_dict, redisReply *keys, typeinfo **types) {
    redisReply *reply;
    unsigned int i;

    /* Pipeline TYPE commands */
    for(i=0;i<keys->elements;i++) {
        const char* argv[] = {"TYPE", keys->element[i]->str};
        size_t lens[] = {4, keys->element[i]->len};
        redisAppendCommandArgv(context, 2, argv, lens);
    }

    /* Retrieve types */
    for(i=0;i<keys->elements;i++) {
        if(redisGetReply(context, (void**)&reply)!=REDIS_OK) {
            fprintf(stderr, "Error getting type for key '%s' (%d: %s)\n",
                keys->element[i]->str, context->err, context->errstr);
            exit(1);
        } else if(reply->type != REDIS_REPLY_STATUS) {
            if(reply->type == REDIS_REPLY_ERROR) {
                fprintf(stderr, "TYPE returned an error: %s\n", reply->str);
            } else {
                fprintf(stderr,
                    "Invalid reply type (%d) for TYPE on key '%s'!\n",
                    reply->type, keys->element[i]->str);
            }
            exit(1);
        }

        sds typereply = sdsnew(reply->str);
        dictEntry *de = dictFind(types_dict, typereply);
        sdsfree(typereply);
        typeinfo *type = NULL;
        if (de)
            type = dictGetVal(de);
        else if (strcmp(reply->str, "none")) /* create new types for modules, (but not for deleted keys) */
            type = typeinfo_add(types_dict, reply->str, &type_other);
        types[i] = type;
        freeReplyObject(reply);
    }
}

static void getKeySizes(redisReply *keys, typeinfo **types,
                        unsigned long long *sizes, int memkeys,
                        unsigned memkeys_samples)
{
    redisReply *reply;
    unsigned int i;

    /* Pipeline size commands */
    for(i=0;i<keys->elements;i++) {
        /* Skip keys that disappeared between SCAN and TYPE (or unknown types when not in memkeys mode) */
        if(!types[i] || (!types[i]->sizecmd && !memkeys))
            continue;

        if (!memkeys) {
            const char* argv[] = {types[i]->sizecmd, keys->element[i]->str};
            size_t lens[] = {strlen(types[i]->sizecmd), keys->element[i]->len};
            redisAppendCommandArgv(context, 2, argv, lens);
        } else if (memkeys_samples==0) {
            const char* argv[] = {"MEMORY", "USAGE", keys->element[i]->str};
            size_t lens[] = {6, 5, keys->element[i]->len};
            redisAppendCommandArgv(context, 3, argv, lens);
        } else {
            sds samplesstr = sdsfromlonglong(memkeys_samples);
            const char* argv[] = {"MEMORY", "USAGE", keys->element[i]->str, "SAMPLES", samplesstr};
            size_t lens[] = {6, 5, keys->element[i]->len, 7, sdslen(samplesstr)};
            redisAppendCommandArgv(context, 5, argv, lens);
            sdsfree(samplesstr);
        }
    }

    /* Retrieve sizes */
    for(i=0;i<keys->elements;i++) {
        /* Skip keys that disappeared between SCAN and TYPE (or unknown types when not in memkeys mode) */
        if(!types[i] || (!types[i]->sizecmd && !memkeys)) {
            sizes[i] = 0;
            continue;
        }

        /* Retrieve size */
        if(redisGetReply(context, (void**)&reply)!=REDIS_OK) {
            fprintf(stderr, "Error getting size for key '%s' (%d: %s)\n",
                keys->element[i]->str, context->err, context->errstr);
            exit(1);
        } else if(reply->type != REDIS_REPLY_INTEGER) {
            /* Theoretically the key could have been removed and
             * added as a different type between TYPE and SIZE */
            fprintf(stderr,
                "Warning:  %s on '%s' failed (may have changed type)\n",
                !memkeys? types[i]->sizecmd: "MEMORY USAGE",
                keys->element[i]->str);
            sizes[i] = 0;
        } else {
            sizes[i] = reply->integer;
        }

        freeReplyObject(reply);
    }
}

static void longStatLoopModeStop(int s) {
    UNUSED(s);
    force_cancel_loop = 1;
}

static void findBigKeys(int memkeys, unsigned memkeys_samples) {
    unsigned long long sampled = 0, total_keys, totlen=0, *sizes=NULL, it=0, scan_loops = 0;
    redisReply *reply, *keys;
    unsigned int arrsize=0, i;
    dictIterator *di;
    dictEntry *de;
    typeinfo **types = NULL;
    double pct;

    dict *types_dict = dictCreate(&typeinfoDictType);
    typeinfo_add(types_dict, "string", &type_string);
    typeinfo_add(types_dict, "list", &type_list);
    typeinfo_add(types_dict, "set", &type_set);
    typeinfo_add(types_dict, "hash", &type_hash);
    typeinfo_add(types_dict, "zset", &type_zset);
    typeinfo_add(types_dict, "stream", &type_stream);

    signal(SIGINT, longStatLoopModeStop);
    /* Total keys pre scanning */
    total_keys = getDbSize();

    /* Status message */
    printf("\n# Scanning the entire keyspace to find biggest keys as well as\n");
    printf("# average sizes per key type.  You can use -i 0.1 to sleep 0.1 sec\n");
    printf("# per 100 SCAN commands (not usually needed).\n\n");

    /* SCAN loop */
    do {
        /* Calculate approximate percentage completion */
        pct = 100 * (double)sampled/total_keys;

        /* Grab some keys and point to the keys array */
        reply = sendScan(&it);
        scan_loops++;
        keys  = reply->element[1];

        /* Reallocate our type and size array if we need to */
        if(keys->elements > arrsize) {
            types = zrealloc(types, sizeof(typeinfo*)*keys->elements);
            sizes = zrealloc(sizes, sizeof(unsigned long long)*keys->elements);

            if(!types || !sizes) {
                fprintf(stderr, "Failed to allocate storage for keys!\n");
                exit(1);
            }

            arrsize = keys->elements;
        }

        /* Retrieve types and then sizes */
        getKeyTypes(types_dict, keys, types);
        getKeySizes(keys, types, sizes, memkeys, memkeys_samples);

        /* Now update our stats */
        for(i=0;i<keys->elements;i++) {
            typeinfo *type = types[i];
            /* Skip keys that disappeared between SCAN and TYPE */
            if(!type)
                continue;

            type->totalsize += sizes[i];
            type->count++;
            totlen += keys->element[i]->len;
            sampled++;

            if(type->biggest<sizes[i]) {
                /* Keep track of biggest key name for this type */
                if (type->biggest_key)
                    sdsfree(type->biggest_key);
                type->biggest_key = sdscatrepr(sdsempty(), keys->element[i]->str, keys->element[i]->len);
                if(!type->biggest_key) {
                    fprintf(stderr, "Failed to allocate memory for key!\n");
                    exit(1);
                }

                printf(
                   "[%05.2f%%] Biggest %-6s found so far '%s' with %llu %s\n",
                   pct, type->name, type->biggest_key, sizes[i],
                   !memkeys? type->sizeunit: "bytes");

                /* Keep track of the biggest size for this type */
                type->biggest = sizes[i];
            }

            /* Update overall progress */
            if(sampled % 1000000 == 0) {
                printf("[%05.2f%%] Sampled %llu keys so far\n", pct, sampled);
            }
        }

        /* Sleep if we've been directed to do so */
        if (config.interval && (scan_loops % 100) == 0) {
            usleep(config.interval);
        }

        freeReplyObject(reply);
    } while(force_cancel_loop == 0 && it != 0);

    if(types) zfree(types);
    if(sizes) zfree(sizes);

    /* We're done */
    printf("\n-------- summary -------\n\n");
    if (force_cancel_loop) printf("[%05.2f%%] ", pct);
    printf("Sampled %llu keys in the keyspace!\n", sampled);
    printf("Total key length in bytes is %llu (avg len %.2f)\n\n",
       totlen, totlen ? (double)totlen/sampled : 0);

    /* Output the biggest keys we found, for types we did find */
    di = dictGetIterator(types_dict);
    while ((de = dictNext(di))) {
        typeinfo *type = dictGetVal(de);
        if(type->biggest_key) {
            printf("Biggest %6s found '%s' has %llu %s\n", type->name, type->biggest_key,
               type->biggest, !memkeys? type->sizeunit: "bytes");
        }
    }
    dictReleaseIterator(di);

    printf("\n");

    di = dictGetIterator(types_dict);
    while ((de = dictNext(di))) {
        typeinfo *type = dictGetVal(de);
        printf("%llu %ss with %llu %s (%05.2f%% of keys, avg size %.2f)\n",
           type->count, type->name, type->totalsize, !memkeys? type->sizeunit: "bytes",
           sampled ? 100 * (double)type->count/sampled : 0,
           type->count ? (double)type->totalsize/type->count : 0);
    }
    dictReleaseIterator(di);

    dictRelease(types_dict);

    /* Success! */
    exit(0);
}

static void getKeyFreqs(redisReply *keys, unsigned long long *freqs) {
    redisReply *reply;
    unsigned int i;

    /* Pipeline OBJECT freq commands */
    for(i=0;i<keys->elements;i++) {
        const char* argv[] = {"OBJECT", "FREQ", keys->element[i]->str};
        size_t lens[] = {6, 4, keys->element[i]->len};
        redisAppendCommandArgv(context, 3, argv, lens);
    }

    /* Retrieve freqs */
    for(i=0;i<keys->elements;i++) {
        if(redisGetReply(context, (void**)&reply)!=REDIS_OK) {
            sds keyname = sdscatrepr(sdsempty(), keys->element[i]->str, keys->element[i]->len);
            fprintf(stderr, "Error getting freq for key '%s' (%d: %s)\n",
                keyname, context->err, context->errstr);
            sdsfree(keyname);
            exit(1);
        } else if(reply->type != REDIS_REPLY_INTEGER) {
            if(reply->type == REDIS_REPLY_ERROR) {
                fprintf(stderr, "Error: %s\n", reply->str);
                exit(1);
            } else {
                sds keyname = sdscatrepr(sdsempty(), keys->element[i]->str, keys->element[i]->len);
                fprintf(stderr, "Warning: OBJECT freq on '%s' failed (may have been deleted)\n", keyname);
                sdsfree(keyname);
                freqs[i] = 0;
            }
        } else {
            freqs[i] = reply->integer;
        }
        freeReplyObject(reply);
    }
}

#define HOTKEYS_SAMPLE 16
static void findHotKeys(void) {
    redisReply *keys, *reply;
    unsigned long long counters[HOTKEYS_SAMPLE] = {0};
    sds hotkeys[HOTKEYS_SAMPLE] = {NULL};
    unsigned long long sampled = 0, total_keys, *freqs = NULL, it = 0, scan_loops = 0;
    unsigned int arrsize = 0, i, k;
    double pct;

    signal(SIGINT, longStatLoopModeStop);
    /* Total keys pre scanning */
    total_keys = getDbSize();

    /* Status message */
    printf("\n# Scanning the entire keyspace to find hot keys as well as\n");
    printf("# average sizes per key type.  You can use -i 0.1 to sleep 0.1 sec\n");
    printf("# per 100 SCAN commands (not usually needed).\n\n");

    /* SCAN loop */
    do {
        /* Calculate approximate percentage completion */
        pct = 100 * (double)sampled/total_keys;

        /* Grab some keys and point to the keys array */
        reply = sendScan(&it);
        scan_loops++;
        keys  = reply->element[1];

        /* Reallocate our freqs array if we need to */
        if(keys->elements > arrsize) {
            freqs = zrealloc(freqs, sizeof(unsigned long long)*keys->elements);

            if(!freqs) {
                fprintf(stderr, "Failed to allocate storage for keys!\n");
                exit(1);
            }

            arrsize = keys->elements;
        }

        getKeyFreqs(keys, freqs);

        /* Now update our stats */
        for(i=0;i<keys->elements;i++) {
            sampled++;
            /* Update overall progress */
            if(sampled % 1000000 == 0) {
                printf("[%05.2f%%] Sampled %llu keys so far\n", pct, sampled);
            }

            /* Use eviction pool here */
            k = 0;
            while (k < HOTKEYS_SAMPLE && freqs[i] > counters[k]) k++;
            if (k == 0) continue;
            k--;
            if (k == 0 || counters[k] == 0) {
                sdsfree(hotkeys[k]);
            } else {
                sdsfree(hotkeys[0]);
                memmove(counters,counters+1,sizeof(counters[0])*k);
                memmove(hotkeys,hotkeys+1,sizeof(hotkeys[0])*k);
            }
            counters[k] = freqs[i];
            hotkeys[k] = sdscatrepr(sdsempty(), keys->element[i]->str, keys->element[i]->len);
            printf(
               "[%05.2f%%] Hot key '%s' found so far with counter %llu\n",
               pct, hotkeys[k], freqs[i]);
        }

        /* Sleep if we've been directed to do so */
        if (config.interval && (scan_loops % 100) == 0) {
            usleep(config.interval);
        }

        freeReplyObject(reply);
    } while(force_cancel_loop ==0 && it != 0);

    if (freqs) zfree(freqs);

    /* We're done */
    printf("\n-------- summary -------\n\n");
    if(force_cancel_loop)printf("[%05.2f%%] ",pct);
    printf("Sampled %llu keys in the keyspace!\n", sampled);

    for (i=1; i<= HOTKEYS_SAMPLE; i++) {
        k = HOTKEYS_SAMPLE - i;
        if(counters[k]>0) {
            printf("hot key found with counter: %llu\tkeyname: %s\n", counters[k], hotkeys[k]);
            sdsfree(hotkeys[k]);
        }
    }

    exit(0);
}

/*------------------------------------------------------------------------------
 * Stats mode
 *--------------------------------------------------------------------------- */

/* Return the specified INFO field from the INFO command output "info".
 * A new buffer is allocated for the result, that needs to be free'd.
 * If the field is not found NULL is returned. */
static char *getInfoField(char *info, char *field) {
    char *p = strstr(info,field);
    char *n1, *n2;
    char *result;

    if (!p) return NULL;
    p += strlen(field)+1;
    n1 = strchr(p,'\r');
    n2 = strchr(p,',');
    if (n2 && n2 < n1) n1 = n2;
    result = zmalloc(sizeof(char)*(n1-p)+1);
    memcpy(result,p,(n1-p));
    result[n1-p] = '\0';
    return result;
}

/* Like the above function but automatically convert the result into
 * a long. On error (missing field) LONG_MIN is returned. */
static long getLongInfoField(char *info, char *field) {
    char *value = getInfoField(info,field);
    long l;

    if (!value) return LONG_MIN;
    l = strtol(value,NULL,10);
    zfree(value);
    return l;
}

/* Convert number of bytes into a human readable string of the form:
 * 100B, 2G, 100M, 4K, and so forth. */
void bytesToHuman(char *s, size_t size, long long n) {
    double d;

    if (n < 0) {
        *s = '-';
        s++;
        n = -n;
    }
    if (n < 1024) {
        /* Bytes */
        snprintf(s,size,"%lldB",n);
        return;
    } else if (n < (1024*1024)) {
        d = (double)n/(1024);
        snprintf(s,size,"%.2fK",d);
    } else if (n < (1024LL*1024*1024)) {
        d = (double)n/(1024*1024);
        snprintf(s,size,"%.2fM",d);
    } else if (n < (1024LL*1024*1024*1024)) {
        d = (double)n/(1024LL*1024*1024);
        snprintf(s,size,"%.2fG",d);
    }
}

static void statMode(void) {
    redisReply *reply;
    long aux, requests = 0;
    int i = 0;

    while(1) {
        char buf[64];
        int j;

        reply = reconnectingRedisCommand(context,"INFO");
        if (reply == NULL) {
            fprintf(stderr, "\nI/O error\n");
            exit(1);
        } else if (reply->type == REDIS_REPLY_ERROR) {
            fprintf(stderr, "ERROR: %s\n", reply->str);
            exit(1);
        }

        if ((i++ % 20) == 0) {
            printf(
"------- data ------ --------------------- load -------------------- - child -\n"
"keys       mem      clients blocked requests            connections          \n");
        }

        /* Keys */
        aux = 0;
        for (j = 0; j < 20; j++) {
            long k;

            snprintf(buf,sizeof(buf),"db%d:keys",j);
            k = getLongInfoField(reply->str,buf);
            if (k == LONG_MIN) continue;
            aux += k;
        }
        snprintf(buf,sizeof(buf),"%ld",aux);
        printf("%-11s",buf);

        /* Used memory */
        aux = getLongInfoField(reply->str,"used_memory");
        bytesToHuman(buf,sizeof(buf),aux);
        printf("%-8s",buf);

        /* Clients */
        aux = getLongInfoField(reply->str,"connected_clients");
        snprintf(buf,sizeof(buf),"%ld",aux);
        printf(" %-8s",buf);

        /* Blocked (BLPOPPING) Clients */
        aux = getLongInfoField(reply->str,"blocked_clients");
        snprintf(buf,sizeof(buf),"%ld",aux);
        printf("%-8s",buf);

        /* Requests */
        aux = getLongInfoField(reply->str,"total_commands_processed");
        snprintf(buf,sizeof(buf),"%ld (+%ld)",aux,requests == 0 ? 0 : aux-requests);
        printf("%-19s",buf);
        requests = aux;

        /* Connections */
        aux = getLongInfoField(reply->str,"total_connections_received");
        snprintf(buf,sizeof(buf),"%ld",aux);
        printf(" %-12s",buf);

        /* Children */
        aux = getLongInfoField(reply->str,"bgsave_in_progress");
        aux |= getLongInfoField(reply->str,"aof_rewrite_in_progress") << 1;
        aux |= getLongInfoField(reply->str,"loading") << 2;
        switch(aux) {
        case 0: break;
        case 1:
            printf("SAVE");
            break;
        case 2:
            printf("AOF");
            break;
        case 3:
            printf("SAVE+AOF");
            break;
        case 4:
            printf("LOAD");
            break;
        }

        printf("\n");
        freeReplyObject(reply);
        usleep(config.interval);
    }
}

/*------------------------------------------------------------------------------
 * Scan mode
 *--------------------------------------------------------------------------- */

static void scanMode(void) {
    redisReply *reply;
    unsigned long long cur = 0;
    signal(SIGINT, longStatLoopModeStop);
    do {
        reply = sendScan(&cur);
        for (unsigned int j = 0; j < reply->element[1]->elements; j++) {
            if (config.output == OUTPUT_STANDARD) {
                sds out = sdscatrepr(sdsempty(), reply->element[1]->element[j]->str,
                                     reply->element[1]->element[j]->len);
                printf("%s\n", out);
                sdsfree(out);
            } else {
                printf("%s\n", reply->element[1]->element[j]->str);
            }
        }
        freeReplyObject(reply);
        if (config.interval) usleep(config.interval);
    } while(force_cancel_loop == 0 && cur != 0);

    exit(0);
}

/*------------------------------------------------------------------------------
 * LRU test mode
 *--------------------------------------------------------------------------- */

/* Return an integer from min to max (both inclusive) using a power-law
 * distribution, depending on the value of alpha: the greater the alpha
 * the more bias towards lower values.
 *
 * With alpha = 6.2 the output follows the 80-20 rule where 20% of
 * the returned numbers will account for 80% of the frequency. */
long long powerLawRand(long long min, long long max, double alpha) {
    double pl, r;

    max += 1;
    r = ((double)rand()) / RAND_MAX;
    pl = pow(
        ((pow(max,alpha+1) - pow(min,alpha+1))*r + pow(min,alpha+1)),
        (1.0/(alpha+1)));
    return (max-1-(long long)pl)+min;
}

/* Generates a key name among a set of lru_test_sample_size keys, using
 * an 80-20 distribution. */
void LRUTestGenKey(char *buf, size_t buflen) {
    snprintf(buf, buflen, "lru:%lld",
        powerLawRand(1, config.lru_test_sample_size, 6.2));
}

#define LRU_CYCLE_PERIOD 1000 /* 1000 milliseconds. */
#define LRU_CYCLE_PIPELINE_SIZE 250
static void LRUTestMode(void) {
    redisReply *reply;
    char key[128];
    long long start_cycle;
    int j;

    srand(time(NULL)^getpid());
    while(1) {
        /* Perform cycles of 1 second with 50% writes and 50% reads.
         * We use pipelining batching writes / reads N times per cycle in order
         * to fill the target instance easily. */
        start_cycle = mstime();
        long long hits = 0, misses = 0;
        while(mstime() - start_cycle < LRU_CYCLE_PERIOD) {
            /* Write cycle. */
            for (j = 0; j < LRU_CYCLE_PIPELINE_SIZE; j++) {
                char val[6];
                val[5] = '\0';
                for (int i = 0; i < 5; i++) val[i] = 'A'+rand()%('z'-'A');
                LRUTestGenKey(key,sizeof(key));
                redisAppendCommand(context, "SET %s %s",key,val);
            }
            for (j = 0; j < LRU_CYCLE_PIPELINE_SIZE; j++)
                redisGetReply(context, (void**)&reply);

            /* Read cycle. */
            for (j = 0; j < LRU_CYCLE_PIPELINE_SIZE; j++) {
                LRUTestGenKey(key,sizeof(key));
                redisAppendCommand(context, "GET %s",key);
            }
            for (j = 0; j < LRU_CYCLE_PIPELINE_SIZE; j++) {
                if (redisGetReply(context, (void**)&reply) == REDIS_OK) {
                    switch(reply->type) {
                        case REDIS_REPLY_ERROR:
                            fprintf(stderr, "%s\n", reply->str);
                            break;
                        case REDIS_REPLY_NIL:
                            misses++;
                            break;
                        default:
                            hits++;
                            break;
                    }
                }
            }

            if (context->err) {
                fprintf(stderr,"I/O error during LRU test\n");
                exit(1);
            }
        }
        /* Print stats. */
        printf(
            "%lld Gets/sec | Hits: %lld (%.2f%%) | Misses: %lld (%.2f%%)\n",
            hits+misses,
            hits, (double)hits/(hits+misses)*100,
            misses, (double)misses/(hits+misses)*100);
    }
    exit(0);
}

/*------------------------------------------------------------------------------
 * Intrinsic latency mode.
 *
 * Measure max latency of a running process that does not result from
 * syscalls. Basically this software should provide a hint about how much
 * time the kernel leaves the process without a chance to run.
 *--------------------------------------------------------------------------- */

/* This is just some computation the compiler can't optimize out.
 * Should run in less than 100-200 microseconds even using very
 * slow hardware. Runs in less than 10 microseconds in modern HW. */
unsigned long compute_something_fast(void) {
    unsigned char s[256], i, j, t;
    int count = 1000, k;
    unsigned long output = 0;

    for (k = 0; k < 256; k++) s[k] = k;

    i = 0;
    j = 0;
    while(count--) {
        i++;
        j = j + s[i];
        t = s[i];
        s[i] = s[j];
        s[j] = t;
        output += s[(s[i]+s[j])&255];
    }
    return output;
}

static void sigIntHandler(int s) {
    UNUSED(s);

    if (config.monitor_mode || config.pubsub_mode) {
        close(context->fd);
        context->fd = REDIS_INVALID_FD;
        config.blocking_state_aborted = 1;
    } else {
        exit(1);
    }
}

static void intrinsicLatencyMode(void) {
    long long test_end, run_time, max_latency = 0, runs = 0;

    run_time = (long long)config.intrinsic_latency_duration * 1000000;
    test_end = ustime() + run_time;
    signal(SIGINT, longStatLoopModeStop);

    while(1) {
        long long start, end, latency;

        start = ustime();
        compute_something_fast();
        end = ustime();
        latency = end-start;
        runs++;
        if (latency <= 0) continue;

        /* Reporting */
        if (latency > max_latency) {
            max_latency = latency;
            printf("Max latency so far: %lld microseconds.\n", max_latency);
        }

        double avg_us = (double)run_time/runs;
        double avg_ns = avg_us * 1e3;
        if (force_cancel_loop || end > test_end) {
            printf("\n%lld total runs "
                "(avg latency: "
                "%.4f microseconds / %.2f nanoseconds per run).\n",
                runs, avg_us, avg_ns);
            printf("Worst run took %.0fx longer than the average latency.\n",
                max_latency / avg_us);
            exit(0);
        }
    }
}

static sds askPassword(const char *msg) {
    linenoiseMaskModeEnable();
    sds auth = linenoise(msg);
    linenoiseMaskModeDisable();
    return auth;
}

/*------------------------------------------------------------------------------
 * Program main()
 *--------------------------------------------------------------------------- */

int main(int argc, char **argv) {
    int firstarg;
    struct timeval tv;

    memset(&config.sslconfig, 0, sizeof(config.sslconfig));
    config.conn_info.hostip = sdsnew("127.0.0.1");
    config.conn_info.hostport = 6379;
    config.connect_timeout.tv_sec = 60;
    config.connect_timeout.tv_usec = 0;
    config.hostsocket = NULL;
    config.repeat = 1;
    config.interval = 0;
    config.dbnum = 0;
    config.conn_info.input_dbnum = 0;
    config.interactive = 0;
    config.shutdown = 0;
    config.monitor_mode = 0;
    config.pubsub_mode = 0;
    config.blocking_state_aborted = 0;
    config.latency_mode = 0;
    config.latency_dist_mode = 0;
    config.latency_history = 0;
    config.lru_test_mode = 0;
    config.lru_test_sample_size = 0;
    config.cluster_mode = 0;
    config.cluster_send_asking = 0;
    config.slave_mode = 0;
    config.getrdb_mode = 0;
    config.get_functions_rdb_mode = 0;
    config.stat_mode = 0;
    config.scan_mode = 0;
    config.intrinsic_latency_mode = 0;
    config.pattern = NULL;
    config.rdb_filename = NULL;
    config.pipe_mode = 0;
    config.pipe_timeout = REDIS_CLI_DEFAULT_PIPE_TIMEOUT;
    config.bigkeys = 0;
    config.hotkeys = 0;
    config.stdin_lastarg = 0;
    config.stdin_tag_arg = 0;
    config.stdin_tag_name = NULL;
    config.conn_info.auth = NULL;
    config.askpass = 0;
    config.conn_info.user = NULL;
    config.eval = NULL;
    config.eval_ldb = 0;
    config.eval_ldb_end = 0;
    config.eval_ldb_sync = 0;
    config.enable_ldb_on_eval = 0;
    config.last_cmd_type = -1;
    config.verbose = 0;
    config.set_errcode = 0;
    config.no_auth_warning = 0;
    config.in_multi = 0;
    config.cluster_manager_command.name = NULL;
    config.cluster_manager_command.argc = 0;
    config.cluster_manager_command.argv = NULL;
    config.cluster_manager_command.stdin_arg = NULL;
    config.cluster_manager_command.flags = 0;
    config.cluster_manager_command.replicas = 0;
    config.cluster_manager_command.from = NULL;
    config.cluster_manager_command.to = NULL;
    config.cluster_manager_command.from_user = NULL;
    config.cluster_manager_command.from_pass = NULL;
    config.cluster_manager_command.from_askpass = 0;
    config.cluster_manager_command.weight = NULL;
    config.cluster_manager_command.weight_argc = 0;
    config.cluster_manager_command.slots = 0;
    config.cluster_manager_command.timeout = CLUSTER_MANAGER_MIGRATE_TIMEOUT;
    config.cluster_manager_command.pipeline = CLUSTER_MANAGER_MIGRATE_PIPELINE;
    config.cluster_manager_command.threshold =
        CLUSTER_MANAGER_REBALANCE_THRESHOLD;
    config.cluster_manager_command.backup_dir = NULL;
    pref.hints = 1;

    spectrum_palette = spectrum_palette_color;
    spectrum_palette_size = spectrum_palette_color_size;

    if (!isatty(fileno(stdout)) && (getenv("FAKETTY") == NULL)) {
        config.output = OUTPUT_RAW;
        config.push_output = 0;
    } else {
        config.output = OUTPUT_STANDARD;
        config.push_output = 1;
    }
    config.mb_delim = sdsnew("\n");
    config.cmd_delim = sdsnew("\n");

    firstarg = parseOptions(argc,argv);
    argc -= firstarg;
    argv += firstarg;

    parseEnv();

    if (config.askpass) {
        config.conn_info.auth = askPassword("Please input password: ");
    }

    if (config.cluster_manager_command.from_askpass) {
        config.cluster_manager_command.from_pass = askPassword(
            "Please input import source node password: ");
    }

#ifdef USE_OPENSSL
    if (config.tls) {
        cliSecureInit();
    }
#endif

    gettimeofday(&tv, NULL);
    init_genrand64(((long long) tv.tv_sec * 1000000 + tv.tv_usec) ^ getpid());

    /* Cluster Manager mode */
    if (CLUSTER_MANAGER_MODE()) {
        clusterManagerCommandProc *proc = validateClusterManagerCommand();
        if (!proc) {
            exit(1);
        }
        clusterManagerMode(proc);
    }

    /* Latency mode */
    if (config.latency_mode) {
        if (cliConnect(0) == REDIS_ERR) exit(1);
        latencyMode();
    }

    /* Latency distribution mode */
    if (config.latency_dist_mode) {
        if (cliConnect(0) == REDIS_ERR) exit(1);
        latencyDistMode();
    }

    /* Slave mode */
    if (config.slave_mode) {
        if (cliConnect(0) == REDIS_ERR) exit(1);
        sendCapa();
        sendReplconf("rdb-filter-only", "");
        slaveMode();
    }

    /* Get RDB/functions mode. */
    if (config.getrdb_mode || config.get_functions_rdb_mode) {
        if (cliConnect(0) == REDIS_ERR) exit(1);
        sendCapa();
        sendRdbOnly();
        if (config.get_functions_rdb_mode && !sendReplconf("rdb-filter-only", "functions")) {
            fprintf(stderr, "Failed requesting functions only RDB from server, aborting\n");
            exit(1);
        }
        getRDB(NULL);
    }

    /* Pipe mode */
    if (config.pipe_mode) {
        if (cliConnect(0) == REDIS_ERR) exit(1);
        pipeMode();
    }

    /* Find big keys */
    if (config.bigkeys) {
        if (cliConnect(0) == REDIS_ERR) exit(1);
        findBigKeys(0, 0);
    }

    /* Find large keys */
    if (config.memkeys) {
        if (cliConnect(0) == REDIS_ERR) exit(1);
        findBigKeys(1, config.memkeys_samples);
    }

    /* Find hot keys */
    if (config.hotkeys) {
        if (cliConnect(0) == REDIS_ERR) exit(1);
        findHotKeys();
    }

    /* Stat mode */
    if (config.stat_mode) {
        if (cliConnect(0) == REDIS_ERR) exit(1);
        if (config.interval == 0) config.interval = 1000000;
        statMode();
    }

    /* Scan mode */
    if (config.scan_mode) {
        if (cliConnect(0) == REDIS_ERR) exit(1);
        scanMode();
    }

    /* LRU test mode */
    if (config.lru_test_mode) {
        if (cliConnect(0) == REDIS_ERR) exit(1);
        LRUTestMode();
    }

    /* Intrinsic latency mode */
    if (config.intrinsic_latency_mode) intrinsicLatencyMode();

    /* Start interactive mode when no command is provided */
    if (argc == 0 && !config.eval) {
        /* Ignore SIGPIPE in interactive mode to force a reconnect */
        signal(SIGPIPE, SIG_IGN);
        signal(SIGINT, sigIntHandler);

        /* Note that in repl mode we don't abort on connection error.
         * A new attempt will be performed for every command send. */
        cliConnect(0);
        repl();
    }

    /* Otherwise, we have some arguments to execute */
    if (config.eval) {
        if (cliConnect(0) != REDIS_OK) exit(1);
        return evalMode(argc,argv);
    } else {
        cliConnect(CC_QUIET);
        return noninteractive(argc,argv);
    }
}<|MERGE_RESOLUTION|>--- conflicted
+++ resolved
@@ -1976,7 +1976,10 @@
             config.stdin_tag_name = argv[++i];
         } else if (!strcmp(argv[i],"-p") && !lastarg) {
             config.conn_info.hostport = atoi(argv[++i]);
-<<<<<<< HEAD
+            if (config.conn_info.hostport < 0 || config.conn_info.hostport > 65535) {
+                fprintf(stderr, "Invalid server port.\n");
+                exit(1);
+            }
         } else if (!strcmp(argv[i],"-t") && !lastarg) {
             char *eptr;
             double seconds = strtod(argv[++i], &eptr);
@@ -1986,12 +1989,6 @@
             }
             config.connect_timeout.tv_sec = (long long)seconds;
             config.connect_timeout.tv_usec = ((long long)(seconds * 1000000)) % 1000000;
-=======
-            if (config.conn_info.hostport < 0 || config.conn_info.hostport > 65535) {
-                fprintf(stderr, "Invalid server port.\n");
-                exit(1);
-            }
->>>>>>> eb6accad
         } else if (!strcmp(argv[i],"-s") && !lastarg) {
             config.hostsocket = argv[++i];
         } else if (!strcmp(argv[i],"-r") && !lastarg) {
