/*
 * Copyright (c) 2009-2012, Salvatore Sanfilippo <antirez at gmail dot com>
 * All rights reserved.
 *
 * Redistribution and use in source and binary forms, with or without
 * modification, are permitted provided that the following conditions are met:
 *
 *   * Redistributions of source code must retain the above copyright notice,
 *     this list of conditions and the following disclaimer.
 *   * Redistributions in binary form must reproduce the above copyright
 *     notice, this list of conditions and the following disclaimer in the
 *     documentation and/or other materials provided with the distribution.
 *   * Neither the name of Redis nor the names of its contributors may be used
 *     to endorse or promote products derived from this software without
 *     specific prior written permission.
 *
 * THIS SOFTWARE IS PROVIDED BY THE COPYRIGHT HOLDERS AND CONTRIBUTORS "AS IS"
 * AND ANY EXPRESS OR IMPLIED WARRANTIES, INCLUDING, BUT NOT LIMITED TO, THE
 * IMPLIED WARRANTIES OF MERCHANTABILITY AND FITNESS FOR A PARTICULAR PURPOSE
 * ARE DISCLAIMED. IN NO EVENT SHALL THE COPYRIGHT OWNER OR CONTRIBUTORS BE
 * LIABLE FOR ANY DIRECT, INDIRECT, INCIDENTAL, SPECIAL, EXEMPLARY, OR
 * CONSEQUENTIAL DAMAGES (INCLUDING, BUT NOT LIMITED TO, PROCUREMENT OF
 * SUBSTITUTE GOODS OR SERVICES; LOSS OF USE, DATA, OR PROFITS; OR BUSINESS
 * INTERRUPTION) HOWEVER CAUSED AND ON ANY THEORY OF LIABILITY, WHETHER IN
 * CONTRACT, STRICT LIABILITY, OR TORT (INCLUDING NEGLIGENCE OR OTHERWISE)
 * ARISING IN ANY WAY OUT OF THE USE OF THIS SOFTWARE, EVEN IF ADVISED OF THE
 * POSSIBILITY OF SUCH DAMAGE.
 */

#include "server.h"
#include "lzf.h"    /* LZF compression library */
#include "zipmap.h"
#include "endianconv.h"
#include "fpconv_dtoa.h"
#include "stream.h"
#include "functions.h"
#include "intset.h"  /* Compact integer set structure */
#include "bio.h"

#include <math.h>
#include <fcntl.h>
#include <sys/types.h>
#include <sys/time.h>
#include <sys/resource.h>
#include <sys/wait.h>
#include <arpa/inet.h>
#include <sys/stat.h>
#include <sys/param.h>

/* This macro is called when the internal RDB structure is corrupt */
#define rdbReportCorruptRDB(...) rdbReportError(1, __LINE__,__VA_ARGS__)
/* This macro is called when RDB read failed (possibly a short read) */
#define rdbReportReadError(...) rdbReportError(0, __LINE__,__VA_ARGS__)

/* This macro tells if we are in the context of a RESTORE command, and not loading an RDB or AOF. */
#define isRestoreContext() \
    ((server.current_client == NULL || server.current_client->id == CLIENT_ID_AOF) ? 0 : 1)

char* rdbFileBeingLoaded = NULL; /* used for rdb checking on read error */
extern int rdbCheckMode;
void rdbCheckError(const char *fmt, ...);
void rdbCheckSetError(const char *fmt, ...);

#ifdef __GNUC__
void rdbReportError(int corruption_error, int linenum, char *reason, ...) __attribute__ ((format (printf, 3, 4)));
#endif
void rdbReportError(int corruption_error, int linenum, char *reason, ...) {
    va_list ap;
    char msg[1024];
    int len;

    len = snprintf(msg,sizeof(msg),
        "Internal error in RDB reading offset %llu, function at rdb.c:%d -> ",
        (unsigned long long)server.loading_loaded_bytes, linenum);
    va_start(ap,reason);
    vsnprintf(msg+len,sizeof(msg)-len,reason,ap);
    va_end(ap);

    if (isRestoreContext()) {
        /* If we're in the context of a RESTORE command, just propagate the error. */
        /* log in VERBOSE, and return (don't exit). */
        serverLog(LL_VERBOSE, "%s", msg);
        return;
    } else if (rdbCheckMode) {
        /* If we're inside the rdb checker, let it handle the error. */
        rdbCheckError("%s",msg);
    } else if (rdbFileBeingLoaded) {
        /* If we're loading an rdb file form disk, run rdb check (and exit) */
        serverLog(LL_WARNING, "%s", msg);
        char *argv[2] = {"",rdbFileBeingLoaded};
        if (anetIsFifo(argv[1])) {
            /* Cannot check RDB FIFO because we cannot reopen the FIFO and check already streamed data. */
            rdbCheckError("Cannot check RDB that is a FIFO: %s", argv[1]);
            return;
        }
        redis_check_rdb_main(2,argv,NULL);
    } else if (corruption_error) {
        /* In diskless loading, in case of corrupt file, log and exit. */
        serverLog(LL_WARNING, "%s. Failure loading rdb format", msg);
    } else {
        /* In diskless loading, in case of a short read (not a corrupt
         * file), log and proceed (don't exit). */
        serverLog(LL_WARNING, "%s. Failure loading rdb format from socket, assuming connection error, resuming operation.", msg);
        return;
    }
    serverLog(LL_WARNING, "Terminating server after rdb file reading failure.");
    exit(1);
}

ssize_t rdbWriteRaw(rio *rdb, void *p, size_t len) {
    if (rdb && rioWrite(rdb,p,len) == 0)
        return -1;
    return len;
}

int rdbSaveType(rio *rdb, unsigned char type) {
    return rdbWriteRaw(rdb,&type,1);
}

/* Load a "type" in RDB format, that is a one byte unsigned integer.
 * This function is not only used to load object types, but also special
 * "types" like the end-of-file type, the EXPIRE type, and so forth. */
int rdbLoadType(rio *rdb) {
    unsigned char type;
    if (rioRead(rdb,&type,1) == 0) return -1;
    return type;
}

/* This is only used to load old databases stored with the RDB_OPCODE_EXPIRETIME
 * opcode. New versions of Redis store using the RDB_OPCODE_EXPIRETIME_MS
 * opcode. On error -1 is returned, however this could be a valid time, so
 * to check for loading errors the caller should call rioGetReadError() after
 * calling this function. */
time_t rdbLoadTime(rio *rdb) {
    int32_t t32;
    if (rioRead(rdb,&t32,4) == 0) return -1;
    return (time_t)t32;
}

ssize_t rdbSaveMillisecondTime(rio *rdb, long long t) {
    int64_t t64 = (int64_t) t;
    memrev64ifbe(&t64); /* Store in little endian. */
    return rdbWriteRaw(rdb,&t64,8);
}

/* This function loads a time from the RDB file. It gets the version of the
 * RDB because, unfortunately, before Redis 5 (RDB version 9), the function
 * failed to convert data to/from little endian, so RDB files with keys having
 * expires could not be shared between big endian and little endian systems
 * (because the expire time will be totally wrong). The fix for this is just
 * to call memrev64ifbe(), however if we fix this for all the RDB versions,
 * this call will introduce an incompatibility for big endian systems:
 * after upgrading to Redis version 5 they will no longer be able to load their
 * own old RDB files. Because of that, we instead fix the function only for new
 * RDB versions, and load older RDB versions as we used to do in the past,
 * allowing big endian systems to load their own old RDB files.
 *
 * On I/O error the function returns LLONG_MAX, however if this is also a
 * valid stored value, the caller should use rioGetReadError() to check for
 * errors after calling this function. */
long long rdbLoadMillisecondTime(rio *rdb, int rdbver) {
    int64_t t64;
    if (rioRead(rdb,&t64,8) == 0) return LLONG_MAX;
    if (rdbver >= 9) /* Check the top comment of this function. */
        memrev64ifbe(&t64); /* Convert in big endian if the system is BE. */
    return (long long)t64;
}

/* Saves an encoded length. The first two bits in the first byte are used to
 * hold the encoding type. See the RDB_* definitions for more information
 * on the types of encoding. */
int rdbSaveLen(rio *rdb, uint64_t len) {
    unsigned char buf[2];
    size_t nwritten;

    if (len < (1<<6)) {
        /* Save a 6 bit len */
        buf[0] = (len&0xFF)|(RDB_6BITLEN<<6);
        if (rdbWriteRaw(rdb,buf,1) == -1) return -1;
        nwritten = 1;
    } else if (len < (1<<14)) {
        /* Save a 14 bit len */
        buf[0] = ((len>>8)&0xFF)|(RDB_14BITLEN<<6);
        buf[1] = len&0xFF;
        if (rdbWriteRaw(rdb,buf,2) == -1) return -1;
        nwritten = 2;
    } else if (len <= UINT32_MAX) {
        /* Save a 32 bit len */
        buf[0] = RDB_32BITLEN;
        if (rdbWriteRaw(rdb,buf,1) == -1) return -1;
        uint32_t len32 = htonl(len);
        if (rdbWriteRaw(rdb,&len32,4) == -1) return -1;
        nwritten = 1+4;
    } else {
        /* Save a 64 bit len */
        buf[0] = RDB_64BITLEN;
        if (rdbWriteRaw(rdb,buf,1) == -1) return -1;
        len = htonu64(len);
        if (rdbWriteRaw(rdb,&len,8) == -1) return -1;
        nwritten = 1+8;
    }
    return nwritten;
}


/* Load an encoded length. If the loaded length is a normal length as stored
 * with rdbSaveLen(), the read length is set to '*lenptr'. If instead the
 * loaded length describes a special encoding that follows, then '*isencoded'
 * is set to 1 and the encoding format is stored at '*lenptr'.
 *
 * See the RDB_ENC_* definitions in rdb.h for more information on special
 * encodings.
 *
 * The function returns -1 on error, 0 on success. */
int rdbLoadLenByRef(rio *rdb, int *isencoded, uint64_t *lenptr) {
    unsigned char buf[2];
    int type;

    if (isencoded) *isencoded = 0;
    if (rioRead(rdb,buf,1) == 0) return -1;
    type = (buf[0]&0xC0)>>6;
    if (type == RDB_ENCVAL) {
        /* Read a 6 bit encoding type. */
        if (isencoded) *isencoded = 1;
        *lenptr = buf[0]&0x3F;
    } else if (type == RDB_6BITLEN) {
        /* Read a 6 bit len. */
        *lenptr = buf[0]&0x3F;
    } else if (type == RDB_14BITLEN) {
        /* Read a 14 bit len. */
        if (rioRead(rdb,buf+1,1) == 0) return -1;
        *lenptr = ((buf[0]&0x3F)<<8)|buf[1];
    } else if (buf[0] == RDB_32BITLEN) {
        /* Read a 32 bit len. */
        uint32_t len;
        if (rioRead(rdb,&len,4) == 0) return -1;
        *lenptr = ntohl(len);
    } else if (buf[0] == RDB_64BITLEN) {
        /* Read a 64 bit len. */
        uint64_t len;
        if (rioRead(rdb,&len,8) == 0) return -1;
        *lenptr = ntohu64(len);
    } else {
        rdbReportCorruptRDB(
            "Unknown length encoding %d in rdbLoadLen()",type);
        return -1; /* Never reached. */
    }
    return 0;
}

/* This is like rdbLoadLenByRef() but directly returns the value read
 * from the RDB stream, signaling an error by returning RDB_LENERR
 * (since it is a too large count to be applicable in any Redis data
 * structure). */
uint64_t rdbLoadLen(rio *rdb, int *isencoded) {
    uint64_t len;

    if (rdbLoadLenByRef(rdb,isencoded,&len) == -1) return RDB_LENERR;
    return len;
}

/* Encodes the "value" argument as integer when it fits in the supported ranges
 * for encoded types. If the function successfully encodes the integer, the
 * representation is stored in the buffer pointer to by "enc" and the string
 * length is returned. Otherwise 0 is returned. */
int rdbEncodeInteger(long long value, unsigned char *enc) {
    if (value >= -(1<<7) && value <= (1<<7)-1) {
        enc[0] = (RDB_ENCVAL<<6)|RDB_ENC_INT8;
        enc[1] = value&0xFF;
        return 2;
    } else if (value >= -(1<<15) && value <= (1<<15)-1) {
        enc[0] = (RDB_ENCVAL<<6)|RDB_ENC_INT16;
        enc[1] = value&0xFF;
        enc[2] = (value>>8)&0xFF;
        return 3;
    } else if (value >= -((long long)1<<31) && value <= ((long long)1<<31)-1) {
        enc[0] = (RDB_ENCVAL<<6)|RDB_ENC_INT32;
        enc[1] = value&0xFF;
        enc[2] = (value>>8)&0xFF;
        enc[3] = (value>>16)&0xFF;
        enc[4] = (value>>24)&0xFF;
        return 5;
    } else {
        return 0;
    }
}

/* Loads an integer-encoded object with the specified encoding type "enctype".
 * The returned value changes according to the flags, see
 * rdbGenericLoadStringObject() for more info. */
void *rdbLoadIntegerObject(rio *rdb, int enctype, int flags, size_t *lenptr) {
    int plain = flags & RDB_LOAD_PLAIN;
    int sds = flags & RDB_LOAD_SDS;
    int encode = flags & RDB_LOAD_ENC;
    unsigned char enc[4];
    long long val;

    if (enctype == RDB_ENC_INT8) {
        if (rioRead(rdb,enc,1) == 0) return NULL;
        val = (signed char)enc[0];
    } else if (enctype == RDB_ENC_INT16) {
        uint16_t v;
        if (rioRead(rdb,enc,2) == 0) return NULL;
        v = ((uint32_t)enc[0])|
            ((uint32_t)enc[1]<<8);
        val = (int16_t)v;
    } else if (enctype == RDB_ENC_INT32) {
        uint32_t v;
        if (rioRead(rdb,enc,4) == 0) return NULL;
        v = ((uint32_t)enc[0])|
            ((uint32_t)enc[1]<<8)|
            ((uint32_t)enc[2]<<16)|
            ((uint32_t)enc[3]<<24);
        val = (int32_t)v;
    } else {
        rdbReportCorruptRDB("Unknown RDB integer encoding type %d",enctype);
        return NULL; /* Never reached. */
    }
    if (plain || sds) {
        char buf[LONG_STR_SIZE], *p;
        int len = ll2string(buf,sizeof(buf),val);
        if (lenptr) *lenptr = len;
        p = plain ? zmalloc(len) : sdsnewlen(SDS_NOINIT,len);
        memcpy(p,buf,len);
        return p;
    } else if (encode) {
        return createStringObjectFromLongLongForValue(val);
    } else {
        return createStringObjectFromLongLongWithSds(val);
    }
}

/* String objects in the form "2391" "-100" without any space and with a
 * range of values that can fit in an 8, 16 or 32 bit signed value can be
 * encoded as integers to save space */
int rdbTryIntegerEncoding(char *s, size_t len, unsigned char *enc) {
    long long value;
    if (string2ll(s, len, &value)) {
        return rdbEncodeInteger(value, enc);
    } else {
        return 0;
    }
}

ssize_t rdbSaveLzfBlob(rio *rdb, void *data, size_t compress_len,
                       size_t original_len) {
    unsigned char byte;
    ssize_t n, nwritten = 0;

    /* Data compressed! Let's save it on disk */
    byte = (RDB_ENCVAL<<6)|RDB_ENC_LZF;
    if ((n = rdbWriteRaw(rdb,&byte,1)) == -1) goto writeerr;
    nwritten += n;

    if ((n = rdbSaveLen(rdb,compress_len)) == -1) goto writeerr;
    nwritten += n;

    if ((n = rdbSaveLen(rdb,original_len)) == -1) goto writeerr;
    nwritten += n;

    if ((n = rdbWriteRaw(rdb,data,compress_len)) == -1) goto writeerr;
    nwritten += n;

    return nwritten;

writeerr:
    return -1;
}

ssize_t rdbSaveLzfStringObject(rio *rdb, unsigned char *s, size_t len) {
    size_t comprlen, outlen;
    void *out;

    /* We require at least four bytes compression for this to be worth it */
    if (len <= 4) return 0;
    outlen = len-4;
    if ((out = zmalloc(outlen+1)) == NULL) return 0;
    comprlen = lzf_compress(s, len, out, outlen);
    if (comprlen == 0) {
        zfree(out);
        return 0;
    }
    ssize_t nwritten = rdbSaveLzfBlob(rdb, out, comprlen, len);
    zfree(out);
    return nwritten;
}

/* Load an LZF compressed string in RDB format. The returned value
 * changes according to 'flags'. For more info check the
 * rdbGenericLoadStringObject() function. */
void *rdbLoadLzfStringObject(rio *rdb, int flags, size_t *lenptr) {
    int plain = flags & RDB_LOAD_PLAIN;
    int sds = flags & RDB_LOAD_SDS;
    uint64_t len, clen;
    unsigned char *c = NULL;
    char *val = NULL;

    if ((clen = rdbLoadLen(rdb,NULL)) == RDB_LENERR) return NULL;
    if ((len = rdbLoadLen(rdb,NULL)) == RDB_LENERR) return NULL;
    if ((c = ztrymalloc(clen)) == NULL) {
        serverLog(isRestoreContext()? LL_VERBOSE: LL_WARNING, "rdbLoadLzfStringObject failed allocating %llu bytes", (unsigned long long)clen);
        goto err;
    }

    /* Allocate our target according to the uncompressed size. */
    if (plain) {
        val = ztrymalloc(len);
    } else {
        val = sdstrynewlen(SDS_NOINIT,len);
    }
    if (!val) {
        serverLog(isRestoreContext()? LL_VERBOSE: LL_WARNING, "rdbLoadLzfStringObject failed allocating %llu bytes", (unsigned long long)len);
        goto err;
    }

    if (lenptr) *lenptr = len;

    /* Load the compressed representation and uncompress it to target. */
    if (rioRead(rdb,c,clen) == 0) goto err;
    if (lzf_decompress(c,clen,val,len) != len) {
        rdbReportCorruptRDB("Invalid LZF compressed string");
        goto err;
    }
    zfree(c);

    if (plain || sds) {
        return val;
    } else {
        return createObject(OBJ_STRING,val);
    }
err:
    zfree(c);
    if (plain)
        zfree(val);
    else
        sdsfree(val);
    return NULL;
}

/* Save a string object as [len][data] on disk. If the object is a string
 * representation of an integer value we try to save it in a special form */
ssize_t rdbSaveRawString(rio *rdb, unsigned char *s, size_t len) {
    int enclen;
    ssize_t n, nwritten = 0;

    /* Try integer encoding */
    if (len <= 11) {
        unsigned char buf[5];
        if ((enclen = rdbTryIntegerEncoding((char*)s,len,buf)) > 0) {
            if (rdbWriteRaw(rdb,buf,enclen) == -1) return -1;
            return enclen;
        }
    }

    /* Try LZF compression - under 20 bytes it's unable to compress even
     * aaaaaaaaaaaaaaaaaa so skip it */
    if (server.rdb_compression && len > 20) {
        n = rdbSaveLzfStringObject(rdb,s,len);
        if (n == -1) return -1;
        if (n > 0) return n;
        /* Return value of 0 means data can't be compressed, save the old way */
    }

    /* Store verbatim */
    if ((n = rdbSaveLen(rdb,len)) == -1) return -1;
    nwritten += n;
    if (len > 0) {
        if (rdbWriteRaw(rdb,s,len) == -1) return -1;
        nwritten += len;
    }
    return nwritten;
}

/* Save a long long value as either an encoded string or a string. */
ssize_t rdbSaveLongLongAsStringObject(rio *rdb, long long value) {
    unsigned char buf[32];
    ssize_t n, nwritten = 0;
    int enclen = rdbEncodeInteger(value,buf);
    if (enclen > 0) {
        return rdbWriteRaw(rdb,buf,enclen);
    } else {
        /* Encode as string */
        enclen = ll2string((char*)buf,32,value);
        serverAssert(enclen < 32);
        if ((n = rdbSaveLen(rdb,enclen)) == -1) return -1;
        nwritten += n;
        if ((n = rdbWriteRaw(rdb,buf,enclen)) == -1) return -1;
        nwritten += n;
    }
    return nwritten;
}

/* Like rdbSaveRawString() gets a Redis object instead. */
ssize_t rdbSaveStringObject(rio *rdb, robj *obj) {
    /* Avoid to decode the object, then encode it again, if the
     * object is already integer encoded. */
    if (obj->encoding == OBJ_ENCODING_INT) {
        return rdbSaveLongLongAsStringObject(rdb,(long)obj->ptr);
    } else {
        serverAssertWithInfo(NULL,obj,sdsEncodedObject(obj));
        return rdbSaveRawString(rdb,obj->ptr,sdslen(obj->ptr));
    }
}

/* Load a string object from an RDB file according to flags:
 *
 * RDB_LOAD_NONE (no flags): load an RDB object, unencoded.
 * RDB_LOAD_ENC: If the returned type is a Redis object, try to
 *               encode it in a special way to be more memory
 *               efficient. When this flag is passed the function
 *               no longer guarantees that obj->ptr is an SDS string.
 * RDB_LOAD_PLAIN: Return a plain string allocated with zmalloc()
 *                 instead of a Redis object with an sds in it.
 * RDB_LOAD_SDS: Return an SDS string instead of a Redis object.
 *
 * On I/O error NULL is returned.
 */
void *rdbGenericLoadStringObject(rio *rdb, int flags, size_t *lenptr) {
    int plain = flags & RDB_LOAD_PLAIN;
    int sds = flags & RDB_LOAD_SDS;
    int isencoded;
    unsigned long long len;

    len = rdbLoadLen(rdb,&isencoded);
    if (len == RDB_LENERR) return NULL;

    if (isencoded) {
        switch(len) {
        case RDB_ENC_INT8:
        case RDB_ENC_INT16:
        case RDB_ENC_INT32:
            return rdbLoadIntegerObject(rdb,len,flags,lenptr);
        case RDB_ENC_LZF:
            return rdbLoadLzfStringObject(rdb,flags,lenptr);
        default:
            rdbReportCorruptRDB("Unknown RDB string encoding type %llu",len);
            return NULL;
        }
    }

    if (plain || sds) {
        void *buf = plain ? ztrymalloc(len) : sdstrynewlen(SDS_NOINIT,len);
        if (!buf) {
            serverLog(isRestoreContext()? LL_VERBOSE: LL_WARNING, "rdbGenericLoadStringObject failed allocating %llu bytes", len);
            return NULL;
        }
        if (lenptr) *lenptr = len;
        if (len && rioRead(rdb,buf,len) == 0) {
            if (plain)
                zfree(buf);
            else
                sdsfree(buf);
            return NULL;
        }
        return buf;
    } else {
        robj *o = tryCreateStringObject(SDS_NOINIT,len);
        if (!o) {
            serverLog(isRestoreContext()? LL_VERBOSE: LL_WARNING, "rdbGenericLoadStringObject failed allocating %llu bytes", len);
            return NULL;
        }
        if (len && rioRead(rdb,o->ptr,len) == 0) {
            decrRefCount(o);
            return NULL;
        }
        return o;
    }
}

robj *rdbLoadStringObject(rio *rdb) {
    return rdbGenericLoadStringObject(rdb,RDB_LOAD_NONE,NULL);
}

robj *rdbLoadEncodedStringObject(rio *rdb) {
    return rdbGenericLoadStringObject(rdb,RDB_LOAD_ENC,NULL);
}

/* Save a double value. Doubles are saved as strings prefixed by an unsigned
 * 8 bit integer specifying the length of the representation.
 * This 8 bit integer has special values in order to specify the following
 * conditions:
 * 253: not a number
 * 254: + inf
 * 255: - inf
 */
ssize_t rdbSaveDoubleValue(rio *rdb, double val) {
    unsigned char buf[128];
    int len;

    if (isnan(val)) {
        buf[0] = 253;
        len = 1;
    } else if (!isfinite(val)) {
        len = 1;
        buf[0] = (val < 0) ? 255 : 254;
    } else {
        long long lvalue;
        /* Integer printing function is much faster, check if we can safely use it. */
        if (double2ll(val, &lvalue))
            ll2string((char*)buf+1,sizeof(buf)-1,lvalue);
        else {
            const int dlen = fpconv_dtoa(val, (char*)buf+1);
            buf[dlen+1] = '\0';
        }
        buf[0] = strlen((char*)buf+1);
        len = buf[0]+1;
    }
    return rdbWriteRaw(rdb,buf,len);
}

/* For information about double serialization check rdbSaveDoubleValue() */
int rdbLoadDoubleValue(rio *rdb, double *val) {
    char buf[256];
    unsigned char len;

    if (rioRead(rdb,&len,1) == 0) return -1;
    switch(len) {
    case 255: *val = R_NegInf; return 0;
    case 254: *val = R_PosInf; return 0;
    case 253: *val = R_Nan; return 0;
    default:
        if (rioRead(rdb,buf,len) == 0) return -1;
        buf[len] = '\0';
        if (sscanf(buf, "%lg", val)!=1) return -1;
        return 0;
    }
}

/* Saves a double for RDB 8 or greater, where IE754 binary64 format is assumed.
 * We just make sure the integer is always stored in little endian, otherwise
 * the value is copied verbatim from memory to disk.
 *
 * Return -1 on error, the size of the serialized value on success. */
int rdbSaveBinaryDoubleValue(rio *rdb, double val) {
    memrev64ifbe(&val);
    return rdbWriteRaw(rdb,&val,sizeof(val));
}

/* Loads a double from RDB 8 or greater. See rdbSaveBinaryDoubleValue() for
 * more info. On error -1 is returned, otherwise 0. */
int rdbLoadBinaryDoubleValue(rio *rdb, double *val) {
    if (rioRead(rdb,val,sizeof(*val)) == 0) return -1;
    memrev64ifbe(val);
    return 0;
}

/* Like rdbSaveBinaryDoubleValue() but single precision. */
int rdbSaveBinaryFloatValue(rio *rdb, float val) {
    memrev32ifbe(&val);
    return rdbWriteRaw(rdb,&val,sizeof(val));
}

/* Like rdbLoadBinaryDoubleValue() but single precision. */
int rdbLoadBinaryFloatValue(rio *rdb, float *val) {
    if (rioRead(rdb,val,sizeof(*val)) == 0) return -1;
    memrev32ifbe(val);
    return 0;
}

/* Save the object type of object "o". */
int rdbSaveObjectType(rio *rdb, robj *o) {
    switch (o->type) {
    case OBJ_STRING:
        return rdbSaveType(rdb,RDB_TYPE_STRING);
    case OBJ_LIST:
        if (o->encoding == OBJ_ENCODING_QUICKLIST || o->encoding == OBJ_ENCODING_LISTPACK)
            return rdbSaveType(rdb, RDB_TYPE_LIST_QUICKLIST_2);
        else
            serverPanic("Unknown list encoding");
    case OBJ_SET:
        if (o->encoding == OBJ_ENCODING_INTSET)
            return rdbSaveType(rdb,RDB_TYPE_SET_INTSET);
        else if (o->encoding == OBJ_ENCODING_HT)
            return rdbSaveType(rdb,RDB_TYPE_SET);
        else if (o->encoding == OBJ_ENCODING_LISTPACK)
            return rdbSaveType(rdb,RDB_TYPE_SET_LISTPACK);
        else
            serverPanic("Unknown set encoding");
    case OBJ_ZSET:
        if (o->encoding == OBJ_ENCODING_LISTPACK)
            return rdbSaveType(rdb,RDB_TYPE_ZSET_LISTPACK);
        else if (o->encoding == OBJ_ENCODING_SKIPLIST)
            return rdbSaveType(rdb,RDB_TYPE_ZSET_2);
        else
            serverPanic("Unknown sorted set encoding");
    case OBJ_HASH:
        if (o->encoding == OBJ_ENCODING_LISTPACK)
            return rdbSaveType(rdb,RDB_TYPE_HASH_LISTPACK);
        else if (o->encoding == OBJ_ENCODING_HT)
            return rdbSaveType(rdb,RDB_TYPE_HASH);
        else
            serverPanic("Unknown hash encoding");
    case OBJ_STREAM:
        return rdbSaveType(rdb,RDB_TYPE_STREAM_LISTPACKS_3);
    case OBJ_MODULE:
        return rdbSaveType(rdb,RDB_TYPE_MODULE_2);
    default:
        serverPanic("Unknown object type");
    }
    return -1; /* avoid warning */
}

/* Use rdbLoadType() to load a TYPE in RDB format, but returns -1 if the
 * type is not specifically a valid Object Type. */
int rdbLoadObjectType(rio *rdb) {
    int type;
    if ((type = rdbLoadType(rdb)) == -1) return -1;
    if (!rdbIsObjectType(type)) return -1;
    return type;
}

/* This helper function serializes a consumer group Pending Entries List (PEL)
 * into the RDB file. The 'nacks' argument tells the function if also persist
 * the information about the not acknowledged message, or if to persist
 * just the IDs: this is useful because for the global consumer group PEL
 * we serialized the NACKs as well, but when serializing the local consumer
 * PELs we just add the ID, that will be resolved inside the global PEL to
 * put a reference to the same structure. */
ssize_t rdbSaveStreamPEL(rio *rdb, rax *pel, int nacks) {
    ssize_t n, nwritten = 0;

    /* Number of entries in the PEL. */
    if ((n = rdbSaveLen(rdb,raxSize(pel))) == -1) return -1;
    nwritten += n;

    /* Save each entry. */
    raxIterator ri;
    raxStart(&ri,pel);
    raxSeek(&ri,"^",NULL,0);
    while(raxNext(&ri)) {
        /* We store IDs in raw form as 128 big big endian numbers, like
         * they are inside the radix tree key. */
        if ((n = rdbWriteRaw(rdb,ri.key,sizeof(streamID))) == -1) {
            raxStop(&ri);
            return -1;
        }
        nwritten += n;

        if (nacks) {
            streamNACK *nack = ri.data;
            if ((n = rdbSaveMillisecondTime(rdb,nack->delivery_time)) == -1) {
                raxStop(&ri);
                return -1;
            }
            nwritten += n;
            if ((n = rdbSaveLen(rdb,nack->delivery_count)) == -1) {
                raxStop(&ri);
                return -1;
            }
            nwritten += n;
            /* We don't save the consumer name: we'll save the pending IDs
             * for each consumer in the consumer PEL, and resolve the consumer
             * at loading time. */
        }
    }
    raxStop(&ri);
    return nwritten;
}

/* Serialize the consumers of a stream consumer group into the RDB. Helper
 * function for the stream data type serialization. What we do here is to
 * persist the consumer metadata, and it's PEL, for each consumer. */
size_t rdbSaveStreamConsumers(rio *rdb, streamCG *cg) {
    ssize_t n, nwritten = 0;

    /* Number of consumers in this consumer group. */
    if ((n = rdbSaveLen(rdb,raxSize(cg->consumers))) == -1) return -1;
    nwritten += n;

    /* Save each consumer. */
    raxIterator ri;
    raxStart(&ri,cg->consumers);
    raxSeek(&ri,"^",NULL,0);
    while(raxNext(&ri)) {
        streamConsumer *consumer = ri.data;

        /* Consumer name. */
        if ((n = rdbSaveRawString(rdb,ri.key,ri.key_len)) == -1) {
            raxStop(&ri);
            return -1;
        }
        nwritten += n;

        /* Seen time. */
        if ((n = rdbSaveMillisecondTime(rdb,consumer->seen_time)) == -1) {
            raxStop(&ri);
            return -1;
        }
        nwritten += n;

        /* Active time. */
        if ((n = rdbSaveMillisecondTime(rdb,consumer->active_time)) == -1) {
            raxStop(&ri);
            return -1;
        }
        nwritten += n;

        /* Consumer PEL, without the ACKs (see last parameter of the function
         * passed with value of 0), at loading time we'll lookup the ID
         * in the consumer group global PEL and will put a reference in the
         * consumer local PEL. */
        if ((n = rdbSaveStreamPEL(rdb,consumer->pel,0)) == -1) {
            raxStop(&ri);
            return -1;
        }
        nwritten += n;
    }
    raxStop(&ri);
    return nwritten;
}

/* Save a Redis object.
 * Returns -1 on error, number of bytes written on success. */
ssize_t rdbSaveObject(rio *rdb, robj *o, robj *key, int dbid) {
    ssize_t n = 0, nwritten = 0;

    if (o->type == OBJ_STRING) {
        /* Save a string value */
        if ((n = rdbSaveStringObject(rdb,o)) == -1) return -1;
        nwritten += n;
    } else if (o->type == OBJ_LIST) {
        /* Save a list value */
        if (o->encoding == OBJ_ENCODING_QUICKLIST) {
            quicklist *ql = o->ptr;
            quicklistNode *node = ql->head;

            if ((n = rdbSaveLen(rdb,ql->len)) == -1) return -1;
            nwritten += n;

            while(node) {
                if ((n = rdbSaveLen(rdb,node->container)) == -1) return -1;
                nwritten += n;

                if (quicklistNodeIsCompressed(node)) {
                    void *data;
                    size_t compress_len = quicklistGetLzf(node, &data);
                    if ((n = rdbSaveLzfBlob(rdb,data,compress_len,node->sz)) == -1) return -1;
                    nwritten += n;
                } else {
                    if ((n = rdbSaveRawString(rdb,node->entry,node->sz)) == -1) return -1;
                    nwritten += n;
                }
                node = node->next;
            }
        } else if (o->encoding == OBJ_ENCODING_LISTPACK) {
            unsigned char *lp = o->ptr;

            /* Save list listpack as a fake quicklist that only has a single node. */
            if ((n = rdbSaveLen(rdb,1)) == -1) return -1;
            nwritten += n;
            if ((n = rdbSaveLen(rdb,QUICKLIST_NODE_CONTAINER_PACKED)) == -1) return -1;
            nwritten += n;
            if ((n = rdbSaveRawString(rdb,lp,lpBytes(lp))) == -1) return -1;
            nwritten += n;
        } else {
            serverPanic("Unknown list encoding");
        }
    } else if (o->type == OBJ_SET) {
        /* Save a set value */
        if (o->encoding == OBJ_ENCODING_HT) {
            dict *set = o->ptr;
            dictIterator *di = dictGetIterator(set);
            dictEntry *de;

            if ((n = rdbSaveLen(rdb,dictSize(set))) == -1) {
                dictReleaseIterator(di);
                return -1;
            }
            nwritten += n;

            while((de = dictNext(di)) != NULL) {
                sds ele = dictGetKey(de);
                if ((n = rdbSaveRawString(rdb,(unsigned char*)ele,sdslen(ele)))
                    == -1)
                {
                    dictReleaseIterator(di);
                    return -1;
                }
                nwritten += n;
            }
            dictReleaseIterator(di);
        } else if (o->encoding == OBJ_ENCODING_INTSET) {
            size_t l = intsetBlobLen((intset*)o->ptr);

            if ((n = rdbSaveRawString(rdb,o->ptr,l)) == -1) return -1;
            nwritten += n;
        } else if (o->encoding == OBJ_ENCODING_LISTPACK) {
            size_t l = lpBytes((unsigned char *)o->ptr);
            if ((n = rdbSaveRawString(rdb, o->ptr, l)) == -1) return -1;
            nwritten += n;
        } else {
            serverPanic("Unknown set encoding");
        }
    } else if (o->type == OBJ_ZSET) {
        /* Save a sorted set value */
        if (o->encoding == OBJ_ENCODING_LISTPACK) {
            size_t l = lpBytes((unsigned char*)o->ptr);

            if ((n = rdbSaveRawString(rdb,o->ptr,l)) == -1) return -1;
            nwritten += n;
        } else if (o->encoding == OBJ_ENCODING_SKIPLIST) {
            zset *zs = o->ptr;
            zskiplist *zsl = zs->zsl;

            if ((n = rdbSaveLen(rdb,zsl->length)) == -1) return -1;
            nwritten += n;

            /* We save the skiplist elements from the greatest to the smallest
             * (that's trivial since the elements are already ordered in the
             * skiplist): this improves the load process, since the next loaded
             * element will always be the smaller, so adding to the skiplist
             * will always immediately stop at the head, making the insertion
             * O(1) instead of O(log(N)). */
            zskiplistNode *zn = zsl->tail;
            while (zn != NULL) {
                if ((n = rdbSaveRawString(rdb,
                    (unsigned char*)zn->ele,sdslen(zn->ele))) == -1)
                {
                    return -1;
                }
                nwritten += n;
                if ((n = rdbSaveBinaryDoubleValue(rdb,zn->score)) == -1)
                    return -1;
                nwritten += n;
                zn = zn->backward;
            }
        } else {
            serverPanic("Unknown sorted set encoding");
        }
    } else if (o->type == OBJ_HASH) {
        /* Save a hash value */
        if (o->encoding == OBJ_ENCODING_LISTPACK) {
            size_t l = lpBytes((unsigned char*)o->ptr);

            if ((n = rdbSaveRawString(rdb,o->ptr,l)) == -1) return -1;
            nwritten += n;
        } else if (o->encoding == OBJ_ENCODING_HT) {
            dictIterator *di = dictGetIterator(o->ptr);
            dictEntry *de;

            if ((n = rdbSaveLen(rdb,dictSize((dict*)o->ptr))) == -1) {
                dictReleaseIterator(di);
                return -1;
            }
            nwritten += n;

            while((de = dictNext(di)) != NULL) {
                sds field = dictGetKey(de);
                sds value = dictGetVal(de);

                if ((n = rdbSaveRawString(rdb,(unsigned char*)field,
                        sdslen(field))) == -1)
                {
                    dictReleaseIterator(di);
                    return -1;
                }
                nwritten += n;
                if ((n = rdbSaveRawString(rdb,(unsigned char*)value,
                        sdslen(value))) == -1)
                {
                    dictReleaseIterator(di);
                    return -1;
                }
                nwritten += n;
            }
            dictReleaseIterator(di);
        } else {
            serverPanic("Unknown hash encoding");
        }
    } else if (o->type == OBJ_STREAM) {
        /* Store how many listpacks we have inside the radix tree. */
        stream *s = o->ptr;
        rax *rax = s->rax;
        if ((n = rdbSaveLen(rdb,raxSize(rax))) == -1) return -1;
        nwritten += n;

        /* Serialize all the listpacks inside the radix tree as they are,
         * when loading back, we'll use the first entry of each listpack
         * to insert it back into the radix tree. */
        raxIterator ri;
        raxStart(&ri,rax);
        raxSeek(&ri,"^",NULL,0);
        while (raxNext(&ri)) {
            unsigned char *lp = ri.data;
            size_t lp_bytes = lpBytes(lp);
            if ((n = rdbSaveRawString(rdb,ri.key,ri.key_len)) == -1) {
                raxStop(&ri);
                return -1;
            }
            nwritten += n;
            if ((n = rdbSaveRawString(rdb,lp,lp_bytes)) == -1) {
                raxStop(&ri);
                return -1;
            }
            nwritten += n;
        }
        raxStop(&ri);

        /* Save the number of elements inside the stream. We cannot obtain
         * this easily later, since our macro nodes should be checked for
         * number of items: not a great CPU / space tradeoff. */
        if ((n = rdbSaveLen(rdb,s->length)) == -1) return -1;
        nwritten += n;
        /* Save the last entry ID. */
        if ((n = rdbSaveLen(rdb,s->last_id.ms)) == -1) return -1;
        nwritten += n;
        if ((n = rdbSaveLen(rdb,s->last_id.seq)) == -1) return -1;
        nwritten += n;
        /* Save the first entry ID. */
        if ((n = rdbSaveLen(rdb,s->first_id.ms)) == -1) return -1;
        nwritten += n;
        if ((n = rdbSaveLen(rdb,s->first_id.seq)) == -1) return -1;
        nwritten += n;
        /* Save the maximal tombstone ID. */
        if ((n = rdbSaveLen(rdb,s->max_deleted_entry_id.ms)) == -1) return -1;
        nwritten += n;
        if ((n = rdbSaveLen(rdb,s->max_deleted_entry_id.seq)) == -1) return -1;
        nwritten += n;
        /* Save the offset. */
        if ((n = rdbSaveLen(rdb,s->entries_added)) == -1) return -1;
        nwritten += n;

        /* The consumer groups and their clients are part of the stream
         * type, so serialize every consumer group. */

        /* Save the number of groups. */
        size_t num_cgroups = s->cgroups ? raxSize(s->cgroups) : 0;
        if ((n = rdbSaveLen(rdb,num_cgroups)) == -1) return -1;
        nwritten += n;

        if (num_cgroups) {
            /* Serialize each consumer group. */
            raxStart(&ri,s->cgroups);
            raxSeek(&ri,"^",NULL,0);
            while(raxNext(&ri)) {
                streamCG *cg = ri.data;

                /* Save the group name. */
                if ((n = rdbSaveRawString(rdb,ri.key,ri.key_len)) == -1) {
                    raxStop(&ri);
                    return -1;
                }
                nwritten += n;

                /* Last ID. */
                if ((n = rdbSaveLen(rdb,cg->last_id.ms)) == -1) {
                    raxStop(&ri);
                    return -1;
                }
                nwritten += n;
                if ((n = rdbSaveLen(rdb,cg->last_id.seq)) == -1) {
                    raxStop(&ri);
                    return -1;
                }
                nwritten += n;
                
                /* Save the group's logical reads counter. */
                if ((n = rdbSaveLen(rdb,cg->entries_read)) == -1) {
                    raxStop(&ri);
                    return -1;
                }
                nwritten += n;

                /* Save the global PEL. */
                if ((n = rdbSaveStreamPEL(rdb,cg->pel,1)) == -1) {
                    raxStop(&ri);
                    return -1;
                }
                nwritten += n;

                /* Save the consumers of this group. */
                if ((n = rdbSaveStreamConsumers(rdb,cg)) == -1) {
                    raxStop(&ri);
                    return -1;
                }
                nwritten += n;
            }
            raxStop(&ri);
        }
    } else if (o->type == OBJ_MODULE) {
        /* Save a module-specific value. */
        RedisModuleIO io;
        moduleValue *mv = o->ptr;
        moduleType *mt = mv->type;

        /* Write the "module" identifier as prefix, so that we'll be able
         * to call the right module during loading. */
        int retval = rdbSaveLen(rdb,mt->id);
        if (retval == -1) return -1;
        moduleInitIOContext(io,mt,rdb,key,dbid);
        io.bytes += retval;

        /* Then write the module-specific representation + EOF marker. */
        mt->rdb_save(&io,mv->value);
        retval = rdbSaveLen(rdb,RDB_MODULE_OPCODE_EOF);
        if (retval == -1)
            io.error = 1;
        else
            io.bytes += retval;

        if (io.ctx) {
            moduleFreeContext(io.ctx);
            zfree(io.ctx);
        }
        return io.error ? -1 : (ssize_t)io.bytes;
    } else {
        serverPanic("Unknown object type");
    }
    return nwritten;
}

/* Return the length the object will have on disk if saved with
 * the rdbSaveObject() function. Currently we use a trick to get
 * this length with very little changes to the code. In the future
 * we could switch to a faster solution. */
size_t rdbSavedObjectLen(robj *o, robj *key, int dbid) {
    ssize_t len = rdbSaveObject(NULL,o,key,dbid);
    serverAssertWithInfo(NULL,o,len != -1);
    return len;
}

/* Save a key-value pair, with expire time, type, key, value.
 * On error -1 is returned.
 * On success if the key was actually saved 1 is returned. */
int rdbSaveKeyValuePair(rio *rdb, robj *key, robj *val, long long expiretime, int dbid) {
    int savelru = server.maxmemory_policy & MAXMEMORY_FLAG_LRU;
    int savelfu = server.maxmemory_policy & MAXMEMORY_FLAG_LFU;

    /* Save the expire time */
    if (expiretime != -1) {
        if (rdbSaveType(rdb,RDB_OPCODE_EXPIRETIME_MS) == -1) return -1;
        if (rdbSaveMillisecondTime(rdb,expiretime) == -1) return -1;
    }

    /* Save the LRU info. */
    if (savelru) {
        uint64_t idletime = estimateObjectIdleTime(val);
        idletime /= 1000; /* Using seconds is enough and requires less space.*/
        if (rdbSaveType(rdb,RDB_OPCODE_IDLE) == -1) return -1;
        if (rdbSaveLen(rdb,idletime) == -1) return -1;
    }

    /* Save the LFU info. */
    if (savelfu) {
        uint8_t buf[1];
        buf[0] = LFUDecrAndReturn(val);
        /* We can encode this in exactly two bytes: the opcode and an 8
         * bit counter, since the frequency is logarithmic with a 0-255 range.
         * Note that we do not store the halving time because to reset it
         * a single time when loading does not affect the frequency much. */
        if (rdbSaveType(rdb,RDB_OPCODE_FREQ) == -1) return -1;
        if (rdbWriteRaw(rdb,buf,1) == -1) return -1;
    }

    /* Save type, key, value */
    if (rdbSaveObjectType(rdb,val) == -1) return -1;
    if (rdbSaveStringObject(rdb,key) == -1) return -1;
    if (rdbSaveObject(rdb,val,key,dbid) == -1) return -1;

    /* Delay return if required (for testing) */
    if (server.rdb_key_save_delay)
        debugDelay(server.rdb_key_save_delay);

    return 1;
}

/* Save an AUX field. */
ssize_t rdbSaveAuxField(rio *rdb, void *key, size_t keylen, void *val, size_t vallen) {
    ssize_t ret, len = 0;
    if ((ret = rdbSaveType(rdb,RDB_OPCODE_AUX)) == -1) return -1;
    len += ret;
    if ((ret = rdbSaveRawString(rdb,key,keylen)) == -1) return -1;
    len += ret;
    if ((ret = rdbSaveRawString(rdb,val,vallen)) == -1) return -1;
    len += ret;
    return len;
}

/* Wrapper for rdbSaveAuxField() used when key/val length can be obtained
 * with strlen(). */
ssize_t rdbSaveAuxFieldStrStr(rio *rdb, char *key, char *val) {
    return rdbSaveAuxField(rdb,key,strlen(key),val,strlen(val));
}

/* Wrapper for strlen(key) + integer type (up to long long range). */
ssize_t rdbSaveAuxFieldStrInt(rio *rdb, char *key, long long val) {
    char buf[LONG_STR_SIZE];
    int vlen = ll2string(buf,sizeof(buf),val);
    return rdbSaveAuxField(rdb,key,strlen(key),buf,vlen);
}

/* Save a few default AUX fields with information about the RDB generated. */
int rdbSaveInfoAuxFields(rio *rdb, int rdbflags, rdbSaveInfo *rsi) {
    int redis_bits = (sizeof(void*) == 8) ? 64 : 32;
    int aof_base = (rdbflags & RDBFLAGS_AOF_PREAMBLE) != 0;

    /* Add a few fields about the state when the RDB was created. */
    if (rdbSaveAuxFieldStrStr(rdb,"redis-ver",REDIS_VERSION) == -1) return -1;
    if (rdbSaveAuxFieldStrInt(rdb,"redis-bits",redis_bits) == -1) return -1;
    if (rdbSaveAuxFieldStrInt(rdb,"ctime",time(NULL)) == -1) return -1;
    if (rdbSaveAuxFieldStrInt(rdb,"used-mem",zmalloc_used_memory()) == -1) return -1;

    /* Handle saving options that generate aux fields. */
    if (rsi) {
        if (rdbSaveAuxFieldStrInt(rdb,"repl-stream-db",rsi->repl_stream_db)
            == -1) return -1;
        if (rdbSaveAuxFieldStrStr(rdb,"repl-id",server.replid)
            == -1) return -1;
        if (rdbSaveAuxFieldStrInt(rdb,"repl-offset",server.master_repl_offset)
            == -1) return -1;
    }
    if (rdbSaveAuxFieldStrInt(rdb, "aof-base", aof_base) == -1) return -1;
    return 1;
}

ssize_t rdbSaveSingleModuleAux(rio *rdb, int when, moduleType *mt) {
    /* Save a module-specific aux value. */
    RedisModuleIO io;
    int retval = 0;
    moduleInitIOContext(io,mt,rdb,NULL,-1);

    /* We save the AUX field header in a temporary buffer so we can support aux_save2 API.
     * If aux_save2 is used the buffer will be flushed at the first time the module will perform
     * a write operation to the RDB and will be ignored is case there was no writes. */
    rio aux_save_headers_rio;
    rioInitWithBuffer(&aux_save_headers_rio, sdsempty());

    if (rdbSaveType(&aux_save_headers_rio, RDB_OPCODE_MODULE_AUX) == -1) goto error;

    /* Write the "module" identifier as prefix, so that we'll be able
     * to call the right module during loading. */
    if (rdbSaveLen(&aux_save_headers_rio,mt->id) == -1) goto error;

    /* write the 'when' so that we can provide it on loading. add a UINT opcode
     * for backwards compatibility, everything after the MT needs to be prefixed
     * by an opcode. */
    if (rdbSaveLen(&aux_save_headers_rio,RDB_MODULE_OPCODE_UINT) == -1) goto error;
    if (rdbSaveLen(&aux_save_headers_rio,when) == -1) goto error;

    /* Then write the module-specific representation + EOF marker. */
    if (mt->aux_save2) {
        io.pre_flush_buffer = aux_save_headers_rio.io.buffer.ptr;
        mt->aux_save2(&io,when);
        if (io.pre_flush_buffer) {
            /* aux_save did not save any data to the RDB.
             * We will avoid saving any data related to this aux type
             * to allow loading this RDB if the module is not present. */
            sdsfree(io.pre_flush_buffer);
            io.pre_flush_buffer = NULL;
            return 0;
        }
    } else {
        /* Write headers now, aux_save does not do lazy saving of the headers. */
        retval = rdbWriteRaw(rdb, aux_save_headers_rio.io.buffer.ptr, sdslen(aux_save_headers_rio.io.buffer.ptr));
        if (retval == -1) goto error;
        io.bytes += retval;
        sdsfree(aux_save_headers_rio.io.buffer.ptr);
        mt->aux_save(&io,when);
    }
    retval = rdbSaveLen(rdb,RDB_MODULE_OPCODE_EOF);
    serverAssert(!io.pre_flush_buffer);
    if (retval == -1)
        io.error = 1;
    else
        io.bytes += retval;

    if (io.ctx) {
        moduleFreeContext(io.ctx);
        zfree(io.ctx);
    }
    if (io.error)
        return -1;
    return io.bytes;
error:
    sdsfree(aux_save_headers_rio.io.buffer.ptr);
    return -1;
}

ssize_t rdbSaveFunctions(rio *rdb) {
    dict *functions = functionsLibGet();
    dictIterator *iter = dictGetIterator(functions);
    dictEntry *entry = NULL;
    ssize_t written = 0;
    ssize_t ret;
    while ((entry = dictNext(iter))) {
        if ((ret = rdbSaveType(rdb, RDB_OPCODE_FUNCTION2)) < 0) goto werr;
        written += ret;
        functionLibInfo *li = dictGetVal(entry);
        if ((ret = rdbSaveRawString(rdb, (unsigned char *) li->code, sdslen(li->code))) < 0) goto werr;
        written += ret;
    }
    dictReleaseIterator(iter);
    return written;

werr:
    dictReleaseIterator(iter);
    return -1;
}

ssize_t rdbSaveDb(rio *rdb, int dbid, int rdbflags, long *key_counter) {
    dictEntry *de;
    ssize_t written = 0;
    ssize_t res;
    kvstoreIterator *kvs_it = NULL;
    static long long info_updated_time = 0;
    char *pname = (rdbflags & RDBFLAGS_AOF_PREAMBLE) ? "AOF rewrite" :  "RDB";

    redisDb *db = server.db + dbid;
    unsigned long long int db_size = kvstoreSize(db->keys);
    if (db_size == 0) return 0;

    /* Write the SELECT DB opcode */
    if ((res = rdbSaveType(rdb,RDB_OPCODE_SELECTDB)) < 0) goto werr;
    written += res;
    if ((res = rdbSaveLen(rdb, dbid)) < 0) goto werr;
    written += res;

    /* Write the RESIZE DB opcode. */
    unsigned long long expires_size = kvstoreSize(db->expires);
    if ((res = rdbSaveType(rdb,RDB_OPCODE_RESIZEDB)) < 0) goto werr;
    written += res;
    if ((res = rdbSaveLen(rdb,db_size)) < 0) goto werr;
    written += res;
    if ((res = rdbSaveLen(rdb,expires_size)) < 0) goto werr;
    written += res;

    kvs_it = kvstoreIteratorInit(db->keys);
    int last_slot = -1;
    /* Iterate this DB writing every entry */
    while ((de = kvstoreIteratorNext(kvs_it)) != NULL) {
        int curr_slot = kvstoreIteratorGetCurrentDictIndex(kvs_it);
        /* Save slot info. */
        if (server.cluster_enabled && curr_slot != last_slot) {
            if ((res = rdbSaveType(rdb, RDB_OPCODE_SLOT_INFO)) < 0) goto werr;
            written += res;
            if ((res = rdbSaveLen(rdb, curr_slot)) < 0) goto werr;
            written += res;
            if ((res = rdbSaveLen(rdb, kvstoreDictSize(db->keys, curr_slot))) < 0) goto werr;
            written += res;
            if ((res = rdbSaveLen(rdb, kvstoreDictSize(db->expires, curr_slot))) < 0) goto werr;
            written += res;
            last_slot = curr_slot;
        }
        sds keystr = dictGetKey(de);
        robj key, *o = dictGetVal(de);
        long long expire;
        size_t rdb_bytes_before_key = rdb->processed_bytes;

        initStaticStringObject(key,keystr);
        expire = getExpire(db,&key);
        if ((res = rdbSaveKeyValuePair(rdb, &key, o, expire, dbid)) < 0) goto werr;
        written += res;

        /* In fork child process, we can try to release memory back to the
         * OS and possibly avoid or decrease COW. We give the dismiss
         * mechanism a hint about an estimated size of the object we stored. */
        size_t dump_size = rdb->processed_bytes - rdb_bytes_before_key;
        if (server.in_fork_child) dismissObject(o, dump_size);

        /* Update child info every 1 second (approximately).
         * in order to avoid calling mstime() on each iteration, we will
         * check the diff every 1024 keys */
        if (((*key_counter)++ & 1023) == 0) {
            long long now = mstime();
            if (now - info_updated_time >= 1000) {
                sendChildInfo(CHILD_INFO_TYPE_CURRENT_INFO, *key_counter, pname);
                info_updated_time = now;
            }
        }
    }
    kvstoreIteratorRelease(kvs_it);
    return written;

werr:
    if (kvs_it) kvstoreIteratorRelease(kvs_it);
    return -1;
}

/* Produces a dump of the database in RDB format sending it to the specified
 * Redis I/O channel. On success C_OK is returned, otherwise C_ERR
 * is returned and part of the output, or all the output, can be
 * missing because of I/O errors.
 *
 * When the function returns C_ERR and if 'error' is not NULL, the
 * integer pointed by 'error' is set to the value of errno just after the I/O
 * error. */
int rdbSaveRio(int req, rio *rdb, int *error, int rdbflags, rdbSaveInfo *rsi) {
    char magic[10];
    uint64_t cksum;
    long key_counter = 0;
    int j;

    if (server.rdb_checksum)
        rdb->update_cksum = rioGenericUpdateChecksum;
    snprintf(magic,sizeof(magic),"REDIS%04d",RDB_VERSION);
    if (rdbWriteRaw(rdb,magic,9) == -1) goto werr;
    if (rdbSaveInfoAuxFields(rdb,rdbflags,rsi) == -1) goto werr;
    if (!(req & SLAVE_REQ_RDB_EXCLUDE_DATA) && rdbSaveModulesAux(rdb, REDISMODULE_AUX_BEFORE_RDB) == -1) goto werr;

    /* save functions */
    if (!(req & SLAVE_REQ_RDB_EXCLUDE_FUNCTIONS) && rdbSaveFunctions(rdb) == -1) goto werr;

    /* save all databases, skip this if we're in functions-only mode */
    if (!(req & SLAVE_REQ_RDB_EXCLUDE_DATA)) {
        for (j = 0; j < server.dbnum; j++) {
            if (rdbSaveDb(rdb, j, rdbflags, &key_counter) == -1) goto werr;
        }
    }

    if (!(req & SLAVE_REQ_RDB_EXCLUDE_DATA) && rdbSaveModulesAux(rdb, REDISMODULE_AUX_AFTER_RDB) == -1) goto werr;

    /* EOF opcode */
    if (rdbSaveType(rdb,RDB_OPCODE_EOF) == -1) goto werr;

    /* CRC64 checksum. It will be zero if checksum computation is disabled, the
     * loading code skips the check in this case. */
    cksum = rdb->cksum;
    memrev64ifbe(&cksum);
    if (rioWrite(rdb,&cksum,8) == 0) goto werr;
    return C_OK;

werr:
    if (error) *error = errno;
    return C_ERR;
}

/* This helper function is only used for diskless replication. 
 * This is just a wrapper to rdbSaveRio() that additionally adds a prefix
 * and a suffix to the generated RDB dump. The prefix is:
 *
 * $EOF:<40 bytes unguessable hex string>\r\n
 *
 * While the suffix is the 40 bytes hex string we announced in the prefix.
 * This way processes receiving the payload can understand when it ends
 * without doing any processing of the content. */
int rdbSaveRioWithEOFMark(int req, rio *rdb, int *error, rdbSaveInfo *rsi) {
    char eofmark[RDB_EOF_MARK_SIZE];

    startSaving(RDBFLAGS_REPLICATION);
    getRandomHexChars(eofmark,RDB_EOF_MARK_SIZE);
    if (error) *error = 0;
    if (rioWrite(rdb,"$EOF:",5) == 0) goto werr;
    if (rioWrite(rdb,eofmark,RDB_EOF_MARK_SIZE) == 0) goto werr;
    if (rioWrite(rdb,"\r\n",2) == 0) goto werr;
    if (rdbSaveRio(req,rdb,error,RDBFLAGS_REPLICATION,rsi) == C_ERR) goto werr;
    if (rioWrite(rdb,eofmark,RDB_EOF_MARK_SIZE) == 0) goto werr;
    stopSaving(1);
    return C_OK;

werr: /* Write error. */
    /* Set 'error' only if not already set by rdbSaveRio() call. */
    if (error && *error == 0) *error = errno;
    stopSaving(0);
    return C_ERR;
}

static int rdbSaveInternal(int req, const char *filename, rdbSaveInfo *rsi, int rdbflags) {
    char cwd[MAXPATHLEN]; /* Current working dir path for error messages. */
    rio rdb;
    int error = 0;
    int saved_errno;
    char *err_op;    /* For a detailed log */

    FILE *fp = fopen(filename,"w");
    if (!fp) {
        saved_errno = errno;
        char *str_err = strerror(errno);
        char *cwdp = getcwd(cwd,MAXPATHLEN);
        serverLog(LL_WARNING,
            "Failed opening the temp RDB file %s (in server root dir %s) "
            "for saving: %s",
            filename,
            cwdp ? cwdp : "unknown",
            str_err);
        errno = saved_errno;
        return C_ERR;
    }

    rioInitWithFile(&rdb,fp);

    if (server.rdb_save_incremental_fsync) {
        rioSetAutoSync(&rdb,REDIS_AUTOSYNC_BYTES);
        if (!(rdbflags & RDBFLAGS_KEEP_CACHE)) rioSetReclaimCache(&rdb,1);
    }

    if (rdbSaveRio(req,&rdb,&error,rdbflags,rsi) == C_ERR) {
        errno = error;
        err_op = "rdbSaveRio";
        goto werr;
    }

    /* Make sure data will not remain on the OS's output buffers */
    if (fflush(fp)) { err_op = "fflush"; goto werr; }
    if (fsync(fileno(fp))) { err_op = "fsync"; goto werr; }
    if (!(rdbflags & RDBFLAGS_KEEP_CACHE) && reclaimFilePageCache(fileno(fp), 0, 0) == -1) {
        serverLog(LL_NOTICE,"Unable to reclaim cache after saving RDB: %s", strerror(errno));
    }
    if (fclose(fp)) { fp = NULL; err_op = "fclose"; goto werr; }

    return C_OK;

werr:
    saved_errno = errno;
    serverLog(LL_WARNING,"Write error while saving DB to the disk(%s): %s", err_op, strerror(errno));
    if (fp) fclose(fp);
    unlink(filename);
    errno = saved_errno;
    return C_ERR;
}

/* Save DB to the file. Similar to rdbSave() but this function won't use a
 * temporary file and won't update the metrics. */
int rdbSaveToFile(const char *filename) {
    startSaving(RDBFLAGS_NONE);

    if (rdbSaveInternal(SLAVE_REQ_NONE,filename,NULL,RDBFLAGS_NONE) != C_OK) {
        int saved_errno = errno;
        stopSaving(0);
        errno = saved_errno;
        return C_ERR;
    }

    stopSaving(1);
    return C_OK;
}

/* Save the DB on disk. Return C_ERR on error, C_OK on success. */
int rdbSave(int req, char *filename, rdbSaveInfo *rsi, int rdbflags) {
    char tmpfile[256];
    char cwd[MAXPATHLEN]; /* Current working dir path for error messages. */

    startSaving(rdbflags);
    snprintf(tmpfile,256,"temp-%d.rdb", (int) getpid());

    if (rdbSaveInternal(req,tmpfile,rsi,rdbflags) != C_OK) {
        stopSaving(0);
        return C_ERR;
    }
    
    /* Use RENAME to make sure the DB file is changed atomically only
     * if the generate DB file is ok. */
    if (rename(tmpfile,filename) == -1) {
        char *str_err = strerror(errno);
        char *cwdp = getcwd(cwd,MAXPATHLEN);
        serverLog(LL_WARNING,
            "Error moving temp DB file %s on the final "
            "destination %s (in server root dir %s): %s",
            tmpfile,
            filename,
            cwdp ? cwdp : "unknown",
            str_err);
        unlink(tmpfile);
        stopSaving(0);
        return C_ERR;
    }
    if (fsyncFileDir(filename) != 0) {
        serverLog(LL_WARNING,
            "Failed to fsync directory while saving DB: %s", strerror(errno));
        stopSaving(0);
        return C_ERR;
    }

    serverLog(LL_NOTICE,"DB saved on disk");
    server.dirty = 0;
    server.lastsave = time(NULL);
    server.lastbgsave_status = C_OK;
    stopSaving(1);
    return C_OK;
}

int rdbSaveBackground(int req, char *filename, rdbSaveInfo *rsi, int rdbflags) {
    pid_t childpid;

    if (hasActiveChildProcess()) return C_ERR;
    server.stat_rdb_saves++;

    server.dirty_before_bgsave = server.dirty;
    server.lastbgsave_try = time(NULL);

    if ((childpid = redisFork(CHILD_TYPE_RDB)) == 0) {
        int retval;

        /* Child */
        redisSetProcTitle("redis-rdb-bgsave");
        redisSetCpuAffinity(server.bgsave_cpulist);
        retval = rdbSave(req, filename,rsi,rdbflags);
        if (retval == C_OK) {
            sendChildCowInfo(CHILD_INFO_TYPE_RDB_COW_SIZE, "RDB");
        }
        exitFromChild((retval == C_OK) ? 0 : 1);
    } else {
        /* Parent */
        if (childpid == -1) {
            server.lastbgsave_status = C_ERR;
            serverLog(LL_WARNING,"Can't save in background: fork: %s",
                strerror(errno));
            return C_ERR;
        }
        serverLog(LL_NOTICE,"Background saving started by pid %ld",(long) childpid);
        server.rdb_save_time_start = time(NULL);
        server.rdb_child_type = RDB_CHILD_TYPE_DISK;
        return C_OK;
    }
    return C_OK; /* unreached */
}

/* Note that we may call this function in signal handle 'sigShutdownHandler',
 * so we need guarantee all functions we call are async-signal-safe.
 * If we call this function from signal handle, we won't call bg_unlink that
 * is not async-signal-safe. */
void rdbRemoveTempFile(pid_t childpid, int from_signal) {
    char tmpfile[256];
    char pid[32];

    /* Generate temp rdb file name using async-signal safe functions. */
    ll2string(pid, sizeof(pid), childpid);
    redis_strlcpy(tmpfile, "temp-", sizeof(tmpfile));
    redis_strlcat(tmpfile, pid, sizeof(tmpfile));
    redis_strlcat(tmpfile, ".rdb", sizeof(tmpfile));

    if (from_signal) {
        /* bg_unlink is not async-signal-safe, but in this case we don't really
         * need to close the fd, it'll be released when the process exists. */
        int fd = open(tmpfile, O_RDONLY|O_NONBLOCK);
        UNUSED(fd);
        unlink(tmpfile);
    } else {
        bg_unlink(tmpfile);
    }
}

/* This function is called by rdbLoadObject() when the code is in RDB-check
 * mode and we find a module value of type 2 that can be parsed without
 * the need of the actual module. The value is parsed for errors, finally
 * a dummy redis object is returned just to conform to the API. */
robj *rdbLoadCheckModuleValue(rio *rdb, char *modulename) {
    uint64_t opcode;
    while((opcode = rdbLoadLen(rdb,NULL)) != RDB_MODULE_OPCODE_EOF) {
        if (opcode == RDB_MODULE_OPCODE_SINT ||
            opcode == RDB_MODULE_OPCODE_UINT)
        {
            uint64_t len;
            if (rdbLoadLenByRef(rdb,NULL,&len) == -1) {
                rdbReportCorruptRDB(
                    "Error reading integer from module %s value", modulename);
            }
        } else if (opcode == RDB_MODULE_OPCODE_STRING) {
            robj *o = rdbGenericLoadStringObject(rdb,RDB_LOAD_NONE,NULL);
            if (o == NULL) {
                rdbReportCorruptRDB(
                    "Error reading string from module %s value", modulename);
            }
            decrRefCount(o);
        } else if (opcode == RDB_MODULE_OPCODE_FLOAT) {
            float val;
            if (rdbLoadBinaryFloatValue(rdb,&val) == -1) {
                rdbReportCorruptRDB(
                    "Error reading float from module %s value", modulename);
            }
        } else if (opcode == RDB_MODULE_OPCODE_DOUBLE) {
            double val;
            if (rdbLoadBinaryDoubleValue(rdb,&val) == -1) {
                rdbReportCorruptRDB(
                    "Error reading double from module %s value", modulename);
            }
        }
    }
    return createStringObject("module-dummy-value",18);
}

/* callback for hashZiplistConvertAndValidateIntegrity.
 * Check that the ziplist doesn't have duplicate hash field names.
 * The ziplist element pointed by 'p' will be converted and stored into listpack. */
static int _ziplistPairsEntryConvertAndValidate(unsigned char *p, unsigned int head_count, void *userdata) {
    unsigned char *str;
    unsigned int slen;
    long long vll;

    struct {
        long count;
        dict *fields;
        unsigned char **lp;
    } *data = userdata;

    if (data->fields == NULL) {
        data->fields = dictCreate(&hashDictType);
        dictExpand(data->fields, head_count/2);
    }

    if (!ziplistGet(p, &str, &slen, &vll))
        return 0;

    /* Even records are field names, add to dict and check that's not a dup */
    if (((data->count) & 1) == 0) {
        sds field = str? sdsnewlen(str, slen): sdsfromlonglong(vll);
        if (dictAdd(data->fields, field, NULL) != DICT_OK) {
            /* Duplicate, return an error */
            sdsfree(field);
            return 0;
        }
    }

    if (str) {
        *(data->lp) = lpAppend(*(data->lp), (unsigned char*)str, slen);
    } else {
        *(data->lp) = lpAppendInteger(*(data->lp), vll);
    }

    (data->count)++;
    return 1;
}

/* Validate the integrity of the data structure while converting it to 
 * listpack and storing it at 'lp'.
 * The function is safe to call on non-validated ziplists, it returns 0
 * when encounter an integrity validation issue. */
int ziplistPairsConvertAndValidateIntegrity(unsigned char *zl, size_t size, unsigned char **lp) {
    /* Keep track of the field names to locate duplicate ones */
    struct {
        long count;
        dict *fields; /* Initialisation at the first callback. */
        unsigned char **lp;
    } data = {0, NULL, lp};

    int ret = ziplistValidateIntegrity(zl, size, 1, _ziplistPairsEntryConvertAndValidate, &data);

    /* make sure we have an even number of records. */
    if (data.count & 1)
        ret = 0;

    if (data.fields) dictRelease(data.fields);
    return ret;
}

/* callback for ziplistValidateIntegrity.
 * The ziplist element pointed by 'p' will be converted and stored into listpack. */
static int _ziplistEntryConvertAndValidate(unsigned char *p, unsigned int head_count, void *userdata) {
    UNUSED(head_count);
    unsigned char *str;
    unsigned int slen;
    long long vll;
    unsigned char **lp = (unsigned char**)userdata;

    if (!ziplistGet(p, &str, &slen, &vll)) return 0;

    if (str)
        *lp = lpAppend(*lp, (unsigned char*)str, slen);
    else
        *lp = lpAppendInteger(*lp, vll);

    return 1;
}

/* callback for ziplistValidateIntegrity.
 * The ziplist element pointed by 'p' will be converted and stored into quicklist. */
static int _listZiplistEntryConvertAndValidate(unsigned char *p, unsigned int head_count, void *userdata) {
    UNUSED(head_count);
    unsigned char *str;
    unsigned int slen;
    long long vll;
    char longstr[32] = {0};
    quicklist *ql = (quicklist*)userdata;

    if (!ziplistGet(p, &str, &slen, &vll)) return 0;
    if (!str) {
        /* Write the longval as a string so we can re-add it */
        slen = ll2string(longstr, sizeof(longstr), vll);
        str = (unsigned char *)longstr;
    }
    quicklistPushTail(ql, str, slen);
    return 1;
}

/* callback for to check the listpack doesn't have duplicate records */
static int _lpEntryValidation(unsigned char *p, unsigned int head_count, void *userdata) {
    struct {
        int pairs;
        long count;
        dict *fields;
    } *data = userdata;

    if (data->fields == NULL) {
        data->fields = dictCreate(&hashDictType);
        dictExpand(data->fields, data->pairs ? head_count/2 : head_count);
    }

    /* If we're checking pairs, then even records are field names. Otherwise
     * we're checking all elements. Add to dict and check that's not a dup */
    if (!data->pairs || ((data->count) & 1) == 0) {
        unsigned char *str;
        int64_t slen;
        unsigned char buf[LP_INTBUF_SIZE];

        str = lpGet(p, &slen, buf);
        sds field = sdsnewlen(str, slen);
        if (dictAdd(data->fields, field, NULL) != DICT_OK) {
            /* Duplicate, return an error */
            sdsfree(field);
            return 0;
        }
    }

    (data->count)++;
    return 1;
}

/* Validate the integrity of the listpack structure.
 * when `deep` is 0, only the integrity of the header is validated.
 * when `deep` is 1, we scan all the entries one by one.
 * when `pairs` is 0, all elements need to be unique (it's a set)
 * when `pairs` is 1, odd elements need to be unique (it's a key-value map) */
int lpValidateIntegrityAndDups(unsigned char *lp, size_t size, int deep, int pairs) {
    if (!deep)
        return lpValidateIntegrity(lp, size, 0, NULL, NULL);

    /* Keep track of the field names to locate duplicate ones */
    struct {
        int pairs;
        long count;
        dict *fields; /* Initialisation at the first callback. */
    } data = {pairs, 0, NULL};

    int ret = lpValidateIntegrity(lp, size, 1, _lpEntryValidation, &data);

    /* make sure we have an even number of records. */
    if (pairs && data.count & 1)
        ret = 0;

    if (data.fields) dictRelease(data.fields);
    return ret;
}

/* Load a Redis object of the specified type from the specified file.
 * On success a newly allocated object is returned, otherwise NULL.
 * When the function returns NULL and if 'error' is not NULL, the
 * integer pointed by 'error' is set to the type of error that occurred */
robj *rdbLoadObject(int rdbtype, rio *rdb, sds key, int dbid, int *error) {
    robj *o = NULL, *ele, *dec;
    uint64_t len;
    unsigned int i;

    /* Set default error of load object, it will be set to 0 on success. */
    if (error) *error = RDB_LOAD_ERR_OTHER;

    int deep_integrity_validation = server.sanitize_dump_payload == SANITIZE_DUMP_YES;
    if (server.sanitize_dump_payload == SANITIZE_DUMP_CLIENTS) {
        /* Skip sanitization when loading (an RDB), or getting a RESTORE command
         * from either the master or a client using an ACL user with the skip-sanitize-payload flag. */
        int skip = server.loading ||
            (server.current_client && (server.current_client->flags & CLIENT_MASTER));
        if (!skip && server.current_client && server.current_client->user)
            skip = !!(server.current_client->user->flags & USER_FLAG_SANITIZE_PAYLOAD_SKIP);
        deep_integrity_validation = !skip;
    }

    if (rdbtype == RDB_TYPE_STRING) {
        /* Read string value */
        if ((o = rdbLoadEncodedStringObject(rdb)) == NULL) return NULL;
        o = tryObjectEncodingEx(o, 0);
    } else if (rdbtype == RDB_TYPE_LIST) {
        /* Read list value */
        if ((len = rdbLoadLen(rdb,NULL)) == RDB_LENERR) return NULL;
        if (len == 0) goto emptykey;

        o = createQuicklistObject(server.list_max_listpack_size, server.list_compress_depth);

        /* Load every single element of the list */
        while(len--) {
            if ((ele = rdbLoadEncodedStringObject(rdb)) == NULL) {
                decrRefCount(o);
                return NULL;
            }
            dec = getDecodedObject(ele);
            size_t len = sdslen(dec->ptr);
            quicklistPushTail(o->ptr, dec->ptr, len);
            decrRefCount(dec);
            decrRefCount(ele);
        }

        listTypeTryConversion(o,LIST_CONV_AUTO,NULL,NULL);
    } else if (rdbtype == RDB_TYPE_SET) {
        /* Read Set value */
        if ((len = rdbLoadLen(rdb,NULL)) == RDB_LENERR) return NULL;
        if (len == 0) goto emptykey;

        /* Use a regular set when there are too many entries. */
        size_t max_entries = server.set_max_intset_entries;
        if (max_entries >= 1<<30) max_entries = 1<<30;
        if (len > max_entries) {
            o = createSetObject();
            /* It's faster to expand the dict to the right size asap in order
             * to avoid rehashing */
            if (len > DICT_HT_INITIAL_SIZE && dictTryExpand(o->ptr,len) != DICT_OK) {
                rdbReportCorruptRDB("OOM in dictTryExpand %llu", (unsigned long long)len);
                decrRefCount(o);
                return NULL;
            }
        } else {
            o = createIntsetObject();
        }

        /* Load every single element of the set */
        size_t maxelelen = 0, sumelelen = 0;
        for (i = 0; i < len; i++) {
            long long llval;
            sds sdsele;

            if ((sdsele = rdbGenericLoadStringObject(rdb,RDB_LOAD_SDS,NULL)) == NULL) {
                decrRefCount(o);
                return NULL;
            }
            size_t elelen = sdslen(sdsele);
            sumelelen += elelen;
            if (elelen > maxelelen) maxelelen = elelen;

            if (o->encoding == OBJ_ENCODING_INTSET) {
                /* Fetch integer value from element. */
                if (isSdsRepresentableAsLongLong(sdsele,&llval) == C_OK) {
                    uint8_t success;
                    o->ptr = intsetAdd(o->ptr,llval,&success);
                    if (!success) {
                        rdbReportCorruptRDB("Duplicate set members detected");
                        decrRefCount(o);
                        sdsfree(sdsele);
                        return NULL;
                    }
                } else if (setTypeSize(o) < server.set_max_listpack_entries &&
                           maxelelen <= server.set_max_listpack_value &&
                           lpSafeToAdd(NULL, sumelelen))
                {
                    /* We checked if it's safe to add one large element instead
                     * of many small ones. It's OK since lpSafeToAdd doesn't
                     * care about individual elements, only the total size. */
                    setTypeConvert(o, OBJ_ENCODING_LISTPACK);
                } else if (setTypeConvertAndExpand(o, OBJ_ENCODING_HT, len, 0) != C_OK) {
                    rdbReportCorruptRDB("OOM in dictTryExpand %llu", (unsigned long long)len);
                    sdsfree(sdsele);
                    decrRefCount(o);
                    return NULL;
                }
            }

            /* This will also be called when the set was just converted
             * to a listpack encoded set. */
            if (o->encoding == OBJ_ENCODING_LISTPACK) {
                if (setTypeSize(o) < server.set_max_listpack_entries &&
                    elelen <= server.set_max_listpack_value &&
                    lpSafeToAdd(o->ptr, elelen))
                {
                    unsigned char *p = lpFirst(o->ptr);
                    if (p && lpFind(o->ptr, p, (unsigned char*)sdsele, elelen, 0)) {
                        rdbReportCorruptRDB("Duplicate set members detected");
                        decrRefCount(o);
                        sdsfree(sdsele);
                        return NULL;
                    }
                    o->ptr = lpAppend(o->ptr, (unsigned char *)sdsele, elelen);
                } else if (setTypeConvertAndExpand(o, OBJ_ENCODING_HT, len, 0) != C_OK) {
                    rdbReportCorruptRDB("OOM in dictTryExpand %llu",
                                        (unsigned long long)len);
                    sdsfree(sdsele);
                    decrRefCount(o);
                    return NULL;
                }
            }

            /* This will also be called when the set was just converted
             * to a regular hash table encoded set. */
            if (o->encoding == OBJ_ENCODING_HT) {
                if (dictAdd((dict*)o->ptr,sdsele,NULL) != DICT_OK) {
                    rdbReportCorruptRDB("Duplicate set members detected");
                    decrRefCount(o);
                    sdsfree(sdsele);
                    return NULL;
                }
            } else {
                sdsfree(sdsele);
            }
        }
    } else if (rdbtype == RDB_TYPE_ZSET_2 || rdbtype == RDB_TYPE_ZSET) {
        /* Read sorted set value. */
        uint64_t zsetlen;
        size_t maxelelen = 0, totelelen = 0;
        zset *zs;

        if ((zsetlen = rdbLoadLen(rdb,NULL)) == RDB_LENERR) return NULL;
        if (zsetlen == 0) goto emptykey;

        o = createZsetObject();
        zs = o->ptr;

        if (zsetlen > DICT_HT_INITIAL_SIZE && dictTryExpand(zs->dict,zsetlen) != DICT_OK) {
            rdbReportCorruptRDB("OOM in dictTryExpand %llu", (unsigned long long)zsetlen);
            decrRefCount(o);
            return NULL;
        }

        /* Load every single element of the sorted set. */
        while(zsetlen--) {
            sds sdsele;
            double score;
            zskiplistNode *znode;

            if ((sdsele = rdbGenericLoadStringObject(rdb,RDB_LOAD_SDS,NULL)) == NULL) {
                decrRefCount(o);
                return NULL;
            }

            if (rdbtype == RDB_TYPE_ZSET_2) {
                if (rdbLoadBinaryDoubleValue(rdb,&score) == -1) {
                    decrRefCount(o);
                    sdsfree(sdsele);
                    return NULL;
                }
            } else {
                if (rdbLoadDoubleValue(rdb,&score) == -1) {
                    decrRefCount(o);
                    sdsfree(sdsele);
                    return NULL;
                }
            }

            if (isnan(score)) {
                rdbReportCorruptRDB("Zset with NAN score detected");
                decrRefCount(o);
                sdsfree(sdsele);
                return NULL;
            }

            /* Don't care about integer-encoded strings. */
            if (sdslen(sdsele) > maxelelen) maxelelen = sdslen(sdsele);
            totelelen += sdslen(sdsele);

            znode = zslInsert(zs->zsl,score,sdsele);
            if (dictAdd(zs->dict,sdsele,&znode->score) != DICT_OK) {
                rdbReportCorruptRDB("Duplicate zset fields detected");
                decrRefCount(o);
                /* no need to free 'sdsele', will be released by zslFree together with 'o' */
                return NULL;
            }
        }

        /* Convert *after* loading, since sorted sets are not stored ordered. */
        if (zsetLength(o) <= server.zset_max_listpack_entries &&
            maxelelen <= server.zset_max_listpack_value &&
            lpSafeToAdd(NULL, totelelen))
        {
            zsetConvert(o,OBJ_ENCODING_LISTPACK);
        }
    } else if (rdbtype == RDB_TYPE_HASH) {
        uint64_t len;
        int ret;
        sds field, value;
        dict *dupSearchDict = NULL;

        len = rdbLoadLen(rdb, NULL);
        if (len == RDB_LENERR) return NULL;
        if (len == 0) goto emptykey;

        o = createHashObject();

        /* Too many entries? Use a hash table right from the start. */
        if (len > server.hash_max_listpack_entries)
            hashTypeConvert(o, OBJ_ENCODING_HT);
        else if (deep_integrity_validation) {
            /* In this mode, we need to guarantee that the server won't crash
             * later when the ziplist is converted to a dict.
             * Create a set (dict with no values) to for a dup search.
             * We can dismiss it as soon as we convert the ziplist to a hash. */
            dupSearchDict = dictCreate(&hashDictType);
        }


        /* Load every field and value into the ziplist */
        while (o->encoding == OBJ_ENCODING_LISTPACK && len > 0) {
            len--;
            /* Load raw strings */
            if ((field = rdbGenericLoadStringObject(rdb,RDB_LOAD_SDS,NULL)) == NULL) {
                decrRefCount(o);
                if (dupSearchDict) dictRelease(dupSearchDict);
                return NULL;
            }
            if ((value = rdbGenericLoadStringObject(rdb,RDB_LOAD_SDS,NULL)) == NULL) {
                sdsfree(field);
                decrRefCount(o);
                if (dupSearchDict) dictRelease(dupSearchDict);
                return NULL;
            }

            if (dupSearchDict) {
                sds field_dup = sdsdup(field);
                if (dictAdd(dupSearchDict, field_dup, NULL) != DICT_OK) {
                    rdbReportCorruptRDB("Hash with dup elements");
                    dictRelease(dupSearchDict);
                    decrRefCount(o);
                    sdsfree(field_dup);
                    sdsfree(field);
                    sdsfree(value);
                    return NULL;
                }
            }

            /* Convert to hash table if size threshold is exceeded */
            if (sdslen(field) > server.hash_max_listpack_value ||
                sdslen(value) > server.hash_max_listpack_value ||
                !lpSafeToAdd(o->ptr, sdslen(field)+sdslen(value)))
            {
                hashTypeConvert(o, OBJ_ENCODING_HT);
                ret = dictAdd((dict*)o->ptr, field, value);
                if (ret == DICT_ERR) {
                    rdbReportCorruptRDB("Duplicate hash fields detected");
                    if (dupSearchDict) dictRelease(dupSearchDict);
                    sdsfree(value);
                    sdsfree(field);
                    decrRefCount(o);
                    return NULL;
                }
                break;
            }

            /* Add pair to listpack */
            o->ptr = lpAppend(o->ptr, (unsigned char*)field, sdslen(field));
            o->ptr = lpAppend(o->ptr, (unsigned char*)value, sdslen(value));

            sdsfree(field);
            sdsfree(value);
        }

        if (dupSearchDict) {
            /* We no longer need this, from now on the entries are added
             * to a dict so the check is performed implicitly. */
            dictRelease(dupSearchDict);
            dupSearchDict = NULL;
        }

        if (o->encoding == OBJ_ENCODING_HT && len > DICT_HT_INITIAL_SIZE) {
            if (dictTryExpand(o->ptr,len) != DICT_OK) {
                rdbReportCorruptRDB("OOM in dictTryExpand %llu", (unsigned long long)len);
                decrRefCount(o);
                return NULL;
            }
        }

        /* Load remaining fields and values into the hash table */
        while (o->encoding == OBJ_ENCODING_HT && len > 0) {
            len--;
            /* Load encoded strings */
            if ((field = rdbGenericLoadStringObject(rdb,RDB_LOAD_SDS,NULL)) == NULL) {
                decrRefCount(o);
                return NULL;
            }
            if ((value = rdbGenericLoadStringObject(rdb,RDB_LOAD_SDS,NULL)) == NULL) {
                sdsfree(field);
                decrRefCount(o);
                return NULL;
            }

            /* Add pair to hash table */
            ret = dictAdd((dict*)o->ptr, field, value);
            if (ret == DICT_ERR) {
                rdbReportCorruptRDB("Duplicate hash fields detected");
                sdsfree(value);
                sdsfree(field);
                decrRefCount(o);
                return NULL;
            }
        }

        /* All pairs should be read by now */
        serverAssert(len == 0);
    } else if (rdbtype == RDB_TYPE_LIST_QUICKLIST || rdbtype == RDB_TYPE_LIST_QUICKLIST_2) {
        if ((len = rdbLoadLen(rdb,NULL)) == RDB_LENERR) return NULL;
        if (len == 0) goto emptykey;

        o = createQuicklistObject(server.list_max_listpack_size, server.list_compress_depth);
        uint64_t container = QUICKLIST_NODE_CONTAINER_PACKED;
        while (len--) {
            unsigned char *lp;
            size_t encoded_len;

            if (rdbtype == RDB_TYPE_LIST_QUICKLIST_2) {
                if ((container = rdbLoadLen(rdb,NULL)) == RDB_LENERR) {
                    decrRefCount(o);
                    return NULL;
                }

                if (container != QUICKLIST_NODE_CONTAINER_PACKED && container != QUICKLIST_NODE_CONTAINER_PLAIN) {
                    rdbReportCorruptRDB("Quicklist integrity check failed.");
                    decrRefCount(o);
                    return NULL;
                }
            }

            unsigned char *data =
                rdbGenericLoadStringObject(rdb,RDB_LOAD_PLAIN,&encoded_len);
            if (data == NULL || (encoded_len == 0)) {
                zfree(data);
                decrRefCount(o);
                return NULL;
            }

            if (container == QUICKLIST_NODE_CONTAINER_PLAIN) {
                quicklistAppendPlainNode(o->ptr, data, encoded_len);
                continue;
            }

            if (rdbtype == RDB_TYPE_LIST_QUICKLIST_2) {
                lp = data;
                if (deep_integrity_validation) server.stat_dump_payload_sanitizations++;
                if (!lpValidateIntegrity(lp, encoded_len, deep_integrity_validation, NULL, NULL)) {
                    rdbReportCorruptRDB("Listpack integrity check failed.");
                    decrRefCount(o);
                    zfree(lp);
                    return NULL;
                }
            } else {
                lp = lpNew(encoded_len);
                if (!ziplistValidateIntegrity(data, encoded_len, 1,
                        _ziplistEntryConvertAndValidate, &lp))
                {
                    rdbReportCorruptRDB("Ziplist integrity check failed.");
                    decrRefCount(o);
                    zfree(data);
                    zfree(lp);
                    return NULL;
                }
                zfree(data);
                lp = lpShrinkToFit(lp);
            }

            /* Silently skip empty ziplists, if we'll end up with empty quicklist we'll fail later. */
            if (lpLength(lp) == 0) {
                zfree(lp);
                continue;
            } else {
                quicklistAppendListpack(o->ptr, lp);
            }
        }

        if (quicklistCount(o->ptr) == 0) {
            decrRefCount(o);
            goto emptykey;
        }

        listTypeTryConversion(o,LIST_CONV_AUTO,NULL,NULL);
    } else if (rdbtype == RDB_TYPE_HASH_ZIPMAP  ||
               rdbtype == RDB_TYPE_LIST_ZIPLIST ||
               rdbtype == RDB_TYPE_SET_INTSET   ||
               rdbtype == RDB_TYPE_SET_LISTPACK ||
               rdbtype == RDB_TYPE_ZSET_ZIPLIST ||
               rdbtype == RDB_TYPE_ZSET_LISTPACK ||
               rdbtype == RDB_TYPE_HASH_ZIPLIST ||
               rdbtype == RDB_TYPE_HASH_LISTPACK)
    {
        size_t encoded_len;
        unsigned char *encoded =
            rdbGenericLoadStringObject(rdb,RDB_LOAD_PLAIN,&encoded_len);
        if (encoded == NULL) return NULL;

        o = createObject(OBJ_STRING,encoded); /* Obj type fixed below. */

        /* Fix the object encoding, and make sure to convert the encoded
         * data type into the base type if accordingly to the current
         * configuration there are too many elements in the encoded data
         * type. Note that we only check the length and not max element
         * size as this is an O(N) scan. Eventually everything will get
         * converted. */
        switch(rdbtype) {
            case RDB_TYPE_HASH_ZIPMAP:
                /* Since we don't keep zipmaps anymore, the rdb loading for these
                 * is O(n) anyway, use `deep` validation. */
                if (!zipmapValidateIntegrity(encoded, encoded_len, 1)) {
                    rdbReportCorruptRDB("Zipmap integrity check failed.");
                    zfree(encoded);
                    o->ptr = NULL;
                    decrRefCount(o);
                    return NULL;
                }
                /* Convert to ziplist encoded hash. This must be deprecated
                 * when loading dumps created by Redis 2.4 gets deprecated. */
                {
                    unsigned char *lp = lpNew(0);
                    unsigned char *zi = zipmapRewind(o->ptr);
                    unsigned char *fstr, *vstr;
                    unsigned int flen, vlen;
                    unsigned int maxlen = 0;
                    dict *dupSearchDict = dictCreate(&hashDictType);

                    while ((zi = zipmapNext(zi, &fstr, &flen, &vstr, &vlen)) != NULL) {
                        if (flen > maxlen) maxlen = flen;
                        if (vlen > maxlen) maxlen = vlen;

                        /* search for duplicate records */
                        sds field = sdstrynewlen(fstr, flen);
                        if (!field || dictAdd(dupSearchDict, field, NULL) != DICT_OK ||
                            !lpSafeToAdd(lp, (size_t)flen + vlen)) {
                            rdbReportCorruptRDB("Hash zipmap with dup elements, or big length (%u)", flen);
                            dictRelease(dupSearchDict);
                            sdsfree(field);
                            zfree(encoded);
                            o->ptr = NULL;
                            decrRefCount(o);
                            return NULL;
                        }

                        lp = lpAppend(lp, fstr, flen);
                        lp = lpAppend(lp, vstr, vlen);
                    }

                    dictRelease(dupSearchDict);
                    zfree(o->ptr);
                    o->ptr = lp;
                    o->type = OBJ_HASH;
                    o->encoding = OBJ_ENCODING_LISTPACK;

                    if (hashTypeLength(o) > server.hash_max_listpack_entries ||
                        maxlen > server.hash_max_listpack_value)
                    {
                        hashTypeConvert(o, OBJ_ENCODING_HT);
                    }
                }
                break;
            case RDB_TYPE_LIST_ZIPLIST: 
                {
                    quicklist *ql = quicklistNew(server.list_max_listpack_size,
                                                 server.list_compress_depth);

                    if (!ziplistValidateIntegrity(encoded, encoded_len, 1,
                            _listZiplistEntryConvertAndValidate, ql))
                    {
                        rdbReportCorruptRDB("List ziplist integrity check failed.");
                        zfree(encoded);
                        o->ptr = NULL;
                        decrRefCount(o);
                        quicklistRelease(ql);
                        return NULL;
                    }

                    if (ql->len == 0) {
                        zfree(encoded);
                        o->ptr = NULL;
                        decrRefCount(o);
                        quicklistRelease(ql);
                        goto emptykey;
                    }

                    zfree(encoded);
                    o->type = OBJ_LIST;
                    o->ptr = ql;
                    o->encoding = OBJ_ENCODING_QUICKLIST;
                    break;
                }
            case RDB_TYPE_SET_INTSET:
                if (deep_integrity_validation) server.stat_dump_payload_sanitizations++;
                if (!intsetValidateIntegrity(encoded, encoded_len, deep_integrity_validation)) {
                    rdbReportCorruptRDB("Intset integrity check failed.");
                    zfree(encoded);
                    o->ptr = NULL;
                    decrRefCount(o);
                    return NULL;
                }
                o->type = OBJ_SET;
                o->encoding = OBJ_ENCODING_INTSET;
                if (intsetLen(o->ptr) > server.set_max_intset_entries)
                    setTypeConvert(o,OBJ_ENCODING_HT);
                break;
            case RDB_TYPE_SET_LISTPACK:
                if (deep_integrity_validation) server.stat_dump_payload_sanitizations++;
                if (!lpValidateIntegrityAndDups(encoded, encoded_len, deep_integrity_validation, 0)) {
                    rdbReportCorruptRDB("Set listpack integrity check failed.");
                    zfree(encoded);
                    o->ptr = NULL;
                    decrRefCount(o);
                    return NULL;
                }
                o->type = OBJ_SET;
                o->encoding = OBJ_ENCODING_LISTPACK;

                if (setTypeSize(o) == 0) {
                    zfree(encoded);
                    o->ptr = NULL;
                    decrRefCount(o);
                    goto emptykey;
                }
                if (setTypeSize(o) > server.set_max_listpack_entries)
                    setTypeConvert(o, OBJ_ENCODING_HT);
                break;
            case RDB_TYPE_ZSET_ZIPLIST:
                {
                    unsigned char *lp = lpNew(encoded_len);
                    if (!ziplistPairsConvertAndValidateIntegrity(encoded, encoded_len, &lp)) {
                        rdbReportCorruptRDB("Zset ziplist integrity check failed.");
                        zfree(lp);
                        zfree(encoded);
                        o->ptr = NULL;
                        decrRefCount(o);
                        return NULL;
                    }

                    zfree(o->ptr);
                    o->type = OBJ_ZSET;
                    o->ptr = lp;
                    o->encoding = OBJ_ENCODING_LISTPACK;
                    if (zsetLength(o) == 0) {
                        decrRefCount(o);
                        goto emptykey;
                    }

                    if (zsetLength(o) > server.zset_max_listpack_entries)
                        zsetConvert(o,OBJ_ENCODING_SKIPLIST);
                    else
                        o->ptr = lpShrinkToFit(o->ptr);
                    break;
                }
            case RDB_TYPE_ZSET_LISTPACK:
                if (deep_integrity_validation) server.stat_dump_payload_sanitizations++;
                if (!lpValidateIntegrityAndDups(encoded, encoded_len, deep_integrity_validation, 1)) {
                    rdbReportCorruptRDB("Zset listpack integrity check failed.");
                    zfree(encoded);
                    o->ptr = NULL;
                    decrRefCount(o);
                    return NULL;
                }
                o->type = OBJ_ZSET;
                o->encoding = OBJ_ENCODING_LISTPACK;
                if (zsetLength(o) == 0) {
                    decrRefCount(o);
                    goto emptykey;
                }

                if (zsetLength(o) > server.zset_max_listpack_entries)
                    zsetConvert(o,OBJ_ENCODING_SKIPLIST);
                break;
            case RDB_TYPE_HASH_ZIPLIST:
                {
                    unsigned char *lp = lpNew(encoded_len);
                    if (!ziplistPairsConvertAndValidateIntegrity(encoded, encoded_len, &lp)) {
                        rdbReportCorruptRDB("Hash ziplist integrity check failed.");
                        zfree(lp);
                        zfree(encoded);
                        o->ptr = NULL;
                        decrRefCount(o);
                        return NULL;
                    }

                    zfree(o->ptr);
                    o->ptr = lp;
                    o->type = OBJ_HASH;
                    o->encoding = OBJ_ENCODING_LISTPACK;
                    if (hashTypeLength(o) == 0) {
                        decrRefCount(o);
                        goto emptykey;
                    }

                    if (hashTypeLength(o) > server.hash_max_listpack_entries)
                        hashTypeConvert(o, OBJ_ENCODING_HT);
                    else
                        o->ptr = lpShrinkToFit(o->ptr);
                    break;
                }
            case RDB_TYPE_HASH_LISTPACK:
                if (deep_integrity_validation) server.stat_dump_payload_sanitizations++;
                if (!lpValidateIntegrityAndDups(encoded, encoded_len, deep_integrity_validation, 1)) {
                    rdbReportCorruptRDB("Hash listpack integrity check failed.");
                    zfree(encoded);
                    o->ptr = NULL;
                    decrRefCount(o);
                    return NULL;
                }
                o->type = OBJ_HASH;
                o->encoding = OBJ_ENCODING_LISTPACK;
                if (hashTypeLength(o) == 0) {
                    decrRefCount(o);
                    goto emptykey;
                }

                if (hashTypeLength(o) > server.hash_max_listpack_entries)
                    hashTypeConvert(o, OBJ_ENCODING_HT);
                break;
            default:
                /* totally unreachable */
                rdbReportCorruptRDB("Unknown RDB encoding type %d",rdbtype);
                break;
        }
    } else if (rdbtype == RDB_TYPE_STREAM_LISTPACKS ||
               rdbtype == RDB_TYPE_STREAM_LISTPACKS_2 ||
               rdbtype == RDB_TYPE_STREAM_LISTPACKS_3)
    {
        o = createStreamObject();
        stream *s = o->ptr;
        uint64_t listpacks = rdbLoadLen(rdb,NULL);
        if (listpacks == RDB_LENERR) {
            rdbReportReadError("Stream listpacks len loading failed.");
            decrRefCount(o);
            return NULL;
        }

        while(listpacks--) {
            /* Get the master ID, the one we'll use as key of the radix tree
             * node: the entries inside the listpack itself are delta-encoded
             * relatively to this ID. */
            sds nodekey = rdbGenericLoadStringObject(rdb,RDB_LOAD_SDS,NULL);
            if (nodekey == NULL) {
                rdbReportReadError("Stream master ID loading failed: invalid encoding or I/O error.");
                decrRefCount(o);
                return NULL;
            }
            if (sdslen(nodekey) != sizeof(streamID)) {
                rdbReportCorruptRDB("Stream node key entry is not the "
                                        "size of a stream ID");
                sdsfree(nodekey);
                decrRefCount(o);
                return NULL;
            }

            /* Load the listpack. */
            size_t lp_size;
            unsigned char *lp =
                rdbGenericLoadStringObject(rdb,RDB_LOAD_PLAIN,&lp_size);
            if (lp == NULL) {
                rdbReportReadError("Stream listpacks loading failed.");
                sdsfree(nodekey);
                decrRefCount(o);
                return NULL;
            }
            if (deep_integrity_validation) server.stat_dump_payload_sanitizations++;
            if (!streamValidateListpackIntegrity(lp, lp_size, deep_integrity_validation)) {
                rdbReportCorruptRDB("Stream listpack integrity check failed.");
                sdsfree(nodekey);
                decrRefCount(o);
                zfree(lp);
                return NULL;
            }

            unsigned char *first = lpFirst(lp);
            if (first == NULL) {
                /* Serialized listpacks should never be empty, since on
                 * deletion we should remove the radix tree key if the
                 * resulting listpack is empty. */
                rdbReportCorruptRDB("Empty listpack inside stream");
                sdsfree(nodekey);
                decrRefCount(o);
                zfree(lp);
                return NULL;
            }

            /* Insert the key in the radix tree. */
            int retval = raxTryInsert(s->rax,
                (unsigned char*)nodekey,sizeof(streamID),lp,NULL);
            sdsfree(nodekey);
            if (!retval) {
                rdbReportCorruptRDB("Listpack re-added with existing key");
                decrRefCount(o);
                zfree(lp);
                return NULL;
            }
        }
        /* Load total number of items inside the stream. */
        s->length = rdbLoadLen(rdb,NULL);

        /* Load the last entry ID. */
        s->last_id.ms = rdbLoadLen(rdb,NULL);
        s->last_id.seq = rdbLoadLen(rdb,NULL);
        
        if (rdbtype >= RDB_TYPE_STREAM_LISTPACKS_2) {
            /* Load the first entry ID. */
            s->first_id.ms = rdbLoadLen(rdb,NULL);
            s->first_id.seq = rdbLoadLen(rdb,NULL);

            /* Load the maximal deleted entry ID. */
            s->max_deleted_entry_id.ms = rdbLoadLen(rdb,NULL);
            s->max_deleted_entry_id.seq = rdbLoadLen(rdb,NULL);

            /* Load the offset. */
            s->entries_added = rdbLoadLen(rdb,NULL);
        } else {
            /* During migration the offset can be initialized to the stream's
             * length. At this point, we also don't care about tombstones
             * because CG offsets will be later initialized as well. */
            s->max_deleted_entry_id.ms = 0;
            s->max_deleted_entry_id.seq = 0;
            s->entries_added = s->length;
            
            /* Since the rax is already loaded, we can find the first entry's
             * ID. */ 
            streamGetEdgeID(s,1,1,&s->first_id);
        }

        if (rioGetReadError(rdb)) {
            rdbReportReadError("Stream object metadata loading failed.");
            decrRefCount(o);
            return NULL;
        }

        if (s->length && !raxSize(s->rax)) {
            rdbReportCorruptRDB("Stream length inconsistent with rax entries");
            decrRefCount(o);
            return NULL;
        }

        /* Consumer groups loading */
        uint64_t cgroups_count = rdbLoadLen(rdb,NULL);
        if (cgroups_count == RDB_LENERR) {
            rdbReportReadError("Stream cgroup count loading failed.");
            decrRefCount(o);
            return NULL;
        }
        while(cgroups_count--) {
            /* Get the consumer group name and ID. We can then create the
             * consumer group ASAP and populate its structure as
             * we read more data. */
            streamID cg_id;
            sds cgname = rdbGenericLoadStringObject(rdb,RDB_LOAD_SDS,NULL);
            if (cgname == NULL) {
                rdbReportReadError(
                    "Error reading the consumer group name from Stream");
                decrRefCount(o);
                return NULL;
            }

            cg_id.ms = rdbLoadLen(rdb,NULL);
            cg_id.seq = rdbLoadLen(rdb,NULL);
            if (rioGetReadError(rdb)) {
                rdbReportReadError("Stream cgroup ID loading failed.");
                sdsfree(cgname);
                decrRefCount(o);
                return NULL;
            }
            
            /* Load group offset. */
            uint64_t cg_offset;
            if (rdbtype >= RDB_TYPE_STREAM_LISTPACKS_2) {
                cg_offset = rdbLoadLen(rdb,NULL);
                if (rioGetReadError(rdb)) {
                    rdbReportReadError("Stream cgroup offset loading failed.");
                    sdsfree(cgname);
                    decrRefCount(o);
                    return NULL;
                }
            } else {
                cg_offset = streamEstimateDistanceFromFirstEverEntry(s,&cg_id);
            }

            streamCG *cgroup = streamCreateCG(s,cgname,sdslen(cgname),&cg_id,cg_offset);
            if (cgroup == NULL) {
                rdbReportCorruptRDB("Duplicated consumer group name %s",
                                         cgname);
                decrRefCount(o);
                sdsfree(cgname);
                return NULL;
            }
            sdsfree(cgname);

            /* Load the global PEL for this consumer group, however we'll
             * not yet populate the NACK structures with the message
             * owner, since consumers for this group and their messages will
             * be read as a next step. So for now leave them not resolved
             * and later populate it. */
            uint64_t pel_size = rdbLoadLen(rdb,NULL);
            if (pel_size == RDB_LENERR) {
                rdbReportReadError("Stream PEL size loading failed.");
                decrRefCount(o);
                return NULL;
            }
            while(pel_size--) {
                unsigned char rawid[sizeof(streamID)];
                if (rioRead(rdb,rawid,sizeof(rawid)) == 0) {
                    rdbReportReadError("Stream PEL ID loading failed.");
                    decrRefCount(o);
                    return NULL;
                }
                streamNACK *nack = streamCreateNACK(NULL);
                nack->delivery_time = rdbLoadMillisecondTime(rdb,RDB_VERSION);
                nack->delivery_count = rdbLoadLen(rdb,NULL);
                if (rioGetReadError(rdb)) {
                    rdbReportReadError("Stream PEL NACK loading failed.");
                    decrRefCount(o);
                    streamFreeNACK(nack);
                    return NULL;
                }
                if (!raxTryInsert(cgroup->pel,rawid,sizeof(rawid),nack,NULL)) {
                    rdbReportCorruptRDB("Duplicated global PEL entry "
                                            "loading stream consumer group");
                    decrRefCount(o);
                    streamFreeNACK(nack);
                    return NULL;
                }
            }

            /* Now that we loaded our global PEL, we need to load the
             * consumers and their local PELs. */
            uint64_t consumers_num = rdbLoadLen(rdb,NULL);
            if (consumers_num == RDB_LENERR) {
                rdbReportReadError("Stream consumers num loading failed.");
                decrRefCount(o);
                return NULL;
            }
            while(consumers_num--) {
                sds cname = rdbGenericLoadStringObject(rdb,RDB_LOAD_SDS,NULL);
                if (cname == NULL) {
                    rdbReportReadError(
                        "Error reading the consumer name from Stream group.");
                    decrRefCount(o);
                    return NULL;
                }
                streamConsumer *consumer = streamCreateConsumer(cgroup,cname,NULL,0,
                                                        SCC_NO_NOTIFY|SCC_NO_DIRTIFY);
                sdsfree(cname);
                if (!consumer) {
                    rdbReportCorruptRDB("Duplicate stream consumer detected.");
                    decrRefCount(o);
                    return NULL;
                }

                consumer->seen_time = rdbLoadMillisecondTime(rdb,RDB_VERSION);
                if (rioGetReadError(rdb)) {
                    rdbReportReadError("Stream short read reading seen time.");
                    decrRefCount(o);
                    return NULL;
                }

                if (rdbtype >= RDB_TYPE_STREAM_LISTPACKS_3) {
                    consumer->active_time = rdbLoadMillisecondTime(rdb,RDB_VERSION);
                    if (rioGetReadError(rdb)) {
                        rdbReportReadError("Stream short read reading active time.");
                        decrRefCount(o);
                        return NULL;
                    }
                } else {
                    /* That's the best estimate we got */
                    consumer->active_time = consumer->seen_time;
                }

                /* Load the PEL about entries owned by this specific
                 * consumer. */
                pel_size = rdbLoadLen(rdb,NULL);
                if (pel_size == RDB_LENERR) {
                    rdbReportReadError(
                        "Stream consumer PEL num loading failed.");
                    decrRefCount(o);
                    return NULL;
                }
                while(pel_size--) {
                    unsigned char rawid[sizeof(streamID)];
                    if (rioRead(rdb,rawid,sizeof(rawid)) == 0) {
                        rdbReportReadError(
                            "Stream short read reading PEL streamID.");
                        decrRefCount(o);
                        return NULL;
                    }
                    void *result;
                    if (!raxFind(cgroup->pel,rawid,sizeof(rawid),&result)) {
                        rdbReportCorruptRDB("Consumer entry not found in "
                                                "group global PEL");
                        decrRefCount(o);
                        return NULL;
                    }
                    streamNACK *nack = result;

                    /* Set the NACK consumer, that was left to NULL when
                     * loading the global PEL. Then set the same shared
                     * NACK structure also in the consumer-specific PEL. */
                    nack->consumer = consumer;
                    if (!raxTryInsert(consumer->pel,rawid,sizeof(rawid),nack,NULL)) {
                        rdbReportCorruptRDB("Duplicated consumer PEL entry "
                                                " loading a stream consumer "
                                                "group");
                        decrRefCount(o);
                        streamFreeNACK(nack);
                        return NULL;
                    }
                }
            }

            /* Verify that each PEL eventually got a consumer assigned to it. */
            if (deep_integrity_validation) {
                raxIterator ri_cg_pel;
                raxStart(&ri_cg_pel,cgroup->pel);
                raxSeek(&ri_cg_pel,"^",NULL,0);
                while(raxNext(&ri_cg_pel)) {
                    streamNACK *nack = ri_cg_pel.data;
                    if (!nack->consumer) {
                        raxStop(&ri_cg_pel);
                        rdbReportCorruptRDB("Stream CG PEL entry without consumer");
                        decrRefCount(o);
                        return NULL;
                    }
                }
                raxStop(&ri_cg_pel);
            }
        }
    } else if (rdbtype == RDB_TYPE_MODULE_PRE_GA) {
            rdbReportCorruptRDB("Pre-release module format not supported");
            return NULL;
    } else if (rdbtype == RDB_TYPE_MODULE_2) {
        uint64_t moduleid = rdbLoadLen(rdb,NULL);
        if (rioGetReadError(rdb)) {
            rdbReportReadError("Short read module id");
            return NULL;
        }
        moduleType *mt = moduleTypeLookupModuleByID(moduleid);

        if (rdbCheckMode) {
            char name[10];
            moduleTypeNameByID(name,moduleid);
            return rdbLoadCheckModuleValue(rdb,name);
        }

        if (mt == NULL) {
            char name[10];
            moduleTypeNameByID(name,moduleid);
            rdbReportCorruptRDB("The RDB file contains module data I can't load: no matching module type '%s'", name);
            return NULL;
        }
        RedisModuleIO io;
        robj keyobj;
        initStaticStringObject(keyobj,key);
        moduleInitIOContext(io,mt,rdb,&keyobj,dbid);
        /* Call the rdb_load method of the module providing the 10 bit
         * encoding version in the lower 10 bits of the module ID. */
        void *ptr = mt->rdb_load(&io,moduleid&1023);
        if (io.ctx) {
            moduleFreeContext(io.ctx);
            zfree(io.ctx);
        }

        /* Module v2 serialization has an EOF mark at the end. */
        uint64_t eof = rdbLoadLen(rdb,NULL);
        if (eof == RDB_LENERR) {
            if (ptr) {
                o = createModuleObject(mt,ptr); /* creating just in order to easily destroy */
                decrRefCount(o);
            }
            return NULL;
        }
        if (eof != RDB_MODULE_OPCODE_EOF) {
            rdbReportCorruptRDB("The RDB file contains module data for the module '%s' that is not terminated by "
                                "the proper module value EOF marker", moduleTypeModuleName(mt));
            if (ptr) {
                o = createModuleObject(mt,ptr); /* creating just in order to easily destroy */
                decrRefCount(o);
            }
            return NULL;
        }

        if (ptr == NULL) {
            rdbReportCorruptRDB("The RDB file contains module data for the module type '%s', that the responsible "
                                "module is not able to load. Check for modules log above for additional clues.",
                                moduleTypeModuleName(mt));
            return NULL;
        }
        o = createModuleObject(mt,ptr);
    } else {
        rdbReportReadError("Unknown RDB encoding type %d",rdbtype);
        return NULL;
    }
    if (error) *error = 0;
    return o;

emptykey:
    if (error) *error = RDB_LOAD_ERR_EMPTY_KEY;
    return NULL;
}

/* Mark that we are loading in the global state and setup the fields
 * needed to provide loading stats. */
void startLoading(size_t size, int rdbflags, int async) {
    /* Load the DB */
    server.loading = 1;
    if (async == 1) server.async_loading = 1;
    server.loading_start_time = time(NULL);
    server.loading_loaded_bytes = 0;
    server.loading_total_bytes = size;
    server.loading_rdb_used_mem = 0;
    server.rdb_last_load_keys_expired = 0;
    server.rdb_last_load_keys_loaded = 0;
    blockingOperationStarts();

    /* Fire the loading modules start event. */
    int subevent;
    if (rdbflags & RDBFLAGS_AOF_PREAMBLE)
        subevent = REDISMODULE_SUBEVENT_LOADING_AOF_START;
    else if(rdbflags & RDBFLAGS_REPLICATION)
        subevent = REDISMODULE_SUBEVENT_LOADING_REPL_START;
    else
        subevent = REDISMODULE_SUBEVENT_LOADING_RDB_START;
    moduleFireServerEvent(REDISMODULE_EVENT_LOADING,subevent,NULL);
}

/* Mark that we are loading in the global state and setup the fields
 * needed to provide loading stats.
 * 'filename' is optional and used for rdb-check on error */
void startLoadingFile(size_t size, char* filename, int rdbflags) {
    rdbFileBeingLoaded = filename;
    startLoading(size, rdbflags, 0);
}

/* Refresh the absolute loading progress info */
void loadingAbsProgress(off_t pos) {
    server.loading_loaded_bytes = pos;
    if (server.stat_peak_memory < zmalloc_used_memory())
        server.stat_peak_memory = zmalloc_used_memory();
}

/* Refresh the incremental loading progress info */
void loadingIncrProgress(off_t size) {
    server.loading_loaded_bytes += size;
    if (server.stat_peak_memory < zmalloc_used_memory())
        server.stat_peak_memory = zmalloc_used_memory();
}

/* Update the file name currently being loaded */
void updateLoadingFileName(char* filename) {
    rdbFileBeingLoaded = filename;
}

/* Loading finished */
void stopLoading(int success) {
    server.loading = 0;
    server.async_loading = 0;
    blockingOperationEnds();
    rdbFileBeingLoaded = NULL;

    /* Fire the loading modules end event. */
    moduleFireServerEvent(REDISMODULE_EVENT_LOADING,
                          success?
                            REDISMODULE_SUBEVENT_LOADING_ENDED:
                            REDISMODULE_SUBEVENT_LOADING_FAILED,
                           NULL);
}

void startSaving(int rdbflags) {
    /* Fire the persistence modules start event. */
    int subevent;
    if (rdbflags & RDBFLAGS_AOF_PREAMBLE && getpid() != server.pid)
        subevent = REDISMODULE_SUBEVENT_PERSISTENCE_AOF_START;
    else if (rdbflags & RDBFLAGS_AOF_PREAMBLE)
        subevent = REDISMODULE_SUBEVENT_PERSISTENCE_SYNC_AOF_START;
    else if (getpid()!=server.pid)
        subevent = REDISMODULE_SUBEVENT_PERSISTENCE_RDB_START;
    else
        subevent = REDISMODULE_SUBEVENT_PERSISTENCE_SYNC_RDB_START;
    moduleFireServerEvent(REDISMODULE_EVENT_PERSISTENCE,subevent,NULL);
}

void stopSaving(int success) {
    /* Fire the persistence modules end event. */
    moduleFireServerEvent(REDISMODULE_EVENT_PERSISTENCE,
                          success?
                            REDISMODULE_SUBEVENT_PERSISTENCE_ENDED:
                            REDISMODULE_SUBEVENT_PERSISTENCE_FAILED,
                          NULL);
}

/* Track loading progress in order to serve client's from time to time
   and if needed calculate rdb checksum  */
void rdbLoadProgressCallback(rio *r, const void *buf, size_t len) {
    if (server.rdb_checksum)
        rioGenericUpdateChecksum(r, buf, len);
    if (server.loading_process_events_interval_bytes &&
        (r->processed_bytes + len)/server.loading_process_events_interval_bytes > r->processed_bytes/server.loading_process_events_interval_bytes)
    {
        if (server.masterhost && server.repl_state == REPL_STATE_TRANSFER)
            replicationSendNewlineToMaster();
        loadingAbsProgress(r->processed_bytes);
        processEventsWhileBlocked();
        processModuleLoadingProgressEvent(0);
    }
    if (server.repl_state == REPL_STATE_TRANSFER && rioCheckType(r) == RIO_TYPE_CONN) {
        atomicIncr(server.stat_total_reads_processed, len);
    }
}

/* Save the given functions_ctx to the rdb.
 * The err output parameter is optional and will be set with relevant error
 * message on failure, it is the caller responsibility to free the error
 * message on failure.
 *
 * The lib_ctx argument is also optional. If NULL is given, only verify rdb
 * structure with out performing the actual functions loading. */
int rdbFunctionLoad(rio *rdb, int ver, functionsLibCtx* lib_ctx, int rdbflags, sds *err) {
    UNUSED(ver);
    sds error = NULL;
    sds final_payload = NULL;
    int res = C_ERR;
    if (!(final_payload = rdbGenericLoadStringObject(rdb, RDB_LOAD_SDS, NULL))) {
        error = sdsnew("Failed loading library payload");
        goto done;
    }

    if (lib_ctx) {
        sds library_name = NULL;
        if (!(library_name = functionsCreateWithLibraryCtx(final_payload, rdbflags & RDBFLAGS_ALLOW_DUP, &error, lib_ctx, 0))) {
            if (!error) {
                error = sdsnew("Failed creating the library");
            }
            goto done;
        }
        sdsfree(library_name);
    }

    res = C_OK;

done:
    if (final_payload) sdsfree(final_payload);
    if (error) {
        if (err) {
            *err = error;
        } else {
            serverLog(LL_WARNING, "Failed creating function, %s", error);
            sdsfree(error);
        }
    }
    return res;
}

/* Load an RDB file from the rio stream 'rdb'. On success C_OK is returned,
 * otherwise C_ERR is returned and 'errno' is set accordingly. */
int rdbLoadRio(rio *rdb, int rdbflags, rdbSaveInfo *rsi) {
    functionsLibCtx* functions_lib_ctx = functionsLibCtxGetCurrent();
    rdbLoadingCtx loading_ctx = { .dbarray = server.db, .functions_lib_ctx = functions_lib_ctx };
    int retval = rdbLoadRioWithLoadingCtx(rdb,rdbflags,rsi,&loading_ctx);
    return retval;
}

/* Load an RDB file from the rio stream 'rdb'. On success C_OK is returned,
 * otherwise C_ERR is returned.
 * The rdb_loading_ctx argument holds objects to which the rdb will be loaded to,
 * currently it only allow to set db object and functionLibCtx to which the data
 * will be loaded (in the future it might contains more such objects). */
int rdbLoadRioWithLoadingCtx(rio *rdb, int rdbflags, rdbSaveInfo *rsi, rdbLoadingCtx *rdb_loading_ctx) {
    uint64_t dbid = 0;
    int type, rdbver;
    uint64_t db_size = 0, expires_size = 0;
    int should_expand_db = 0;
    redisDb *db = rdb_loading_ctx->dbarray+0;
    char buf[1024];
    int error;
    long long empty_keys_skipped = 0;

    rdb->update_cksum = rdbLoadProgressCallback;
    rdb->max_processing_chunk = server.loading_process_events_interval_bytes;
    if (rioRead(rdb,buf,9) == 0) goto eoferr;
    buf[9] = '\0';
    if (memcmp(buf,"REDIS",5) != 0) {
        serverLog(LL_WARNING,"Wrong signature trying to load DB from file");
        return C_ERR;
    }
    rdbver = atoi(buf+5);
    if (rdbver < 1 || rdbver > RDB_VERSION) {
        serverLog(LL_WARNING,"Can't handle RDB format version %d",rdbver);
        return C_ERR;
    }

    /* Key-specific attributes, set by opcodes before the key type. */
    long long lru_idle = -1, lfu_freq = -1, expiretime = -1, now = mstime();
    long long lru_clock = LRU_CLOCK();

    while(1) {
        sds key;
        robj *val;

        /* Read type. */
        if ((type = rdbLoadType(rdb)) == -1) goto eoferr;

        /* Handle special types. */
        if (type == RDB_OPCODE_EXPIRETIME) {
            /* EXPIRETIME: load an expire associated with the next key
             * to load. Note that after loading an expire we need to
             * load the actual type, and continue. */
            expiretime = rdbLoadTime(rdb);
            expiretime *= 1000;
            if (rioGetReadError(rdb)) goto eoferr;
            continue; /* Read next opcode. */
        } else if (type == RDB_OPCODE_EXPIRETIME_MS) {
            /* EXPIRETIME_MS: milliseconds precision expire times introduced
             * with RDB v3. Like EXPIRETIME but no with more precision. */
            expiretime = rdbLoadMillisecondTime(rdb,rdbver);
            if (rioGetReadError(rdb)) goto eoferr;
            continue; /* Read next opcode. */
        } else if (type == RDB_OPCODE_FREQ) {
            /* FREQ: LFU frequency. */
            uint8_t byte;
            if (rioRead(rdb,&byte,1) == 0) goto eoferr;
            lfu_freq = byte;
            continue; /* Read next opcode. */
        } else if (type == RDB_OPCODE_IDLE) {
            /* IDLE: LRU idle time. */
            uint64_t qword;
            if ((qword = rdbLoadLen(rdb,NULL)) == RDB_LENERR) goto eoferr;
            lru_idle = qword;
            continue; /* Read next opcode. */
        } else if (type == RDB_OPCODE_EOF) {
            /* EOF: End of file, exit the main loop. */
            break;
        } else if (type == RDB_OPCODE_SELECTDB) {
            /* SELECTDB: Select the specified database. */
            if ((dbid = rdbLoadLen(rdb,NULL)) == RDB_LENERR) goto eoferr;
            if (dbid >= (unsigned)server.dbnum) {
                serverLog(LL_WARNING,
                    "FATAL: Data file was created with a Redis "
                    "server configured to handle more than %d "
                    "databases. Exiting\n", server.dbnum);
                exit(1);
            }
            db = rdb_loading_ctx->dbarray+dbid;
            continue; /* Read next opcode. */
        } else if (type == RDB_OPCODE_RESIZEDB) {
            /* RESIZEDB: Hint about the size of the keys in the currently
             * selected data base, in order to avoid useless rehashing. */
            if ((db_size = rdbLoadLen(rdb,NULL)) == RDB_LENERR)
                goto eoferr;
            if ((expires_size = rdbLoadLen(rdb,NULL)) == RDB_LENERR)
                goto eoferr;
            should_expand_db = 1;
            continue; /* Read next opcode. */
        } else if (type == RDB_OPCODE_SLOT_INFO) {
            uint64_t slot_id, slot_size, expires_slot_size;
            if ((slot_id = rdbLoadLen(rdb,NULL)) == RDB_LENERR)
                goto eoferr;
            if ((slot_size = rdbLoadLen(rdb,NULL)) == RDB_LENERR)
                goto eoferr;
            if ((expires_slot_size = rdbLoadLen(rdb,NULL)) == RDB_LENERR)
                goto eoferr;
            if (!server.cluster_enabled) {
                continue; /* Ignore gracefully. */
            }
            /* In cluster mode we resize individual slot specific dictionaries based on the number of keys that slot holds. */
            kvstoreDictExpand(db->keys, slot_id, slot_size);
            kvstoreDictExpand(db->expires, slot_id, expires_slot_size);
            should_expand_db = 0;
            continue; /* Read next opcode. */
        } else if (type == RDB_OPCODE_AUX) {
            /* AUX: generic string-string fields. Use to add state to RDB
             * which is backward compatible. Implementations of RDB loading
             * are required to skip AUX fields they don't understand.
             *
             * An AUX field is composed of two strings: key and value. */
            robj *auxkey, *auxval;
            if ((auxkey = rdbLoadStringObject(rdb)) == NULL) goto eoferr;
            if ((auxval = rdbLoadStringObject(rdb)) == NULL) {
                decrRefCount(auxkey);
                goto eoferr;
            }

            if (((char*)auxkey->ptr)[0] == '%') {
                /* All the fields with a name staring with '%' are considered
                 * information fields and are logged at startup with a log
                 * level of NOTICE. */
                serverLog(LL_NOTICE,"RDB '%s': %s",
                    (char*)auxkey->ptr,
                    (char*)auxval->ptr);
            } else if (!strcasecmp(auxkey->ptr,"repl-stream-db")) {
                if (rsi) rsi->repl_stream_db = atoi(auxval->ptr);
            } else if (!strcasecmp(auxkey->ptr,"repl-id")) {
                if (rsi && sdslen(auxval->ptr) == CONFIG_RUN_ID_SIZE) {
                    memcpy(rsi->repl_id,auxval->ptr,CONFIG_RUN_ID_SIZE+1);
                    rsi->repl_id_is_set = 1;
                }
            } else if (!strcasecmp(auxkey->ptr,"repl-offset")) {
                if (rsi) rsi->repl_offset = strtoll(auxval->ptr,NULL,10);
            } else if (!strcasecmp(auxkey->ptr,"lua")) {
                /* Won't load the script back in memory anymore. */
            } else if (!strcasecmp(auxkey->ptr,"redis-ver")) {
                serverLog(LL_NOTICE,"Loading RDB produced by version %s",
                    (char*)auxval->ptr);
            } else if (!strcasecmp(auxkey->ptr,"ctime")) {
                time_t age = time(NULL)-strtol(auxval->ptr,NULL,10);
                if (age < 0) age = 0;
                serverLog(LL_NOTICE,"RDB age %ld seconds",
                    (unsigned long) age);
            } else if (!strcasecmp(auxkey->ptr,"used-mem")) {
                long long usedmem = strtoll(auxval->ptr,NULL,10);
                serverLog(LL_NOTICE,"RDB memory usage when created %.2f Mb",
                    (double) usedmem / (1024*1024));
                server.loading_rdb_used_mem = usedmem;
            } else if (!strcasecmp(auxkey->ptr,"aof-preamble")) {
                long long haspreamble = strtoll(auxval->ptr,NULL,10);
                if (haspreamble) serverLog(LL_NOTICE,"RDB has an AOF tail");
            } else if (!strcasecmp(auxkey->ptr, "aof-base")) {
                long long isbase = strtoll(auxval->ptr, NULL, 10);
                if (isbase) serverLog(LL_NOTICE, "RDB is base AOF");
            } else if (!strcasecmp(auxkey->ptr,"redis-bits")) {
                /* Just ignored. */
            } else {
                /* We ignore fields we don't understand, as by AUX field
                 * contract. */
                serverLog(LL_DEBUG,"Unrecognized RDB AUX field: '%s'",
                    (char*)auxkey->ptr);
            }

            decrRefCount(auxkey);
            decrRefCount(auxval);
            continue; /* Read type again. */
        } else if (type == RDB_OPCODE_MODULE_AUX) {
            /* Load module data that is not related to the Redis key space.
             * Such data can be potentially be stored both before and after the
             * RDB keys-values section. */
            uint64_t moduleid = rdbLoadLen(rdb,NULL);
            int when_opcode = rdbLoadLen(rdb,NULL);
            int when = rdbLoadLen(rdb,NULL);
            if (rioGetReadError(rdb)) goto eoferr;
            if (when_opcode != RDB_MODULE_OPCODE_UINT) {
                rdbReportReadError("bad when_opcode");
                goto eoferr;
            }
            moduleType *mt = moduleTypeLookupModuleByID(moduleid);
            char name[10];
            moduleTypeNameByID(name,moduleid);

            if (!rdbCheckMode && mt == NULL) {
                /* Unknown module. */
                serverLog(LL_WARNING,"The RDB file contains AUX module data I can't load: no matching module '%s'", name);
                exit(1);
            } else if (!rdbCheckMode && mt != NULL) {
                if (!mt->aux_load) {
                    /* Module doesn't support AUX. */
                    serverLog(LL_WARNING,"The RDB file contains module AUX data, but the module '%s' doesn't seem to support it.", name);
                    exit(1);
                }

                RedisModuleIO io;
                moduleInitIOContext(io,mt,rdb,NULL,-1);
                /* Call the rdb_load method of the module providing the 10 bit
                 * encoding version in the lower 10 bits of the module ID. */
                int rc = mt->aux_load(&io,moduleid&1023, when);
                if (io.ctx) {
                    moduleFreeContext(io.ctx);
                    zfree(io.ctx);
                }
                if (rc != REDISMODULE_OK || io.error) {
                    moduleTypeNameByID(name,moduleid);
                    serverLog(LL_WARNING,"The RDB file contains module AUX data for the module type '%s', that the responsible module is not able to load. Check for modules log above for additional clues.", name);
                    goto eoferr;
                }
                uint64_t eof = rdbLoadLen(rdb,NULL);
                if (eof != RDB_MODULE_OPCODE_EOF) {
                    serverLog(LL_WARNING,"The RDB file contains module AUX data for the module '%s' that is not terminated by the proper module value EOF marker", name);
                    goto eoferr;
                }
                continue;
            } else {
                /* RDB check mode. */
                robj *aux = rdbLoadCheckModuleValue(rdb,name);
                decrRefCount(aux);
                continue; /* Read next opcode. */
            }
        } else if (type == RDB_OPCODE_FUNCTION_PRE_GA) {
            rdbReportCorruptRDB("Pre-release function format not supported.");
            exit(1);
        } else if (type == RDB_OPCODE_FUNCTION2) {
            sds err = NULL;
            if (rdbFunctionLoad(rdb, rdbver, rdb_loading_ctx->functions_lib_ctx, rdbflags, &err) != C_OK) {
                serverLog(LL_WARNING,"Failed loading library, %s", err);
                sdsfree(err);
                goto eoferr;
            }
            continue;
        }

        /* If there is no slot info, it means that it's either not cluster mode or we are trying to load legacy RDB file.
         * In this case we want to estimate number of keys per slot and resize accordingly. */
        if (should_expand_db) {
            dbExpand(db, db_size, 0);
            dbExpandExpires(db, expires_size, 0);
            should_expand_db = 0;
        }

        /* Read key */
        if ((key = rdbGenericLoadStringObject(rdb,RDB_LOAD_SDS,NULL)) == NULL)
            goto eoferr;
        /* Read value */
        val = rdbLoadObject(type,rdb,key,db->id,&error);

        /* Check if the key already expired. This function is used when loading
         * an RDB file from disk, either at startup, or when an RDB was
         * received from the master. In the latter case, the master is
         * responsible for key expiry. If we would expire keys here, the
         * snapshot taken by the master may not be reflected on the slave.
         * Similarly, if the base AOF is RDB format, we want to load all 
         * the keys they are, since the log of operations in the incr AOF 
         * is assumed to work in the exact keyspace state. */
        if (val == NULL) {
            /* Since we used to have bug that could lead to empty keys
             * (See #8453), we rather not fail when empty key is encountered
             * in an RDB file, instead we will silently discard it and
             * continue loading. */
            if (error == RDB_LOAD_ERR_EMPTY_KEY) {
                if(empty_keys_skipped++ < 10)
                    serverLog(LL_NOTICE, "rdbLoadObject skipping empty key: %s", key);
                sdsfree(key);
            } else {
                sdsfree(key);
                goto eoferr;
            }
        } else if (iAmMaster() &&
            !(rdbflags&RDBFLAGS_AOF_PREAMBLE) &&
            expiretime != -1 && expiretime < now)
        {
            if (rdbflags & RDBFLAGS_FEED_REPL) {
                /* Caller should have created replication backlog,
                 * and now this path only works when rebooting,
                 * so we don't have replicas yet. */
                serverAssert(server.repl_backlog != NULL && listLength(server.slaves) == 0);
                robj keyobj;
                initStaticStringObject(keyobj,key);
                robj *argv[2];
                argv[0] = server.lazyfree_lazy_expire ? shared.unlink : shared.del;
                argv[1] = &keyobj;
                replicationFeedSlaves(server.slaves,dbid,argv,2);
            }
            sdsfree(key);
            decrRefCount(val);
            server.rdb_last_load_keys_expired++;
        } else {
            robj keyobj;
            initStaticStringObject(keyobj,key);

            /* Add the new object in the hash table */
            int added = dbAddRDBLoad(db,key,val);
            server.rdb_last_load_keys_loaded++;
            if (!added) {
                if (rdbflags & RDBFLAGS_ALLOW_DUP) {
                    /* This flag is useful for DEBUG RELOAD special modes.
                     * When it's set we allow new keys to replace the current
                     * keys with the same name. */
                    dbSyncDelete(db,&keyobj);
                    dbAddRDBLoad(db,key,val);
                } else {
                    serverLog(LL_WARNING,
                        "RDB has duplicated key '%s' in DB %d",key,db->id);
                    serverPanic("Duplicated key found in RDB file");
                }
            }

            /* Set the expire time if needed */
            if (expiretime != -1) {
                setExpire(NULL,db,&keyobj,expiretime);
            }

            /* Set usage information (for eviction). */
            objectSetLRUOrLFU(val,lfu_freq,lru_idle,lru_clock,1000);

            /* call key space notification on key loaded for modules only */
            moduleNotifyKeyspaceEvent(NOTIFY_LOADED, "loaded", &keyobj, db->id);
        }

        /* Loading the database more slowly is useful in order to test
         * certain edge cases. */
        if (server.key_load_delay)
            debugDelay(server.key_load_delay);

        /* Reset the state that is key-specified and is populated by
         * opcodes before the key, so that we start from scratch again. */
        expiretime = -1;
        lfu_freq = -1;
        lru_idle = -1;
    }
    /* Verify the checksum if RDB version is >= 5 */
    if (rdbver >= 5) {
        uint64_t cksum, expected = rdb->cksum;

        if (rioRead(rdb,&cksum,8) == 0) goto eoferr;
        if (server.rdb_checksum && !server.skip_checksum_validation) {
            memrev64ifbe(&cksum);
            if (cksum == 0) {
                serverLog(LL_NOTICE,"RDB file was saved with checksum disabled: no check performed.");
            } else if (cksum != expected) {
                serverLog(LL_WARNING,"Wrong RDB checksum expected: (%llx) but "
                    "got (%llx). Aborting now.",
                        (unsigned long long)expected,
                        (unsigned long long)cksum);
                rdbReportCorruptRDB("RDB CRC error");
                return C_ERR;
            }
        }
    }

    if (empty_keys_skipped) {
        serverLog(LL_NOTICE,
            "Done loading RDB, keys loaded: %lld, keys expired: %lld, empty keys skipped: %lld.",
                server.rdb_last_load_keys_loaded, server.rdb_last_load_keys_expired, empty_keys_skipped);
    } else {
        serverLog(LL_NOTICE,
            "Done loading RDB, keys loaded: %lld, keys expired: %lld.",
                server.rdb_last_load_keys_loaded, server.rdb_last_load_keys_expired);
    }
    return C_OK;

    /* Unexpected end of file is handled here calling rdbReportReadError():
     * this will in turn either abort Redis in most cases, or if we are loading
     * the RDB file from a socket during initial SYNC (diskless replica mode),
     * we'll report the error to the caller, so that we can retry. */
eoferr:
    serverLog(LL_WARNING,
        "Short read or OOM loading DB. Unrecoverable error, aborting now.");
    rdbReportReadError("Unexpected EOF reading RDB file");
    return C_ERR;
}

/* Like rdbLoadRio() but takes a filename instead of a rio stream. The
 * filename is open for reading and a rio stream object created in order
 * to do the actual loading. Moreover the ETA displayed in the INFO
 * output is initialized and finalized.
 *
 * If you pass an 'rsi' structure initialized with RDB_SAVE_INFO_INIT, the
 * loading code will fill the information fields in the structure. */
int rdbLoad(char *filename, rdbSaveInfo *rsi, int rdbflags) {
    FILE *fp;
    rio rdb;
    int retval;
    struct stat sb;
    int rdb_fd;

    fp = fopen(filename, "r");
    if (fp == NULL) {
        if (errno == ENOENT) return RDB_NOT_EXIST;

        serverLog(LL_WARNING,"Fatal error: can't open the RDB file %s for reading: %s", filename, strerror(errno));
        return RDB_FAILED;
    }

    if (fstat(fileno(fp), &sb) == -1)
        sb.st_size = 0;

    startLoadingFile(sb.st_size, filename, rdbflags);
    rioInitWithFile(&rdb,fp);

    retval = rdbLoadRio(&rdb,rdbflags,rsi);

    fclose(fp);
    stopLoading(retval==C_OK);
    /* Reclaim the cache backed by rdb */
    if (retval == C_OK && !(rdbflags & RDBFLAGS_KEEP_CACHE)) {
        /* TODO: maybe we could combine the fopen and open into one in the future */
        rdb_fd = open(filename, O_RDONLY);
        if (rdb_fd >= 0) bioCreateCloseJob(rdb_fd, 0, 1);
    }
    return (retval==C_OK) ? RDB_OK : RDB_FAILED;
}

/* A background saving child (BGSAVE) terminated its work. Handle this.
 * This function covers the case of actual BGSAVEs. */
static void backgroundSaveDoneHandlerDisk(int exitcode, int bysignal, time_t save_end) {
    if (!bysignal && exitcode == 0) {
        serverLog(LL_NOTICE,
            "Background saving terminated with success");
        server.dirty = server.dirty - server.dirty_before_bgsave;
        server.lastsave = save_end;
        server.lastbgsave_status = C_OK;
    } else if (!bysignal && exitcode != 0) {
        serverLog(LL_WARNING, "Background saving error");
        server.lastbgsave_status = C_ERR;
    } else {
        mstime_t latency;

        serverLog(LL_WARNING,
            "Background saving terminated by signal %d", bysignal);
        latencyStartMonitor(latency);
        rdbRemoveTempFile(server.child_pid, 0);
        latencyEndMonitor(latency);
        latencyAddSampleIfNeeded("rdb-unlink-temp-file",latency);
        /* SIGUSR1 is whitelisted, so we have a way to kill a child without
         * triggering an error condition. */
        if (bysignal != SIGUSR1)
            server.lastbgsave_status = C_ERR;
    }
}

/* A background saving child (BGSAVE) terminated its work. Handle this.
 * This function covers the case of RDB -> Slaves socket transfers for
 * diskless replication. */
static void backgroundSaveDoneHandlerSocket(int exitcode, int bysignal) {
    if (!bysignal && exitcode == 0) {
        serverLog(LL_NOTICE,
            "Background RDB transfer terminated with success");
    } else if (!bysignal && exitcode != 0) {
        serverLog(LL_WARNING, "Background transfer error");
    } else {
        serverLog(LL_WARNING,
            "Background transfer terminated by signal %d", bysignal);
    }
    if (server.rdb_child_exit_pipe!=-1)
        close(server.rdb_child_exit_pipe);
    aeDeleteFileEvent(server.el, server.rdb_pipe_read, AE_READABLE);
    close(server.rdb_pipe_read);
    server.rdb_child_exit_pipe = -1;
    server.rdb_pipe_read = -1;
    zfree(server.rdb_pipe_conns);
    server.rdb_pipe_conns = NULL;
    server.rdb_pipe_numconns = 0;
    server.rdb_pipe_numconns_writing = 0;
    zfree(server.rdb_pipe_buff);
    server.rdb_pipe_buff = NULL;
    server.rdb_pipe_bufflen = 0;
}

/* When a background RDB saving/transfer terminates, call the right handler. */
void backgroundSaveDoneHandler(int exitcode, int bysignal) {
    int type = server.rdb_child_type;
    time_t save_end = time(NULL);

    switch(server.rdb_child_type) {
    case RDB_CHILD_TYPE_DISK:
        backgroundSaveDoneHandlerDisk(exitcode,bysignal,save_end);
        break;
    case RDB_CHILD_TYPE_SOCKET:
        backgroundSaveDoneHandlerSocket(exitcode,bysignal);
        break;
    default:
        serverPanic("Unknown RDB child type.");
        break;
    }

    server.rdb_child_type = RDB_CHILD_TYPE_NONE;
    server.rdb_save_time_last = save_end-server.rdb_save_time_start;
    server.rdb_save_time_start = -1;
    /* Possibly there are slaves waiting for a BGSAVE in order to be served
     * (the first stage of SYNC is a bulk transfer of dump.rdb) */
    updateSlavesWaitingBgsave((!bysignal && exitcode == 0) ? C_OK : C_ERR, type);
}

/* Kill the RDB saving child using SIGUSR1 (so that the parent will know
 * the child did not exit for an error, but because we wanted), and performs
 * the cleanup needed. */
void killRDBChild(void) {
    kill(server.child_pid, SIGUSR1);
    /* Because we are not using here waitpid (like we have in killAppendOnlyChild
     * and TerminateModuleForkChild), all the cleanup operations is done by
     * checkChildrenDone, that later will find that the process killed.
     * This includes:
     * - resetChildState
     * - rdbRemoveTempFile */
}

/* Spawn an RDB child that writes the RDB to the sockets of the slaves
 * that are currently in SLAVE_STATE_WAIT_BGSAVE_START state. */
int rdbSaveToSlavesSockets(int req, rdbSaveInfo *rsi) {
    listNode *ln;
    listIter li;
    pid_t childpid;
    int pipefds[2], rdb_pipe_write, safe_to_exit_pipe;
    int direct = (req &= SLAVE_REQ_RDB_CHANNEL);

    if (hasActiveChildProcess()) return C_ERR;

    /* Even if the previous fork child exited, don't start a new one until we
     * drained the pipe. */
    if (server.rdb_pipe_conns) return C_ERR;

    /* Before to fork, create a pipe that is used to transfer the rdb bytes to
     * the parent, we can't let it write directly to the sockets, since in case
     * of TLS we must let the parent handle a continuous TLS state when the
     * child terminates and parent takes over. */
    if (anetPipe(pipefds, O_NONBLOCK, 0) == -1) return C_ERR;
    server.rdb_pipe_read = pipefds[0]; /* read end */
    rdb_pipe_write = pipefds[1]; /* write end */

    /* create another pipe that is used by the parent to signal to the child
     * that it can exit. */
    if (anetPipe(pipefds, 0, 0) == -1) {
        close(rdb_pipe_write);
        close(server.rdb_pipe_read);
        return C_ERR;
    }
    safe_to_exit_pipe = pipefds[0]; /* read end */
    server.rdb_child_exit_pipe = pipefds[1]; /* write end */

    /* Collect the connections of the replicas we want to transfer
     * the RDB to, which are i WAIT_BGSAVE_START state. */
    int connsnum = 0;
    connection **conns = zmalloc(sizeof(connection *)*listLength(server.slaves));
    if (!direct) {
        server.rdb_pipe_conns = conns;
        server.rdb_pipe_numconns = 0;
        server.rdb_pipe_numconns_writing = 0;
    }
    /* Filter replica connections pending full sync (ie. in WAIT_BGSAVE_START state). */
    listRewind(server.slaves,&li);
    while((ln = listNext(&li))) {
        client *slave = ln->value;
        if (slave->replstate == SLAVE_STATE_WAIT_BGSAVE_START) {
            /* Check slave has the exact requirements */
            if (slave->slave_req != req)
                continue;
            conns[connsnum++] = slave->conn;
            if (direct) {
                /* Put the socket in blocking mode to simplify RDB transfer. */
                connBlock(slave->conn);
                connSendTimeout(slave->conn, server.repl_timeout * 1000);
                /* This replica uses diskless rdb channel sync, hence we need
                 * to inform it with the save end offset.*/
                sendCurrentOffsetToReplica(slave);
                /* Make sure repl traffic is appended to the replication backlog */                
                addSlaveToPsyncWaitingRax(slave);
            } else {
                server.rdb_pipe_numconns++;
            }
            replicationSetupSlaveForFullResync(slave,getPsyncInitialOffset());
        }
    }

    /* Create the child process. */
    if ((childpid = redisFork(CHILD_TYPE_RDB)) == 0) {
        /* Child */
        int retval, dummy;
        rio rdb;
        if (direct) {
            rioInitWithConnset(&rdb, conns, connsnum);
        } else {
            rioInitWithFd(&rdb,rdb_pipe_write);
        }

        /* Close the reading part, so that if the parent crashes, the child will
         * get a write error and exit. */
        close(server.rdb_pipe_read);

        redisSetProcTitle("redis-rdb-to-slaves");
        redisSetCpuAffinity(server.bgsave_cpulist);

        retval = rdbSaveRioWithEOFMark(req,&rdb,NULL,rsi);
        if (retval == C_OK && rioFlush(&rdb) == 0)
            retval = C_ERR;

        if (retval == C_OK) {
            sendChildCowInfo(CHILD_INFO_TYPE_RDB_COW_SIZE, "RDB");
        }
        if (direct) {
            rioFreeConnset(&rdb);
        } else {
            rioFreeFd(&rdb);
        }
        /* wake up the reader, tell it we're done. */
        close(rdb_pipe_write);
        close(server.rdb_child_exit_pipe); /* close write end so that we can detect the close on the parent. */
        /* hold exit until the parent tells us it's safe. we're not expecting
         * to read anything, just get the error when the pipe is closed. */
        dummy = read(safe_to_exit_pipe, pipefds, 1);
        UNUSED(dummy);
        exitFromChild((retval == C_OK) ? 0 : 1);
    } else {
        /* Parent */
        if (childpid == -1) {
            serverLog(LL_WARNING,"Can't save in background: fork: %s",
                strerror(errno));

            /* Undo the state change. The caller will perform cleanup on
             * all the slaves in BGSAVE_START state, but an early call to
             * replicationSetupSlaveForFullResync() turned it into BGSAVE_END */
            listRewind(server.slaves,&li);
            while((ln = listNext(&li))) {
                client *slave = ln->value;
                if (slave->replstate == SLAVE_STATE_WAIT_BGSAVE_END) {
                    slave->replstate = SLAVE_STATE_WAIT_BGSAVE_START;
                }
            }
            close(rdb_pipe_write);
            close(server.rdb_pipe_read);
<<<<<<< HEAD
            zfree(conns);
            if (direct) {
                closeChildInfoPipe();
            } else {
                server.rdb_pipe_conns = NULL;
                server.rdb_pipe_numconns = 0;
                server.rdb_pipe_numconns_writing = 0;
            }
=======
            close(server.rdb_child_exit_pipe);
            zfree(server.rdb_pipe_conns);
            server.rdb_pipe_conns = NULL;
            server.rdb_pipe_numconns = 0;
            server.rdb_pipe_numconns_writing = 0;
>>>>>>> 98a6e55d
        } else {
            serverLog(LL_NOTICE,"Background RDB transfer started by pid %ld to %s",
                (long) childpid, direct? "replica socket" : "pipe");
            server.rdb_save_time_start = time(NULL);
            server.rdb_child_type = RDB_CHILD_TYPE_SOCKET;
            close(rdb_pipe_write); /* close write in parent so that it can detect the close on the child. */
            if (aeCreateFileEvent(server.el, server.rdb_pipe_read, AE_READABLE, rdbPipeReadHandler,NULL) == AE_ERR) {
                serverPanic("Unrecoverable error creating server.rdb_pipe_read file event.");
            }
        }
        close(safe_to_exit_pipe);
        return (childpid == -1) ? C_ERR : C_OK;
    }
    return C_OK; /* Unreached. */
}

void saveCommand(client *c) {
    if (server.child_type == CHILD_TYPE_RDB) {
        addReplyError(c,"Background save already in progress");
        return;
    }

    server.stat_rdb_saves++;

    rdbSaveInfo rsi, *rsiptr;
    rsiptr = rdbPopulateSaveInfo(&rsi);
    if (rdbSave(SLAVE_REQ_NONE,server.rdb_filename,rsiptr,RDBFLAGS_NONE) == C_OK) {
        addReply(c,shared.ok);
    } else {
        addReplyErrorObject(c,shared.err);
    }
}

/* BGSAVE [SCHEDULE] */
void bgsaveCommand(client *c) {
    int schedule = 0;

    /* The SCHEDULE option changes the behavior of BGSAVE when an AOF rewrite
     * is in progress. Instead of returning an error a BGSAVE gets scheduled. */
    if (c->argc > 1) {
        if (c->argc == 2 && !strcasecmp(c->argv[1]->ptr,"schedule")) {
            schedule = 1;
        } else {
            addReplyErrorObject(c,shared.syntaxerr);
            return;
        }
    }

    rdbSaveInfo rsi, *rsiptr;
    rsiptr = rdbPopulateSaveInfo(&rsi);

    if (server.child_type == CHILD_TYPE_RDB) {
        addReplyError(c,"Background save already in progress");
    } else if (hasActiveChildProcess() || server.in_exec) {
        if (schedule || server.in_exec) {
            server.rdb_bgsave_scheduled = 1;
            addReplyStatus(c,"Background saving scheduled");
        } else {
            addReplyError(c,
            "Another child process is active (AOF?): can't BGSAVE right now. "
            "Use BGSAVE SCHEDULE in order to schedule a BGSAVE whenever "
            "possible.");
        }
    } else if (rdbSaveBackground(SLAVE_REQ_NONE,server.rdb_filename,rsiptr,RDBFLAGS_NONE) == C_OK) {
        addReplyStatus(c,"Background saving started");
    } else {
        addReplyErrorObject(c,shared.err);
    }
}

/* Populate the rdbSaveInfo structure used to persist the replication
 * information inside the RDB file. Currently the structure explicitly
 * contains just the currently selected DB from the master stream, however
 * if the rdbSave*() family functions receive a NULL rsi structure also
 * the Replication ID/offset is not saved. The function populates 'rsi'
 * that is normally stack-allocated in the caller, returns the populated
 * pointer if the instance has a valid master client, otherwise NULL
 * is returned, and the RDB saving will not persist any replication related
 * information. */
rdbSaveInfo *rdbPopulateSaveInfo(rdbSaveInfo *rsi) {
    rdbSaveInfo rsi_init = RDB_SAVE_INFO_INIT;
    *rsi = rsi_init;

    /* If the instance is a master, we can populate the replication info
     * only when repl_backlog is not NULL. If the repl_backlog is NULL,
     * it means that the instance isn't in any replication chains. In this
     * scenario the replication info is useless, because when a slave
     * connects to us, the NULL repl_backlog will trigger a full
     * synchronization, at the same time we will use a new replid and clear
     * replid2. */
    if (!server.masterhost && server.repl_backlog) {
        /* Note that when server.slaveseldb is -1, it means that this master
         * didn't apply any write commands after a full synchronization.
         * So we can let repl_stream_db be 0, this allows a restarted slave
         * to reload replication ID/offset, it's safe because the next write
         * command must generate a SELECT statement. */
        rsi->repl_stream_db = server.slaveseldb == -1 ? 0 : server.slaveseldb;
        return rsi;
    }

    /* If the instance is a slave we need a connected master
     * in order to fetch the currently selected DB. */
    if (server.master) {
        rsi->repl_stream_db = server.master->db->id;
        return rsi;
    }

    /* If we have a cached master we can use it in order to populate the
     * replication selected DB info inside the RDB file: the slave can
     * increment the master_repl_offset only from data arriving from the
     * master, so if we are disconnected the offset in the cached master
     * is valid. */
    if (server.cached_master) {
        rsi->repl_stream_db = server.cached_master->db->id;
        return rsi;
    }
    return NULL;
}<|MERGE_RESOLUTION|>--- conflicted
+++ resolved
@@ -3656,7 +3656,6 @@
             }
             close(rdb_pipe_write);
             close(server.rdb_pipe_read);
-<<<<<<< HEAD
             zfree(conns);
             if (direct) {
                 closeChildInfoPipe();
@@ -3665,13 +3664,6 @@
                 server.rdb_pipe_numconns = 0;
                 server.rdb_pipe_numconns_writing = 0;
             }
-=======
-            close(server.rdb_child_exit_pipe);
-            zfree(server.rdb_pipe_conns);
-            server.rdb_pipe_conns = NULL;
-            server.rdb_pipe_numconns = 0;
-            server.rdb_pipe_numconns_writing = 0;
->>>>>>> 98a6e55d
         } else {
             serverLog(LL_NOTICE,"Background RDB transfer started by pid %ld to %s",
                 (long) childpid, direct? "replica socket" : "pipe");
