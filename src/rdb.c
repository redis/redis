/*
 * Copyright (c) 2009-2012, Salvatore Sanfilippo <antirez at gmail dot com>
 * All rights reserved.
 *
 * Redistribution and use in source and binary forms, with or without
 * modification, are permitted provided that the following conditions are met:
 *
 *   * Redistributions of source code must retain the above copyright notice,
 *     this list of conditions and the following disclaimer.
 *   * Redistributions in binary form must reproduce the above copyright
 *     notice, this list of conditions and the following disclaimer in the
 *     documentation and/or other materials provided with the distribution.
 *   * Neither the name of Redis nor the names of its contributors may be used
 *     to endorse or promote products derived from this software without
 *     specific prior written permission.
 *
 * THIS SOFTWARE IS PROVIDED BY THE COPYRIGHT HOLDERS AND CONTRIBUTORS "AS IS"
 * AND ANY EXPRESS OR IMPLIED WARRANTIES, INCLUDING, BUT NOT LIMITED TO, THE
 * IMPLIED WARRANTIES OF MERCHANTABILITY AND FITNESS FOR A PARTICULAR PURPOSE
 * ARE DISCLAIMED. IN NO EVENT SHALL THE COPYRIGHT OWNER OR CONTRIBUTORS BE
 * LIABLE FOR ANY DIRECT, INDIRECT, INCIDENTAL, SPECIAL, EXEMPLARY, OR
 * CONSEQUENTIAL DAMAGES (INCLUDING, BUT NOT LIMITED TO, PROCUREMENT OF
 * SUBSTITUTE GOODS OR SERVICES; LOSS OF USE, DATA, OR PROFITS; OR BUSINESS
 * INTERRUPTION) HOWEVER CAUSED AND ON ANY THEORY OF LIABILITY, WHETHER IN
 * CONTRACT, STRICT LIABILITY, OR TORT (INCLUDING NEGLIGENCE OR OTHERWISE)
 * ARISING IN ANY WAY OUT OF THE USE OF THIS SOFTWARE, EVEN IF ADVISED OF THE
 * POSSIBILITY OF SUCH DAMAGE.
 */

#include "server.h"
#include "lzf.h"    /* LZF compression library */
#include "zipmap.h"
#include "endianconv.h"
#include "stream.h"
#include "functions.h"

#include <math.h>
#include <fcntl.h>
#include <sys/types.h>
#include <sys/time.h>
#include <sys/resource.h>
#include <sys/wait.h>
#include <arpa/inet.h>
#include <sys/stat.h>
#include <sys/param.h>

/* This macro is called when the internal RDB structure is corrupt */
#define rdbReportCorruptRDB(...) rdbReportError(1, __LINE__,__VA_ARGS__)
/* This macro is called when RDB read failed (possibly a short read) */
#define rdbReportReadError(...) rdbReportError(0, __LINE__,__VA_ARGS__)

/* This macro tells if we are in the context of a RESTORE command, and not loading an RDB or AOF. */
#define isRestoreContext() \
    (server.current_client == NULL || server.current_client->id == CLIENT_ID_AOF) ? 0 : 1

char* rdbFileBeingLoaded = NULL; /* used for rdb checking on read error */
extern int rdbCheckMode;
void rdbCheckError(const char *fmt, ...);
void rdbCheckSetError(const char *fmt, ...);

#ifdef __GNUC__
void rdbReportError(int corruption_error, int linenum, char *reason, ...) __attribute__ ((format (printf, 3, 4)));
#endif
void rdbReportError(int corruption_error, int linenum, char *reason, ...) {
    va_list ap;
    char msg[1024];
    int len;

    len = snprintf(msg,sizeof(msg),
        "Internal error in RDB reading offset %llu, function at rdb.c:%d -> ",
        (unsigned long long)server.loading_loaded_bytes, linenum);
    va_start(ap,reason);
    vsnprintf(msg+len,sizeof(msg)-len,reason,ap);
    va_end(ap);

    if (isRestoreContext()) {
        /* If we're in the context of a RESTORE command, just propagate the error. */
        /* log in VERBOSE, and return (don't exit). */
        serverLog(LL_VERBOSE, "%s", msg);
        return;
    } else if (rdbCheckMode) {
        /* If we're inside the rdb checker, let it handle the error. */
        rdbCheckError("%s",msg);
    } else if (rdbFileBeingLoaded) {
        /* If we're loading an rdb file form disk, run rdb check (and exit) */
        serverLog(LL_WARNING, "%s", msg);
        char *argv[2] = {"",rdbFileBeingLoaded};
        redis_check_rdb_main(2,argv,NULL);
    } else if (corruption_error) {
        /* In diskless loading, in case of corrupt file, log and exit. */
        serverLog(LL_WARNING, "%s. Failure loading rdb format", msg);
    } else {
        /* In diskless loading, in case of a short read (not a corrupt
         * file), log and proceed (don't exit). */
        serverLog(LL_WARNING, "%s. Failure loading rdb format from socket, assuming connection error, resuming operation.", msg);
        return;
    }
    serverLog(LL_WARNING, "Terminating server after rdb file reading failure.");
    exit(1);
}

static ssize_t rdbWriteRaw(rio *rdb, void *p, size_t len) {
    if (rdb && rioWrite(rdb,p,len) == 0)
        return -1;
    return len;
}

int rdbSaveType(rio *rdb, unsigned char type) {
    return rdbWriteRaw(rdb,&type,1);
}

/* Load a "type" in RDB format, that is a one byte unsigned integer.
 * This function is not only used to load object types, but also special
 * "types" like the end-of-file type, the EXPIRE type, and so forth. */
int rdbLoadType(rio *rdb) {
    unsigned char type;
    if (rioRead(rdb,&type,1) == 0) return -1;
    return type;
}

/* This is only used to load old databases stored with the RDB_OPCODE_EXPIRETIME
 * opcode. New versions of Redis store using the RDB_OPCODE_EXPIRETIME_MS
 * opcode. On error -1 is returned, however this could be a valid time, so
 * to check for loading errors the caller should call rioGetReadError() after
 * calling this function. */
time_t rdbLoadTime(rio *rdb) {
    int32_t t32;
    if (rioRead(rdb,&t32,4) == 0) return -1;
    return (time_t)t32;
}

int rdbSaveMillisecondTime(rio *rdb, long long t) {
    int64_t t64 = (int64_t) t;
    memrev64ifbe(&t64); /* Store in little endian. */
    return rdbWriteRaw(rdb,&t64,8);
}

/* This function loads a time from the RDB file. It gets the version of the
 * RDB because, unfortunately, before Redis 5 (RDB version 9), the function
 * failed to convert data to/from little endian, so RDB files with keys having
 * expires could not be shared between big endian and little endian systems
 * (because the expire time will be totally wrong). The fix for this is just
 * to call memrev64ifbe(), however if we fix this for all the RDB versions,
 * this call will introduce an incompatibility for big endian systems:
 * after upgrading to Redis version 5 they will no longer be able to load their
 * own old RDB files. Because of that, we instead fix the function only for new
 * RDB versions, and load older RDB versions as we used to do in the past,
 * allowing big endian systems to load their own old RDB files.
 *
 * On I/O error the function returns LLONG_MAX, however if this is also a
 * valid stored value, the caller should use rioGetReadError() to check for
 * errors after calling this function. */
long long rdbLoadMillisecondTime(rio *rdb, int rdbver) {
    int64_t t64;
    if (rioRead(rdb,&t64,8) == 0) return LLONG_MAX;
    if (rdbver >= 9) /* Check the top comment of this function. */
        memrev64ifbe(&t64); /* Convert in big endian if the system is BE. */
    return (long long)t64;
}

/* Saves an encoded length. The first two bits in the first byte are used to
 * hold the encoding type. See the RDB_* definitions for more information
 * on the types of encoding. */
int rdbSaveLen(rio *rdb, uint64_t len) {
    unsigned char buf[2];
    size_t nwritten;

    if (len < (1<<6)) {
        /* Save a 6 bit len */
        buf[0] = (len&0xFF)|(RDB_6BITLEN<<6);
        if (rdbWriteRaw(rdb,buf,1) == -1) return -1;
        nwritten = 1;
    } else if (len < (1<<14)) {
        /* Save a 14 bit len */
        buf[0] = ((len>>8)&0xFF)|(RDB_14BITLEN<<6);
        buf[1] = len&0xFF;
        if (rdbWriteRaw(rdb,buf,2) == -1) return -1;
        nwritten = 2;
    } else if (len <= UINT32_MAX) {
        /* Save a 32 bit len */
        buf[0] = RDB_32BITLEN;
        if (rdbWriteRaw(rdb,buf,1) == -1) return -1;
        uint32_t len32 = htonl(len);
        if (rdbWriteRaw(rdb,&len32,4) == -1) return -1;
        nwritten = 1+4;
    } else {
        /* Save a 64 bit len */
        buf[0] = RDB_64BITLEN;
        if (rdbWriteRaw(rdb,buf,1) == -1) return -1;
        len = htonu64(len);
        if (rdbWriteRaw(rdb,&len,8) == -1) return -1;
        nwritten = 1+8;
    }
    return nwritten;
}


/* Load an encoded length. If the loaded length is a normal length as stored
 * with rdbSaveLen(), the read length is set to '*lenptr'. If instead the
 * loaded length describes a special encoding that follows, then '*isencoded'
 * is set to 1 and the encoding format is stored at '*lenptr'.
 *
 * See the RDB_ENC_* definitions in rdb.h for more information on special
 * encodings.
 *
 * The function returns -1 on error, 0 on success. */
int rdbLoadLenByRef(rio *rdb, int *isencoded, uint64_t *lenptr) {
    unsigned char buf[2];
    int type;

    if (isencoded) *isencoded = 0;
    if (rioRead(rdb,buf,1) == 0) return -1;
    type = (buf[0]&0xC0)>>6;
    if (type == RDB_ENCVAL) {
        /* Read a 6 bit encoding type. */
        if (isencoded) *isencoded = 1;
        *lenptr = buf[0]&0x3F;
    } else if (type == RDB_6BITLEN) {
        /* Read a 6 bit len. */
        *lenptr = buf[0]&0x3F;
    } else if (type == RDB_14BITLEN) {
        /* Read a 14 bit len. */
        if (rioRead(rdb,buf+1,1) == 0) return -1;
        *lenptr = ((buf[0]&0x3F)<<8)|buf[1];
    } else if (buf[0] == RDB_32BITLEN) {
        /* Read a 32 bit len. */
        uint32_t len;
        if (rioRead(rdb,&len,4) == 0) return -1;
        *lenptr = ntohl(len);
    } else if (buf[0] == RDB_64BITLEN) {
        /* Read a 64 bit len. */
        uint64_t len;
        if (rioRead(rdb,&len,8) == 0) return -1;
        *lenptr = ntohu64(len);
    } else {
        rdbReportCorruptRDB(
            "Unknown length encoding %d in rdbLoadLen()",type);
        return -1; /* Never reached. */
    }
    return 0;
}

/* This is like rdbLoadLenByRef() but directly returns the value read
 * from the RDB stream, signaling an error by returning RDB_LENERR
 * (since it is a too large count to be applicable in any Redis data
 * structure). */
uint64_t rdbLoadLen(rio *rdb, int *isencoded) {
    uint64_t len;

    if (rdbLoadLenByRef(rdb,isencoded,&len) == -1) return RDB_LENERR;
    return len;
}

/* Encodes the "value" argument as integer when it fits in the supported ranges
 * for encoded types. If the function successfully encodes the integer, the
 * representation is stored in the buffer pointer to by "enc" and the string
 * length is returned. Otherwise 0 is returned. */
int rdbEncodeInteger(long long value, unsigned char *enc) {
    if (value >= -(1<<7) && value <= (1<<7)-1) {
        enc[0] = (RDB_ENCVAL<<6)|RDB_ENC_INT8;
        enc[1] = value&0xFF;
        return 2;
    } else if (value >= -(1<<15) && value <= (1<<15)-1) {
        enc[0] = (RDB_ENCVAL<<6)|RDB_ENC_INT16;
        enc[1] = value&0xFF;
        enc[2] = (value>>8)&0xFF;
        return 3;
    } else if (value >= -((long long)1<<31) && value <= ((long long)1<<31)-1) {
        enc[0] = (RDB_ENCVAL<<6)|RDB_ENC_INT32;
        enc[1] = value&0xFF;
        enc[2] = (value>>8)&0xFF;
        enc[3] = (value>>16)&0xFF;
        enc[4] = (value>>24)&0xFF;
        return 5;
    } else {
        return 0;
    }
}

/* Loads an integer-encoded object with the specified encoding type "enctype".
 * The returned value changes according to the flags, see
 * rdbGenericLoadStringObject() for more info. */
void *rdbLoadIntegerObject(rio *rdb, int enctype, int flags, size_t *lenptr) {
    int plain = flags & RDB_LOAD_PLAIN;
    int sds = flags & RDB_LOAD_SDS;
    int encode = flags & RDB_LOAD_ENC;
    unsigned char enc[4];
    long long val;

    if (enctype == RDB_ENC_INT8) {
        if (rioRead(rdb,enc,1) == 0) return NULL;
        val = (signed char)enc[0];
    } else if (enctype == RDB_ENC_INT16) {
        uint16_t v;
        if (rioRead(rdb,enc,2) == 0) return NULL;
        v = ((uint32_t)enc[0])|
            ((uint32_t)enc[1]<<8);
        val = (int16_t)v;
    } else if (enctype == RDB_ENC_INT32) {
        uint32_t v;
        if (rioRead(rdb,enc,4) == 0) return NULL;
        v = ((uint32_t)enc[0])|
            ((uint32_t)enc[1]<<8)|
            ((uint32_t)enc[2]<<16)|
            ((uint32_t)enc[3]<<24);
        val = (int32_t)v;
    } else {
        rdbReportCorruptRDB("Unknown RDB integer encoding type %d",enctype);
        return NULL; /* Never reached. */
    }
    if (plain || sds) {
        char buf[LONG_STR_SIZE], *p;
        int len = ll2string(buf,sizeof(buf),val);
        if (lenptr) *lenptr = len;
        p = plain ? zmalloc(len) : sdsnewlen(SDS_NOINIT,len);
        memcpy(p,buf,len);
        return p;
    } else if (encode) {
        return createStringObjectFromLongLongForValue(val);
    } else {
        return createObject(OBJ_STRING,sdsfromlonglong(val));
    }
}

/* String objects in the form "2391" "-100" without any space and with a
 * range of values that can fit in an 8, 16 or 32 bit signed value can be
 * encoded as integers to save space */
int rdbTryIntegerEncoding(char *s, size_t len, unsigned char *enc) {
    long long value;
    if (string2ll(s, len, &value)) {
        return rdbEncodeInteger(value, enc);
    } else {
        return 0;
    }
}

ssize_t rdbSaveLzfBlob(rio *rdb, void *data, size_t compress_len,
                       size_t original_len) {
    unsigned char byte;
    ssize_t n, nwritten = 0;

    /* Data compressed! Let's save it on disk */
    byte = (RDB_ENCVAL<<6)|RDB_ENC_LZF;
    if ((n = rdbWriteRaw(rdb,&byte,1)) == -1) goto writeerr;
    nwritten += n;

    if ((n = rdbSaveLen(rdb,compress_len)) == -1) goto writeerr;
    nwritten += n;

    if ((n = rdbSaveLen(rdb,original_len)) == -1) goto writeerr;
    nwritten += n;

    if ((n = rdbWriteRaw(rdb,data,compress_len)) == -1) goto writeerr;
    nwritten += n;

    return nwritten;

writeerr:
    return -1;
}

ssize_t rdbSaveLzfStringObject(rio *rdb, unsigned char *s, size_t len) {
    size_t comprlen, outlen;
    void *out;

    /* We require at least four bytes compression for this to be worth it */
    if (len <= 4) return 0;
    outlen = len-4;
    if ((out = zmalloc(outlen+1)) == NULL) return 0;
    comprlen = lzf_compress(s, len, out, outlen);
    if (comprlen == 0) {
        zfree(out);
        return 0;
    }
    ssize_t nwritten = rdbSaveLzfBlob(rdb, out, comprlen, len);
    zfree(out);
    return nwritten;
}

/* Load an LZF compressed string in RDB format. The returned value
 * changes according to 'flags'. For more info check the
 * rdbGenericLoadStringObject() function. */
void *rdbLoadLzfStringObject(rio *rdb, int flags, size_t *lenptr) {
    int plain = flags & RDB_LOAD_PLAIN;
    int sds = flags & RDB_LOAD_SDS;
    uint64_t len, clen;
    unsigned char *c = NULL;
    char *val = NULL;

    if ((clen = rdbLoadLen(rdb,NULL)) == RDB_LENERR) return NULL;
    if ((len = rdbLoadLen(rdb,NULL)) == RDB_LENERR) return NULL;
    if ((c = ztrymalloc(clen)) == NULL) {
        serverLog(isRestoreContext()? LL_VERBOSE: LL_WARNING, "rdbLoadLzfStringObject failed allocating %llu bytes", (unsigned long long)clen);
        goto err;
    }

    /* Allocate our target according to the uncompressed size. */
    if (plain) {
        val = ztrymalloc(len);
    } else {
        val = sdstrynewlen(SDS_NOINIT,len);
    }
    if (!val) {
        serverLog(isRestoreContext()? LL_VERBOSE: LL_WARNING, "rdbLoadLzfStringObject failed allocating %llu bytes", (unsigned long long)len);
        goto err;
    }

    if (lenptr) *lenptr = len;

    /* Load the compressed representation and uncompress it to target. */
    if (rioRead(rdb,c,clen) == 0) goto err;
    if (lzf_decompress(c,clen,val,len) != len) {
        rdbReportCorruptRDB("Invalid LZF compressed string");
        goto err;
    }
    zfree(c);

    if (plain || sds) {
        return val;
    } else {
        return createObject(OBJ_STRING,val);
    }
err:
    zfree(c);
    if (plain)
        zfree(val);
    else
        sdsfree(val);
    return NULL;
}

/* Save a string object as [len][data] on disk. If the object is a string
 * representation of an integer value we try to save it in a special form */
ssize_t rdbSaveRawString(rio *rdb, unsigned char *s, size_t len) {
    int enclen;
    ssize_t n, nwritten = 0;

    /* Try integer encoding */
    if (len <= 11) {
        unsigned char buf[5];
        if ((enclen = rdbTryIntegerEncoding((char*)s,len,buf)) > 0) {
            if (rdbWriteRaw(rdb,buf,enclen) == -1) return -1;
            return enclen;
        }
    }

    /* Try LZF compression - under 20 bytes it's unable to compress even
     * aaaaaaaaaaaaaaaaaa so skip it */
    if (server.rdb_compression && len > 20) {
        n = rdbSaveLzfStringObject(rdb,s,len);
        if (n == -1) return -1;
        if (n > 0) return n;
        /* Return value of 0 means data can't be compressed, save the old way */
    }

    /* Store verbatim */
    if ((n = rdbSaveLen(rdb,len)) == -1) return -1;
    nwritten += n;
    if (len > 0) {
        if (rdbWriteRaw(rdb,s,len) == -1) return -1;
        nwritten += len;
    }
    return nwritten;
}

/* Save a long long value as either an encoded string or a string. */
ssize_t rdbSaveLongLongAsStringObject(rio *rdb, long long value) {
    unsigned char buf[32];
    ssize_t n, nwritten = 0;
    int enclen = rdbEncodeInteger(value,buf);
    if (enclen > 0) {
        return rdbWriteRaw(rdb,buf,enclen);
    } else {
        /* Encode as string */
        enclen = ll2string((char*)buf,32,value);
        serverAssert(enclen < 32);
        if ((n = rdbSaveLen(rdb,enclen)) == -1) return -1;
        nwritten += n;
        if ((n = rdbWriteRaw(rdb,buf,enclen)) == -1) return -1;
        nwritten += n;
    }
    return nwritten;
}

/* Like rdbSaveRawString() gets a Redis object instead. */
ssize_t rdbSaveStringObject(rio *rdb, robj *obj) {
    /* Avoid to decode the object, then encode it again, if the
     * object is already integer encoded. */
    if (obj->encoding == OBJ_ENCODING_INT) {
        return rdbSaveLongLongAsStringObject(rdb,(long)obj->ptr);
    } else {
        serverAssertWithInfo(NULL,obj,sdsEncodedObject(obj));
        return rdbSaveRawString(rdb,obj->ptr,sdslen(obj->ptr));
    }
}

/* Load a string object from an RDB file according to flags:
 *
 * RDB_LOAD_NONE (no flags): load an RDB object, unencoded.
 * RDB_LOAD_ENC: If the returned type is a Redis object, try to
 *               encode it in a special way to be more memory
 *               efficient. When this flag is passed the function
 *               no longer guarantees that obj->ptr is an SDS string.
 * RDB_LOAD_PLAIN: Return a plain string allocated with zmalloc()
 *                 instead of a Redis object with an sds in it.
 * RDB_LOAD_SDS: Return an SDS string instead of a Redis object.
 *
 * On I/O error NULL is returned.
 */
void *rdbGenericLoadStringObject(rio *rdb, int flags, size_t *lenptr) {
    int encode = flags & RDB_LOAD_ENC;
    int plain = flags & RDB_LOAD_PLAIN;
    int sds = flags & RDB_LOAD_SDS;
    int isencoded;
    unsigned long long len;

    len = rdbLoadLen(rdb,&isencoded);
    if (len == RDB_LENERR) return NULL;

    if (isencoded) {
        switch(len) {
        case RDB_ENC_INT8:
        case RDB_ENC_INT16:
        case RDB_ENC_INT32:
            return rdbLoadIntegerObject(rdb,len,flags,lenptr);
        case RDB_ENC_LZF:
            return rdbLoadLzfStringObject(rdb,flags,lenptr);
        default:
            rdbReportCorruptRDB("Unknown RDB string encoding type %llu",len);
            return NULL;
        }
    }

    if (plain || sds) {
        void *buf = plain ? ztrymalloc(len) : sdstrynewlen(SDS_NOINIT,len);
        if (!buf) {
            serverLog(isRestoreContext()? LL_VERBOSE: LL_WARNING, "rdbGenericLoadStringObject failed allocating %llu bytes", len);
            return NULL;
        }
        if (lenptr) *lenptr = len;
        if (len && rioRead(rdb,buf,len) == 0) {
            if (plain)
                zfree(buf);
            else
                sdsfree(buf);
            return NULL;
        }
        return buf;
    } else {
        robj *o = encode ? tryCreateStringObject(SDS_NOINIT,len) :
                           tryCreateRawStringObject(SDS_NOINIT,len);
        if (!o) {
            serverLog(isRestoreContext()? LL_VERBOSE: LL_WARNING, "rdbGenericLoadStringObject failed allocating %llu bytes", len);
            return NULL;
        }
        if (len && rioRead(rdb,o->ptr,len) == 0) {
            decrRefCount(o);
            return NULL;
        }
        return o;
    }
}

robj *rdbLoadStringObject(rio *rdb) {
    return rdbGenericLoadStringObject(rdb,RDB_LOAD_NONE,NULL);
}

robj *rdbLoadEncodedStringObject(rio *rdb) {
    return rdbGenericLoadStringObject(rdb,RDB_LOAD_ENC,NULL);
}

/* Save a double value. Doubles are saved as strings prefixed by an unsigned
 * 8 bit integer specifying the length of the representation.
 * This 8 bit integer has special values in order to specify the following
 * conditions:
 * 253: not a number
 * 254: + inf
 * 255: - inf
 */
int rdbSaveDoubleValue(rio *rdb, double val) {
    unsigned char buf[128];
    int len;

    if (isnan(val)) {
        buf[0] = 253;
        len = 1;
    } else if (!isfinite(val)) {
        len = 1;
        buf[0] = (val < 0) ? 255 : 254;
    } else {
#if (DBL_MANT_DIG >= 52) && (LLONG_MAX == 0x7fffffffffffffffLL)
        /* Check if the float is in a safe range to be casted into a
         * long long. We are assuming that long long is 64 bit here.
         * Also we are assuming that there are no implementations around where
         * double has precision < 52 bit.
         *
         * Under this assumptions we test if a double is inside an interval
         * where casting to long long is safe. Then using two castings we
         * make sure the decimal part is zero. If all this is true we use
         * integer printing function that is much faster. */
        double min = -4503599627370495; /* (2^52)-1 */
        double max = 4503599627370496; /* -(2^52) */
        if (val > min && val < max && val == ((double)((long long)val)))
            ll2string((char*)buf+1,sizeof(buf)-1,(long long)val);
        else
#endif
            snprintf((char*)buf+1,sizeof(buf)-1,"%.17g",val);
        buf[0] = strlen((char*)buf+1);
        len = buf[0]+1;
    }
    return rdbWriteRaw(rdb,buf,len);
}

/* For information about double serialization check rdbSaveDoubleValue() */
int rdbLoadDoubleValue(rio *rdb, double *val) {
    char buf[256];
    unsigned char len;

    if (rioRead(rdb,&len,1) == 0) return -1;
    switch(len) {
    case 255: *val = R_NegInf; return 0;
    case 254: *val = R_PosInf; return 0;
    case 253: *val = R_Nan; return 0;
    default:
        if (rioRead(rdb,buf,len) == 0) return -1;
        buf[len] = '\0';
        if (sscanf(buf, "%lg", val)!=1) return -1;
        return 0;
    }
}

/* Saves a double for RDB 8 or greater, where IE754 binary64 format is assumed.
 * We just make sure the integer is always stored in little endian, otherwise
 * the value is copied verbatim from memory to disk.
 *
 * Return -1 on error, the size of the serialized value on success. */
int rdbSaveBinaryDoubleValue(rio *rdb, double val) {
    memrev64ifbe(&val);
    return rdbWriteRaw(rdb,&val,sizeof(val));
}

/* Loads a double from RDB 8 or greater. See rdbSaveBinaryDoubleValue() for
 * more info. On error -1 is returned, otherwise 0. */
int rdbLoadBinaryDoubleValue(rio *rdb, double *val) {
    if (rioRead(rdb,val,sizeof(*val)) == 0) return -1;
    memrev64ifbe(val);
    return 0;
}

/* Like rdbSaveBinaryDoubleValue() but single precision. */
int rdbSaveBinaryFloatValue(rio *rdb, float val) {
    memrev32ifbe(&val);
    return rdbWriteRaw(rdb,&val,sizeof(val));
}

/* Like rdbLoadBinaryDoubleValue() but single precision. */
int rdbLoadBinaryFloatValue(rio *rdb, float *val) {
    if (rioRead(rdb,val,sizeof(*val)) == 0) return -1;
    memrev32ifbe(val);
    return 0;
}

/* Save the object type of object "o". */
int rdbSaveObjectType(rio *rdb, robj *o) {
    switch (o->type) {
    case OBJ_STRING:
        return rdbSaveType(rdb,RDB_TYPE_STRING);
    case OBJ_LIST:
        if (o->encoding == OBJ_ENCODING_QUICKLIST)
            return rdbSaveType(rdb, RDB_TYPE_LIST_QUICKLIST_2);
        else
            serverPanic("Unknown list encoding");
    case OBJ_SET:
        if (o->encoding == OBJ_ENCODING_INTSET)
            return rdbSaveType(rdb,RDB_TYPE_SET_INTSET);
        else if (o->encoding == OBJ_ENCODING_HT)
            return rdbSaveType(rdb,RDB_TYPE_SET);
        else
            serverPanic("Unknown set encoding");
    case OBJ_ZSET:
        if (o->encoding == OBJ_ENCODING_LISTPACK)
            return rdbSaveType(rdb,RDB_TYPE_ZSET_LISTPACK);
        else if (o->encoding == OBJ_ENCODING_SKIPLIST)
            return rdbSaveType(rdb,RDB_TYPE_ZSET_2);
        else
            serverPanic("Unknown sorted set encoding");
    case OBJ_HASH:
        if (o->encoding == OBJ_ENCODING_LISTPACK)
            return rdbSaveType(rdb,RDB_TYPE_HASH_LISTPACK);
        else if (o->encoding == OBJ_ENCODING_HT)
            return rdbSaveType(rdb,RDB_TYPE_HASH);
        else
            serverPanic("Unknown hash encoding");
    case OBJ_STREAM:
        return rdbSaveType(rdb,RDB_TYPE_STREAM_LISTPACKS);
    case OBJ_MODULE:
        return rdbSaveType(rdb,RDB_TYPE_MODULE_2);
    default:
        serverPanic("Unknown object type");
    }
    return -1; /* avoid warning */
}

/* Use rdbLoadType() to load a TYPE in RDB format, but returns -1 if the
 * type is not specifically a valid Object Type. */
int rdbLoadObjectType(rio *rdb) {
    int type;
    if ((type = rdbLoadType(rdb)) == -1) return -1;
    if (!rdbIsObjectType(type)) return -1;
    return type;
}

/* This helper function serializes a consumer group Pending Entries List (PEL)
 * into the RDB file. The 'nacks' argument tells the function if also persist
 * the information about the not acknowledged message, or if to persist
 * just the IDs: this is useful because for the global consumer group PEL
 * we serialized the NACKs as well, but when serializing the local consumer
 * PELs we just add the ID, that will be resolved inside the global PEL to
 * put a reference to the same structure. */
ssize_t rdbSaveStreamPEL(rio *rdb, rax *pel, int nacks) {
    ssize_t n, nwritten = 0;

    /* Number of entries in the PEL. */
    if ((n = rdbSaveLen(rdb,raxSize(pel))) == -1) return -1;
    nwritten += n;

    /* Save each entry. */
    raxIterator ri;
    raxStart(&ri,pel);
    raxSeek(&ri,"^",NULL,0);
    while(raxNext(&ri)) {
        /* We store IDs in raw form as 128 big big endian numbers, like
         * they are inside the radix tree key. */
        if ((n = rdbWriteRaw(rdb,ri.key,sizeof(streamID))) == -1) {
            raxStop(&ri);
            return -1;
        }
        nwritten += n;

        if (nacks) {
            streamNACK *nack = ri.data;
            if ((n = rdbSaveMillisecondTime(rdb,nack->delivery_time)) == -1) {
                raxStop(&ri);
                return -1;
            }
            nwritten += n;
            if ((n = rdbSaveLen(rdb,nack->delivery_count)) == -1) {
                raxStop(&ri);
                return -1;
            }
            nwritten += n;
            /* We don't save the consumer name: we'll save the pending IDs
             * for each consumer in the consumer PEL, and resolve the consumer
             * at loading time. */
        }
    }
    raxStop(&ri);
    return nwritten;
}

/* Serialize the consumers of a stream consumer group into the RDB. Helper
 * function for the stream data type serialization. What we do here is to
 * persist the consumer metadata, and it's PEL, for each consumer. */
size_t rdbSaveStreamConsumers(rio *rdb, streamCG *cg) {
    ssize_t n, nwritten = 0;

    /* Number of consumers in this consumer group. */
    if ((n = rdbSaveLen(rdb,raxSize(cg->consumers))) == -1) return -1;
    nwritten += n;

    /* Save each consumer. */
    raxIterator ri;
    raxStart(&ri,cg->consumers);
    raxSeek(&ri,"^",NULL,0);
    while(raxNext(&ri)) {
        streamConsumer *consumer = ri.data;

        /* Consumer name. */
        if ((n = rdbSaveRawString(rdb,ri.key,ri.key_len)) == -1) {
            raxStop(&ri);
            return -1;
        }
        nwritten += n;

        /* Last seen time. */
        if ((n = rdbSaveMillisecondTime(rdb,consumer->seen_time)) == -1) {
            raxStop(&ri);
            return -1;
        }
        nwritten += n;

        /* Consumer PEL, without the ACKs (see last parameter of the function
         * passed with value of 0), at loading time we'll lookup the ID
         * in the consumer group global PEL and will put a reference in the
         * consumer local PEL. */
        if ((n = rdbSaveStreamPEL(rdb,consumer->pel,0)) == -1) {
            raxStop(&ri);
            return -1;
        }
        nwritten += n;
    }
    raxStop(&ri);
    return nwritten;
}

/* Save a Redis object.
 * Returns -1 on error, number of bytes written on success. */
ssize_t rdbSaveObject(rio *rdb, robj *o, robj *key, int dbid) {
    ssize_t n = 0, nwritten = 0;

    if (o->type == OBJ_STRING) {
        /* Save a string value */
        if ((n = rdbSaveStringObject(rdb,o)) == -1) return -1;
        nwritten += n;
    } else if (o->type == OBJ_LIST) {
        /* Save a list value */
        if (o->encoding == OBJ_ENCODING_QUICKLIST) {
            quicklist *ql = o->ptr;
            quicklistNode *node = ql->head;

            if ((n = rdbSaveLen(rdb,ql->len)) == -1) return -1;
            nwritten += n;

            while(node) {
                if ((n = rdbSaveLen(rdb,node->container)) == -1) return -1;
                nwritten += n;

                if (quicklistNodeIsCompressed(node)) {
                    void *data;
                    size_t compress_len = quicklistGetLzf(node, &data);
                    if ((n = rdbSaveLzfBlob(rdb,data,compress_len,node->sz)) == -1) return -1;
                    nwritten += n;
                } else {
                    if ((n = rdbSaveRawString(rdb,node->entry,node->sz)) == -1) return -1;
                    nwritten += n;
                }
                node = node->next;
            }
        } else {
            serverPanic("Unknown list encoding");
        }
    } else if (o->type == OBJ_SET) {
        /* Save a set value */
        if (o->encoding == OBJ_ENCODING_HT) {
            dict *set = o->ptr;
            dictIterator *di = dictGetIterator(set);
            dictEntry *de;

            if ((n = rdbSaveLen(rdb,dictSize(set))) == -1) {
                dictReleaseIterator(di);
                return -1;
            }
            nwritten += n;

            while((de = dictNext(di)) != NULL) {
                sds ele = dictGetKey(de);
                if ((n = rdbSaveRawString(rdb,(unsigned char*)ele,sdslen(ele)))
                    == -1)
                {
                    dictReleaseIterator(di);
                    return -1;
                }
                nwritten += n;
            }
            dictReleaseIterator(di);
        } else if (o->encoding == OBJ_ENCODING_INTSET) {
            size_t l = intsetBlobLen((intset*)o->ptr);

            if ((n = rdbSaveRawString(rdb,o->ptr,l)) == -1) return -1;
            nwritten += n;
        } else {
            serverPanic("Unknown set encoding");
        }
    } else if (o->type == OBJ_ZSET) {
        /* Save a sorted set value */
        if (o->encoding == OBJ_ENCODING_LISTPACK) {
            size_t l = lpBytes((unsigned char*)o->ptr);

            if ((n = rdbSaveRawString(rdb,o->ptr,l)) == -1) return -1;
            nwritten += n;
        } else if (o->encoding == OBJ_ENCODING_SKIPLIST) {
            zset *zs = o->ptr;
            zskiplist *zsl = zs->zsl;

            if ((n = rdbSaveLen(rdb,zsl->length)) == -1) return -1;
            nwritten += n;

            /* We save the skiplist elements from the greatest to the smallest
             * (that's trivial since the elements are already ordered in the
             * skiplist): this improves the load process, since the next loaded
             * element will always be the smaller, so adding to the skiplist
             * will always immediately stop at the head, making the insertion
             * O(1) instead of O(log(N)). */
            zskiplistNode *zn = zsl->tail;
            while (zn != NULL) {
                if ((n = rdbSaveRawString(rdb,
                    (unsigned char*)zn->ele,sdslen(zn->ele))) == -1)
                {
                    return -1;
                }
                nwritten += n;
                if ((n = rdbSaveBinaryDoubleValue(rdb,zn->score)) == -1)
                    return -1;
                nwritten += n;
                zn = zn->backward;
            }
        } else {
            serverPanic("Unknown sorted set encoding");
        }
    } else if (o->type == OBJ_HASH) {
        /* Save a hash value */
        if (o->encoding == OBJ_ENCODING_LISTPACK) {
            size_t l = lpBytes((unsigned char*)o->ptr);

            if ((n = rdbSaveRawString(rdb,o->ptr,l)) == -1) return -1;
            nwritten += n;
        } else if (o->encoding == OBJ_ENCODING_HT) {
            dictIterator *di = dictGetIterator(o->ptr);
            dictEntry *de;

            if ((n = rdbSaveLen(rdb,dictSize((dict*)o->ptr))) == -1) {
                dictReleaseIterator(di);
                return -1;
            }
            nwritten += n;

            while((de = dictNext(di)) != NULL) {
                sds field = dictGetKey(de);
                sds value = dictGetVal(de);

                if ((n = rdbSaveRawString(rdb,(unsigned char*)field,
                        sdslen(field))) == -1)
                {
                    dictReleaseIterator(di);
                    return -1;
                }
                nwritten += n;
                if ((n = rdbSaveRawString(rdb,(unsigned char*)value,
                        sdslen(value))) == -1)
                {
                    dictReleaseIterator(di);
                    return -1;
                }
                nwritten += n;
            }
            dictReleaseIterator(di);
        } else {
            serverPanic("Unknown hash encoding");
        }
    } else if (o->type == OBJ_STREAM) {
        /* Store how many listpacks we have inside the radix tree. */
        stream *s = o->ptr;
        rax *rax = s->rax;
        if ((n = rdbSaveLen(rdb,raxSize(rax))) == -1) return -1;
        nwritten += n;

        /* Serialize all the listpacks inside the radix tree as they are,
         * when loading back, we'll use the first entry of each listpack
         * to insert it back into the radix tree. */
        raxIterator ri;
        raxStart(&ri,rax);
        raxSeek(&ri,"^",NULL,0);
        while (raxNext(&ri)) {
            unsigned char *lp = ri.data;
            size_t lp_bytes = lpBytes(lp);
            if ((n = rdbSaveRawString(rdb,ri.key,ri.key_len)) == -1) {
                raxStop(&ri);
                return -1;
            }
            nwritten += n;
            if ((n = rdbSaveRawString(rdb,lp,lp_bytes)) == -1) {
                raxStop(&ri);
                return -1;
            }
            nwritten += n;
        }
        raxStop(&ri);

        /* Save the number of elements inside the stream. We cannot obtain
         * this easily later, since our macro nodes should be checked for
         * number of items: not a great CPU / space tradeoff. */
        if ((n = rdbSaveLen(rdb,s->length)) == -1) return -1;
        nwritten += n;
        /* Save the last entry ID. */
        if ((n = rdbSaveLen(rdb,s->last_id.ms)) == -1) return -1;
        nwritten += n;
        if ((n = rdbSaveLen(rdb,s->last_id.seq)) == -1) return -1;
        nwritten += n;

        /* The consumer groups and their clients are part of the stream
         * type, so serialize every consumer group. */

        /* Save the number of groups. */
        size_t num_cgroups = s->cgroups ? raxSize(s->cgroups) : 0;
        if ((n = rdbSaveLen(rdb,num_cgroups)) == -1) return -1;
        nwritten += n;

        if (num_cgroups) {
            /* Serialize each consumer group. */
            raxStart(&ri,s->cgroups);
            raxSeek(&ri,"^",NULL,0);
            while(raxNext(&ri)) {
                streamCG *cg = ri.data;

                /* Save the group name. */
                if ((n = rdbSaveRawString(rdb,ri.key,ri.key_len)) == -1) {
                    raxStop(&ri);
                    return -1;
                }
                nwritten += n;

                /* Last ID. */
                if ((n = rdbSaveLen(rdb,cg->last_id.ms)) == -1) {
                    raxStop(&ri);
                    return -1;
                }
                nwritten += n;
                if ((n = rdbSaveLen(rdb,cg->last_id.seq)) == -1) {
                    raxStop(&ri);
                    return -1;
                }
                nwritten += n;

                /* Save the global PEL. */
                if ((n = rdbSaveStreamPEL(rdb,cg->pel,1)) == -1) {
                    raxStop(&ri);
                    return -1;
                }
                nwritten += n;

                /* Save the consumers of this group. */
                if ((n = rdbSaveStreamConsumers(rdb,cg)) == -1) {
                    raxStop(&ri);
                    return -1;
                }
                nwritten += n;
            }
            raxStop(&ri);
        }
    } else if (o->type == OBJ_MODULE) {
        /* Save a module-specific value. */
        RedisModuleIO io;
        moduleValue *mv = o->ptr;
        moduleType *mt = mv->type;

        /* Write the "module" identifier as prefix, so that we'll be able
         * to call the right module during loading. */
        int retval = rdbSaveLen(rdb,mt->id);
        if (retval == -1) return -1;
        moduleInitIOContext(io,mt,rdb,key,dbid);
        io.bytes += retval;

        /* Then write the module-specific representation + EOF marker. */
        mt->rdb_save(&io,mv->value);
        retval = rdbSaveLen(rdb,RDB_MODULE_OPCODE_EOF);
        if (retval == -1)
            io.error = 1;
        else
            io.bytes += retval;

        if (io.ctx) {
            moduleFreeContext(io.ctx);
            zfree(io.ctx);
        }
        return io.error ? -1 : (ssize_t)io.bytes;
    } else {
        serverPanic("Unknown object type");
    }
    return nwritten;
}

/* Return the length the object will have on disk if saved with
 * the rdbSaveObject() function. Currently we use a trick to get
 * this length with very little changes to the code. In the future
 * we could switch to a faster solution. */
size_t rdbSavedObjectLen(robj *o, robj *key, int dbid) {
    ssize_t len = rdbSaveObject(NULL,o,key,dbid);
    serverAssertWithInfo(NULL,o,len != -1);
    return len;
}

/* Save a key-value pair, with expire time, type, key, value.
 * On error -1 is returned.
 * On success if the key was actually saved 1 is returned. */
int rdbSaveKeyValuePair(rio *rdb, robj *key, robj *val, long long expiretime, int dbid) {
    int savelru = server.maxmemory_policy & MAXMEMORY_FLAG_LRU;
    int savelfu = server.maxmemory_policy & MAXMEMORY_FLAG_LFU;

    /* Save the expire time */
    if (expiretime != -1) {
        if (rdbSaveType(rdb,RDB_OPCODE_EXPIRETIME_MS) == -1) return -1;
        if (rdbSaveMillisecondTime(rdb,expiretime) == -1) return -1;
    }

    /* Save the LRU info. */
    if (savelru) {
        uint64_t idletime = estimateObjectIdleTime(val);
        idletime /= 1000; /* Using seconds is enough and requires less space.*/
        if (rdbSaveType(rdb,RDB_OPCODE_IDLE) == -1) return -1;
        if (rdbSaveLen(rdb,idletime) == -1) return -1;
    }

    /* Save the LFU info. */
    if (savelfu) {
        uint8_t buf[1];
        buf[0] = LFUDecrAndReturn(val);
        /* We can encode this in exactly two bytes: the opcode and an 8
         * bit counter, since the frequency is logarithmic with a 0-255 range.
         * Note that we do not store the halving time because to reset it
         * a single time when loading does not affect the frequency much. */
        if (rdbSaveType(rdb,RDB_OPCODE_FREQ) == -1) return -1;
        if (rdbWriteRaw(rdb,buf,1) == -1) return -1;
    }

    /* Save type, key, value */
    if (rdbSaveObjectType(rdb,val) == -1) return -1;
    if (rdbSaveStringObject(rdb,key) == -1) return -1;
    if (rdbSaveObject(rdb,val,key,dbid) == -1) return -1;

    /* Delay return if required (for testing) */
    if (server.rdb_key_save_delay)
        debugDelay(server.rdb_key_save_delay);

    return 1;
}

/* Save an AUX field. */
ssize_t rdbSaveAuxField(rio *rdb, void *key, size_t keylen, void *val, size_t vallen) {
    ssize_t ret, len = 0;
    if ((ret = rdbSaveType(rdb,RDB_OPCODE_AUX)) == -1) return -1;
    len += ret;
    if ((ret = rdbSaveRawString(rdb,key,keylen)) == -1) return -1;
    len += ret;
    if ((ret = rdbSaveRawString(rdb,val,vallen)) == -1) return -1;
    len += ret;
    return len;
}

/* Wrapper for rdbSaveAuxField() used when key/val length can be obtained
 * with strlen(). */
ssize_t rdbSaveAuxFieldStrStr(rio *rdb, char *key, char *val) {
    return rdbSaveAuxField(rdb,key,strlen(key),val,strlen(val));
}

/* Wrapper for strlen(key) + integer type (up to long long range). */
ssize_t rdbSaveAuxFieldStrInt(rio *rdb, char *key, long long val) {
    char buf[LONG_STR_SIZE];
    int vlen = ll2string(buf,sizeof(buf),val);
    return rdbSaveAuxField(rdb,key,strlen(key),buf,vlen);
}

/* Save a few default AUX fields with information about the RDB generated. */
int rdbSaveInfoAuxFields(rio *rdb, int rdbflags, rdbSaveInfo *rsi) {
    int redis_bits = (sizeof(void*) == 8) ? 64 : 32;
    int aof_preamble = (rdbflags & RDBFLAGS_AOF_PREAMBLE) != 0;

    /* Add a few fields about the state when the RDB was created. */
    if (rdbSaveAuxFieldStrStr(rdb,"redis-ver",REDIS_VERSION) == -1) return -1;
    if (rdbSaveAuxFieldStrInt(rdb,"redis-bits",redis_bits) == -1) return -1;
    if (rdbSaveAuxFieldStrInt(rdb,"ctime",time(NULL)) == -1) return -1;
    if (rdbSaveAuxFieldStrInt(rdb,"used-mem",zmalloc_used_memory()) == -1) return -1;

    /* Handle saving options that generate aux fields. */
    if (rsi) {
        if (rdbSaveAuxFieldStrInt(rdb,"repl-stream-db",rsi->repl_stream_db)
            == -1) return -1;
        if (rdbSaveAuxFieldStrStr(rdb,"repl-id",server.replid)
            == -1) return -1;
        if (rdbSaveAuxFieldStrInt(rdb,"repl-offset",server.master_repl_offset)
            == -1) return -1;
    }
    if (rdbSaveAuxFieldStrInt(rdb,"aof-preamble",aof_preamble) == -1) return -1;
    return 1;
}

ssize_t rdbSaveSingleModuleAux(rio *rdb, int when, moduleType *mt) {
    /* Save a module-specific aux value. */
    RedisModuleIO io;
    int retval = rdbSaveType(rdb, RDB_OPCODE_MODULE_AUX);
    if (retval == -1) return -1;
    moduleInitIOContext(io,mt,rdb,NULL,-1);
    io.bytes += retval;

    /* Write the "module" identifier as prefix, so that we'll be able
     * to call the right module during loading. */
    retval = rdbSaveLen(rdb,mt->id);
    if (retval == -1) return -1;
    io.bytes += retval;

    /* write the 'when' so that we can provide it on loading. add a UINT opcode
     * for backwards compatibility, everything after the MT needs to be prefixed
     * by an opcode. */
    retval = rdbSaveLen(rdb,RDB_MODULE_OPCODE_UINT);
    if (retval == -1) return -1;
    io.bytes += retval;
    retval = rdbSaveLen(rdb,when);
    if (retval == -1) return -1;
    io.bytes += retval;

    /* Then write the module-specific representation + EOF marker. */
    mt->aux_save(&io,when);
    retval = rdbSaveLen(rdb,RDB_MODULE_OPCODE_EOF);
    if (retval == -1)
        io.error = 1;
    else
        io.bytes += retval;

    if (io.ctx) {
        moduleFreeContext(io.ctx);
        zfree(io.ctx);
    }
    if (io.error)
        return -1;
    return io.bytes;
}

<<<<<<< HEAD
int functionsSaveRio(rio *rdb) {
    int ret = C_ERR;
    dict *functions_libraries = functionsLibGet();
    dictIterator *iter = dictGetIterator(functions_libraries);
=======
ssize_t rdbSaveFunctions(rio *rdb) {
    dict *functions = functionsGet();
    dictIterator *iter = dictGetIterator(functions);
>>>>>>> 5460c100
    dictEntry *entry = NULL;
    ssize_t written = 0;
    ssize_t ret;
    while ((entry = dictNext(iter))) {
<<<<<<< HEAD
        rdbSaveType(rdb, RDB_OPCODE_FUNCTION);
        functionLibInfo *li = dictGetVal(entry);
        if (rdbSaveRawString(rdb, (unsigned char *) li->name, sdslen(li->name)) == -1) goto done;
        if (rdbSaveRawString(rdb, (unsigned char *) li->ei->name, sdslen(li->ei->name)) == -1) goto done;
        if (li->desc) {
            if (rdbSaveLen(rdb, 1) == -1) goto done; /* desc exists */
            if (rdbSaveRawString(rdb, (unsigned char *) li->desc, sdslen(li->desc)) == -1) goto done;
=======
        if ((ret = rdbSaveType(rdb, RDB_OPCODE_FUNCTION)) < 0) goto werr;
        written += ret;
        functionInfo *fi = dictGetVal(entry);
        if ((ret = rdbSaveRawString(rdb, (unsigned char *) fi->name, sdslen(fi->name))) < 0) goto werr;
        written += ret;
        if ((ret = rdbSaveRawString(rdb, (unsigned char *) fi->ei->name, sdslen(fi->ei->name))) < 0) goto werr;
        written += ret;
        if (fi->desc) {
            /* desc exists */
            if ((ret = rdbSaveLen(rdb, 1)) < 0) goto werr;
            written += ret;
            if ((ret = rdbSaveRawString(rdb, (unsigned char *) fi->desc, sdslen(fi->desc))) < 0) goto werr;
            written += ret;
>>>>>>> 5460c100
        } else {
            /* desc not exists */
            if ((ret = rdbSaveLen(rdb, 0)) < 0) goto werr;
            written += ret;
        }
<<<<<<< HEAD
        if (rdbSaveRawString(rdb, (unsigned char *) li->code, sdslen(li->code)) == -1) goto done;
=======
        if ((ret = rdbSaveRawString(rdb, (unsigned char *) fi->code, sdslen(fi->code))) < 0) goto werr;
        written += ret;
>>>>>>> 5460c100
    }
    dictReleaseIterator(iter);
    return written;

werr:
    dictReleaseIterator(iter);
    return -1;
}

ssize_t rdbSaveDb(rio *rdb, int dbid, int rdbflags, long *key_counter) {
    dictIterator *di;
    dictEntry *de;
    ssize_t written = 0;
    ssize_t res;
    static long long info_updated_time = 0;
    size_t processed = 0;
    char *pname = (rdbflags & RDBFLAGS_AOF_PREAMBLE) ? "AOF rewrite" :  "RDB";

    redisDb *db = server.db + dbid;
    dict *d = db->dict;
    if (dictSize(d) == 0) return 0;
    di = dictGetSafeIterator(d);

    /* Write the SELECT DB opcode */
    if ((res = rdbSaveType(rdb,RDB_OPCODE_SELECTDB)) < 0) goto werr;
    written += res;
    if ((res = rdbSaveLen(rdb, dbid)) < 0) goto werr;
    written += res;

    /* Write the RESIZE DB opcode. */
    uint64_t db_size, expires_size;
    db_size = dictSize(db->dict);
    expires_size = dictSize(db->expires);
    if ((res = rdbSaveType(rdb,RDB_OPCODE_RESIZEDB)) < 0) goto werr;
    written += res;
    if ((res = rdbSaveLen(rdb,db_size)) < 0) goto werr;
    written += res;
    if ((res = rdbSaveLen(rdb,expires_size)) < 0) goto werr;
    written += res;

    /* Iterate this DB writing every entry */
    while((de = dictNext(di)) != NULL) {
        sds keystr = dictGetKey(de);
        robj key, *o = dictGetVal(de);
        long long expire;
        size_t rdb_bytes_before_key = rdb->processed_bytes;

        initStaticStringObject(key,keystr);
        expire = getExpire(db,&key);
        if ((res = rdbSaveKeyValuePair(rdb, &key, o, expire, dbid)) < 0) goto werr;
        written += res;

        /* In fork child process, we can try to release memory back to the
         * OS and possibly avoid or decrease COW. We give the dismiss
         * mechanism a hint about an estimated size of the object we stored. */
        size_t dump_size = rdb->processed_bytes - rdb_bytes_before_key;
        if (server.in_fork_child) dismissObject(o, dump_size);

        /* When this RDB is produced as part of an AOF rewrite, move
         * accumulated diff from parent to child while rewriting in
         * order to have a smaller final write. */
        if (rdbflags & RDBFLAGS_AOF_PREAMBLE &&
            rdb->processed_bytes > processed+AOF_READ_DIFF_INTERVAL_BYTES)
        {
            processed = rdb->processed_bytes;
            aofReadDiffFromParent();
        }

        /* Update child info every 1 second (approximately).
         * in order to avoid calling mstime() on each iteration, we will
         * check the diff every 1024 keys */
        if (((*key_counter)++ & 1023) == 0) {
            long long now = mstime();
            if (now - info_updated_time >= 1000) {
                sendChildInfo(CHILD_INFO_TYPE_CURRENT_INFO, *key_counter, pname);
                info_updated_time = now;
            }
        }
    }

    dictReleaseIterator(di);
    return written;

werr:
    dictReleaseIterator(di);
    return -1;
}

/* Produces a dump of the database in RDB format sending it to the specified
 * Redis I/O channel. On success C_OK is returned, otherwise C_ERR
 * is returned and part of the output, or all the output, can be
 * missing because of I/O errors.
 *
 * When the function returns C_ERR and if 'error' is not NULL, the
 * integer pointed by 'error' is set to the value of errno just after the I/O
 * error. */
int rdbSaveRio(int req, rio *rdb, int *error, int rdbflags, rdbSaveInfo *rsi) {
    char magic[10];
    uint64_t cksum;
    long key_counter = 0;
    int j;

    if (server.rdb_checksum)
        rdb->update_cksum = rioGenericUpdateChecksum;
    snprintf(magic,sizeof(magic),"REDIS%04d",RDB_VERSION);
    if (rdbWriteRaw(rdb,magic,9) == -1) goto werr;
    if (rdbSaveInfoAuxFields(rdb,rdbflags,rsi) == -1) goto werr;
    if (!(req & SLAVE_REQ_RDB_FUNCTIONS_ONLY) && rdbSaveModulesAux(rdb, REDISMODULE_AUX_BEFORE_RDB) == -1) goto werr;

    /* save functions */
    if (rdbSaveFunctions(rdb) == -1) goto werr;

    /* save all databases, skip this if we're in functions-only mode */
    if (!(req & SLAVE_REQ_RDB_FUNCTIONS_ONLY)) {
        for (j = 0; j < server.dbnum; j++) {
            if (rdbSaveDb(rdb, j, rdbflags, &key_counter) == -1) goto werr;
        }
    }

    if (!(req & SLAVE_REQ_RDB_FUNCTIONS_ONLY) && rdbSaveModulesAux(rdb, REDISMODULE_AUX_AFTER_RDB) == -1) goto werr;

    /* EOF opcode */
    if (rdbSaveType(rdb,RDB_OPCODE_EOF) == -1) goto werr;

    /* CRC64 checksum. It will be zero if checksum computation is disabled, the
     * loading code skips the check in this case. */
    cksum = rdb->cksum;
    memrev64ifbe(&cksum);
    if (rioWrite(rdb,&cksum,8) == 0) goto werr;
    return C_OK;

werr:
    if (error) *error = errno;
    return C_ERR;
}

/* This is just a wrapper to rdbSaveRio() that additionally adds a prefix
 * and a suffix to the generated RDB dump. The prefix is:
 *
 * $EOF:<40 bytes unguessable hex string>\r\n
 *
 * While the suffix is the 40 bytes hex string we announced in the prefix.
 * This way processes receiving the payload can understand when it ends
 * without doing any processing of the content. */
int rdbSaveRioWithEOFMark(int req, rio *rdb, int *error, rdbSaveInfo *rsi) {
    char eofmark[RDB_EOF_MARK_SIZE];

    startSaving(RDBFLAGS_REPLICATION);
    getRandomHexChars(eofmark,RDB_EOF_MARK_SIZE);
    if (error) *error = 0;
    if (rioWrite(rdb,"$EOF:",5) == 0) goto werr;
    if (rioWrite(rdb,eofmark,RDB_EOF_MARK_SIZE) == 0) goto werr;
    if (rioWrite(rdb,"\r\n",2) == 0) goto werr;
    if (rdbSaveRio(req,rdb,error,RDBFLAGS_NONE,rsi) == C_ERR) goto werr;
    if (rioWrite(rdb,eofmark,RDB_EOF_MARK_SIZE) == 0) goto werr;
    stopSaving(1);
    return C_OK;

werr: /* Write error. */
    /* Set 'error' only if not already set by rdbSaveRio() call. */
    if (error && *error == 0) *error = errno;
    stopSaving(0);
    return C_ERR;
}

/* Save the DB on disk. Return C_ERR on error, C_OK on success. */
int rdbSave(int req, char *filename, rdbSaveInfo *rsi) {
    char tmpfile[256];
    char cwd[MAXPATHLEN]; /* Current working dir path for error messages. */
    FILE *fp = NULL;
    rio rdb;
    int error = 0;

    snprintf(tmpfile,256,"temp-%d.rdb", (int) getpid());
    fp = fopen(tmpfile,"w");
    if (!fp) {
        char *str_err = strerror(errno);
        char *cwdp = getcwd(cwd,MAXPATHLEN);
        serverLog(LL_WARNING,
            "Failed opening the temp RDB file %s (in server root dir %s) "
            "for saving: %s",
            tmpfile,
            cwdp ? cwdp : "unknown",
            str_err);
        return C_ERR;
    }

    rioInitWithFile(&rdb,fp);
    startSaving(RDBFLAGS_NONE);

    if (server.rdb_save_incremental_fsync)
        rioSetAutoSync(&rdb,REDIS_AUTOSYNC_BYTES);

    if (rdbSaveRio(req,&rdb,&error,RDBFLAGS_NONE,rsi) == C_ERR) {
        errno = error;
        goto werr;
    }

    /* Make sure data will not remain on the OS's output buffers */
    if (fflush(fp)) goto werr;
    if (fsync(fileno(fp))) goto werr;
    if (fclose(fp)) { fp = NULL; goto werr; }
    fp = NULL;
    
    /* Use RENAME to make sure the DB file is changed atomically only
     * if the generate DB file is ok. */
    if (rename(tmpfile,filename) == -1) {
        char *str_err = strerror(errno);
        char *cwdp = getcwd(cwd,MAXPATHLEN);
        serverLog(LL_WARNING,
            "Error moving temp DB file %s on the final "
            "destination %s (in server root dir %s): %s",
            tmpfile,
            filename,
            cwdp ? cwdp : "unknown",
            str_err);
        unlink(tmpfile);
        stopSaving(0);
        return C_ERR;
    }

    serverLog(LL_NOTICE,"DB saved on disk");
    server.dirty = 0;
    server.lastsave = time(NULL);
    server.lastbgsave_status = C_OK;
    stopSaving(1);
    return C_OK;

werr:
    serverLog(LL_WARNING,"Write error saving DB on disk: %s", strerror(errno));
    if (fp) fclose(fp);
    unlink(tmpfile);
    stopSaving(0);
    return C_ERR;
}

int rdbSaveBackground(int req, char *filename, rdbSaveInfo *rsi) {
    pid_t childpid;

    if (hasActiveChildProcess()) return C_ERR;

    server.dirty_before_bgsave = server.dirty;
    server.lastbgsave_try = time(NULL);

    if ((childpid = redisFork(CHILD_TYPE_RDB)) == 0) {
        int retval;

        /* Child */
        redisSetProcTitle("redis-rdb-bgsave");
        redisSetCpuAffinity(server.bgsave_cpulist);
        retval = rdbSave(req, filename,rsi);
        if (retval == C_OK) {
            sendChildCowInfo(CHILD_INFO_TYPE_RDB_COW_SIZE, "RDB");
        }
        exitFromChild((retval == C_OK) ? 0 : 1);
    } else {
        /* Parent */
        if (childpid == -1) {
            server.lastbgsave_status = C_ERR;
            serverLog(LL_WARNING,"Can't save in background: fork: %s",
                strerror(errno));
            return C_ERR;
        }
        serverLog(LL_NOTICE,"Background saving started by pid %ld",(long) childpid);
        server.rdb_save_time_start = time(NULL);
        server.rdb_child_type = RDB_CHILD_TYPE_DISK;
        return C_OK;
    }
    return C_OK; /* unreached */
}

/* Note that we may call this function in signal handle 'sigShutdownHandler',
 * so we need guarantee all functions we call are async-signal-safe.
 * If we call this function from signal handle, we won't call bg_unlink that
 * is not async-signal-safe. */
void rdbRemoveTempFile(pid_t childpid, int from_signal) {
    char tmpfile[256];
    char pid[32];

    /* Generate temp rdb file name using async-signal safe functions. */
    int pid_len = ll2string(pid, sizeof(pid), childpid);
    strcpy(tmpfile, "temp-");
    strncpy(tmpfile+5, pid, pid_len);
    strcpy(tmpfile+5+pid_len, ".rdb");

    if (from_signal) {
        /* bg_unlink is not async-signal-safe, but in this case we don't really
         * need to close the fd, it'll be released when the process exists. */
        int fd = open(tmpfile, O_RDONLY|O_NONBLOCK);
        UNUSED(fd);
        unlink(tmpfile);
    } else {
        bg_unlink(tmpfile);
    }
}

/* This function is called by rdbLoadObject() when the code is in RDB-check
 * mode and we find a module value of type 2 that can be parsed without
 * the need of the actual module. The value is parsed for errors, finally
 * a dummy redis object is returned just to conform to the API. */
robj *rdbLoadCheckModuleValue(rio *rdb, char *modulename) {
    uint64_t opcode;
    while((opcode = rdbLoadLen(rdb,NULL)) != RDB_MODULE_OPCODE_EOF) {
        if (opcode == RDB_MODULE_OPCODE_SINT ||
            opcode == RDB_MODULE_OPCODE_UINT)
        {
            uint64_t len;
            if (rdbLoadLenByRef(rdb,NULL,&len) == -1) {
                rdbReportCorruptRDB(
                    "Error reading integer from module %s value", modulename);
            }
        } else if (opcode == RDB_MODULE_OPCODE_STRING) {
            robj *o = rdbGenericLoadStringObject(rdb,RDB_LOAD_NONE,NULL);
            if (o == NULL) {
                rdbReportCorruptRDB(
                    "Error reading string from module %s value", modulename);
            }
            decrRefCount(o);
        } else if (opcode == RDB_MODULE_OPCODE_FLOAT) {
            float val;
            if (rdbLoadBinaryFloatValue(rdb,&val) == -1) {
                rdbReportCorruptRDB(
                    "Error reading float from module %s value", modulename);
            }
        } else if (opcode == RDB_MODULE_OPCODE_DOUBLE) {
            double val;
            if (rdbLoadBinaryDoubleValue(rdb,&val) == -1) {
                rdbReportCorruptRDB(
                    "Error reading double from module %s value", modulename);
            }
        }
    }
    return createStringObject("module-dummy-value",18);
}

/* callback for hashZiplistConvertAndValidateIntegrity.
 * Check that the ziplist doesn't have duplicate hash field names.
 * The ziplist element pointed by 'p' will be converted and stored into listpack. */
static int _ziplistPairsEntryConvertAndValidate(unsigned char *p, unsigned int head_count, void *userdata) {
    unsigned char *str;
    unsigned int slen;
    long long vll;

    struct {
        long count;
        dict *fields;
        unsigned char **lp;
    } *data = userdata;

    if (data->fields == NULL) {
        data->fields = dictCreate(&hashDictType);
        dictExpand(data->fields, head_count/2);
    }

    if (!ziplistGet(p, &str, &slen, &vll))
        return 0;

    /* Even records are field names, add to dict and check that's not a dup */
    if (((data->count) & 1) == 0) {
        sds field = str? sdsnewlen(str, slen): sdsfromlonglong(vll);
        if (dictAdd(data->fields, field, NULL) != DICT_OK) {
            /* Duplicate, return an error */
            sdsfree(field);
            return 0;
        }
    }

    if (str) {
        *(data->lp) = lpAppend(*(data->lp), (unsigned char*)str, slen);
    } else {
        *(data->lp) = lpAppendInteger(*(data->lp), vll);
    }

    (data->count)++;
    return 1;
}

/* Validate the integrity of the data structure while converting it to 
 * listpack and storing it at 'lp'.
 * The function is safe to call on non-validated ziplists, it returns 0
 * when encounter an integrity validation issue. */
int ziplistPairsConvertAndValidateIntegrity(unsigned char *zl, size_t size, unsigned char **lp) {
    /* Keep track of the field names to locate duplicate ones */
    struct {
        long count;
        dict *fields; /* Initialisation at the first callback. */
        unsigned char **lp;
    } data = {0, NULL, lp};

    int ret = ziplistValidateIntegrity(zl, size, 1, _ziplistPairsEntryConvertAndValidate, &data);

    /* make sure we have an even number of records. */
    if (data.count & 1)
        ret = 0;

    if (data.fields) dictRelease(data.fields);
    return ret;
}

/* callback for ziplistValidateIntegrity.
 * The ziplist element pointed by 'p' will be converted and stored into listpack. */
static int _ziplistEntryConvertAndValidate(unsigned char *p, unsigned int head_count, void *userdata) {
    UNUSED(head_count);
    unsigned char *str;
    unsigned int slen;
    long long vll;
    unsigned char **lp = (unsigned char**)userdata;

    if (!ziplistGet(p, &str, &slen, &vll)) return 0;

    if (str)
        *lp = lpAppend(*lp, (unsigned char*)str, slen);
    else
        *lp = lpAppendInteger(*lp, vll);

    return 1;
}

/* callback for ziplistValidateIntegrity.
 * The ziplist element pointed by 'p' will be converted and stored into quicklist. */
static int _listZiplistEntryConvertAndValidate(unsigned char *p, unsigned int head_count, void *userdata) {
    UNUSED(head_count);
    unsigned char *str;
    unsigned int slen;
    long long vll;
    char longstr[32] = {0};
    quicklist *ql = (quicklist*)userdata;

    if (!ziplistGet(p, &str, &slen, &vll)) return 0;
    if (!str) {
        /* Write the longval as a string so we can re-add it */
        slen = ll2string(longstr, sizeof(longstr), vll);
        str = (unsigned char *)longstr;
    }
    quicklistPushTail(ql, str, slen);
    return 1;
}

/* callback for to check the listpack doesn't have duplicate records */
static int _lpPairsEntryValidation(unsigned char *p, unsigned int head_count, void *userdata) {
    struct {
        long count;
        dict *fields;
    } *data = userdata;

    if (data->fields == NULL) {
        data->fields = dictCreate(&hashDictType);
        dictExpand(data->fields, head_count/2);
    }

    /* Even records are field names, add to dict and check that's not a dup */
    if (((data->count) & 1) == 0) {
        unsigned char *str;
        int64_t slen;
        unsigned char buf[LP_INTBUF_SIZE];

        str = lpGet(p, &slen, buf);
        sds field = sdsnewlen(str, slen);
        if (dictAdd(data->fields, field, NULL) != DICT_OK) {
            /* Duplicate, return an error */
            sdsfree(field);
            return 0;
        }
    }

    (data->count)++;
    return 1;
}

/* Validate the integrity of the listpack structure.
 * when `deep` is 0, only the integrity of the header is validated.
 * when `deep` is 1, we scan all the entries one by one. */
int lpPairsValidateIntegrityAndDups(unsigned char *lp, size_t size, int deep) {
    if (!deep)
        return lpValidateIntegrity(lp, size, 0, NULL, NULL);

    /* Keep track of the field names to locate duplicate ones */
    struct {
        long count;
        dict *fields; /* Initialisation at the first callback. */
    } data = {0, NULL};

    int ret = lpValidateIntegrity(lp, size, 1, _lpPairsEntryValidation, &data);

    /* make sure we have an even number of records. */
    if (data.count & 1)
        ret = 0;

    if (data.fields) dictRelease(data.fields);
    return ret;
}

/* Load a Redis object of the specified type from the specified file.
 * On success a newly allocated object is returned, otherwise NULL.
 * When the function returns NULL and if 'error' is not NULL, the
 * integer pointed by 'error' is set to the type of error that occurred */
robj *rdbLoadObject(int rdbtype, rio *rdb, sds key, int dbid, int *error) {
    robj *o = NULL, *ele, *dec;
    uint64_t len;
    unsigned int i;

    /* Set default error of load object, it will be set to 0 on success. */
    if (error) *error = RDB_LOAD_ERR_OTHER;

    int deep_integrity_validation = server.sanitize_dump_payload == SANITIZE_DUMP_YES;
    if (server.sanitize_dump_payload == SANITIZE_DUMP_CLIENTS) {
        /* Skip sanitization when loading (an RDB), or getting a RESTORE command
         * from either the master or a client using an ACL user with the skip-sanitize-payload flag. */
        int skip = server.loading ||
            (server.current_client && (server.current_client->flags & CLIENT_MASTER));
        if (!skip && server.current_client && server.current_client->user)
            skip = !!(server.current_client->user->flags & USER_FLAG_SANITIZE_PAYLOAD_SKIP);
        deep_integrity_validation = !skip;
    }

    if (rdbtype == RDB_TYPE_STRING) {
        /* Read string value */
        if ((o = rdbLoadEncodedStringObject(rdb)) == NULL) return NULL;
        o = tryObjectEncoding(o);
    } else if (rdbtype == RDB_TYPE_LIST) {
        /* Read list value */
        if ((len = rdbLoadLen(rdb,NULL)) == RDB_LENERR) return NULL;
        if (len == 0) goto emptykey;

        o = createQuicklistObject();
        quicklistSetOptions(o->ptr, server.list_max_listpack_size,
                            server.list_compress_depth);

        /* Load every single element of the list */
        while(len--) {
            if ((ele = rdbLoadEncodedStringObject(rdb)) == NULL) {
                decrRefCount(o);
                return NULL;
            }
            dec = getDecodedObject(ele);
            size_t len = sdslen(dec->ptr);
            quicklistPushTail(o->ptr, dec->ptr, len);
            decrRefCount(dec);
            decrRefCount(ele);
        }
    } else if (rdbtype == RDB_TYPE_SET) {
        /* Read Set value */
        if ((len = rdbLoadLen(rdb,NULL)) == RDB_LENERR) return NULL;
        if (len == 0) goto emptykey;

        /* Use a regular set when there are too many entries. */
        size_t max_entries = server.set_max_intset_entries;
        if (max_entries >= 1<<30) max_entries = 1<<30;
        if (len > max_entries) {
            o = createSetObject();
            /* It's faster to expand the dict to the right size asap in order
             * to avoid rehashing */
            if (len > DICT_HT_INITIAL_SIZE && dictTryExpand(o->ptr,len) != DICT_OK) {
                rdbReportCorruptRDB("OOM in dictTryExpand %llu", (unsigned long long)len);
                decrRefCount(o);
                return NULL;
            }
        } else {
            o = createIntsetObject();
        }

        /* Load every single element of the set */
        for (i = 0; i < len; i++) {
            long long llval;
            sds sdsele;

            if ((sdsele = rdbGenericLoadStringObject(rdb,RDB_LOAD_SDS,NULL)) == NULL) {
                decrRefCount(o);
                return NULL;
            }

            if (o->encoding == OBJ_ENCODING_INTSET) {
                /* Fetch integer value from element. */
                if (isSdsRepresentableAsLongLong(sdsele,&llval) == C_OK) {
                    uint8_t success;
                    o->ptr = intsetAdd(o->ptr,llval,&success);
                    if (!success) {
                        rdbReportCorruptRDB("Duplicate set members detected");
                        decrRefCount(o);
                        sdsfree(sdsele);
                        return NULL;
                    }
                } else {
                    setTypeConvert(o,OBJ_ENCODING_HT);
                    if (dictTryExpand(o->ptr,len) != DICT_OK) {
                        rdbReportCorruptRDB("OOM in dictTryExpand %llu", (unsigned long long)len);
                        sdsfree(sdsele);
                        decrRefCount(o);
                        return NULL;
                    }
                }
            }

            /* This will also be called when the set was just converted
             * to a regular hash table encoded set. */
            if (o->encoding == OBJ_ENCODING_HT) {
                if (dictAdd((dict*)o->ptr,sdsele,NULL) != DICT_OK) {
                    rdbReportCorruptRDB("Duplicate set members detected");
                    decrRefCount(o);
                    sdsfree(sdsele);
                    return NULL;
                }
            } else {
                sdsfree(sdsele);
            }
        }
    } else if (rdbtype == RDB_TYPE_ZSET_2 || rdbtype == RDB_TYPE_ZSET) {
        /* Read sorted set value. */
        uint64_t zsetlen;
        size_t maxelelen = 0, totelelen = 0;
        zset *zs;

        if ((zsetlen = rdbLoadLen(rdb,NULL)) == RDB_LENERR) return NULL;
        if (zsetlen == 0) goto emptykey;

        o = createZsetObject();
        zs = o->ptr;

        if (zsetlen > DICT_HT_INITIAL_SIZE && dictTryExpand(zs->dict,zsetlen) != DICT_OK) {
            rdbReportCorruptRDB("OOM in dictTryExpand %llu", (unsigned long long)zsetlen);
            decrRefCount(o);
            return NULL;
        }

        /* Load every single element of the sorted set. */
        while(zsetlen--) {
            sds sdsele;
            double score;
            zskiplistNode *znode;

            if ((sdsele = rdbGenericLoadStringObject(rdb,RDB_LOAD_SDS,NULL)) == NULL) {
                decrRefCount(o);
                return NULL;
            }

            if (rdbtype == RDB_TYPE_ZSET_2) {
                if (rdbLoadBinaryDoubleValue(rdb,&score) == -1) {
                    decrRefCount(o);
                    sdsfree(sdsele);
                    return NULL;
                }
            } else {
                if (rdbLoadDoubleValue(rdb,&score) == -1) {
                    decrRefCount(o);
                    sdsfree(sdsele);
                    return NULL;
                }
            }

            if (isnan(score)) {
                rdbReportCorruptRDB("Zset with NAN score detected");
                decrRefCount(o);
                sdsfree(sdsele);
                return NULL;
            }

            /* Don't care about integer-encoded strings. */
            if (sdslen(sdsele) > maxelelen) maxelelen = sdslen(sdsele);
            totelelen += sdslen(sdsele);

            znode = zslInsert(zs->zsl,score,sdsele);
            if (dictAdd(zs->dict,sdsele,&znode->score) != DICT_OK) {
                rdbReportCorruptRDB("Duplicate zset fields detected");
                decrRefCount(o);
                /* no need to free 'sdsele', will be released by zslFree together with 'o' */
                return NULL;
            }
        }

        /* Convert *after* loading, since sorted sets are not stored ordered. */
        if (zsetLength(o) <= server.zset_max_listpack_entries &&
            maxelelen <= server.zset_max_listpack_value &&
            lpSafeToAdd(NULL, totelelen))
        {
            zsetConvert(o,OBJ_ENCODING_LISTPACK);
        }
    } else if (rdbtype == RDB_TYPE_HASH) {
        uint64_t len;
        int ret;
        sds field, value;
        dict *dupSearchDict = NULL;

        len = rdbLoadLen(rdb, NULL);
        if (len == RDB_LENERR) return NULL;
        if (len == 0) goto emptykey;

        o = createHashObject();

        /* Too many entries? Use a hash table right from the start. */
        if (len > server.hash_max_listpack_entries)
            hashTypeConvert(o, OBJ_ENCODING_HT);
        else if (deep_integrity_validation) {
            /* In this mode, we need to guarantee that the server won't crash
             * later when the ziplist is converted to a dict.
             * Create a set (dict with no values) to for a dup search.
             * We can dismiss it as soon as we convert the ziplist to a hash. */
            dupSearchDict = dictCreate(&hashDictType);
        }


        /* Load every field and value into the ziplist */
        while (o->encoding == OBJ_ENCODING_LISTPACK && len > 0) {
            len--;
            /* Load raw strings */
            if ((field = rdbGenericLoadStringObject(rdb,RDB_LOAD_SDS,NULL)) == NULL) {
                decrRefCount(o);
                if (dupSearchDict) dictRelease(dupSearchDict);
                return NULL;
            }
            if ((value = rdbGenericLoadStringObject(rdb,RDB_LOAD_SDS,NULL)) == NULL) {
                sdsfree(field);
                decrRefCount(o);
                if (dupSearchDict) dictRelease(dupSearchDict);
                return NULL;
            }

            if (dupSearchDict) {
                sds field_dup = sdsdup(field);
                if (dictAdd(dupSearchDict, field_dup, NULL) != DICT_OK) {
                    rdbReportCorruptRDB("Hash with dup elements");
                    dictRelease(dupSearchDict);
                    decrRefCount(o);
                    sdsfree(field_dup);
                    sdsfree(field);
                    sdsfree(value);
                    return NULL;
                }
            }

            /* Convert to hash table if size threshold is exceeded */
            if (sdslen(field) > server.hash_max_listpack_value ||
                sdslen(value) > server.hash_max_listpack_value ||
                !lpSafeToAdd(o->ptr, sdslen(field)+sdslen(value)))
            {
                hashTypeConvert(o, OBJ_ENCODING_HT);
                ret = dictAdd((dict*)o->ptr, field, value);
                if (ret == DICT_ERR) {
                    rdbReportCorruptRDB("Duplicate hash fields detected");
                    if (dupSearchDict) dictRelease(dupSearchDict);
                    sdsfree(value);
                    sdsfree(field);
                    decrRefCount(o);
                    return NULL;
                }
                break;
            }

            /* Add pair to listpack */
            o->ptr = lpAppend(o->ptr, (unsigned char*)field, sdslen(field));
            o->ptr = lpAppend(o->ptr, (unsigned char*)value, sdslen(value));

            sdsfree(field);
            sdsfree(value);
        }

        if (dupSearchDict) {
            /* We no longer need this, from now on the entries are added
             * to a dict so the check is performed implicitly. */
            dictRelease(dupSearchDict);
            dupSearchDict = NULL;
        }

        if (o->encoding == OBJ_ENCODING_HT && len > DICT_HT_INITIAL_SIZE) {
            if (dictTryExpand(o->ptr,len) != DICT_OK) {
                rdbReportCorruptRDB("OOM in dictTryExpand %llu", (unsigned long long)len);
                decrRefCount(o);
                return NULL;
            }
        }

        /* Load remaining fields and values into the hash table */
        while (o->encoding == OBJ_ENCODING_HT && len > 0) {
            len--;
            /* Load encoded strings */
            if ((field = rdbGenericLoadStringObject(rdb,RDB_LOAD_SDS,NULL)) == NULL) {
                decrRefCount(o);
                return NULL;
            }
            if ((value = rdbGenericLoadStringObject(rdb,RDB_LOAD_SDS,NULL)) == NULL) {
                sdsfree(field);
                decrRefCount(o);
                return NULL;
            }

            /* Add pair to hash table */
            ret = dictAdd((dict*)o->ptr, field, value);
            if (ret == DICT_ERR) {
                rdbReportCorruptRDB("Duplicate hash fields detected");
                sdsfree(value);
                sdsfree(field);
                decrRefCount(o);
                return NULL;
            }
        }

        /* All pairs should be read by now */
        serverAssert(len == 0);
    } else if (rdbtype == RDB_TYPE_LIST_QUICKLIST || rdbtype == RDB_TYPE_LIST_QUICKLIST_2) {
        if ((len = rdbLoadLen(rdb,NULL)) == RDB_LENERR) return NULL;
        if (len == 0) goto emptykey;

        o = createQuicklistObject();
        quicklistSetOptions(o->ptr, server.list_max_listpack_size,
                            server.list_compress_depth);
        uint64_t container = QUICKLIST_NODE_CONTAINER_PACKED;
        while (len--) {
            unsigned char *lp;
            size_t encoded_len;

            if (rdbtype == RDB_TYPE_LIST_QUICKLIST_2) {
                if ((container = rdbLoadLen(rdb,NULL)) == RDB_LENERR) {
                    decrRefCount(o);
                    return NULL;
                }

                if (container != QUICKLIST_NODE_CONTAINER_PACKED && container != QUICKLIST_NODE_CONTAINER_PLAIN) {
                    rdbReportCorruptRDB("Quicklist integrity check failed.");
                    decrRefCount(o);
                    return NULL;
                }
            }

            unsigned char *data =
                rdbGenericLoadStringObject(rdb,RDB_LOAD_PLAIN,&encoded_len);
            if (data == NULL || (encoded_len == 0)) {
                zfree(data);
                decrRefCount(o);
                return NULL;
            }

            if (container == QUICKLIST_NODE_CONTAINER_PLAIN) {
                quicklistAppendPlainNode(o->ptr, data, encoded_len);
                continue;
            }

            if (rdbtype == RDB_TYPE_LIST_QUICKLIST_2) {
                lp = data;
                if (deep_integrity_validation) server.stat_dump_payload_sanitizations++;
                if (!lpValidateIntegrity(lp, encoded_len, deep_integrity_validation, NULL, NULL)) {
                    rdbReportCorruptRDB("Listpack integrity check failed.");
                    decrRefCount(o);
                    zfree(lp);
                    return NULL;
                }
            } else {
                lp = lpNew(encoded_len);
                if (!ziplistValidateIntegrity(data, encoded_len, 1,
                        _ziplistEntryConvertAndValidate, &lp))
                {
                    rdbReportCorruptRDB("Ziplist integrity check failed.");
                    decrRefCount(o);
                    zfree(data);
                    zfree(lp);
                    return NULL;
                }
                zfree(data);
                lp = lpShrinkToFit(lp);
            }

            /* Silently skip empty ziplists, if we'll end up with empty quicklist we'll fail later. */
            if (lpLength(lp) == 0) {
                zfree(lp);
                continue;
            } else {
                quicklistAppendListpack(o->ptr, lp);
            }
        }

        if (quicklistCount(o->ptr) == 0) {
            decrRefCount(o);
            goto emptykey;
        }
    } else if (rdbtype == RDB_TYPE_HASH_ZIPMAP  ||
               rdbtype == RDB_TYPE_LIST_ZIPLIST ||
               rdbtype == RDB_TYPE_SET_INTSET   ||
               rdbtype == RDB_TYPE_ZSET_ZIPLIST ||
               rdbtype == RDB_TYPE_ZSET_LISTPACK ||
               rdbtype == RDB_TYPE_HASH_ZIPLIST ||
               rdbtype == RDB_TYPE_HASH_LISTPACK)
    {
        size_t encoded_len;
        unsigned char *encoded =
            rdbGenericLoadStringObject(rdb,RDB_LOAD_PLAIN,&encoded_len);
        if (encoded == NULL) return NULL;

        o = createObject(OBJ_STRING,encoded); /* Obj type fixed below. */

        /* Fix the object encoding, and make sure to convert the encoded
         * data type into the base type if accordingly to the current
         * configuration there are too many elements in the encoded data
         * type. Note that we only check the length and not max element
         * size as this is an O(N) scan. Eventually everything will get
         * converted. */
        switch(rdbtype) {
            case RDB_TYPE_HASH_ZIPMAP:
                /* Since we don't keep zipmaps anymore, the rdb loading for these
                 * is O(n) anyway, use `deep` validation. */
                if (!zipmapValidateIntegrity(encoded, encoded_len, 1)) {
                    rdbReportCorruptRDB("Zipmap integrity check failed.");
                    zfree(encoded);
                    o->ptr = NULL;
                    decrRefCount(o);
                    return NULL;
                }
                /* Convert to ziplist encoded hash. This must be deprecated
                 * when loading dumps created by Redis 2.4 gets deprecated. */
                {
                    unsigned char *lp = lpNew(0);
                    unsigned char *zi = zipmapRewind(o->ptr);
                    unsigned char *fstr, *vstr;
                    unsigned int flen, vlen;
                    unsigned int maxlen = 0;
                    dict *dupSearchDict = dictCreate(&hashDictType);

                    while ((zi = zipmapNext(zi, &fstr, &flen, &vstr, &vlen)) != NULL) {
                        if (flen > maxlen) maxlen = flen;
                        if (vlen > maxlen) maxlen = vlen;

                        /* search for duplicate records */
                        sds field = sdstrynewlen(fstr, flen);
                        if (!field || dictAdd(dupSearchDict, field, NULL) != DICT_OK ||
                            !lpSafeToAdd(lp, (size_t)flen + vlen)) {
                            rdbReportCorruptRDB("Hash zipmap with dup elements, or big length (%u)", flen);
                            dictRelease(dupSearchDict);
                            sdsfree(field);
                            zfree(encoded);
                            o->ptr = NULL;
                            decrRefCount(o);
                            return NULL;
                        }

                        lp = lpAppend(lp, fstr, flen);
                        lp = lpAppend(lp, vstr, vlen);
                    }

                    dictRelease(dupSearchDict);
                    zfree(o->ptr);
                    o->ptr = lp;
                    o->type = OBJ_HASH;
                    o->encoding = OBJ_ENCODING_LISTPACK;

                    if (hashTypeLength(o) > server.hash_max_listpack_entries ||
                        maxlen > server.hash_max_listpack_value)
                    {
                        hashTypeConvert(o, OBJ_ENCODING_HT);
                    }
                }
                break;
            case RDB_TYPE_LIST_ZIPLIST: 
                {
                    quicklist *ql = quicklistNew(server.list_max_listpack_size,
                                                 server.list_compress_depth);

                    if (!ziplistValidateIntegrity(encoded, encoded_len, 1,
                            _listZiplistEntryConvertAndValidate, ql))
                    {
                        rdbReportCorruptRDB("List ziplist integrity check failed.");
                        zfree(encoded);
                        o->ptr = NULL;
                        decrRefCount(o);
                        quicklistRelease(ql);
                        return NULL;
                    }

                    if (ql->len == 0) {
                        zfree(encoded);
                        o->ptr = NULL;
                        decrRefCount(o);
                        quicklistRelease(ql);
                        goto emptykey;
                    }

                    zfree(encoded);
                    o->type = OBJ_LIST;
                    o->ptr = ql;
                    o->encoding = OBJ_ENCODING_QUICKLIST;
                    break;
                }
            case RDB_TYPE_SET_INTSET:
                if (deep_integrity_validation) server.stat_dump_payload_sanitizations++;
                if (!intsetValidateIntegrity(encoded, encoded_len, deep_integrity_validation)) {
                    rdbReportCorruptRDB("Intset integrity check failed.");
                    zfree(encoded);
                    o->ptr = NULL;
                    decrRefCount(o);
                    return NULL;
                }
                o->type = OBJ_SET;
                o->encoding = OBJ_ENCODING_INTSET;
                if (intsetLen(o->ptr) > server.set_max_intset_entries)
                    setTypeConvert(o,OBJ_ENCODING_HT);
                break;
            case RDB_TYPE_ZSET_ZIPLIST:
                {
                    unsigned char *lp = lpNew(encoded_len);
                    if (!ziplistPairsConvertAndValidateIntegrity(encoded, encoded_len, &lp)) {
                        rdbReportCorruptRDB("Zset ziplist integrity check failed.");
                        zfree(lp);
                        zfree(encoded);
                        o->ptr = NULL;
                        decrRefCount(o);
                        return NULL;
                    }

                    zfree(o->ptr);
                    o->type = OBJ_ZSET;
                    o->ptr = lp;
                    o->encoding = OBJ_ENCODING_LISTPACK;
                    if (zsetLength(o) == 0) {
                        decrRefCount(o);
                        goto emptykey;
                    }

                    if (zsetLength(o) > server.zset_max_listpack_entries)
                        zsetConvert(o,OBJ_ENCODING_SKIPLIST);
                    else
                        o->ptr = lpShrinkToFit(o->ptr);
                    break;
                }
            case RDB_TYPE_ZSET_LISTPACK:
                if (deep_integrity_validation) server.stat_dump_payload_sanitizations++;
                if (!lpPairsValidateIntegrityAndDups(encoded, encoded_len, deep_integrity_validation)) {
                    rdbReportCorruptRDB("Zset listpack integrity check failed.");
                    zfree(encoded);
                    o->ptr = NULL;
                    decrRefCount(o);
                    return NULL;
                }
                o->type = OBJ_ZSET;
                o->encoding = OBJ_ENCODING_LISTPACK;
                if (zsetLength(o) == 0) {
                    decrRefCount(o);
                    goto emptykey;
                }

                if (zsetLength(o) > server.zset_max_listpack_entries)
                    zsetConvert(o,OBJ_ENCODING_SKIPLIST);
                break;
            case RDB_TYPE_HASH_ZIPLIST:
                {
                    unsigned char *lp = lpNew(encoded_len);
                    if (!ziplistPairsConvertAndValidateIntegrity(encoded, encoded_len, &lp)) {
                        rdbReportCorruptRDB("Hash ziplist integrity check failed.");
                        zfree(lp);
                        zfree(encoded);
                        o->ptr = NULL;
                        decrRefCount(o);
                        return NULL;
                    }

                    zfree(o->ptr);
                    o->ptr = lp;
                    o->type = OBJ_HASH;
                    o->encoding = OBJ_ENCODING_LISTPACK;
                    if (hashTypeLength(o) == 0) {
                        decrRefCount(o);
                        goto emptykey;
                    }

                    if (hashTypeLength(o) > server.hash_max_listpack_entries)
                        hashTypeConvert(o, OBJ_ENCODING_HT);
                    else
                        o->ptr = lpShrinkToFit(o->ptr);
                    break;
                }
            case RDB_TYPE_HASH_LISTPACK:
                if (deep_integrity_validation) server.stat_dump_payload_sanitizations++;
                if (!lpPairsValidateIntegrityAndDups(encoded, encoded_len, deep_integrity_validation)) {
                    rdbReportCorruptRDB("Hash listpack integrity check failed.");
                    zfree(encoded);
                    o->ptr = NULL;
                    decrRefCount(o);
                    return NULL;
                }
                o->type = OBJ_HASH;
                o->encoding = OBJ_ENCODING_LISTPACK;
                if (hashTypeLength(o) == 0) {
                    decrRefCount(o);
                    goto emptykey;
                }

                if (hashTypeLength(o) > server.hash_max_listpack_entries)
                    hashTypeConvert(o, OBJ_ENCODING_HT);
                break;
            default:
                /* totally unreachable */
                rdbReportCorruptRDB("Unknown RDB encoding type %d",rdbtype);
                break;
        }
    } else if (rdbtype == RDB_TYPE_STREAM_LISTPACKS) {
        o = createStreamObject();
        stream *s = o->ptr;
        uint64_t listpacks = rdbLoadLen(rdb,NULL);
        if (listpacks == RDB_LENERR) {
            rdbReportReadError("Stream listpacks len loading failed.");
            decrRefCount(o);
            return NULL;
        }

        while(listpacks--) {
            /* Get the master ID, the one we'll use as key of the radix tree
             * node: the entries inside the listpack itself are delta-encoded
             * relatively to this ID. */
            sds nodekey = rdbGenericLoadStringObject(rdb,RDB_LOAD_SDS,NULL);
            if (nodekey == NULL) {
                rdbReportReadError("Stream master ID loading failed: invalid encoding or I/O error.");
                decrRefCount(o);
                return NULL;
            }
            if (sdslen(nodekey) != sizeof(streamID)) {
                rdbReportCorruptRDB("Stream node key entry is not the "
                                        "size of a stream ID");
                sdsfree(nodekey);
                decrRefCount(o);
                return NULL;
            }

            /* Load the listpack. */
            size_t lp_size;
            unsigned char *lp =
                rdbGenericLoadStringObject(rdb,RDB_LOAD_PLAIN,&lp_size);
            if (lp == NULL) {
                rdbReportReadError("Stream listpacks loading failed.");
                sdsfree(nodekey);
                decrRefCount(o);
                return NULL;
            }
            if (deep_integrity_validation) server.stat_dump_payload_sanitizations++;
            if (!streamValidateListpackIntegrity(lp, lp_size, deep_integrity_validation)) {
                rdbReportCorruptRDB("Stream listpack integrity check failed.");
                sdsfree(nodekey);
                decrRefCount(o);
                zfree(lp);
                return NULL;
            }

            unsigned char *first = lpFirst(lp);
            if (first == NULL) {
                /* Serialized listpacks should never be empty, since on
                 * deletion we should remove the radix tree key if the
                 * resulting listpack is empty. */
                rdbReportCorruptRDB("Empty listpack inside stream");
                sdsfree(nodekey);
                decrRefCount(o);
                zfree(lp);
                return NULL;
            }

            /* Insert the key in the radix tree. */
            int retval = raxTryInsert(s->rax,
                (unsigned char*)nodekey,sizeof(streamID),lp,NULL);
            sdsfree(nodekey);
            if (!retval) {
                rdbReportCorruptRDB("Listpack re-added with existing key");
                decrRefCount(o);
                zfree(lp);
                return NULL;
            }
        }
        /* Load total number of items inside the stream. */
        s->length = rdbLoadLen(rdb,NULL);

        /* Load the last entry ID. */
        s->last_id.ms = rdbLoadLen(rdb,NULL);
        s->last_id.seq = rdbLoadLen(rdb,NULL);

        if (rioGetReadError(rdb)) {
            rdbReportReadError("Stream object metadata loading failed.");
            decrRefCount(o);
            return NULL;
        }

        /* Consumer groups loading */
        uint64_t cgroups_count = rdbLoadLen(rdb,NULL);
        if (cgroups_count == RDB_LENERR) {
            rdbReportReadError("Stream cgroup count loading failed.");
            decrRefCount(o);
            return NULL;
        }
        while(cgroups_count--) {
            /* Get the consumer group name and ID. We can then create the
             * consumer group ASAP and populate its structure as
             * we read more data. */
            streamID cg_id;
            sds cgname = rdbGenericLoadStringObject(rdb,RDB_LOAD_SDS,NULL);
            if (cgname == NULL) {
                rdbReportReadError(
                    "Error reading the consumer group name from Stream");
                decrRefCount(o);
                return NULL;
            }

            cg_id.ms = rdbLoadLen(rdb,NULL);
            cg_id.seq = rdbLoadLen(rdb,NULL);
            if (rioGetReadError(rdb)) {
                rdbReportReadError("Stream cgroup ID loading failed.");
                sdsfree(cgname);
                decrRefCount(o);
                return NULL;
            }

            streamCG *cgroup = streamCreateCG(s,cgname,sdslen(cgname),&cg_id);
            if (cgroup == NULL) {
                rdbReportCorruptRDB("Duplicated consumer group name %s",
                                         cgname);
                decrRefCount(o);
                sdsfree(cgname);
                return NULL;
            }
            sdsfree(cgname);

            /* Load the global PEL for this consumer group, however we'll
             * not yet populate the NACK structures with the message
             * owner, since consumers for this group and their messages will
             * be read as a next step. So for now leave them not resolved
             * and later populate it. */
            uint64_t pel_size = rdbLoadLen(rdb,NULL);
            if (pel_size == RDB_LENERR) {
                rdbReportReadError("Stream PEL size loading failed.");
                decrRefCount(o);
                return NULL;
            }
            while(pel_size--) {
                unsigned char rawid[sizeof(streamID)];
                if (rioRead(rdb,rawid,sizeof(rawid)) == 0) {
                    rdbReportReadError("Stream PEL ID loading failed.");
                    decrRefCount(o);
                    return NULL;
                }
                streamNACK *nack = streamCreateNACK(NULL);
                nack->delivery_time = rdbLoadMillisecondTime(rdb,RDB_VERSION);
                nack->delivery_count = rdbLoadLen(rdb,NULL);
                if (rioGetReadError(rdb)) {
                    rdbReportReadError("Stream PEL NACK loading failed.");
                    decrRefCount(o);
                    streamFreeNACK(nack);
                    return NULL;
                }
                if (!raxTryInsert(cgroup->pel,rawid,sizeof(rawid),nack,NULL)) {
                    rdbReportCorruptRDB("Duplicated global PEL entry "
                                            "loading stream consumer group");
                    decrRefCount(o);
                    streamFreeNACK(nack);
                    return NULL;
                }
            }

            /* Now that we loaded our global PEL, we need to load the
             * consumers and their local PELs. */
            uint64_t consumers_num = rdbLoadLen(rdb,NULL);
            if (consumers_num == RDB_LENERR) {
                rdbReportReadError("Stream consumers num loading failed.");
                decrRefCount(o);
                return NULL;
            }
            while(consumers_num--) {
                sds cname = rdbGenericLoadStringObject(rdb,RDB_LOAD_SDS,NULL);
                if (cname == NULL) {
                    rdbReportReadError(
                        "Error reading the consumer name from Stream group.");
                    decrRefCount(o);
                    return NULL;
                }
                streamConsumer *consumer = streamCreateConsumer(cgroup,cname,NULL,0,
                                                        SCC_NO_NOTIFY|SCC_NO_DIRTIFY);
                sdsfree(cname);
                if (!consumer) {
                    rdbReportCorruptRDB("Duplicate stream consumer detected.");
                    decrRefCount(o);
                    return NULL;
                }
                consumer->seen_time = rdbLoadMillisecondTime(rdb,RDB_VERSION);
                if (rioGetReadError(rdb)) {
                    rdbReportReadError("Stream short read reading seen time.");
                    decrRefCount(o);
                    return NULL;
                }

                /* Load the PEL about entries owned by this specific
                 * consumer. */
                pel_size = rdbLoadLen(rdb,NULL);
                if (pel_size == RDB_LENERR) {
                    rdbReportReadError(
                        "Stream consumer PEL num loading failed.");
                    decrRefCount(o);
                    return NULL;
                }
                while(pel_size--) {
                    unsigned char rawid[sizeof(streamID)];
                    if (rioRead(rdb,rawid,sizeof(rawid)) == 0) {
                        rdbReportReadError(
                            "Stream short read reading PEL streamID.");
                        decrRefCount(o);
                        return NULL;
                    }
                    streamNACK *nack = raxFind(cgroup->pel,rawid,sizeof(rawid));
                    if (nack == raxNotFound) {
                        rdbReportCorruptRDB("Consumer entry not found in "
                                                "group global PEL");
                        decrRefCount(o);
                        return NULL;
                    }

                    /* Set the NACK consumer, that was left to NULL when
                     * loading the global PEL. Then set the same shared
                     * NACK structure also in the consumer-specific PEL. */
                    nack->consumer = consumer;
                    if (!raxTryInsert(consumer->pel,rawid,sizeof(rawid),nack,NULL)) {
                        rdbReportCorruptRDB("Duplicated consumer PEL entry "
                                                " loading a stream consumer "
                                                "group");
                        decrRefCount(o);
                        streamFreeNACK(nack);
                        return NULL;
                    }
                }
            }

            /* Verify that each PEL eventually got a consumer assigned to it. */
            if (deep_integrity_validation) {
                raxIterator ri_cg_pel;
                raxStart(&ri_cg_pel,cgroup->pel);
                raxSeek(&ri_cg_pel,"^",NULL,0);
                while(raxNext(&ri_cg_pel)) {
                    streamNACK *nack = ri_cg_pel.data;
                    if (!nack->consumer) {
                        raxStop(&ri_cg_pel);
                        rdbReportCorruptRDB("Stream CG PEL entry without consumer");
                        decrRefCount(o);
                        return NULL;
                    }
                }
                raxStop(&ri_cg_pel);
            }
        }
    } else if (rdbtype == RDB_TYPE_MODULE || rdbtype == RDB_TYPE_MODULE_2) {
        uint64_t moduleid = rdbLoadLen(rdb,NULL);
        if (rioGetReadError(rdb)) {
            rdbReportReadError("Short read module id");
            return NULL;
        }
        moduleType *mt = moduleTypeLookupModuleByID(moduleid);

        if (rdbCheckMode && rdbtype == RDB_TYPE_MODULE_2) {
            char name[10];
            moduleTypeNameByID(name,moduleid);
            return rdbLoadCheckModuleValue(rdb,name);
        }

        if (mt == NULL) {
            char name[10];
            moduleTypeNameByID(name,moduleid);
            rdbReportCorruptRDB("The RDB file contains module data I can't load: no matching module type '%s'", name);
            return NULL;
        }
        RedisModuleIO io;
        robj keyobj;
        initStaticStringObject(keyobj,key);
        moduleInitIOContext(io,mt,rdb,&keyobj,dbid);
        io.ver = (rdbtype == RDB_TYPE_MODULE) ? 1 : 2;
        /* Call the rdb_load method of the module providing the 10 bit
         * encoding version in the lower 10 bits of the module ID. */
        void *ptr = mt->rdb_load(&io,moduleid&1023);
        if (io.ctx) {
            moduleFreeContext(io.ctx);
            zfree(io.ctx);
        }

        /* Module v2 serialization has an EOF mark at the end. */
        if (io.ver == 2) {
            uint64_t eof = rdbLoadLen(rdb,NULL);
            if (eof == RDB_LENERR) {
                if (ptr) {
                    o = createModuleObject(mt,ptr); /* creating just in order to easily destroy */
                    decrRefCount(o);
                }
                return NULL;
            }
            if (eof != RDB_MODULE_OPCODE_EOF) {
                rdbReportCorruptRDB("The RDB file contains module data for the module '%s' that is not terminated by "
                                    "the proper module value EOF marker", moduleTypeModuleName(mt));
                if (ptr) {
                    o = createModuleObject(mt,ptr); /* creating just in order to easily destroy */
                    decrRefCount(o);
                }
                return NULL;
            }
        }

        if (ptr == NULL) {
            rdbReportCorruptRDB("The RDB file contains module data for the module type '%s', that the responsible "
                                "module is not able to load. Check for modules log above for additional clues.",
                                moduleTypeModuleName(mt));
            return NULL;
        }
        o = createModuleObject(mt,ptr);
    } else {
        rdbReportReadError("Unknown RDB encoding type %d",rdbtype);
        return NULL;
    }
    if (error) *error = 0;
    return o;

emptykey:
    if (error) *error = RDB_LOAD_ERR_EMPTY_KEY;
    return NULL;
}

/* Mark that we are loading in the global state and setup the fields
 * needed to provide loading stats. */
void startLoading(size_t size, int rdbflags, int async) {
    /* Load the DB */
    server.loading = 1;
    if (async == 1) server.async_loading = 1;
    server.loading_start_time = time(NULL);
    server.loading_loaded_bytes = 0;
    server.loading_total_bytes = size;
    server.loading_rdb_used_mem = 0;
    server.rdb_last_load_keys_expired = 0;
    server.rdb_last_load_keys_loaded = 0;
    blockingOperationStarts();

    /* Fire the loading modules start event. */
    int subevent;
    if (rdbflags & RDBFLAGS_AOF_PREAMBLE)
        subevent = REDISMODULE_SUBEVENT_LOADING_AOF_START;
    else if(rdbflags & RDBFLAGS_REPLICATION)
        subevent = REDISMODULE_SUBEVENT_LOADING_REPL_START;
    else
        subevent = REDISMODULE_SUBEVENT_LOADING_RDB_START;
    moduleFireServerEvent(REDISMODULE_EVENT_LOADING,subevent,NULL);
}

/* Mark that we are loading in the global state and setup the fields
 * needed to provide loading stats.
 * 'filename' is optional and used for rdb-check on error */
void startLoadingFile(FILE *fp, char* filename, int rdbflags) {
    struct stat sb;
    if (fstat(fileno(fp), &sb) == -1)
        sb.st_size = 0;
    rdbFileBeingLoaded = filename;
    startLoading(sb.st_size, rdbflags, 0);
}

/* Refresh the loading progress info */
void loadingProgress(off_t pos) {
    server.loading_loaded_bytes = pos;
    if (server.stat_peak_memory < zmalloc_used_memory())
        server.stat_peak_memory = zmalloc_used_memory();
}

/* Loading finished */
void stopLoading(int success) {
    server.loading = 0;
    server.async_loading = 0;
    blockingOperationEnds();
    rdbFileBeingLoaded = NULL;

    /* Fire the loading modules end event. */
    moduleFireServerEvent(REDISMODULE_EVENT_LOADING,
                          success?
                            REDISMODULE_SUBEVENT_LOADING_ENDED:
                            REDISMODULE_SUBEVENT_LOADING_FAILED,
                          NULL);
}

void startSaving(int rdbflags) {
    /* Fire the persistence modules end event. */
    int subevent;
    if (rdbflags & RDBFLAGS_AOF_PREAMBLE)
        subevent = REDISMODULE_SUBEVENT_PERSISTENCE_AOF_START;
    else if (getpid()!=server.pid)
        subevent = REDISMODULE_SUBEVENT_PERSISTENCE_RDB_START;
    else
        subevent = REDISMODULE_SUBEVENT_PERSISTENCE_SYNC_RDB_START;
    moduleFireServerEvent(REDISMODULE_EVENT_PERSISTENCE,subevent,NULL);
}

void stopSaving(int success) {
    /* Fire the persistence modules end event. */
    moduleFireServerEvent(REDISMODULE_EVENT_PERSISTENCE,
                          success?
                            REDISMODULE_SUBEVENT_PERSISTENCE_ENDED:
                            REDISMODULE_SUBEVENT_PERSISTENCE_FAILED,
                          NULL);
}

/* Track loading progress in order to serve client's from time to time
   and if needed calculate rdb checksum  */
void rdbLoadProgressCallback(rio *r, const void *buf, size_t len) {
    if (server.rdb_checksum)
        rioGenericUpdateChecksum(r, buf, len);
    if (server.loading_process_events_interval_bytes &&
        (r->processed_bytes + len)/server.loading_process_events_interval_bytes > r->processed_bytes/server.loading_process_events_interval_bytes)
    {
        if (server.masterhost && server.repl_state == REPL_STATE_TRANSFER)
            replicationSendNewlineToMaster();
        loadingProgress(r->processed_bytes);
        processEventsWhileBlocked();
        processModuleLoadingProgressEvent(0);
    }
}

/* Save the given functions_ctx to the rdb.
 * The err output parameter is optional and will be set with relevant error
 * message on failure, it is the caller responsibility to free the error
 * message on failure. */
int rdbFunctionLoad(rio *rdb, int ver, functionsLibCtx* lib_ctx, int rdbflags, sds *err) {
    UNUSED(ver);
    sds name = NULL;
    sds engine_name = NULL;
    sds desc = NULL;
    sds blob = NULL;
    uint64_t has_desc;
    sds error = NULL;
    int res = C_ERR;
    if (!(name = rdbGenericLoadStringObject(rdb, RDB_LOAD_SDS, NULL))) {
        error = sdsnew("Failed loading library name");
        goto error;
    }

    if (!(engine_name = rdbGenericLoadStringObject(rdb, RDB_LOAD_SDS, NULL))) {
        error = sdsnew("Failed loading engine name");
        goto error;
    }

    if ((has_desc = rdbLoadLen(rdb, NULL)) == RDB_LENERR) {
        error = sdsnew("Failed loading library description indicator");
        goto error;
    }

    if (has_desc && !(desc = rdbGenericLoadStringObject(rdb, RDB_LOAD_SDS, NULL))) {
        error = sdsnew("Failed loading library description");
        goto error;
    }

    if (!(blob = rdbGenericLoadStringObject(rdb, RDB_LOAD_SDS, NULL))) {
        error = sdsnew("Failed loading library blob");
        goto error;
    }

    if (functionsCreateWithLibraryCtx(name, engine_name, desc, blob, rdbflags & RDBFLAGS_ALLOW_DUP, &error, lib_ctx) != C_OK) {
        if (!error) {
            error = sdsnew("Failed creating the library");
        }
        goto error;
    }

    res = C_OK;

error:
    if (name) sdsfree(name);
    if (engine_name) sdsfree(engine_name);
    if (desc) sdsfree(desc);
    if (blob) sdsfree(blob);
    if (error) {
        if (err) {
            *err = error;
        } else {
            serverLog(LL_WARNING, "Failed creating function, %s", error);
            sdsfree(error);
        }
    }
    return res;
}

/* Load an RDB file from the rio stream 'rdb'. On success C_OK is returned,
 * otherwise C_ERR is returned and 'errno' is set accordingly. */
int rdbLoadRio(rio *rdb, int rdbflags, rdbSaveInfo *rsi) {
    functionsLibCtx* functions_lib_ctx = functionsLibCtxGetCurrent();
    rdbLoadingCtx loading_ctx = { .dbarray = server.db, .functions_lib_ctx = functions_lib_ctx };
    int retval = rdbLoadRioWithLoadingCtx(rdb,rdbflags,rsi,&loading_ctx);
    return retval;
}


/* Load an RDB file from the rio stream 'rdb'. On success C_OK is returned,
 * otherwise C_ERR is returned and 'errno' is set accordingly. 
 * The rdb_loading_ctx argument holds objects to which the rdb will be loaded to,
 * currently it only allow to set db object and functionsCtx to which the data
 * will be loaded (in the future it might contains more such objects). */
int rdbLoadRioWithLoadingCtx(rio *rdb, int rdbflags, rdbSaveInfo *rsi, rdbLoadingCtx *rdb_loading_ctx) {
    uint64_t dbid = 0;
    int type, rdbver;
    redisDb *db = rdb_loading_ctx->dbarray+0;
    char buf[1024];
    int error;
    long long empty_keys_skipped = 0;

    rdb->update_cksum = rdbLoadProgressCallback;
    rdb->max_processing_chunk = server.loading_process_events_interval_bytes;
    if (rioRead(rdb,buf,9) == 0) goto eoferr;
    buf[9] = '\0';
    if (memcmp(buf,"REDIS",5) != 0) {
        serverLog(LL_WARNING,"Wrong signature trying to load DB from file");
        errno = EINVAL;
        return C_ERR;
    }
    rdbver = atoi(buf+5);
    if (rdbver < 1 || rdbver > RDB_VERSION) {
        serverLog(LL_WARNING,"Can't handle RDB format version %d",rdbver);
        errno = EINVAL;
        return C_ERR;
    }

    /* Key-specific attributes, set by opcodes before the key type. */
    long long lru_idle = -1, lfu_freq = -1, expiretime = -1, now = mstime();
    long long lru_clock = LRU_CLOCK();

    while(1) {
        sds key;
        robj *val;

        /* Read type. */
        if ((type = rdbLoadType(rdb)) == -1) goto eoferr;

        /* Handle special types. */
        if (type == RDB_OPCODE_EXPIRETIME) {
            /* EXPIRETIME: load an expire associated with the next key
             * to load. Note that after loading an expire we need to
             * load the actual type, and continue. */
            expiretime = rdbLoadTime(rdb);
            expiretime *= 1000;
            if (rioGetReadError(rdb)) goto eoferr;
            continue; /* Read next opcode. */
        } else if (type == RDB_OPCODE_EXPIRETIME_MS) {
            /* EXPIRETIME_MS: milliseconds precision expire times introduced
             * with RDB v3. Like EXPIRETIME but no with more precision. */
            expiretime = rdbLoadMillisecondTime(rdb,rdbver);
            if (rioGetReadError(rdb)) goto eoferr;
            continue; /* Read next opcode. */
        } else if (type == RDB_OPCODE_FREQ) {
            /* FREQ: LFU frequency. */
            uint8_t byte;
            if (rioRead(rdb,&byte,1) == 0) goto eoferr;
            lfu_freq = byte;
            continue; /* Read next opcode. */
        } else if (type == RDB_OPCODE_IDLE) {
            /* IDLE: LRU idle time. */
            uint64_t qword;
            if ((qword = rdbLoadLen(rdb,NULL)) == RDB_LENERR) goto eoferr;
            lru_idle = qword;
            continue; /* Read next opcode. */
        } else if (type == RDB_OPCODE_EOF) {
            /* EOF: End of file, exit the main loop. */
            break;
        } else if (type == RDB_OPCODE_SELECTDB) {
            /* SELECTDB: Select the specified database. */
            if ((dbid = rdbLoadLen(rdb,NULL)) == RDB_LENERR) goto eoferr;
            if (dbid >= (unsigned)server.dbnum) {
                serverLog(LL_WARNING,
                    "FATAL: Data file was created with a Redis "
                    "server configured to handle more than %d "
                    "databases. Exiting\n", server.dbnum);
                exit(1);
            }
            db = rdb_loading_ctx->dbarray+dbid;
            continue; /* Read next opcode. */
        } else if (type == RDB_OPCODE_RESIZEDB) {
            /* RESIZEDB: Hint about the size of the keys in the currently
             * selected data base, in order to avoid useless rehashing. */
            uint64_t db_size, expires_size;
            if ((db_size = rdbLoadLen(rdb,NULL)) == RDB_LENERR)
                goto eoferr;
            if ((expires_size = rdbLoadLen(rdb,NULL)) == RDB_LENERR)
                goto eoferr;
            dictExpand(db->dict,db_size);
            dictExpand(db->expires,expires_size);
            continue; /* Read next opcode. */
        } else if (type == RDB_OPCODE_AUX) {
            /* AUX: generic string-string fields. Use to add state to RDB
             * which is backward compatible. Implementations of RDB loading
             * are required to skip AUX fields they don't understand.
             *
             * An AUX field is composed of two strings: key and value. */
            robj *auxkey, *auxval;
            if ((auxkey = rdbLoadStringObject(rdb)) == NULL) goto eoferr;
            if ((auxval = rdbLoadStringObject(rdb)) == NULL) {
                decrRefCount(auxkey);
                goto eoferr;
            }

            if (((char*)auxkey->ptr)[0] == '%') {
                /* All the fields with a name staring with '%' are considered
                 * information fields and are logged at startup with a log
                 * level of NOTICE. */
                serverLog(LL_NOTICE,"RDB '%s': %s",
                    (char*)auxkey->ptr,
                    (char*)auxval->ptr);
            } else if (!strcasecmp(auxkey->ptr,"repl-stream-db")) {
                if (rsi) rsi->repl_stream_db = atoi(auxval->ptr);
            } else if (!strcasecmp(auxkey->ptr,"repl-id")) {
                if (rsi && sdslen(auxval->ptr) == CONFIG_RUN_ID_SIZE) {
                    memcpy(rsi->repl_id,auxval->ptr,CONFIG_RUN_ID_SIZE+1);
                    rsi->repl_id_is_set = 1;
                }
            } else if (!strcasecmp(auxkey->ptr,"repl-offset")) {
                if (rsi) rsi->repl_offset = strtoll(auxval->ptr,NULL,10);
            } else if (!strcasecmp(auxkey->ptr,"lua")) {
                /* Won't load the script back in memory anymore. */
            } else if (!strcasecmp(auxkey->ptr,"redis-ver")) {
                serverLog(LL_NOTICE,"Loading RDB produced by version %s",
                    (char*)auxval->ptr);
            } else if (!strcasecmp(auxkey->ptr,"ctime")) {
                time_t age = time(NULL)-strtol(auxval->ptr,NULL,10);
                if (age < 0) age = 0;
                serverLog(LL_NOTICE,"RDB age %ld seconds",
                    (unsigned long) age);
            } else if (!strcasecmp(auxkey->ptr,"used-mem")) {
                long long usedmem = strtoll(auxval->ptr,NULL,10);
                serverLog(LL_NOTICE,"RDB memory usage when created %.2f Mb",
                    (double) usedmem / (1024*1024));
                server.loading_rdb_used_mem = usedmem;
            } else if (!strcasecmp(auxkey->ptr,"aof-preamble")) {
                long long haspreamble = strtoll(auxval->ptr,NULL,10);
                if (haspreamble) serverLog(LL_NOTICE,"RDB has an AOF tail");
            } else if (!strcasecmp(auxkey->ptr,"redis-bits")) {
                /* Just ignored. */
            } else {
                /* We ignore fields we don't understand, as by AUX field
                 * contract. */
                serverLog(LL_DEBUG,"Unrecognized RDB AUX field: '%s'",
                    (char*)auxkey->ptr);
            }

            decrRefCount(auxkey);
            decrRefCount(auxval);
            continue; /* Read type again. */
        } else if (type == RDB_OPCODE_MODULE_AUX) {
            /* Load module data that is not related to the Redis key space.
             * Such data can be potentially be stored both before and after the
             * RDB keys-values section. */
            uint64_t moduleid = rdbLoadLen(rdb,NULL);
            int when_opcode = rdbLoadLen(rdb,NULL);
            int when = rdbLoadLen(rdb,NULL);
            if (rioGetReadError(rdb)) goto eoferr;
            if (when_opcode != RDB_MODULE_OPCODE_UINT) {
                rdbReportReadError("bad when_opcode");
                goto eoferr;
            }
            moduleType *mt = moduleTypeLookupModuleByID(moduleid);
            char name[10];
            moduleTypeNameByID(name,moduleid);

            if (!rdbCheckMode && mt == NULL) {
                /* Unknown module. */
                serverLog(LL_WARNING,"The RDB file contains AUX module data I can't load: no matching module '%s'", name);
                exit(1);
            } else if (!rdbCheckMode && mt != NULL) {
                if (!mt->aux_load) {
                    /* Module doesn't support AUX. */
                    serverLog(LL_WARNING,"The RDB file contains module AUX data, but the module '%s' doesn't seem to support it.", name);
                    exit(1);
                }

                RedisModuleIO io;
                moduleInitIOContext(io,mt,rdb,NULL,-1);
                io.ver = 2;
                /* Call the rdb_load method of the module providing the 10 bit
                 * encoding version in the lower 10 bits of the module ID. */
                int rc = mt->aux_load(&io,moduleid&1023, when);
                if (io.ctx) {
                    moduleFreeContext(io.ctx);
                    zfree(io.ctx);
                }
                if (rc != REDISMODULE_OK || io.error) {
                    moduleTypeNameByID(name,moduleid);
                    serverLog(LL_WARNING,"The RDB file contains module AUX data for the module type '%s', that the responsible module is not able to load. Check for modules log above for additional clues.", name);
                    goto eoferr;
                }
                uint64_t eof = rdbLoadLen(rdb,NULL);
                if (eof != RDB_MODULE_OPCODE_EOF) {
                    serverLog(LL_WARNING,"The RDB file contains module AUX data for the module '%s' that is not terminated by the proper module value EOF marker", name);
                    goto eoferr;
                }
                continue;
            } else {
                /* RDB check mode. */
                robj *aux = rdbLoadCheckModuleValue(rdb,name);
                decrRefCount(aux);
                continue; /* Read next opcode. */
            }
        } else if (type == RDB_OPCODE_FUNCTION) {
            sds err = NULL;
            if (rdbFunctionLoad(rdb, rdbver, rdb_loading_ctx->functions_lib_ctx, rdbflags, &err) != C_OK) {
                serverLog(LL_WARNING,"Failed loading library, %s", err);
                sdsfree(err);
                goto eoferr;
            }
            continue;
        }

        /* Read key */
        if ((key = rdbGenericLoadStringObject(rdb,RDB_LOAD_SDS,NULL)) == NULL)
            goto eoferr;
        /* Read value */
        val = rdbLoadObject(type,rdb,key,db->id,&error);

        /* Check if the key already expired. This function is used when loading
         * an RDB file from disk, either at startup, or when an RDB was
         * received from the master. In the latter case, the master is
         * responsible for key expiry. If we would expire keys here, the
         * snapshot taken by the master may not be reflected on the slave.
         * Similarly if the RDB is the preamble of an AOF file, we want to
         * load all the keys as they are, since the log of operations later
         * assume to work in an exact keyspace state. */
        if (val == NULL) {
            /* Since we used to have bug that could lead to empty keys
             * (See #8453), we rather not fail when empty key is encountered
             * in an RDB file, instead we will silently discard it and
             * continue loading. */
            if (error == RDB_LOAD_ERR_EMPTY_KEY) {
                if(empty_keys_skipped++ < 10)
                    serverLog(LL_WARNING, "rdbLoadObject skipping empty key: %s", key);
                sdsfree(key);
            } else {
                sdsfree(key);
                goto eoferr;
            }
        } else if (iAmMaster() &&
            !(rdbflags&RDBFLAGS_AOF_PREAMBLE) &&
            expiretime != -1 && expiretime < now)
        {
            if (rdbflags & RDBFLAGS_FEED_REPL) {
                /* Caller should have created replication backlog,
                 * and now this path only works when rebooting,
                 * so we don't have replicas yet. */
                serverAssert(server.repl_backlog != NULL && listLength(server.slaves) == 0);
                robj keyobj;
                initStaticStringObject(keyobj,key);
                robj *argv[2];
                argv[0] = server.lazyfree_lazy_expire ? shared.unlink : shared.del;
                argv[1] = &keyobj;
                replicationFeedSlaves(server.slaves,dbid,argv,2);
            }
            sdsfree(key);
            decrRefCount(val);
            server.rdb_last_load_keys_expired++;
        } else {
            robj keyobj;
            initStaticStringObject(keyobj,key);

            /* Add the new object in the hash table */
            int added = dbAddRDBLoad(db,key,val);
            server.rdb_last_load_keys_loaded++;
            if (!added) {
                if (rdbflags & RDBFLAGS_ALLOW_DUP) {
                    /* This flag is useful for DEBUG RELOAD special modes.
                     * When it's set we allow new keys to replace the current
                     * keys with the same name. */
                    dbSyncDelete(db,&keyobj);
                    dbAddRDBLoad(db,key,val);
                } else {
                    serverLog(LL_WARNING,
                        "RDB has duplicated key '%s' in DB %d",key,db->id);
                    serverPanic("Duplicated key found in RDB file");
                }
            }

            /* Set the expire time if needed */
            if (expiretime != -1) {
                setExpire(NULL,db,&keyobj,expiretime);
            }

            /* Set usage information (for eviction). */
            objectSetLRUOrLFU(val,lfu_freq,lru_idle,lru_clock,1000);

            /* call key space notification on key loaded for modules only */
            moduleNotifyKeyspaceEvent(NOTIFY_LOADED, "loaded", &keyobj, db->id);
        }

        /* Loading the database more slowly is useful in order to test
         * certain edge cases. */
        if (server.key_load_delay)
            debugDelay(server.key_load_delay);

        /* Reset the state that is key-specified and is populated by
         * opcodes before the key, so that we start from scratch again. */
        expiretime = -1;
        lfu_freq = -1;
        lru_idle = -1;
    }
    /* Verify the checksum if RDB version is >= 5 */
    if (rdbver >= 5) {
        uint64_t cksum, expected = rdb->cksum;

        if (rioRead(rdb,&cksum,8) == 0) goto eoferr;
        if (server.rdb_checksum && !server.skip_checksum_validation) {
            memrev64ifbe(&cksum);
            if (cksum == 0) {
                serverLog(LL_WARNING,"RDB file was saved with checksum disabled: no check performed.");
            } else if (cksum != expected) {
                serverLog(LL_WARNING,"Wrong RDB checksum expected: (%llx) but "
                    "got (%llx). Aborting now.",
                        (unsigned long long)expected,
                        (unsigned long long)cksum);
                rdbReportCorruptRDB("RDB CRC error");
                return C_ERR;
            }
        }
    }

    if (empty_keys_skipped) {
        serverLog(LL_WARNING,
            "Done loading RDB, keys loaded: %lld, keys expired: %lld, empty keys skipped: %lld.",
                server.rdb_last_load_keys_loaded, server.rdb_last_load_keys_expired, empty_keys_skipped);
    } else {
        serverLog(LL_NOTICE,
            "Done loading RDB, keys loaded: %lld, keys expired: %lld.",
                server.rdb_last_load_keys_loaded, server.rdb_last_load_keys_expired);
    }
    return C_OK;

    /* Unexpected end of file is handled here calling rdbReportReadError():
     * this will in turn either abort Redis in most cases, or if we are loading
     * the RDB file from a socket during initial SYNC (diskless replica mode),
     * we'll report the error to the caller, so that we can retry. */
eoferr:
    serverLog(LL_WARNING,
        "Short read or OOM loading DB. Unrecoverable error, aborting now.");
    rdbReportReadError("Unexpected EOF reading RDB file");
    return C_ERR;
}

/* Like rdbLoadRio() but takes a filename instead of a rio stream. The
 * filename is open for reading and a rio stream object created in order
 * to do the actual loading. Moreover the ETA displayed in the INFO
 * output is initialized and finalized.
 *
 * If you pass an 'rsi' structure initialized with RDB_SAVE_OPTION_INIT, the
 * loading code will fill the information fields in the structure. */
int rdbLoad(char *filename, rdbSaveInfo *rsi, int rdbflags) {
    FILE *fp;
    rio rdb;
    int retval;

    if ((fp = fopen(filename,"r")) == NULL) return C_ERR;
    startLoadingFile(fp, filename,rdbflags);
    rioInitWithFile(&rdb,fp);

    retval = rdbLoadRio(&rdb,rdbflags,rsi);

    fclose(fp);
    stopLoading(retval==C_OK);
    return retval;
}

/* A background saving child (BGSAVE) terminated its work. Handle this.
 * This function covers the case of actual BGSAVEs. */
static void backgroundSaveDoneHandlerDisk(int exitcode, int bysignal) {
    if (!bysignal && exitcode == 0) {
        serverLog(LL_NOTICE,
            "Background saving terminated with success");
        server.dirty = server.dirty - server.dirty_before_bgsave;
        server.lastsave = time(NULL);
        server.lastbgsave_status = C_OK;
    } else if (!bysignal && exitcode != 0) {
        serverLog(LL_WARNING, "Background saving error");
        server.lastbgsave_status = C_ERR;
    } else {
        mstime_t latency;

        serverLog(LL_WARNING,
            "Background saving terminated by signal %d", bysignal);
        latencyStartMonitor(latency);
        rdbRemoveTempFile(server.child_pid, 0);
        latencyEndMonitor(latency);
        latencyAddSampleIfNeeded("rdb-unlink-temp-file",latency);
        /* SIGUSR1 is whitelisted, so we have a way to kill a child without
         * triggering an error condition. */
        if (bysignal != SIGUSR1)
            server.lastbgsave_status = C_ERR;
    }
}

/* A background saving child (BGSAVE) terminated its work. Handle this.
 * This function covers the case of RDB -> Slaves socket transfers for
 * diskless replication. */
static void backgroundSaveDoneHandlerSocket(int exitcode, int bysignal) {
    if (!bysignal && exitcode == 0) {
        serverLog(LL_NOTICE,
            "Background RDB transfer terminated with success");
    } else if (!bysignal && exitcode != 0) {
        serverLog(LL_WARNING, "Background transfer error");
    } else {
        serverLog(LL_WARNING,
            "Background transfer terminated by signal %d", bysignal);
    }
    if (server.rdb_child_exit_pipe!=-1)
        close(server.rdb_child_exit_pipe);
    aeDeleteFileEvent(server.el, server.rdb_pipe_read, AE_READABLE);
    close(server.rdb_pipe_read);
    server.rdb_child_exit_pipe = -1;
    server.rdb_pipe_read = -1;
    zfree(server.rdb_pipe_conns);
    server.rdb_pipe_conns = NULL;
    server.rdb_pipe_numconns = 0;
    server.rdb_pipe_numconns_writing = 0;
    zfree(server.rdb_pipe_buff);
    server.rdb_pipe_buff = NULL;
    server.rdb_pipe_bufflen = 0;
}

/* When a background RDB saving/transfer terminates, call the right handler. */
void backgroundSaveDoneHandler(int exitcode, int bysignal) {
    int type = server.rdb_child_type;
    switch(server.rdb_child_type) {
    case RDB_CHILD_TYPE_DISK:
        backgroundSaveDoneHandlerDisk(exitcode,bysignal);
        break;
    case RDB_CHILD_TYPE_SOCKET:
        backgroundSaveDoneHandlerSocket(exitcode,bysignal);
        break;
    default:
        serverPanic("Unknown RDB child type.");
        break;
    }

    server.rdb_child_type = RDB_CHILD_TYPE_NONE;
    server.rdb_save_time_last = time(NULL)-server.rdb_save_time_start;
    server.rdb_save_time_start = -1;
    /* Possibly there are slaves waiting for a BGSAVE in order to be served
     * (the first stage of SYNC is a bulk transfer of dump.rdb) */
    updateSlavesWaitingBgsave((!bysignal && exitcode == 0) ? C_OK : C_ERR, type);
}

/* Kill the RDB saving child using SIGUSR1 (so that the parent will know
 * the child did not exit for an error, but because we wanted), and performs
 * the cleanup needed. */
void killRDBChild(void) {
    kill(server.child_pid, SIGUSR1);
    /* Because we are not using here waitpid (like we have in killAppendOnlyChild
     * and TerminateModuleForkChild), all the cleanup operations is done by
     * checkChildrenDone, that later will find that the process killed.
     * This includes:
     * - resetChildState
     * - rdbRemoveTempFile */
}

/* Spawn an RDB child that writes the RDB to the sockets of the slaves
 * that are currently in SLAVE_STATE_WAIT_BGSAVE_START state. */
int rdbSaveToSlavesSockets(int req, rdbSaveInfo *rsi) {
    listNode *ln;
    listIter li;
    pid_t childpid;
    int pipefds[2], rdb_pipe_write, safe_to_exit_pipe;

    if (hasActiveChildProcess()) return C_ERR;

    /* Even if the previous fork child exited, don't start a new one until we
     * drained the pipe. */
    if (server.rdb_pipe_conns) return C_ERR;

    /* Before to fork, create a pipe that is used to transfer the rdb bytes to
     * the parent, we can't let it write directly to the sockets, since in case
     * of TLS we must let the parent handle a continuous TLS state when the
     * child terminates and parent takes over. */
    if (anetPipe(pipefds, O_NONBLOCK, 0) == -1) return C_ERR;
    server.rdb_pipe_read = pipefds[0]; /* read end */
    rdb_pipe_write = pipefds[1]; /* write end */

    /* create another pipe that is used by the parent to signal to the child
     * that it can exit. */
    if (anetPipe(pipefds, 0, 0) == -1) {
        close(rdb_pipe_write);
        close(server.rdb_pipe_read);
        return C_ERR;
    }
    safe_to_exit_pipe = pipefds[0]; /* read end */
    server.rdb_child_exit_pipe = pipefds[1]; /* write end */

    /* Collect the connections of the replicas we want to transfer
     * the RDB to, which are i WAIT_BGSAVE_START state. */
    server.rdb_pipe_conns = zmalloc(sizeof(connection *)*listLength(server.slaves));
    server.rdb_pipe_numconns = 0;
    server.rdb_pipe_numconns_writing = 0;
    listRewind(server.slaves,&li);
    while((ln = listNext(&li))) {
        client *slave = ln->value;
        if (slave->replstate == SLAVE_STATE_WAIT_BGSAVE_START) {
            /* Check slave has the exact requirements */
            if (slave->slave_req != req)
                continue;
            server.rdb_pipe_conns[server.rdb_pipe_numconns++] = slave->conn;
            replicationSetupSlaveForFullResync(slave,getPsyncInitialOffset());
        }
    }

    /* Create the child process. */
    if ((childpid = redisFork(CHILD_TYPE_RDB)) == 0) {
        /* Child */
        int retval, dummy;
        rio rdb;

        rioInitWithFd(&rdb,rdb_pipe_write);

        redisSetProcTitle("redis-rdb-to-slaves");
        redisSetCpuAffinity(server.bgsave_cpulist);

        retval = rdbSaveRioWithEOFMark(req,&rdb,NULL,rsi);
        if (retval == C_OK && rioFlush(&rdb) == 0)
            retval = C_ERR;

        if (retval == C_OK) {
            sendChildCowInfo(CHILD_INFO_TYPE_RDB_COW_SIZE, "RDB");
        }

        rioFreeFd(&rdb);
        /* wake up the reader, tell it we're done. */
        close(rdb_pipe_write);
        close(server.rdb_child_exit_pipe); /* close write end so that we can detect the close on the parent. */
        /* hold exit until the parent tells us it's safe. we're not expecting
         * to read anything, just get the error when the pipe is closed. */
        dummy = read(safe_to_exit_pipe, pipefds, 1);
        UNUSED(dummy);
        exitFromChild((retval == C_OK) ? 0 : 1);
    } else {
        /* Parent */
        if (childpid == -1) {
            serverLog(LL_WARNING,"Can't save in background: fork: %s",
                strerror(errno));

            /* Undo the state change. The caller will perform cleanup on
             * all the slaves in BGSAVE_START state, but an early call to
             * replicationSetupSlaveForFullResync() turned it into BGSAVE_END */
            listRewind(server.slaves,&li);
            while((ln = listNext(&li))) {
                client *slave = ln->value;
                if (slave->replstate == SLAVE_STATE_WAIT_BGSAVE_END) {
                    slave->replstate = SLAVE_STATE_WAIT_BGSAVE_START;
                }
            }
            close(rdb_pipe_write);
            close(server.rdb_pipe_read);
            zfree(server.rdb_pipe_conns);
            server.rdb_pipe_conns = NULL;
            server.rdb_pipe_numconns = 0;
            server.rdb_pipe_numconns_writing = 0;
        } else {
            serverLog(LL_NOTICE,"Background RDB transfer started by pid %ld",
                (long) childpid);
            server.rdb_save_time_start = time(NULL);
            server.rdb_child_type = RDB_CHILD_TYPE_SOCKET;
            close(rdb_pipe_write); /* close write in parent so that it can detect the close on the child. */
            if (aeCreateFileEvent(server.el, server.rdb_pipe_read, AE_READABLE, rdbPipeReadHandler,NULL) == AE_ERR) {
                serverPanic("Unrecoverable error creating server.rdb_pipe_read file event.");
            }
        }
        close(safe_to_exit_pipe);
        return (childpid == -1) ? C_ERR : C_OK;
    }
    return C_OK; /* Unreached. */
}

void saveCommand(client *c) {
    if (server.child_type == CHILD_TYPE_RDB) {
        addReplyError(c,"Background save already in progress");
        return;
    }
    rdbSaveInfo rsi, *rsiptr;
    rsiptr = rdbPopulateSaveInfo(&rsi);
    if (rdbSave(SLAVE_REQ_NONE, server.rdb_filename,rsiptr) == C_OK) {
        addReply(c,shared.ok);
    } else {
        addReplyErrorObject(c,shared.err);
    }
}

/* BGSAVE [SCHEDULE] */
void bgsaveCommand(client *c) {
    int schedule = 0;

    /* The SCHEDULE option changes the behavior of BGSAVE when an AOF rewrite
     * is in progress. Instead of returning an error a BGSAVE gets scheduled. */
    if (c->argc > 1) {
        if (c->argc == 2 && !strcasecmp(c->argv[1]->ptr,"schedule")) {
            schedule = 1;
        } else {
            addReplyErrorObject(c,shared.syntaxerr);
            return;
        }
    }

    rdbSaveInfo rsi, *rsiptr;
    rsiptr = rdbPopulateSaveInfo(&rsi);

    if (server.child_type == CHILD_TYPE_RDB) {
        addReplyError(c,"Background save already in progress");
    } else if (hasActiveChildProcess()) {
        if (schedule) {
            server.rdb_bgsave_scheduled = 1;
            addReplyStatus(c,"Background saving scheduled");
        } else {
            addReplyError(c,
            "Another child process is active (AOF?): can't BGSAVE right now. "
            "Use BGSAVE SCHEDULE in order to schedule a BGSAVE whenever "
            "possible.");
        }
    } else if (rdbSaveBackground(SLAVE_REQ_NONE,server.rdb_filename,rsiptr) == C_OK) {
        addReplyStatus(c,"Background saving started");
    } else {
        addReplyErrorObject(c,shared.err);
    }
}

/* Populate the rdbSaveInfo structure used to persist the replication
 * information inside the RDB file. Currently the structure explicitly
 * contains just the currently selected DB from the master stream, however
 * if the rdbSave*() family functions receive a NULL rsi structure also
 * the Replication ID/offset is not saved. The function populates 'rsi'
 * that is normally stack-allocated in the caller, returns the populated
 * pointer if the instance has a valid master client, otherwise NULL
 * is returned, and the RDB saving will not persist any replication related
 * information. */
rdbSaveInfo *rdbPopulateSaveInfo(rdbSaveInfo *rsi) {
    rdbSaveInfo rsi_init = RDB_SAVE_INFO_INIT;
    *rsi = rsi_init;

    /* If the instance is a master, we can populate the replication info
     * only when repl_backlog is not NULL. If the repl_backlog is NULL,
     * it means that the instance isn't in any replication chains. In this
     * scenario the replication info is useless, because when a slave
     * connects to us, the NULL repl_backlog will trigger a full
     * synchronization, at the same time we will use a new replid and clear
     * replid2. */
    if (!server.masterhost && server.repl_backlog) {
        /* Note that when server.slaveseldb is -1, it means that this master
         * didn't apply any write commands after a full synchronization.
         * So we can let repl_stream_db be 0, this allows a restarted slave
         * to reload replication ID/offset, it's safe because the next write
         * command must generate a SELECT statement. */
        rsi->repl_stream_db = server.slaveseldb == -1 ? 0 : server.slaveseldb;
        return rsi;
    }

    /* If the instance is a slave we need a connected master
     * in order to fetch the currently selected DB. */
    if (server.master) {
        rsi->repl_stream_db = server.master->db->id;
        return rsi;
    }

    /* If we have a cached master we can use it in order to populate the
     * replication selected DB info inside the RDB file: the slave can
     * increment the master_repl_offset only from data arriving from the
     * master, so if we are disconnected the offset in the cached master
     * is valid. */
    if (server.cached_master) {
        rsi->repl_stream_db = server.cached_master->db->id;
        return rsi;
    }
    return NULL;
}<|MERGE_RESOLUTION|>--- conflicted
+++ resolved
@@ -1214,54 +1214,33 @@
     return io.bytes;
 }
 
-<<<<<<< HEAD
-int functionsSaveRio(rio *rdb) {
-    int ret = C_ERR;
-    dict *functions_libraries = functionsLibGet();
-    dictIterator *iter = dictGetIterator(functions_libraries);
-=======
 ssize_t rdbSaveFunctions(rio *rdb) {
-    dict *functions = functionsGet();
+    dict *functions = functionsLibGet();
     dictIterator *iter = dictGetIterator(functions);
->>>>>>> 5460c100
     dictEntry *entry = NULL;
     ssize_t written = 0;
     ssize_t ret;
     while ((entry = dictNext(iter))) {
-<<<<<<< HEAD
-        rdbSaveType(rdb, RDB_OPCODE_FUNCTION);
-        functionLibInfo *li = dictGetVal(entry);
-        if (rdbSaveRawString(rdb, (unsigned char *) li->name, sdslen(li->name)) == -1) goto done;
-        if (rdbSaveRawString(rdb, (unsigned char *) li->ei->name, sdslen(li->ei->name)) == -1) goto done;
-        if (li->desc) {
-            if (rdbSaveLen(rdb, 1) == -1) goto done; /* desc exists */
-            if (rdbSaveRawString(rdb, (unsigned char *) li->desc, sdslen(li->desc)) == -1) goto done;
-=======
         if ((ret = rdbSaveType(rdb, RDB_OPCODE_FUNCTION)) < 0) goto werr;
         written += ret;
-        functionInfo *fi = dictGetVal(entry);
-        if ((ret = rdbSaveRawString(rdb, (unsigned char *) fi->name, sdslen(fi->name))) < 0) goto werr;
+        functionLibInfo *li = dictGetVal(entry);
+        if ((ret = rdbSaveRawString(rdb, (unsigned char *) li->name, sdslen(li->name))) < 0) goto werr;
         written += ret;
-        if ((ret = rdbSaveRawString(rdb, (unsigned char *) fi->ei->name, sdslen(fi->ei->name))) < 0) goto werr;
+        if ((ret = rdbSaveRawString(rdb, (unsigned char *) li->ei->name, sdslen(li->ei->name))) < 0) goto werr;
         written += ret;
-        if (fi->desc) {
+        if (li->desc) {
             /* desc exists */
             if ((ret = rdbSaveLen(rdb, 1)) < 0) goto werr;
             written += ret;
-            if ((ret = rdbSaveRawString(rdb, (unsigned char *) fi->desc, sdslen(fi->desc))) < 0) goto werr;
+            if ((ret = rdbSaveRawString(rdb, (unsigned char *) li->desc, sdslen(li->desc))) < 0) goto werr;
             written += ret;
->>>>>>> 5460c100
         } else {
             /* desc not exists */
             if ((ret = rdbSaveLen(rdb, 0)) < 0) goto werr;
             written += ret;
         }
-<<<<<<< HEAD
-        if (rdbSaveRawString(rdb, (unsigned char *) li->code, sdslen(li->code)) == -1) goto done;
-=======
-        if ((ret = rdbSaveRawString(rdb, (unsigned char *) fi->code, sdslen(fi->code))) < 0) goto werr;
+        if ((ret = rdbSaveRawString(rdb, (unsigned char *) li->code, sdslen(li->code))) < 0) goto werr;
         written += ret;
->>>>>>> 5460c100
     }
     dictReleaseIterator(iter);
     return written;
@@ -2841,7 +2820,7 @@
 /* Load an RDB file from the rio stream 'rdb'. On success C_OK is returned,
  * otherwise C_ERR is returned and 'errno' is set accordingly. 
  * The rdb_loading_ctx argument holds objects to which the rdb will be loaded to,
- * currently it only allow to set db object and functionsCtx to which the data
+ * currently it only allow to set db object and functionLibCtx to which the data
  * will be loaded (in the future it might contains more such objects). */
 int rdbLoadRioWithLoadingCtx(rio *rdb, int rdbflags, rdbSaveInfo *rsi, rdbLoadingCtx *rdb_loading_ctx) {
     uint64_t dbid = 0;
