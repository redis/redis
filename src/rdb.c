/*
 * Copyright (c) 2009-Present, Redis Ltd.
 * All rights reserved.
 *
 * Licensed under your choice of the Redis Source Available License 2.0
 * (RSALv2) or the Server Side Public License v1 (SSPLv1).
 */

#include "server.h"
#include "lzf.h"    /* LZF compression library */
#include "zipmap.h"
#include "endianconv.h"
#include "fpconv_dtoa.h"
#include "stream.h"
#include "functions.h"
#include "intset.h"  /* Compact integer set structure */
#include "bio.h"

#include <math.h>
#include <fcntl.h>
#include <sys/types.h>
#include <sys/time.h>
#include <sys/resource.h>
#include <sys/wait.h>
#include <arpa/inet.h>
#include <sys/stat.h>
#include <sys/param.h>

/* This macro is called when the internal RDB structure is corrupt */
#define rdbReportCorruptRDB(...) rdbReportError(1, __LINE__,__VA_ARGS__)
/* This macro is called when RDB read failed (possibly a short read) */
#define rdbReportReadError(...) rdbReportError(0, __LINE__,__VA_ARGS__)

/* This macro tells if we are in the context of a RESTORE command, and not loading an RDB or AOF. */
#define isRestoreContext() \
    ((server.current_client == NULL || server.current_client->id == CLIENT_ID_AOF) ? 0 : 1)

char* rdbFileBeingLoaded = NULL; /* used for rdb checking on read error */
extern int rdbCheckMode;
void rdbCheckError(const char *fmt, ...);
void rdbCheckSetError(const char *fmt, ...);

#ifdef __GNUC__
void rdbReportError(int corruption_error, int linenum, char *reason, ...) __attribute__ ((format (printf, 3, 4)));
#endif
void rdbReportError(int corruption_error, int linenum, char *reason, ...) {
    va_list ap;
    char msg[1024];
    int len;

    len = snprintf(msg,sizeof(msg),
        "Internal error in RDB reading offset %llu, function at rdb.c:%d -> ",
        (unsigned long long)server.loading_loaded_bytes, linenum);
    va_start(ap,reason);
    vsnprintf(msg+len,sizeof(msg)-len,reason,ap);
    va_end(ap);

    if (isRestoreContext()) {
        /* If we're in the context of a RESTORE command, just propagate the error. */
        /* log in VERBOSE, and return (don't exit). */
        serverLog(LL_VERBOSE, "%s", msg);
        return;
    } else if (rdbCheckMode) {
        /* If we're inside the rdb checker, let it handle the error. */
        rdbCheckError("%s",msg);
    } else if (rdbFileBeingLoaded) {
        /* If we're loading an rdb file form disk, run rdb check (and exit) */
        serverLog(LL_WARNING, "%s", msg);
        char *argv[2] = {"",rdbFileBeingLoaded};
        if (anetIsFifo(argv[1])) {
            /* Cannot check RDB FIFO because we cannot reopen the FIFO and check already streamed data. */
            rdbCheckError("Cannot check RDB that is a FIFO: %s", argv[1]);
            return;
        }
        redis_check_rdb_main(2,argv,NULL);
    } else if (corruption_error) {
        /* In diskless loading, in case of corrupt file, log and exit. */
        serverLog(LL_WARNING, "%s. Failure loading rdb format", msg);
    } else {
        /* In diskless loading, in case of a short read (not a corrupt
         * file), log and proceed (don't exit). */
        serverLog(LL_WARNING, "%s. Failure loading rdb format from socket, assuming connection error, resuming operation.", msg);
        return;
    }
    serverLog(LL_WARNING, "Terminating server after rdb file reading failure.");
    exit(1);
}

ssize_t rdbWriteRaw(rio *rdb, void *p, size_t len) {
    if (rdb && rioWrite(rdb,p,len) == 0)
        return -1;
    return len;
}

int rdbSaveType(rio *rdb, unsigned char type) {
    return rdbWriteRaw(rdb,&type,1);
}

/* Load a "type" in RDB format, that is a one byte unsigned integer.
 * This function is not only used to load object types, but also special
 * "types" like the end-of-file type, the EXPIRE type, and so forth. */
int rdbLoadType(rio *rdb) {
    unsigned char type;
    if (rioRead(rdb,&type,1) == 0) return -1;
    return type;
}

/* This is only used to load old databases stored with the RDB_OPCODE_EXPIRETIME
 * opcode. New versions of Redis store using the RDB_OPCODE_EXPIRETIME_MS
 * opcode. On error -1 is returned, however this could be a valid time, so
 * to check for loading errors the caller should call rioGetReadError() after
 * calling this function. */
time_t rdbLoadTime(rio *rdb) {
    int32_t t32;
    if (rioRead(rdb,&t32,4) == 0) return -1;
    return (time_t)t32;
}

ssize_t rdbSaveMillisecondTime(rio *rdb, long long t) {
    int64_t t64 = (int64_t) t;
    memrev64ifbe(&t64); /* Store in little endian. */
    return rdbWriteRaw(rdb,&t64,8);
}

/* This function loads a time from the RDB file. It gets the version of the
 * RDB because, unfortunately, before Redis 5 (RDB version 9), the function
 * failed to convert data to/from little endian, so RDB files with keys having
 * expires could not be shared between big endian and little endian systems
 * (because the expire time will be totally wrong). The fix for this is just
 * to call memrev64ifbe(), however if we fix this for all the RDB versions,
 * this call will introduce an incompatibility for big endian systems:
 * after upgrading to Redis version 5 they will no longer be able to load their
 * own old RDB files. Because of that, we instead fix the function only for new
 * RDB versions, and load older RDB versions as we used to do in the past,
 * allowing big endian systems to load their own old RDB files.
 *
 * On I/O error the function returns LLONG_MAX, however if this is also a
 * valid stored value, the caller should use rioGetReadError() to check for
 * errors after calling this function. */
long long rdbLoadMillisecondTime(rio *rdb, int rdbver) {
    int64_t t64;
    if (rioRead(rdb,&t64,8) == 0) return LLONG_MAX;
    if (rdbver >= 9) /* Check the top comment of this function. */
        memrev64ifbe(&t64); /* Convert in big endian if the system is BE. */
    return (long long)t64;
}

/* Saves an encoded length. The first two bits in the first byte are used to
 * hold the encoding type. See the RDB_* definitions for more information
 * on the types of encoding. */
int rdbSaveLen(rio *rdb, uint64_t len) {
    unsigned char buf[2];
    size_t nwritten;

    if (len < (1<<6)) {
        /* Save a 6 bit len */
        buf[0] = (len&0xFF)|(RDB_6BITLEN<<6);
        if (rdbWriteRaw(rdb,buf,1) == -1) return -1;
        nwritten = 1;
    } else if (len < (1<<14)) {
        /* Save a 14 bit len */
        buf[0] = ((len>>8)&0xFF)|(RDB_14BITLEN<<6);
        buf[1] = len&0xFF;
        if (rdbWriteRaw(rdb,buf,2) == -1) return -1;
        nwritten = 2;
    } else if (len <= UINT32_MAX) {
        /* Save a 32 bit len */
        buf[0] = RDB_32BITLEN;
        if (rdbWriteRaw(rdb,buf,1) == -1) return -1;
        uint32_t len32 = htonl(len);
        if (rdbWriteRaw(rdb,&len32,4) == -1) return -1;
        nwritten = 1+4;
    } else {
        /* Save a 64 bit len */
        buf[0] = RDB_64BITLEN;
        if (rdbWriteRaw(rdb,buf,1) == -1) return -1;
        len = htonu64(len);
        if (rdbWriteRaw(rdb,&len,8) == -1) return -1;
        nwritten = 1+8;
    }
    return nwritten;
}


/* Load an encoded length. If the loaded length is a normal length as stored
 * with rdbSaveLen(), the read length is set to '*lenptr'. If instead the
 * loaded length describes a special encoding that follows, then '*isencoded'
 * is set to 1 and the encoding format is stored at '*lenptr'.
 *
 * See the RDB_ENC_* definitions in rdb.h for more information on special
 * encodings.
 *
 * The function returns -1 on error, 0 on success. */
int rdbLoadLenByRef(rio *rdb, int *isencoded, uint64_t *lenptr) {
    unsigned char buf[2];
    int type;

    if (isencoded) *isencoded = 0;
    if (rioRead(rdb,buf,1) == 0) return -1;
    type = (buf[0]&0xC0)>>6;
    if (type == RDB_ENCVAL) {
        /* Read a 6 bit encoding type. */
        if (isencoded) *isencoded = 1;
        *lenptr = buf[0]&0x3F;
    } else if (type == RDB_6BITLEN) {
        /* Read a 6 bit len. */
        *lenptr = buf[0]&0x3F;
    } else if (type == RDB_14BITLEN) {
        /* Read a 14 bit len. */
        if (rioRead(rdb,buf+1,1) == 0) return -1;
        *lenptr = ((buf[0]&0x3F)<<8)|buf[1];
    } else if (buf[0] == RDB_32BITLEN) {
        /* Read a 32 bit len. */
        uint32_t len;
        if (rioRead(rdb,&len,4) == 0) return -1;
        *lenptr = ntohl(len);
    } else if (buf[0] == RDB_64BITLEN) {
        /* Read a 64 bit len. */
        uint64_t len;
        if (rioRead(rdb,&len,8) == 0) return -1;
        *lenptr = ntohu64(len);
    } else {
        rdbReportCorruptRDB(
            "Unknown length encoding %d in rdbLoadLen()",type);
        return -1; /* Never reached. */
    }
    return 0;
}

/* This is like rdbLoadLenByRef() but directly returns the value read
 * from the RDB stream, signaling an error by returning RDB_LENERR
 * (since it is a too large count to be applicable in any Redis data
 * structure). */
uint64_t rdbLoadLen(rio *rdb, int *isencoded) {
    uint64_t len;

    if (rdbLoadLenByRef(rdb,isencoded,&len) == -1) return RDB_LENERR;
    return len;
}

/* Encodes the "value" argument as integer when it fits in the supported ranges
 * for encoded types. If the function successfully encodes the integer, the
 * representation is stored in the buffer pointer to by "enc" and the string
 * length is returned. Otherwise 0 is returned. */
int rdbEncodeInteger(long long value, unsigned char *enc) {
    if (value >= -(1<<7) && value <= (1<<7)-1) {
        enc[0] = (RDB_ENCVAL<<6)|RDB_ENC_INT8;
        enc[1] = value&0xFF;
        return 2;
    } else if (value >= -(1<<15) && value <= (1<<15)-1) {
        enc[0] = (RDB_ENCVAL<<6)|RDB_ENC_INT16;
        enc[1] = value&0xFF;
        enc[2] = (value>>8)&0xFF;
        return 3;
    } else if (value >= -((long long)1<<31) && value <= ((long long)1<<31)-1) {
        enc[0] = (RDB_ENCVAL<<6)|RDB_ENC_INT32;
        enc[1] = value&0xFF;
        enc[2] = (value>>8)&0xFF;
        enc[3] = (value>>16)&0xFF;
        enc[4] = (value>>24)&0xFF;
        return 5;
    } else {
        return 0;
    }
}

/* Loads an integer-encoded object with the specified encoding type "enctype".
 * The returned value changes according to the flags, see
 * rdbGenericLoadStringObject() for more info. */
void *rdbLoadIntegerObject(rio *rdb, int enctype, int flags, size_t *lenptr) {
    int plainFlag = flags & RDB_LOAD_PLAIN;
    int sdsFlag = flags & RDB_LOAD_SDS;
    int hfldFlag = flags & (RDB_LOAD_HFLD|RDB_LOAD_HFLD_TTL);
    int encode = flags & RDB_LOAD_ENC;
    unsigned char enc[4];
    long long val;

    if (enctype == RDB_ENC_INT8) {
        if (rioRead(rdb,enc,1) == 0) return NULL;
        val = (signed char)enc[0];
    } else if (enctype == RDB_ENC_INT16) {
        uint16_t v;
        if (rioRead(rdb,enc,2) == 0) return NULL;
        v = ((uint32_t)enc[0])|
            ((uint32_t)enc[1]<<8);
        val = (int16_t)v;
    } else if (enctype == RDB_ENC_INT32) {
        uint32_t v;
        if (rioRead(rdb,enc,4) == 0) return NULL;
        v = ((uint32_t)enc[0])|
            ((uint32_t)enc[1]<<8)|
            ((uint32_t)enc[2]<<16)|
            ((uint32_t)enc[3]<<24);
        val = (int32_t)v;
    } else {
        rdbReportCorruptRDB("Unknown RDB integer encoding type %d",enctype);
        return NULL; /* Never reached. */
    }
    if (plainFlag || sdsFlag || hfldFlag) {
        char buf[LONG_STR_SIZE], *p;
        int len = ll2string(buf,sizeof(buf),val);
        if (lenptr) *lenptr = len;
        if (plainFlag) {
            p = zmalloc(len);
        } else if (sdsFlag) {
            p = sdsnewlen(SDS_NOINIT,len);
        } else { /* hfldFlag */
            p = hfieldNew(NULL, len, (flags&RDB_LOAD_HFLD) ? 0 : 1);
        }
        memcpy(p,buf,len);
        return p;
    } else if (encode) {
        return createStringObjectFromLongLongForValue(val);
    } else {
        return createStringObjectFromLongLongWithSds(val);
    }
}

/* String objects in the form "2391" "-100" without any space and with a
 * range of values that can fit in an 8, 16 or 32 bit signed value can be
 * encoded as integers to save space */
int rdbTryIntegerEncoding(char *s, size_t len, unsigned char *enc) {
    long long value;
    if (string2ll(s, len, &value)) {
        return rdbEncodeInteger(value, enc);
    } else {
        return 0;
    }
}

ssize_t rdbSaveLzfBlob(rio *rdb, void *data, size_t compress_len,
                       size_t original_len) {
    unsigned char byte;
    ssize_t n, nwritten = 0;

    /* Data compressed! Let's save it on disk */
    byte = (RDB_ENCVAL<<6)|RDB_ENC_LZF;
    if ((n = rdbWriteRaw(rdb,&byte,1)) == -1) goto writeerr;
    nwritten += n;

    if ((n = rdbSaveLen(rdb,compress_len)) == -1) goto writeerr;
    nwritten += n;

    if ((n = rdbSaveLen(rdb,original_len)) == -1) goto writeerr;
    nwritten += n;

    if ((n = rdbWriteRaw(rdb,data,compress_len)) == -1) goto writeerr;
    nwritten += n;

    return nwritten;

writeerr:
    return -1;
}

ssize_t rdbSaveLzfStringObject(rio *rdb, unsigned char *s, size_t len) {
    size_t comprlen, outlen;
    void *out;

    /* We require at least four bytes compression for this to be worth it */
    if (len <= 4) return 0;
    outlen = len-4;
    if ((out = zmalloc(outlen+1)) == NULL) return 0;
    comprlen = lzf_compress(s, len, out, outlen);
    if (comprlen == 0) {
        zfree(out);
        return 0;
    }
    ssize_t nwritten = rdbSaveLzfBlob(rdb, out, comprlen, len);
    zfree(out);
    return nwritten;
}

/* Load an LZF compressed string in RDB format. The returned value
 * changes according to 'flags'. For more info check the
 * rdbGenericLoadStringObject() function. */
void *rdbLoadLzfStringObject(rio *rdb, int flags, size_t *lenptr) {
    int plainFlag = flags & RDB_LOAD_PLAIN;
    int sdsFlag = flags & RDB_LOAD_SDS;
    int hfldFlag = flags & (RDB_LOAD_HFLD | RDB_LOAD_HFLD_TTL);
    int robjFlag = (!(plainFlag || sdsFlag || hfldFlag)); /* not plain/sds/hfld */

    uint64_t len, clen;
    unsigned char *c = NULL;
    char *val = NULL;

    if ((clen = rdbLoadLen(rdb,NULL)) == RDB_LENERR) return NULL;
    if ((len = rdbLoadLen(rdb,NULL)) == RDB_LENERR) return NULL;
    if ((c = ztrymalloc(clen)) == NULL) {
        serverLog(isRestoreContext()? LL_VERBOSE: LL_WARNING, "rdbLoadLzfStringObject failed allocating %llu bytes", (unsigned long long)clen);
        goto err;
    }

    /* Allocate our target according to the uncompressed size. */
    if (plainFlag) {
        val = ztrymalloc(len);
    } else if (sdsFlag || robjFlag) {
        val = sdstrynewlen(SDS_NOINIT,len);
    } else { /* hfldFlag */
        val = hfieldTryNew(NULL, len, (flags&RDB_LOAD_HFLD) ? 0 : 1);
    }

    if (!val) {
        serverLog(isRestoreContext()? LL_VERBOSE: LL_WARNING, "rdbLoadLzfStringObject failed allocating %llu bytes", (unsigned long long)len);
        goto err;
    }

    if (lenptr) *lenptr = len;

    /* Load the compressed representation and uncompress it to target. */
    if (rioRead(rdb,c,clen) == 0) goto err;
    if (lzf_decompress(c,clen,val,len) != len) {
        rdbReportCorruptRDB("Invalid LZF compressed string");
        goto err;
    }
    zfree(c);

    return (robjFlag) ? createObject(OBJ_STRING,val) : (void *) val;

err:
    zfree(c);
    if (plainFlag) {
        zfree(val);
    } else if (sdsFlag || robjFlag) {
        sdsfree(val);
    } else { /* hfldFlag*/
        hfieldFree(val);
    }
    return NULL;
}

/* Save a string object as [len][data] on disk. If the object is a string
 * representation of an integer value we try to save it in a special form */
ssize_t rdbSaveRawString(rio *rdb, unsigned char *s, size_t len) {
    int enclen;
    ssize_t n, nwritten = 0;

    /* Try integer encoding */
    if (len <= 11) {
        unsigned char buf[5];
        if ((enclen = rdbTryIntegerEncoding((char*)s,len,buf)) > 0) {
            if (rdbWriteRaw(rdb,buf,enclen) == -1) return -1;
            return enclen;
        }
    }

    /* Try LZF compression - under 20 bytes it's unable to compress even
     * aaaaaaaaaaaaaaaaaa so skip it */
    if (server.rdb_compression && len > 20) {
        n = rdbSaveLzfStringObject(rdb,s,len);
        if (n == -1) return -1;
        if (n > 0) return n;
        /* Return value of 0 means data can't be compressed, save the old way */
    }

    /* Store verbatim */
    if ((n = rdbSaveLen(rdb,len)) == -1) return -1;
    nwritten += n;
    if (len > 0) {
        if (rdbWriteRaw(rdb,s,len) == -1) return -1;
        nwritten += len;
    }
    return nwritten;
}

/* Save a long long value as either an encoded string or a string. */
ssize_t rdbSaveLongLongAsStringObject(rio *rdb, long long value) {
    unsigned char buf[32];
    ssize_t n, nwritten = 0;
    int enclen = rdbEncodeInteger(value,buf);
    if (enclen > 0) {
        return rdbWriteRaw(rdb,buf,enclen);
    } else {
        /* Encode as string */
        enclen = ll2string((char*)buf,32,value);
        serverAssert(enclen < 32);
        if ((n = rdbSaveLen(rdb,enclen)) == -1) return -1;
        nwritten += n;
        if ((n = rdbWriteRaw(rdb,buf,enclen)) == -1) return -1;
        nwritten += n;
    }
    return nwritten;
}

/* Like rdbSaveRawString() gets a Redis object instead. */
ssize_t rdbSaveStringObject(rio *rdb, robj *obj) {
    /* Avoid to decode the object, then encode it again, if the
     * object is already integer encoded. */
    if (obj->encoding == OBJ_ENCODING_INT) {
        return rdbSaveLongLongAsStringObject(rdb,(long)obj->ptr);
    } else {
        serverAssertWithInfo(NULL,obj,sdsEncodedObject(obj));
        return rdbSaveRawString(rdb,obj->ptr,sdslen(obj->ptr));
    }
}

/* Load a string object from an RDB file according to flags:
 *
 * RDB_LOAD_NONE (no flags): load an RDB object, unencoded.
 * RDB_LOAD_ENC: If the returned type is a Redis object, try to
 *               encode it in a special way to be more memory
 *               efficient. When this flag is passed the function
 *               no longer guarantees that obj->ptr is an SDS string.
 * RDB_LOAD_PLAIN: Return a plain string allocated with zmalloc()
 *                 instead of a Redis object with an sds in it.
 * RDB_LOAD_SDS: Return an SDS string instead of a Redis object.
 * RDB_LOAD_HFLD: Return a hash field object (mstr)
 * RDB_LOAD_HFLD_TTL: Return a hash field with TTL metadata reserved
 *
 * On I/O error NULL is returned.
 */
void *rdbGenericLoadStringObject(rio *rdb, int flags, size_t *lenptr) {
    void *buf;
    int plainFlag = flags & RDB_LOAD_PLAIN;
    int sdsFlag = flags & RDB_LOAD_SDS;
    int hfldFlag = flags & (RDB_LOAD_HFLD|RDB_LOAD_HFLD_TTL);
    int robjFlag = (!(plainFlag || sdsFlag || hfldFlag)); /* not plain/sds/hfld */

    int isencoded;
    unsigned long long len;

    len = rdbLoadLen(rdb,&isencoded);
    if (len == RDB_LENERR) return NULL;

    if (isencoded) {
        switch(len) {
        case RDB_ENC_INT8:
        case RDB_ENC_INT16:
        case RDB_ENC_INT32:
            return rdbLoadIntegerObject(rdb,len,flags,lenptr);
        case RDB_ENC_LZF:
            return rdbLoadLzfStringObject(rdb,flags,lenptr);
        default:
            rdbReportCorruptRDB("Unknown RDB string encoding type %llu",len);
            return NULL;
        }
    }

    /* return robj */
    if (robjFlag) {
        robj *o = tryCreateStringObject(SDS_NOINIT,len);
        if (!o) {
            serverLog(isRestoreContext()? LL_VERBOSE: LL_WARNING, "rdbGenericLoadStringObject failed allocating %llu bytes", len);
            return NULL;
        }
        if (len && rioRead(rdb,o->ptr,len) == 0) {
            decrRefCount(o);
            return NULL;
        }
        return o;
    }

    /* plain/sds/hfld */
    if (plainFlag) {
        buf = ztrymalloc(len);
    } else if (sdsFlag) {
        buf = sdstrynewlen(SDS_NOINIT,len);
    }  else { /* hfldFlag */
        buf = hfieldTryNew(NULL, len, (flags&RDB_LOAD_HFLD) ? 0 : 1);
    }
    if (!buf) {
        serverLog(isRestoreContext()? LL_VERBOSE: LL_WARNING, "rdbGenericLoadStringObject failed allocating %llu bytes", len);
        return NULL;
    }

    if (lenptr) *lenptr = len;
    if (len && rioRead(rdb,buf,len) == 0) {
        if (plainFlag)
            zfree(buf);
        else if (sdsFlag) {
            sdsfree(buf);
        } else { /* hfldFlag */
            hfieldFree(buf);
        }
        return NULL;
    }
    return buf;
}

robj *rdbLoadStringObject(rio *rdb) {
    return rdbGenericLoadStringObject(rdb,RDB_LOAD_NONE,NULL);
}

robj *rdbLoadEncodedStringObject(rio *rdb) {
    return rdbGenericLoadStringObject(rdb,RDB_LOAD_ENC,NULL);
}

/* Save a double value. Doubles are saved as strings prefixed by an unsigned
 * 8 bit integer specifying the length of the representation.
 * This 8 bit integer has special values in order to specify the following
 * conditions:
 * 253: not a number
 * 254: + inf
 * 255: - inf
 */
ssize_t rdbSaveDoubleValue(rio *rdb, double val) {
    unsigned char buf[128];
    int len;

    if (isnan(val)) {
        buf[0] = 253;
        len = 1;
    } else if (!isfinite(val)) {
        len = 1;
        buf[0] = (val < 0) ? 255 : 254;
    } else {
        long long lvalue;
        /* Integer printing function is much faster, check if we can safely use it. */
        if (double2ll(val, &lvalue))
            ll2string((char*)buf+1,sizeof(buf)-1,lvalue);
        else {
            const int dlen = fpconv_dtoa(val, (char*)buf+1);
            buf[dlen+1] = '\0';
        }
        buf[0] = strlen((char*)buf+1);
        len = buf[0]+1;
    }
    return rdbWriteRaw(rdb,buf,len);
}

/* For information about double serialization check rdbSaveDoubleValue() */
int rdbLoadDoubleValue(rio *rdb, double *val) {
    char buf[256];
    unsigned char len;

    if (rioRead(rdb,&len,1) == 0) return -1;
    switch(len) {
    case 255: *val = R_NegInf; return 0;
    case 254: *val = R_PosInf; return 0;
    case 253: *val = R_Nan; return 0;
    default:
        if (rioRead(rdb,buf,len) == 0) return -1;
        buf[len] = '\0';
        if (sscanf(buf, "%lg", val)!=1) return -1;
        return 0;
    }
}

/* Saves a double for RDB 8 or greater, where IE754 binary64 format is assumed.
 * We just make sure the integer is always stored in little endian, otherwise
 * the value is copied verbatim from memory to disk.
 *
 * Return -1 on error, the size of the serialized value on success. */
int rdbSaveBinaryDoubleValue(rio *rdb, double val) {
    memrev64ifbe(&val);
    return rdbWriteRaw(rdb,&val,sizeof(val));
}

/* Loads a double from RDB 8 or greater. See rdbSaveBinaryDoubleValue() for
 * more info. On error -1 is returned, otherwise 0. */
int rdbLoadBinaryDoubleValue(rio *rdb, double *val) {
    if (rioRead(rdb,val,sizeof(*val)) == 0) return -1;
    memrev64ifbe(val);
    return 0;
}

/* Like rdbSaveBinaryDoubleValue() but single precision. */
int rdbSaveBinaryFloatValue(rio *rdb, float val) {
    memrev32ifbe(&val);
    return rdbWriteRaw(rdb,&val,sizeof(val));
}

/* Like rdbLoadBinaryDoubleValue() but single precision. */
int rdbLoadBinaryFloatValue(rio *rdb, float *val) {
    if (rioRead(rdb,val,sizeof(*val)) == 0) return -1;
    memrev32ifbe(val);
    return 0;
}

/* Save the object type of object "o". */
int rdbSaveObjectType(rio *rdb, robj *o) {
    switch (o->type) {
    case OBJ_STRING:
        return rdbSaveType(rdb,RDB_TYPE_STRING);
    case OBJ_LIST:
        if (o->encoding == OBJ_ENCODING_QUICKLIST || o->encoding == OBJ_ENCODING_LISTPACK)
            return rdbSaveType(rdb, RDB_TYPE_LIST_QUICKLIST_2);
        else
            serverPanic("Unknown list encoding");
    case OBJ_SET:
        if (o->encoding == OBJ_ENCODING_INTSET)
            return rdbSaveType(rdb,RDB_TYPE_SET_INTSET);
        else if (o->encoding == OBJ_ENCODING_HT)
            return rdbSaveType(rdb,RDB_TYPE_SET);
        else if (o->encoding == OBJ_ENCODING_LISTPACK)
            return rdbSaveType(rdb,RDB_TYPE_SET_LISTPACK);
        else
            serverPanic("Unknown set encoding");
    case OBJ_ZSET:
        if (o->encoding == OBJ_ENCODING_LISTPACK)
            return rdbSaveType(rdb,RDB_TYPE_ZSET_LISTPACK);
        else if (o->encoding == OBJ_ENCODING_SKIPLIST)
            return rdbSaveType(rdb,RDB_TYPE_ZSET_2);
        else
            serverPanic("Unknown sorted set encoding");
    case OBJ_HASH:
        if (o->encoding == OBJ_ENCODING_LISTPACK)
            return rdbSaveType(rdb,RDB_TYPE_HASH_LISTPACK);
        else if (o->encoding == OBJ_ENCODING_LISTPACK_EX)
            return rdbSaveType(rdb,RDB_TYPE_HASH_LISTPACK_EX);
        else if (o->encoding == OBJ_ENCODING_HT) {
            if (hashTypeGetMinExpire(o, 0) == EB_EXPIRE_TIME_INVALID)
                return rdbSaveType(rdb,RDB_TYPE_HASH);
            else
                return rdbSaveType(rdb,RDB_TYPE_HASH_METADATA);
        } else
            serverPanic("Unknown hash encoding");
    case OBJ_STREAM:
        return rdbSaveType(rdb,RDB_TYPE_STREAM_LISTPACKS_3);
    case OBJ_MODULE:
        return rdbSaveType(rdb,RDB_TYPE_MODULE_2);
    default:
        serverPanic("Unknown object type");
    }
    return -1; /* avoid warning */
}

/* Use rdbLoadType() to load a TYPE in RDB format, but returns -1 if the
 * type is not specifically a valid Object Type. */
int rdbLoadObjectType(rio *rdb) {
    int type;
    if ((type = rdbLoadType(rdb)) == -1) return -1;
    if (!rdbIsObjectType(type)) return -1;
    return type;
}

/* This helper function serializes a consumer group Pending Entries List (PEL)
 * into the RDB file. The 'nacks' argument tells the function if also persist
 * the information about the not acknowledged message, or if to persist
 * just the IDs: this is useful because for the global consumer group PEL
 * we serialized the NACKs as well, but when serializing the local consumer
 * PELs we just add the ID, that will be resolved inside the global PEL to
 * put a reference to the same structure. */
ssize_t rdbSaveStreamPEL(rio *rdb, rax *pel, int nacks) {
    ssize_t n, nwritten = 0;

    /* Number of entries in the PEL. */
    if ((n = rdbSaveLen(rdb,raxSize(pel))) == -1) return -1;
    nwritten += n;

    /* Save each entry. */
    raxIterator ri;
    raxStart(&ri,pel);
    raxSeek(&ri,"^",NULL,0);
    while(raxNext(&ri)) {
        /* We store IDs in raw form as 128 big big endian numbers, like
         * they are inside the radix tree key. */
        if ((n = rdbWriteRaw(rdb,ri.key,sizeof(streamID))) == -1) {
            raxStop(&ri);
            return -1;
        }
        nwritten += n;

        if (nacks) {
            streamNACK *nack = ri.data;
            if ((n = rdbSaveMillisecondTime(rdb,nack->delivery_time)) == -1) {
                raxStop(&ri);
                return -1;
            }
            nwritten += n;
            if ((n = rdbSaveLen(rdb,nack->delivery_count)) == -1) {
                raxStop(&ri);
                return -1;
            }
            nwritten += n;
            /* We don't save the consumer name: we'll save the pending IDs
             * for each consumer in the consumer PEL, and resolve the consumer
             * at loading time. */
        }
    }
    raxStop(&ri);
    return nwritten;
}

/* Serialize the consumers of a stream consumer group into the RDB. Helper
 * function for the stream data type serialization. What we do here is to
 * persist the consumer metadata, and it's PEL, for each consumer. */
size_t rdbSaveStreamConsumers(rio *rdb, streamCG *cg) {
    ssize_t n, nwritten = 0;

    /* Number of consumers in this consumer group. */
    if ((n = rdbSaveLen(rdb,raxSize(cg->consumers))) == -1) return -1;
    nwritten += n;

    /* Save each consumer. */
    raxIterator ri;
    raxStart(&ri,cg->consumers);
    raxSeek(&ri,"^",NULL,0);
    while(raxNext(&ri)) {
        streamConsumer *consumer = ri.data;

        /* Consumer name. */
        if ((n = rdbSaveRawString(rdb,ri.key,ri.key_len)) == -1) {
            raxStop(&ri);
            return -1;
        }
        nwritten += n;

        /* Seen time. */
        if ((n = rdbSaveMillisecondTime(rdb,consumer->seen_time)) == -1) {
            raxStop(&ri);
            return -1;
        }
        nwritten += n;

        /* Active time. */
        if ((n = rdbSaveMillisecondTime(rdb,consumer->active_time)) == -1) {
            raxStop(&ri);
            return -1;
        }
        nwritten += n;

        /* Consumer PEL, without the ACKs (see last parameter of the function
         * passed with value of 0), at loading time we'll lookup the ID
         * in the consumer group global PEL and will put a reference in the
         * consumer local PEL. */
        if ((n = rdbSaveStreamPEL(rdb,consumer->pel,0)) == -1) {
            raxStop(&ri);
            return -1;
        }
        nwritten += n;
    }
    raxStop(&ri);
    return nwritten;
}

/* Save a Redis object.
 * Returns -1 on error, number of bytes written on success. */
ssize_t rdbSaveObject(rio *rdb, robj *o, robj *key, int dbid) {
    ssize_t n = 0, nwritten = 0;

    if (o->type == OBJ_STRING) {
        /* Save a string value */
        if ((n = rdbSaveStringObject(rdb,o)) == -1) return -1;
        nwritten += n;
    } else if (o->type == OBJ_LIST) {
        /* Save a list value */
        if (o->encoding == OBJ_ENCODING_QUICKLIST) {
            quicklist *ql = o->ptr;
            quicklistNode *node = ql->head;

            if ((n = rdbSaveLen(rdb,ql->len)) == -1) return -1;
            nwritten += n;

            while(node) {
                if ((n = rdbSaveLen(rdb,node->container)) == -1) return -1;
                nwritten += n;

                if (quicklistNodeIsCompressed(node)) {
                    void *data;
                    size_t compress_len = quicklistGetLzf(node, &data);
                    if ((n = rdbSaveLzfBlob(rdb,data,compress_len,node->sz)) == -1) return -1;
                    nwritten += n;
                } else {
                    if ((n = rdbSaveRawString(rdb,node->entry,node->sz)) == -1) return -1;
                    nwritten += n;
                }
                node = node->next;
            }
        } else if (o->encoding == OBJ_ENCODING_LISTPACK) {
            unsigned char *lp = o->ptr;

            /* Save list listpack as a fake quicklist that only has a single node. */
            if ((n = rdbSaveLen(rdb,1)) == -1) return -1;
            nwritten += n;
            if ((n = rdbSaveLen(rdb,QUICKLIST_NODE_CONTAINER_PACKED)) == -1) return -1;
            nwritten += n;
            if ((n = rdbSaveRawString(rdb,lp,lpBytes(lp))) == -1) return -1;
            nwritten += n;
        } else {
            serverPanic("Unknown list encoding");
        }
    } else if (o->type == OBJ_SET) {
        /* Save a set value */
        if (o->encoding == OBJ_ENCODING_HT) {
            dict *set = o->ptr;
            dictIterator *di = dictGetIterator(set);
            dictEntry *de;

            if ((n = rdbSaveLen(rdb,dictSize(set))) == -1) {
                dictReleaseIterator(di);
                return -1;
            }
            nwritten += n;

            while((de = dictNext(di)) != NULL) {
                sds ele = dictGetKey(de);
                if ((n = rdbSaveRawString(rdb,(unsigned char*)ele,sdslen(ele)))
                    == -1)
                {
                    dictReleaseIterator(di);
                    return -1;
                }
                nwritten += n;
            }
            dictReleaseIterator(di);
        } else if (o->encoding == OBJ_ENCODING_INTSET) {
            size_t l = intsetBlobLen((intset*)o->ptr);

            if ((n = rdbSaveRawString(rdb,o->ptr,l)) == -1) return -1;
            nwritten += n;
        } else if (o->encoding == OBJ_ENCODING_LISTPACK) {
            size_t l = lpBytes((unsigned char *)o->ptr);
            if ((n = rdbSaveRawString(rdb, o->ptr, l)) == -1) return -1;
            nwritten += n;
        } else {
            serverPanic("Unknown set encoding");
        }
    } else if (o->type == OBJ_ZSET) {
        /* Save a sorted set value */
        if (o->encoding == OBJ_ENCODING_LISTPACK) {
            size_t l = lpBytes((unsigned char*)o->ptr);

            if ((n = rdbSaveRawString(rdb,o->ptr,l)) == -1) return -1;
            nwritten += n;
        } else if (o->encoding == OBJ_ENCODING_SKIPLIST) {
            zset *zs = o->ptr;
            zskiplist *zsl = zs->zsl;

            if ((n = rdbSaveLen(rdb,zsl->length)) == -1) return -1;
            nwritten += n;

            /* We save the skiplist elements from the greatest to the smallest
             * (that's trivial since the elements are already ordered in the
             * skiplist): this improves the load process, since the next loaded
             * element will always be the smaller, so adding to the skiplist
             * will always immediately stop at the head, making the insertion
             * O(1) instead of O(log(N)). */
            zskiplistNode *zn = zsl->tail;
            while (zn != NULL) {
                if ((n = rdbSaveRawString(rdb,
                    (unsigned char*)zn->ele,sdslen(zn->ele))) == -1)
                {
                    return -1;
                }
                nwritten += n;
                if ((n = rdbSaveBinaryDoubleValue(rdb,zn->score)) == -1)
                    return -1;
                nwritten += n;
                zn = zn->backward;
            }
        } else {
            serverPanic("Unknown sorted set encoding");
        }
    } else if (o->type == OBJ_HASH) {
        /* Save a hash value */
        if ((o->encoding == OBJ_ENCODING_LISTPACK) ||
            (o->encoding == OBJ_ENCODING_LISTPACK_EX))
        {
            unsigned char *lp_ptr = hashTypeListpackGetLp(o);
            size_t l = lpBytes(lp_ptr);

            if ((n = rdbSaveRawString(rdb,lp_ptr,l)) == -1) return -1;
            nwritten += n;
        } else if (o->encoding == OBJ_ENCODING_HT) {
            dictIterator *di = dictGetIterator(o->ptr);
            dictEntry *de;
            /* Determine the hash layout to use based on the presence of at least
             * one field with a valid TTL. If such a field exists, employ the
             * RDB_TYPE_HASH_METADATA layout, including tuples of [ttl][field][value].
             * Otherwise, use the standard RDB_TYPE_HASH layout containing only
             * the tuples [field][value]. */
            int with_ttl = (hashTypeGetMinExpire(o, 0) != EB_EXPIRE_TIME_INVALID);

            /* save number of fields in hash */
            if ((n = rdbSaveLen(rdb,dictSize((dict*)o->ptr))) == -1) {
                dictReleaseIterator(di);
                return -1;
            }
            nwritten += n;

            /* save all hash fields */
            while((de = dictNext(di)) != NULL) {
                hfield field = dictGetKey(de);
                sds value = dictGetVal(de);

                /* save the TTL */
                if (with_ttl) {
                    uint64_t ttl = hfieldGetExpireTime(field);
                    /* 0 is used to indicate no TTL is set for this field */
                    if (ttl == EB_EXPIRE_TIME_INVALID) ttl = 0;
                    if ((n = rdbSaveLen(rdb, ttl)) == -1) {
                        dictReleaseIterator(di);
                        return -1;
                    }
                    nwritten += n;
                }

                /* save the key */
                if ((n = rdbSaveRawString(rdb,(unsigned char*)field,
                        hfieldlen(field))) == -1)
                {
                    dictReleaseIterator(di);
                    return -1;
                }
                nwritten += n;

                /* save the value */
                if ((n = rdbSaveRawString(rdb,(unsigned char*)value,
                        sdslen(value))) == -1)
                {
                    dictReleaseIterator(di);
                    return -1;
                }
                nwritten += n;
            }
            dictReleaseIterator(di);
        } else {
            serverPanic("Unknown hash encoding");
        }
    } else if (o->type == OBJ_STREAM) {
        /* Store how many listpacks we have inside the radix tree. */
        stream *s = o->ptr;
        rax *rax = s->rax;
        if ((n = rdbSaveLen(rdb,raxSize(rax))) == -1) return -1;
        nwritten += n;

        /* Serialize all the listpacks inside the radix tree as they are,
         * when loading back, we'll use the first entry of each listpack
         * to insert it back into the radix tree. */
        raxIterator ri;
        raxStart(&ri,rax);
        raxSeek(&ri,"^",NULL,0);
        while (raxNext(&ri)) {
            unsigned char *lp = ri.data;
            size_t lp_bytes = lpBytes(lp);
            if ((n = rdbSaveRawString(rdb,ri.key,ri.key_len)) == -1) {
                raxStop(&ri);
                return -1;
            }
            nwritten += n;
            if ((n = rdbSaveRawString(rdb,lp,lp_bytes)) == -1) {
                raxStop(&ri);
                return -1;
            }
            nwritten += n;
        }
        raxStop(&ri);

        /* Save the number of elements inside the stream. We cannot obtain
         * this easily later, since our macro nodes should be checked for
         * number of items: not a great CPU / space tradeoff. */
        if ((n = rdbSaveLen(rdb,s->length)) == -1) return -1;
        nwritten += n;
        /* Save the last entry ID. */
        if ((n = rdbSaveLen(rdb,s->last_id.ms)) == -1) return -1;
        nwritten += n;
        if ((n = rdbSaveLen(rdb,s->last_id.seq)) == -1) return -1;
        nwritten += n;
        /* Save the first entry ID. */
        if ((n = rdbSaveLen(rdb,s->first_id.ms)) == -1) return -1;
        nwritten += n;
        if ((n = rdbSaveLen(rdb,s->first_id.seq)) == -1) return -1;
        nwritten += n;
        /* Save the maximal tombstone ID. */
        if ((n = rdbSaveLen(rdb,s->max_deleted_entry_id.ms)) == -1) return -1;
        nwritten += n;
        if ((n = rdbSaveLen(rdb,s->max_deleted_entry_id.seq)) == -1) return -1;
        nwritten += n;
        /* Save the offset. */
        if ((n = rdbSaveLen(rdb,s->entries_added)) == -1) return -1;
        nwritten += n;

        /* The consumer groups and their clients are part of the stream
         * type, so serialize every consumer group. */

        /* Save the number of groups. */
        size_t num_cgroups = s->cgroups ? raxSize(s->cgroups) : 0;
        if ((n = rdbSaveLen(rdb,num_cgroups)) == -1) return -1;
        nwritten += n;

        if (num_cgroups) {
            /* Serialize each consumer group. */
            raxStart(&ri,s->cgroups);
            raxSeek(&ri,"^",NULL,0);
            while(raxNext(&ri)) {
                streamCG *cg = ri.data;

                /* Save the group name. */
                if ((n = rdbSaveRawString(rdb,ri.key,ri.key_len)) == -1) {
                    raxStop(&ri);
                    return -1;
                }
                nwritten += n;

                /* Last ID. */
                if ((n = rdbSaveLen(rdb,cg->last_id.ms)) == -1) {
                    raxStop(&ri);
                    return -1;
                }
                nwritten += n;
                if ((n = rdbSaveLen(rdb,cg->last_id.seq)) == -1) {
                    raxStop(&ri);
                    return -1;
                }
                nwritten += n;
                
                /* Save the group's logical reads counter. */
                if ((n = rdbSaveLen(rdb,cg->entries_read)) == -1) {
                    raxStop(&ri);
                    return -1;
                }
                nwritten += n;

                /* Save the global PEL. */
                if ((n = rdbSaveStreamPEL(rdb,cg->pel,1)) == -1) {
                    raxStop(&ri);
                    return -1;
                }
                nwritten += n;

                /* Save the consumers of this group. */
                if ((n = rdbSaveStreamConsumers(rdb,cg)) == -1) {
                    raxStop(&ri);
                    return -1;
                }
                nwritten += n;
            }
            raxStop(&ri);
        }
    } else if (o->type == OBJ_MODULE) {
        /* Save a module-specific value. */
        RedisModuleIO io;
        moduleValue *mv = o->ptr;
        moduleType *mt = mv->type;

        /* Write the "module" identifier as prefix, so that we'll be able
         * to call the right module during loading. */
        int retval = rdbSaveLen(rdb,mt->id);
        if (retval == -1) return -1;
        moduleInitIOContext(io,mt,rdb,key,dbid);
        io.bytes += retval;

        /* Then write the module-specific representation + EOF marker. */
        mt->rdb_save(&io,mv->value);
        retval = rdbSaveLen(rdb,RDB_MODULE_OPCODE_EOF);
        if (retval == -1)
            io.error = 1;
        else
            io.bytes += retval;

        if (io.ctx) {
            moduleFreeContext(io.ctx);
            zfree(io.ctx);
        }
        return io.error ? -1 : (ssize_t)io.bytes;
    } else {
        serverPanic("Unknown object type");
    }
    return nwritten;
}

/* Return the length the object will have on disk if saved with
 * the rdbSaveObject() function. Currently we use a trick to get
 * this length with very little changes to the code. In the future
 * we could switch to a faster solution. */
size_t rdbSavedObjectLen(robj *o, robj *key, int dbid) {
    ssize_t len = rdbSaveObject(NULL,o,key,dbid);
    serverAssertWithInfo(NULL,o,len != -1);
    return len;
}

/* Save a key-value pair, with expire time, type, key, value.
 * On error -1 is returned.
 * On success if the key was actually saved 1 is returned. */
int rdbSaveKeyValuePair(rio *rdb, robj *key, robj *val, long long expiretime, int dbid) {
    int savelru = server.maxmemory_policy & MAXMEMORY_FLAG_LRU;
    int savelfu = server.maxmemory_policy & MAXMEMORY_FLAG_LFU;

    /* Save the expire time */
    if (expiretime != -1) {
        if (rdbSaveType(rdb,RDB_OPCODE_EXPIRETIME_MS) == -1) return -1;
        if (rdbSaveMillisecondTime(rdb,expiretime) == -1) return -1;
    }

    /* Save the LRU info. */
    if (savelru) {
        uint64_t idletime = estimateObjectIdleTime(val);
        idletime /= 1000; /* Using seconds is enough and requires less space.*/
        if (rdbSaveType(rdb,RDB_OPCODE_IDLE) == -1) return -1;
        if (rdbSaveLen(rdb,idletime) == -1) return -1;
    }

    /* Save the LFU info. */
    if (savelfu) {
        uint8_t buf[1];
        buf[0] = LFUDecrAndReturn(val);
        /* We can encode this in exactly two bytes: the opcode and an 8
         * bit counter, since the frequency is logarithmic with a 0-255 range.
         * Note that we do not store the halving time because to reset it
         * a single time when loading does not affect the frequency much. */
        if (rdbSaveType(rdb,RDB_OPCODE_FREQ) == -1) return -1;
        if (rdbWriteRaw(rdb,buf,1) == -1) return -1;
    }

    /* Save type, key, value */
    if (rdbSaveObjectType(rdb,val) == -1) return -1;
    if (rdbSaveStringObject(rdb,key) == -1) return -1;
    if (rdbSaveObject(rdb,val,key,dbid) == -1) return -1;

    /* Delay return if required (for testing) */
    if (server.rdb_key_save_delay)
        debugDelay(server.rdb_key_save_delay);

    return 1;
}

/* Save an AUX field. */
ssize_t rdbSaveAuxField(rio *rdb, void *key, size_t keylen, void *val, size_t vallen) {
    ssize_t ret, len = 0;
    if ((ret = rdbSaveType(rdb,RDB_OPCODE_AUX)) == -1) return -1;
    len += ret;
    if ((ret = rdbSaveRawString(rdb,key,keylen)) == -1) return -1;
    len += ret;
    if ((ret = rdbSaveRawString(rdb,val,vallen)) == -1) return -1;
    len += ret;
    return len;
}

/* Wrapper for rdbSaveAuxField() used when key/val length can be obtained
 * with strlen(). */
ssize_t rdbSaveAuxFieldStrStr(rio *rdb, char *key, char *val) {
    return rdbSaveAuxField(rdb,key,strlen(key),val,strlen(val));
}

/* Wrapper for strlen(key) + integer type (up to long long range). */
ssize_t rdbSaveAuxFieldStrInt(rio *rdb, char *key, long long val) {
    char buf[LONG_STR_SIZE];
    int vlen = ll2string(buf,sizeof(buf),val);
    return rdbSaveAuxField(rdb,key,strlen(key),buf,vlen);
}

/* Save a few default AUX fields with information about the RDB generated. */
int rdbSaveInfoAuxFields(rio *rdb, int rdbflags, rdbSaveInfo *rsi) {
    int redis_bits = (sizeof(void*) == 8) ? 64 : 32;
    int aof_base = (rdbflags & RDBFLAGS_AOF_PREAMBLE) != 0;

    /* Add a few fields about the state when the RDB was created. */
    if (rdbSaveAuxFieldStrStr(rdb,"redis-ver",REDIS_VERSION) == -1) return -1;
    if (rdbSaveAuxFieldStrInt(rdb,"redis-bits",redis_bits) == -1) return -1;
    if (rdbSaveAuxFieldStrInt(rdb,"ctime",time(NULL)) == -1) return -1;
    if (rdbSaveAuxFieldStrInt(rdb,"used-mem",zmalloc_used_memory()) == -1) return -1;

    /* Handle saving options that generate aux fields. */
    if (rsi) {
        if (rdbSaveAuxFieldStrInt(rdb,"repl-stream-db",rsi->repl_stream_db)
            == -1) return -1;
        if (rdbSaveAuxFieldStrStr(rdb,"repl-id",server.replid)
            == -1) return -1;
        if (rdbSaveAuxFieldStrInt(rdb,"repl-offset",server.master_repl_offset)
            == -1) return -1;
    }
    if (rdbSaveAuxFieldStrInt(rdb, "aof-base", aof_base) == -1) return -1;
    return 1;
}

ssize_t rdbSaveSingleModuleAux(rio *rdb, int when, moduleType *mt) {
    /* Save a module-specific aux value. */
    RedisModuleIO io;
    int retval = 0;
    moduleInitIOContext(io,mt,rdb,NULL,-1);

    /* We save the AUX field header in a temporary buffer so we can support aux_save2 API.
     * If aux_save2 is used the buffer will be flushed at the first time the module will perform
     * a write operation to the RDB and will be ignored is case there was no writes. */
    rio aux_save_headers_rio;
    rioInitWithBuffer(&aux_save_headers_rio, sdsempty());

    if (rdbSaveType(&aux_save_headers_rio, RDB_OPCODE_MODULE_AUX) == -1) goto error;

    /* Write the "module" identifier as prefix, so that we'll be able
     * to call the right module during loading. */
    if (rdbSaveLen(&aux_save_headers_rio,mt->id) == -1) goto error;

    /* write the 'when' so that we can provide it on loading. add a UINT opcode
     * for backwards compatibility, everything after the MT needs to be prefixed
     * by an opcode. */
    if (rdbSaveLen(&aux_save_headers_rio,RDB_MODULE_OPCODE_UINT) == -1) goto error;
    if (rdbSaveLen(&aux_save_headers_rio,when) == -1) goto error;

    /* Then write the module-specific representation + EOF marker. */
    if (mt->aux_save2) {
        io.pre_flush_buffer = aux_save_headers_rio.io.buffer.ptr;
        mt->aux_save2(&io,when);
        if (io.pre_flush_buffer) {
            /* aux_save did not save any data to the RDB.
             * We will avoid saving any data related to this aux type
             * to allow loading this RDB if the module is not present. */
            sdsfree(io.pre_flush_buffer);
            io.pre_flush_buffer = NULL;
            return 0;
        }
    } else {
        /* Write headers now, aux_save does not do lazy saving of the headers. */
        retval = rdbWriteRaw(rdb, aux_save_headers_rio.io.buffer.ptr, sdslen(aux_save_headers_rio.io.buffer.ptr));
        if (retval == -1) goto error;
        io.bytes += retval;
        sdsfree(aux_save_headers_rio.io.buffer.ptr);
        mt->aux_save(&io,when);
    }
    retval = rdbSaveLen(rdb,RDB_MODULE_OPCODE_EOF);
    serverAssert(!io.pre_flush_buffer);
    if (retval == -1)
        io.error = 1;
    else
        io.bytes += retval;

    if (io.ctx) {
        moduleFreeContext(io.ctx);
        zfree(io.ctx);
    }
    if (io.error)
        return -1;
    return io.bytes;
error:
    sdsfree(aux_save_headers_rio.io.buffer.ptr);
    return -1;
}

ssize_t rdbSaveFunctions(rio *rdb) {
    dict *functions = functionsLibGet();
    dictIterator *iter = dictGetIterator(functions);
    dictEntry *entry = NULL;
    ssize_t written = 0;
    ssize_t ret;
    while ((entry = dictNext(iter))) {
        if ((ret = rdbSaveType(rdb, RDB_OPCODE_FUNCTION2)) < 0) goto werr;
        written += ret;
        functionLibInfo *li = dictGetVal(entry);
        if ((ret = rdbSaveRawString(rdb, (unsigned char *) li->code, sdslen(li->code))) < 0) goto werr;
        written += ret;
    }
    dictReleaseIterator(iter);
    return written;

werr:
    dictReleaseIterator(iter);
    return -1;
}

ssize_t rdbSaveDb(rio *rdb, int dbid, int rdbflags, long *key_counter) {
    dictEntry *de;
    ssize_t written = 0;
    ssize_t res;
    kvstoreIterator *kvs_it = NULL;
    static long long info_updated_time = 0;
    char *pname = (rdbflags & RDBFLAGS_AOF_PREAMBLE) ? "AOF rewrite" :  "RDB";

    redisDb *db = server.db + dbid;
    unsigned long long int db_size = kvstoreSize(db->keys);
    if (db_size == 0) return 0;

    /* Write the SELECT DB opcode */
    if ((res = rdbSaveType(rdb,RDB_OPCODE_SELECTDB)) < 0) goto werr;
    written += res;
    if ((res = rdbSaveLen(rdb, dbid)) < 0) goto werr;
    written += res;

    /* Write the RESIZE DB opcode. */
    unsigned long long expires_size = kvstoreSize(db->expires);
    if ((res = rdbSaveType(rdb,RDB_OPCODE_RESIZEDB)) < 0) goto werr;
    written += res;
    if ((res = rdbSaveLen(rdb,db_size)) < 0) goto werr;
    written += res;
    if ((res = rdbSaveLen(rdb,expires_size)) < 0) goto werr;
    written += res;

    kvs_it = kvstoreIteratorInit(db->keys);
    int last_slot = -1;
    /* Iterate this DB writing every entry */
    while ((de = kvstoreIteratorNext(kvs_it)) != NULL) {
        int curr_slot = kvstoreIteratorGetCurrentDictIndex(kvs_it);
        /* Save slot info. */
        if (server.cluster_enabled && curr_slot != last_slot) {
            if ((res = rdbSaveType(rdb, RDB_OPCODE_SLOT_INFO)) < 0) goto werr;
            written += res;
            if ((res = rdbSaveLen(rdb, curr_slot)) < 0) goto werr;
            written += res;
            if ((res = rdbSaveLen(rdb, kvstoreDictSize(db->keys, curr_slot))) < 0) goto werr;
            written += res;
            if ((res = rdbSaveLen(rdb, kvstoreDictSize(db->expires, curr_slot))) < 0) goto werr;
            written += res;
            last_slot = curr_slot;
        }
        sds keystr = dictGetKey(de);
        robj key, *o = dictGetVal(de);
        long long expire;
        size_t rdb_bytes_before_key = rdb->processed_bytes;

        initStaticStringObject(key,keystr);
        expire = getExpire(db,&key);
        if ((res = rdbSaveKeyValuePair(rdb, &key, o, expire, dbid)) < 0) goto werr;
        written += res;

        /* In fork child process, we can try to release memory back to the
         * OS and possibly avoid or decrease COW. We give the dismiss
         * mechanism a hint about an estimated size of the object we stored. */
        size_t dump_size = rdb->processed_bytes - rdb_bytes_before_key;
        if (server.in_fork_child) dismissObject(o, dump_size);

        /* Update child info every 1 second (approximately).
         * in order to avoid calling mstime() on each iteration, we will
         * check the diff every 1024 keys */
        if (((*key_counter)++ & 1023) == 0) {
            long long now = mstime();
            if (now - info_updated_time >= 1000) {
                sendChildInfo(CHILD_INFO_TYPE_CURRENT_INFO, *key_counter, pname);
                info_updated_time = now;
            }
        }
    }
    kvstoreIteratorRelease(kvs_it);
    return written;

werr:
    if (kvs_it) kvstoreIteratorRelease(kvs_it);
    return -1;
}

/* Produces a dump of the database in RDB format sending it to the specified
 * Redis I/O channel. On success C_OK is returned, otherwise C_ERR
 * is returned and part of the output, or all the output, can be
 * missing because of I/O errors.
 *
 * When the function returns C_ERR and if 'error' is not NULL, the
 * integer pointed by 'error' is set to the value of errno just after the I/O
 * error. */
int rdbSaveRio(int req, rio *rdb, int *error, int rdbflags, rdbSaveInfo *rsi) {
    char magic[10];
    uint64_t cksum;
    long key_counter = 0;
    int j;

    if (server.rdb_checksum)
        rdb->update_cksum = rioGenericUpdateChecksum;
    snprintf(magic,sizeof(magic),"REDIS%04d",RDB_VERSION);
    if (rdbWriteRaw(rdb,magic,9) == -1) goto werr;
    if (rdbSaveInfoAuxFields(rdb,rdbflags,rsi) == -1) goto werr;
    if (!(req & SLAVE_REQ_RDB_EXCLUDE_DATA) && rdbSaveModulesAux(rdb, REDISMODULE_AUX_BEFORE_RDB) == -1) goto werr;

    /* save functions */
    if (!(req & SLAVE_REQ_RDB_EXCLUDE_FUNCTIONS) && rdbSaveFunctions(rdb) == -1) goto werr;

    /* save all databases, skip this if we're in functions-only mode */
    if (!(req & SLAVE_REQ_RDB_EXCLUDE_DATA)) {
        for (j = 0; j < server.dbnum; j++) {
            if (rdbSaveDb(rdb, j, rdbflags, &key_counter) == -1) goto werr;
        }
    }

    if (!(req & SLAVE_REQ_RDB_EXCLUDE_DATA) && rdbSaveModulesAux(rdb, REDISMODULE_AUX_AFTER_RDB) == -1) goto werr;

    /* EOF opcode */
    if (rdbSaveType(rdb,RDB_OPCODE_EOF) == -1) goto werr;

    /* CRC64 checksum. It will be zero if checksum computation is disabled, the
     * loading code skips the check in this case. */
    cksum = rdb->cksum;
    memrev64ifbe(&cksum);
    if (rioWrite(rdb,&cksum,8) == 0) goto werr;
    return C_OK;

werr:
    if (error) *error = errno;
    return C_ERR;
}

/* This helper function is only used for diskless replication.
 * This is just a wrapper to rdbSaveRio() that additionally adds a prefix
 * and a suffix to the generated RDB dump. The prefix is:
 *
 * $EOF:<40 bytes unguessable hex string>\r\n
 *
 * While the suffix is the 40 bytes hex string we announced in the prefix.
 * This way processes receiving the payload can understand when it ends
 * without doing any processing of the content. */
int rdbSaveRioWithEOFMark(int req, rio *rdb, int *error, rdbSaveInfo *rsi) {
    char eofmark[RDB_EOF_MARK_SIZE];

    startSaving(RDBFLAGS_REPLICATION);
    getRandomHexChars(eofmark,RDB_EOF_MARK_SIZE);
    if (error) *error = 0;
    if (rioWrite(rdb,"$EOF:",5) == 0) goto werr;
    if (rioWrite(rdb,eofmark,RDB_EOF_MARK_SIZE) == 0) goto werr;
    if (rioWrite(rdb,"\r\n",2) == 0) goto werr;
    if (rdbSaveRio(req,rdb,error,RDBFLAGS_REPLICATION,rsi) == C_ERR) goto werr;
    if (rioWrite(rdb,eofmark,RDB_EOF_MARK_SIZE) == 0) goto werr;
    stopSaving(1);
    return C_OK;

werr: /* Write error. */
    /* Set 'error' only if not already set by rdbSaveRio() call. */
    if (error && *error == 0) *error = errno;
    stopSaving(0);
    return C_ERR;
}

static int rdbSaveInternal(int req, const char *filename, rdbSaveInfo *rsi, int rdbflags) {
    char cwd[MAXPATHLEN]; /* Current working dir path for error messages. */
    rio rdb;
    int error = 0;
    int saved_errno;
    char *err_op;    /* For a detailed log */

    FILE *fp = fopen(filename,"w");
    if (!fp) {
        saved_errno = errno;
        char *str_err = strerror(errno);
        char *cwdp = getcwd(cwd,MAXPATHLEN);
        serverLog(LL_WARNING,
            "Failed opening the temp RDB file %s (in server root dir %s) "
            "for saving: %s",
            filename,
            cwdp ? cwdp : "unknown",
            str_err);
        errno = saved_errno;
        return C_ERR;
    }

    rioInitWithFile(&rdb,fp);

    if (server.rdb_save_incremental_fsync) {
        rioSetAutoSync(&rdb,REDIS_AUTOSYNC_BYTES);
        if (!(rdbflags & RDBFLAGS_KEEP_CACHE)) rioSetReclaimCache(&rdb,1);
    }

    if (rdbSaveRio(req,&rdb,&error,rdbflags,rsi) == C_ERR) {
        errno = error;
        err_op = "rdbSaveRio";
        goto werr;
    }

    /* Make sure data will not remain on the OS's output buffers */
    if (fflush(fp)) { err_op = "fflush"; goto werr; }
    if (fsync(fileno(fp))) { err_op = "fsync"; goto werr; }
    if (!(rdbflags & RDBFLAGS_KEEP_CACHE) && reclaimFilePageCache(fileno(fp), 0, 0) == -1) {
        serverLog(LL_NOTICE,"Unable to reclaim cache after saving RDB: %s", strerror(errno));
    }
    if (fclose(fp)) { fp = NULL; err_op = "fclose"; goto werr; }

    return C_OK;

werr:
    saved_errno = errno;
    serverLog(LL_WARNING,"Write error while saving DB to the disk(%s): %s", err_op, strerror(errno));
    if (fp) fclose(fp);
    unlink(filename);
    errno = saved_errno;
    return C_ERR;
}

/* Save DB to the file. Similar to rdbSave() but this function won't use a
 * temporary file and won't update the metrics. */
int rdbSaveToFile(const char *filename) {
    startSaving(RDBFLAGS_NONE);

    if (rdbSaveInternal(SLAVE_REQ_NONE,filename,NULL,RDBFLAGS_NONE) != C_OK) {
        int saved_errno = errno;
        stopSaving(0);
        errno = saved_errno;
        return C_ERR;
    }

    stopSaving(1);
    return C_OK;
}

/* Save the DB on disk. Return C_ERR on error, C_OK on success. */
int rdbSave(int req, char *filename, rdbSaveInfo *rsi, int rdbflags) {
    char tmpfile[256];
    char cwd[MAXPATHLEN]; /* Current working dir path for error messages. */

    startSaving(rdbflags);
    snprintf(tmpfile,256,"temp-%d.rdb", (int) getpid());

    if (rdbSaveInternal(req,tmpfile,rsi,rdbflags) != C_OK) {
        stopSaving(0);
        return C_ERR;
    }
    
    /* Use RENAME to make sure the DB file is changed atomically only
     * if the generate DB file is ok. */
    if (rename(tmpfile,filename) == -1) {
        char *str_err = strerror(errno);
        char *cwdp = getcwd(cwd,MAXPATHLEN);
        serverLog(LL_WARNING,
            "Error moving temp DB file %s on the final "
            "destination %s (in server root dir %s): %s",
            tmpfile,
            filename,
            cwdp ? cwdp : "unknown",
            str_err);
        unlink(tmpfile);
        stopSaving(0);
        return C_ERR;
    }
    if (fsyncFileDir(filename) != 0) {
        serverLog(LL_WARNING,
            "Failed to fsync directory while saving DB: %s", strerror(errno));
        stopSaving(0);
        return C_ERR;
    }

    serverLog(LL_NOTICE,"DB saved on disk");
    server.dirty = 0;
    server.lastsave = time(NULL);
    server.lastbgsave_status = C_OK;
    stopSaving(1);
    return C_OK;
}

int rdbSaveBackground(int req, char *filename, rdbSaveInfo *rsi, int rdbflags) {
    pid_t childpid;

    if (hasActiveChildProcess()) return C_ERR;
    server.stat_rdb_saves++;

    server.dirty_before_bgsave = server.dirty;
    server.lastbgsave_try = time(NULL);

    if ((childpid = redisFork(CHILD_TYPE_RDB)) == 0) {
        int retval;

        /* Child */
        redisSetProcTitle("redis-rdb-bgsave");
        redisSetCpuAffinity(server.bgsave_cpulist);
        retval = rdbSave(req, filename,rsi,rdbflags);
        if (retval == C_OK) {
            sendChildCowInfo(CHILD_INFO_TYPE_RDB_COW_SIZE, "RDB");
        }
        exitFromChild((retval == C_OK) ? 0 : 1);
    } else {
        /* Parent */
        if (childpid == -1) {
            server.lastbgsave_status = C_ERR;
            serverLog(LL_WARNING,"Can't save in background: fork: %s",
                strerror(errno));
            return C_ERR;
        }
        serverLog(LL_NOTICE,"Background saving started by pid %ld",(long) childpid);
        server.rdb_save_time_start = time(NULL);
        server.rdb_child_type = RDB_CHILD_TYPE_DISK;
        return C_OK;
    }
    return C_OK; /* unreached */
}

/* Note that we may call this function in signal handle 'sigShutdownHandler',
 * so we need guarantee all functions we call are async-signal-safe.
 * If we call this function from signal handle, we won't call bg_unlink that
 * is not async-signal-safe. */
void rdbRemoveTempFile(pid_t childpid, int from_signal) {
    char tmpfile[256];
    char pid[32];

    /* Generate temp rdb file name using async-signal safe functions. */
    ll2string(pid, sizeof(pid), childpid);
    redis_strlcpy(tmpfile, "temp-", sizeof(tmpfile));
    redis_strlcat(tmpfile, pid, sizeof(tmpfile));
    redis_strlcat(tmpfile, ".rdb", sizeof(tmpfile));

    if (from_signal) {
        /* bg_unlink is not async-signal-safe, but in this case we don't really
         * need to close the fd, it'll be released when the process exists. */
        int fd = open(tmpfile, O_RDONLY|O_NONBLOCK);
        UNUSED(fd);
        unlink(tmpfile);
    } else {
        bg_unlink(tmpfile);
    }
}

/* This function is called by rdbLoadObject() when the code is in RDB-check
 * mode and we find a module value of type 2 that can be parsed without
 * the need of the actual module. The value is parsed for errors, finally
 * a dummy redis object is returned just to conform to the API. */
robj *rdbLoadCheckModuleValue(rio *rdb, char *modulename) {
    uint64_t opcode;
    while((opcode = rdbLoadLen(rdb,NULL)) != RDB_MODULE_OPCODE_EOF) {
        if (opcode == RDB_MODULE_OPCODE_SINT ||
            opcode == RDB_MODULE_OPCODE_UINT)
        {
            uint64_t len;
            if (rdbLoadLenByRef(rdb,NULL,&len) == -1) {
                rdbReportCorruptRDB(
                    "Error reading integer from module %s value", modulename);
            }
        } else if (opcode == RDB_MODULE_OPCODE_STRING) {
            robj *o = rdbGenericLoadStringObject(rdb,RDB_LOAD_NONE,NULL);
            if (o == NULL) {
                rdbReportCorruptRDB(
                    "Error reading string from module %s value", modulename);
            }
            decrRefCount(o);
        } else if (opcode == RDB_MODULE_OPCODE_FLOAT) {
            float val;
            if (rdbLoadBinaryFloatValue(rdb,&val) == -1) {
                rdbReportCorruptRDB(
                    "Error reading float from module %s value", modulename);
            }
        } else if (opcode == RDB_MODULE_OPCODE_DOUBLE) {
            double val;
            if (rdbLoadBinaryDoubleValue(rdb,&val) == -1) {
                rdbReportCorruptRDB(
                    "Error reading double from module %s value", modulename);
            }
        }
    }
    return createStringObject("module-dummy-value",18);
}

/* callback for hashZiplistConvertAndValidateIntegrity.
 * Check that the ziplist doesn't have duplicate hash field names.
 * The ziplist element pointed by 'p' will be converted and stored into listpack. */
static int _ziplistPairsEntryConvertAndValidate(unsigned char *p, unsigned int head_count, void *userdata) {
    unsigned char *str;
    unsigned int slen;
    long long vll;

    struct {
        long count;
        dict *fields;
        unsigned char **lp;
    } *data = userdata;

    if (data->fields == NULL) {
        data->fields = dictCreate(&hashDictType);
        dictExpand(data->fields, head_count/2);
    }

    if (!ziplistGet(p, &str, &slen, &vll))
        return 0;

    /* Even records are field names, add to dict and check that's not a dup */
    if (((data->count) & 1) == 0) {
        sds field = str? sdsnewlen(str, slen): sdsfromlonglong(vll);
        if (dictAdd(data->fields, field, NULL) != DICT_OK) {
            /* Duplicate, return an error */
            sdsfree(field);
            return 0;
        }
    }

    if (str) {
        *(data->lp) = lpAppend(*(data->lp), (unsigned char*)str, slen);
    } else {
        *(data->lp) = lpAppendInteger(*(data->lp), vll);
    }

    (data->count)++;
    return 1;
}

/* Validate the integrity of the data structure while converting it to 
 * listpack and storing it at 'lp'.
 * The function is safe to call on non-validated ziplists, it returns 0
 * when encounter an integrity validation issue. */
int ziplistPairsConvertAndValidateIntegrity(unsigned char *zl, size_t size, unsigned char **lp) {
    /* Keep track of the field names to locate duplicate ones */
    struct {
        long count;
        dict *fields; /* Initialisation at the first callback. */
        unsigned char **lp;
    } data = {0, NULL, lp};

    int ret = ziplistValidateIntegrity(zl, size, 1, _ziplistPairsEntryConvertAndValidate, &data);

    /* make sure we have an even number of records. */
    if (data.count & 1)
        ret = 0;

    if (data.fields) dictRelease(data.fields);
    return ret;
}

/* callback for ziplistValidateIntegrity.
 * The ziplist element pointed by 'p' will be converted and stored into listpack. */
static int _ziplistEntryConvertAndValidate(unsigned char *p, unsigned int head_count, void *userdata) {
    UNUSED(head_count);
    unsigned char *str;
    unsigned int slen;
    long long vll;
    unsigned char **lp = (unsigned char**)userdata;

    if (!ziplistGet(p, &str, &slen, &vll)) return 0;

    if (str)
        *lp = lpAppend(*lp, (unsigned char*)str, slen);
    else
        *lp = lpAppendInteger(*lp, vll);

    return 1;
}

/* callback for ziplistValidateIntegrity.
 * The ziplist element pointed by 'p' will be converted and stored into quicklist. */
static int _listZiplistEntryConvertAndValidate(unsigned char *p, unsigned int head_count, void *userdata) {
    UNUSED(head_count);
    unsigned char *str;
    unsigned int slen;
    long long vll;
    char longstr[32] = {0};
    quicklist *ql = (quicklist*)userdata;

    if (!ziplistGet(p, &str, &slen, &vll)) return 0;
    if (!str) {
        /* Write the longval as a string so we can re-add it */
        slen = ll2string(longstr, sizeof(longstr), vll);
        str = (unsigned char *)longstr;
    }
    quicklistPushTail(ql, str, slen);
    return 1;
}

/* callback for to check the listpack doesn't have duplicate records */
static int _lpEntryValidation(unsigned char *p, unsigned int head_count, void *userdata) {
    struct {
        int tuple_len;
        long count;
        dict *fields;
        long long last_expireat;
    } *data = userdata;

    if (data->fields == NULL) {
        data->fields = dictCreate(&hashDictType);
        dictExpand(data->fields, head_count/data->tuple_len);
    }

    /* If we're checking pairs, then even records are field names. Otherwise
     * we're checking all elements. Add to dict and check that's not a dup */
    if (data->count % data->tuple_len == 0) {
        unsigned char *str;
        int64_t slen;
        unsigned char buf[LP_INTBUF_SIZE];

        str = lpGet(p, &slen, buf);
        sds field = sdsnewlen(str, slen);
        if (dictAdd(data->fields, field, NULL) != DICT_OK) {
            /* Duplicate, return an error */
            sdsfree(field);
            return 0;
        }
    }

    /* Validate TTL field, only for listpackex. */
    if (data->count % data->tuple_len == 2) {
        long long expire_at;
        /* Must be an integer. */
        if (!lpGetIntegerValue(p, &expire_at)) return 0;
        /* Must be less than EB_EXPIRE_TIME_MAX. */
        if (expire_at < 0 || (unsigned long long)expire_at > EB_EXPIRE_TIME_MAX) return 0;
        /* TTL fields are ordered. If the current field has TTL, the previous field must
         * also have one, and the current TTL must be greater than the previous one. */
        if (expire_at != 0 && (data->last_expireat == 0 || expire_at < data->last_expireat)) return 0;
        data->last_expireat = expire_at;
    }

    (data->count)++;
    return 1;
}

/* Validate the integrity of the listpack structure.
 * when `deep` is 0, only the integrity of the header is validated.
 * when `deep` is 1, we scan all the entries one by one.
 * tuple_len indicates what is a logical entry tuple size.
 * Whether tuple is of size 1 (set), 2 (feild-value) or 3 (field-value[-ttl]),
 * first element in the tuple must be unique */
int lpValidateIntegrityAndDups(unsigned char *lp, size_t size, int deep, int tuple_len) {
    if (!deep)
        return lpValidateIntegrity(lp, size, 0, NULL, NULL);

    /* Keep track of the field names to locate duplicate ones */
    struct {
        int tuple_len;
        long count;
        dict *fields; /* Initialisation at the first callback. */
        long long last_expireat; /* Last field's expiry time to ensure order in TTL fields. */
    } data = {tuple_len, 0, NULL, -1};

    int ret = lpValidateIntegrity(lp, size, 1, _lpEntryValidation, &data);

    /* the number of records should be a multiple of the tuple length */
    if (data.count % tuple_len != 0)
        ret = 0;

    if (data.fields) dictRelease(data.fields);
    return ret;
}

/* Load a Redis object of the specified type from the specified file.
 * On success a newly allocated object is returned, otherwise NULL.
 *
 * error - When the function returns NULL and if 'error' is not NULL, the
 *   integer pointed by 'error' is set to the type of error that occurred
 * minExpiredField - If loading a hash with expiration on fields, then this value
 *   will be set to the minimum expire time found in the hash fields. If there are
 *   no fields with expiration or it is not a hash, then it will set be to
 *   EB_EXPIRE_TIME_INVALID.
 */
robj *rdbLoadObject(int rdbtype, rio *rdb, sds key, int dbid, int *error)
{
    robj *o = NULL, *ele, *dec;
    uint64_t len;
    unsigned int i;

    /* Set default error of load object, it will be set to 0 on success. */
    if (error) *error = RDB_LOAD_ERR_OTHER;

    int deep_integrity_validation = server.sanitize_dump_payload == SANITIZE_DUMP_YES;
    if (server.sanitize_dump_payload == SANITIZE_DUMP_CLIENTS) {
        /* Skip sanitization when loading (an RDB), or getting a RESTORE command
         * from either the master or a client using an ACL user with the skip-sanitize-payload flag. */
        int skip = server.loading ||
            (server.current_client && (server.current_client->flags & CLIENT_MASTER));
        if (!skip && server.current_client && server.current_client->user)
            skip = !!(server.current_client->user->flags & USER_FLAG_SANITIZE_PAYLOAD_SKIP);
        deep_integrity_validation = !skip;
    }

    if (rdbtype == RDB_TYPE_STRING) {
        /* Read string value */
        if ((o = rdbLoadEncodedStringObject(rdb)) == NULL) return NULL;
        o = tryObjectEncodingEx(o, 0);
    } else if (rdbtype == RDB_TYPE_LIST) {
        /* Read list value */
        if ((len = rdbLoadLen(rdb,NULL)) == RDB_LENERR) return NULL;
        if (len == 0) goto emptykey;

        o = createQuicklistObject(server.list_max_listpack_size, server.list_compress_depth);

        /* Load every single element of the list */
        while(len--) {
            if ((ele = rdbLoadEncodedStringObject(rdb)) == NULL) {
                decrRefCount(o);
                return NULL;
            }
            dec = getDecodedObject(ele);
            size_t len = sdslen(dec->ptr);
            quicklistPushTail(o->ptr, dec->ptr, len);
            decrRefCount(dec);
            decrRefCount(ele);
        }

        listTypeTryConversion(o, LIST_CONV_AUTO, NULL, NULL);
    } else if (rdbtype == RDB_TYPE_SET) {
        /* Read Set value */
        if ((len = rdbLoadLen(rdb,NULL)) == RDB_LENERR) return NULL;
        if (len == 0) goto emptykey;

        /* Use a regular set when there are too many entries. */
        size_t max_entries = server.set_max_intset_entries;
        if (max_entries >= 1<<30) max_entries = 1<<30;
        if (len > max_entries) {
            o = createSetObject();
            /* It's faster to expand the dict to the right size asap in order
             * to avoid rehashing */
            if (len > DICT_HT_INITIAL_SIZE && dictTryExpand(o->ptr, len) != DICT_OK) {
                rdbReportCorruptRDB("OOM in dictTryExpand %llu", (unsigned long long)len);
                decrRefCount(o);
                return NULL;
            }
        } else {
            o = createIntsetObject();
        }

        /* Load every single element of the set */
        size_t maxelelen = 0, sumelelen = 0;
        for (i = 0; i < len; i++) {
            long long llval;
            sds sdsele;

            if ((sdsele = rdbGenericLoadStringObject(rdb,RDB_LOAD_SDS,NULL)) == NULL) {
                decrRefCount(o);
                return NULL;
            }
            size_t elelen = sdslen(sdsele);
            sumelelen += elelen;
            if (elelen > maxelelen) maxelelen = elelen;

            if (o->encoding == OBJ_ENCODING_INTSET) {
                /* Fetch integer value from element. */
                if (isSdsRepresentableAsLongLong(sdsele,&llval) == C_OK) {
                    uint8_t success;
                    o->ptr = intsetAdd(o->ptr, llval, &success);
                    if (!success) {
                        rdbReportCorruptRDB("Duplicate set members detected");
                        decrRefCount(o);
                        sdsfree(sdsele);
                        return NULL;
                    }
                } else if (setTypeSize(o) < server.set_max_listpack_entries &&
                           maxelelen <= server.set_max_listpack_value &&
                           lpSafeToAdd(NULL, sumelelen))
                {
                    /* We checked if it's safe to add one large element instead
                     * of many small ones. It's OK since lpSafeToAdd doesn't
                     * care about individual elements, only the total size. */
                    setTypeConvert(o, OBJ_ENCODING_LISTPACK);
                } else if (setTypeConvertAndExpand(o, OBJ_ENCODING_HT, len, 0) != C_OK) {
                    rdbReportCorruptRDB("OOM in dictTryExpand %llu", (unsigned long long)len);
                    sdsfree(sdsele);
                    decrRefCount(o);
                    return NULL;
                }
            }

            /* This will also be called when the set was just converted
             * to a listpack encoded set. */
            if (o->encoding == OBJ_ENCODING_LISTPACK) {
                if (setTypeSize(o) < server.set_max_listpack_entries &&
                    elelen <= server.set_max_listpack_value &&
                    lpSafeToAdd(o->ptr, elelen))
                {
                    unsigned char *p = lpFirst(o->ptr);
                    if (p && lpFind(o->ptr, p, (unsigned char*)sdsele, elelen, 0)) {
                        rdbReportCorruptRDB("Duplicate set members detected");
                        decrRefCount(o);
                        sdsfree(sdsele);
                        return NULL;
                    }
                    o->ptr = lpAppend(o->ptr, (unsigned char *)sdsele, elelen);
                } else if (setTypeConvertAndExpand(o, OBJ_ENCODING_HT, len, 0) != C_OK) {
                    rdbReportCorruptRDB("OOM in dictTryExpand %llu",
                                        (unsigned long long)len);
                    sdsfree(sdsele);
                    decrRefCount(o);
                    return NULL;
                }
            }

            /* This will also be called when the set was just converted
             * to a regular hash table encoded set. */
            if (o->encoding == OBJ_ENCODING_HT) {
                if (dictAdd((dict*)o->ptr, sdsele, NULL) != DICT_OK) {
                    rdbReportCorruptRDB("Duplicate set members detected");
                    decrRefCount(o);
                    sdsfree(sdsele);
                    return NULL;
                }
            } else {
                sdsfree(sdsele);
            }
        }
    } else if (rdbtype == RDB_TYPE_ZSET_2 || rdbtype == RDB_TYPE_ZSET) {
        /* Read sorted set value. */
        uint64_t zsetlen;
        size_t maxelelen = 0, totelelen = 0;
        zset *zs;

        if ((zsetlen = rdbLoadLen(rdb,NULL)) == RDB_LENERR) return NULL;
        if (zsetlen == 0) goto emptykey;

        o = createZsetObject();
        zs = o->ptr;

        if (zsetlen > DICT_HT_INITIAL_SIZE && dictTryExpand(zs->dict,zsetlen) != DICT_OK) {
            rdbReportCorruptRDB("OOM in dictTryExpand %llu", (unsigned long long)zsetlen);
            decrRefCount(o);
            return NULL;
        }

        /* Load every single element of the sorted set. */
        while(zsetlen--) {
            sds sdsele;
            double score;
            zskiplistNode *znode;

            if ((sdsele = rdbGenericLoadStringObject(rdb,RDB_LOAD_SDS,NULL)) == NULL) {
                decrRefCount(o);
                return NULL;
            }

            if (rdbtype == RDB_TYPE_ZSET_2) {
                if (rdbLoadBinaryDoubleValue(rdb,&score) == -1) {
                    decrRefCount(o);
                    sdsfree(sdsele);
                    return NULL;
                }
            } else {
                if (rdbLoadDoubleValue(rdb,&score) == -1) {
                    decrRefCount(o);
                    sdsfree(sdsele);
                    return NULL;
                }
            }

            if (isnan(score)) {
                rdbReportCorruptRDB("Zset with NAN score detected");
                decrRefCount(o);
                sdsfree(sdsele);
                return NULL;
            }

            /* Don't care about integer-encoded strings. */
            if (sdslen(sdsele) > maxelelen) maxelelen = sdslen(sdsele);
            totelelen += sdslen(sdsele);

            znode = zslInsert(zs->zsl,score,sdsele);
            if (dictAdd(zs->dict,sdsele,&znode->score) != DICT_OK) {
                rdbReportCorruptRDB("Duplicate zset fields detected");
                decrRefCount(o);
                /* no need to free 'sdsele', will be released by zslFree together with 'o' */
                return NULL;
            }
        }

        /* Convert *after* loading, since sorted sets are not stored ordered. */
        if (zsetLength(o) <= server.zset_max_listpack_entries &&
            maxelelen <= server.zset_max_listpack_value &&
            lpSafeToAdd(NULL, totelelen))
        {
            zsetConvert(o, OBJ_ENCODING_LISTPACK);
        }
    } else if (rdbtype == RDB_TYPE_HASH) {
        uint64_t len;
        int ret;
        sds value;
        hfield field;
        dict *dupSearchDict = NULL;

        len = rdbLoadLen(rdb, NULL);
        if (len == RDB_LENERR) return NULL;
        if (len == 0) goto emptykey;

        o = createHashObject();

        /* Too many entries? Use a hash table right from the start. */
        if (len > server.hash_max_listpack_entries)
            hashTypeConvert(o, OBJ_ENCODING_HT, NULL);
        else if (deep_integrity_validation) {
            /* In this mode, we need to guarantee that the server won't crash
             * later when the ziplist is converted to a dict.
             * Create a set (dict with no values) to for a dup search.
             * We can dismiss it as soon as we convert the ziplist to a hash. */
            dupSearchDict = dictCreate(&hashDictType);
        }

        /* Load every field and value into the listpack */
        while (o->encoding == OBJ_ENCODING_LISTPACK && len > 0) {
            len--;
            /* Load raw strings */
            if ((field = rdbGenericLoadStringObject(rdb,RDB_LOAD_HFLD,NULL)) == NULL) {
                decrRefCount(o);
                if (dupSearchDict) dictRelease(dupSearchDict);
                return NULL;
            }
            if ((value = rdbGenericLoadStringObject(rdb,RDB_LOAD_SDS,NULL)) == NULL) {
                hfieldFree(field);
                decrRefCount(o);
                if (dupSearchDict) dictRelease(dupSearchDict);
                return NULL;
            }

            if (dupSearchDict) {
                sds field_dup = sdsnewlen(field, hfieldlen(field));

                if (dictAdd(dupSearchDict, field_dup, NULL) != DICT_OK) {
                    rdbReportCorruptRDB("Hash with dup elements");
                    dictRelease(dupSearchDict);
                    decrRefCount(o);
                    sdsfree(field_dup);
                    hfieldFree(field);
                    sdsfree(value);
                    return NULL;
                }
            }

            /* Convert to hash table if size threshold is exceeded */
            if (hfieldlen(field) > server.hash_max_listpack_value ||
                sdslen(value) > server.hash_max_listpack_value ||
                !lpSafeToAdd(o->ptr, hfieldlen(field) + sdslen(value)))
            {
                hashTypeConvert(o, OBJ_ENCODING_HT, NULL);
                dictUseStoredKeyApi((dict *)o->ptr, 1);
                ret = dictAdd((dict*)o->ptr, field, value);
                dictUseStoredKeyApi((dict *)o->ptr, 0);
                if (ret == DICT_ERR) {
                    rdbReportCorruptRDB("Duplicate hash fields detected");
                    if (dupSearchDict) dictRelease(dupSearchDict);
                    sdsfree(value);
                    hfieldFree(field);
                    decrRefCount(o);
                    return NULL;
                }
                break;
            }

            /* Add pair to listpack */
            o->ptr = lpAppend(o->ptr, (unsigned char*)field, hfieldlen(field));
            o->ptr = lpAppend(o->ptr, (unsigned char*)value, sdslen(value));

            hfieldFree(field);
            sdsfree(value);
        }

        if (dupSearchDict) {
            /* We no longer need this, from now on the entries are added
             * to a dict so the check is performed implicitly. */
            dictRelease(dupSearchDict);
            dupSearchDict = NULL;
        }

        if (o->encoding == OBJ_ENCODING_HT && len > DICT_HT_INITIAL_SIZE) {
            if (dictTryExpand(o->ptr, len) != DICT_OK) {
                rdbReportCorruptRDB("OOM in dictTryExpand %llu", (unsigned long long)len);
                decrRefCount(o);
                return NULL;
            }
        }

        /* Load remaining fields and values into the hash table */
        while (o->encoding == OBJ_ENCODING_HT && len > 0) {
            len--;
            /* Load encoded strings */
            if ((field = rdbGenericLoadStringObject(rdb,RDB_LOAD_HFLD,NULL)) == NULL) {
                decrRefCount(o);
                return NULL;
            }
            if ((value = rdbGenericLoadStringObject(rdb,RDB_LOAD_SDS,NULL)) == NULL) {
                hfieldFree(field);
                decrRefCount(o);
                return NULL;
            }

            /* Add pair to hash table */
            dict *d = o->ptr;
            dictUseStoredKeyApi(d, 1);
            ret = dictAdd(d, field, value);
            dictUseStoredKeyApi(d, 0);
            if (ret == DICT_ERR) {
                rdbReportCorruptRDB("Duplicate hash fields detected");
                sdsfree(value);
                hfieldFree(field);
                decrRefCount(o);
                return NULL;
            }
        }

        /* All pairs should be read by now */
        serverAssert(len == 0);
    } else if (rdbtype == RDB_TYPE_HASH_METADATA) {
        sds value;
        hfield field;
        uint64_t expireAt;
        dict *dupSearchDict = NULL;

        len = rdbLoadLen(rdb, NULL);
        if (len == RDB_LENERR) return NULL;
        if (len == 0) goto emptykey;
        /* TODO: create listpackEx or HT directly*/
        o = createHashObject();
        /* Too many entries? Use a hash table right from the start. */
        if (len > server.hash_max_listpack_entries) {
            hashTypeConvert(o, OBJ_ENCODING_HT, NULL);
            dictTypeAddMeta((dict**)&o->ptr, &mstrHashDictTypeWithHFE);
            initDictExpireMetadata(key, o);
        } else {
            hashTypeConvert(o, OBJ_ENCODING_LISTPACK_EX, NULL);
            if (deep_integrity_validation) {
                /* In this mode, we need to guarantee that the server won't crash
                * later when the listpack is converted to a dict.
                * Create a set (dict with no values) for dup search.
                * We can dismiss it as soon as we convert the listpack to a hash. */
                dupSearchDict = dictCreate(&hashDictType);
            }
        }

        while (len > 0) {
            len--;

            /* read the TTL */
            if (rdbLoadLenByRef(rdb, NULL, &expireAt) == -1) {
                serverLog(LL_WARNING, "failed reading hash TTL");
                decrRefCount(o);
                if (dupSearchDict != NULL) dictRelease(dupSearchDict);
                return NULL;
            }
            if (expireAt > EB_EXPIRE_TIME_MAX) {
                rdbReportCorruptRDB("invalid expireAt time: %llu", (unsigned long long)expireAt);
                decrRefCount(o);
                return NULL;
            }

            /* if needed create field with TTL metadata  */
            if (expireAt !=0)
                field = rdbGenericLoadStringObject(rdb, RDB_LOAD_HFLD_TTL, NULL);
            else
                field = rdbGenericLoadStringObject(rdb, RDB_LOAD_HFLD, NULL);

            if (field == NULL) {
                serverLog(LL_WARNING, "failed reading hash field");
                decrRefCount(o);
                if (dupSearchDict != NULL) dictRelease(dupSearchDict);
                return NULL;
            }

            /* read the value */
            if ((value = rdbGenericLoadStringObject(rdb,RDB_LOAD_SDS,NULL)) == NULL) {
                serverLog(LL_WARNING, "failed reading hash value");
                decrRefCount(o);
                if (dupSearchDict != NULL) dictRelease(dupSearchDict);
                hfieldFree(field);
                return NULL;
            }

            /* store the values read - either to listpack or dict */
            if (o->encoding == OBJ_ENCODING_LISTPACK_EX) {
                /* integrity - check for key duplication (if required) */
                if (dupSearchDict) {
                    sds field_dup = sdsnewlen(field, hfieldlen(field));

                    if (dictAdd(dupSearchDict, field_dup, NULL) != DICT_OK) {
                        rdbReportCorruptRDB("Hash with dup elements");
                        dictRelease(dupSearchDict);
                        decrRefCount(o);
                        sdsfree(field_dup);
                        sdsfree(value);
                        hfieldFree(field);
                        return NULL;
                    }
                }

                /* check if the values can be saved to listpack (or should convert to dict encoding) */
                if (hfieldlen(field) > server.hash_max_listpack_value ||
                    sdslen(value) > server.hash_max_listpack_value ||
                    !lpSafeToAdd(((listpackEx*)o->ptr)->lp, hfieldlen(field) + sdslen(value) + lpEntrySizeInteger(expireAt)))
                {
                    /* convert to hash */
                    hashTypeConvert(o, OBJ_ENCODING_HT, NULL);

                    if (len > DICT_HT_INITIAL_SIZE) { /* TODO: this is NOT the original len, but this is also the case for simple hash, is this a bug? */
                        if (dictTryExpand(o->ptr, len) != DICT_OK) {
                            rdbReportCorruptRDB("OOM in dictTryExpand %llu", (unsigned long long)len);
                            decrRefCount(o);
                            if (dupSearchDict != NULL) dictRelease(dupSearchDict);
                            sdsfree(value);
                            hfieldFree(field);
                            return NULL;
                        }
                    }

                    /* don't add the values to the new hash: the next if will catch and the values will be added there */
                } else {
                    listpackExAddNew(o, field, hfieldlen(field),
                                     value, sdslen(value), expireAt);
                    hfieldFree(field);
                    sdsfree(value);
                }
            }

            if (o->encoding == OBJ_ENCODING_HT) {
                /* Add pair to hash table */
                dict *d = o->ptr;
                dictUseStoredKeyApi(d, 1);
                int ret = dictAdd(d, field, value);
                dictUseStoredKeyApi(d, 0);

                /* Attach expiry to the hash field and register in hash private HFE DS */
                if ((ret != DICT_ERR) && expireAt) {
                    dictExpireMetadata *m = (dictExpireMetadata *) dictMetadata(d);
                    ret = ebAdd(&m->hfe, &hashFieldExpireBucketsType, field, expireAt);
                }

                if (ret == DICT_ERR) {
                    rdbReportCorruptRDB("Duplicate hash fields detected");
                    sdsfree(value);
                    hfieldFree(field);
                    decrRefCount(o);
                    return NULL;
                }
            }
        }

        if (dupSearchDict != NULL) dictRelease(dupSearchDict);

    } else if (rdbtype == RDB_TYPE_LIST_QUICKLIST || rdbtype == RDB_TYPE_LIST_QUICKLIST_2) {
        if ((len = rdbLoadLen(rdb,NULL)) == RDB_LENERR) return NULL;
        if (len == 0) goto emptykey;

        o = createQuicklistObject(server.list_max_listpack_size, server.list_compress_depth);
        uint64_t container = QUICKLIST_NODE_CONTAINER_PACKED;
        while (len--) {
            unsigned char *lp;
            size_t encoded_len;

            if (rdbtype == RDB_TYPE_LIST_QUICKLIST_2) {
                if ((container = rdbLoadLen(rdb,NULL)) == RDB_LENERR) {
                    decrRefCount(o);
                    return NULL;
                }

                if (container != QUICKLIST_NODE_CONTAINER_PACKED && container != QUICKLIST_NODE_CONTAINER_PLAIN) {
                    rdbReportCorruptRDB("Quicklist integrity check failed.");
                    decrRefCount(o);
                    return NULL;
                }
            }

            unsigned char *data =
                rdbGenericLoadStringObject(rdb,RDB_LOAD_PLAIN,&encoded_len);
            if (data == NULL || (encoded_len == 0)) {
                zfree(data);
                decrRefCount(o);
                return NULL;
            }

            if (container == QUICKLIST_NODE_CONTAINER_PLAIN) {
                quicklistAppendPlainNode(o->ptr, data, encoded_len);
                continue;
            }

            if (rdbtype == RDB_TYPE_LIST_QUICKLIST_2) {
                lp = data;
                if (deep_integrity_validation) server.stat_dump_payload_sanitizations++;
                if (!lpValidateIntegrity(lp, encoded_len, deep_integrity_validation, NULL, NULL)) {
                    rdbReportCorruptRDB("Listpack integrity check failed.");
                    decrRefCount(o);
                    zfree(lp);
                    return NULL;
                }
            } else {
                lp = lpNew(encoded_len);
                if (!ziplistValidateIntegrity(data, encoded_len, 1,
                        _ziplistEntryConvertAndValidate, &lp))
                {
                    rdbReportCorruptRDB("Ziplist integrity check failed.");
                    decrRefCount(o);
                    zfree(data);
                    zfree(lp);
                    return NULL;
                }
                zfree(data);
                lp = lpShrinkToFit(lp);
            }

            /* Silently skip empty ziplists, if we'll end up with empty quicklist we'll fail later. */
            if (lpLength(lp) == 0) {
                zfree(lp);
                continue;
            } else {
                quicklistAppendListpack(o->ptr, lp);
            }
        }

        if (quicklistCount(o->ptr) == 0) {
            decrRefCount(o);
            goto emptykey;
        }

        listTypeTryConversion(o, LIST_CONV_AUTO, NULL, NULL);
    } else if (rdbtype == RDB_TYPE_HASH_ZIPMAP  ||
               rdbtype == RDB_TYPE_LIST_ZIPLIST ||
               rdbtype == RDB_TYPE_SET_INTSET   ||
               rdbtype == RDB_TYPE_SET_LISTPACK ||
               rdbtype == RDB_TYPE_ZSET_ZIPLIST ||
               rdbtype == RDB_TYPE_ZSET_LISTPACK ||
               rdbtype == RDB_TYPE_HASH_ZIPLIST ||
               rdbtype == RDB_TYPE_HASH_LISTPACK ||
               rdbtype == RDB_TYPE_HASH_LISTPACK_EX)
    {
        size_t encoded_len;
        unsigned char *encoded =
            rdbGenericLoadStringObject(rdb,RDB_LOAD_PLAIN,&encoded_len);
        if (encoded == NULL) return NULL;

        o = createObject(OBJ_STRING, encoded); /* Obj type fixed below. */

        /* Fix the object encoding, and make sure to convert the encoded
         * data type into the base type if accordingly to the current
         * configuration there are too many elements in the encoded data
         * type. Note that we only check the length and not max element
         * size as this is an O(N) scan. Eventually everything will get
         * converted. */
        switch(rdbtype) {
            case RDB_TYPE_HASH_ZIPMAP:
                /* Since we don't keep zipmaps anymore, the rdb loading for these
                 * is O(n) anyway, use `deep` validation. */
                if (!zipmapValidateIntegrity(encoded, encoded_len, 1)) {
                    rdbReportCorruptRDB("Zipmap integrity check failed.");
                    zfree(encoded);
                    o->ptr = NULL;
                    decrRefCount(o);
                    return NULL;
                }
                /* Convert to ziplist encoded hash. This must be deprecated
                 * when loading dumps created by Redis 2.4 gets deprecated. */
                {
                    unsigned char *lp = lpNew(0);
                    unsigned char *zi = zipmapRewind(o->ptr);
                    unsigned char *fstr, *vstr;
                    unsigned int flen, vlen;
                    unsigned int maxlen = 0;
                    dict *dupSearchDict = dictCreate(&hashDictType);

                    while ((zi = zipmapNext(zi, &fstr, &flen, &vstr, &vlen)) != NULL) {
                        if (flen > maxlen) maxlen = flen;
                        if (vlen > maxlen) maxlen = vlen;

                        /* search for duplicate records */
                        sds field = sdstrynewlen(fstr, flen);
                        if (!field || dictAdd(dupSearchDict, field, NULL) != DICT_OK ||
                            !lpSafeToAdd(lp, (size_t)flen + vlen)) {
                            rdbReportCorruptRDB("Hash zipmap with dup elements, or big length (%u)", flen);
                            dictRelease(dupSearchDict);
                            sdsfree(field);
                            zfree(encoded);
                            o->ptr = NULL;
                            decrRefCount(o);
                            return NULL;
                        }

                        lp = lpAppend(lp, fstr, flen);
                        lp = lpAppend(lp, vstr, vlen);
                    }

                    dictRelease(dupSearchDict);
                    zfree(o->ptr);
                    o->ptr = lp;
                    o->type = OBJ_HASH;
                    o->encoding = OBJ_ENCODING_LISTPACK;

                    if (hashTypeLength(o, 0) > server.hash_max_listpack_entries ||
                        maxlen > server.hash_max_listpack_value)
                    {
                        hashTypeConvert(o, OBJ_ENCODING_HT, NULL);
                    }
                }
                break;
            case RDB_TYPE_LIST_ZIPLIST:
                {
                    quicklist *ql = quicklistNew(server.list_max_listpack_size,
                                                 server.list_compress_depth);

                    if (!ziplistValidateIntegrity(encoded, encoded_len, 1,
                            _listZiplistEntryConvertAndValidate, ql))
                    {
                        rdbReportCorruptRDB("List ziplist integrity check failed.");
                        zfree(encoded);
                        o->ptr = NULL;
                        decrRefCount(o);
                        quicklistRelease(ql);
                        return NULL;
                    }

                    if (ql->len == 0) {
                        zfree(encoded);
                        o->ptr = NULL;
                        decrRefCount(o);
                        quicklistRelease(ql);
                        goto emptykey;
                    }

                    zfree(encoded);
                    o->type = OBJ_LIST;
                    o->ptr = ql;
                    o->encoding = OBJ_ENCODING_QUICKLIST;
                    break;
                }
            case RDB_TYPE_SET_INTSET:
                if (deep_integrity_validation) server.stat_dump_payload_sanitizations++;
                if (!intsetValidateIntegrity(encoded, encoded_len, deep_integrity_validation)) {
                    rdbReportCorruptRDB("Intset integrity check failed.");
                    zfree(encoded);
                    o->ptr = NULL;
                    decrRefCount(o);
                    return NULL;
                }
                o->type = OBJ_SET;
                o->encoding = OBJ_ENCODING_INTSET;
                if (intsetLen(o->ptr) > server.set_max_intset_entries)
                    setTypeConvert(o, OBJ_ENCODING_HT);
                break;
            case RDB_TYPE_SET_LISTPACK:
                if (deep_integrity_validation) server.stat_dump_payload_sanitizations++;
                if (!lpValidateIntegrityAndDups(encoded, encoded_len, deep_integrity_validation, 1)) {
                    rdbReportCorruptRDB("Set listpack integrity check failed.");
                    zfree(encoded);
                    o->ptr = NULL;
                    decrRefCount(o);
                    return NULL;
                }
                o->type = OBJ_SET;
                o->encoding = OBJ_ENCODING_LISTPACK;

                if (setTypeSize(o) == 0) {
                    zfree(encoded);
                    o->ptr = NULL;
                    decrRefCount(o);
                    goto emptykey;
                }
                if (setTypeSize(o) > server.set_max_listpack_entries)
                    setTypeConvert(o, OBJ_ENCODING_HT);
                break;
            case RDB_TYPE_ZSET_ZIPLIST:
                {
                    unsigned char *lp = lpNew(encoded_len);
                    if (!ziplistPairsConvertAndValidateIntegrity(encoded, encoded_len, &lp)) {
                        rdbReportCorruptRDB("Zset ziplist integrity check failed.");
                        zfree(lp);
                        zfree(encoded);
                        o->ptr = NULL;
                        decrRefCount(o);
                        return NULL;
                    }

                    zfree(o->ptr);
                    o->type = OBJ_ZSET;
                    o->ptr = lp;
                    o->encoding = OBJ_ENCODING_LISTPACK;
                    if (zsetLength(o) == 0) {
                        decrRefCount(o);
                        goto emptykey;
                    }

                    if (zsetLength(o) > server.zset_max_listpack_entries)
                        zsetConvert(o, OBJ_ENCODING_SKIPLIST);
                    else
                        o->ptr = lpShrinkToFit(o->ptr);
                    break;
                }
            case RDB_TYPE_ZSET_LISTPACK:
                if (deep_integrity_validation) server.stat_dump_payload_sanitizations++;
                if (!lpValidateIntegrityAndDups(encoded, encoded_len, deep_integrity_validation, 2)) {
                    rdbReportCorruptRDB("Zset listpack integrity check failed.");
                    zfree(encoded);
                    o->ptr = NULL;
                    decrRefCount(o);
                    return NULL;
                }
                o->type = OBJ_ZSET;
                o->encoding = OBJ_ENCODING_LISTPACK;
                if (zsetLength(o) == 0) {
                    decrRefCount(o);
                    goto emptykey;
                }

                if (zsetLength(o) > server.zset_max_listpack_entries)
                    zsetConvert(o, OBJ_ENCODING_SKIPLIST);
                break;
            case RDB_TYPE_HASH_ZIPLIST:
                {
                    unsigned char *lp = lpNew(encoded_len);
                    if (!ziplistPairsConvertAndValidateIntegrity(encoded, encoded_len, &lp)) {
                        rdbReportCorruptRDB("Hash ziplist integrity check failed.");
                        zfree(lp);
                        zfree(encoded);
                        o->ptr = NULL;
                        decrRefCount(o);
                        return NULL;
                    }

                    zfree(o->ptr);
                    o->ptr = lp;
                    o->type = OBJ_HASH;
                    o->encoding = OBJ_ENCODING_LISTPACK;
                    if (hashTypeLength(o, 0) == 0) {
                        decrRefCount(o);
                        goto emptykey;
                    }

                    if (hashTypeLength(o, 0) > server.hash_max_listpack_entries)
                        hashTypeConvert(o, OBJ_ENCODING_HT, NULL);
                    else
                        o->ptr = lpShrinkToFit(o->ptr);
                    break;
                }
            case RDB_TYPE_HASH_LISTPACK:
            case RDB_TYPE_HASH_LISTPACK_EX:
                /* listpack-encoded hash with TTL requires its own struct
                 * pointed to by o->ptr */
                o->type = OBJ_HASH;
                if (rdbtype == RDB_TYPE_HASH_LISTPACK_EX) {
                    listpackEx *lpt = listpackExCreate();
                    lpt->lp = encoded;
                    lpt->key = key;
                    o->ptr = lpt;
                    o->encoding = OBJ_ENCODING_LISTPACK_EX;
                } else
                    o->encoding = OBJ_ENCODING_LISTPACK;

                /* tuple_len is the number of elements for each key:
                 * key + value for simple hash, key + value + tll for hash with TTL*/
                int tuple_len = (rdbtype == RDB_TYPE_HASH_LISTPACK ? 2 : 3);
                /* validate read data */
                if (deep_integrity_validation) server.stat_dump_payload_sanitizations++;
                if (!lpValidateIntegrityAndDups(encoded, encoded_len,
                                                deep_integrity_validation, tuple_len)) {
                    rdbReportCorruptRDB("Hash listpack integrity check failed.");
                    decrRefCount(o);
                    return NULL;
                }

                /* if listpack is empty, delete it */
                if (hashTypeLength(o, 0) == 0) {
                    decrRefCount(o);
                    goto emptykey;
                }

<<<<<<< HEAD
                /* for TTL listpack, find the minimum expiry */
                minExpField = hashTypeGetMinExpire(o, 1 /*accurate*/);

=======
>>>>>>> 811c5d7a
                /* Convert listpack to hash table without registering in global HFE DS,
                 * if has HFEs, since the listpack is not connected yet to the DB */
                if (hashTypeLength(o, 0) > server.hash_max_listpack_entries)
                    hashTypeConvert(o, OBJ_ENCODING_HT, NULL /*db->hexpires*/);

                break;
            default:
                /* totally unreachable */
                rdbReportCorruptRDB("Unknown RDB encoding type %d",rdbtype);
                break;
        }
    } else if (rdbtype == RDB_TYPE_STREAM_LISTPACKS ||
               rdbtype == RDB_TYPE_STREAM_LISTPACKS_2 ||
               rdbtype == RDB_TYPE_STREAM_LISTPACKS_3)
    {
        o = createStreamObject();
        stream *s = o->ptr;
        uint64_t listpacks = rdbLoadLen(rdb,NULL);
        if (listpacks == RDB_LENERR) {
            rdbReportReadError("Stream listpacks len loading failed.");
            decrRefCount(o);
            return NULL;
        }

        while(listpacks--) {
            /* Get the master ID, the one we'll use as key of the radix tree
             * node: the entries inside the listpack itself are delta-encoded
             * relatively to this ID. */
            sds nodekey = rdbGenericLoadStringObject(rdb,RDB_LOAD_SDS,NULL);
            if (nodekey == NULL) {
                rdbReportReadError("Stream master ID loading failed: invalid encoding or I/O error.");
                decrRefCount(o);
                return NULL;
            }
            if (sdslen(nodekey) != sizeof(streamID)) {
                rdbReportCorruptRDB("Stream node key entry is not the "
                                        "size of a stream ID");
                sdsfree(nodekey);
                decrRefCount(o);
                return NULL;
            }

            /* Load the listpack. */
            size_t lp_size;
            unsigned char *lp =
                rdbGenericLoadStringObject(rdb,RDB_LOAD_PLAIN,&lp_size);
            if (lp == NULL) {
                rdbReportReadError("Stream listpacks loading failed.");
                sdsfree(nodekey);
                decrRefCount(o);
                return NULL;
            }
            if (deep_integrity_validation) server.stat_dump_payload_sanitizations++;
            if (!streamValidateListpackIntegrity(lp, lp_size, deep_integrity_validation)) {
                rdbReportCorruptRDB("Stream listpack integrity check failed.");
                sdsfree(nodekey);
                decrRefCount(o);
                zfree(lp);
                return NULL;
            }

            unsigned char *first = lpFirst(lp);
            if (first == NULL) {
                /* Serialized listpacks should never be empty, since on
                 * deletion we should remove the radix tree key if the
                 * resulting listpack is empty. */
                rdbReportCorruptRDB("Empty listpack inside stream");
                sdsfree(nodekey);
                decrRefCount(o);
                zfree(lp);
                return NULL;
            }

            /* Insert the key in the radix tree. */
            int retval = raxTryInsert(s->rax,
                (unsigned char*)nodekey,sizeof(streamID),lp,NULL);
            sdsfree(nodekey);
            if (!retval) {
                rdbReportCorruptRDB("Listpack re-added with existing key");
                decrRefCount(o);
                zfree(lp);
                return NULL;
            }
        }
        /* Load total number of items inside the stream. */
        s->length = rdbLoadLen(rdb,NULL);

        /* Load the last entry ID. */
        s->last_id.ms = rdbLoadLen(rdb,NULL);
        s->last_id.seq = rdbLoadLen(rdb,NULL);

        if (rdbtype >= RDB_TYPE_STREAM_LISTPACKS_2) {
            /* Load the first entry ID. */
            s->first_id.ms = rdbLoadLen(rdb,NULL);
            s->first_id.seq = rdbLoadLen(rdb,NULL);

            /* Load the maximal deleted entry ID. */
            s->max_deleted_entry_id.ms = rdbLoadLen(rdb,NULL);
            s->max_deleted_entry_id.seq = rdbLoadLen(rdb,NULL);

            /* Load the offset. */
            s->entries_added = rdbLoadLen(rdb,NULL);
        } else {
            /* During migration the offset can be initialized to the stream's
             * length. At this point, we also don't care about tombstones
             * because CG offsets will be later initialized as well. */
            s->max_deleted_entry_id.ms = 0;
            s->max_deleted_entry_id.seq = 0;
            s->entries_added = s->length;

            /* Since the rax is already loaded, we can find the first entry's
             * ID. */
            streamGetEdgeID(s,1,1,&s->first_id);
        }

        if (rioGetReadError(rdb)) {
            rdbReportReadError("Stream object metadata loading failed.");
            decrRefCount(o);
            return NULL;
        }

        if (s->length && !raxSize(s->rax)) {
            rdbReportCorruptRDB("Stream length inconsistent with rax entries");
            decrRefCount(o);
            return NULL;
        }

        /* Consumer groups loading */
        uint64_t cgroups_count = rdbLoadLen(rdb,NULL);
        if (cgroups_count == RDB_LENERR) {
            rdbReportReadError("Stream cgroup count loading failed.");
            decrRefCount(o);
            return NULL;
        }
        while(cgroups_count--) {
            /* Get the consumer group name and ID. We can then create the
             * consumer group ASAP and populate its structure as
             * we read more data. */
            streamID cg_id;
            sds cgname = rdbGenericLoadStringObject(rdb,RDB_LOAD_SDS,NULL);
            if (cgname == NULL) {
                rdbReportReadError(
                    "Error reading the consumer group name from Stream");
                decrRefCount(o);
                return NULL;
            }

            cg_id.ms = rdbLoadLen(rdb,NULL);
            cg_id.seq = rdbLoadLen(rdb,NULL);
            if (rioGetReadError(rdb)) {
                rdbReportReadError("Stream cgroup ID loading failed.");
                sdsfree(cgname);
                decrRefCount(o);
                return NULL;
            }
            
            /* Load group offset. */
            uint64_t cg_offset;
            if (rdbtype >= RDB_TYPE_STREAM_LISTPACKS_2) {
                cg_offset = rdbLoadLen(rdb,NULL);
                if (rioGetReadError(rdb)) {
                    rdbReportReadError("Stream cgroup offset loading failed.");
                    sdsfree(cgname);
                    decrRefCount(o);
                    return NULL;
                }
            } else {
                cg_offset = streamEstimateDistanceFromFirstEverEntry(s,&cg_id);
            }

            streamCG *cgroup = streamCreateCG(s,cgname,sdslen(cgname),&cg_id,cg_offset);
            if (cgroup == NULL) {
                rdbReportCorruptRDB("Duplicated consumer group name %s",
                                         cgname);
                decrRefCount(o);
                sdsfree(cgname);
                return NULL;
            }
            sdsfree(cgname);

            /* Load the global PEL for this consumer group, however we'll
             * not yet populate the NACK structures with the message
             * owner, since consumers for this group and their messages will
             * be read as a next step. So for now leave them not resolved
             * and later populate it. */
            uint64_t pel_size = rdbLoadLen(rdb,NULL);
            if (pel_size == RDB_LENERR) {
                rdbReportReadError("Stream PEL size loading failed.");
                decrRefCount(o);
                return NULL;
            }
            while(pel_size--) {
                unsigned char rawid[sizeof(streamID)];
                if (rioRead(rdb,rawid,sizeof(rawid)) == 0) {
                    rdbReportReadError("Stream PEL ID loading failed.");
                    decrRefCount(o);
                    return NULL;
                }
                streamNACK *nack = streamCreateNACK(NULL);
                nack->delivery_time = rdbLoadMillisecondTime(rdb,RDB_VERSION);
                nack->delivery_count = rdbLoadLen(rdb,NULL);
                if (rioGetReadError(rdb)) {
                    rdbReportReadError("Stream PEL NACK loading failed.");
                    decrRefCount(o);
                    streamFreeNACK(nack);
                    return NULL;
                }
                if (!raxTryInsert(cgroup->pel,rawid,sizeof(rawid),nack,NULL)) {
                    rdbReportCorruptRDB("Duplicated global PEL entry "
                                            "loading stream consumer group");
                    decrRefCount(o);
                    streamFreeNACK(nack);
                    return NULL;
                }
            }

            /* Now that we loaded our global PEL, we need to load the
             * consumers and their local PELs. */
            uint64_t consumers_num = rdbLoadLen(rdb,NULL);
            if (consumers_num == RDB_LENERR) {
                rdbReportReadError("Stream consumers num loading failed.");
                decrRefCount(o);
                return NULL;
            }
            while(consumers_num--) {
                sds cname = rdbGenericLoadStringObject(rdb,RDB_LOAD_SDS,NULL);
                if (cname == NULL) {
                    rdbReportReadError(
                        "Error reading the consumer name from Stream group.");
                    decrRefCount(o);
                    return NULL;
                }
                streamConsumer *consumer = streamCreateConsumer(cgroup,cname,NULL,0,
                                                        SCC_NO_NOTIFY|SCC_NO_DIRTIFY);
                sdsfree(cname);
                if (!consumer) {
                    rdbReportCorruptRDB("Duplicate stream consumer detected.");
                    decrRefCount(o);
                    return NULL;
                }

                consumer->seen_time = rdbLoadMillisecondTime(rdb,RDB_VERSION);
                if (rioGetReadError(rdb)) {
                    rdbReportReadError("Stream short read reading seen time.");
                    decrRefCount(o);
                    return NULL;
                }

                if (rdbtype >= RDB_TYPE_STREAM_LISTPACKS_3) {
                    consumer->active_time = rdbLoadMillisecondTime(rdb,RDB_VERSION);
                    if (rioGetReadError(rdb)) {
                        rdbReportReadError("Stream short read reading active time.");
                        decrRefCount(o);
                        return NULL;
                    }
                } else {
                    /* That's the best estimate we got */
                    consumer->active_time = consumer->seen_time;
                }

                /* Load the PEL about entries owned by this specific
                 * consumer. */
                pel_size = rdbLoadLen(rdb,NULL);
                if (pel_size == RDB_LENERR) {
                    rdbReportReadError(
                        "Stream consumer PEL num loading failed.");
                    decrRefCount(o);
                    return NULL;
                }
                while(pel_size--) {
                    unsigned char rawid[sizeof(streamID)];
                    if (rioRead(rdb,rawid,sizeof(rawid)) == 0) {
                        rdbReportReadError(
                            "Stream short read reading PEL streamID.");
                        decrRefCount(o);
                        return NULL;
                    }
                    void *result;
                    if (!raxFind(cgroup->pel,rawid,sizeof(rawid),&result)) {
                        rdbReportCorruptRDB("Consumer entry not found in "
                                                "group global PEL");
                        decrRefCount(o);
                        return NULL;
                    }
                    streamNACK *nack = result;

                    /* Set the NACK consumer, that was left to NULL when
                     * loading the global PEL. Then set the same shared
                     * NACK structure also in the consumer-specific PEL. */
                    nack->consumer = consumer;
                    if (!raxTryInsert(consumer->pel,rawid,sizeof(rawid),nack,NULL)) {
                        rdbReportCorruptRDB("Duplicated consumer PEL entry "
                                                " loading a stream consumer "
                                                "group");
                        decrRefCount(o);
                        streamFreeNACK(nack);
                        return NULL;
                    }
                }
            }

            /* Verify that each PEL eventually got a consumer assigned to it. */
            if (deep_integrity_validation) {
                raxIterator ri_cg_pel;
                raxStart(&ri_cg_pel,cgroup->pel);
                raxSeek(&ri_cg_pel,"^",NULL,0);
                while(raxNext(&ri_cg_pel)) {
                    streamNACK *nack = ri_cg_pel.data;
                    if (!nack->consumer) {
                        raxStop(&ri_cg_pel);
                        rdbReportCorruptRDB("Stream CG PEL entry without consumer");
                        decrRefCount(o);
                        return NULL;
                    }
                }
                raxStop(&ri_cg_pel);
            }
        }
    } else if (rdbtype == RDB_TYPE_MODULE_PRE_GA) {
            rdbReportCorruptRDB("Pre-release module format not supported");
            return NULL;
    } else if (rdbtype == RDB_TYPE_MODULE_2) {
        uint64_t moduleid = rdbLoadLen(rdb,NULL);
        if (rioGetReadError(rdb)) {
            rdbReportReadError("Short read module id");
            return NULL;
        }
        moduleType *mt = moduleTypeLookupModuleByID(moduleid);

        if (rdbCheckMode) {
            char name[10];
            moduleTypeNameByID(name,moduleid);
            return rdbLoadCheckModuleValue(rdb,name);
        }

        if (mt == NULL) {
            char name[10];
            moduleTypeNameByID(name,moduleid);
            rdbReportCorruptRDB("The RDB file contains module data I can't load: no matching module type '%s'", name);
            return NULL;
        }
        RedisModuleIO io;
        robj keyobj;
        initStaticStringObject(keyobj,key);
        moduleInitIOContext(io,mt,rdb,&keyobj,dbid);
        /* Call the rdb_load method of the module providing the 10 bit
         * encoding version in the lower 10 bits of the module ID. */
        void *ptr = mt->rdb_load(&io,moduleid&1023);
        if (io.ctx) {
            moduleFreeContext(io.ctx);
            zfree(io.ctx);
        }

        /* Module v2 serialization has an EOF mark at the end. */
        uint64_t eof = rdbLoadLen(rdb,NULL);
        if (eof == RDB_LENERR) {
            if (ptr) {
                o = createModuleObject(mt, ptr); /* creating just in order to easily destroy */
                decrRefCount(o);
            }
            return NULL;
        }
        if (eof != RDB_MODULE_OPCODE_EOF) {
            rdbReportCorruptRDB("The RDB file contains module data for the module '%s' that is not terminated by "
                                "the proper module value EOF marker", moduleTypeModuleName(mt));
            if (ptr) {
                o = createModuleObject(mt, ptr); /* creating just in order to easily destroy */
                decrRefCount(o);
            }
            return NULL;
        }

        if (ptr == NULL) {
            rdbReportCorruptRDB("The RDB file contains module data for the module type '%s', that the responsible "
                                "module is not able to load. Check for modules log above for additional clues.",
                                moduleTypeModuleName(mt));
            return NULL;
        }
        o = createModuleObject(mt, ptr);
    } else {
        rdbReportReadError("Unknown RDB encoding type %d",rdbtype);
        return NULL;
    }

    if (error) *error = 0;
    return o;

emptykey:
    if (error) *error = RDB_LOAD_ERR_EMPTY_KEY;
    return NULL;
}

/* Mark that we are loading in the global state and setup the fields
 * needed to provide loading stats. */
void startLoading(size_t size, int rdbflags, int async) {
    /* Load the DB */
    server.loading = 1;
    if (async == 1) server.async_loading = 1;
    server.loading_start_time = time(NULL);
    server.loading_loaded_bytes = 0;
    server.loading_total_bytes = size;
    server.loading_rdb_used_mem = 0;
    server.rdb_last_load_keys_expired = 0;
    server.rdb_last_load_keys_loaded = 0;
    blockingOperationStarts();

    /* Fire the loading modules start event. */
    int subevent;
    if (rdbflags & RDBFLAGS_AOF_PREAMBLE)
        subevent = REDISMODULE_SUBEVENT_LOADING_AOF_START;
    else if(rdbflags & RDBFLAGS_REPLICATION)
        subevent = REDISMODULE_SUBEVENT_LOADING_REPL_START;
    else
        subevent = REDISMODULE_SUBEVENT_LOADING_RDB_START;
    moduleFireServerEvent(REDISMODULE_EVENT_LOADING,subevent,NULL);
}

/* Mark that we are loading in the global state and setup the fields
 * needed to provide loading stats.
 * 'filename' is optional and used for rdb-check on error */
void startLoadingFile(size_t size, char* filename, int rdbflags) {
    rdbFileBeingLoaded = filename;
    startLoading(size, rdbflags, 0);
}

/* Refresh the absolute loading progress info */
void loadingAbsProgress(off_t pos) {
    server.loading_loaded_bytes = pos;
    if (server.stat_peak_memory < zmalloc_used_memory())
        server.stat_peak_memory = zmalloc_used_memory();
}

/* Refresh the incremental loading progress info */
void loadingIncrProgress(off_t size) {
    server.loading_loaded_bytes += size;
    if (server.stat_peak_memory < zmalloc_used_memory())
        server.stat_peak_memory = zmalloc_used_memory();
}

/* Update the file name currently being loaded */
void updateLoadingFileName(char* filename) {
    rdbFileBeingLoaded = filename;
}

/* Loading finished */
void stopLoading(int success) {
    server.loading = 0;
    server.async_loading = 0;
    blockingOperationEnds();
    rdbFileBeingLoaded = NULL;

    /* Fire the loading modules end event. */
    moduleFireServerEvent(REDISMODULE_EVENT_LOADING,
                          success?
                            REDISMODULE_SUBEVENT_LOADING_ENDED:
                            REDISMODULE_SUBEVENT_LOADING_FAILED,
                           NULL);
}

void startSaving(int rdbflags) {
    /* Fire the persistence modules start event. */
    int subevent;
    if (rdbflags & RDBFLAGS_AOF_PREAMBLE && getpid() != server.pid)
        subevent = REDISMODULE_SUBEVENT_PERSISTENCE_AOF_START;
    else if (rdbflags & RDBFLAGS_AOF_PREAMBLE)
        subevent = REDISMODULE_SUBEVENT_PERSISTENCE_SYNC_AOF_START;
    else if (getpid()!=server.pid)
        subevent = REDISMODULE_SUBEVENT_PERSISTENCE_RDB_START;
    else
        subevent = REDISMODULE_SUBEVENT_PERSISTENCE_SYNC_RDB_START;
    moduleFireServerEvent(REDISMODULE_EVENT_PERSISTENCE,subevent,NULL);
}

void stopSaving(int success) {
    /* Fire the persistence modules end event. */
    moduleFireServerEvent(REDISMODULE_EVENT_PERSISTENCE,
                          success?
                            REDISMODULE_SUBEVENT_PERSISTENCE_ENDED:
                            REDISMODULE_SUBEVENT_PERSISTENCE_FAILED,
                          NULL);
}

/* Track loading progress in order to serve client's from time to time
   and if needed calculate rdb checksum  */
void rdbLoadProgressCallback(rio *r, const void *buf, size_t len) {
    if (server.rdb_checksum)
        rioGenericUpdateChecksum(r, buf, len);
    if (server.loading_process_events_interval_bytes &&
        (r->processed_bytes + len)/server.loading_process_events_interval_bytes > r->processed_bytes/server.loading_process_events_interval_bytes)
    {
        if (server.masterhost && server.repl_state == REPL_STATE_TRANSFER)
            replicationSendNewlineToMaster();
        loadingAbsProgress(r->processed_bytes);
        processEventsWhileBlocked();
        processModuleLoadingProgressEvent(0);
    }
    if (server.repl_state == REPL_STATE_TRANSFER && rioCheckType(r) == RIO_TYPE_CONN) {
        atomicIncr(server.stat_net_repl_input_bytes, len);
    }
}

/* Save the given functions_ctx to the rdb.
 * The err output parameter is optional and will be set with relevant error
 * message on failure, it is the caller responsibility to free the error
 * message on failure.
 *
 * The lib_ctx argument is also optional. If NULL is given, only verify rdb
 * structure with out performing the actual functions loading. */
int rdbFunctionLoad(rio *rdb, int ver, functionsLibCtx* lib_ctx, int rdbflags, sds *err) {
    UNUSED(ver);
    sds error = NULL;
    sds final_payload = NULL;
    int res = C_ERR;
    if (!(final_payload = rdbGenericLoadStringObject(rdb, RDB_LOAD_SDS, NULL))) {
        error = sdsnew("Failed loading library payload");
        goto done;
    }

    if (lib_ctx) {
        sds library_name = NULL;
        if (!(library_name = functionsCreateWithLibraryCtx(final_payload, rdbflags & RDBFLAGS_ALLOW_DUP, &error, lib_ctx, 0))) {
            if (!error) {
                error = sdsnew("Failed creating the library");
            }
            goto done;
        }
        sdsfree(library_name);
    }

    res = C_OK;

done:
    if (final_payload) sdsfree(final_payload);
    if (error) {
        if (err) {
            *err = error;
        } else {
            serverLog(LL_WARNING, "Failed creating function, %s", error);
            sdsfree(error);
        }
    }
    return res;
}

/* Load an RDB file from the rio stream 'rdb'. On success C_OK is returned,
 * otherwise C_ERR is returned and 'errno' is set accordingly. */
int rdbLoadRio(rio *rdb, int rdbflags, rdbSaveInfo *rsi) {
    functionsLibCtx* functions_lib_ctx = functionsLibCtxGetCurrent();
    rdbLoadingCtx loading_ctx = { .dbarray = server.db, .functions_lib_ctx = functions_lib_ctx };
    int retval = rdbLoadRioWithLoadingCtx(rdb,rdbflags,rsi,&loading_ctx);
    return retval;
}

/* Load an RDB file from the rio stream 'rdb'. On success C_OK is returned,
 * otherwise C_ERR is returned.
 * The rdb_loading_ctx argument holds objects to which the rdb will be loaded to,
 * currently it only allow to set db object and functionLibCtx to which the data
 * will be loaded (in the future it might contains more such objects). */
int rdbLoadRioWithLoadingCtx(rio *rdb, int rdbflags, rdbSaveInfo *rsi, rdbLoadingCtx *rdb_loading_ctx) {
    uint64_t dbid = 0;
    int type, rdbver;
    uint64_t db_size = 0, expires_size = 0;
    int should_expand_db = 0;
    redisDb *db = rdb_loading_ctx->dbarray+0;
    char buf[1024];
    int error;
    long long empty_keys_skipped = 0;

    rdb->update_cksum = rdbLoadProgressCallback;
    rdb->max_processing_chunk = server.loading_process_events_interval_bytes;
    if (rioRead(rdb,buf,9) == 0) goto eoferr;
    buf[9] = '\0';
    if (memcmp(buf,"REDIS",5) != 0) {
        serverLog(LL_WARNING,"Wrong signature trying to load DB from file");
        return C_ERR;
    }
    rdbver = atoi(buf+5);
    if (rdbver < 1 || rdbver > RDB_VERSION) {
        serverLog(LL_WARNING,"Can't handle RDB format version %d",rdbver);
        return C_ERR;
    }

    /* Key-specific attributes, set by opcodes before the key type. */
    long long lru_idle = -1, lfu_freq = -1, expiretime = -1, now = mstime();
    long long lru_clock = LRU_CLOCK();

    while(1) {
        sds key;
        robj *val;

        /* Read type. */
        if ((type = rdbLoadType(rdb)) == -1) goto eoferr;

        /* Handle special types. */
        if (type == RDB_OPCODE_EXPIRETIME) {
            /* EXPIRETIME: load an expire associated with the next key
             * to load. Note that after loading an expire we need to
             * load the actual type, and continue. */
            expiretime = rdbLoadTime(rdb);
            expiretime *= 1000;
            if (rioGetReadError(rdb)) goto eoferr;
            continue; /* Read next opcode. */
        } else if (type == RDB_OPCODE_EXPIRETIME_MS) {
            /* EXPIRETIME_MS: milliseconds precision expire times introduced
             * with RDB v3. Like EXPIRETIME but no with more precision. */
            expiretime = rdbLoadMillisecondTime(rdb,rdbver);
            if (rioGetReadError(rdb)) goto eoferr;
            continue; /* Read next opcode. */
        } else if (type == RDB_OPCODE_FREQ) {
            /* FREQ: LFU frequency. */
            uint8_t byte;
            if (rioRead(rdb,&byte,1) == 0) goto eoferr;
            lfu_freq = byte;
            continue; /* Read next opcode. */
        } else if (type == RDB_OPCODE_IDLE) {
            /* IDLE: LRU idle time. */
            uint64_t qword;
            if ((qword = rdbLoadLen(rdb,NULL)) == RDB_LENERR) goto eoferr;
            lru_idle = qword;
            continue; /* Read next opcode. */
        } else if (type == RDB_OPCODE_EOF) {
            /* EOF: End of file, exit the main loop. */
            break;
        } else if (type == RDB_OPCODE_SELECTDB) {
            /* SELECTDB: Select the specified database. */
            if ((dbid = rdbLoadLen(rdb,NULL)) == RDB_LENERR) goto eoferr;
            if (dbid >= (unsigned)server.dbnum) {
                serverLog(LL_WARNING,
                    "FATAL: Data file was created with a Redis "
                    "server configured to handle more than %d "
                    "databases. Exiting\n", server.dbnum);
                exit(1);
            }
            db = rdb_loading_ctx->dbarray+dbid;
            continue; /* Read next opcode. */
        } else if (type == RDB_OPCODE_RESIZEDB) {
            /* RESIZEDB: Hint about the size of the keys in the currently
             * selected data base, in order to avoid useless rehashing. */
            if ((db_size = rdbLoadLen(rdb,NULL)) == RDB_LENERR)
                goto eoferr;
            if ((expires_size = rdbLoadLen(rdb,NULL)) == RDB_LENERR)
                goto eoferr;
            should_expand_db = 1;
            continue; /* Read next opcode. */
        } else if (type == RDB_OPCODE_SLOT_INFO) {
            uint64_t slot_id, slot_size, expires_slot_size;
            if ((slot_id = rdbLoadLen(rdb,NULL)) == RDB_LENERR)
                goto eoferr;
            if ((slot_size = rdbLoadLen(rdb,NULL)) == RDB_LENERR)
                goto eoferr;
            if ((expires_slot_size = rdbLoadLen(rdb,NULL)) == RDB_LENERR)
                goto eoferr;
            if (!server.cluster_enabled) {
                continue; /* Ignore gracefully. */
            }
            /* In cluster mode we resize individual slot specific dictionaries based on the number of keys that slot holds. */
            kvstoreDictExpand(db->keys, slot_id, slot_size);
            kvstoreDictExpand(db->expires, slot_id, expires_slot_size);
            should_expand_db = 0;
            continue; /* Read next opcode. */
        } else if (type == RDB_OPCODE_AUX) {
            /* AUX: generic string-string fields. Use to add state to RDB
             * which is backward compatible. Implementations of RDB loading
             * are required to skip AUX fields they don't understand.
             *
             * An AUX field is composed of two strings: key and value. */
            robj *auxkey, *auxval;
            if ((auxkey = rdbLoadStringObject(rdb)) == NULL) goto eoferr;
            if ((auxval = rdbLoadStringObject(rdb)) == NULL) {
                decrRefCount(auxkey);
                goto eoferr;
            }

            if (((char*)auxkey->ptr)[0] == '%') {
                /* All the fields with a name staring with '%' are considered
                 * information fields and are logged at startup with a log
                 * level of NOTICE. */
                serverLog(LL_NOTICE,"RDB '%s': %s",
                    (char*)auxkey->ptr,
                    (char*)auxval->ptr);
            } else if (!strcasecmp(auxkey->ptr,"repl-stream-db")) {
                if (rsi) rsi->repl_stream_db = atoi(auxval->ptr);
            } else if (!strcasecmp(auxkey->ptr,"repl-id")) {
                if (rsi && sdslen(auxval->ptr) == CONFIG_RUN_ID_SIZE) {
                    memcpy(rsi->repl_id,auxval->ptr,CONFIG_RUN_ID_SIZE+1);
                    rsi->repl_id_is_set = 1;
                }
            } else if (!strcasecmp(auxkey->ptr,"repl-offset")) {
                if (rsi) rsi->repl_offset = strtoll(auxval->ptr,NULL,10);
            } else if (!strcasecmp(auxkey->ptr,"lua")) {
                /* Won't load the script back in memory anymore. */
            } else if (!strcasecmp(auxkey->ptr,"redis-ver")) {
                serverLog(LL_NOTICE,"Loading RDB produced by version %s",
                    (char*)auxval->ptr);
            } else if (!strcasecmp(auxkey->ptr,"ctime")) {
                time_t age = time(NULL)-strtol(auxval->ptr,NULL,10);
                if (age < 0) age = 0;
                serverLog(LL_NOTICE,"RDB age %ld seconds",
                    (unsigned long) age);
            } else if (!strcasecmp(auxkey->ptr,"used-mem")) {
                long long usedmem = strtoll(auxval->ptr,NULL,10);
                serverLog(LL_NOTICE,"RDB memory usage when created %.2f Mb",
                    (double) usedmem / (1024*1024));
                server.loading_rdb_used_mem = usedmem;
            } else if (!strcasecmp(auxkey->ptr,"aof-preamble")) {
                long long haspreamble = strtoll(auxval->ptr,NULL,10);
                if (haspreamble) serverLog(LL_NOTICE,"RDB has an AOF tail");
            } else if (!strcasecmp(auxkey->ptr, "aof-base")) {
                long long isbase = strtoll(auxval->ptr, NULL, 10);
                if (isbase) serverLog(LL_NOTICE, "RDB is base AOF");
            } else if (!strcasecmp(auxkey->ptr,"redis-bits")) {
                /* Just ignored. */
            } else {
                /* We ignore fields we don't understand, as by AUX field
                 * contract. */
                serverLog(LL_DEBUG,"Unrecognized RDB AUX field: '%s'",
                    (char*)auxkey->ptr);
            }

            decrRefCount(auxkey);
            decrRefCount(auxval);
            continue; /* Read type again. */
        } else if (type == RDB_OPCODE_MODULE_AUX) {
            /* Load module data that is not related to the Redis key space.
             * Such data can be potentially be stored both before and after the
             * RDB keys-values section. */
            uint64_t moduleid = rdbLoadLen(rdb,NULL);
            int when_opcode = rdbLoadLen(rdb,NULL);
            int when = rdbLoadLen(rdb,NULL);
            if (rioGetReadError(rdb)) goto eoferr;
            if (when_opcode != RDB_MODULE_OPCODE_UINT) {
                rdbReportReadError("bad when_opcode");
                goto eoferr;
            }
            moduleType *mt = moduleTypeLookupModuleByID(moduleid);
            char name[10];
            moduleTypeNameByID(name,moduleid);

            if (!rdbCheckMode && mt == NULL) {
                /* Unknown module. */
                serverLog(LL_WARNING,"The RDB file contains AUX module data I can't load: no matching module '%s'", name);
                exit(1);
            } else if (!rdbCheckMode && mt != NULL) {
                if (!mt->aux_load) {
                    /* Module doesn't support AUX. */
                    serverLog(LL_WARNING,"The RDB file contains module AUX data, but the module '%s' doesn't seem to support it.", name);
                    exit(1);
                }

                RedisModuleIO io;
                moduleInitIOContext(io,mt,rdb,NULL,-1);
                /* Call the rdb_load method of the module providing the 10 bit
                 * encoding version in the lower 10 bits of the module ID. */
                int rc = mt->aux_load(&io,moduleid&1023, when);
                if (io.ctx) {
                    moduleFreeContext(io.ctx);
                    zfree(io.ctx);
                }
                if (rc != REDISMODULE_OK || io.error) {
                    moduleTypeNameByID(name,moduleid);
                    serverLog(LL_WARNING,"The RDB file contains module AUX data for the module type '%s', that the responsible module is not able to load. Check for modules log above for additional clues.", name);
                    goto eoferr;
                }
                uint64_t eof = rdbLoadLen(rdb,NULL);
                if (eof != RDB_MODULE_OPCODE_EOF) {
                    serverLog(LL_WARNING,"The RDB file contains module AUX data for the module '%s' that is not terminated by the proper module value EOF marker", name);
                    goto eoferr;
                }
                continue;
            } else {
                /* RDB check mode. */
                robj *aux = rdbLoadCheckModuleValue(rdb,name);
                decrRefCount(aux);
                continue; /* Read next opcode. */
            }
        } else if (type == RDB_OPCODE_FUNCTION_PRE_GA) {
            rdbReportCorruptRDB("Pre-release function format not supported.");
            exit(1);
        } else if (type == RDB_OPCODE_FUNCTION2) {
            sds err = NULL;
            if (rdbFunctionLoad(rdb, rdbver, rdb_loading_ctx->functions_lib_ctx, rdbflags, &err) != C_OK) {
                serverLog(LL_WARNING,"Failed loading library, %s", err);
                sdsfree(err);
                goto eoferr;
            }
            continue;
        }

        /* If there is no slot info, it means that it's either not cluster mode or we are trying to load legacy RDB file.
         * In this case we want to estimate number of keys per slot and resize accordingly. */
        if (should_expand_db) {
            dbExpand(db, db_size, 0);
            dbExpandExpires(db, expires_size, 0);
            should_expand_db = 0;
        }

        /* Read key */
        if ((key = rdbGenericLoadStringObject(rdb,RDB_LOAD_SDS,NULL)) == NULL)
            goto eoferr;
        /* Read value */
        val = rdbLoadObject(type,rdb,key,db->id,&error);

        /* Check if the key already expired. This function is used when loading
         * an RDB file from disk, either at startup, or when an RDB was
         * received from the master. In the latter case, the master is
         * responsible for key expiry. If we would expire keys here, the
         * snapshot taken by the master may not be reflected on the slave.
         * Similarly, if the base AOF is RDB format, we want to load all
         * the keys they are, since the log of operations in the incr AOF
         * is assumed to work in the exact keyspace state. */
        if (val == NULL) {
            /* Since we used to have bug that could lead to empty keys
             * (See #8453), we rather not fail when empty key is encountered
             * in an RDB file, instead we will silently discard it and
             * continue loading. */
            if (error == RDB_LOAD_ERR_EMPTY_KEY) {
                if(empty_keys_skipped++ < 10)
                    serverLog(LL_NOTICE, "rdbLoadObject skipping empty key: %s", key);
                sdsfree(key);
            } else {
                sdsfree(key);
                goto eoferr;
            }
        } else if (iAmMaster() &&
            !(rdbflags&RDBFLAGS_AOF_PREAMBLE) &&
            expiretime != -1 && expiretime < now)
        {
            if (rdbflags & RDBFLAGS_FEED_REPL) {
                /* Caller should have created replication backlog,
                 * and now this path only works when rebooting,
                 * so we don't have replicas yet. */
                serverAssert(server.repl_backlog != NULL && listLength(server.slaves) == 0);
                robj keyobj;
                initStaticStringObject(keyobj,key);
                robj *argv[2];
                argv[0] = server.lazyfree_lazy_expire ? shared.unlink : shared.del;
                argv[1] = &keyobj;
                replicationFeedSlaves(server.slaves,dbid,argv,2);
            }
            sdsfree(key);
            decrRefCount(val);
            server.rdb_last_load_keys_expired++;
        } else {
            robj keyobj;
            initStaticStringObject(keyobj,key);

            /* Add the new object in the hash table */
            int added = dbAddRDBLoad(db,key,val);
            server.rdb_last_load_keys_loaded++;
            if (!added) {
                if (rdbflags & RDBFLAGS_ALLOW_DUP) {
                    /* This flag is useful for DEBUG RELOAD special modes.
                     * When it's set we allow new keys to replace the current
                     * keys with the same name. */
                    dbSyncDelete(db,&keyobj);
                    dbAddRDBLoad(db,key,val);
                } else {
                    serverLog(LL_WARNING,
                        "RDB has duplicated key '%s' in DB %d",key,db->id);
                    serverPanic("Duplicated key found in RDB file");
                }
            }

            /* If minExpiredField was set, then the object is hash with expiration
             * on fields and need to register it in global HFE DS */
            if (val->type == OBJ_HASH) {
                uint64_t minExpiredField = hashTypeGetNextTimeToExpire(val);
                if (minExpiredField != EB_EXPIRE_TIME_INVALID)
                    hashTypeAddToExpires(db, key, val, minExpiredField);
            }

            /* Set the expire time if needed */
            if (expiretime != -1) {
                setExpire(NULL,db,&keyobj,expiretime);
            }

            /* Set usage information (for eviction). */
            objectSetLRUOrLFU(val,lfu_freq,lru_idle,lru_clock,1000);

            /* call key space notification on key loaded for modules only */
            moduleNotifyKeyspaceEvent(NOTIFY_LOADED, "loaded", &keyobj, db->id);
        }

        /* Loading the database more slowly is useful in order to test
         * certain edge cases. */
        if (server.key_load_delay)
            debugDelay(server.key_load_delay);

        /* Reset the state that is key-specified and is populated by
         * opcodes before the key, so that we start from scratch again. */
        expiretime = -1;
        lfu_freq = -1;
        lru_idle = -1;
    }
    /* Verify the checksum if RDB version is >= 5 */
    if (rdbver >= 5) {
        uint64_t cksum, expected = rdb->cksum;

        if (rioRead(rdb,&cksum,8) == 0) goto eoferr;
        if (server.rdb_checksum && !server.skip_checksum_validation) {
            memrev64ifbe(&cksum);
            if (cksum == 0) {
                serverLog(LL_NOTICE,"RDB file was saved with checksum disabled: no check performed.");
            } else if (cksum != expected) {
                serverLog(LL_WARNING,"Wrong RDB checksum expected: (%llx) but "
                    "got (%llx). Aborting now.",
                        (unsigned long long)expected,
                        (unsigned long long)cksum);
                rdbReportCorruptRDB("RDB CRC error");
                return C_ERR;
            }
        }
    }

    if (empty_keys_skipped) {
        serverLog(LL_NOTICE,
            "Done loading RDB, keys loaded: %lld, keys expired: %lld, empty keys skipped: %lld.",
                server.rdb_last_load_keys_loaded, server.rdb_last_load_keys_expired, empty_keys_skipped);
    } else {
        serverLog(LL_NOTICE,
            "Done loading RDB, keys loaded: %lld, keys expired: %lld.",
                server.rdb_last_load_keys_loaded, server.rdb_last_load_keys_expired);
    }
    return C_OK;

    /* Unexpected end of file is handled here calling rdbReportReadError():
     * this will in turn either abort Redis in most cases, or if we are loading
     * the RDB file from a socket during initial SYNC (diskless replica mode),
     * we'll report the error to the caller, so that we can retry. */
eoferr:
    serverLog(LL_WARNING,
        "Short read or OOM loading DB. Unrecoverable error, aborting now.");
    rdbReportReadError("Unexpected EOF reading RDB file");
    return C_ERR;
}

/* Like rdbLoadRio() but takes a filename instead of a rio stream. The
 * filename is open for reading and a rio stream object created in order
 * to do the actual loading. Moreover the ETA displayed in the INFO
 * output is initialized and finalized.
 *
 * If you pass an 'rsi' structure initialized with RDB_SAVE_INFO_INIT, the
 * loading code will fill the information fields in the structure. */
int rdbLoad(char *filename, rdbSaveInfo *rsi, int rdbflags) {
    FILE *fp;
    rio rdb;
    int retval;
    struct stat sb;
    int rdb_fd;

    fp = fopen(filename, "r");
    if (fp == NULL) {
        if (errno == ENOENT) return RDB_NOT_EXIST;

        serverLog(LL_WARNING,"Fatal error: can't open the RDB file %s for reading: %s", filename, strerror(errno));
        return RDB_FAILED;
    }

    if (fstat(fileno(fp), &sb) == -1)
        sb.st_size = 0;

    startLoadingFile(sb.st_size, filename, rdbflags);
    rioInitWithFile(&rdb,fp);

    retval = rdbLoadRio(&rdb,rdbflags,rsi);

    fclose(fp);
    stopLoading(retval==C_OK);
    /* Reclaim the cache backed by rdb */
    if (retval == C_OK && !(rdbflags & RDBFLAGS_KEEP_CACHE)) {
        /* TODO: maybe we could combine the fopen and open into one in the future */
        rdb_fd = open(filename, O_RDONLY);
        if (rdb_fd >= 0) bioCreateCloseJob(rdb_fd, 0, 1);
    }
    return (retval==C_OK) ? RDB_OK : RDB_FAILED;
}

/* A background saving child (BGSAVE) terminated its work. Handle this.
 * This function covers the case of actual BGSAVEs. */
static void backgroundSaveDoneHandlerDisk(int exitcode, int bysignal, time_t save_end) {
    if (!bysignal && exitcode == 0) {
        serverLog(LL_NOTICE,
            "Background saving terminated with success");
        server.dirty = server.dirty - server.dirty_before_bgsave;
        server.lastsave = save_end;
        server.lastbgsave_status = C_OK;
    } else if (!bysignal && exitcode != 0) {
        serverLog(LL_WARNING, "Background saving error");
        server.lastbgsave_status = C_ERR;
    } else {
        mstime_t latency;

        serverLog(LL_WARNING,
            "Background saving terminated by signal %d", bysignal);
        latencyStartMonitor(latency);
        rdbRemoveTempFile(server.child_pid, 0);
        latencyEndMonitor(latency);
        latencyAddSampleIfNeeded("rdb-unlink-temp-file",latency);
        /* SIGUSR1 is whitelisted, so we have a way to kill a child without
         * triggering an error condition. */
        if (bysignal != SIGUSR1)
            server.lastbgsave_status = C_ERR;
    }
}

/* A background saving child (BGSAVE) terminated its work. Handle this.
 * This function covers the case of RDB -> Slaves socket transfers for
 * diskless replication. */
static void backgroundSaveDoneHandlerSocket(int exitcode, int bysignal) {
    if (!bysignal && exitcode == 0) {
        serverLog(LL_NOTICE,
            "Background RDB transfer terminated with success");
    } else if (!bysignal && exitcode != 0) {
        serverLog(LL_WARNING, "Background transfer error");
    } else {
        serverLog(LL_WARNING,
            "Background transfer terminated by signal %d", bysignal);
    }
    if (server.rdb_child_exit_pipe!=-1)
        close(server.rdb_child_exit_pipe);
    aeDeleteFileEvent(server.el, server.rdb_pipe_read, AE_READABLE);
    close(server.rdb_pipe_read);
    server.rdb_child_exit_pipe = -1;
    server.rdb_pipe_read = -1;
    zfree(server.rdb_pipe_conns);
    server.rdb_pipe_conns = NULL;
    server.rdb_pipe_numconns = 0;
    server.rdb_pipe_numconns_writing = 0;
    zfree(server.rdb_pipe_buff);
    server.rdb_pipe_buff = NULL;
    server.rdb_pipe_bufflen = 0;
}

/* When a background RDB saving/transfer terminates, call the right handler. */
void backgroundSaveDoneHandler(int exitcode, int bysignal) {
    int type = server.rdb_child_type;
    time_t save_end = time(NULL);

    switch(server.rdb_child_type) {
    case RDB_CHILD_TYPE_DISK:
        backgroundSaveDoneHandlerDisk(exitcode,bysignal,save_end);
        break;
    case RDB_CHILD_TYPE_SOCKET:
        backgroundSaveDoneHandlerSocket(exitcode,bysignal);
        break;
    default:
        serverPanic("Unknown RDB child type.");
        break;
    }

    server.rdb_child_type = RDB_CHILD_TYPE_NONE;
    server.rdb_save_time_last = save_end-server.rdb_save_time_start;
    server.rdb_save_time_start = -1;
    /* Possibly there are slaves waiting for a BGSAVE in order to be served
     * (the first stage of SYNC is a bulk transfer of dump.rdb) */
    updateSlavesWaitingBgsave((!bysignal && exitcode == 0) ? C_OK : C_ERR, type);
}

/* Kill the RDB saving child using SIGUSR1 (so that the parent will know
 * the child did not exit for an error, but because we wanted), and performs
 * the cleanup needed. */
void killRDBChild(void) {
    kill(server.child_pid, SIGUSR1);
    /* Because we are not using here waitpid (like we have in killAppendOnlyChild
     * and TerminateModuleForkChild), all the cleanup operations is done by
     * checkChildrenDone, that later will find that the process killed.
     * This includes:
     * - resetChildState
     * - rdbRemoveTempFile */
}

/* Spawn an RDB child that writes the RDB to the sockets of the slaves
 * that are currently in SLAVE_STATE_WAIT_BGSAVE_START state. */
int rdbSaveToSlavesSockets(int req, rdbSaveInfo *rsi) {
    listNode *ln;
    listIter li;
    pid_t childpid;
    int pipefds[2], rdb_pipe_write, safe_to_exit_pipe;

    if (hasActiveChildProcess()) return C_ERR;

    /* Even if the previous fork child exited, don't start a new one until we
     * drained the pipe. */
    if (server.rdb_pipe_conns) return C_ERR;

    /* Before to fork, create a pipe that is used to transfer the rdb bytes to
     * the parent, we can't let it write directly to the sockets, since in case
     * of TLS we must let the parent handle a continuous TLS state when the
     * child terminates and parent takes over. */
    if (anetPipe(pipefds, O_NONBLOCK, 0) == -1) return C_ERR;
    server.rdb_pipe_read = pipefds[0]; /* read end */
    rdb_pipe_write = pipefds[1]; /* write end */

    /* create another pipe that is used by the parent to signal to the child
     * that it can exit. */
    if (anetPipe(pipefds, 0, 0) == -1) {
        close(rdb_pipe_write);
        close(server.rdb_pipe_read);
        return C_ERR;
    }
    safe_to_exit_pipe = pipefds[0]; /* read end */
    server.rdb_child_exit_pipe = pipefds[1]; /* write end */

    /* Collect the connections of the replicas we want to transfer
     * the RDB to, which are i WAIT_BGSAVE_START state. */
    server.rdb_pipe_conns = zmalloc(sizeof(connection *)*listLength(server.slaves));
    server.rdb_pipe_numconns = 0;
    server.rdb_pipe_numconns_writing = 0;
    listRewind(server.slaves,&li);
    while((ln = listNext(&li))) {
        client *slave = ln->value;
        if (slave->replstate == SLAVE_STATE_WAIT_BGSAVE_START) {
            /* Check slave has the exact requirements */
            if (slave->slave_req != req)
                continue;
            server.rdb_pipe_conns[server.rdb_pipe_numconns++] = slave->conn;
            replicationSetupSlaveForFullResync(slave,getPsyncInitialOffset());
        }
    }

    /* Create the child process. */
    if ((childpid = redisFork(CHILD_TYPE_RDB)) == 0) {
        /* Child */
        int retval, dummy;
        rio rdb;

        rioInitWithFd(&rdb,rdb_pipe_write);

        /* Close the reading part, so that if the parent crashes, the child will
         * get a write error and exit. */
        close(server.rdb_pipe_read);

        redisSetProcTitle("redis-rdb-to-slaves");
        redisSetCpuAffinity(server.bgsave_cpulist);

        retval = rdbSaveRioWithEOFMark(req,&rdb,NULL,rsi);
        if (retval == C_OK && rioFlush(&rdb) == 0)
            retval = C_ERR;

        if (retval == C_OK) {
            sendChildCowInfo(CHILD_INFO_TYPE_RDB_COW_SIZE, "RDB");
        }

        rioFreeFd(&rdb);
        /* wake up the reader, tell it we're done. */
        close(rdb_pipe_write);
        close(server.rdb_child_exit_pipe); /* close write end so that we can detect the close on the parent. */
        /* hold exit until the parent tells us it's safe. we're not expecting
         * to read anything, just get the error when the pipe is closed. */
        dummy = read(safe_to_exit_pipe, pipefds, 1);
        UNUSED(dummy);
        exitFromChild((retval == C_OK) ? 0 : 1);
    } else {
        /* Parent */
        if (childpid == -1) {
            serverLog(LL_WARNING,"Can't save in background: fork: %s",
                strerror(errno));

            /* Undo the state change. The caller will perform cleanup on
             * all the slaves in BGSAVE_START state, but an early call to
             * replicationSetupSlaveForFullResync() turned it into BGSAVE_END */
            listRewind(server.slaves,&li);
            while((ln = listNext(&li))) {
                client *slave = ln->value;
                if (slave->replstate == SLAVE_STATE_WAIT_BGSAVE_END) {
                    slave->replstate = SLAVE_STATE_WAIT_BGSAVE_START;
                }
            }
            close(rdb_pipe_write);
            close(server.rdb_pipe_read);
            close(server.rdb_child_exit_pipe);
            zfree(server.rdb_pipe_conns);
            server.rdb_pipe_conns = NULL;
            server.rdb_pipe_numconns = 0;
            server.rdb_pipe_numconns_writing = 0;
        } else {
            serverLog(LL_NOTICE,"Background RDB transfer started by pid %ld",
                (long) childpid);
            server.rdb_save_time_start = time(NULL);
            server.rdb_child_type = RDB_CHILD_TYPE_SOCKET;
            close(rdb_pipe_write); /* close write in parent so that it can detect the close on the child. */
            if (aeCreateFileEvent(server.el, server.rdb_pipe_read, AE_READABLE, rdbPipeReadHandler,NULL) == AE_ERR) {
                serverPanic("Unrecoverable error creating server.rdb_pipe_read file event.");
            }
        }
        close(safe_to_exit_pipe);
        return (childpid == -1) ? C_ERR : C_OK;
    }
    return C_OK; /* Unreached. */
}

void saveCommand(client *c) {
    if (server.child_type == CHILD_TYPE_RDB) {
        addReplyError(c,"Background save already in progress");
        return;
    }

    server.stat_rdb_saves++;

    rdbSaveInfo rsi, *rsiptr;
    rsiptr = rdbPopulateSaveInfo(&rsi);
    if (rdbSave(SLAVE_REQ_NONE,server.rdb_filename,rsiptr,RDBFLAGS_NONE) == C_OK) {
        addReply(c,shared.ok);
    } else {
        addReplyErrorObject(c,shared.err);
    }
}

/* BGSAVE [SCHEDULE] */
void bgsaveCommand(client *c) {
    int schedule = 0;

    /* The SCHEDULE option changes the behavior of BGSAVE when an AOF rewrite
     * is in progress. Instead of returning an error a BGSAVE gets scheduled. */
    if (c->argc > 1) {
        if (c->argc == 2 && !strcasecmp(c->argv[1]->ptr,"schedule")) {
            schedule = 1;
        } else {
            addReplyErrorObject(c,shared.syntaxerr);
            return;
        }
    }

    rdbSaveInfo rsi, *rsiptr;
    rsiptr = rdbPopulateSaveInfo(&rsi);

    if (server.child_type == CHILD_TYPE_RDB) {
        addReplyError(c,"Background save already in progress");
    } else if (hasActiveChildProcess() || server.in_exec) {
        if (schedule || server.in_exec) {
            server.rdb_bgsave_scheduled = 1;
            addReplyStatus(c,"Background saving scheduled");
        } else {
            addReplyError(c,
            "Another child process is active (AOF?): can't BGSAVE right now. "
            "Use BGSAVE SCHEDULE in order to schedule a BGSAVE whenever "
            "possible.");
        }
    } else if (rdbSaveBackground(SLAVE_REQ_NONE,server.rdb_filename,rsiptr,RDBFLAGS_NONE) == C_OK) {
        addReplyStatus(c,"Background saving started");
    } else {
        addReplyErrorObject(c,shared.err);
    }
}

/* Populate the rdbSaveInfo structure used to persist the replication
 * information inside the RDB file. Currently the structure explicitly
 * contains just the currently selected DB from the master stream, however
 * if the rdbSave*() family functions receive a NULL rsi structure also
 * the Replication ID/offset is not saved. The function populates 'rsi'
 * that is normally stack-allocated in the caller, returns the populated
 * pointer if the instance has a valid master client, otherwise NULL
 * is returned, and the RDB saving will not persist any replication related
 * information. */
rdbSaveInfo *rdbPopulateSaveInfo(rdbSaveInfo *rsi) {
    rdbSaveInfo rsi_init = RDB_SAVE_INFO_INIT;
    *rsi = rsi_init;

    /* If the instance is a master, we can populate the replication info
     * only when repl_backlog is not NULL. If the repl_backlog is NULL,
     * it means that the instance isn't in any replication chains. In this
     * scenario the replication info is useless, because when a slave
     * connects to us, the NULL repl_backlog will trigger a full
     * synchronization, at the same time we will use a new replid and clear
     * replid2. */
    if (!server.masterhost && server.repl_backlog) {
        /* Note that when server.slaveseldb is -1, it means that this master
         * didn't apply any write commands after a full synchronization.
         * So we can let repl_stream_db be 0, this allows a restarted slave
         * to reload replication ID/offset, it's safe because the next write
         * command must generate a SELECT statement. */
        rsi->repl_stream_db = server.slaveseldb == -1 ? 0 : server.slaveseldb;
        return rsi;
    }

    /* If the instance is a slave we need a connected master
     * in order to fetch the currently selected DB. */
    if (server.master) {
        rsi->repl_stream_db = server.master->db->id;
        return rsi;
    }

    /* If we have a cached master we can use it in order to populate the
     * replication selected DB info inside the RDB file: the slave can
     * increment the master_repl_offset only from data arriving from the
     * master, so if we are disconnected the offset in the cached master
     * is valid. */
    if (server.cached_master) {
        rsi->repl_stream_db = server.cached_master->db->id;
        return rsi;
    }
    return NULL;
}<|MERGE_RESOLUTION|>--- conflicted
+++ resolved
@@ -2696,12 +2696,6 @@
                     goto emptykey;
                 }
 
-<<<<<<< HEAD
-                /* for TTL listpack, find the minimum expiry */
-                minExpField = hashTypeGetMinExpire(o, 1 /*accurate*/);
-
-=======
->>>>>>> 811c5d7a
                 /* Convert listpack to hash table without registering in global HFE DS,
                  * if has HFEs, since the listpack is not connected yet to the DB */
                 if (hashTypeLength(o, 0) > server.hash_max_listpack_entries)
@@ -3568,7 +3562,7 @@
             /* If minExpiredField was set, then the object is hash with expiration
              * on fields and need to register it in global HFE DS */
             if (val->type == OBJ_HASH) {
-                uint64_t minExpiredField = hashTypeGetNextTimeToExpire(val);
+                uint64_t minExpiredField = hashTypeGetMinExpire(val, 1);
                 if (minExpiredField != EB_EXPIRE_TIME_INVALID)
                     hashTypeAddToExpires(db, key, val, minExpiredField);
             }
