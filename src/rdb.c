/*
 * Copyright (c) 2009-2012, Salvatore Sanfilippo <antirez at gmail dot com>
 * All rights reserved.
 *
 * Redistribution and use in source and binary forms, with or without
 * modification, are permitted provided that the following conditions are met:
 *
 *   * Redistributions of source code must retain the above copyright notice,
 *     this list of conditions and the following disclaimer.
 *   * Redistributions in binary form must reproduce the above copyright
 *     notice, this list of conditions and the following disclaimer in the
 *     documentation and/or other materials provided with the distribution.
 *   * Neither the name of Redis nor the names of its contributors may be used
 *     to endorse or promote products derived from this software without
 *     specific prior written permission.
 *
 * THIS SOFTWARE IS PROVIDED BY THE COPYRIGHT HOLDERS AND CONTRIBUTORS "AS IS"
 * AND ANY EXPRESS OR IMPLIED WARRANTIES, INCLUDING, BUT NOT LIMITED TO, THE
 * IMPLIED WARRANTIES OF MERCHANTABILITY AND FITNESS FOR A PARTICULAR PURPOSE
 * ARE DISCLAIMED. IN NO EVENT SHALL THE COPYRIGHT OWNER OR CONTRIBUTORS BE
 * LIABLE FOR ANY DIRECT, INDIRECT, INCIDENTAL, SPECIAL, EXEMPLARY, OR
 * CONSEQUENTIAL DAMAGES (INCLUDING, BUT NOT LIMITED TO, PROCUREMENT OF
 * SUBSTITUTE GOODS OR SERVICES; LOSS OF USE, DATA, OR PROFITS; OR BUSINESS
 * INTERRUPTION) HOWEVER CAUSED AND ON ANY THEORY OF LIABILITY, WHETHER IN
 * CONTRACT, STRICT LIABILITY, OR TORT (INCLUDING NEGLIGENCE OR OTHERWISE)
 * ARISING IN ANY WAY OUT OF THE USE OF THIS SOFTWARE, EVEN IF ADVISED OF THE
 * POSSIBILITY OF SUCH DAMAGE.
 */

#ifdef _WIN32
#include "win32_Interop/win32_types.h"
#endif

#include "redis.h"
#include "lzf.h"    /* LZF compression library */
#include "zipmap.h"
#include "endianconv.h"

#include <math.h>
#include <sys/types.h>
#ifndef _WIN32
#include <sys/time.h>
#include <sys/resource.h>
#include <sys/wait.h>
#include <arpa/inet.h>
#else
#include <stdio.h>
#endif
#include <sys/stat.h>

static int rdbWriteRaw(rio *rdb, void *p, size_t len) {
    if (rdb && rioWrite(rdb,p,len) == 0)
        return -1;
    return (int)len;
}

int rdbSaveType(rio *rdb, unsigned char type) {
    return rdbWriteRaw(rdb,&type,1);
}

/* Load a "type" in RDB format, that is a one byte unsigned integer.
 * This function is not only used to load object types, but also special
 * "types" like the end-of-file type, the EXPIRE type, and so forth. */
int rdbLoadType(rio *rdb) {
    unsigned char type;
    if (rioRead(rdb,&type,1) == 0) return -1;
    return type;
}

time_t rdbLoadTime(rio *rdb) {
    int32_t t32;
    if (rioRead(rdb,&t32,4) == 0) return -1;
    return (time_t)t32;
}

int rdbSaveMillisecondTime(rio *rdb, PORT_LONGLONG t) {
    int64_t t64 = (int64_t) t;
    return rdbWriteRaw(rdb,&t64,8);
}

PORT_LONGLONG rdbLoadMillisecondTime(rio *rdb) {
    int64_t t64;
    if (rioRead(rdb,&t64,8) == 0) return -1;
    return (PORT_LONGLONG)t64;
}

/* Saves an encoded length. The first two bits in the first byte are used to
 * hold the encoding type. See the REDIS_RDB_* definitions for more information
 * on the types of encoding. */
int rdbSaveLen(rio *rdb, uint32_t len) {
    unsigned char buf[2];
    size_t nwritten;

    if (len < (1<<6)) {
        /* Save a 6 bit len */
        buf[0] = (len&0xFF)|(REDIS_RDB_6BITLEN<<6);
        if (rdbWriteRaw(rdb,buf,1) == -1) return -1;
        nwritten = 1;
    } else if (len < (1<<14)) {
        /* Save a 14 bit len */
        buf[0] = ((len>>8)&0xFF)|(REDIS_RDB_14BITLEN<<6);
        buf[1] = len&0xFF;
        if (rdbWriteRaw(rdb,buf,2) == -1) return -1;
        nwritten = 2;
    } else {
        /* Save a 32 bit len */
        buf[0] = (REDIS_RDB_32BITLEN<<6);
        if (rdbWriteRaw(rdb,buf,1) == -1) return -1;
        len = htonl(len);
        if (rdbWriteRaw(rdb,&len,4) == -1) return -1;
        nwritten = 1+4;
    }
    return (int)nwritten;
}

/* Load an encoded length. The "isencoded" argument is set to 1 if the length
 * is not actually a length but an "encoding type". See the REDIS_RDB_ENC_*
 * definitions in rdb.h for more information. */
uint32_t rdbLoadLen(rio *rdb, int *isencoded) {
    unsigned char buf[2];
    uint32_t len;
    int type;

    if (isencoded) *isencoded = 0;
    if (rioRead(rdb,buf,1) == 0) return REDIS_RDB_LENERR;
    type = (buf[0]&0xC0)>>6;
    if (type == REDIS_RDB_ENCVAL) {
        /* Read a 6 bit encoding type. */
        if (isencoded) *isencoded = 1;
        return buf[0]&0x3F;
    } else if (type == REDIS_RDB_6BITLEN) {
        /* Read a 6 bit len. */
        return buf[0]&0x3F;
    } else if (type == REDIS_RDB_14BITLEN) {
        /* Read a 14 bit len. */
        if (rioRead(rdb,buf+1,1) == 0) return REDIS_RDB_LENERR;
        return ((buf[0]&0x3F)<<8)|buf[1];
    } else {
        /* Read a 32 bit len. */
        if (rioRead(rdb,&len,4) == 0) return REDIS_RDB_LENERR;
        return ntohl(len);
    }
}

/* Encodes the "value" argument as integer when it fits in the supported ranges
 * for encoded types. If the function successfully encodes the integer, the
 * representation is stored in the buffer pointer to by "enc" and the string
 * length is returned. Otherwise 0 is returned. */
int rdbEncodeInteger(PORT_LONGLONG value, unsigned char *enc) {
    if (value >= -(1<<7) && value <= (1<<7)-1) {
        enc[0] = (REDIS_RDB_ENCVAL<<6)|REDIS_RDB_ENC_INT8;
        enc[1] = value&0xFF;
        return 2;
    } else if (value >= -(1<<15) && value <= (1<<15)-1) {
        enc[0] = (REDIS_RDB_ENCVAL<<6)|REDIS_RDB_ENC_INT16;
        enc[1] = value&0xFF;
        enc[2] = (value>>8)&0xFF;
        return 3;
    } else if (value >= -((PORT_LONGLONG)1<<31) && value <= ((PORT_LONGLONG)1<<31)-1) {
        enc[0] = (REDIS_RDB_ENCVAL<<6)|REDIS_RDB_ENC_INT32;
        enc[1] = value&0xFF;
        enc[2] = (value>>8)&0xFF;
        enc[3] = (value>>16)&0xFF;
        enc[4] = (value>>24)&0xFF;
        return 5;
    } else {
        return 0;
    }
}

/* Loads an integer-encoded object with the specified encoding type "enctype".
 * If the "encode" argument is set the function may return an integer-encoded
 * string object, otherwise it always returns a raw string object. */
robj *rdbLoadIntegerObject(rio *rdb, int enctype, int encode) {
    unsigned char enc[4];
    PORT_LONGLONG val;

    if (enctype == REDIS_RDB_ENC_INT8) {
        if (rioRead(rdb,enc,1) == 0) return NULL;
        val = (signed char)enc[0];
    } else if (enctype == REDIS_RDB_ENC_INT16) {
        uint16_t v;
        if (rioRead(rdb,enc,2) == 0) return NULL;
        v = enc[0]|(enc[1]<<8);
        val = (int16_t)v;
    } else if (enctype == REDIS_RDB_ENC_INT32) {
        uint32_t v;
        if (rioRead(rdb,enc,4) == 0) return NULL;
        v = enc[0]|(enc[1]<<8)|(enc[2]<<16)|(enc[3]<<24);
        val = (int32_t)v;
    } else {
        val = 0; /* anti-warning */
        redisPanic("Unknown RDB integer encoding type");
    }
    if (encode)
        return createStringObjectFromLongLong(val);
    else
        return createObject(REDIS_STRING,sdsfromlonglong(val));
}

/* String objects in the form "2391" "-100" without any space and with a
 * range of values that can fit in an 8, 16 or 32 bit signed value can be
 * encoded as integers to save space */
int rdbTryIntegerEncoding(char *s, size_t len, unsigned char *enc) {
    PORT_LONGLONG value;
    char *endptr, buf[32];

    /* Check if it's possible to encode this value as a number */
    value = strtoll(s, &endptr, 10);
    if (endptr[0] != '\0') return 0;
    ll2string(buf,32,value);

    /* If the number converted back into a string is not identical
     * then it's not possible to encode the string as integer */
    if (strlen(buf) != len || memcmp(buf,s,len)) return 0;

    return rdbEncodeInteger(value,enc);
}

int rdbSaveLzfStringObject(rio *rdb, unsigned char *s, size_t len) {
    size_t comprlen, outlen;
    unsigned char byte;
    int n, nwritten = 0;
    void *out;

    /* We require at least four bytes compression for this to be worth it */
    if (len <= 4) return 0;
    outlen = len-4;
    if ((out = zmalloc(outlen+1)) == NULL) return 0;
    comprlen = lzf_compress(s, (unsigned int)len, out, (unsigned int)outlen);
    if (comprlen == 0) {
        zfree(out);
        return 0;
    }
    /* Data compressed! Let's save it on disk */
    byte = (REDIS_RDB_ENCVAL<<6)|REDIS_RDB_ENC_LZF;
    if ((n = rdbWriteRaw(rdb,&byte,1)) == -1) goto writeerr;
    nwritten += n;

    if ((n = rdbSaveLen(rdb,(uint32_t)comprlen)) == -1) goto writeerr;
    nwritten += n;

    if ((n = rdbSaveLen(rdb,(uint32_t)len)) == -1) goto writeerr;
    nwritten += n;

    if ((n = rdbWriteRaw(rdb,out,comprlen)) == -1) goto writeerr;
    nwritten += n;

    zfree(out);
    return nwritten;

writeerr:
    zfree(out);
    return -1;
}

robj *rdbLoadLzfStringObject(rio *rdb) {
    unsigned int len, clen;
    unsigned char *c = NULL;
    sds val = NULL;

    if ((clen = rdbLoadLen(rdb,NULL)) == REDIS_RDB_LENERR) return NULL;
    if ((len = rdbLoadLen(rdb,NULL)) == REDIS_RDB_LENERR) return NULL;
    if ((c = zmalloc(clen)) == NULL) goto err;
    if ((val = sdsnewlen(NULL,len)) == NULL) goto err;
    if (rioRead(rdb,c,clen) == 0) goto err;
    if (lzf_decompress(c,clen,val,len) == 0) goto err;
    zfree(c);
    return createObject(REDIS_STRING,val);
err:
    zfree(c);
    sdsfree(val);
    return NULL;
}

/* Save a string object as [len][data] on disk. If the object is a string
 * representation of an integer value we try to save it in a special form */
int rdbSaveRawString(rio *rdb, unsigned char *s, size_t len) {
    int enclen;
    int n, nwritten = 0;

    /* Try integer encoding */
    if (len <= 11) {
        unsigned char buf[5];
        if ((enclen = rdbTryIntegerEncoding((char*)s,len,buf)) > 0) {
            if (rdbWriteRaw(rdb,buf,enclen) == -1) return -1;
            return enclen;
        }
    }

    /* Try LZF compression - under 20 bytes it's unable to compress even
     * aaaaaaaaaaaaaaaaaa so skip it */
    if (server.rdb_compression && len > 20) {
        n = rdbSaveLzfStringObject(rdb,s,len);
        if (n == -1) return -1;
        if (n > 0) return n;
        /* Return value of 0 means data can't be compressed, save the old way */
    }

    /* Store verbatim */
    if ((n = rdbSaveLen(rdb,(uint32_t)len)) == -1) return -1;
    nwritten += n;
    if (len > 0) {
        if (rdbWriteRaw(rdb,s,len) == -1) return -1;
        nwritten += (int)len;
    }
    return nwritten;
}

/* Save a PORT_LONGLONG value as either an encoded string or a string. */
int rdbSaveLongLongAsStringObject(rio *rdb, PORT_LONGLONG value) {
    unsigned char buf[32];
    int n, nwritten = 0;
    int enclen = rdbEncodeInteger(value,buf);
    if (enclen > 0) {
        return rdbWriteRaw(rdb,buf,enclen);
    } else {
        /* Encode as string */
        enclen = ll2string((char*)buf,32,value);
        redisAssert(enclen < 32);
        if ((n = rdbSaveLen(rdb,enclen)) == -1) return -1;
        nwritten += n;
        if ((n = rdbWriteRaw(rdb,buf,enclen)) == -1) return -1;
        nwritten += n;
    }
    return nwritten;
}

/* Like rdbSaveStringObjectRaw() but handle encoded objects */
int rdbSaveStringObject(rio *rdb, robj *obj) {
    /* Avoid to decode the object, then encode it again, if the
     * object is already integer encoded. */
    if (obj->encoding == REDIS_ENCODING_INT) {
        return rdbSaveLongLongAsStringObject(rdb, (PORT_LONG) obj->ptr);
    } else {
        redisAssertWithInfo(NULL,obj,obj->encoding == REDIS_ENCODING_RAW);
        return rdbSaveRawString(rdb,obj->ptr,sdslen(obj->ptr));
    }
}

robj *rdbGenericLoadStringObject(rio *rdb, int encode) {
    int isencoded;
    uint32_t len;
    sds val;

    len = rdbLoadLen(rdb,&isencoded);
    if (isencoded) {
        switch(len) {
        case REDIS_RDB_ENC_INT8:
        case REDIS_RDB_ENC_INT16:
        case REDIS_RDB_ENC_INT32:
            return rdbLoadIntegerObject(rdb,len,encode);
        case REDIS_RDB_ENC_LZF:
            return rdbLoadLzfStringObject(rdb);
        default:
            redisPanic("Unknown RDB encoding type");
        }
    }

    if (len == REDIS_RDB_LENERR) return NULL;
    val = sdsnewlen(NULL,len);
    if (len && rioRead(rdb,val,len) == 0) {
        sdsfree(val);
        return NULL;
    }
    return createObject(REDIS_STRING,val);
}

robj *rdbLoadStringObject(rio *rdb) {
    return rdbGenericLoadStringObject(rdb,0);
}

robj *rdbLoadEncodedStringObject(rio *rdb) {
    return rdbGenericLoadStringObject(rdb,1);
}

/* Save a double value. Doubles are saved as strings prefixed by an unsigned
 * 8 bit integer specifying the length of the representation.
 * This 8 bit integer has special values in order to specify the following
 * conditions:
 * 253: not a number
 * 254: + inf
 * 255: - inf
 */
int rdbSaveDoubleValue(rio *rdb, double val) {
    unsigned char buf[128];
    int len;

    if (isnan(val)) {
        buf[0] = 253;
        len = 1;
    } else if (!isfinite(val)) {
        len = 1;
        buf[0] = (val < 0) ? 255 : 254;
    } else {
#if (DBL_MANT_DIG >= 52) && (LLONG_MAX == 0x7fffffffffffffffLL)
        /* Check if the float is in a safe range to be casted into a
         * PORT_LONGLONG. We are assuming that PORT_LONGLONG is 64 bit here.
         * Also we are assuming that there are no implementations around where
         * double has precision < 52 bit.
         *
         * Under this assumptions we test if a double is inside an interval
         * where casting to PORT_LONGLONG is safe. Then using two castings we
         * make sure the decimal part is zero. If all this is true we use
         * integer printing function that is much faster. */
        double min = -4503599627370495; /* (2^52)-1 */
        double max = 4503599627370496; /* -(2^52) */
        if (val > min && val < max && val == ((double)((PORT_LONGLONG)val)))
            ll2string((char*)buf+1,sizeof(buf)-1,(PORT_LONGLONG)val);
        else
#endif
            snprintf((char*)buf+1,sizeof(buf)-1,"%.17g",val);
        buf[0] = (unsigned char)strlen((char*)buf+1);
        len = buf[0]+1;
    }
    return rdbWriteRaw(rdb,buf,len);
}

/* For information about double serialization check rdbSaveDoubleValue() */
int rdbLoadDoubleValue(rio *rdb, double *val) {
    char buf[256];
    unsigned char len;
#ifdef _WIN32
    double scannedVal = 0;
    int assigned = 0;
    memset(buf, 0, sizeof(buf));
#endif

    if (rioRead(rdb,&len,1) == 0) return -1;
    switch(len) {
    case 255: *val = R_NegInf; return 0;
    case 254: *val = R_PosInf; return 0;
    case 253: *val = R_Nan; return 0;
    default:
        if (rioRead(rdb,buf,len) == 0) return -1;
        buf[len] = '\0';
#ifdef _WIN32
        assigned = sscanf_s(buf, "%lg", &scannedVal); /* BUGBUG: check if this can be replaced by IF_WIN32 */
        if( assigned != 0 ) {
            (*val) = scannedVal;
            return 0;
        } else {
            return -1;
        }
#else
        sscanf(buf, "%lg", val);
        return 0;
#endif
    }
}

/* Save the object type of object "o". */
int rdbSaveObjectType(rio *rdb, robj *o) {
    switch (o->type) {
    case REDIS_STRING:
        return rdbSaveType(rdb,REDIS_RDB_TYPE_STRING);
    case REDIS_LIST:
        if (o->encoding == REDIS_ENCODING_ZIPLIST)
            return rdbSaveType(rdb,REDIS_RDB_TYPE_LIST_ZIPLIST);
        else if (o->encoding == REDIS_ENCODING_LINKEDLIST)
            return rdbSaveType(rdb,REDIS_RDB_TYPE_LIST);
        else
            redisPanic("Unknown list encoding");
    case REDIS_SET:
        if (o->encoding == REDIS_ENCODING_INTSET)
            return rdbSaveType(rdb,REDIS_RDB_TYPE_SET_INTSET);
        else if (o->encoding == REDIS_ENCODING_HT)
            return rdbSaveType(rdb,REDIS_RDB_TYPE_SET);
        else
            redisPanic("Unknown set encoding");
    case REDIS_ZSET:
        if (o->encoding == REDIS_ENCODING_ZIPLIST)
            return rdbSaveType(rdb,REDIS_RDB_TYPE_ZSET_ZIPLIST);
        else if (o->encoding == REDIS_ENCODING_SKIPLIST)
            return rdbSaveType(rdb,REDIS_RDB_TYPE_ZSET);
        else
            redisPanic("Unknown sorted set encoding");
    case REDIS_HASH:
        if (o->encoding == REDIS_ENCODING_ZIPLIST)
            return rdbSaveType(rdb,REDIS_RDB_TYPE_HASH_ZIPLIST);
        else if (o->encoding == REDIS_ENCODING_HT)
            return rdbSaveType(rdb,REDIS_RDB_TYPE_HASH);
        else
            redisPanic("Unknown hash encoding");
    default:
        redisPanic("Unknown object type");
    }
    return -1; /* avoid warning */
}

/* Use rdbLoadType() to load a TYPE in RDB format, but returns -1 if the
 * type is not specifically a valid Object Type. */
int rdbLoadObjectType(rio *rdb) {
    int type;
    if ((type = rdbLoadType(rdb)) == -1) return -1;
    if (!rdbIsObjectType(type)) return -1;
    return type;
}

/* Save a Redis object. Returns -1 on error, number of bytes written on success. */
int rdbSaveObject(rio *rdb, robj *o) {
    int n, nwritten = 0;

    if (o->type == REDIS_STRING) {
        /* Save a string value */
        if ((n = rdbSaveStringObject(rdb,o)) == -1) return -1;
        nwritten += n;
    } else if (o->type == REDIS_LIST) {
        /* Save a list value */
        if (o->encoding == REDIS_ENCODING_ZIPLIST) {
            size_t l = ziplistBlobLen((unsigned char*)o->ptr);

            if ((n = rdbSaveRawString(rdb,o->ptr,l)) == -1) return -1;
            nwritten += n;
        } else if (o->encoding == REDIS_ENCODING_LINKEDLIST) {
            list *list = o->ptr;
            listNode *ln;
            listIter li;

            if ((n = rdbSaveLen(rdb,(uint32_t)listLength(list))) == -1) return -1;  /* UPSTREAM_ISSUE: missing (uint32_t) cast */
            nwritten += n;

            listRewind(list,&li);
            while((ln = listNext(&li))) {
                robj *eleobj = listNodeValue(ln);
                if ((n = rdbSaveStringObject(rdb,eleobj)) == -1) return -1;
                nwritten += n;
            }
        } else {
            redisPanic("Unknown list encoding");
        }
    } else if (o->type == REDIS_SET) {
        /* Save a set value */
        if (o->encoding == REDIS_ENCODING_HT) {
            dict *set = o->ptr;
            dictEntry *de;
            dictIterator *di = dictGetIterator(set);

            if ((n = rdbSaveLen(rdb,(uint32_t)dictSize(set))) == -1) return -1;
            nwritten += n;

            while((de = dictNext(di)) != NULL) {
                robj *eleobj = dictGetKey(de);
                if ((n = rdbSaveStringObject(rdb,eleobj)) == -1) return -1;
                nwritten += n;
            }
            dictReleaseIterator(di);
        } else if (o->encoding == REDIS_ENCODING_INTSET) {
            size_t l = intsetBlobLen((intset*)o->ptr);

            if ((n = rdbSaveRawString(rdb,o->ptr,l)) == -1) return -1;
            nwritten += n;
        } else {
            redisPanic("Unknown set encoding");
        }
    } else if (o->type == REDIS_ZSET) {
        /* Save a sorted set value */
        if (o->encoding == REDIS_ENCODING_ZIPLIST) {
            size_t l = ziplistBlobLen((unsigned char*)o->ptr);

            if ((n = rdbSaveRawString(rdb,o->ptr,l)) == -1) return -1;
            nwritten += n;
        } else if (o->encoding == REDIS_ENCODING_SKIPLIST) {
            zset *zs = o->ptr;
            dictEntry *de;
            dictIterator *di = dictGetIterator(zs->dict);

            if ((n = rdbSaveLen(rdb,(uint32_t)dictSize(zs->dict))) == -1) return -1;
            nwritten += n;

            while((de = dictNext(di)) != NULL) {
                robj *eleobj = dictGetKey(de);
                double *score = dictGetVal(de);

                if ((n = rdbSaveStringObject(rdb,eleobj)) == -1) return -1;
                nwritten += n;
                if ((n = rdbSaveDoubleValue(rdb,*score)) == -1) return -1;
                nwritten += n;
            }
            dictReleaseIterator(di);
        } else {
            redisPanic("Unknown sorted set encoding");
        }
    } else if (o->type == REDIS_HASH) {
        /* Save a hash value */
        if (o->encoding == REDIS_ENCODING_ZIPLIST) {
            size_t l = ziplistBlobLen((unsigned char*)o->ptr);

            if ((n = rdbSaveRawString(rdb,o->ptr,l)) == -1) return -1;
            nwritten += n;

        } else if (o->encoding == REDIS_ENCODING_HT) {
            dictIterator *di = dictGetIterator(o->ptr);
            dictEntry *de;

            if ((n = rdbSaveLen(rdb,(uint32_t)dictSize((dict*)o->ptr))) == -1) return -1;
            nwritten += n;

            while((de = dictNext(di)) != NULL) {
                robj *key = dictGetKey(de);
                robj *val = dictGetVal(de);

                if ((n = rdbSaveStringObject(rdb,key)) == -1) return -1;
                nwritten += n;
                if ((n = rdbSaveStringObject(rdb,val)) == -1) return -1;
                nwritten += n;
            }
            dictReleaseIterator(di);

        } else {
            redisPanic("Unknown hash encoding");
        }

    } else {
        redisPanic("Unknown object type");
    }
    return nwritten;
}

/* Return the length the object will have on disk if saved with
 * the rdbSaveObject() function. Currently we use a trick to get
 * this length with very little changes to the code. In the future
 * we could switch to a faster solution. */
off_t rdbSavedObjectLen(robj *o) {
    int len = rdbSaveObject(NULL,o);
    redisAssertWithInfo(NULL,o,len != -1);
    return (off_t)len;
}

/* Save a key-value pair, with expire time, type, key, value.
 * On error -1 is returned.
 * On success if the key was actually saved 1 is returned, otherwise 0
 * is returned (the key was already expired). */
int rdbSaveKeyValuePair(rio *rdb, robj *key, robj *val,
                        PORT_LONGLONG expiretime, PORT_LONGLONG now)
{
    /* Save the expire time */
    if (expiretime != -1) {
        /* If this key is already expired skip it */
        if (expiretime < now) return 0;
        if (rdbSaveType(rdb,REDIS_RDB_OPCODE_EXPIRETIME_MS) == -1) return -1;
        if (rdbSaveMillisecondTime(rdb,expiretime) == -1) return -1;
    }

    /* Save type, key, value */
    if (rdbSaveObjectType(rdb,val) == -1) return -1;
    if (rdbSaveStringObject(rdb,key) == -1) return -1;
    if (rdbSaveObject(rdb,val) == -1) return -1;
    return 1;
}

/* Produces a dump of the database in RDB format sending it to the specified
 * Redis I/O channel. On success REDIS_OK is returned, otherwise REDIS_ERR
 * is returned and part of the output, or all the output, can be
 * missing because of I/O errors.
 *
 * When the function returns REDIS_ERR and if 'error' is not NULL, the
 * integer pointed by 'error' is set to the value of errno just after the I/O
 * error. */
int rdbSaveRio(rio *rdb, int *error) {
    dictIterator *di = NULL;
    dictEntry *de;
    char magic[10];
    int j;
    PORT_LONGLONG now = mstime();
    uint64_t cksum;

    if (server.rdb_checksum)
        rdb->update_cksum = rioGenericUpdateChecksum;
    snprintf(magic,sizeof(magic),"REDIS%04d",REDIS_RDB_VERSION);
    if (rdbWriteRaw(rdb,magic,9) == -1) goto werr;

    for (j = 0; j < server.dbnum; j++) {
        redisDb *db = server.db+j;
        dict *d = db->dict;
        if (dictSize(d) == 0) continue;
        di = dictGetSafeIterator(d);
        if (!di) return REDIS_ERR;

        /* Write the SELECT DB opcode */
        if (rdbSaveType(rdb,REDIS_RDB_OPCODE_SELECTDB) == -1) goto werr;
        if (rdbSaveLen(rdb,j) == -1) goto werr;

        /* Iterate this DB writing every entry */
        while((de = dictNext(di)) != NULL) {
            sds keystr = dictGetKey(de);
            robj key, *o = dictGetVal(de);
            PORT_LONGLONG expire;

            initStaticStringObject(key,keystr);
            expire = getExpire(db,&key);
            if (rdbSaveKeyValuePair(rdb,&key,o,expire,now) == -1) goto werr;
        }
        dictReleaseIterator(di);
    }
    di = NULL; /* So that we don't release it again on error. */

    /* EOF opcode */
    if (rdbSaveType(rdb,REDIS_RDB_OPCODE_EOF) == -1) goto werr;

    /* CRC64 checksum. It will be zero if checksum computation is disabled, the
     * loading code skips the check in this case. */
    cksum = rdb->cksum;
    memrev64ifbe(&cksum);
    if (rioWrite(rdb,&cksum,8) == 0) goto werr;
    return REDIS_OK;

werr:
    if (error) *error = errno;
    if (di) dictReleaseIterator(di);
    return REDIS_ERR;
}

/* This is just a wrapper to rdbSaveRio() that additionally adds a prefix
 * and a suffix to the generated RDB dump. The prefix is:
 *
 * $EOF:<40 bytes unguessable hex string>\r\n
 *
 * While the suffix is the 40 bytes hex string we announced in the prefix.
 * This way processes receiving the payload can understand when it ends
 * without doing any processing of the content. */
int rdbSaveRioWithEOFMark(rio *rdb, int *error) {
    char eofmark[REDIS_EOF_MARK_SIZE];

    getRandomHexChars(eofmark,REDIS_EOF_MARK_SIZE);
    if (error) *error = 0;
    if (rioWrite(rdb,"$EOF:",5) == 0) goto werr;
    if (rioWrite(rdb,eofmark,REDIS_EOF_MARK_SIZE) == 0) goto werr;
    if (rioWrite(rdb,"\r\n",2) == 0) goto werr;
    if (rdbSaveRio(rdb,error) == REDIS_ERR) goto werr;
    if (rioWrite(rdb,eofmark,REDIS_EOF_MARK_SIZE) == 0) goto werr;
    return REDIS_OK;

werr: /* Write error. */
    /* Set 'error' only if not already set by rdbSaveRio() call. */
    if (error && *error == 0) *error = errno;
    return REDIS_ERR;
}

/* Save the DB on disk. Return REDIS_ERR on error, REDIS_OK on success. */
int rdbSave(char *filename) {
    char tmpfile[256];
    FILE *fp;
    rio rdb;
    int error;

    snprintf(tmpfile,256,"temp-%d.rdb", (int) getpid());
#ifdef _WIN32
        fp = fopen(tmpfile,"wb");
#else
        fp = fopen(tmpfile,"w");
#endif
    if (!fp) {
        redisLog(REDIS_WARNING, "Failed opening .rdb for saving: %s",
            strerror(errno));
        return REDIS_ERR;
    }

    rioInitWithFile(&rdb,fp);
    if (rdbSaveRio(&rdb,&error) == REDIS_ERR) {
        errno = error;
        goto werr;
    }

    /* Make sure data will not remain on the OS's output buffers */
    if (fflush(fp) == EOF) goto werr;
    if (fsync(fileno(fp)) == -1) goto werr;
    if (fclose(fp) == EOF) goto werr;

    /* Use RENAME to make sure the DB file is changed atomically only
     * if the generate DB file is ok. */
    if (rename(tmpfile,filename) == -1) {
        redisLog(REDIS_WARNING,"Error moving temp DB file on the final destination: %s", strerror(errno));
        unlink(tmpfile);
        return REDIS_ERR;
    }
    redisLog(REDIS_NOTICE,"DB saved on disk");
    server.dirty = 0;
    server.lastsave = time(NULL);
    server.lastbgsave_status = REDIS_OK;
    return REDIS_OK;

werr:
    redisLog(REDIS_WARNING,"Write error saving DB on disk: %s", strerror(errno));
    fclose(fp);
    unlink(tmpfile);
    return REDIS_ERR;
}

int rdbSaveBackground(char *filename) {
    pid_t childpid;
    PORT_LONGLONG start;

    if (server.rdb_child_pid != -1) return REDIS_ERR;

    server.dirty_before_bgsave = server.dirty;
    server.lastbgsave_try = time(NULL);

    start = ustime();
#ifdef _WIN32
    childpid = BeginForkOperation_Rdb(filename, &server, sizeof(server), dictGetHashFunctionSeed(), server.logfile);
#else
    if ((childpid = fork()) == 0) {
        int retval;

        /* Child */
        closeListeningSockets(0);
        redisSetProcTitle("redis-rdb-bgsave");
        retval = rdbSave(filename);
        if (retval == REDIS_OK) {
            size_t private_dirty = zmalloc_get_private_dirty();

            if (private_dirty) {
                redisLog(REDIS_NOTICE,
                    "RDB: %zu MB of memory used by copy-on-write",
                    private_dirty/(1024*1024));
            }
        }
        exitFromChild((retval == REDIS_OK) ? 0 : 1);
    } else {
#endif
        /* Parent */
        server.stat_fork_time = ustime()-start;
        server.stat_fork_rate = (double) zmalloc_used_memory() * 1000000 / server.stat_fork_time / (1024*1024*1024); /* GB per second. */
        latencyAddSampleIfNeeded("fork",server.stat_fork_time/1000);
        if (childpid == -1) {
            server.lastbgsave_status = REDIS_ERR;
            redisLog(REDIS_WARNING,"Can't save in background: fork: %s",
                strerror(errno));
            return REDIS_ERR;
        }
        redisLog(REDIS_NOTICE,"Background saving started by pid %d",childpid);
        server.rdb_save_time_start = time(NULL);
        server.rdb_child_pid = childpid;
        server.rdb_child_type = REDIS_RDB_CHILD_TYPE_DISK;
        updateDictResizePolicy();
        return REDIS_OK;
#ifndef _WIN32
    }
#endif
    return REDIS_OK; /* unreached */
}

void rdbRemoveTempFile(pid_t childpid) {
    char tmpfile[256];

    snprintf(tmpfile,sizeof(tmpfile),"temp-%d.rdb", (int) childpid);
    unlink(tmpfile);
}

/* Load a Redis object of the specified type from the specified file.
 * On success a newly allocated object is returned, otherwise NULL. */
robj *rdbLoadObject(int rdbtype, rio *rdb) {
    robj *o, *ele, *dec;
    size_t len;
    unsigned int i;

    if (rdbtype == REDIS_RDB_TYPE_STRING) {
        /* Read string value */
        if ((o = rdbLoadEncodedStringObject(rdb)) == NULL) return NULL;
        o = tryObjectEncoding(o);
    } else if (rdbtype == REDIS_RDB_TYPE_LIST) {
        /* Read list value */
        if ((len = rdbLoadLen(rdb,NULL)) == REDIS_RDB_LENERR) return NULL;

        /* Use a real list when there are too many entries */
        if (len > server.list_max_ziplist_entries) {
            o = createListObject();
        } else {
            o = createZiplistObject();
        }

        /* Load every single element of the list */
        while(len--) {
            if ((ele = rdbLoadEncodedStringObject(rdb)) == NULL) return NULL;

            /* If we are using a ziplist and the value is too big, convert
             * the object to a real list. */
            if (o->encoding == REDIS_ENCODING_ZIPLIST &&
                ele->encoding == REDIS_ENCODING_RAW &&
                sdslen(ele->ptr) > server.list_max_ziplist_value)
                    listTypeConvert(o,REDIS_ENCODING_LINKEDLIST);

            if (o->encoding == REDIS_ENCODING_ZIPLIST) {
                dec = getDecodedObject(ele);
                o->ptr = ziplistPush(o->ptr,dec->ptr,(unsigned int)sdslen(dec->ptr),REDIS_TAIL);
                decrRefCount(dec);
                decrRefCount(ele);
            } else {
                ele = tryObjectEncoding(ele);
                listAddNodeTail(o->ptr,ele);
            }
        }
    } else if (rdbtype == REDIS_RDB_TYPE_SET) {
        /* Read list/set value */
        if ((len = rdbLoadLen(rdb,NULL)) == REDIS_RDB_LENERR) return NULL;

        /* Use a regular set when there are too many entries. */
        if (len > server.set_max_intset_entries) {
            o = createSetObject();
            /* It's faster to expand the dict to the right size asap in order
             * to avoid rehashing */
            if (len > DICT_HT_INITIAL_SIZE)
                dictExpand(o->ptr,len);
        } else {
            o = createIntsetObject();
        }

        /* Load every single element of the list/set */
        for (i = 0; i < len; i++) {
            PORT_LONGLONG llval;
            if ((ele = rdbLoadEncodedStringObject(rdb)) == NULL) return NULL;
            ele = tryObjectEncoding(ele);

            if (o->encoding == REDIS_ENCODING_INTSET) {
                /* Fetch integer value from element */
                if (isObjectRepresentableAsLongLong(ele,&llval) == REDIS_OK) {
                    o->ptr = intsetAdd(o->ptr,llval,NULL);
                } else {
                    setTypeConvert(o,REDIS_ENCODING_HT);
                    dictExpand(o->ptr,len);
                }
            }

            /* This will also be called when the set was just converted
             * to regular hash table encoded set */
            if (o->encoding == REDIS_ENCODING_HT) {
                dictAdd((dict*)o->ptr,ele,NULL);
            } else {
                decrRefCount(ele);
            }
        }
    } else if (rdbtype == REDIS_RDB_TYPE_ZSET) {
        /* Read list/set value */
        size_t zsetlen;
        size_t maxelelen = 0;
        zset *zs;

        if ((zsetlen = rdbLoadLen(rdb,NULL)) == REDIS_RDB_LENERR) return NULL;
        o = createZsetObject();
        zs = o->ptr;

        /* Load every single element of the list/set */
        while(zsetlen--) {
            robj *ele;
            double score;
            zskiplistNode *znode;

            if ((ele = rdbLoadEncodedStringObject(rdb)) == NULL) return NULL;
            ele = tryObjectEncoding(ele);
            if (rdbLoadDoubleValue(rdb,&score) == -1) return NULL;

            /* Don't care about integer-encoded strings. */
            if (ele->encoding == REDIS_ENCODING_RAW &&
                sdslen(ele->ptr) > maxelelen)
                    maxelelen = sdslen(ele->ptr);

            znode = zslInsert(zs->zsl,score,ele);
            dictAdd(zs->dict,ele,&znode->score);
            incrRefCount(ele); /* added to skiplist */
        }

        /* Convert *after* loading, since sorted sets are not stored ordered. */
        if (zsetLength(o) <= server.zset_max_ziplist_entries &&
            maxelelen <= server.zset_max_ziplist_value)
                zsetConvert(o,REDIS_ENCODING_ZIPLIST);
    } else if (rdbtype == REDIS_RDB_TYPE_HASH) {
        size_t len;
        int ret;

        len = rdbLoadLen(rdb, NULL);
        if (len == REDIS_RDB_LENERR) return NULL;

        o = createHashObject();

        /* Too many entries? Use a hash table. */
        if (len > server.hash_max_ziplist_entries)
            hashTypeConvert(o, REDIS_ENCODING_HT);

        /* Load every field and value into the ziplist */
        while (o->encoding == REDIS_ENCODING_ZIPLIST && len > 0) {
            robj *field, *value;

            len--;
            /* Load raw strings */
            field = rdbLoadStringObject(rdb);
            if (field == NULL) return NULL;
            redisAssert(field->encoding == REDIS_ENCODING_RAW);
            value = rdbLoadStringObject(rdb);
            if (value == NULL) return NULL;
            redisAssert(field->encoding == REDIS_ENCODING_RAW);

            /* Add pair to ziplist */
            o->ptr = ziplistPush(o->ptr, field->ptr, (unsigned int)sdslen(field->ptr), ZIPLIST_TAIL);
            o->ptr = ziplistPush(o->ptr, value->ptr, (unsigned int)sdslen(value->ptr), ZIPLIST_TAIL);
            /* Convert to hash table if size threshold is exceeded */
            if (sdslen(field->ptr) > server.hash_max_ziplist_value ||
                sdslen(value->ptr) > server.hash_max_ziplist_value)
            {
                decrRefCount(field);
                decrRefCount(value);
                hashTypeConvert(o, REDIS_ENCODING_HT);
                break;
            }
            decrRefCount(field);
            decrRefCount(value);
        }

        /* Load remaining fields and values into the hash table */
        while (o->encoding == REDIS_ENCODING_HT && len > 0) {
            robj *field, *value;

            len--;
            /* Load encoded strings */
            field = rdbLoadEncodedStringObject(rdb);
            if (field == NULL) return NULL;
            value = rdbLoadEncodedStringObject(rdb);
            if (value == NULL) return NULL;

            field = tryObjectEncoding(field);
            value = tryObjectEncoding(value);

            /* Add pair to hash table */
            ret = dictAdd((dict*)o->ptr, field, value);
            redisAssert(ret == DICT_OK);
        }

        /* All pairs should be read by now */
        redisAssert(len == 0);

    } else if (rdbtype == REDIS_RDB_TYPE_HASH_ZIPMAP  ||
               rdbtype == REDIS_RDB_TYPE_LIST_ZIPLIST ||
               rdbtype == REDIS_RDB_TYPE_SET_INTSET   ||
               rdbtype == REDIS_RDB_TYPE_ZSET_ZIPLIST ||
               rdbtype == REDIS_RDB_TYPE_HASH_ZIPLIST)
    {
        robj *aux = rdbLoadStringObject(rdb);

        if (aux == NULL) return NULL;
        o = createObject(REDIS_STRING,NULL); /* string is just placeholder */
        o->ptr = zmalloc(sdslen(aux->ptr));
        memcpy(o->ptr,aux->ptr,sdslen(aux->ptr));
        decrRefCount(aux);

        /* Fix the object encoding, and make sure to convert the encoded
         * data type into the base type if accordingly to the current
         * configuration there are too many elements in the encoded data
         * type. Note that we only check the length and not max element
         * size as this is an O(N) scan. Eventually everything will get
         * converted. */
        switch(rdbtype) {
            case REDIS_RDB_TYPE_HASH_ZIPMAP:
                /* Convert to ziplist encoded hash. This must be deprecated
                 * when loading dumps created by Redis 2.4 gets deprecated. */
                {
                    unsigned char *zl = ziplistNew();
                    unsigned char *zi = zipmapRewind(o->ptr);
                    unsigned char *fstr, *vstr;
                    unsigned int flen, vlen;
                    unsigned int maxlen = 0;

                    while ((zi = zipmapNext(zi, &fstr, &flen, &vstr, &vlen)) != NULL) {
                        if (flen > maxlen) maxlen = flen;
                        if (vlen > maxlen) maxlen = vlen;
                        zl = ziplistPush(zl, fstr, flen, ZIPLIST_TAIL);
                        zl = ziplistPush(zl, vstr, vlen, ZIPLIST_TAIL);
                    }

                    zfree(o->ptr);
                    o->ptr = zl;
                    o->type = REDIS_HASH;
                    o->encoding = REDIS_ENCODING_ZIPLIST;

                    if (hashTypeLength(o) > server.hash_max_ziplist_entries ||
                        maxlen > server.hash_max_ziplist_value)
                    {
                        hashTypeConvert(o, REDIS_ENCODING_HT);
                    }
                }
                break;
            case REDIS_RDB_TYPE_LIST_ZIPLIST:
                o->type = REDIS_LIST;
                o->encoding = REDIS_ENCODING_ZIPLIST;
                if (ziplistLen(o->ptr) > server.list_max_ziplist_entries)
                    listTypeConvert(o,REDIS_ENCODING_LINKEDLIST);
                break;
            case REDIS_RDB_TYPE_SET_INTSET:
                o->type = REDIS_SET;
                o->encoding = REDIS_ENCODING_INTSET;
                if (intsetLen(o->ptr) > server.set_max_intset_entries)
                    setTypeConvert(o,REDIS_ENCODING_HT);
                break;
            case REDIS_RDB_TYPE_ZSET_ZIPLIST:
                o->type = REDIS_ZSET;
                o->encoding = REDIS_ENCODING_ZIPLIST;
                if (zsetLength(o) > server.zset_max_ziplist_entries)
                    zsetConvert(o,REDIS_ENCODING_SKIPLIST);
                break;
            case REDIS_RDB_TYPE_HASH_ZIPLIST:
                o->type = REDIS_HASH;
                o->encoding = REDIS_ENCODING_ZIPLIST;
                if (hashTypeLength(o) > server.hash_max_ziplist_entries)
                    hashTypeConvert(o, REDIS_ENCODING_HT);
                break;
            default:
                redisPanic("Unknown encoding");
                break;
        }
    } else {
        redisPanic("Unknown object type");
    }
    return o;
}

/* Mark that we are loading in the global state and setup the fields
 * needed to provide loading stats. */
void startLoading(FILE *fp) {
#ifdef _WIN32
	struct _stat64 sb;
#else
	struct stat sb;
#endif

    /* Load the DB */
    server.loading = 1;
    server.loading_start_time = time(NULL);
    server.loading_loaded_bytes = 0;
    if (fstat(fileno(fp), &sb) == -1) {
        server.loading_total_bytes = 0;
    } else {
        server.loading_total_bytes = sb.st_size;
    }
}

/* Refresh the loading progress info */
void loadingProgress(off_t pos) {
    server.loading_loaded_bytes = pos;
    if (server.stat_peak_memory < zmalloc_used_memory())
        server.stat_peak_memory = zmalloc_used_memory();
}

/* Loading finished */
void stopLoading(void) {
    server.loading = 0;
}

/* Track loading progress in order to serve client's from time to time
   and if needed calculate rdb checksum  */
void rdbLoadProgressCallback(rio *r, const void *buf, size_t len) {
    if (server.rdb_checksum)
        rioGenericUpdateChecksum(r, buf, len);
    if (server.loading_process_events_interval_bytes &&
        (r->processed_bytes + len)/server.loading_process_events_interval_bytes > r->processed_bytes/server.loading_process_events_interval_bytes)
    {
        /* The DB can take some non trivial amount of time to load. Update
         * our cached time since it is used to create and update the last
         * interaction time with clients and for other important things. */
        updateCachedTime();
        if (server.masterhost && server.repl_state == REDIS_REPL_TRANSFER)
            replicationSendNewlineToMaster();
        loadingProgress((off_t)r->processed_bytes);
        processEventsWhileBlocked();
    }
}

int rdbLoad(char *filename) {
    uint32_t dbid;
    int type, rdbver;
    redisDb *db = server.db+0;
    char buf[1024];
    PORT_LONGLONG expiretime, now = mstime();
    FILE *fp;
    rio rdb;

    if ((fp = fopen(filename,"r")) == NULL) return REDIS_ERR;

    rioInitWithFile(&rdb,fp);
    rdb.update_cksum = rdbLoadProgressCallback;
    rdb.max_processing_chunk = server.loading_process_events_interval_bytes;
    if (rioRead(&rdb,buf,9) == 0) goto eoferr;
    buf[9] = '\0';
    if (memcmp(buf,"REDIS",5) != 0) {
        fclose(fp);
        redisLog(REDIS_WARNING,"Wrong signature trying to load DB from file");
        errno = EINVAL;
        return REDIS_ERR;
    }
    rdbver = atoi(buf+5);
    if (rdbver < 1 || rdbver > REDIS_RDB_VERSION) {
        fclose(fp);
        redisLog(REDIS_WARNING,"Can't handle RDB format version %d",rdbver);
        errno = EINVAL;
        return REDIS_ERR;
    }

    startLoading(fp);
    while(1) {
        robj *key, *val;
        expiretime = -1;

        /* Read type. */
        if ((type = rdbLoadType(&rdb)) == -1) goto eoferr;
        if (type == REDIS_RDB_OPCODE_EXPIRETIME) {
            if ((expiretime = rdbLoadTime(&rdb)) == -1) goto eoferr;
            /* We read the time so we need to read the object type again. */
            if ((type = rdbLoadType(&rdb)) == -1) goto eoferr;
            /* the EXPIRETIME opcode specifies time in seconds, so convert
             * into milliseconds. */
            expiretime *= 1000;
        } else if (type == REDIS_RDB_OPCODE_EXPIRETIME_MS) {
            /* Milliseconds precision expire times introduced with RDB
             * version 3. */
            if ((expiretime = rdbLoadMillisecondTime(&rdb)) == -1) goto eoferr;
            /* We read the time so we need to read the object type again. */
            if ((type = rdbLoadType(&rdb)) == -1) goto eoferr;
        }

        if (type == REDIS_RDB_OPCODE_EOF)
            break;

        /* Handle SELECT DB opcode as a special case */
        if (type == REDIS_RDB_OPCODE_SELECTDB) {
            if ((dbid = rdbLoadLen(&rdb,NULL)) == REDIS_RDB_LENERR)
                goto eoferr;
            if (dbid >= (unsigned)server.dbnum) {
                redisLog(REDIS_WARNING,"FATAL: Data file was created with a Redis server configured to handle more than %d databases. Exiting\n", server.dbnum);
                exit(1);
            }
            db = server.db+dbid;
            continue;
        }
        /* Read key */
        if ((key = rdbLoadStringObject(&rdb)) == NULL) goto eoferr;
        /* Read value */
        if ((val = rdbLoadObject(type,&rdb)) == NULL) goto eoferr;
        /* Check if the key already expired. This function is used when loading
         * an RDB file from disk, either at startup, or when an RDB was
         * received from the master. In the latter case, the master is
         * responsible for key expiry. If we would expire keys here, the
         * snapshot taken by the master may not be reflected on the slave. */
        if (server.masterhost == NULL && expiretime != -1 && expiretime < now) {
            decrRefCount(key);
            decrRefCount(val);
            continue;
        }
        /* Add the new object in the hash table */
        dbAdd(db,key,val);

        /* Set the expire time if needed */
        if (expiretime != -1) setExpire(db,key,expiretime);

        decrRefCount(key);
    }
    /* Verify the checksum if RDB version is >= 5 */
    if (rdbver >= 5 && server.rdb_checksum) {
        uint64_t cksum, expected = rdb.cksum;

        if (rioRead(&rdb,&cksum,8) == 0) goto eoferr;
        memrev64ifbe(&cksum);
        if (cksum == 0) {
            redisLog(REDIS_WARNING,"RDB file was saved with checksum disabled: no check performed.");
        } else if (cksum != expected) {
            redisLog(REDIS_WARNING,"Wrong RDB checksum. Aborting now.");
            exit(1);
        }
    }

    fclose(fp);
    stopLoading();
    return REDIS_OK;

eoferr: /* unexpected end of file is handled here with a fatal exit */
    redisLog(REDIS_WARNING,"Short read or OOM loading DB. Unrecoverable error, aborting now.");
    exit(1);
    return REDIS_ERR; /* Just to avoid warning */
}

/* A background saving child (BGSAVE) terminated its work. Handle this.
 * This function covers the case of actual BGSAVEs. */
void backgroundSaveDoneHandlerDisk(int exitcode, int bysignal) {
    if (!bysignal && exitcode == 0) {
        redisLog(REDIS_NOTICE,
            "Background saving terminated with success");
        server.dirty = server.dirty - server.dirty_before_bgsave;
        server.lastsave = time(NULL);
        server.lastbgsave_status = REDIS_OK;
    } else if (!bysignal && exitcode != 0) {
        redisLog(REDIS_WARNING, "Background saving error");
        server.lastbgsave_status = REDIS_ERR;
    } else {
        mstime_t latency;

        redisLog(REDIS_WARNING,
            "Background saving terminated by signal %d", bysignal);
        latencyStartMonitor(latency);
        rdbRemoveTempFile(server.rdb_child_pid);
        latencyEndMonitor(latency);
        latencyAddSampleIfNeeded("rdb-unlink-temp-file",latency);
        /* SIGUSR1 is whitelisted, so we have a way to kill a child without
         * tirggering an error conditon. */
        if (bysignal != SIGUSR1)
            server.lastbgsave_status = REDIS_ERR;
    }
    server.rdb_child_pid = -1;
    server.rdb_child_type = REDIS_RDB_CHILD_TYPE_NONE;
    server.rdb_save_time_last = time(NULL)-server.rdb_save_time_start;
    server.rdb_save_time_start = -1;
    /* Possibly there are slaves waiting for a BGSAVE in order to be served
     * (the first stage of SYNC is a bulk transfer of dump.rdb) */
    updateSlavesWaitingBgsave((!bysignal && exitcode == 0) ? REDIS_OK : REDIS_ERR, REDIS_RDB_CHILD_TYPE_DISK);
}

/* A background saving child (BGSAVE) terminated its work. Handle this.
 * This function covers the case of RDB -> Salves socket transfers for
 * diskless replication. */
void backgroundSaveDoneHandlerSocket(int exitcode, int bysignal) {
    uint64_t *ok_slaves;

    if (!bysignal && exitcode == 0) {
        redisLog(REDIS_NOTICE,
            "Background RDB transfer terminated with success");
    } else if (!bysignal && exitcode != 0) {
        redisLog(REDIS_WARNING, "Background transfer error");
    } else {
        redisLog(REDIS_WARNING,
            "Background transfer terminated by signal %d", bysignal);
    }
    server.rdb_child_pid = -1;
    server.rdb_child_type = REDIS_RDB_CHILD_TYPE_NONE;
    server.rdb_save_time_start = -1;

    /* If the child returns an OK exit code, read the set of slave client
     * IDs and the associated status code. We'll terminate all the slaves
     * in error state.
     *
     * If the process returned an error, consider the list of slaves that
     * can continue to be emtpy, so that it's just a special case of the
     * normal code path. */
    ok_slaves = zmalloc(sizeof(uint64_t)); /* Make space for the count. */
    ok_slaves[0] = 0;
    if (!bysignal && exitcode == 0) {
        int readlen = sizeof(uint64_t);

        if (read(server.rdb_pipe_read_result_from_child, ok_slaves, readlen) ==
                 readlen)
        {
            readlen = (int)(ok_slaves[0]*sizeof(uint64_t)*2);                   /* UPSTREAM_ISSUE: missing (int) cast */

            /* Make space for enough elements as specified by the first
             * uint64_t element in the array. */
            ok_slaves = zrealloc(ok_slaves,sizeof(uint64_t)+readlen);
            if (readlen &&
                read(server.rdb_pipe_read_result_from_child, ok_slaves+1,
                     readlen) != readlen)
            {
                ok_slaves[0] = 0;
            }
        }
    }

    close(server.rdb_pipe_read_result_from_child);
    close(server.rdb_pipe_write_result_to_parent);

    /* We can continue the replication process with all the slaves that
     * correctly received the full payload. Others are terminated. */
    listNode *ln;
    listIter li;

    listRewind(server.slaves,&li);
    while((ln = listNext(&li))) {
        redisClient *slave = ln->value;

        if (slave->replstate == REDIS_REPL_WAIT_BGSAVE_END) {
            uint64_t j;
            int errorcode = 0;

            /* Search for the slave ID in the reply. In order for a slave to
             * continue the replication process, we need to find it in the list,
             * and it must have an error code set to 0 (which means success). */
            for (j = 0; j < ok_slaves[0]; j++) {
                if (slave->id == ok_slaves[2*j+1]) {
                    errorcode = (int)(ok_slaves[2*j+2]);                        /* UPSTREAM_ISSUE: missing (int) cast */
                    break; /* Found in slaves list. */
                }
            }
            if (j == ok_slaves[0] || errorcode != 0) {
                redisLog(REDIS_WARNING,
                "Closing slave %s: child->slave RDB transfer failed: %s",
                    replicationGetSlaveName(slave),
                    (errorcode == 0) ? "RDB transfer child aborted"
                                     : strerror(errorcode));
                freeClient(slave);
            } else {
                redisLog(REDIS_WARNING,
                "Slave %s correctly received the streamed RDB file.",
                    replicationGetSlaveName(slave));
                /* Restore the socket as non-blocking. */
                anetNonBlock(NULL,slave->fd);
                anetSendTimeout(NULL,slave->fd,0);
            }
        }
    }
    zfree(ok_slaves);

    updateSlavesWaitingBgsave((!bysignal && exitcode == 0) ? REDIS_OK : REDIS_ERR, REDIS_RDB_CHILD_TYPE_SOCKET);
}

/* When a background RDB saving/transfer terminates, call the right handler. */
void backgroundSaveDoneHandler(int exitcode, int bysignal) {
    switch(server.rdb_child_type) {
    case REDIS_RDB_CHILD_TYPE_DISK:
        backgroundSaveDoneHandlerDisk(exitcode,bysignal);
        break;
    case REDIS_RDB_CHILD_TYPE_SOCKET:
        backgroundSaveDoneHandlerSocket(exitcode,bysignal);
        break;
    default:
        redisPanic("Unknown RDB child type.");
        break;
    }
}

/* Spawn an RDB child that writes the RDB to the sockets of the slaves
 * that are currently in REDIS_REPL_WAIT_BGSAVE_START state. */
int rdbSaveToSlavesSockets(void) {
    int *fds;
    uint64_t *clientids;
    int numfds;
    listNode *ln;
    listIter li;
    pid_t childpid;
    PORT_LONGLONG start;
    int pipefds[2];

    if (server.rdb_child_pid != -1) return REDIS_ERR;

    /* Before to fork, create a pipe that will be used in order to
     * send back to the parent the IDs of the slaves that successfully
     * received all the writes. */
    if (pipe(pipefds) == -1) return REDIS_ERR;
    server.rdb_pipe_read_result_from_child = pipefds[0];
    server.rdb_pipe_write_result_to_parent = pipefds[1];

    /* Collect the file descriptors of the slaves we want to transfer
     * the RDB to, which are i WAIT_BGSAVE_START state. */
    fds = zmalloc(sizeof(int)*listLength(server.slaves));
    /* We also allocate an array of corresponding client IDs. This will
     * be useful for the child process in order to build the report
     * (sent via unix pipe) that will be sent to the parent. */
    clientids = zmalloc(sizeof(uint64_t)*listLength(server.slaves));
    numfds = 0;

    listRewind(server.slaves,&li);
    while((ln = listNext(&li))) {
        redisClient *slave = ln->value;

        if (slave->replstate == REDIS_REPL_WAIT_BGSAVE_START) {
            clientids[numfds] = slave->id;
            fds[numfds++] = slave->fd;
            replicationSetupSlaveForFullResync(slave,getPsyncInitialOffset());
            /* Put the socket in non-blocking mode to simplify RDB transfer.
             * We'll restore it when the children returns (since duped socket
             * will share the O_NONBLOCK attribute with the parent). */
            anetBlock(NULL,slave->fd);
            anetSendTimeout(NULL,slave->fd,server.repl_timeout*1000);
        }
    }

    /* Create the child process. */
    start = ustime();

#ifdef _WIN32
    childpid = BeginForkOperation_Socket(fds, numfds, clientids, pipefds[1], &server, sizeof(server), dictGetHashFunctionSeed(), server.logfile);
#else
    if ((childpid = fork()) == 0) {
        /* Child */
        int retval;
        rio slave_sockets;

        rioInitWithFdset(&slave_sockets,fds,numfds);
        zfree(fds);

        closeListeningSockets(0);
        redisSetProcTitle("redis-rdb-to-slaves");

        retval = rdbSaveRioWithEOFMark(&slave_sockets,NULL);
        if (retval == REDIS_OK && rioFlush(&slave_sockets) == 0)
            retval = REDIS_ERR;

        if (retval == REDIS_OK) {
            size_t private_dirty = zmalloc_get_private_dirty();

            if (private_dirty) {
                redisLog(REDIS_NOTICE,
                    "RDB: %zu MB of memory used by copy-on-write",
                    private_dirty/(1024*1024));
            }

            /* If we are returning OK, at least one slave was served
             * with the RDB file as expected, so we need to send a report
             * to the parent via the pipe. The format of the message is:
             *
             * <len> <slave[0].id> <slave[0].error> ...
             *
             * len, slave IDs, and slave errors, are all uint64_t integers,
             * so basically the reply is composed of 64 bits for the len field
             * plus 2 additional 64 bit integers for each entry, for a total
             * of 'len' entries.
             *
             * The 'id' represents the slave's client ID, so that the master
             * can match the report with a specific slave, and 'error' is
             * set to 0 if the replication process terminated with a success
             * or the error code if an error occurred. */
            void *msg = zmalloc(sizeof(uint64_t)*(1+2*numfds));
            uint64_t *len = msg;
            uint64_t *ids = len+1;
            int j, msglen;

            *len = numfds;
            for (j = 0; j < numfds; j++) {
                *ids++ = clientids[j];
                *ids++ = slave_sockets.io.fdset.state[j];
            }

            /* Write the message to the parent. If we have no good slaves or
             * we are unable to transfer the message to the parent, we exit
             * with an error so that the parent will abort the replication
             * process with all the childre that were waiting. */
            msglen = sizeof(uint64_t)*(1+2*numfds);
            if (*len == 0 ||
                write(server.rdb_pipe_write_result_to_parent,msg,msglen)
                != msglen)
            {
                retval = REDIS_ERR;
            }
            zfree(msg);
        }
        zfree(clientids);
        exitFromChild((retval == REDIS_OK) ? 0 : 1);
    } else {
#endif
        /* Parent */
        server.stat_fork_time = ustime()-start;
        server.stat_fork_rate = (double) zmalloc_used_memory() * 1000000 / server.stat_fork_time / (1024*1024*1024); /* GB per second. */
        latencyAddSampleIfNeeded("fork",server.stat_fork_time/1000);
        if (childpid == -1) {
            redisLog(REDIS_WARNING,"Can't save in background: fork: %s",
                strerror(errno));

            /* Undo the state change. The caller will perform cleanup on
             * all the slaves in BGSAVE_START state, but an early call to
             * replicationSetupSlaveForFullResync() turned it into BGSAVE_END */
            listRewind(server.slaves,&li);
            while((ln = listNext(&li))) {
                redisClient *slave = ln->value;
                int j;

                for (j = 0; j < numfds; j++) {
                    if (slave->id == clientids[j]) {
                        slave->replstate = REDIS_REPL_WAIT_BGSAVE_START;
                        break;
                    }
                }
            }
            close(pipefds[0]);
            close(pipefds[1]);
        } else {
            redisLog(REDIS_NOTICE,"Background RDB transfer started by pid %d",
                childpid);
            server.rdb_save_time_start = time(NULL);
            server.rdb_child_pid = childpid;
            server.rdb_child_type = REDIS_RDB_CHILD_TYPE_SOCKET;
            updateDictResizePolicy();
        }
        zfree(clientids);
        zfree(fds);
<<<<<<< HEAD
        return REDIS_OK;
#ifndef _WIN32
    }
#endif
    return REDIS_OK; /* unreached */
=======
        return (childpid == -1) ? REDIS_ERR : REDIS_OK;
    }
    return REDIS_OK; /* Unreached. */
>>>>>>> 973ce1b5
}

void saveCommand(redisClient *c) {
    if (server.rdb_child_pid != -1) {
        addReplyError(c,"Background save already in progress");
        return;
    }
    if (rdbSave(server.rdb_filename) == REDIS_OK) {
        addReply(c,shared.ok);
    } else {
        addReply(c,shared.err);
    }
}

void bgsaveCommand(redisClient *c) {
    if (server.rdb_child_pid != -1) {
        addReplyError(c,"Background save already in progress");
    } else if (server.aof_child_pid != -1) {
        addReplyError(c,"Can't BGSAVE while AOF log rewriting is in progress");
    } else if (rdbSaveBackground(server.rdb_filename) == REDIS_OK) {
        addReplyStatus(c,"Background saving started");
    } else {
        addReply(c,shared.err);
    }
}<|MERGE_RESOLUTION|>--- conflicted
+++ resolved
@@ -1574,17 +1574,11 @@
         }
         zfree(clientids);
         zfree(fds);
-<<<<<<< HEAD
-        return REDIS_OK;
+        return (childpid == -1) ? REDIS_ERR : REDIS_OK;
 #ifndef _WIN32
     }
 #endif
     return REDIS_OK; /* unreached */
-=======
-        return (childpid == -1) ? REDIS_ERR : REDIS_OK;
-    }
-    return REDIS_OK; /* Unreached. */
->>>>>>> 973ce1b5
 }
 
 void saveCommand(redisClient *c) {
