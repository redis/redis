/* Configuration file parsing and CONFIG GET/SET commands implementation.
 *
 * Copyright (c) 2009-2012, Salvatore Sanfilippo <antirez at gmail dot com>
 * All rights reserved.
 *
 * Redistribution and use in source and binary forms, with or without
 * modification, are permitted provided that the following conditions are met:
 *
 *   * Redistributions of source code must retain the above copyright notice,
 *     this list of conditions and the following disclaimer.
 *   * Redistributions in binary form must reproduce the above copyright
 *     notice, this list of conditions and the following disclaimer in the
 *     documentation and/or other materials provided with the distribution.
 *   * Neither the name of Redis nor the names of its contributors may be used
 *     to endorse or promote products derived from this software without
 *     specific prior written permission.
 *
 * THIS SOFTWARE IS PROVIDED BY THE COPYRIGHT HOLDERS AND CONTRIBUTORS "AS IS"
 * AND ANY EXPRESS OR IMPLIED WARRANTIES, INCLUDING, BUT NOT LIMITED TO, THE
 * IMPLIED WARRANTIES OF MERCHANTABILITY AND FITNESS FOR A PARTICULAR PURPOSE
 * ARE DISCLAIMED. IN NO EVENT SHALL THE COPYRIGHT OWNER OR CONTRIBUTORS BE
 * LIABLE FOR ANY DIRECT, INDIRECT, INCIDENTAL, SPECIAL, EXEMPLARY, OR
 * CONSEQUENTIAL DAMAGES (INCLUDING, BUT NOT LIMITED TO, PROCUREMENT OF
 * SUBSTITUTE GOODS OR SERVICES; LOSS OF USE, DATA, OR PROFITS; OR BUSINESS
 * INTERRUPTION) HOWEVER CAUSED AND ON ANY THEORY OF LIABILITY, WHETHER IN
 * CONTRACT, STRICT LIABILITY, OR TORT (INCLUDING NEGLIGENCE OR OTHERWISE)
 * ARISING IN ANY WAY OUT OF THE USE OF THIS SOFTWARE, EVEN IF ADVISED OF THE
 * POSSIBILITY OF SUCH DAMAGE.
 */

#include "server.h"
#include "cluster.h"

#include <fcntl.h>
#include <sys/stat.h>
#include <glob.h>
#include <string.h>

/*-----------------------------------------------------------------------------
 * Config file name-value maps.
 *----------------------------------------------------------------------------*/

typedef struct configEnum {
    const char *name;
    const int val;
} configEnum;

configEnum maxmemory_policy_enum[] = {
    {"volatile-lru", MAXMEMORY_VOLATILE_LRU},
    {"volatile-lfu", MAXMEMORY_VOLATILE_LFU},
    {"volatile-random",MAXMEMORY_VOLATILE_RANDOM},
    {"volatile-ttl",MAXMEMORY_VOLATILE_TTL},
    {"allkeys-lru",MAXMEMORY_ALLKEYS_LRU},
    {"allkeys-lfu",MAXMEMORY_ALLKEYS_LFU},
    {"allkeys-random",MAXMEMORY_ALLKEYS_RANDOM},
    {"noeviction",MAXMEMORY_NO_EVICTION},
    {NULL, 0}
};

configEnum syslog_facility_enum[] = {
    {"user",    LOG_USER},
    {"local0",  LOG_LOCAL0},
    {"local1",  LOG_LOCAL1},
    {"local2",  LOG_LOCAL2},
    {"local3",  LOG_LOCAL3},
    {"local4",  LOG_LOCAL4},
    {"local5",  LOG_LOCAL5},
    {"local6",  LOG_LOCAL6},
    {"local7",  LOG_LOCAL7},
    {NULL, 0}
};

configEnum loglevel_enum[] = {
    {"debug", LL_DEBUG},
    {"verbose", LL_VERBOSE},
    {"notice", LL_NOTICE},
    {"warning", LL_WARNING},
    {NULL,0}
};

configEnum supervised_mode_enum[] = {
    {"upstart", SUPERVISED_UPSTART},
    {"systemd", SUPERVISED_SYSTEMD},
    {"auto", SUPERVISED_AUTODETECT},
    {"no", SUPERVISED_NONE},
    {NULL, 0}
};

configEnum aof_fsync_enum[] = {
    {"everysec", AOF_FSYNC_EVERYSEC},
    {"always", AOF_FSYNC_ALWAYS},
    {"no", AOF_FSYNC_NO},
    {NULL, 0}
};

configEnum repl_diskless_load_enum[] = {
    {"disabled", REPL_DISKLESS_LOAD_DISABLED},
    {"on-empty-db", REPL_DISKLESS_LOAD_WHEN_DB_EMPTY},
    {"swapdb", REPL_DISKLESS_LOAD_SWAPDB},
    {NULL, 0}
};

configEnum tls_auth_clients_enum[] = {
    {"no", TLS_CLIENT_AUTH_NO},
    {"yes", TLS_CLIENT_AUTH_YES},
    {"optional", TLS_CLIENT_AUTH_OPTIONAL},
    {NULL, 0}
};

configEnum oom_score_adj_enum[] = {
    {"no", OOM_SCORE_ADJ_NO},
    {"yes", OOM_SCORE_RELATIVE},
    {"relative", OOM_SCORE_RELATIVE},
    {"absolute", OOM_SCORE_ADJ_ABSOLUTE},
    {NULL, 0}
};

configEnum acl_pubsub_default_enum[] = {
    {"allchannels", USER_FLAG_ALLCHANNELS},
    {"resetchannels", 0},
    {NULL, 0}
};

configEnum sanitize_dump_payload_enum[] = {
    {"no", SANITIZE_DUMP_NO},
    {"yes", SANITIZE_DUMP_YES},
    {"clients", SANITIZE_DUMP_CLIENTS},
    {NULL, 0}
};

/* Output buffer limits presets. */
clientBufferLimitsConfig clientBufferLimitsDefaults[CLIENT_TYPE_OBUF_COUNT] = {
    {0, 0, 0}, /* normal */
    {1024*1024*256, 1024*1024*64, 60}, /* slave */
    {1024*1024*32, 1024*1024*8, 60}  /* pubsub */
};

/* OOM Score defaults */
int configOOMScoreAdjValuesDefaults[CONFIG_OOM_COUNT] = { 0, 200, 800 };

/* Generic config infrastructure function pointers
 * int is_valid_fn(val, err)
 *     Return 1 when val is valid, and 0 when invalid.
 *     Optionally set err to a static error string.
 * int update_fn(val, prev, err)
 *     This function is called only for CONFIG SET command (not at config file parsing)
 *     It is called after the actual config is applied,
 *     Return 1 for success, and 0 for failure.
 *     Optionally set err to a static error string.
 *     On failure the config change will be reverted.
 */

/* Configuration values that require no special handling to set, get, load or
 * rewrite. */
typedef struct boolConfigData {
    int *config; /* The pointer to the server config this value is stored in */
    const int default_value; /* The default value of the config on rewrite */
    int (*is_valid_fn)(int val, const char **err); /* Optional function to check validity of new value (generic doc above) */
    int (*update_fn)(int val, int prev, const char **err); /* Optional function to apply new value at runtime (generic doc above) */
} boolConfigData;

typedef struct stringConfigData {
    char **config; /* Pointer to the server config this value is stored in. */
    const char *default_value; /* Default value of the config on rewrite. */
    int (*is_valid_fn)(char* val, const char **err); /* Optional function to check validity of new value (generic doc above) */
    int (*update_fn)(char* val, char* prev, const char **err); /* Optional function to apply new value at runtime (generic doc above) */
    int convert_empty_to_null; /* Boolean indicating if empty strings should
                                  be stored as a NULL value. */
} stringConfigData;

typedef struct sdsConfigData {
    sds *config; /* Pointer to the server config this value is stored in. */
    const char *default_value; /* Default value of the config on rewrite. */
    int (*is_valid_fn)(sds val, const char **err); /* Optional function to check validity of new value (generic doc above) */
    int (*update_fn)(sds val, sds prev, const char **err); /* Optional function to apply new value at runtime (generic doc above) */
    int convert_empty_to_null; /* Boolean indicating if empty SDS strings should
                                  be stored as a NULL value. */
} sdsConfigData;

typedef struct enumConfigData {
    int *config; /* The pointer to the server config this value is stored in */
    configEnum *enum_value; /* The underlying enum type this data represents */
    const int default_value; /* The default value of the config on rewrite */
    int (*is_valid_fn)(int val, const char **err); /* Optional function to check validity of new value (generic doc above) */
    int (*update_fn)(int val, int prev, const char **err); /* Optional function to apply new value at runtime (generic doc above) */
} enumConfigData;

typedef enum numericType {
    NUMERIC_TYPE_INT,
    NUMERIC_TYPE_UINT,
    NUMERIC_TYPE_LONG,
    NUMERIC_TYPE_ULONG,
    NUMERIC_TYPE_LONG_LONG,
    NUMERIC_TYPE_ULONG_LONG,
    NUMERIC_TYPE_SIZE_T,
    NUMERIC_TYPE_SSIZE_T,
    NUMERIC_TYPE_OFF_T,
    NUMERIC_TYPE_TIME_T,
} numericType;

typedef struct numericConfigData {
    union {
        int *i;
        unsigned int *ui;
        long *l;
        unsigned long *ul;
        long long *ll;
        unsigned long long *ull;
        size_t *st;
        ssize_t *sst;
        off_t *ot;
        time_t *tt;
    } config; /* The pointer to the numeric config this value is stored in */
    int is_memory; /* Indicates if this value can be loaded as a memory value */
    numericType numeric_type; /* An enum indicating the type of this value */
    long long lower_bound; /* The lower bound of this numeric value */
    long long upper_bound; /* The upper bound of this numeric value */
    const long long default_value; /* The default value of the config on rewrite */
    int (*is_valid_fn)(long long val, const char **err); /* Optional function to check validity of new value (generic doc above) */
    int (*update_fn)(long long val, long long prev, const char **err); /* Optional function to apply new value at runtime (generic doc above) */
} numericConfigData;

typedef union typeData {
    boolConfigData yesno;
    stringConfigData string;
    sdsConfigData sds;
    enumConfigData enumd;
    numericConfigData numeric;
} typeData;

typedef struct typeInterface {
    /* Called on server start, to init the server with default value */
    void (*init)(typeData data);
    /* Called on server startup and CONFIG SET, returns 1 on success, 0 on error
     * and can set a verbose err string, update is true when called from CONFIG SET */
    int (*set)(typeData data, sds value, int update, const char **err);
    /* Called on CONFIG GET, required to add output to the client */
    void (*get)(client *c, typeData data);
    /* Called on CONFIG REWRITE, required to rewrite the config state */
    void (*rewrite)(typeData data, const char *name, struct rewriteConfigState *state);
} typeInterface;

typedef struct standardConfig {
    const char *name; /* The user visible name of this config */
    const char *alias; /* An alias that can also be used for this config */
    const unsigned int flags; /* Flags for this specific config */
    typeInterface interface; /* The function pointers that define the type interface */
    typeData data; /* The type specific data exposed used by the interface */
} standardConfig;

#define MODIFIABLE_CONFIG 0 /* This is the implied default for a standard 
                             * config, which is mutable. */
#define IMMUTABLE_CONFIG (1ULL<<0) /* Can this value only be set at startup? */
#define SENSITIVE_CONFIG (1ULL<<1) /* Does this value contain sensitive information */
#define DEBUG_CONFIG (1ULL<<2) /* Values that are useful for debugging. */

standardConfig configs[];

/*-----------------------------------------------------------------------------
 * Enum access functions
 *----------------------------------------------------------------------------*/

/* Get enum value from name. If there is no match INT_MIN is returned. */
int configEnumGetValue(configEnum *ce, char *name) {
    while(ce->name != NULL) {
        if (!strcasecmp(ce->name,name)) return ce->val;
        ce++;
    }
    return INT_MIN;
}

/* Get enum name from value. If no match is found NULL is returned. */
const char *configEnumGetName(configEnum *ce, int val) {
    while(ce->name != NULL) {
        if (ce->val == val) return ce->name;
        ce++;
    }
    return NULL;
}

/* Wrapper for configEnumGetName() returning "unknown" instead of NULL if
 * there is no match. */
const char *configEnumGetNameOrUnknown(configEnum *ce, int val) {
    const char *name = configEnumGetName(ce,val);
    return name ? name : "unknown";
}

/* Used for INFO generation. */
const char *evictPolicyToString(void) {
    return configEnumGetNameOrUnknown(maxmemory_policy_enum,server.maxmemory_policy);
}

/*-----------------------------------------------------------------------------
 * Config file parsing
 *----------------------------------------------------------------------------*/

int yesnotoi(char *s) {
    if (!strcasecmp(s,"yes")) return 1;
    else if (!strcasecmp(s,"no")) return 0;
    else return -1;
}

void appendServerSaveParams(time_t seconds, int changes) {
    server.saveparams = zrealloc(server.saveparams,sizeof(struct saveparam)*(server.saveparamslen+1));
    server.saveparams[server.saveparamslen].seconds = seconds;
    server.saveparams[server.saveparamslen].changes = changes;
    server.saveparamslen++;
}

void resetServerSaveParams(void) {
    zfree(server.saveparams);
    server.saveparams = NULL;
    server.saveparamslen = 0;
}

void queueLoadModule(sds path, sds *argv, int argc) {
    int i;
    struct moduleLoadQueueEntry *loadmod;

    loadmod = zmalloc(sizeof(struct moduleLoadQueueEntry));
    loadmod->argv = argc ? zmalloc(sizeof(robj*)*argc) : NULL;
    loadmod->path = sdsnew(path);
    loadmod->argc = argc;
    for (i = 0; i < argc; i++) {
        loadmod->argv[i] = createRawStringObject(argv[i],sdslen(argv[i]));
    }
    listAddNodeTail(server.loadmodule_queue,loadmod);
}

/* Parse an array of CONFIG_OOM_COUNT sds strings, validate and populate
 * server.oom_score_adj_values if valid.
 */

static int updateOOMScoreAdjValues(sds *args, const char **err, int apply) {
    int i;
    int values[CONFIG_OOM_COUNT];

    for (i = 0; i < CONFIG_OOM_COUNT; i++) {
        char *eptr;
        long long val = strtoll(args[i], &eptr, 10);

        if (*eptr != '\0' || val < -2000 || val > 2000) {
            if (err) *err = "Invalid oom-score-adj-values, elements must be between -2000 and 2000.";
            return C_ERR;
        }

        values[i] = val;
    }

    /* Verify that the values make sense. If they don't omit a warning but
     * keep the configuration, which may still be valid for privileged processes.
     */

    if (values[CONFIG_OOM_REPLICA] < values[CONFIG_OOM_MASTER] ||
        values[CONFIG_OOM_BGCHILD] < values[CONFIG_OOM_REPLICA]) {
            serverLog(LL_WARNING,
                    "The oom-score-adj-values configuration may not work for non-privileged processes! "
                    "Please consult the documentation.");
    }

    /* Store values, retain previous config for rollback in case we fail. */
    int old_values[CONFIG_OOM_COUNT];
    for (i = 0; i < CONFIG_OOM_COUNT; i++) {
        old_values[i] = server.oom_score_adj_values[i];
        server.oom_score_adj_values[i] = values[i];
    }
    
    /* When parsing the config file, we want to apply only when all is done. */
    if (!apply)
        return C_OK;

    /* Update */
    if (setOOMScoreAdj(-1) == C_ERR) {
        /* Roll back */
        for (i = 0; i < CONFIG_OOM_COUNT; i++)
            server.oom_score_adj_values[i] = old_values[i];

        if (err)
            *err = "Failed to apply oom-score-adj-values configuration, check server logs.";

        return C_ERR;
    }

    return C_OK;
}

void initConfigValues() {
    for (standardConfig *config = configs; config->name != NULL; config++) {
        config->interface.init(config->data);
    }
}

void loadServerConfigFromString(char *config) {
    const char *err = NULL;
    int linenum = 0, totlines, i;
    int slaveof_linenum = 0;
    sds *lines;
    int save_loaded = 0;

    lines = sdssplitlen(config,strlen(config),"\n",1,&totlines);

    for (i = 0; i < totlines; i++) {
        sds *argv;
        int argc;

        linenum = i+1;
        lines[i] = sdstrim(lines[i]," \t\r\n");

        /* Skip comments and blank lines */
        if (lines[i][0] == '#' || lines[i][0] == '\0') continue;

        /* Split into arguments */
        argv = sdssplitargs(lines[i],&argc);
        if (argv == NULL) {
            err = "Unbalanced quotes in configuration line";
            goto loaderr;
        }

        /* Skip this line if the resulting command vector is empty. */
        if (argc == 0) {
            sdsfreesplitres(argv,argc);
            continue;
        }
        sdstolower(argv[0]);

        /* Iterate the configs that are standard */
        int match = 0;
        for (standardConfig *config = configs; config->name != NULL; config++) {
            if ((!strcasecmp(argv[0],config->name) ||
                (config->alias && !strcasecmp(argv[0],config->alias))))
            {
                if (argc != 2) {
                    err = "wrong number of arguments";
                    goto loaderr;
                }
                if (!config->interface.set(config->data, argv[1], 0, &err)) {
                    goto loaderr;
                }

                match = 1;
                break;
            }
        }

        if (match) {
            sdsfreesplitres(argv,argc);
            continue;
        }

        /* Execute config directives */
        if (!strcasecmp(argv[0],"bind") && argc >= 2) {
            int j, addresses = argc-1;

            if (addresses > CONFIG_BINDADDR_MAX) {
                err = "Too many bind addresses specified"; goto loaderr;
            }

            /* A single empty argument is treated as a zero bindaddr count */
            if (addresses == 1 && sdslen(argv[1]) == 0) addresses = 0;

            /* Free old bind addresses */
            for (j = 0; j < server.bindaddr_count; j++) {
                zfree(server.bindaddr[j]);
            }
            for (j = 0; j < addresses; j++)
                server.bindaddr[j] = zstrdup(argv[j+1]);
            server.bindaddr_count = addresses;
        } else if (!strcasecmp(argv[0],"unixsocketperm") && argc == 2) {
            errno = 0;
            server.unixsocketperm = (mode_t)strtol(argv[1], NULL, 8);
            if (errno || server.unixsocketperm > 0777) {
                err = "Invalid socket file permissions"; goto loaderr;
            }
        } else if (!strcasecmp(argv[0],"save")) {
            /* We don't reset save params before loading, because if they're not part
             * of the file the defaults should be used.
             */
            if (!save_loaded) {
                save_loaded = 1;
                resetServerSaveParams();
            }

            if (argc == 3) {
                int seconds = atoi(argv[1]);
                int changes = atoi(argv[2]);
                if (seconds < 1 || changes < 0) {
                    err = "Invalid save parameters"; goto loaderr;
                }
                appendServerSaveParams(seconds,changes);
            } else if (argc == 2 && !strcasecmp(argv[1],"")) {
                resetServerSaveParams();
            }
        } else if (!strcasecmp(argv[0],"dir") && argc == 2) {
            if (chdir(argv[1]) == -1) {
                err = sdscatprintf(sdsempty(), "Can't chdir to '%s': %s",
                                   argv[1], strerror(errno));
                goto loaderr;
            }
        } else if (!strcasecmp(argv[0],"logfile") && argc == 2) {
            zfree(server.logfile);
            server.logfile = zstrdup(argv[1]);
        } else if (!strcasecmp(argv[0],"include") && argc == 2) {
            loadServerConfig(argv[1], 0, NULL);
        } else if ((!strcasecmp(argv[0],"slaveof") ||
                    !strcasecmp(argv[0],"replicaof")) && argc == 3) {
            slaveof_linenum = linenum;
            sdsfree(server.masterhost);
            if (!strcasecmp(argv[1], "no") && !strcasecmp(argv[2], "one")) {
                server.masterhost = NULL;
                continue;
            }
            server.masterhost = sdsnew(argv[1]);
            char *ptr;
            server.masterport = strtol(argv[2], &ptr, 10);
            if (server.masterport < 0 || server.masterport > 65535 || *ptr != '\0') {
                err = "Invalid master port"; goto loaderr;
            }
            server.repl_state = REPL_STATE_CONNECT;
        } else if (!strcasecmp(argv[0],"list-max-ziplist-entries") && argc == 2){
            /* DEAD OPTION */
        } else if (!strcasecmp(argv[0],"list-max-ziplist-value") && argc == 2) {
            /* DEAD OPTION */
        } else if (!strcasecmp(argv[0],"rename-command") && argc == 3) {
            struct redisCommand *cmd = lookupCommand(argv[1]);
            int retval;

            if (!cmd) {
                err = "No such command in rename-command";
                goto loaderr;
            }

            /* If the target command name is the empty string we just
             * remove it from the command table. */
            retval = dictDelete(server.commands, argv[1]);
            serverAssert(retval == DICT_OK);

            /* Otherwise we re-add the command under a different name. */
            if (sdslen(argv[2]) != 0) {
                sds copy = sdsdup(argv[2]);

                retval = dictAdd(server.commands, copy, cmd);
                if (retval != DICT_OK) {
                    sdsfree(copy);
                    err = "Target command name already exists"; goto loaderr;
                }
            }
        } else if (!strcasecmp(argv[0],"cluster-config-file") && argc == 2) {
            zfree(server.cluster_configfile);
            server.cluster_configfile = zstrdup(argv[1]);
        } else if (!strcasecmp(argv[0],"client-output-buffer-limit") &&
                   argc == 5)
        {
            int class = getClientTypeByName(argv[1]);
            unsigned long long hard, soft;
            int soft_seconds;

            if (class == -1 || class == CLIENT_TYPE_MASTER) {
                err = "Unrecognized client limit class: the user specified "
                "an invalid one, or 'master' which has no buffer limits.";
                goto loaderr;
            }
            hard = memtoll(argv[2],NULL);
            soft = memtoll(argv[3],NULL);
            soft_seconds = atoi(argv[4]);
            if (soft_seconds < 0) {
                err = "Negative number of seconds in soft limit is invalid";
                goto loaderr;
            }
            server.client_obuf_limits[class].hard_limit_bytes = hard;
            server.client_obuf_limits[class].soft_limit_bytes = soft;
            server.client_obuf_limits[class].soft_limit_seconds = soft_seconds;
        } else if (!strcasecmp(argv[0],"oom-score-adj-values") && argc == 1 + CONFIG_OOM_COUNT) {
            if (updateOOMScoreAdjValues(&argv[1], &err, 0) == C_ERR) goto loaderr;
        } else if (!strcasecmp(argv[0],"notify-keyspace-events") && argc == 2) {
            int flags = keyspaceEventsStringToFlags(argv[1]);

            if (flags == -1) {
                err = "Invalid event class character. Use 'Ag$lshzxeKEtmd'.";
                goto loaderr;
            }
            server.notify_keyspace_events = flags;
        } else if (!strcasecmp(argv[0],"user") && argc >= 2) {
            int argc_err;
            if (ACLAppendUserForLoading(argv,argc,&argc_err) == C_ERR) {
                char buf[1024];
                const char *errmsg = ACLSetUserStringError();
                snprintf(buf,sizeof(buf),"Error in user declaration '%s': %s",
                    argv[argc_err],errmsg);
                err = buf;
                goto loaderr;
            }
        } else if (!strcasecmp(argv[0],"loadmodule") && argc >= 2) {
            queueLoadModule(argv[1],&argv[2],argc-2);
        } else if (!strcasecmp(argv[0],"sentinel")) {
            /* argc == 1 is handled by main() as we need to enter the sentinel
             * mode ASAP. */
            if (argc != 1) {
                if (!server.sentinel_mode) {
                    err = "sentinel directive while not in sentinel mode";
                    goto loaderr;
                }
                queueSentinelConfig(argv+1,argc-1,linenum,lines[i]);
            }
        } else {
            err = "Bad directive or wrong number of arguments"; goto loaderr;
        }
        sdsfreesplitres(argv,argc);
    }

    if (server.logfile[0] != '\0') {
        FILE *logfp;

        /* Test if we are able to open the file. The server will not
         * be able to abort just for this problem later... */
        logfp = fopen(server.logfile,"a");
        if (logfp == NULL) {
            err = sdscatprintf(sdsempty(),
                               "Can't open the log file: %s", strerror(errno));
            goto loaderr;
        }
        fclose(logfp);
    }

    /* Sanity checks. */
    if (server.cluster_enabled && server.masterhost) {
        linenum = slaveof_linenum;
        i = linenum-1;
        err = "replicaof directive not allowed in cluster mode";
        goto loaderr;
    }

    /* To ensure backward compatibility and work while hz is out of range */
    if (server.config_hz < CONFIG_MIN_HZ) server.config_hz = CONFIG_MIN_HZ;
    if (server.config_hz > CONFIG_MAX_HZ) server.config_hz = CONFIG_MAX_HZ;

    sdsfreesplitres(lines,totlines);
    return;

loaderr:
    fprintf(stderr, "\n*** FATAL CONFIG FILE ERROR (Redis %s) ***\n",
        REDIS_VERSION);
    fprintf(stderr, "Reading the configuration file, at line %d\n", linenum);
    fprintf(stderr, ">>> '%s'\n", lines[i]);
    fprintf(stderr, "%s\n", err);
    exit(1);
}

/* Load the server configuration from the specified filename.
 * The function appends the additional configuration directives stored
 * in the 'options' string to the config file before loading.
 *
 * Both filename and options can be NULL, in such a case are considered
 * empty. This way loadServerConfig can be used to just load a file or
 * just load a string. */
void loadServerConfig(char *filename, char config_from_stdin, char *options) {
    sds config = sdsempty();
    char buf[CONFIG_MAX_LINE+1];
    FILE *fp;
    glob_t globbuf;

    /* Load the file content */
    if (filename) {

        /* The logic for handling wildcards has slightly different behavior in cases where
         * there is a failure to locate the included file.
         * Whether or not a wildcard is specified, we should ALWAYS log errors when attempting
         * to open included config files.
         *
         * However, we desire a behavioral difference between instances where a wildcard was
         * specified and those where it hasn't:
         *      no wildcards   : attempt to open the specified file and fail with a logged error
         *                       if the file cannot be found and opened.
         *      with wildcards : attempt to glob the specified pattern; if no files match the
         *                       pattern, then gracefully continue on to the next entry in the
         *                       config file, as if the current entry was never encountered.
         *                       This will allow for empty conf.d directories to be included. */

        if (strchr(filename, '*') || strchr(filename, '?') || strchr(filename, '[')) {
            /* A wildcard character detected in filename, so let us use glob */
            if (glob(filename, 0, NULL, &globbuf) == 0) {

                for (size_t i = 0; i < globbuf.gl_pathc; i++) {
                    if ((fp = fopen(globbuf.gl_pathv[i], "r")) == NULL) {
                        serverLog(LL_WARNING,
                                  "Fatal error, can't open config file '%s': %s",
                                  globbuf.gl_pathv[i], strerror(errno));
                        exit(1);
                    }
                    while(fgets(buf,CONFIG_MAX_LINE+1,fp) != NULL)
                        config = sdscat(config,buf);
                    fclose(fp);
                }

                globfree(&globbuf);
            }
        } else {
            /* No wildcard in filename means we can use the original logic to read and
             * potentially fail traditionally */
            if ((fp = fopen(filename, "r")) == NULL) {
                serverLog(LL_WARNING,
                          "Fatal error, can't open config file '%s': %s",
                          filename, strerror(errno));
                exit(1);
            }
            while(fgets(buf,CONFIG_MAX_LINE+1,fp) != NULL)
                config = sdscat(config,buf);
            fclose(fp);
        }
    }

    /* Append content from stdin */
    if (config_from_stdin) {
        serverLog(LL_WARNING,"Reading config from stdin");
        fp = stdin;
        while(fgets(buf,CONFIG_MAX_LINE+1,fp) != NULL)
            config = sdscat(config,buf);
    }

    /* Append the additional options */
    if (options) {
        config = sdscat(config,"\n");
        config = sdscat(config,options);
    }
    loadServerConfigFromString(config);
    sdsfree(config);
}

/*-----------------------------------------------------------------------------
 * CONFIG SET implementation
 *----------------------------------------------------------------------------*/

#define config_set_bool_field(_name,_var) \
    } else if (!strcasecmp(c->argv[2]->ptr,_name)) { \
        int yn = yesnotoi(o->ptr); \
        if (yn == -1) goto badfmt; \
        _var = yn;

#define config_set_numerical_field(_name,_var,min,max) \
    } else if (!strcasecmp(c->argv[2]->ptr,_name)) { \
        if (getLongLongFromObject(o,&ll) == C_ERR) goto badfmt; \
        if (min != LLONG_MIN && ll < min) goto badfmt; \
        if (max != LLONG_MAX && ll > max) goto badfmt; \
        _var = ll;

#define config_set_memory_field(_name,_var) \
    } else if (!strcasecmp(c->argv[2]->ptr,_name)) { \
        ll = memtoll(o->ptr,&err); \
        if (err || ll < 0) goto badfmt; \
        _var = ll;

#define config_set_special_field(_name) \
    } else if (!strcasecmp(c->argv[2]->ptr,_name)) {

#define config_set_special_field_with_alias(_name1,_name2) \
    } else if (!strcasecmp(c->argv[2]->ptr,_name1) || \
               !strcasecmp(c->argv[2]->ptr,_name2)) {

#define config_set_else } else

void configSetCommand(client *c) {
    robj *o;
    long long ll;
    int err;
    const char *errstr = NULL;
    serverAssertWithInfo(c,c->argv[2],sdsEncodedObject(c->argv[2]));
    serverAssertWithInfo(c,c->argv[3],sdsEncodedObject(c->argv[3]));
    o = c->argv[3];

    /* Iterate the configs that are standard */
    for (standardConfig *config = configs; config->name != NULL; config++) {
        if (!(config->flags & IMMUTABLE_CONFIG) && 
            (!strcasecmp(c->argv[2]->ptr,config->name) ||
            (config->alias && !strcasecmp(c->argv[2]->ptr,config->alias))))
        {
            if (config->flags & SENSITIVE_CONFIG) {
                redactClientCommandArgument(c,3);
            }
            if (!config->interface.set(config->data,o->ptr,1,&errstr)) {
                goto badfmt;
            }
            addReply(c,shared.ok);
            return;
        }
    }

    if (0) { /* this starts the config_set macros else-if chain. */

    /* Special fields that can't be handled with general macros. */
    config_set_special_field("bind") {
        int vlen;
        sds *v = sdssplitlen(o->ptr,sdslen(o->ptr)," ",1,&vlen);

        if (vlen > CONFIG_BINDADDR_MAX) {
            addReplyError(c, "Too many bind addresses specified.");
            sdsfreesplitres(v, vlen);
            return;
        }

        if (changeBindAddr(v, vlen) == C_ERR) {
            addReplyError(c, "Failed to bind to specified addresses.");
            sdsfreesplitres(v, vlen);
            return;
        }
        sdsfreesplitres(v, vlen);
    } config_set_special_field("save") {
        int vlen, j;
        sds *v = sdssplitlen(o->ptr,sdslen(o->ptr)," ",1,&vlen);

        /* Perform sanity check before setting the new config:
         * - Even number of args
         * - Seconds >= 1, changes >= 0 */
        if (vlen & 1) {
            sdsfreesplitres(v,vlen);
            goto badfmt;
        }
        for (j = 0; j < vlen; j++) {
            char *eptr;
            long val;

            val = strtoll(v[j], &eptr, 10);
            if (eptr[0] != '\0' ||
                ((j & 1) == 0 && val < 1) ||
                ((j & 1) == 1 && val < 0)) {
                sdsfreesplitres(v,vlen);
                goto badfmt;
            }
        }
        /* Finally set the new config */
        resetServerSaveParams();
        for (j = 0; j < vlen; j += 2) {
            time_t seconds;
            int changes;

            seconds = strtoll(v[j],NULL,10);
            changes = strtoll(v[j+1],NULL,10);
            appendServerSaveParams(seconds, changes);
        }
        sdsfreesplitres(v,vlen);
    } config_set_special_field("dir") {
        if (chdir((char*)o->ptr) == -1) {
            addReplyErrorFormat(c,"Changing directory: %s", strerror(errno));
            return;
        }
    } config_set_special_field("client-output-buffer-limit") {
        int vlen, j;
        sds *v = sdssplitlen(o->ptr,sdslen(o->ptr)," ",1,&vlen);

        /* We need a multiple of 4: <class> <hard> <soft> <soft_seconds> */
        if (vlen % 4) {
            sdsfreesplitres(v,vlen);
            goto badfmt;
        }

        /* Sanity check of single arguments, so that we either refuse the
         * whole configuration string or accept it all, even if a single
         * error in a single client class is present. */
        for (j = 0; j < vlen; j++) {
            long val;

            if ((j % 4) == 0) {
                int class = getClientTypeByName(v[j]);
                if (class == -1 || class == CLIENT_TYPE_MASTER) {
                    sdsfreesplitres(v,vlen);
                    goto badfmt;
                }
            } else {
                val = memtoll(v[j], &err);
                if (err || val < 0) {
                    sdsfreesplitres(v,vlen);
                    goto badfmt;
                }
            }
        }
        /* Finally set the new config */
        for (j = 0; j < vlen; j += 4) {
            int class;
            unsigned long long hard, soft;
            int soft_seconds;

            class = getClientTypeByName(v[j]);
            hard = memtoll(v[j+1],NULL);
            soft = memtoll(v[j+2],NULL);
            soft_seconds = strtoll(v[j+3],NULL,10);

            server.client_obuf_limits[class].hard_limit_bytes = hard;
            server.client_obuf_limits[class].soft_limit_bytes = soft;
            server.client_obuf_limits[class].soft_limit_seconds = soft_seconds;
        }
        sdsfreesplitres(v,vlen);
    } config_set_special_field("oom-score-adj-values") {
        int vlen;
        int success = 1;

        sds *v = sdssplitlen(o->ptr, sdslen(o->ptr), " ", 1, &vlen);
        if (vlen != CONFIG_OOM_COUNT || updateOOMScoreAdjValues(v, &errstr, 1) == C_ERR)
            success = 0;

        sdsfreesplitres(v, vlen);
        if (!success)
            goto badfmt;
    } config_set_special_field("notify-keyspace-events") {
        int flags = keyspaceEventsStringToFlags(o->ptr);

        if (flags == -1) goto badfmt;
        server.notify_keyspace_events = flags;
    /* Numerical fields.
     * config_set_numerical_field(name,var,min,max) */
    } config_set_numerical_field(
      "watchdog-period",ll,0,INT_MAX) {
        if (ll)
            enableWatchdog(ll);
        else
            disableWatchdog();
    /* Everything else is an error... */
    } config_set_else {
        addReplyErrorFormat(c,"Unsupported CONFIG parameter: %s",
            (char*)c->argv[2]->ptr);
        return;
    }

    /* On success we just return a generic OK for all the options. */
    addReply(c,shared.ok);
    return;

badfmt: /* Bad format errors */
    if (errstr) {
        addReplyErrorFormat(c,"Invalid argument '%s' for CONFIG SET '%s' - %s",
                (char*)o->ptr,
                (char*)c->argv[2]->ptr,
                errstr);
    } else {
        addReplyErrorFormat(c,"Invalid argument '%s' for CONFIG SET '%s'",
                (char*)o->ptr,
                (char*)c->argv[2]->ptr);
    }
}

/*-----------------------------------------------------------------------------
 * CONFIG GET implementation
 *----------------------------------------------------------------------------*/

#define config_get_string_field(_name,_var) do { \
    if (stringmatch(pattern,_name,1)) { \
        addReplyBulkCString(c,_name); \
        addReplyBulkCString(c,_var ? _var : ""); \
        matches++; \
    } \
} while(0)

#define config_get_bool_field(_name,_var) do { \
    if (stringmatch(pattern,_name,1)) { \
        addReplyBulkCString(c,_name); \
        addReplyBulkCString(c,_var ? "yes" : "no"); \
        matches++; \
    } \
} while(0)

#define config_get_numerical_field(_name,_var) do { \
    if (stringmatch(pattern,_name,1)) { \
        ll2string(buf,sizeof(buf),_var); \
        addReplyBulkCString(c,_name); \
        addReplyBulkCString(c,buf); \
        matches++; \
    } \
} while(0)

void configGetCommand(client *c) {
    robj *o = c->argv[2];
    void *replylen = addReplyDeferredLen(c);
    char *pattern = o->ptr;
    char buf[128];
    int matches = 0;
    serverAssertWithInfo(c,o,sdsEncodedObject(o));

    /* Iterate the configs that are standard */
    for (standardConfig *config = configs; config->name != NULL; config++) {
        if (stringmatch(pattern,config->name,1)) {
            addReplyBulkCString(c,config->name);
            config->interface.get(c,config->data);
            matches++;
        }
        if (config->alias && stringmatch(pattern,config->alias,1)) {
            addReplyBulkCString(c,config->alias);
            config->interface.get(c,config->data);
            matches++;
        }
    }

    /* String values */
    config_get_string_field("logfile",server.logfile);

    /* Numerical values */
    config_get_numerical_field("watchdog-period",server.watchdog_period);

    /* Everything we can't handle with macros follows. */

    if (stringmatch(pattern,"dir",1)) {
        char buf[1024];

        if (getcwd(buf,sizeof(buf)) == NULL)
            buf[0] = '\0';

        addReplyBulkCString(c,"dir");
        addReplyBulkCString(c,buf);
        matches++;
    }
    if (stringmatch(pattern,"save",1)) {
        sds buf = sdsempty();
        int j;

        for (j = 0; j < server.saveparamslen; j++) {
            buf = sdscatprintf(buf,"%jd %d",
                    (intmax_t)server.saveparams[j].seconds,
                    server.saveparams[j].changes);
            if (j != server.saveparamslen-1)
                buf = sdscatlen(buf," ",1);
        }
        addReplyBulkCString(c,"save");
        addReplyBulkCString(c,buf);
        sdsfree(buf);
        matches++;
    }
    if (stringmatch(pattern,"client-output-buffer-limit",1)) {
        sds buf = sdsempty();
        int j;

        for (j = 0; j < CLIENT_TYPE_OBUF_COUNT; j++) {
            buf = sdscatprintf(buf,"%s %llu %llu %ld",
                    getClientTypeName(j),
                    server.client_obuf_limits[j].hard_limit_bytes,
                    server.client_obuf_limits[j].soft_limit_bytes,
                    (long) server.client_obuf_limits[j].soft_limit_seconds);
            if (j != CLIENT_TYPE_OBUF_COUNT-1)
                buf = sdscatlen(buf," ",1);
        }
        addReplyBulkCString(c,"client-output-buffer-limit");
        addReplyBulkCString(c,buf);
        sdsfree(buf);
        matches++;
    }
    if (stringmatch(pattern,"unixsocketperm",1)) {
        char buf[32];
        snprintf(buf,sizeof(buf),"%lo",(unsigned long) server.unixsocketperm);
        addReplyBulkCString(c,"unixsocketperm");
        addReplyBulkCString(c,buf);
        matches++;
    }
    if (stringmatch(pattern,"slaveof",1) ||
        stringmatch(pattern,"replicaof",1))
    {
        char *optname = stringmatch(pattern,"slaveof",1) ?
                        "slaveof" : "replicaof";
        char buf[256];

        addReplyBulkCString(c,optname);
        if (server.masterhost)
            snprintf(buf,sizeof(buf),"%s %d",
                server.masterhost, server.masterport);
        else
            buf[0] = '\0';
        addReplyBulkCString(c,buf);
        matches++;
    }
    if (stringmatch(pattern,"notify-keyspace-events",1)) {
        sds flags = keyspaceEventsFlagsToString(server.notify_keyspace_events);

        addReplyBulkCString(c,"notify-keyspace-events");
        addReplyBulkSds(c,flags);
        matches++;
    }
    if (stringmatch(pattern,"bind",1)) {
        sds aux = sdsjoin(server.bindaddr,server.bindaddr_count," ");

        addReplyBulkCString(c,"bind");
        addReplyBulkCString(c,aux);
        sdsfree(aux);
        matches++;
    }

    if (stringmatch(pattern,"oom-score-adj-values",1)) {
        sds buf = sdsempty();
        int j;

        for (j = 0; j < CONFIG_OOM_COUNT; j++) {
            buf = sdscatprintf(buf,"%d", server.oom_score_adj_values[j]);
            if (j != CONFIG_OOM_COUNT-1)
                buf = sdscatlen(buf," ",1);
        }

        addReplyBulkCString(c,"oom-score-adj-values");
        addReplyBulkCString(c,buf);
        sdsfree(buf);
        matches++;
    }

    setDeferredMapLen(c,replylen,matches);
}

/*-----------------------------------------------------------------------------
 * CONFIG REWRITE implementation
 *----------------------------------------------------------------------------*/

#define REDIS_CONFIG_REWRITE_SIGNATURE "# Generated by CONFIG REWRITE"

/* We use the following dictionary type to store where a configuration
 * option is mentioned in the old configuration file, so it's
 * like "maxmemory" -> list of line numbers (first line is zero). */
void dictListDestructor(dict *d, void *val);

/* Sentinel config rewriting is implemented inside sentinel.c by
 * rewriteConfigSentinelOption(). */
void rewriteConfigSentinelOption(struct rewriteConfigState *state);

dictType optionToLineDictType = {
    dictSdsCaseHash,            /* hash function */
    NULL,                       /* key dup */
    NULL,                       /* val dup */
    dictSdsKeyCaseCompare,      /* key compare */
    dictSdsDestructor,          /* key destructor */
    dictListDestructor,         /* val destructor */
    NULL                        /* allow to expand */
};

dictType optionSetDictType = {
    dictSdsCaseHash,            /* hash function */
    NULL,                       /* key dup */
    NULL,                       /* val dup */
    dictSdsKeyCaseCompare,      /* key compare */
    dictSdsDestructor,          /* key destructor */
    NULL,                       /* val destructor */
    NULL                        /* allow to expand */
};

/* The config rewrite state. */
struct rewriteConfigState {
    dict *option_to_line; /* Option -> list of config file lines map */
    dict *rewritten;      /* Dictionary of already processed options */
    int numlines;         /* Number of lines in current config */
    sds *lines;           /* Current lines as an array of sds strings */
    int needs_signature;  /* True if we need to append the rewrite
                             signature. */
    int force_write;      /* True if we want all keywords to be force
                             written. Currently only used for testing
                             and debug information. */
};

/* Free the configuration rewrite state. */
void rewriteConfigReleaseState(struct rewriteConfigState *state) {
    sdsfreesplitres(state->lines,state->numlines);
    dictRelease(state->option_to_line);
    dictRelease(state->rewritten);
    zfree(state);
}

/* Create the configuration rewrite state */
struct rewriteConfigState *rewriteConfigCreateState() {
    struct rewriteConfigState *state = zmalloc(sizeof(*state));
    state->option_to_line = dictCreate(&optionToLineDictType,NULL);
    state->rewritten = dictCreate(&optionSetDictType,NULL);
    state->numlines = 0;
    state->lines = NULL;
    state->needs_signature = 1;
    state->force_write = 0;
    return state;
}

/* Append the new line to the current configuration state. */
void rewriteConfigAppendLine(struct rewriteConfigState *state, sds line) {
    state->lines = zrealloc(state->lines, sizeof(char*) * (state->numlines+1));
    state->lines[state->numlines++] = line;
}

/* Populate the option -> list of line numbers map. */
void rewriteConfigAddLineNumberToOption(struct rewriteConfigState *state, sds option, int linenum) {
    list *l = dictFetchValue(state->option_to_line,option);

    if (l == NULL) {
        l = listCreate();
        dictAdd(state->option_to_line,sdsdup(option),l);
    }
    listAddNodeTail(l,(void*)(long)linenum);
}

/* Add the specified option to the set of processed options.
 * This is useful as only unused lines of processed options will be blanked
 * in the config file, while options the rewrite process does not understand
 * remain untouched. */
void rewriteConfigMarkAsProcessed(struct rewriteConfigState *state, const char *option) {
    sds opt = sdsnew(option);

    if (dictAdd(state->rewritten,opt,NULL) != DICT_OK) sdsfree(opt);
}

/* Read the old file, split it into lines to populate a newly created
 * config rewrite state, and return it to the caller.
 *
 * If it is impossible to read the old file, NULL is returned.
 * If the old file does not exist at all, an empty state is returned. */
struct rewriteConfigState *rewriteConfigReadOldFile(char *path) {
    FILE *fp = fopen(path,"r");
    if (fp == NULL && errno != ENOENT) return NULL;

    char buf[CONFIG_MAX_LINE+1];
    int linenum = -1;
<<<<<<< HEAD
    struct rewriteConfigState *state = rewriteConfigCreateState();

=======
    struct rewriteConfigState *state = zmalloc(sizeof(*state));
    state->option_to_line = dictCreate(&optionToLineDictType);
    state->rewritten = dictCreate(&optionSetDictType);
    state->numlines = 0;
    state->lines = NULL;
    state->has_tail = 0;
    state->force_all = 0;
>>>>>>> d0244bfc
    if (fp == NULL) return state;

    /* Read the old file line by line, populate the state. */
    while(fgets(buf,CONFIG_MAX_LINE+1,fp) != NULL) {
        int argc;
        sds *argv;
        sds line = sdstrim(sdsnew(buf),"\r\n\t ");

        linenum++; /* Zero based, so we init at -1 */

        /* Handle comments and empty lines. */
        if (line[0] == '#' || line[0] == '\0') {
            if (state->needs_signature && !strcmp(line,REDIS_CONFIG_REWRITE_SIGNATURE))
                state->needs_signature = 0;
            rewriteConfigAppendLine(state,line);
            continue;
        }

        /* Not a comment, split into arguments. */
        argv = sdssplitargs(line,&argc);
        if (argv == NULL) {
            /* Apparently the line is unparsable for some reason, for
             * instance it may have unbalanced quotes. Load it as a
             * comment. */
            sds aux = sdsnew("# ??? ");
            aux = sdscatsds(aux,line);
            sdsfree(line);
            rewriteConfigAppendLine(state,aux);
            continue;
        }

        sdstolower(argv[0]); /* We only want lowercase config directives. */

        /* Now we populate the state according to the content of this line.
         * Append the line and populate the option -> line numbers map. */
        rewriteConfigAppendLine(state,line);

        /* Translate options using the word "slave" to the corresponding name
         * "replica", before adding such option to the config name -> lines
         * mapping. */
        char *p = strstr(argv[0],"slave");
        if (p) {
            sds alt = sdsempty();
            alt = sdscatlen(alt,argv[0],p-argv[0]);
            alt = sdscatlen(alt,"replica",7);
            alt = sdscatlen(alt,p+5,strlen(p+5));
            sdsfree(argv[0]);
            argv[0] = alt;
        }
        /* If this is sentinel config, we use sentinel "sentinel <config>" as option 
            to avoid messing up the sequence. */
        if (server.sentinel_mode && argc > 1 && !strcasecmp(argv[0],"sentinel")) {
            sds sentinelOption = sdsempty();
            sentinelOption = sdscatfmt(sentinelOption,"%S %S",argv[0],argv[1]);
            rewriteConfigAddLineNumberToOption(state,sentinelOption,linenum);
            sdsfree(sentinelOption);
        } else {
            rewriteConfigAddLineNumberToOption(state,argv[0],linenum);
        }
        sdsfreesplitres(argv,argc);
    }
    fclose(fp);
    return state;
}

/* Rewrite the specified configuration option with the new "line".
 * It progressively uses lines of the file that were already used for the same
 * configuration option in the old version of the file, removing that line from
 * the map of options -> line numbers.
 *
 * If there are lines associated with a given configuration option and
 * "force" is non-zero, the line is appended to the configuration file.
 * Usually "force" is true when an option has not its default value, so it
 * must be rewritten even if not present previously.
 *
 * The first time a line is appended into a configuration file, a comment
 * is added to show that starting from that point the config file was generated
 * by CONFIG REWRITE.
 *
 * "line" is either used, or freed, so the caller does not need to free it
 * in any way. */
void rewriteConfigRewriteLine(struct rewriteConfigState *state, const char *option, sds line, int force) {
    sds o = sdsnew(option);
    list *l = dictFetchValue(state->option_to_line,o);

    rewriteConfigMarkAsProcessed(state,option);

    if (!l && !force && !state->force_write) {
        /* Option not used previously, and we are not forced to use it. */
        sdsfree(line);
        sdsfree(o);
        return;
    }

    if (l) {
        listNode *ln = listFirst(l);
        int linenum = (long) ln->value;

        /* There are still lines in the old configuration file we can reuse
         * for this option. Replace the line with the new one. */
        listDelNode(l,ln);
        if (listLength(l) == 0) dictDelete(state->option_to_line,o);
        sdsfree(state->lines[linenum]);
        state->lines[linenum] = line;
    } else {
        /* Append a new line. */
        if (state->needs_signature) {
            rewriteConfigAppendLine(state,
                sdsnew(REDIS_CONFIG_REWRITE_SIGNATURE));
            state->needs_signature = 0;
        }
        rewriteConfigAppendLine(state,line);
    }
    sdsfree(o);
}

/* Write the long long 'bytes' value as a string in a way that is parsable
 * inside redis.conf. If possible uses the GB, MB, KB notation. */
int rewriteConfigFormatMemory(char *buf, size_t len, long long bytes) {
    int gb = 1024*1024*1024;
    int mb = 1024*1024;
    int kb = 1024;

    if (bytes && (bytes % gb) == 0) {
        return snprintf(buf,len,"%lldgb",bytes/gb);
    } else if (bytes && (bytes % mb) == 0) {
        return snprintf(buf,len,"%lldmb",bytes/mb);
    } else if (bytes && (bytes % kb) == 0) {
        return snprintf(buf,len,"%lldkb",bytes/kb);
    } else {
        return snprintf(buf,len,"%lld",bytes);
    }
}

/* Rewrite a simple "option-name <bytes>" configuration option. */
void rewriteConfigBytesOption(struct rewriteConfigState *state, const char *option, long long value, long long defvalue) {
    char buf[64];
    int force = value != defvalue;
    sds line;

    rewriteConfigFormatMemory(buf,sizeof(buf),value);
    line = sdscatprintf(sdsempty(),"%s %s",option,buf);
    rewriteConfigRewriteLine(state,option,line,force);
}

/* Rewrite a yes/no option. */
void rewriteConfigYesNoOption(struct rewriteConfigState *state, const char *option, int value, int defvalue) {
    int force = value != defvalue;
    sds line = sdscatprintf(sdsempty(),"%s %s",option,
        value ? "yes" : "no");

    rewriteConfigRewriteLine(state,option,line,force);
}

/* Rewrite a string option. */
void rewriteConfigStringOption(struct rewriteConfigState *state, const char *option, char *value, const char *defvalue) {
    int force = 1;
    sds line;

    /* String options set to NULL need to be not present at all in the
     * configuration file to be set to NULL again at the next reboot. */
    if (value == NULL) {
        rewriteConfigMarkAsProcessed(state,option);
        return;
    }

    /* Set force to zero if the value is set to its default. */
    if (defvalue && strcmp(value,defvalue) == 0) force = 0;

    line = sdsnew(option);
    line = sdscatlen(line, " ", 1);
    line = sdscatrepr(line, value, strlen(value));

    rewriteConfigRewriteLine(state,option,line,force);
}

/* Rewrite a SDS string option. */
void rewriteConfigSdsOption(struct rewriteConfigState *state, const char *option, sds value, const sds defvalue) {
    int force = 1;
    sds line;

    /* If there is no value set, we don't want the SDS option
     * to be present in the configuration at all. */
    if (value == NULL) {
        rewriteConfigMarkAsProcessed(state, option);
        return;
    }

    /* Set force to zero if the value is set to its default. */
    if (defvalue && sdscmp(value, defvalue) == 0) force = 0;

    line = sdsnew(option);
    line = sdscatlen(line, " ", 1);
    line = sdscatrepr(line, value, sdslen(value));

    rewriteConfigRewriteLine(state, option, line, force);
}

/* Rewrite a numerical (long long range) option. */
void rewriteConfigNumericalOption(struct rewriteConfigState *state, const char *option, long long value, long long defvalue) {
    int force = value != defvalue;
    sds line = sdscatprintf(sdsempty(),"%s %lld",option,value);

    rewriteConfigRewriteLine(state,option,line,force);
}

/* Rewrite an octal option. */
void rewriteConfigOctalOption(struct rewriteConfigState *state, char *option, int value, int defvalue) {
    int force = value != defvalue;
    sds line = sdscatprintf(sdsempty(),"%s %o",option,value);

    rewriteConfigRewriteLine(state,option,line,force);
}

/* Rewrite an enumeration option. It takes as usually state and option name,
 * and in addition the enumeration array and the default value for the
 * option. */
void rewriteConfigEnumOption(struct rewriteConfigState *state, const char *option, int value, configEnum *ce, int defval) {
    sds line;
    const char *name = configEnumGetNameOrUnknown(ce,value);
    int force = value != defval;

    line = sdscatprintf(sdsempty(),"%s %s",option,name);
    rewriteConfigRewriteLine(state,option,line,force);
}

/* Rewrite the save option. */
void rewriteConfigSaveOption(struct rewriteConfigState *state) {
    int j;
    sds line;

    /* In Sentinel mode we don't need to rewrite the save parameters */
    if (server.sentinel_mode) {
        rewriteConfigMarkAsProcessed(state,"save");
        return;
    }

    /* Rewrite save parameters, or an empty 'save ""' line to avoid the
     * defaults from being used.
     */
    if (!server.saveparamslen) {
        rewriteConfigRewriteLine(state,"save",sdsnew("save \"\""),1);
    } else {
        for (j = 0; j < server.saveparamslen; j++) {
            line = sdscatprintf(sdsempty(),"save %ld %d",
                (long) server.saveparams[j].seconds, server.saveparams[j].changes);
            rewriteConfigRewriteLine(state,"save",line,1);
        }
    }

    /* Mark "save" as processed in case server.saveparamslen is zero. */
    rewriteConfigMarkAsProcessed(state,"save");
}

/* Rewrite the user option. */
void rewriteConfigUserOption(struct rewriteConfigState *state) {
    /* If there is a user file defined we just mark this configuration
     * directive as processed, so that all the lines containing users
     * inside the config file gets discarded. */
    if (server.acl_filename[0] != '\0') {
        rewriteConfigMarkAsProcessed(state,"user");
        return;
    }

    /* Otherwise scan the list of users and rewrite every line. Note that
     * in case the list here is empty, the effect will just be to comment
     * all the users directive inside the config file. */
    raxIterator ri;
    raxStart(&ri,Users);
    raxSeek(&ri,"^",NULL,0);
    while(raxNext(&ri)) {
        user *u = ri.data;
        sds line = sdsnew("user ");
        line = sdscatsds(line,u->name);
        line = sdscatlen(line," ",1);
        sds descr = ACLDescribeUser(u);
        line = sdscatsds(line,descr);
        sdsfree(descr);
        rewriteConfigRewriteLine(state,"user",line,1);
    }
    raxStop(&ri);

    /* Mark "user" as processed in case there are no defined users. */
    rewriteConfigMarkAsProcessed(state,"user");
}

/* Rewrite the dir option, always using absolute paths.*/
void rewriteConfigDirOption(struct rewriteConfigState *state) {
    char cwd[1024];

    if (getcwd(cwd,sizeof(cwd)) == NULL) {
        rewriteConfigMarkAsProcessed(state,"dir");
        return; /* no rewrite on error. */
    }
    rewriteConfigStringOption(state,"dir",cwd,NULL);
}

/* Rewrite the slaveof option. */
void rewriteConfigSlaveofOption(struct rewriteConfigState *state, char *option) {
    sds line;

    /* If this is a master, we want all the slaveof config options
     * in the file to be removed. Note that if this is a cluster instance
     * we don't want a slaveof directive inside redis.conf. */
    if (server.cluster_enabled || server.masterhost == NULL) {
        rewriteConfigMarkAsProcessed(state,option);
        return;
    }
    line = sdscatprintf(sdsempty(),"%s %s %d", option,
        server.masterhost, server.masterport);
    rewriteConfigRewriteLine(state,option,line,1);
}

/* Rewrite the notify-keyspace-events option. */
void rewriteConfigNotifykeyspaceeventsOption(struct rewriteConfigState *state) {
    int force = server.notify_keyspace_events != 0;
    char *option = "notify-keyspace-events";
    sds line, flags;

    flags = keyspaceEventsFlagsToString(server.notify_keyspace_events);
    line = sdsnew(option);
    line = sdscatlen(line, " ", 1);
    line = sdscatrepr(line, flags, sdslen(flags));
    sdsfree(flags);
    rewriteConfigRewriteLine(state,option,line,force);
}

/* Rewrite the client-output-buffer-limit option. */
void rewriteConfigClientoutputbufferlimitOption(struct rewriteConfigState *state) {
    int j;
    char *option = "client-output-buffer-limit";

    for (j = 0; j < CLIENT_TYPE_OBUF_COUNT; j++) {
        int force = (server.client_obuf_limits[j].hard_limit_bytes !=
                    clientBufferLimitsDefaults[j].hard_limit_bytes) ||
                    (server.client_obuf_limits[j].soft_limit_bytes !=
                    clientBufferLimitsDefaults[j].soft_limit_bytes) ||
                    (server.client_obuf_limits[j].soft_limit_seconds !=
                    clientBufferLimitsDefaults[j].soft_limit_seconds);
        sds line;
        char hard[64], soft[64];

        rewriteConfigFormatMemory(hard,sizeof(hard),
                server.client_obuf_limits[j].hard_limit_bytes);
        rewriteConfigFormatMemory(soft,sizeof(soft),
                server.client_obuf_limits[j].soft_limit_bytes);

        char *typename = getClientTypeName(j);
        if (!strcmp(typename,"slave")) typename = "replica";
        line = sdscatprintf(sdsempty(),"%s %s %s %s %ld",
                option, typename, hard, soft,
                (long) server.client_obuf_limits[j].soft_limit_seconds);
        rewriteConfigRewriteLine(state,option,line,force);
    }
}

/* Rewrite the oom-score-adj-values option. */
void rewriteConfigOOMScoreAdjValuesOption(struct rewriteConfigState *state) {
    int force = 0;
    int j;
    char *option = "oom-score-adj-values";
    sds line;

    line = sdsnew(option);
    line = sdscatlen(line, " ", 1);
    for (j = 0; j < CONFIG_OOM_COUNT; j++) {
        if (server.oom_score_adj_values[j] != configOOMScoreAdjValuesDefaults[j])
            force = 1;

        line = sdscatprintf(line, "%d", server.oom_score_adj_values[j]);
        if (j+1 != CONFIG_OOM_COUNT)
            line = sdscatlen(line, " ", 1);
    }
    rewriteConfigRewriteLine(state,option,line,force);
}

/* Rewrite the bind option. */
void rewriteConfigBindOption(struct rewriteConfigState *state) {
    int force = 1;
    sds line, addresses;
    char *option = "bind";
    int is_default = 0;

    /* Compare server.bindaddr with CONFIG_DEFAULT_BINDADDR */
    if (server.bindaddr_count == CONFIG_DEFAULT_BINDADDR_COUNT) {
        is_default = 1;
        char *default_bindaddr[CONFIG_DEFAULT_BINDADDR_COUNT] = CONFIG_DEFAULT_BINDADDR;
        for (int j = 0; j < CONFIG_DEFAULT_BINDADDR_COUNT; j++) {
            if (strcmp(server.bindaddr[j], default_bindaddr[j]) != 0) {
                is_default = 0;
                break;
            }
        }
    }

    if (is_default) {
        rewriteConfigMarkAsProcessed(state,option);
        return;
    }

    /* Rewrite as bind <addr1> <addr2> ... <addrN> */
    if (server.bindaddr_count > 0)
        addresses = sdsjoin(server.bindaddr,server.bindaddr_count," ");
    else
        addresses = sdsnew("\"\"");
    line = sdsnew(option);
    line = sdscatlen(line, " ", 1);
    line = sdscatsds(line, addresses);
    sdsfree(addresses);

    rewriteConfigRewriteLine(state,option,line,force);
}

/* Rewrite the loadmodule option. */
void rewriteConfigLoadmoduleOption(struct rewriteConfigState *state) {
    sds line;

    dictIterator *di = dictGetIterator(modules);
    dictEntry *de;
    while ((de = dictNext(di)) != NULL) {
        struct RedisModule *module = dictGetVal(de);
        line = sdsnew("loadmodule ");
        line = sdscatsds(line, module->loadmod->path);
        for (int i = 0; i < module->loadmod->argc; i++) {
            line = sdscatlen(line, " ", 1);
            line = sdscatsds(line, module->loadmod->argv[i]->ptr);
        }
        rewriteConfigRewriteLine(state,"loadmodule",line,1);
    }
    dictReleaseIterator(di);
    /* Mark "loadmodule" as processed in case modules is empty. */
    rewriteConfigMarkAsProcessed(state,"loadmodule");
}

/* Glue together the configuration lines in the current configuration
 * rewrite state into a single string, stripping multiple empty lines. */
sds rewriteConfigGetContentFromState(struct rewriteConfigState *state) {
    sds content = sdsempty();
    int j, was_empty = 0;

    for (j = 0; j < state->numlines; j++) {
        /* Every cluster of empty lines is turned into a single empty line. */
        if (sdslen(state->lines[j]) == 0) {
            if (was_empty) continue;
            was_empty = 1;
        } else {
            was_empty = 0;
        }
        content = sdscatsds(content,state->lines[j]);
        content = sdscatlen(content,"\n",1);
    }
    return content;
}

/* At the end of the rewrite process the state contains the remaining
 * map between "option name" => "lines in the original config file".
 * Lines used by the rewrite process were removed by the function
 * rewriteConfigRewriteLine(), all the other lines are "orphaned" and
 * should be replaced by empty lines.
 *
 * This function does just this, iterating all the option names and
 * blanking all the lines still associated. */
void rewriteConfigRemoveOrphaned(struct rewriteConfigState *state) {
    dictIterator *di = dictGetIterator(state->option_to_line);
    dictEntry *de;

    while((de = dictNext(di)) != NULL) {
        list *l = dictGetVal(de);
        sds option = dictGetKey(de);

        /* Don't blank lines about options the rewrite process
         * don't understand. */
        if (dictFind(state->rewritten,option) == NULL) {
            serverLog(LL_DEBUG,"Not rewritten option: %s", option);
            continue;
        }

        while(listLength(l)) {
            listNode *ln = listFirst(l);
            int linenum = (long) ln->value;

            sdsfree(state->lines[linenum]);
            state->lines[linenum] = sdsempty();
            listDelNode(l,ln);
        }
    }
    dictReleaseIterator(di);
}

/* This function returns a string representation of all the config options
 * marked with DEBUG_CONFIG, which can be used to help with debugging. */
sds getConfigDebugInfo() {
    struct rewriteConfigState *state = rewriteConfigCreateState();
    state->force_write = 1; /* Force the output */
    state->needs_signature = 0; /* Omit the rewrite signature */

    /* Iterate the configs and "rewrite" the ones that have 
     * the debug flag. */
    for (standardConfig *config = configs; config->name != NULL; config++) {
        if (!(config->flags & DEBUG_CONFIG)) continue;
        config->interface.rewrite(config->data, config->name, state);
    }
    sds info = rewriteConfigGetContentFromState(state);
    rewriteConfigReleaseState(state);
    return info;
}

/* This function replaces the old configuration file with the new content
 * in an atomic manner.
 *
 * The function returns 0 on success, otherwise -1 is returned and errno
 * is set accordingly. */
int rewriteConfigOverwriteFile(char *configfile, sds content) {
    int fd = -1;
    int retval = -1;
    char tmp_conffile[PATH_MAX];
    const char *tmp_suffix = ".XXXXXX";
    size_t offset = 0;
    ssize_t written_bytes = 0;

    int tmp_path_len = snprintf(tmp_conffile, sizeof(tmp_conffile), "%s%s", configfile, tmp_suffix);
    if (tmp_path_len <= 0 || (unsigned int)tmp_path_len >= sizeof(tmp_conffile)) {
        serverLog(LL_WARNING, "Config file full path is too long");
        errno = ENAMETOOLONG;
        return retval;
    }

#ifdef _GNU_SOURCE
    fd = mkostemp(tmp_conffile, O_CLOEXEC);
#else
    /* There's a theoretical chance here to leak the FD if a module thread forks & execv in the middle */
    fd = mkstemp(tmp_conffile);
#endif

    if (fd == -1) {
        serverLog(LL_WARNING, "Could not create tmp config file (%s)", strerror(errno));
        return retval;
    }

    while (offset < sdslen(content)) {
         written_bytes = write(fd, content + offset, sdslen(content) - offset);
         if (written_bytes <= 0) {
             if (errno == EINTR) continue; /* FD is blocking, no other retryable errors */
             serverLog(LL_WARNING, "Failed after writing (%zd) bytes to tmp config file (%s)", offset, strerror(errno));
             goto cleanup;
         }
         offset+=written_bytes;
    }

    if (fsync(fd))
        serverLog(LL_WARNING, "Could not sync tmp config file to disk (%s)", strerror(errno));
    else if (fchmod(fd, 0644 & ~server.umask) == -1)
        serverLog(LL_WARNING, "Could not chmod config file (%s)", strerror(errno));
    else if (rename(tmp_conffile, configfile) == -1)
        serverLog(LL_WARNING, "Could not rename tmp config file (%s)", strerror(errno));
    else {
        retval = 0;
        serverLog(LL_DEBUG, "Rewritten config file (%s) successfully", configfile);
    }

cleanup:
    close(fd);
    if (retval) unlink(tmp_conffile);
    return retval;
}

/* Rewrite the configuration file at "path".
 * If the configuration file already exists, we try at best to retain comments
 * and overall structure.
 *
 * Configuration parameters that are at their default value, unless already
 * explicitly included in the old configuration file, are not rewritten.
 * The force_write flag overrides this behavior and forces everything to be
 * written. This is currently only used for testing purposes.
 *
 * On error -1 is returned and errno is set accordingly, otherwise 0. */
int rewriteConfig(char *path, int force_write) {
    struct rewriteConfigState *state;
    sds newcontent;
    int retval;

    /* Step 1: read the old config into our rewrite state. */
    if ((state = rewriteConfigReadOldFile(path)) == NULL) return -1;
    if (force_write) state->force_write = 1;

    /* Step 2: rewrite every single option, replacing or appending it inside
     * the rewrite state. */

    /* Iterate the configs that are standard */
    for (standardConfig *config = configs; config->name != NULL; config++) {
        config->interface.rewrite(config->data, config->name, state);
    }

    rewriteConfigBindOption(state);
    rewriteConfigOctalOption(state,"unixsocketperm",server.unixsocketperm,CONFIG_DEFAULT_UNIX_SOCKET_PERM);
    rewriteConfigStringOption(state,"logfile",server.logfile,CONFIG_DEFAULT_LOGFILE);
    rewriteConfigSaveOption(state);
    rewriteConfigUserOption(state);
    rewriteConfigDirOption(state);
    rewriteConfigSlaveofOption(state,"replicaof");
    rewriteConfigStringOption(state,"cluster-config-file",server.cluster_configfile,CONFIG_DEFAULT_CLUSTER_CONFIG_FILE);
    rewriteConfigNotifykeyspaceeventsOption(state);
    rewriteConfigClientoutputbufferlimitOption(state);
    rewriteConfigOOMScoreAdjValuesOption(state);
    rewriteConfigLoadmoduleOption(state);

    /* Rewrite Sentinel config if in Sentinel mode. */
    if (server.sentinel_mode) rewriteConfigSentinelOption(state);

    /* Step 3: remove all the orphaned lines in the old file, that is, lines
     * that were used by a config option and are no longer used, like in case
     * of multiple "save" options or duplicated options. */
    rewriteConfigRemoveOrphaned(state);

    /* Step 4: generate a new configuration file from the modified state
     * and write it into the original file. */
    newcontent = rewriteConfigGetContentFromState(state);
    retval = rewriteConfigOverwriteFile(server.configfile,newcontent);

    sdsfree(newcontent);
    rewriteConfigReleaseState(state);
    return retval;
}

/*-----------------------------------------------------------------------------
 * Configs that fit one of the major types and require no special handling
 *----------------------------------------------------------------------------*/
#define LOADBUF_SIZE 256
static char loadbuf[LOADBUF_SIZE];

#define embedCommonConfig(config_name, config_alias, config_flags) \
    .name = (config_name), \
    .alias = (config_alias), \
    .flags = (config_flags),

#define embedConfigInterface(initfn, setfn, getfn, rewritefn) .interface = { \
    .init = (initfn), \
    .set = (setfn), \
    .get = (getfn), \
    .rewrite = (rewritefn) \
},

/* What follows is the generic config types that are supported. To add a new
 * config with one of these types, add it to the standardConfig table with
 * the creation macro for each type.
 *
 * Each type contains the following:
 * * A function defining how to load this type on startup.
 * * A function defining how to update this type on CONFIG SET.
 * * A function defining how to serialize this type on CONFIG SET.
 * * A function defining how to rewrite this type on CONFIG REWRITE.
 * * A Macro defining how to create this type.
 */

/* Bool Configs */
static void boolConfigInit(typeData data) {
    *data.yesno.config = data.yesno.default_value;
}

static int boolConfigSet(typeData data, sds value, int update, const char **err) {
    int yn = yesnotoi(value);
    if (yn == -1) {
        *err = "argument must be 'yes' or 'no'";
        return 0;
    }
    if (data.yesno.is_valid_fn && !data.yesno.is_valid_fn(yn, err))
        return 0;
    int prev = *(data.yesno.config);
    *(data.yesno.config) = yn;
    if (update && data.yesno.update_fn && !data.yesno.update_fn(yn, prev, err)) {
        *(data.yesno.config) = prev;
        return 0;
    }
    return 1;
}

static void boolConfigGet(client *c, typeData data) {
    addReplyBulkCString(c, *data.yesno.config ? "yes" : "no");
}

static void boolConfigRewrite(typeData data, const char *name, struct rewriteConfigState *state) {
    rewriteConfigYesNoOption(state, name,*(data.yesno.config), data.yesno.default_value);
}

#define createBoolConfig(name, alias, flags, config_addr, default, is_valid, update) { \
    embedCommonConfig(name, alias, flags) \
    embedConfigInterface(boolConfigInit, boolConfigSet, boolConfigGet, boolConfigRewrite) \
    .data.yesno = { \
        .config = &(config_addr), \
        .default_value = (default), \
        .is_valid_fn = (is_valid), \
        .update_fn = (update), \
    } \
}

/* String Configs */
static void stringConfigInit(typeData data) {
    *data.string.config = (data.string.convert_empty_to_null && !data.string.default_value) ? NULL : zstrdup(data.string.default_value);
}

static int stringConfigSet(typeData data, sds value, int update, const char **err) {
    if (data.string.is_valid_fn && !data.string.is_valid_fn(value, err))
        return 0;
    char *prev = *data.string.config;
    *data.string.config = (data.string.convert_empty_to_null && !value[0]) ? NULL : zstrdup(value);
    if (update && data.string.update_fn && !data.string.update_fn(*data.string.config, prev, err)) {
        zfree(*data.string.config);
        *data.string.config = prev;
        return 0;
    }
    zfree(prev);
    return 1;
}

static void stringConfigGet(client *c, typeData data) {
    addReplyBulkCString(c, *data.string.config ? *data.string.config : "");
}

static void stringConfigRewrite(typeData data, const char *name, struct rewriteConfigState *state) {
    rewriteConfigStringOption(state, name,*(data.string.config), data.string.default_value);
}

/* SDS Configs */
static void sdsConfigInit(typeData data) {
    *data.sds.config = (data.sds.convert_empty_to_null && !data.sds.default_value) ? NULL: sdsnew(data.sds.default_value);
}

static int sdsConfigSet(typeData data, sds value, int update, const char **err) {
    if (data.sds.is_valid_fn && !data.sds.is_valid_fn(value, err))
        return 0;
    sds prev = *data.sds.config;
    *data.sds.config = (data.sds.convert_empty_to_null && (sdslen(value) == 0)) ? NULL : sdsdup(value);
    if (update && data.sds.update_fn && !data.sds.update_fn(*data.sds.config, prev, err)) {
        sdsfree(*data.sds.config);
        *data.sds.config = prev;
        return 0;
    }
    sdsfree(prev);
    return 1;
}

static void sdsConfigGet(client *c, typeData data) {
    if (*data.sds.config) {
        addReplyBulkSds(c, sdsdup(*data.sds.config));
    } else {
        addReplyBulkCString(c, "");
    }
}

static void sdsConfigRewrite(typeData data, const char *name, struct rewriteConfigState *state) {
    rewriteConfigSdsOption(state, name, *(data.sds.config), data.sds.default_value ? sdsnew(data.sds.default_value) : NULL);
}


#define ALLOW_EMPTY_STRING 0
#define EMPTY_STRING_IS_NULL 1

#define createStringConfig(name, alias, flags, empty_to_null, config_addr, default, is_valid, update) { \
    embedCommonConfig(name, alias, flags) \
    embedConfigInterface(stringConfigInit, stringConfigSet, stringConfigGet, stringConfigRewrite) \
    .data.string = { \
        .config = &(config_addr), \
        .default_value = (default), \
        .is_valid_fn = (is_valid), \
        .update_fn = (update), \
        .convert_empty_to_null = (empty_to_null), \
    } \
}

#define createSDSConfig(name, alias, flags, empty_to_null, config_addr, default, is_valid, update) { \
    embedCommonConfig(name, alias, flags) \
    embedConfigInterface(sdsConfigInit, sdsConfigSet, sdsConfigGet, sdsConfigRewrite) \
    .data.sds = { \
        .config = &(config_addr), \
        .default_value = (default), \
        .is_valid_fn = (is_valid), \
        .update_fn = (update), \
        .convert_empty_to_null = (empty_to_null), \
    } \
}

/* Enum configs */
static void enumConfigInit(typeData data) {
    *data.enumd.config = data.enumd.default_value;
}

static int enumConfigSet(typeData data, sds value, int update, const char **err) {
    int enumval = configEnumGetValue(data.enumd.enum_value, value);
    if (enumval == INT_MIN) {
        sds enumerr = sdsnew("argument must be one of the following: ");
        configEnum *enumNode = data.enumd.enum_value;
        while(enumNode->name != NULL) {
            enumerr = sdscatlen(enumerr, enumNode->name,
                                strlen(enumNode->name));
            enumerr = sdscatlen(enumerr, ", ", 2);
            enumNode++;
        }
        sdsrange(enumerr,0,-3); /* Remove final ", ". */

        strncpy(loadbuf, enumerr, LOADBUF_SIZE);
        loadbuf[LOADBUF_SIZE - 1] = '\0';

        sdsfree(enumerr);
        *err = loadbuf;
        return 0;
    }
    if (data.enumd.is_valid_fn && !data.enumd.is_valid_fn(enumval, err))
        return 0;
    int prev = *(data.enumd.config);
    *(data.enumd.config) = enumval;
    if (update && data.enumd.update_fn && !data.enumd.update_fn(enumval, prev, err)) {
        *(data.enumd.config) = prev;
        return 0;
    }
    return 1;
}

static void enumConfigGet(client *c, typeData data) {
    addReplyBulkCString(c, configEnumGetNameOrUnknown(data.enumd.enum_value,*data.enumd.config));
}

static void enumConfigRewrite(typeData data, const char *name, struct rewriteConfigState *state) {
    rewriteConfigEnumOption(state, name,*(data.enumd.config), data.enumd.enum_value, data.enumd.default_value);
}

#define createEnumConfig(name, alias, flags, enum, config_addr, default, is_valid, update) { \
    embedCommonConfig(name, alias, flags) \
    embedConfigInterface(enumConfigInit, enumConfigSet, enumConfigGet, enumConfigRewrite) \
    .data.enumd = { \
        .config = &(config_addr), \
        .default_value = (default), \
        .is_valid_fn = (is_valid), \
        .update_fn = (update), \
        .enum_value = (enum), \
    } \
}

/* Gets a 'long long val' and sets it into the union, using a macro to get
 * compile time type check. */
#define SET_NUMERIC_TYPE(val) \
    if (data.numeric.numeric_type == NUMERIC_TYPE_INT) { \
        *(data.numeric.config.i) = (int) val; \
    } else if (data.numeric.numeric_type == NUMERIC_TYPE_UINT) { \
        *(data.numeric.config.ui) = (unsigned int) val; \
    } else if (data.numeric.numeric_type == NUMERIC_TYPE_LONG) { \
        *(data.numeric.config.l) = (long) val; \
    } else if (data.numeric.numeric_type == NUMERIC_TYPE_ULONG) { \
        *(data.numeric.config.ul) = (unsigned long) val; \
    } else if (data.numeric.numeric_type == NUMERIC_TYPE_LONG_LONG) { \
        *(data.numeric.config.ll) = (long long) val; \
    } else if (data.numeric.numeric_type == NUMERIC_TYPE_ULONG_LONG) { \
        *(data.numeric.config.ull) = (unsigned long long) val; \
    } else if (data.numeric.numeric_type == NUMERIC_TYPE_SIZE_T) { \
        *(data.numeric.config.st) = (size_t) val; \
    } else if (data.numeric.numeric_type == NUMERIC_TYPE_SSIZE_T) { \
        *(data.numeric.config.sst) = (ssize_t) val; \
    } else if (data.numeric.numeric_type == NUMERIC_TYPE_OFF_T) { \
        *(data.numeric.config.ot) = (off_t) val; \
    } else if (data.numeric.numeric_type == NUMERIC_TYPE_TIME_T) { \
        *(data.numeric.config.tt) = (time_t) val; \
    }

/* Gets a 'long long val' and sets it with the value from the union, using a
 * macro to get compile time type check. */
#define GET_NUMERIC_TYPE(val) \
    if (data.numeric.numeric_type == NUMERIC_TYPE_INT) { \
        val = *(data.numeric.config.i); \
    } else if (data.numeric.numeric_type == NUMERIC_TYPE_UINT) { \
        val = *(data.numeric.config.ui); \
    } else if (data.numeric.numeric_type == NUMERIC_TYPE_LONG) { \
        val = *(data.numeric.config.l); \
    } else if (data.numeric.numeric_type == NUMERIC_TYPE_ULONG) { \
        val = *(data.numeric.config.ul); \
    } else if (data.numeric.numeric_type == NUMERIC_TYPE_LONG_LONG) { \
        val = *(data.numeric.config.ll); \
    } else if (data.numeric.numeric_type == NUMERIC_TYPE_ULONG_LONG) { \
        val = *(data.numeric.config.ull); \
    } else if (data.numeric.numeric_type == NUMERIC_TYPE_SIZE_T) { \
        val = *(data.numeric.config.st); \
    } else if (data.numeric.numeric_type == NUMERIC_TYPE_SSIZE_T) { \
        val = *(data.numeric.config.sst); \
    } else if (data.numeric.numeric_type == NUMERIC_TYPE_OFF_T) { \
        val = *(data.numeric.config.ot); \
    } else if (data.numeric.numeric_type == NUMERIC_TYPE_TIME_T) { \
        val = *(data.numeric.config.tt); \
    }

/* Numeric configs */
static void numericConfigInit(typeData data) {
    SET_NUMERIC_TYPE(data.numeric.default_value)
}

static int numericBoundaryCheck(typeData data, long long ll, const char **err) {
    if (data.numeric.numeric_type == NUMERIC_TYPE_ULONG_LONG ||
        data.numeric.numeric_type == NUMERIC_TYPE_UINT ||
        data.numeric.numeric_type == NUMERIC_TYPE_SIZE_T) {
        /* Boundary check for unsigned types */
        unsigned long long ull = ll;
        unsigned long long upper_bound = data.numeric.upper_bound;
        unsigned long long lower_bound = data.numeric.lower_bound;
        if (ull > upper_bound || ull < lower_bound) {
            snprintf(loadbuf, LOADBUF_SIZE,
                "argument must be between %llu and %llu inclusive",
                lower_bound,
                upper_bound);
            *err = loadbuf;
            return 0;
        }
    } else {
        /* Boundary check for signed types */
        if (ll > data.numeric.upper_bound || ll < data.numeric.lower_bound) {
            snprintf(loadbuf, LOADBUF_SIZE,
                "argument must be between %lld and %lld inclusive",
                data.numeric.lower_bound,
                data.numeric.upper_bound);
            *err = loadbuf;
            return 0;
        }
    }
    return 1;
}

static int numericConfigSet(typeData data, sds value, int update, const char **err) {
    long long ll, prev = 0;
    if (data.numeric.is_memory) {
        int memerr;
        ll = memtoll(value, &memerr);
        if (memerr || ll < 0) {
            *err = "argument must be a memory value";
            return 0;
        }
    } else {
        if (!string2ll(value, sdslen(value),&ll)) {
            *err = "argument couldn't be parsed into an integer" ;
            return 0;
        }
    }

    if (!numericBoundaryCheck(data, ll, err))
        return 0;

    if (data.numeric.is_valid_fn && !data.numeric.is_valid_fn(ll, err))
        return 0;

    GET_NUMERIC_TYPE(prev)
    SET_NUMERIC_TYPE(ll)

    if (update && data.numeric.update_fn && !data.numeric.update_fn(ll, prev, err)) {
        SET_NUMERIC_TYPE(prev)
        return 0;
    }
    return 1;
}

static void numericConfigGet(client *c, typeData data) {
    char buf[128];
    long long value = 0;

    GET_NUMERIC_TYPE(value)

    ll2string(buf, sizeof(buf), value);
    addReplyBulkCString(c, buf);
}

static void numericConfigRewrite(typeData data, const char *name, struct rewriteConfigState *state) {
    long long value = 0;

    GET_NUMERIC_TYPE(value)

    if (data.numeric.is_memory) {
        rewriteConfigBytesOption(state, name, value, data.numeric.default_value);
    } else {
        rewriteConfigNumericalOption(state, name, value, data.numeric.default_value);
    }
}

#define INTEGER_CONFIG 0
#define MEMORY_CONFIG 1

#define embedCommonNumericalConfig(name, alias, flags, lower, upper, config_addr, default, memory, is_valid, update) { \
    embedCommonConfig(name, alias, flags) \
    embedConfigInterface(numericConfigInit, numericConfigSet, numericConfigGet, numericConfigRewrite) \
    .data.numeric = { \
        .lower_bound = (lower), \
        .upper_bound = (upper), \
        .default_value = (default), \
        .is_valid_fn = (is_valid), \
        .update_fn = (update), \
        .is_memory = (memory),

#define createIntConfig(name, alias, flags, lower, upper, config_addr, default, memory, is_valid, update) \
    embedCommonNumericalConfig(name, alias, flags, lower, upper, config_addr, default, memory, is_valid, update) \
        .numeric_type = NUMERIC_TYPE_INT, \
        .config.i = &(config_addr) \
    } \
}

#define createUIntConfig(name, alias, flags, lower, upper, config_addr, default, memory, is_valid, update) \
    embedCommonNumericalConfig(name, alias, flags, lower, upper, config_addr, default, memory, is_valid, update) \
        .numeric_type = NUMERIC_TYPE_UINT, \
        .config.ui = &(config_addr) \
    } \
}

#define createLongConfig(name, alias, flags, lower, upper, config_addr, default, memory, is_valid, update) \
    embedCommonNumericalConfig(name, alias, flags, lower, upper, config_addr, default, memory, is_valid, update) \
        .numeric_type = NUMERIC_TYPE_LONG, \
        .config.l = &(config_addr) \
    } \
}

#define createULongConfig(name, alias, flags, lower, upper, config_addr, default, memory, is_valid, update) \
    embedCommonNumericalConfig(name, alias, flags, lower, upper, config_addr, default, memory, is_valid, update) \
        .numeric_type = NUMERIC_TYPE_ULONG, \
        .config.ul = &(config_addr) \
    } \
}

#define createLongLongConfig(name, alias, flags, lower, upper, config_addr, default, memory, is_valid, update) \
    embedCommonNumericalConfig(name, alias, flags, lower, upper, config_addr, default, memory, is_valid, update) \
        .numeric_type = NUMERIC_TYPE_LONG_LONG, \
        .config.ll = &(config_addr) \
    } \
}

#define createULongLongConfig(name, alias, flags, lower, upper, config_addr, default, memory, is_valid, update) \
    embedCommonNumericalConfig(name, alias, flags, lower, upper, config_addr, default, memory, is_valid, update) \
        .numeric_type = NUMERIC_TYPE_ULONG_LONG, \
        .config.ull = &(config_addr) \
    } \
}

#define createSizeTConfig(name, alias, flags, lower, upper, config_addr, default, memory, is_valid, update) \
    embedCommonNumericalConfig(name, alias, flags, lower, upper, config_addr, default, memory, is_valid, update) \
        .numeric_type = NUMERIC_TYPE_SIZE_T, \
        .config.st = &(config_addr) \
    } \
}

#define createSSizeTConfig(name, alias, flags, lower, upper, config_addr, default, memory, is_valid, update) \
    embedCommonNumericalConfig(name, alias, flags, lower, upper, config_addr, default, memory, is_valid, update) \
        .numeric_type = NUMERIC_TYPE_SSIZE_T, \
        .config.sst = &(config_addr) \
    } \
}

#define createTimeTConfig(name, alias, flags, lower, upper, config_addr, default, memory, is_valid, update) \
    embedCommonNumericalConfig(name, alias, flags, lower, upper, config_addr, default, memory, is_valid, update) \
        .numeric_type = NUMERIC_TYPE_TIME_T, \
        .config.tt = &(config_addr) \
    } \
}

#define createOffTConfig(name, alias, flags, lower, upper, config_addr, default, memory, is_valid, update) \
    embedCommonNumericalConfig(name, alias, flags, lower, upper, config_addr, default, memory, is_valid, update) \
        .numeric_type = NUMERIC_TYPE_OFF_T, \
        .config.ot = &(config_addr) \
    } \
}

static int isValidActiveDefrag(int val, const char **err) {
#ifndef HAVE_DEFRAG
    if (val) {
        *err = "Active defragmentation cannot be enabled: it "
               "requires a Redis server compiled with a modified Jemalloc "
               "like the one shipped by default with the Redis source "
               "distribution";
        return 0;
    }
#else
    UNUSED(val);
    UNUSED(err);
#endif
    return 1;
}

static int isValidDBfilename(char *val, const char **err) {
    if (!pathIsBaseName(val)) {
        *err = "dbfilename can't be a path, just a filename";
        return 0;
    }
    return 1;
}

static int isValidAOFfilename(char *val, const char **err) {
    if (!pathIsBaseName(val)) {
        *err = "appendfilename can't be a path, just a filename";
        return 0;
    }
    return 1;
}

/* Validate specified string is a valid proc-title-template */
static int isValidProcTitleTemplate(char *val, const char **err) {
    if (!validateProcTitleTemplate(val)) {
        *err = "template format is invalid or contains unknown variables";
        return 0;
    }
    return 1;
}

static int updateProcTitleTemplate(char *val, char *prev, const char **err) {
    UNUSED(val);
    UNUSED(prev);
    if (redisSetProcTitle(NULL) == C_ERR) {
        *err = "failed to set process title";
        return 0;
    }
    return 1;
}

static int updateHZ(long long val, long long prev, const char **err) {
    UNUSED(prev);
    UNUSED(err);
    /* Hz is more a hint from the user, so we accept values out of range
     * but cap them to reasonable values. */
    server.config_hz = val;
    if (server.config_hz < CONFIG_MIN_HZ) server.config_hz = CONFIG_MIN_HZ;
    if (server.config_hz > CONFIG_MAX_HZ) server.config_hz = CONFIG_MAX_HZ;
    server.hz = server.config_hz;
    return 1;
}

static int updatePort(long long val, long long prev, const char **err) {
    /* Do nothing if port is unchanged */
    if (val == prev) {
        return 1;
    }

    if (changeListenPort(val, &server.ipfd, acceptTcpHandler) == C_ERR) {
        *err = "Unable to listen on this port. Check server logs.";
        return 0;
    }

    return 1;
}

static int updateJemallocBgThread(int val, int prev, const char **err) {
    UNUSED(prev);
    UNUSED(err);
    set_jemalloc_bg_thread(val);
    return 1;
}

static int updateReplBacklogSize(long long val, long long prev, const char **err) {
    /* resizeReplicationBacklog sets server.cfg_repl_backlog_size, and relies on
     * being able to tell when the size changes, so restore prev before calling it. */
    UNUSED(err);
    server.cfg_repl_backlog_size = prev;
    resizeReplicationBacklog(val);
    return 1;
}

static int updateMaxmemory(long long val, long long prev, const char **err) {
    UNUSED(prev);
    UNUSED(err);
    if (val) {
        size_t used = zmalloc_used_memory()-freeMemoryGetNotCountedMemory();
        if ((unsigned long long)val < used) {
            serverLog(LL_WARNING,"WARNING: the new maxmemory value set via CONFIG SET (%llu) is smaller than the current memory usage (%zu). This will result in key eviction and/or the inability to accept new write commands depending on the maxmemory-policy.", server.maxmemory, used);
        }
        performEvictions();
    }
    return 1;
}

static int updateGoodSlaves(long long val, long long prev, const char **err) {
    UNUSED(val);
    UNUSED(prev);
    UNUSED(err);
    refreshGoodSlavesCount();
    return 1;
}

static int updateAppendonly(int val, int prev, const char **err) {
    UNUSED(prev);
    if (val == 0 && server.aof_state != AOF_OFF) {
        stopAppendOnly();
    } else if (val && server.aof_state == AOF_OFF) {
        if (startAppendOnly() == C_ERR) {
            *err = "Unable to turn on AOF. Check server logs.";
            return 0;
        }
    }
    return 1;
}

static int updateSighandlerEnabled(int val, int prev, const char **err) {
    UNUSED(err);
    UNUSED(prev);
    if (val)
        setupSignalHandlers();
    else
        removeSignalHandlers();
    return 1;
}

static int updateMaxclients(long long val, long long prev, const char **err) {
    /* Try to check if the OS is capable of supporting so many FDs. */
    if (val > prev) {
        adjustOpenFilesLimit();
        if (server.maxclients != val) {
            static char msg[128];
            sprintf(msg, "The operating system is not able to handle the specified number of clients, try with %d", server.maxclients);
            *err = msg;
            if (server.maxclients > prev) {
                server.maxclients = prev;
                adjustOpenFilesLimit();
            }
            return 0;
        }
        if ((unsigned int) aeGetSetSize(server.el) <
            server.maxclients + CONFIG_FDSET_INCR)
        {
            if (aeResizeSetSize(server.el,
                server.maxclients + CONFIG_FDSET_INCR) == AE_ERR)
            {
                *err = "The event loop API used by Redis is not able to handle the specified number of clients";
                return 0;
            }
        }
    }
    return 1;
}

static int updateOOMScoreAdj(int val, int prev, const char **err) {
    UNUSED(prev);

    if (val) {
        if (setOOMScoreAdj(-1) == C_ERR) {
            *err = "Failed to set current oom_score_adj. Check server logs.";
            return 0;
        }
    }

    return 1;
}


int updateRequirePass(sds val, sds prev, const char **err) {
    UNUSED(prev);
    UNUSED(err);
    /* The old "requirepass" directive just translates to setting
     * a password to the default user. The only thing we do
     * additionally is to remember the cleartext password in this
     * case, for backward compatibility with Redis <= 5. */
    ACLUpdateDefaultUserPassword(val);
    return 1;
}

#ifdef USE_OPENSSL
static int updateTlsCfg(char *val, char *prev, const char **err) {
    UNUSED(val);
    UNUSED(prev);
    UNUSED(err);

    /* If TLS is enabled, try to configure OpenSSL. */
    if ((server.tls_port || server.tls_replication || server.tls_cluster)
            && tlsConfigure(&server.tls_ctx_config) == C_ERR) {
        *err = "Unable to update TLS configuration. Check server logs.";
        return 0;
    }
    return 1;
}
static int updateTlsCfgBool(int val, int prev, const char **err) {
    UNUSED(val);
    UNUSED(prev);
    return updateTlsCfg(NULL, NULL, err);
}

static int updateTlsCfgInt(long long val, long long prev, const char **err) {
    UNUSED(val);
    UNUSED(prev);
    return updateTlsCfg(NULL, NULL, err);
}

static int updateTLSPort(long long val, long long prev, const char **err) {
    /* Do nothing if port is unchanged */
    if (val == prev) {
        return 1;
    }

    /* Configure TLS if tls is enabled */
    if (prev == 0 && tlsConfigure(&server.tls_ctx_config) == C_ERR) {
        *err = "Unable to update TLS configuration. Check server logs.";
        return 0;
    }

    if (changeListenPort(val, &server.tlsfd, acceptTLSHandler) == C_ERR) {
        *err = "Unable to listen on this port. Check server logs.";
        return 0;
    }

    return 1;
}

#endif  /* USE_OPENSSL */

standardConfig configs[] = {
    /* Bool configs */
    createBoolConfig("rdbchecksum", NULL, IMMUTABLE_CONFIG, server.rdb_checksum, 1, NULL, NULL),
    createBoolConfig("daemonize", NULL, IMMUTABLE_CONFIG, server.daemonize, 0, NULL, NULL),
    createBoolConfig("io-threads-do-reads", NULL, DEBUG_CONFIG | IMMUTABLE_CONFIG, server.io_threads_do_reads, 0,NULL, NULL), /* Read + parse from threads? */
    createBoolConfig("lua-replicate-commands", NULL, DEBUG_CONFIG | MODIFIABLE_CONFIG, server.lua_always_replicate_commands, 1, NULL, NULL),
    createBoolConfig("always-show-logo", NULL, IMMUTABLE_CONFIG, server.always_show_logo, 0, NULL, NULL),
    createBoolConfig("protected-mode", NULL, MODIFIABLE_CONFIG, server.protected_mode, 1, NULL, NULL),
    createBoolConfig("rdbcompression", NULL, MODIFIABLE_CONFIG, server.rdb_compression, 1, NULL, NULL),
    createBoolConfig("rdb-del-sync-files", NULL, MODIFIABLE_CONFIG, server.rdb_del_sync_files, 0, NULL, NULL),
    createBoolConfig("activerehashing", NULL, MODIFIABLE_CONFIG, server.activerehashing, 1, NULL, NULL),
    createBoolConfig("stop-writes-on-bgsave-error", NULL, MODIFIABLE_CONFIG, server.stop_writes_on_bgsave_err, 1, NULL, NULL),
    createBoolConfig("set-proc-title", NULL, IMMUTABLE_CONFIG, server.set_proc_title, 1, NULL, NULL), /* Should setproctitle be used? */
    createBoolConfig("dynamic-hz", NULL, MODIFIABLE_CONFIG, server.dynamic_hz, 1, NULL, NULL), /* Adapt hz to # of clients.*/
    createBoolConfig("lazyfree-lazy-eviction", NULL, DEBUG_CONFIG | MODIFIABLE_CONFIG, server.lazyfree_lazy_eviction, 0, NULL, NULL),
    createBoolConfig("lazyfree-lazy-expire", NULL, DEBUG_CONFIG | MODIFIABLE_CONFIG, server.lazyfree_lazy_expire, 0, NULL, NULL),
    createBoolConfig("lazyfree-lazy-server-del", NULL, DEBUG_CONFIG | MODIFIABLE_CONFIG, server.lazyfree_lazy_server_del, 0, NULL, NULL),
    createBoolConfig("lazyfree-lazy-user-del", NULL, DEBUG_CONFIG | MODIFIABLE_CONFIG, server.lazyfree_lazy_user_del , 0, NULL, NULL),
    createBoolConfig("lazyfree-lazy-user-flush", NULL, DEBUG_CONFIG | MODIFIABLE_CONFIG, server.lazyfree_lazy_user_flush , 0, NULL, NULL),
    createBoolConfig("repl-disable-tcp-nodelay", NULL, MODIFIABLE_CONFIG, server.repl_disable_tcp_nodelay, 0, NULL, NULL),
    createBoolConfig("repl-diskless-sync", NULL, DEBUG_CONFIG | MODIFIABLE_CONFIG, server.repl_diskless_sync, 0, NULL, NULL),
    createBoolConfig("aof-rewrite-incremental-fsync", NULL, MODIFIABLE_CONFIG, server.aof_rewrite_incremental_fsync, 1, NULL, NULL),
    createBoolConfig("no-appendfsync-on-rewrite", NULL, MODIFIABLE_CONFIG, server.aof_no_fsync_on_rewrite, 0, NULL, NULL),
    createBoolConfig("cluster-require-full-coverage", NULL, MODIFIABLE_CONFIG, server.cluster_require_full_coverage, 1, NULL, NULL),
    createBoolConfig("rdb-save-incremental-fsync", NULL, MODIFIABLE_CONFIG, server.rdb_save_incremental_fsync, 1, NULL, NULL),
    createBoolConfig("aof-load-truncated", NULL, MODIFIABLE_CONFIG, server.aof_load_truncated, 1, NULL, NULL),
    createBoolConfig("aof-use-rdb-preamble", NULL, MODIFIABLE_CONFIG, server.aof_use_rdb_preamble, 1, NULL, NULL),
    createBoolConfig("cluster-replica-no-failover", "cluster-slave-no-failover", MODIFIABLE_CONFIG, server.cluster_slave_no_failover, 0, NULL, NULL), /* Failover by default. */
    createBoolConfig("replica-lazy-flush", "slave-lazy-flush", MODIFIABLE_CONFIG, server.repl_slave_lazy_flush, 0, NULL, NULL),
    createBoolConfig("replica-serve-stale-data", "slave-serve-stale-data", MODIFIABLE_CONFIG, server.repl_serve_stale_data, 1, NULL, NULL),
    createBoolConfig("replica-read-only", "slave-read-only", DEBUG_CONFIG | MODIFIABLE_CONFIG, server.repl_slave_ro, 1, NULL, NULL),
    createBoolConfig("replica-ignore-maxmemory", "slave-ignore-maxmemory", MODIFIABLE_CONFIG, server.repl_slave_ignore_maxmemory, 1, NULL, NULL),
    createBoolConfig("jemalloc-bg-thread", NULL, MODIFIABLE_CONFIG, server.jemalloc_bg_thread, 1, NULL, updateJemallocBgThread),
    createBoolConfig("activedefrag", NULL, DEBUG_CONFIG | MODIFIABLE_CONFIG, server.active_defrag_enabled, 0, isValidActiveDefrag, NULL),
    createBoolConfig("syslog-enabled", NULL, IMMUTABLE_CONFIG, server.syslog_enabled, 0, NULL, NULL),
    createBoolConfig("cluster-enabled", NULL, IMMUTABLE_CONFIG, server.cluster_enabled, 0, NULL, NULL),
    createBoolConfig("appendonly", NULL, MODIFIABLE_CONFIG, server.aof_enabled, 0, NULL, updateAppendonly),
    createBoolConfig("cluster-allow-reads-when-down", NULL, MODIFIABLE_CONFIG, server.cluster_allow_reads_when_down, 0, NULL, NULL),
    createBoolConfig("crash-log-enabled", NULL, MODIFIABLE_CONFIG, server.crashlog_enabled, 1, NULL, updateSighandlerEnabled),
    createBoolConfig("crash-memcheck-enabled", NULL, MODIFIABLE_CONFIG, server.memcheck_enabled, 1, NULL, NULL),
    createBoolConfig("use-exit-on-panic", NULL, MODIFIABLE_CONFIG, server.use_exit_on_panic, 0, NULL, NULL),
    createBoolConfig("disable-thp", NULL, MODIFIABLE_CONFIG, server.disable_thp, 1, NULL, NULL),
    createBoolConfig("cluster-allow-replica-migration", NULL, MODIFIABLE_CONFIG, server.cluster_allow_replica_migration, 1, NULL, NULL),
    createBoolConfig("replica-announced", NULL, MODIFIABLE_CONFIG, server.replica_announced, 1, NULL, NULL),

    /* String Configs */
    createStringConfig("aclfile", NULL, IMMUTABLE_CONFIG, ALLOW_EMPTY_STRING, server.acl_filename, "", NULL, NULL),
    createStringConfig("unixsocket", NULL, IMMUTABLE_CONFIG, EMPTY_STRING_IS_NULL, server.unixsocket, NULL, NULL, NULL),
    createStringConfig("pidfile", NULL, IMMUTABLE_CONFIG, EMPTY_STRING_IS_NULL, server.pidfile, NULL, NULL, NULL),
    createStringConfig("replica-announce-ip", "slave-announce-ip", MODIFIABLE_CONFIG, EMPTY_STRING_IS_NULL, server.slave_announce_ip, NULL, NULL, NULL),
    createStringConfig("masteruser", NULL, MODIFIABLE_CONFIG | SENSITIVE_CONFIG, EMPTY_STRING_IS_NULL, server.masteruser, NULL, NULL, NULL),
    createStringConfig("cluster-announce-ip", NULL, MODIFIABLE_CONFIG, EMPTY_STRING_IS_NULL, server.cluster_announce_ip, NULL, NULL, NULL),
    createStringConfig("syslog-ident", NULL, IMMUTABLE_CONFIG, ALLOW_EMPTY_STRING, server.syslog_ident, "redis", NULL, NULL),
    createStringConfig("dbfilename", NULL, MODIFIABLE_CONFIG, ALLOW_EMPTY_STRING, server.rdb_filename, "dump.rdb", isValidDBfilename, NULL),
    createStringConfig("appendfilename", NULL, IMMUTABLE_CONFIG, ALLOW_EMPTY_STRING, server.aof_filename, "appendonly.aof", isValidAOFfilename, NULL),
    createStringConfig("server_cpulist", NULL, IMMUTABLE_CONFIG, EMPTY_STRING_IS_NULL, server.server_cpulist, NULL, NULL, NULL),
    createStringConfig("bio_cpulist", NULL, IMMUTABLE_CONFIG, EMPTY_STRING_IS_NULL, server.bio_cpulist, NULL, NULL, NULL),
    createStringConfig("aof_rewrite_cpulist", NULL, IMMUTABLE_CONFIG, EMPTY_STRING_IS_NULL, server.aof_rewrite_cpulist, NULL, NULL, NULL),
    createStringConfig("bgsave_cpulist", NULL, IMMUTABLE_CONFIG, EMPTY_STRING_IS_NULL, server.bgsave_cpulist, NULL, NULL, NULL),
    createStringConfig("ignore-warnings", NULL, MODIFIABLE_CONFIG, ALLOW_EMPTY_STRING, server.ignore_warnings, "", NULL, NULL),
    createStringConfig("proc-title-template", NULL, MODIFIABLE_CONFIG, ALLOW_EMPTY_STRING, server.proc_title_template, CONFIG_DEFAULT_PROC_TITLE_TEMPLATE, isValidProcTitleTemplate, updateProcTitleTemplate),
    createStringConfig("bind-source-addr", NULL, MODIFIABLE_CONFIG, EMPTY_STRING_IS_NULL, server.bind_source_addr, NULL, NULL, NULL),

    /* SDS Configs */
    createSDSConfig("masterauth", NULL, MODIFIABLE_CONFIG | SENSITIVE_CONFIG, EMPTY_STRING_IS_NULL, server.masterauth, NULL, NULL, NULL),
    createSDSConfig("requirepass", NULL, MODIFIABLE_CONFIG | SENSITIVE_CONFIG, EMPTY_STRING_IS_NULL, server.requirepass, NULL, NULL, updateRequirePass),

    /* Enum Configs */
    createEnumConfig("supervised", NULL, IMMUTABLE_CONFIG, supervised_mode_enum, server.supervised_mode, SUPERVISED_NONE, NULL, NULL),
    createEnumConfig("syslog-facility", NULL, IMMUTABLE_CONFIG, syslog_facility_enum, server.syslog_facility, LOG_LOCAL0, NULL, NULL),
    createEnumConfig("repl-diskless-load", NULL, DEBUG_CONFIG | MODIFIABLE_CONFIG, repl_diskless_load_enum, server.repl_diskless_load, REPL_DISKLESS_LOAD_DISABLED, NULL, NULL),
    createEnumConfig("loglevel", NULL, MODIFIABLE_CONFIG, loglevel_enum, server.verbosity, LL_NOTICE, NULL, NULL),
    createEnumConfig("maxmemory-policy", NULL, MODIFIABLE_CONFIG, maxmemory_policy_enum, server.maxmemory_policy, MAXMEMORY_NO_EVICTION, NULL, NULL),
    createEnumConfig("appendfsync", NULL, MODIFIABLE_CONFIG, aof_fsync_enum, server.aof_fsync, AOF_FSYNC_EVERYSEC, NULL, NULL),
    createEnumConfig("oom-score-adj", NULL, MODIFIABLE_CONFIG, oom_score_adj_enum, server.oom_score_adj, OOM_SCORE_ADJ_NO, NULL, updateOOMScoreAdj),
    createEnumConfig("acl-pubsub-default", NULL, MODIFIABLE_CONFIG, acl_pubsub_default_enum, server.acl_pubsub_default, USER_FLAG_ALLCHANNELS, NULL, NULL),
    createEnumConfig("sanitize-dump-payload", NULL, DEBUG_CONFIG | MODIFIABLE_CONFIG, sanitize_dump_payload_enum, server.sanitize_dump_payload, SANITIZE_DUMP_NO, NULL, NULL),

    /* Integer configs */
    createIntConfig("databases", NULL, IMMUTABLE_CONFIG, 1, INT_MAX, server.dbnum, 16, INTEGER_CONFIG, NULL, NULL),
    createIntConfig("port", NULL, MODIFIABLE_CONFIG, 0, 65535, server.port, 6379, INTEGER_CONFIG, NULL, updatePort), /* TCP port. */
    createIntConfig("io-threads", NULL, DEBUG_CONFIG | IMMUTABLE_CONFIG, 1, 128, server.io_threads_num, 1, INTEGER_CONFIG, NULL, NULL), /* Single threaded by default */
    createIntConfig("auto-aof-rewrite-percentage", NULL, MODIFIABLE_CONFIG, 0, INT_MAX, server.aof_rewrite_perc, 100, INTEGER_CONFIG, NULL, NULL),
    createIntConfig("cluster-replica-validity-factor", "cluster-slave-validity-factor", MODIFIABLE_CONFIG, 0, INT_MAX, server.cluster_slave_validity_factor, 10, INTEGER_CONFIG, NULL, NULL), /* Slave max data age factor. */
    createIntConfig("list-max-ziplist-size", NULL, MODIFIABLE_CONFIG, INT_MIN, INT_MAX, server.list_max_ziplist_size, -2, INTEGER_CONFIG, NULL, NULL),
    createIntConfig("tcp-keepalive", NULL, MODIFIABLE_CONFIG, 0, INT_MAX, server.tcpkeepalive, 300, INTEGER_CONFIG, NULL, NULL),
    createIntConfig("cluster-migration-barrier", NULL, MODIFIABLE_CONFIG, 0, INT_MAX, server.cluster_migration_barrier, 1, INTEGER_CONFIG, NULL, NULL),
    createIntConfig("active-defrag-cycle-min", NULL, MODIFIABLE_CONFIG, 1, 99, server.active_defrag_cycle_min, 1, INTEGER_CONFIG, NULL, NULL), /* Default: 1% CPU min (at lower threshold) */
    createIntConfig("active-defrag-cycle-max", NULL, MODIFIABLE_CONFIG, 1, 99, server.active_defrag_cycle_max, 25, INTEGER_CONFIG, NULL, NULL), /* Default: 25% CPU max (at upper threshold) */
    createIntConfig("active-defrag-threshold-lower", NULL, MODIFIABLE_CONFIG, 0, 1000, server.active_defrag_threshold_lower, 10, INTEGER_CONFIG, NULL, NULL), /* Default: don't defrag when fragmentation is below 10% */
    createIntConfig("active-defrag-threshold-upper", NULL, MODIFIABLE_CONFIG, 0, 1000, server.active_defrag_threshold_upper, 100, INTEGER_CONFIG, NULL, NULL), /* Default: maximum defrag force at 100% fragmentation */
    createIntConfig("lfu-log-factor", NULL, MODIFIABLE_CONFIG, 0, INT_MAX, server.lfu_log_factor, 10, INTEGER_CONFIG, NULL, NULL),
    createIntConfig("lfu-decay-time", NULL, MODIFIABLE_CONFIG, 0, INT_MAX, server.lfu_decay_time, 1, INTEGER_CONFIG, NULL, NULL),
    createIntConfig("replica-priority", "slave-priority", MODIFIABLE_CONFIG, 0, INT_MAX, server.slave_priority, 100, INTEGER_CONFIG, NULL, NULL),
    createIntConfig("repl-diskless-sync-delay", NULL, MODIFIABLE_CONFIG, 0, INT_MAX, server.repl_diskless_sync_delay, 5, INTEGER_CONFIG, NULL, NULL),
    createIntConfig("maxmemory-samples", NULL, MODIFIABLE_CONFIG, 1, INT_MAX, server.maxmemory_samples, 5, INTEGER_CONFIG, NULL, NULL),
    createIntConfig("maxmemory-eviction-tenacity", NULL, MODIFIABLE_CONFIG, 0, 100, server.maxmemory_eviction_tenacity, 10, INTEGER_CONFIG, NULL, NULL),
    createIntConfig("timeout", NULL, MODIFIABLE_CONFIG, 0, INT_MAX, server.maxidletime, 0, INTEGER_CONFIG, NULL, NULL), /* Default client timeout: infinite */
    createIntConfig("replica-announce-port", "slave-announce-port", MODIFIABLE_CONFIG, 0, 65535, server.slave_announce_port, 0, INTEGER_CONFIG, NULL, NULL),
    createIntConfig("tcp-backlog", NULL, IMMUTABLE_CONFIG, 0, INT_MAX, server.tcp_backlog, 511, INTEGER_CONFIG, NULL, NULL), /* TCP listen backlog. */
    createIntConfig("cluster-announce-bus-port", NULL, MODIFIABLE_CONFIG, 0, 65535, server.cluster_announce_bus_port, 0, INTEGER_CONFIG, NULL, NULL), /* Default: Use +10000 offset. */
    createIntConfig("cluster-announce-port", NULL, MODIFIABLE_CONFIG, 0, 65535, server.cluster_announce_port, 0, INTEGER_CONFIG, NULL, NULL), /* Use server.port */
    createIntConfig("cluster-announce-tls-port", NULL, MODIFIABLE_CONFIG, 0, 65535, server.cluster_announce_tls_port, 0, INTEGER_CONFIG, NULL, NULL), /* Use server.tls_port */
    createIntConfig("repl-timeout", NULL, MODIFIABLE_CONFIG, 1, INT_MAX, server.repl_timeout, 60, INTEGER_CONFIG, NULL, NULL),
    createIntConfig("repl-ping-replica-period", "repl-ping-slave-period", MODIFIABLE_CONFIG, 1, INT_MAX, server.repl_ping_slave_period, 10, INTEGER_CONFIG, NULL, NULL),
    createIntConfig("list-compress-depth", NULL, DEBUG_CONFIG | MODIFIABLE_CONFIG, 0, INT_MAX, server.list_compress_depth, 0, INTEGER_CONFIG, NULL, NULL),
    createIntConfig("rdb-key-save-delay", NULL, MODIFIABLE_CONFIG, INT_MIN, INT_MAX, server.rdb_key_save_delay, 0, INTEGER_CONFIG, NULL, NULL),
    createIntConfig("key-load-delay", NULL, MODIFIABLE_CONFIG, INT_MIN, INT_MAX, server.key_load_delay, 0, INTEGER_CONFIG, NULL, NULL),
    createIntConfig("active-expire-effort", NULL, MODIFIABLE_CONFIG, 1, 10, server.active_expire_effort, 1, INTEGER_CONFIG, NULL, NULL), /* From 1 to 10. */
    createIntConfig("hz", NULL, MODIFIABLE_CONFIG, 0, INT_MAX, server.config_hz, CONFIG_DEFAULT_HZ, INTEGER_CONFIG, NULL, updateHZ),
    createIntConfig("min-replicas-to-write", "min-slaves-to-write", MODIFIABLE_CONFIG, 0, INT_MAX, server.repl_min_slaves_to_write, 0, INTEGER_CONFIG, NULL, updateGoodSlaves),
    createIntConfig("min-replicas-max-lag", "min-slaves-max-lag", MODIFIABLE_CONFIG, 0, INT_MAX, server.repl_min_slaves_max_lag, 10, INTEGER_CONFIG, NULL, updateGoodSlaves),

    /* Unsigned int configs */
    createUIntConfig("maxclients", NULL, MODIFIABLE_CONFIG, 1, UINT_MAX, server.maxclients, 10000, INTEGER_CONFIG, NULL, updateMaxclients),

    /* Unsigned Long configs */
    createULongConfig("active-defrag-max-scan-fields", NULL, MODIFIABLE_CONFIG, 1, LONG_MAX, server.active_defrag_max_scan_fields, 1000, INTEGER_CONFIG, NULL, NULL), /* Default: keys with more than 1000 fields will be processed separately */
    createULongConfig("slowlog-max-len", NULL, MODIFIABLE_CONFIG, 0, LONG_MAX, server.slowlog_max_len, 128, INTEGER_CONFIG, NULL, NULL),
    createULongConfig("acllog-max-len", NULL, MODIFIABLE_CONFIG, 0, LONG_MAX, server.acllog_max_len, 128, INTEGER_CONFIG, NULL, NULL),

    /* Long Long configs */
    createLongLongConfig("lua-time-limit", NULL, MODIFIABLE_CONFIG, 0, LONG_MAX, server.lua_time_limit, 5000, INTEGER_CONFIG, NULL, NULL),/* milliseconds */
    createLongLongConfig("cluster-node-timeout", NULL, MODIFIABLE_CONFIG, 0, LLONG_MAX, server.cluster_node_timeout, 15000, INTEGER_CONFIG, NULL, NULL),
    createLongLongConfig("slowlog-log-slower-than", NULL, MODIFIABLE_CONFIG, -1, LLONG_MAX, server.slowlog_log_slower_than, 10000, INTEGER_CONFIG, NULL, NULL),
    createLongLongConfig("latency-monitor-threshold", NULL, MODIFIABLE_CONFIG, 0, LLONG_MAX, server.latency_monitor_threshold, 0, INTEGER_CONFIG, NULL, NULL),
    createLongLongConfig("proto-max-bulk-len", NULL, DEBUG_CONFIG | MODIFIABLE_CONFIG, 1024*1024, LONG_MAX, server.proto_max_bulk_len, 512ll*1024*1024, MEMORY_CONFIG, NULL, NULL), /* Bulk request max size */
    createLongLongConfig("stream-node-max-entries", NULL, MODIFIABLE_CONFIG, 0, LLONG_MAX, server.stream_node_max_entries, 100, INTEGER_CONFIG, NULL, NULL),
    createLongLongConfig("repl-backlog-size", NULL, MODIFIABLE_CONFIG, 1, LLONG_MAX, server.cfg_repl_backlog_size, 1024*1024, MEMORY_CONFIG, NULL, updateReplBacklogSize), /* Default: 1mb */

    /* Unsigned Long Long configs */
    createULongLongConfig("maxmemory", NULL, MODIFIABLE_CONFIG, 0, ULLONG_MAX, server.maxmemory, 0, MEMORY_CONFIG, NULL, updateMaxmemory),

    /* Size_t configs */
    createSizeTConfig("hash-max-ziplist-entries", NULL, MODIFIABLE_CONFIG, 0, LONG_MAX, server.hash_max_ziplist_entries, 512, INTEGER_CONFIG, NULL, NULL),
    createSizeTConfig("set-max-intset-entries", NULL, MODIFIABLE_CONFIG, 0, LONG_MAX, server.set_max_intset_entries, 512, INTEGER_CONFIG, NULL, NULL),
    createSizeTConfig("zset-max-ziplist-entries", NULL, MODIFIABLE_CONFIG, 0, LONG_MAX, server.zset_max_ziplist_entries, 128, INTEGER_CONFIG, NULL, NULL),
    createSizeTConfig("active-defrag-ignore-bytes", NULL, MODIFIABLE_CONFIG, 1, LLONG_MAX, server.active_defrag_ignore_bytes, 100<<20, MEMORY_CONFIG, NULL, NULL), /* Default: don't defrag if frag overhead is below 100mb */
    createSizeTConfig("hash-max-ziplist-value", NULL, MODIFIABLE_CONFIG, 0, LONG_MAX, server.hash_max_ziplist_value, 64, MEMORY_CONFIG, NULL, NULL),
    createSizeTConfig("stream-node-max-bytes", NULL, MODIFIABLE_CONFIG, 0, LONG_MAX, server.stream_node_max_bytes, 4096, MEMORY_CONFIG, NULL, NULL),
    createSizeTConfig("zset-max-ziplist-value", NULL, MODIFIABLE_CONFIG, 0, LONG_MAX, server.zset_max_ziplist_value, 64, MEMORY_CONFIG, NULL, NULL),
    createSizeTConfig("hll-sparse-max-bytes", NULL, MODIFIABLE_CONFIG, 0, LONG_MAX, server.hll_sparse_max_bytes, 3000, MEMORY_CONFIG, NULL, NULL),
    createSizeTConfig("tracking-table-max-keys", NULL, MODIFIABLE_CONFIG, 0, LONG_MAX, server.tracking_table_max_keys, 1000000, INTEGER_CONFIG, NULL, NULL), /* Default: 1 million keys max. */
    createSizeTConfig("client-query-buffer-limit", NULL, DEBUG_CONFIG | MODIFIABLE_CONFIG, 1024*1024, LONG_MAX, server.client_max_querybuf_len, 1024*1024*1024, MEMORY_CONFIG, NULL, NULL), /* Default: 1GB max query buffer. */

    /* Other configs */
    createTimeTConfig("repl-backlog-ttl", NULL, MODIFIABLE_CONFIG, 0, LONG_MAX, server.repl_backlog_time_limit, 60*60, INTEGER_CONFIG, NULL, NULL), /* Default: 1 hour */
    createOffTConfig("auto-aof-rewrite-min-size", NULL, MODIFIABLE_CONFIG, 0, LLONG_MAX, server.aof_rewrite_min_size, 64*1024*1024, MEMORY_CONFIG, NULL, NULL),

#ifdef USE_OPENSSL
    createIntConfig("tls-port", NULL, MODIFIABLE_CONFIG, 0, 65535, server.tls_port, 0, INTEGER_CONFIG, NULL, updateTLSPort), /* TCP port. */
    createIntConfig("tls-session-cache-size", NULL, MODIFIABLE_CONFIG, 0, INT_MAX, server.tls_ctx_config.session_cache_size, 20*1024, INTEGER_CONFIG, NULL, updateTlsCfgInt),
    createIntConfig("tls-session-cache-timeout", NULL, MODIFIABLE_CONFIG, 0, INT_MAX, server.tls_ctx_config.session_cache_timeout, 300, INTEGER_CONFIG, NULL, updateTlsCfgInt),
    createBoolConfig("tls-cluster", NULL, MODIFIABLE_CONFIG, server.tls_cluster, 0, NULL, updateTlsCfgBool),
    createBoolConfig("tls-replication", NULL, MODIFIABLE_CONFIG, server.tls_replication, 0, NULL, updateTlsCfgBool),
    createEnumConfig("tls-auth-clients", NULL, MODIFIABLE_CONFIG, tls_auth_clients_enum, server.tls_auth_clients, TLS_CLIENT_AUTH_YES, NULL, NULL),
    createBoolConfig("tls-prefer-server-ciphers", NULL, MODIFIABLE_CONFIG, server.tls_ctx_config.prefer_server_ciphers, 0, NULL, updateTlsCfgBool),
    createBoolConfig("tls-session-caching", NULL, MODIFIABLE_CONFIG, server.tls_ctx_config.session_caching, 1, NULL, updateTlsCfgBool),
    createStringConfig("tls-cert-file", NULL, MODIFIABLE_CONFIG, EMPTY_STRING_IS_NULL, server.tls_ctx_config.cert_file, NULL, NULL, updateTlsCfg),
    createStringConfig("tls-key-file", NULL, MODIFIABLE_CONFIG, EMPTY_STRING_IS_NULL, server.tls_ctx_config.key_file, NULL, NULL, updateTlsCfg),
    createStringConfig("tls-key-file-pass", NULL, MODIFIABLE_CONFIG, EMPTY_STRING_IS_NULL, server.tls_ctx_config.key_file_pass, NULL, NULL, updateTlsCfg),
    createStringConfig("tls-client-cert-file", NULL, MODIFIABLE_CONFIG, EMPTY_STRING_IS_NULL, server.tls_ctx_config.client_cert_file, NULL, NULL, updateTlsCfg),
    createStringConfig("tls-client-key-file", NULL, MODIFIABLE_CONFIG, EMPTY_STRING_IS_NULL, server.tls_ctx_config.client_key_file, NULL, NULL, updateTlsCfg),
    createStringConfig("tls-client-key-file-pass", NULL, MODIFIABLE_CONFIG, EMPTY_STRING_IS_NULL, server.tls_ctx_config.client_key_file_pass, NULL, NULL, updateTlsCfg),
    createStringConfig("tls-dh-params-file", NULL, MODIFIABLE_CONFIG, EMPTY_STRING_IS_NULL, server.tls_ctx_config.dh_params_file, NULL, NULL, updateTlsCfg),
    createStringConfig("tls-ca-cert-file", NULL, MODIFIABLE_CONFIG, EMPTY_STRING_IS_NULL, server.tls_ctx_config.ca_cert_file, NULL, NULL, updateTlsCfg),
    createStringConfig("tls-ca-cert-dir", NULL, MODIFIABLE_CONFIG, EMPTY_STRING_IS_NULL, server.tls_ctx_config.ca_cert_dir, NULL, NULL, updateTlsCfg),
    createStringConfig("tls-protocols", NULL, MODIFIABLE_CONFIG, EMPTY_STRING_IS_NULL, server.tls_ctx_config.protocols, NULL, NULL, updateTlsCfg),
    createStringConfig("tls-ciphers", NULL, MODIFIABLE_CONFIG, EMPTY_STRING_IS_NULL, server.tls_ctx_config.ciphers, NULL, NULL, updateTlsCfg),
    createStringConfig("tls-ciphersuites", NULL, MODIFIABLE_CONFIG, EMPTY_STRING_IS_NULL, server.tls_ctx_config.ciphersuites, NULL, NULL, updateTlsCfg),
#endif

    /* NULL Terminator */
    {NULL}
};

/*-----------------------------------------------------------------------------
 * CONFIG command entry point
 *----------------------------------------------------------------------------*/

void configCommand(client *c) {
    /* Only allow CONFIG GET while loading. */
    if (server.loading && strcasecmp(c->argv[1]->ptr,"get")) {
        addReplyError(c,"Only CONFIG GET is allowed during loading");
        return;
    }

    if (c->argc == 2 && !strcasecmp(c->argv[1]->ptr,"help")) {
        const char *help[] = {
"GET <pattern>",
"    Return parameters matching the glob-like <pattern> and their values.",
"SET <directive> <value>",
"    Set the configuration <directive> to <value>.",
"RESETSTAT",
"    Reset statistics reported by the INFO command.",
"REWRITE",
"    Rewrite the configuration file.",
NULL
        };

        addReplyHelp(c, help);
    } else if (!strcasecmp(c->argv[1]->ptr,"set") && c->argc == 4) {
        configSetCommand(c);
    } else if (!strcasecmp(c->argv[1]->ptr,"get") && c->argc == 3) {
        configGetCommand(c);
    } else if (!strcasecmp(c->argv[1]->ptr,"resetstat") && c->argc == 2) {
        resetServerStats();
        resetCommandTableStats();
        resetErrorTableStats();
        addReply(c,shared.ok);
    } else if (!strcasecmp(c->argv[1]->ptr,"rewrite") && c->argc == 2) {
        if (server.configfile == NULL) {
            addReplyError(c,"The server is running without a config file");
            return;
        }
        if (rewriteConfig(server.configfile, 0) == -1) {
            serverLog(LL_WARNING,"CONFIG REWRITE failed: %s", strerror(errno));
            addReplyErrorFormat(c,"Rewriting config file: %s", strerror(errno));
        } else {
            serverLog(LL_WARNING,"CONFIG REWRITE executed with success.");
            addReply(c,shared.ok);
        }
    } else {
        addReplySubcommandSyntaxError(c);
        return;
    }
}<|MERGE_RESOLUTION|>--- conflicted
+++ resolved
@@ -1155,8 +1155,8 @@
 /* Create the configuration rewrite state */
 struct rewriteConfigState *rewriteConfigCreateState() {
     struct rewriteConfigState *state = zmalloc(sizeof(*state));
-    state->option_to_line = dictCreate(&optionToLineDictType,NULL);
-    state->rewritten = dictCreate(&optionSetDictType,NULL);
+    state->option_to_line = dictCreate(&optionToLineDictType);
+    state->rewritten = dictCreate(&optionSetDictType);
     state->numlines = 0;
     state->lines = NULL;
     state->needs_signature = 1;
@@ -1202,18 +1202,8 @@
 
     char buf[CONFIG_MAX_LINE+1];
     int linenum = -1;
-<<<<<<< HEAD
     struct rewriteConfigState *state = rewriteConfigCreateState();
 
-=======
-    struct rewriteConfigState *state = zmalloc(sizeof(*state));
-    state->option_to_line = dictCreate(&optionToLineDictType);
-    state->rewritten = dictCreate(&optionSetDictType);
-    state->numlines = 0;
-    state->lines = NULL;
-    state->has_tail = 0;
-    state->force_all = 0;
->>>>>>> d0244bfc
     if (fp == NULL) return state;
 
     /* Read the old file line by line, populate the state. */
