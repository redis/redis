--- conflicted
+++ resolved
@@ -37,14 +37,9 @@
 unsigned long bioPendingJobsOfType(int type);
 void bioDrainWorker(int job_type);
 void bioKillThreads(void);
-<<<<<<< HEAD
-void bioCreateCloseJob(int fd);
-void bioCreateCloseAofJob(int fd, long long offset);
+void bioCreateCloseJob(int fd, int need_fsync, int need_reclaim_cache);
+void bioCreateCloseAofJob(int fd, long long offset, int need_reclaim_cache);
 void bioCreateFsyncJob(int fd, long long offset);
-=======
-void bioCreateCloseJob(int fd, int need_fsync, int need_reclaim_cache);
-void bioCreateFsyncJob(int fd);
->>>>>>> 7dae142a
 void bioCreateLazyFreeJob(lazy_free_fn free_fn, int arg_count, ...);
 
 /* Background job opcodes */
