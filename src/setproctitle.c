--- conflicted
+++ resolved
@@ -39,11 +39,7 @@
 #include <errno.h>	/* errno program_invocation_name program_invocation_short_name */
 
 #if !defined(HAVE_SETPROCTITLE)
-<<<<<<< HEAD
-#if (defined __NetBSD__ || defined __FreeBSD__ || defined __OpenBSD__)
-=======
 #if (defined __NetBSD__ || defined __FreeBSD__ || defined __OpenBSD__ || defined __DragonFly__)
->>>>>>> 7bf665f1
 #define HAVE_SETPROCTITLE 1
 #else
 #define HAVE_SETPROCTITLE 0
