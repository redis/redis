--- conflicted
+++ resolved
@@ -256,10 +256,6 @@
     if (setobj->encoding == OBJ_ENCODING_HT) {
         sds sdsval = str_is_sds ? (sds)str : sdsnewlen(str, len);
         int deleted = (dictDelete(setobj->ptr, sdsval) == DICT_OK);
-<<<<<<< HEAD
-        if (deleted) dictResize(setobj->ptr);
-=======
->>>>>>> ecc31bc6
         if (sdsval != str) sdsfree(sdsval); /* free temp copy */
         return deleted;
     } else if (setobj->encoding == OBJ_ENCODING_LISTPACK) {
