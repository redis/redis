--- conflicted
+++ resolved
@@ -802,14 +802,6 @@
     int isbit = 0;
     unsigned char first_byte_neg_mask = 0, last_byte_neg_mask = 0;
 
-<<<<<<< HEAD
-    /* Lookup, check for type. */
-    o = lookupKeyRead(c->db, c->argv[1]);
-    if (checkType(c, o, OBJ_STRING)) return;
-    p = getObjectReadOnlyString(o,&strlen,llbuf);
-
-=======
->>>>>>> 45d33106
     /* Parse start/end range if any. */
     if (c->argc == 4 || c->argc == 5) {
         if (getLongLongFromObjectOrReply(c,c->argv[2],&start,NULL) != C_OK)
@@ -824,9 +816,9 @@
                 return;
             }
         }
-	/* Lookup, check for type, and return 0 for non existing keys. */
-        if ((o = lookupKeyReadOrReply(c,c->argv[1],shared.czero)) == NULL ||
-            checkType(c,o,OBJ_STRING)) return;
+        /* Lookup, check for type. */
+        o = lookupKeyRead(c->db, c->argv[1]);
+        if (checkType(c, o, OBJ_STRING)) return;
         p = getObjectReadOnlyString(o,&strlen,llbuf);
         long long totlen = strlen;
 
@@ -853,9 +845,9 @@
             end >>= 3;
         }
     } else if (c->argc == 2) {
-        /* Lookup, check for type, and return 0 for non existing keys. */
-        if ((o = lookupKeyReadOrReply(c,c->argv[1],shared.czero)) == NULL ||
-            checkType(c,o,OBJ_STRING)) return;
+        /* Lookup, check for type. */
+        o = lookupKeyRead(c->db, c->argv[1]);
+        if (checkType(c, o, OBJ_STRING)) return;
         p = getObjectReadOnlyString(o,&strlen,llbuf);
         /* The whole string. */
         start = 0;
