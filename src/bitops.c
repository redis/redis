/* Bit operations.
 *
 * Copyright (c) 2009-2012, Salvatore Sanfilippo <antirez at gmail dot com>
 * All rights reserved.
 *
 * Redistribution and use in source and binary forms, with or without
 * modification, are permitted provided that the following conditions are met:
 *
 *   * Redistributions of source code must retain the above copyright notice,
 *     this list of conditions and the following disclaimer.
 *   * Redistributions in binary form must reproduce the above copyright
 *     notice, this list of conditions and the following disclaimer in the
 *     documentation and/or other materials provided with the distribution.
 *   * Neither the name of Redis nor the names of its contributors may be used
 *     to endorse or promote products derived from this software without
 *     specific prior written permission.
 *
 * THIS SOFTWARE IS PROVIDED BY THE COPYRIGHT HOLDERS AND CONTRIBUTORS "AS IS"
 * AND ANY EXPRESS OR IMPLIED WARRANTIES, INCLUDING, BUT NOT LIMITED TO, THE
 * IMPLIED WARRANTIES OF MERCHANTABILITY AND FITNESS FOR A PARTICULAR PURPOSE
 * ARE DISCLAIMED. IN NO EVENT SHALL THE COPYRIGHT OWNER OR CONTRIBUTORS BE
 * LIABLE FOR ANY DIRECT, INDIRECT, INCIDENTAL, SPECIAL, EXEMPLARY, OR
 * CONSEQUENTIAL DAMAGES (INCLUDING, BUT NOT LIMITED TO, PROCUREMENT OF
 * SUBSTITUTE GOODS OR SERVICES; LOSS OF USE, DATA, OR PROFITS; OR BUSINESS
 * INTERRUPTION) HOWEVER CAUSED AND ON ANY THEORY OF LIABILITY, WHETHER IN
 * CONTRACT, STRICT LIABILITY, OR TORT (INCLUDING NEGLIGENCE OR OTHERWISE)
 * ARISING IN ANY WAY OUT OF THE USE OF THIS SOFTWARE, EVEN IF ADVISED OF THE
 * POSSIBILITY OF SUCH DAMAGE.
 */

#include "redis.h"

/* -----------------------------------------------------------------------------
 * Helpers and low level bit functions.
 * -------------------------------------------------------------------------- */

/* This helper function used by GETBIT / SETBIT parses the bit offset argument
 * making sure an error is returned if it is negative or if it overflows
 * Redis 512 MB limit for the string value. */
static int getBitOffsetFromArgument(redisClient *c, robj *o, size_t *offset) {
    long long loffset;
    char *err = "bit offset is not an integer or out of range";

    if (getLongLongFromObjectOrReply(c,o,&loffset,err) != REDIS_OK)
        return REDIS_ERR;

    /* Limit offset to 512MB in bytes */
    if ((loffset < 0) || ((unsigned long long)loffset >> 3) >= (512*1024*1024))
    {
        addReplyError(c,err);
        return REDIS_ERR;
    }

    *offset = (size_t)loffset;
    return REDIS_OK;
}

/* Count number of bits set in the binary array pointed by 's' and long
 * 'count' bytes. The implementation of this function is required to
 * work with a input string length up to 512 MB. */
<<<<<<< HEAD
size_t redisPopcount(void *s, long count) {
=======
size_t popcount(void *s, long count) {
>>>>>>> ce6c1f08
    size_t bits = 0;
    unsigned char *p;
    uint32_t *p4 = s;
    static const unsigned char bitsinbyte[256] = {0,1,1,2,1,2,2,3,1,2,2,3,2,3,3,4,1,2,2,3,2,3,3,4,2,3,3,4,3,4,4,5,1,2,2,3,2,3,3,4,2,3,3,4,3,4,4,5,2,3,3,4,3,4,4,5,3,4,4,5,4,5,5,6,1,2,2,3,2,3,3,4,2,3,3,4,3,4,4,5,2,3,3,4,3,4,4,5,3,4,4,5,4,5,5,6,2,3,3,4,3,4,4,5,3,4,4,5,4,5,5,6,3,4,4,5,4,5,5,6,4,5,5,6,5,6,6,7,1,2,2,3,2,3,3,4,2,3,3,4,3,4,4,5,2,3,3,4,3,4,4,5,3,4,4,5,4,5,5,6,2,3,3,4,3,4,4,5,3,4,4,5,4,5,5,6,3,4,4,5,4,5,5,6,4,5,5,6,5,6,6,7,2,3,3,4,3,4,4,5,3,4,4,5,4,5,5,6,3,4,4,5,4,5,5,6,4,5,5,6,5,6,6,7,3,4,4,5,4,5,5,6,4,5,5,6,5,6,6,7,4,5,5,6,5,6,6,7,5,6,6,7,6,7,7,8};

    /* Count bits 16 bytes at a time */
    while(count>=16) {
        uint32_t aux1, aux2, aux3, aux4;

        aux1 = *p4++;
        aux2 = *p4++;
        aux3 = *p4++;
        aux4 = *p4++;
        count -= 16;

        aux1 = aux1 - ((aux1 >> 1) & 0x55555555);
        aux1 = (aux1 & 0x33333333) + ((aux1 >> 2) & 0x33333333);
        aux2 = aux2 - ((aux2 >> 1) & 0x55555555);
        aux2 = (aux2 & 0x33333333) + ((aux2 >> 2) & 0x33333333);
        aux3 = aux3 - ((aux3 >> 1) & 0x55555555);
        aux3 = (aux3 & 0x33333333) + ((aux3 >> 2) & 0x33333333);
        aux4 = aux4 - ((aux4 >> 1) & 0x55555555);
        aux4 = (aux4 & 0x33333333) + ((aux4 >> 2) & 0x33333333);
        bits += ((((aux1 + (aux1 >> 4)) & 0x0F0F0F0F) * 0x01010101) >> 24) +
                ((((aux2 + (aux2 >> 4)) & 0x0F0F0F0F) * 0x01010101) >> 24) +
                ((((aux3 + (aux3 >> 4)) & 0x0F0F0F0F) * 0x01010101) >> 24) +
                ((((aux4 + (aux4 >> 4)) & 0x0F0F0F0F) * 0x01010101) >> 24);
    }
    /* Count the remaining bytes */
    p = (unsigned char*)p4;
    while(count--) bits += bitsinbyte[*p++];
    return bits;
}

/* -----------------------------------------------------------------------------
 * Bits related string commands: GETBIT, SETBIT, BITCOUNT, BITOP.
 * -------------------------------------------------------------------------- */

#define BITOP_AND   0
#define BITOP_OR    1
#define BITOP_XOR   2
#define BITOP_NOT   3

/* SETBIT key offset bitvalue */
void setbitCommand(redisClient *c) {
    robj *o;
    char *err = "bit is not an integer or out of range";
    size_t bitoffset;
    int byte, bit;
    int byteval, bitval;
    long on;

    if (getBitOffsetFromArgument(c,c->argv[2],&bitoffset) != REDIS_OK)
        return;

    if (getLongFromObjectOrReply(c,c->argv[3],&on,err) != REDIS_OK)
        return;

    /* Bits can only be set or cleared... */
    if (on & ~1) {
        addReplyError(c,err);
        return;
    }

    o = lookupKeyWrite(c->db,c->argv[1]);
    if (o == NULL) {
        o = createObject(REDIS_STRING,sdsempty());
        dbAdd(c->db,c->argv[1],o);
    } else {
        if (checkType(c,o,REDIS_STRING)) return;

        /* Create a copy when the object is shared or encoded. */
        if (o->refcount != 1 || o->encoding != REDIS_ENCODING_RAW) {
            robj *decoded = getDecodedObject(o);
            o = createStringObject(decoded->ptr, sdslen(decoded->ptr));
            decrRefCount(decoded);
            dbOverwrite(c->db,c->argv[1],o);
        }
    }

    /* Grow sds value to the right length if necessary */
    byte = (int)(bitoffset >> 3);
    o->ptr = sdsgrowzero(o->ptr,byte+1);

    /* Get current values */
    byteval = ((uint8_t*)o->ptr)[byte];
    bit = 7 - (bitoffset & 0x7);
    bitval = byteval & (1 << bit);

    /* Update byte with new bit value and return original value */
    byteval &= ~(1 << bit);
    byteval |= ((on & 0x1) << bit);
    ((uint8_t*)o->ptr)[byte] = byteval;
    signalModifiedKey(c->db,c->argv[1]);
    notifyKeyspaceEvent(REDIS_NOTIFY_STRING,"setbit",c->argv[1],c->db->id);
    server.dirty++;
    addReply(c, bitval ? shared.cone : shared.czero);
}

/* GETBIT key offset */
void getbitCommand(redisClient *c) {
    robj *o;
    char llbuf[32];
    size_t bitoffset;
    size_t byte, bit;
    size_t bitval = 0;

    if (getBitOffsetFromArgument(c,c->argv[2],&bitoffset) != REDIS_OK)
        return;

    if ((o = lookupKeyReadOrReply(c,c->argv[1],shared.czero)) == NULL ||
        checkType(c,o,REDIS_STRING)) return;

    byte = bitoffset >> 3;
    bit = 7 - (bitoffset & 0x7);
    if (o->encoding != REDIS_ENCODING_RAW) {
        if (byte < (size_t)ll2string(llbuf,sizeof(llbuf),(long)o->ptr))
            bitval = llbuf[byte] & (1 << bit);
    } else {
        if (byte < sdslen(o->ptr))
            bitval = ((uint8_t*)o->ptr)[byte] & (1 << bit);
    }

    addReply(c, bitval ? shared.cone : shared.czero);
}

/* BITOP op_name target_key src_key1 src_key2 src_key3 ... src_keyN */
void bitopCommand(redisClient *c) {
    char *opname = c->argv[1]->ptr;
    robj *o, *targetkey = c->argv[2];
    long op, j, numkeys;
    robj **objects;      /* Array of source objects. */
    unsigned char **src; /* Array of source strings pointers. */
    long *len, maxlen = 0; /* Array of length of src strings, and max len. */
    long minlen = 0;    /* Min len among the input keys. */
    unsigned char *res = NULL; /* Resulting string. */

    /* Parse the operation name. */
    if ((opname[0] == 'a' || opname[0] == 'A') && !strcasecmp(opname,"and"))
        op = BITOP_AND;
    else if((opname[0] == 'o' || opname[0] == 'O') && !strcasecmp(opname,"or"))
        op = BITOP_OR;
    else if((opname[0] == 'x' || opname[0] == 'X') && !strcasecmp(opname,"xor"))
        op = BITOP_XOR;
    else if((opname[0] == 'n' || opname[0] == 'N') && !strcasecmp(opname,"not"))
        op = BITOP_NOT;
    else {
        addReply(c,shared.syntaxerr);
        return;
    }

    /* Sanity check: NOT accepts only a single key argument. */
    if (op == BITOP_NOT && c->argc != 4) {
        addReplyError(c,"BITOP NOT must be called with a single source key.");
        return;
    }

    /* Lookup keys, and store pointers to the string objects into an array. */
    numkeys = c->argc - 3;
    src = zmalloc(sizeof(unsigned char*) * numkeys);
    len = zmalloc(sizeof(long) * numkeys);
    objects = zmalloc(sizeof(robj*) * numkeys);
    for (j = 0; j < numkeys; j++) {
        o = lookupKeyRead(c->db,c->argv[j+3]);
        /* Handle non-existing keys as empty strings. */
        if (o == NULL) {
            objects[j] = NULL;
            src[j] = NULL;
            len[j] = 0;
            minlen = 0;
            continue;
        }
        /* Return an error if one of the keys is not a string. */
        if (checkType(c,o,REDIS_STRING)) {
            for (j = j-1; j >= 0; j--) {
                if (objects[j])
                    decrRefCount(objects[j]);
            }
            zfree(src);
            zfree(len);
            zfree(objects);
            return;
        }
        objects[j] = getDecodedObject(o);
        src[j] = objects[j]->ptr;
        len[j] = (long)sdslen(objects[j]->ptr);
        if (len[j] > maxlen) maxlen = len[j];
        if (j == 0 || len[j] < minlen) minlen = len[j];
    }

    /* Compute the bit operation, if at least one string is not empty. */
    if (maxlen) {
        unsigned char output, byte;
        long i;
        res = (unsigned char*) sdsnewlen(NULL,maxlen);

        /* Fast path: as far as we have data for all the input bitmaps we
         * can take a fast path that performs much better than the
         * vanilla algorithm. */
        j = 0;
        if (minlen && numkeys <= 16) {
            unsigned long *lp[16];
            unsigned long *lres = (unsigned long*) res;

            /* Note: sds pointer is always aligned to 8 byte boundary. */
            memcpy(lp,src,sizeof(unsigned long*)*numkeys);
            memcpy(res,src[0],minlen);

            /* Different branches per different operations for speed (sorry). */
            if (op == BITOP_AND) {
                while(minlen >= sizeof(unsigned long)*4) {
                    for (i = 1; i < numkeys; i++) {
                        lres[0] &= lp[i][0];
                        lres[1] &= lp[i][1];
                        lres[2] &= lp[i][2];
                        lres[3] &= lp[i][3];
                        lp[i]+=4;
                    }
                    lres+=4;
                    j += sizeof(unsigned long)*4;
                    minlen -= sizeof(unsigned long)*4;
                }
            } else if (op == BITOP_OR) {
                while(minlen >= sizeof(unsigned long)*4) {
                    for (i = 1; i < numkeys; i++) {
                        lres[0] |= lp[i][0];
                        lres[1] |= lp[i][1];
                        lres[2] |= lp[i][2];
                        lres[3] |= lp[i][3];
                        lp[i]+=4;
                    }
                    lres+=4;
                    j += sizeof(unsigned long)*4;
                    minlen -= sizeof(unsigned long)*4;
                }
            } else if (op == BITOP_XOR) {
                while(minlen >= sizeof(unsigned long)*4) {
                    for (i = 1; i < numkeys; i++) {
                        lres[0] ^= lp[i][0];
                        lres[1] ^= lp[i][1];
                        lres[2] ^= lp[i][2];
                        lres[3] ^= lp[i][3];
                        lp[i]+=4;
                    }
                    lres+=4;
                    j += sizeof(unsigned long)*4;
                    minlen -= sizeof(unsigned long)*4;
                }
            } else if (op == BITOP_NOT) {
                while(minlen >= sizeof(unsigned long)*4) {
                    lres[0] = ~lres[0];
                    lres[1] = ~lres[1];
                    lres[2] = ~lres[2];
                    lres[3] = ~lres[3];
                    lres+=4;
                    j += sizeof(unsigned long)*4;
                    minlen -= sizeof(unsigned long)*4;
                }
            }
        }

        /* j is set to the next byte to process by the previous loop. */
        for (; j < maxlen; j++) {
            output = (len[0] <= j) ? 0 : src[0][j];
            if (op == BITOP_NOT) output = ~output;
            for (i = 1; i < numkeys; i++) {
                byte = (len[i] <= j) ? 0 : src[i][j];
                switch(op) {
                case BITOP_AND: output &= byte; break;
                case BITOP_OR:  output |= byte; break;
                case BITOP_XOR: output ^= byte; break;
                }
            }
            res[j] = output;
        }
    }
    for (j = 0; j < numkeys; j++) {
        if (objects[j])
            decrRefCount(objects[j]);
    }
    zfree(src);
    zfree(len);
    zfree(objects);

    /* Store the computed value into the target key */
    if (maxlen) {
        o = createObject(REDIS_STRING,res);
        setKey(c->db,targetkey,o);
        notifyKeyspaceEvent(REDIS_NOTIFY_STRING,"set",targetkey,c->db->id);
        decrRefCount(o);
    } else if (dbDelete(c->db,targetkey)) {
        signalModifiedKey(c->db,targetkey);
        notifyKeyspaceEvent(REDIS_NOTIFY_GENERIC,"del",targetkey,c->db->id);
    }
    server.dirty++;
    addReplyLongLong(c,maxlen); /* Return the output string length in bytes. */
}

/* BITCOUNT key [start end] */
void bitcountCommand(redisClient *c) {
    robj *o;
    long start, end, strlen;
    unsigned char *p;
    char llbuf[32];

    /* Lookup, check for type, and return 0 for non existing keys. */
    if ((o = lookupKeyReadOrReply(c,c->argv[1],shared.czero)) == NULL ||
        checkType(c,o,REDIS_STRING)) return;

    /* Set the 'p' pointer to the string, that can be just a stack allocated
     * array if our string was integer encoded. */
    if (o->encoding == REDIS_ENCODING_INT) {
        p = (unsigned char*) llbuf;
        strlen = ll2string(llbuf,sizeof(llbuf),(long)o->ptr);
    } else {
        p = (unsigned char*) o->ptr;
        strlen = (long)sdslen(o->ptr);
    }

    /* Parse start/end range if any. */
    if (c->argc == 4) {
        if (getLongFromObjectOrReply(c,c->argv[2],&start,NULL) != REDIS_OK)
            return;
        if (getLongFromObjectOrReply(c,c->argv[3],&end,NULL) != REDIS_OK)
            return;
        /* Convert negative indexes */
        if (start < 0) start = strlen+start;
        if (end < 0) end = strlen+end;
        if (start < 0) start = 0;
        if (end < 0) end = 0;
        if (end >= strlen) end = strlen-1;
    } else if (c->argc == 2) {
        /* The whole string. */
        start = 0;
        end = strlen-1;
    } else {
        /* Syntax error. */
        addReply(c,shared.syntaxerr);
        return;
    }

    /* Precondition: end >= 0 && end < strlen, so the only condition where
     * zero can be returned is: start > end. */
    if (start > end) {
        addReply(c,shared.czero);
    } else {
        long bytes = end-start+1;

        addReplyLongLong(c,redisPopcount(p+start,bytes));
    }
}<|MERGE_RESOLUTION|>--- conflicted
+++ resolved
@@ -58,11 +58,7 @@
 /* Count number of bits set in the binary array pointed by 's' and long
  * 'count' bytes. The implementation of this function is required to
  * work with a input string length up to 512 MB. */
-<<<<<<< HEAD
 size_t redisPopcount(void *s, long count) {
-=======
-size_t popcount(void *s, long count) {
->>>>>>> ce6c1f08
     size_t bits = 0;
     unsigned char *p;
     uint32_t *p4 = s;
