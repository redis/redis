--- conflicted
+++ resolved
@@ -602,23 +602,12 @@
     if (!de) { /* No current dict or reached the end of the dictionary. */
 
         /* Before we move to the next dict, function kvstoreIteratorNextDict()
-<<<<<<< HEAD
-         * reset the iter of the previous dict. */
-=======
          * reset the iter of the previous dict & freeDictIfNeeded(). */
->>>>>>> 4581d432
         dict *d = kvstoreIteratorNextDict(kvs_it);
 
         if (!d)
             return NULL;
 
-<<<<<<< HEAD
-        if (kvs_it->di.d) {
-            /* In the safe iterator context, we may delete entries. */
-            freeDictIfNeeded(kvs_it->kvs, kvs_it->didx);
-        }
-=======
->>>>>>> 4581d432
         dictInitSafeIterator(&kvs_it->di, d);
         de = dictNext(&kvs_it->di);
     }
