/*
 * Copyright (c) 2009-2012, Salvatore Sanfilippo <antirez at gmail dot com>
 * All rights reserved.
 *
 * Redistribution and use in source and binary forms, with or without
 * modification, are permitted provided that the following conditions are met:
 *
 *   * Redistributions of source code must retain the above copyright notice,
 *     this list of conditions and the following disclaimer.
 *   * Redistributions in binary form must reproduce the above copyright
 *     notice, this list of conditions and the following disclaimer in the
 *     documentation and/or other materials provided with the distribution.
 *   * Neither the name of Redis nor the names of its contributors may be used
 *     to endorse or promote products derived from this software without
 *     specific prior written permission.
 *
 * THIS SOFTWARE IS PROVIDED BY THE COPYRIGHT HOLDERS AND CONTRIBUTORS "AS IS"
 * AND ANY EXPRESS OR IMPLIED WARRANTIES, INCLUDING, BUT NOT LIMITED TO, THE
 * IMPLIED WARRANTIES OF MERCHANTABILITY AND FITNESS FOR A PARTICULAR PURPOSE
 * ARE DISCLAIMED. IN NO EVENT SHALL THE COPYRIGHT OWNER OR CONTRIBUTORS BE
 * LIABLE FOR ANY DIRECT, INDIRECT, INCIDENTAL, SPECIAL, EXEMPLARY, OR
 * CONSEQUENTIAL DAMAGES (INCLUDING, BUT NOT LIMITED TO, PROCUREMENT OF
 * SUBSTITUTE GOODS OR SERVICES; LOSS OF USE, DATA, OR PROFITS; OR BUSINESS
 * INTERRUPTION) HOWEVER CAUSED AND ON ANY THEORY OF LIABILITY, WHETHER IN
 * CONTRACT, STRICT LIABILITY, OR TORT (INCLUDING NEGLIGENCE OR OTHERWISE)
 * ARISING IN ANY WAY OUT OF THE USE OF THIS SOFTWARE, EVEN IF ADVISED OF THE
 * POSSIBILITY OF SUCH DAMAGE.
 */

#include "redis.h"
#include "slowlog.h"
#include "bio.h"

#include <time.h>
#include <signal.h>
#ifdef _WIN32
#include <locale.h>
#define LOG_LOCAL0 0
#include "redisLog.h"
#else
#include <sys/wait.h>
#include <arpa/inet.h>
#include <sys/resource.h>
#include <sys/uio.h>
#include <sys/time.h>
#include <sys/utsname.h>
#endif
#include <errno.h>
#include <assert.h>
#include <ctype.h>
#include <stdarg.h>
#include <sys/stat.h>
#include <fcntl.h>
#include <limits.h>
#include <float.h>
#include <math.h>
#include <locale.h>

#ifdef _WIN32
#include "Win32_Interop\Win32_FDAPI.h"
#endif

/* Our shared "common" objects */

struct sharedObjectsStruct shared;

/* Global vars that are actually used as constants. The following double
 * values are used for double on-disk serialization, and are initialized
 * at runtime to avoid strange compiler optimizations. */

double R_Zero, R_PosInf, R_NegInf, R_Nan;

/*================================= Globals ================================= */

/* Global vars */
struct redisServer server; /* server global state */

/* Our command table.
 *
 * Every entry is composed of the following fields:
 *
 * name: a string representing the command name.
 * function: pointer to the C function implementing the command.
 * arity: number of arguments, it is possible to use -N to say >= N
 * sflags: command flags as string. See below for a table of flags.
 * flags: flags as bitmask. Computed by Redis using the 'sflags' field.
 * get_keys_proc: an optional function to get key arguments from a command.
 *                This is only used when the following three fields are not
 *                enough to specify what arguments are keys.
 * first_key_index: first argument that is a key
 * last_key_index: last argument that is a key
 * key_step: step to get all the keys from first to last argument. For instance
 *           in MSET the step is two since arguments are key,val,key,val,...
 * microseconds: microseconds of total execution time for this command.
 * calls: total number of calls of this command.
 *
 * The flags, microseconds and calls fields are computed by Redis and should
 * always be set to zero.
 *
 * Command flags are expressed using strings where every character represents
 * a flag. Later the populateCommandTable() function will take care of
 * populating the real 'flags' field using this characters.
 *
 * This is the meaning of the flags:
 *
 * w: write command (may modify the key space).
 * r: read command  (will never modify the key space).
 * m: may increase memory usage once called. Don't allow if out of memory.
 * a: admin command, like SAVE or SHUTDOWN.
 * p: Pub/Sub related command.
 * f: force replication of this command, regardless of server.dirty.
 * s: command not allowed in scripts.
 * R: random command. Command is not deterministic, that is, the same command
 *    with the same arguments, with the same key space, may have different
 *    results. For instance SPOP and RANDOMKEY are two random commands.
 * S: Sort command output array if called from script, so that the output
 *    is deterministic.
 * l: Allow command while loading the database.
 * t: Allow command while a slave has stale data but is not allowed to
 *    server this data. Normally no command is accepted in this condition
 *    but just a few.
 * M: Do not automatically propagate the command on MONITOR.
 * F: Fast command: O(1) or O(log(N)) command that should never delay
 *    its execution as long as the kernel scheduler is giving us time.
 *    Note that commands that may trigger a DEL as a side effect (like SET)
 *    are not fast commands.
 */
struct redisCommand redisCommandTable[] = {
    {"get",getCommand,2,"rF",0,NULL,1,1,1,0,0},
    {"set",setCommand,-3,"wm",0,NULL,1,1,1,0,0},
    {"setnx",setnxCommand,3,"wmF",0,NULL,1,1,1,0,0},
    {"setex",setexCommand,4,"wm",0,NULL,1,1,1,0,0},
    {"psetex",psetexCommand,4,"wm",0,NULL,1,1,1,0,0},
    {"append",appendCommand,3,"wm",0,NULL,1,1,1,0,0},
    {"strlen",strlenCommand,2,"rF",0,NULL,1,1,1,0,0},
    {"del",delCommand,-2,"w",0,NULL,1,-1,1,0,0},
    {"exists",existsCommand,2,"rF",0,NULL,1,1,1,0,0},
    {"setbit",setbitCommand,4,"wm",0,NULL,1,1,1,0,0},
    {"getbit",getbitCommand,3,"rF",0,NULL,1,1,1,0,0},
    {"setrange",setrangeCommand,4,"wm",0,NULL,1,1,1,0,0},
    {"getrange",getrangeCommand,4,"r",0,NULL,1,1,1,0,0},
    {"substr",getrangeCommand,4,"r",0,NULL,1,1,1,0,0},
    {"incr",incrCommand,2,"wmF",0,NULL,1,1,1,0,0},
    {"decr",decrCommand,2,"wmF",0,NULL,1,1,1,0,0},
    {"mget",mgetCommand,-2,"r",0,NULL,1,-1,1,0,0},
    {"rpush",rpushCommand,-3,"wmF",0,NULL,1,1,1,0,0},
    {"lpush",lpushCommand,-3,"wmF",0,NULL,1,1,1,0,0},
    {"rpushx",rpushxCommand,3,"wmF",0,NULL,1,1,1,0,0},
    {"lpushx",lpushxCommand,3,"wmF",0,NULL,1,1,1,0,0},
    {"linsert",linsertCommand,5,"wm",0,NULL,1,1,1,0,0},
    {"rpop",rpopCommand,2,"wF",0,NULL,1,1,1,0,0},
    {"lpop",lpopCommand,2,"wF",0,NULL,1,1,1,0,0},
    {"brpop",brpopCommand,-3,"ws",0,NULL,1,1,1,0,0},
    {"brpoplpush",brpoplpushCommand,4,"wms",0,NULL,1,2,1,0,0},
    {"blpop",blpopCommand,-3,"ws",0,NULL,1,-2,1,0,0},
    {"llen",llenCommand,2,"rF",0,NULL,1,1,1,0,0},
    {"lindex",lindexCommand,3,"r",0,NULL,1,1,1,0,0},
    {"lset",lsetCommand,4,"wm",0,NULL,1,1,1,0,0},
    {"lrange",lrangeCommand,4,"r",0,NULL,1,1,1,0,0},
    {"ltrim",ltrimCommand,4,"w",0,NULL,1,1,1,0,0},
    {"lrem",lremCommand,4,"w",0,NULL,1,1,1,0,0},
    {"rpoplpush",rpoplpushCommand,3,"wm",0,NULL,1,2,1,0,0},
    {"sadd",saddCommand,-3,"wmF",0,NULL,1,1,1,0,0},
    {"srem",sremCommand,-3,"wF",0,NULL,1,1,1,0,0},
    {"smove",smoveCommand,4,"wF",0,NULL,1,2,1,0,0},
    {"sismember",sismemberCommand,3,"rF",0,NULL,1,1,1,0,0},
    {"scard",scardCommand,2,"rF",0,NULL,1,1,1,0,0},
    {"spop",spopCommand,2,"wRsF",0,NULL,1,1,1,0,0},
    {"srandmember",srandmemberCommand,-2,"rR",0,NULL,1,1,1,0,0},
    {"sinter",sinterCommand,-2,"rS",0,NULL,1,-1,1,0,0},
    {"sinterstore",sinterstoreCommand,-3,"wm",0,NULL,1,-1,1,0,0},
    {"sunion",sunionCommand,-2,"rS",0,NULL,1,-1,1,0,0},
    {"sunionstore",sunionstoreCommand,-3,"wm",0,NULL,1,-1,1,0,0},
    {"sdiff",sdiffCommand,-2,"rS",0,NULL,1,-1,1,0,0},
    {"sdiffstore",sdiffstoreCommand,-3,"wm",0,NULL,1,-1,1,0,0},
    {"smembers",sinterCommand,2,"rS",0,NULL,1,1,1,0,0},
    {"sscan",sscanCommand,-3,"rR",0,NULL,1,1,1,0,0},
    {"zadd",zaddCommand,-4,"wmF",0,NULL,1,1,1,0,0},
    {"zincrby",zincrbyCommand,4,"wmF",0,NULL,1,1,1,0,0},
    {"zrem",zremCommand,-3,"wF",0,NULL,1,1,1,0,0},
    {"zremrangebyscore",zremrangebyscoreCommand,4,"w",0,NULL,1,1,1,0,0},
    {"zremrangebyrank",zremrangebyrankCommand,4,"w",0,NULL,1,1,1,0,0},
    {"zremrangebylex",zremrangebylexCommand,4,"w",0,NULL,1,1,1,0,0},
    {"zunionstore",zunionstoreCommand,-4,"wm",0,zunionInterGetKeys,0,0,0,0,0},
    {"zinterstore",zinterstoreCommand,-4,"wm",0,zunionInterGetKeys,0,0,0,0,0},
    {"zrange",zrangeCommand,-4,"r",0,NULL,1,1,1,0,0},
    {"zrangebyscore",zrangebyscoreCommand,-4,"r",0,NULL,1,1,1,0,0},
    {"zrevrangebyscore",zrevrangebyscoreCommand,-4,"r",0,NULL,1,1,1,0,0},
    {"zrangebylex",zrangebylexCommand,-4,"r",0,NULL,1,1,1,0,0},
    {"zrevrangebylex",zrevrangebylexCommand,-4,"r",0,NULL,1,1,1,0,0},
    {"zcount",zcountCommand,4,"rF",0,NULL,1,1,1,0,0},
    {"zlexcount",zlexcountCommand,4,"rF",0,NULL,1,1,1,0,0},
    {"zrevrange",zrevrangeCommand,-4,"r",0,NULL,1,1,1,0,0},
    {"zcard",zcardCommand,2,"rF",0,NULL,1,1,1,0,0},
    {"zscore",zscoreCommand,3,"rF",0,NULL,1,1,1,0,0},
    {"zrank",zrankCommand,3,"rF",0,NULL,1,1,1,0,0},
    {"zrevrank",zrevrankCommand,3,"rF",0,NULL,1,1,1,0,0},
    {"zscan",zscanCommand,-3,"rR",0,NULL,1,1,1,0,0},
    {"hset",hsetCommand,4,"wmF",0,NULL,1,1,1,0,0},
    {"hsetnx",hsetnxCommand,4,"wmF",0,NULL,1,1,1,0,0},
    {"hget",hgetCommand,3,"rF",0,NULL,1,1,1,0,0},
    {"hmset",hmsetCommand,-4,"wm",0,NULL,1,1,1,0,0},
    {"hmget",hmgetCommand,-3,"r",0,NULL,1,1,1,0,0},
    {"hincrby",hincrbyCommand,4,"wmF",0,NULL,1,1,1,0,0},
    {"hincrbyfloat",hincrbyfloatCommand,4,"wmF",0,NULL,1,1,1,0,0},
    {"hdel",hdelCommand,-3,"wF",0,NULL,1,1,1,0,0},
    {"hlen",hlenCommand,2,"rF",0,NULL,1,1,1,0,0},
    {"hkeys",hkeysCommand,2,"rS",0,NULL,1,1,1,0,0},
    {"hvals",hvalsCommand,2,"rS",0,NULL,1,1,1,0,0},
    {"hgetall",hgetallCommand,2,"r",0,NULL,1,1,1,0,0},
    {"hexists",hexistsCommand,3,"rF",0,NULL,1,1,1,0,0},
    {"hscan",hscanCommand,-3,"rR",0,NULL,1,1,1,0,0},
    {"incrby",incrbyCommand,3,"wmF",0,NULL,1,1,1,0,0},
    {"decrby",decrbyCommand,3,"wmF",0,NULL,1,1,1,0,0},
    {"incrbyfloat",incrbyfloatCommand,3,"wmF",0,NULL,1,1,1,0,0},
    {"getset",getsetCommand,3,"wm",0,NULL,1,1,1,0,0},
    {"mset",msetCommand,-3,"wm",0,NULL,1,-1,2,0,0},
    {"msetnx",msetnxCommand,-3,"wm",0,NULL,1,-1,2,0,0},
    {"randomkey",randomkeyCommand,1,"rR",0,NULL,0,0,0,0,0},
    {"select",selectCommand,2,"rlF",0,NULL,0,0,0,0,0},
    {"move",moveCommand,3,"wF",0,NULL,1,1,1,0,0},
    {"rename",renameCommand,3,"w",0,NULL,1,2,1,0,0},
    {"renamenx",renamenxCommand,3,"wF",0,NULL,1,2,1,0,0},
    {"expire",expireCommand,3,"wF",0,NULL,1,1,1,0,0},
    {"expireat",expireatCommand,3,"wF",0,NULL,1,1,1,0,0},
    {"pexpire",pexpireCommand,3,"wF",0,NULL,1,1,1,0,0},
    {"pexpireat",pexpireatCommand,3,"wF",0,NULL,1,1,1,0,0},
    {"keys",keysCommand,2,"rS",0,NULL,0,0,0,0,0},
    {"scan",scanCommand,-2,"rR",0,NULL,0,0,0,0,0},
    {"dbsize",dbsizeCommand,1,"rF",0,NULL,0,0,0,0,0},
    {"auth",authCommand,2,"rsltF",0,NULL,0,0,0,0,0},
    {"ping",pingCommand,-1,"rtF",0,NULL,0,0,0,0,0},
    {"echo",echoCommand,2,"rF",0,NULL,0,0,0,0,0},
    {"save",saveCommand,1,"ars",0,NULL,0,0,0,0,0},
    {"bgsave",bgsaveCommand,1,"ar",0,NULL,0,0,0,0,0},
    {"bgrewriteaof",bgrewriteaofCommand,1,"ar",0,NULL,0,0,0,0,0},
    {"shutdown",shutdownCommand,-1,"arlt",0,NULL,0,0,0,0,0},
    {"lastsave",lastsaveCommand,1,"rRF",0,NULL,0,0,0,0,0},
    {"type",typeCommand,2,"rF",0,NULL,1,1,1,0,0},
    {"multi",multiCommand,1,"rsF",0,NULL,0,0,0,0,0},
    {"exec",execCommand,1,"sM",0,NULL,0,0,0,0,0},
    {"discard",discardCommand,1,"rsF",0,NULL,0,0,0,0,0},
    {"sync",syncCommand,1,"ars",0,NULL,0,0,0,0,0},
    {"psync",syncCommand,3,"ars",0,NULL,0,0,0,0,0},
    {"replconf",replconfCommand,-1,"arslt",0,NULL,0,0,0,0,0},
    {"flushdb",flushdbCommand,1,"w",0,NULL,0,0,0,0,0},
    {"flushall",flushallCommand,1,"w",0,NULL,0,0,0,0,0},
    {"sort",sortCommand,-2,"wm",0,NULL,1,1,1,0,0},
    {"info",infoCommand,-1,"rlt",0,NULL,0,0,0,0,0},
    {"monitor",monitorCommand,1,"ars",0,NULL,0,0,0,0,0},
    {"ttl",ttlCommand,2,"rF",0,NULL,1,1,1,0,0},
    {"pttl",pttlCommand,2,"rF",0,NULL,1,1,1,0,0},
    {"persist",persistCommand,2,"wF",0,NULL,1,1,1,0,0},
    {"slaveof",slaveofCommand,3,"ast",0,NULL,0,0,0,0,0},
    {"role",roleCommand,1,"last",0,NULL,0,0,0,0,0},
    {"debug",debugCommand,-2,"as",0,NULL,0,0,0,0,0},
    {"config",configCommand,-2,"art",0,NULL,0,0,0,0,0},
    {"subscribe",subscribeCommand,-2,"rpslt",0,NULL,0,0,0,0,0},
    {"unsubscribe",unsubscribeCommand,-1,"rpslt",0,NULL,0,0,0,0,0},
    {"psubscribe",psubscribeCommand,-2,"rpslt",0,NULL,0,0,0,0,0},
    {"punsubscribe",punsubscribeCommand,-1,"rpslt",0,NULL,0,0,0,0,0},
    {"publish",publishCommand,3,"pltrF",0,NULL,0,0,0,0,0},
    {"pubsub",pubsubCommand,-2,"pltrR",0,NULL,0,0,0,0,0},
    {"watch",watchCommand,-2,"rsF",0,NULL,1,-1,1,0,0},
    {"unwatch",unwatchCommand,1,"rsF",0,NULL,0,0,0,0,0},
    {"restore",restoreCommand,4,"awm",0,NULL,1,1,1,0,0},
    {"migrate",migrateCommand,6,"aw",0,NULL,0,0,0,0,0},
    {"dump",dumpCommand,2,"ar",0,NULL,1,1,1,0,0},
    {"object",objectCommand,3,"r",0,NULL,2,2,2,0,0},
    {"client",clientCommand,-2,"ars",0,NULL,0,0,0,0,0},
    {"eval",evalCommand,-3,"s",0,zunionInterGetKeys,0,0,0,0,0},
    {"evalsha",evalShaCommand,-3,"s",0,zunionInterGetKeys,0,0,0,0,0},
    {"slowlog",slowlogCommand,-2,"r",0,NULL,0,0,0,0,0},
    {"script",scriptCommand,-2,"ras",0,NULL,0,0,0,0,0},
    {"time",timeCommand,1,"rRF",0,NULL,0,0,0,0,0},
    {"bitop",bitopCommand,-4,"wm",0,NULL,2,-1,1,0,0},
    {"bitcount",bitcountCommand,-2,"r",0,NULL,1,1,1,0,0},
    {"bitpos",bitposCommand,-3,"r",0,NULL,1,1,1,0,0},
    {"command",commandCommand,0,"rlt",0,NULL,0,0,0,0,0},
    {"pfselftest",pfselftestCommand,1,"r",0,NULL,0,0,0,0,0},
    {"pfadd",pfaddCommand,-2,"wmF",0,NULL,1,1,1,0,0},
    {"pfcount",pfcountCommand,-2,"w",0,NULL,1,1,1,0,0},
    {"pfmerge",pfmergeCommand,-2,"wm",0,NULL,1,-1,1,0,0},
    {"pfdebug",pfdebugCommand,-3,"w",0,NULL,0,0,0,0,0},
    {"latency",latencyCommand,-2,"arslt",0,NULL,0,0,0,0,0}
};

/*============================ Utility functions ============================ */

// moved to redisLog.c in Win32 for sharing across binaries
#ifndef _WIN32
/* Low level logging. To use only for very big messages, otherwise
 * redisLog() is to prefer. */
void redisLogRaw(int level, const char *msg) {
    const int syslogLevelMap[] = { LOG_DEBUG, LOG_INFO, LOG_NOTICE, LOG_WARNING };
    const char *c = ".-*#";
    FILE *fp;
    char buf[64];
    int rawmode = (level & REDIS_LOG_RAW);
    int log_to_stdout = server.logfile[0] == '\0';

    level &= 0xff; /* clear flags */
    if (level < server.verbosity) return;

    fp = log_to_stdout ? stdout : fopen(server.logfile,"a");
    if (!fp) return;

    if (rawmode) {
        fprintf(fp,"%s",msg);
    } else {
        int off;
        struct timeval tv;

        gettimeofday(&tv,NULL);
        off = strftime(buf,sizeof(buf),"%d %b %H:%M:%S.",localtime(&tv.tv_sec));
        snprintf(buf+off,sizeof(buf)-off,"%03d",(int)tv.tv_usec/1000);
        fprintf(fp,"[%d] %s %c %s\n",(int)getpid(),buf,c[level],msg);
    }
    fflush(fp);

    if (!log_to_stdout) fclose(fp);
    if (server.syslog_enabled) syslog(syslogLevelMap[level], "%s", msg);
}

/* Like redisLogRaw() but with printf-alike support. This is the function that
 * is used across the code. The raw version is only used in order to dump
 * the INFO output on crash. */
void redisLog(int level, const char *fmt, ...) {
    va_list ap;
    char msg[REDIS_MAX_LOGMSG_LEN];

    if ((level&0xff) < server.verbosity) return;

    va_start(ap, fmt);
    vsnprintf(msg, sizeof(msg), fmt, ap);
    va_end(ap);

    redisLogRaw(level,msg);
}

/* Log a fixed message without printf-alike capabilities, in a way that is
 * safe to call from a signal handler.
 *
 * We actually use this only for signals that are not fatal from the point
 * of view of Redis. Signals that are going to kill the server anyway and
 * where we need printf-alike features are served by redisLog(). */
void redisLogFromHandler(int level, const char *msg) {
    int fd;
    int log_to_stdout = server.logfile[0] == '\0';
    char buf[64];

    if ((level&0xff) < server.verbosity || (log_to_stdout && server.daemonize))
        return;
    fd = log_to_stdout ? STDOUT_FILENO :
                         open(server.logfile, O_APPEND|O_CREAT|O_WRONLY, 0644);
    if (fd == -1) return;
    ll2string(buf,sizeof(buf),getpid());
    if (write(fd,"[",1) == -1) goto err;
    if (write(fd,buf,strlen(buf)) == -1) goto err;
    if (write(fd," | signal handler] (",20) == -1) goto err;
    ll2string(buf,sizeof(buf),time(NULL));
    if (write(fd,buf,strlen(buf)) == -1) goto err;
    if (write(fd,") ",2) == -1) goto err;
    if (write(fd,msg,strlen(msg)) == -1) goto err;
    if (write(fd,"\n",1) == -1) goto err;
err:
    if (!log_to_stdout) close(fd);
}
#endif

/* Return the UNIX time in microseconds */
long long ustime(void) {
    struct timeval tv;
    long long ust;

    gettimeofday(&tv, NULL);
    ust = ((long long)tv.tv_sec)*1000000;
    ust += tv.tv_usec;
    return ust;
}

/* Return the UNIX time in milliseconds */
long long mstime(void) {
    return ustime()/1000;
}

/* After an RDB dump or AOF rewrite we exit from children using _exit() instead of
 * exit(), because the latter may interact with the same file objects used by
 * the parent process. However if we are testing the coverage normal exit() is
 * used in order to obtain the right coverage information. */
void exitFromChild(int retcode) {
#ifdef COVERAGE_TEST
    exit(retcode);
#else
    _exit(retcode);
#endif
}

/*====================== Hash table type implementation  ==================== */

/* This is a hash table type that uses the SDS dynamic strings library as
 * keys and radis objects as values (objects can hold SDS strings,
 * lists, sets). */

void dictVanillaFree(void *privdata, void *val)
{
    DICT_NOTUSED(privdata);
    zfree(val);
}

void dictListDestructor(void *privdata, void *val)
{
    DICT_NOTUSED(privdata);
    listRelease((list*)val);
}

int dictSdsKeyCompare(void *privdata, const void *key1,
        const void *key2)
{
    int l1,l2;
    DICT_NOTUSED(privdata);

    l1 = (int)sdslen((sds)key1);
    l2 = (int)sdslen((sds)key2);
    if (l1 != l2) return 0;
    return memcmp(key1, key2, l1) == 0;
}

/* A case insensitive version used for the command lookup table and other
 * places where case insensitive non binary-safe comparison is needed. */
int dictSdsKeyCaseCompare(void *privdata, const void *key1,
        const void *key2)
{
    DICT_NOTUSED(privdata);

    return strcasecmp(key1, key2) == 0;
}

void dictRedisObjectDestructor(void *privdata, void *val)
{
    DICT_NOTUSED(privdata);

    if (val == NULL) return; /* Values of swapped out keys as set to NULL */
    decrRefCount(val);
}

void dictSdsDestructor(void *privdata, void *val)
{
    DICT_NOTUSED(privdata);

    sdsfree(val);
}

int dictObjKeyCompare(void *privdata, const void *key1,
        const void *key2)
{
    const robj *o1 = key1, *o2 = key2;
    return dictSdsKeyCompare(privdata,o1->ptr,o2->ptr);
}

unsigned int dictObjHash(const void *key) {
    const robj *o = key;
    return dictGenHashFunction(o->ptr, (int)sdslen((sds)o->ptr));
}

unsigned int dictSdsHash(const void *key) {
    return dictGenHashFunction((unsigned char*)key, (int)sdslen((char*)key));
}

unsigned int dictSdsCaseHash(const void *key) {
    return dictGenCaseHashFunction((unsigned char*)key, (int)sdslen((char*)key));
}

int dictEncObjKeyCompare(void *privdata, const void *key1,
        const void *key2)
{
    robj *o1 = (robj*) key1, *o2 = (robj*) key2;
    int cmp;

    if (o1->encoding == REDIS_ENCODING_INT &&
        o2->encoding == REDIS_ENCODING_INT)
            return o1->ptr == o2->ptr;

    o1 = getDecodedObject(o1);
    o2 = getDecodedObject(o2);
    cmp = dictSdsKeyCompare(privdata,o1->ptr,o2->ptr);
    decrRefCount(o1);
    decrRefCount(o2);
    return cmp;
}

unsigned int dictEncObjHash(const void *key) {
    robj *o = (robj*) key;

    if (o->encoding == REDIS_ENCODING_RAW) {
        return dictGenHashFunction(o->ptr, (int)sdslen((sds)o->ptr));
    } else {
        if (o->encoding == REDIS_ENCODING_INT) {
            char buf[32];
            int len;

            len = ll2string(buf,32,(long)o->ptr);
            return dictGenHashFunction((unsigned char*)buf, len);
        } else {
            unsigned int hash;

            o = getDecodedObject(o);
            hash = dictGenHashFunction(o->ptr, (int)sdslen((sds)o->ptr));
            decrRefCount(o);
            return hash;
        }
    }
}

/* Sets type hash table */
dictType setDictType = {
    dictEncObjHash,            /* hash function */
    NULL,                      /* key dup */
    NULL,                      /* val dup */
    dictEncObjKeyCompare,      /* key compare */
    dictRedisObjectDestructor, /* key destructor */
    NULL                       /* val destructor */
};

/* Sorted sets hash (note: a skiplist is used in addition to the hash table) */
dictType zsetDictType = {
    dictEncObjHash,            /* hash function */
    NULL,                      /* key dup */
    NULL,                      /* val dup */
    dictEncObjKeyCompare,      /* key compare */
    dictRedisObjectDestructor, /* key destructor */
    NULL                       /* val destructor */
};

/* Db->dict, keys are sds strings, vals are Redis objects. */
dictType dbDictType = {
    dictSdsHash,                /* hash function */
    NULL,                       /* key dup */
    NULL,                       /* val dup */
    dictSdsKeyCompare,          /* key compare */
    dictSdsDestructor,          /* key destructor */
    dictRedisObjectDestructor   /* val destructor */
};

/* server.lua_scripts sha (as sds string) -> scripts (as robj) cache. */
dictType shaScriptObjectDictType = {
    dictSdsCaseHash,            /* hash function */
    NULL,                       /* key dup */
    NULL,                       /* val dup */
    dictSdsKeyCaseCompare,      /* key compare */
    dictSdsDestructor,          /* key destructor */
    dictRedisObjectDestructor   /* val destructor */
};

/* Db->expires */
dictType keyptrDictType = {
    dictSdsHash,               /* hash function */
    NULL,                      /* key dup */
    NULL,                      /* val dup */
    dictSdsKeyCompare,         /* key compare */
    NULL,                      /* key destructor */
    NULL                       /* val destructor */
};

/* Command table. sds string -> command struct pointer. */
dictType commandTableDictType = {
    dictSdsCaseHash,           /* hash function */
    NULL,                      /* key dup */
    NULL,                      /* val dup */
    dictSdsKeyCaseCompare,     /* key compare */
    dictSdsDestructor,         /* key destructor */
    NULL                       /* val destructor */
};

/* Hash type hash table (note that small hashes are represented with ziplists) */
dictType hashDictType = {
    dictEncObjHash,             /* hash function */
    NULL,                       /* key dup */
    NULL,                       /* val dup */
    dictEncObjKeyCompare,       /* key compare */
    dictRedisObjectDestructor,  /* key destructor */
    dictRedisObjectDestructor   /* val destructor */
};

/* Keylist hash table type has unencoded redis objects as keys and
 * lists as values. It's used for blocking operations (BLPOP) and to
 * map swapped keys to a list of clients waiting for this keys to be loaded. */
dictType keylistDictType = {
    dictObjHash,                /* hash function */
    NULL,                       /* key dup */
    NULL,                       /* val dup */
    dictObjKeyCompare,          /* key compare */
    dictRedisObjectDestructor,  /* key destructor */
    dictListDestructor          /* val destructor */
};

/* Replication cached script dict (server.repl_scriptcache_dict).
 * Keys are sds SHA1 strings, while values are not used at all in the current
 * implementation. */
dictType replScriptCacheDictType = {
    dictSdsCaseHash,            /* hash function */
    NULL,                       /* key dup */
    NULL,                       /* val dup */
    dictSdsKeyCaseCompare,      /* key compare */
    dictSdsDestructor,          /* key destructor */
    NULL                        /* val destructor */
};

int htNeedsResize(dict *dict) {
    long long size, used;

    size = dictSlots(dict);
    used = dictSize(dict);
    return (size && used && size > DICT_HT_INITIAL_SIZE &&
            (used*100/size < REDIS_HT_MINFILL));
}

/* If the percentage of used slots in the HT reaches REDIS_HT_MINFILL
 * we resize the hash table to save memory */
void tryResizeHashTables(int dbid) {
    if (htNeedsResize(server.db[dbid].dict))
        dictResize(server.db[dbid].dict);
    if (htNeedsResize(server.db[dbid].expires))
        dictResize(server.db[dbid].expires);
}

/* Our hash table implementation performs rehashing incrementally while
 * we write/read from the hash table. Still if the server is idle, the hash
 * table will use two tables for a long time. So we try to use 1 millisecond
 * of CPU time at every call of this function to perform some rehahsing.
 *
 * The function returns 1 if some rehashing was performed, otherwise 0
 * is returned. */
int incrementallyRehash(int dbid) {
    /* Keys dictionary */
    if (dictIsRehashing(server.db[dbid].dict)) {
        dictRehashMilliseconds(server.db[dbid].dict,1);
        return 1; /* already used our millisecond for this loop... */
    }
    /* Expires */
    if (dictIsRehashing(server.db[dbid].expires)) {
        dictRehashMilliseconds(server.db[dbid].expires,1);
        return 1; /* already used our millisecond for this loop... */
    }
    return 0;
}

/* This function is called once a background process of some kind terminates,
 * as we want to avoid resizing the hash tables when there is a child in order
 * to play well with copy-on-write (otherwise when a resize happens lots of
 * memory pages are copied). The goal of this function is to update the ability
 * for dict.c to resize the hash tables accordingly to the fact we have o not
 * running childs. */
void updateDictResizePolicy(void) {
    if (server.rdb_child_pid == -1 && server.aof_child_pid == -1)
        dictEnableResize();
    else
        dictDisableResize();
}

/* ======================= Cron: called every 100 ms ======================== */

/* Helper function for the activeExpireCycle() function.
 * This function will try to expire the key that is stored in the hash table
 * entry 'de' of the 'expires' hash table of a Redis database.
 *
 * If the key is found to be expired, it is removed from the database and
 * 1 is returned. Otherwise no operation is performed and 0 is returned.
 *
 * When a key is expired, server.stat_expiredkeys is incremented.
 *
 * The parameter 'now' is the current time in milliseconds as is passed
 * to the function to avoid too many gettimeofday() syscalls. */
int activeExpireCycleTryExpire(redisDb *db, struct dictEntry *de, long long now) {
    long long t = dictGetSignedIntegerVal(de);
    if (now > t) {
        sds key = dictGetKey(de);
        robj *keyobj = createStringObject(key,sdslen(key));

        propagateExpire(db,keyobj);
        dbDelete(db,keyobj);
        notifyKeyspaceEvent(REDIS_NOTIFY_EXPIRED,
            "expired",keyobj,db->id);
        decrRefCount(keyobj);
        server.stat_expiredkeys++;
        return 1;
    } else {
        return 0;
    }
}

/* Try to expire a few timed out keys. The algorithm used is adaptive and
 * will use few CPU cycles if there are few expiring keys, otherwise
 * it will get more aggressive to avoid that too much memory is used by
 * keys that can be removed from the keyspace.
 *
 * No more than REDIS_DBCRON_DBS_PER_CALL databases are tested at every
 * iteration.
 *
 * This kind of call is used when Redis detects that timelimit_exit is
 * true, so there is more work to do, and we do it more incrementally from
 * the beforeSleep() function of the event loop.
 *
 * Expire cycle type:
 *
 * If type is ACTIVE_EXPIRE_CYCLE_FAST the function will try to run a
 * "fast" expire cycle that takes no longer than EXPIRE_FAST_CYCLE_DURATION
 * microseconds, and is not repeated again before the same amount of time.
 *
 * If type is ACTIVE_EXPIRE_CYCLE_SLOW, that normal expire cycle is
 * executed, where the time limit is a percentage of the REDIS_HZ period
 * as specified by the REDIS_EXPIRELOOKUPS_TIME_PERC define. */

void activeExpireCycle(int type) {
    /* This function has some global state in order to continue the work
     * incrementally across calls. */
    static unsigned int current_db = 0; /* Last DB tested. */
    static int timelimit_exit = 0;      /* Time limit hit in previous call? */
    static long long last_fast_cycle = 0; /* When last fast cycle ran. */

    int j, iteration = 0;
    int dbs_per_call = REDIS_DBCRON_DBS_PER_CALL;
    long long start = ustime(), timelimit;

    if (type == ACTIVE_EXPIRE_CYCLE_FAST) {
        /* Don't start a fast cycle if the previous cycle did not exited
         * for time limt. Also don't repeat a fast cycle for the same period
         * as the fast cycle total duration itself. */
        if (!timelimit_exit) return;
        if (start < last_fast_cycle + ACTIVE_EXPIRE_CYCLE_FAST_DURATION*2) return;
        last_fast_cycle = start;
    }

    /* We usually should test REDIS_DBCRON_DBS_PER_CALL per iteration, with
     * two exceptions:
     *
     * 1) Don't test more DBs than we have.
     * 2) If last time we hit the time limit, we want to scan all DBs
     * in this iteration, as there is work to do in some DB and we don't want
     * expired keys to use memory for too much time. */
    if ((dbs_per_call > (unsigned)server.dbnum) || timelimit_exit)
        dbs_per_call = server.dbnum;

    /* We can use at max ACTIVE_EXPIRE_CYCLE_SLOW_TIME_PERC percentage of CPU time
     * per iteration. Since this function gets called with a frequency of
     * server.hz times per second, the following is the max amount of
     * microseconds we can spend in this function. */
    timelimit = 1000000*ACTIVE_EXPIRE_CYCLE_SLOW_TIME_PERC/server.hz/100;
    timelimit_exit = 0;
    if (timelimit <= 0) timelimit = 1;

    if (type == ACTIVE_EXPIRE_CYCLE_FAST)
        timelimit = ACTIVE_EXPIRE_CYCLE_FAST_DURATION; /* in microseconds. */

    for (j = 0; j < dbs_per_call; j++) {
        int expired;
        redisDb *db = server.db+(current_db % server.dbnum);

        /* Increment the DB now so we are sure if we run out of time
         * in the current DB we'll restart from the next. This allows to
         * distribute the time evenly across DBs. */
        current_db++;

        /* Continue to expire if at the end of the cycle more than 25%
         * of the keys were expired. */
        do {
            unsigned long num, slots;
            long long now, ttl_sum;
            int ttl_samples;

            /* If there is nothing to expire try next DB ASAP. */
            if ((num = (unsigned long) dictSize(db->expires)) == 0) {
                db->avg_ttl = 0;
                break;
            }
            slots = (unsigned long)dictSlots(db->expires);
            now = mstime();

            /* When there are less than 1% filled slots getting random
             * keys is expensive, so stop here waiting for better times...
             * The dictionary will be resized asap. */
            if (num && slots > DICT_HT_INITIAL_SIZE &&
                (num*100/slots < 1)) break;

            /* The main collection cycle. Sample random keys among keys
             * with an expire set, checking for expired ones. */
            expired = 0;
            ttl_sum = 0;
            ttl_samples = 0;

            if (num > ACTIVE_EXPIRE_CYCLE_LOOKUPS_PER_LOOP)
                num = ACTIVE_EXPIRE_CYCLE_LOOKUPS_PER_LOOP;

            while (num--) {
                dictEntry *de;
                long long ttl;

                if ((de = dictGetRandomKey(db->expires)) == NULL) break;
                ttl = dictGetSignedIntegerVal(de)-now;
                if (activeExpireCycleTryExpire(db,de,now)) expired++;
                if (ttl < 0) ttl = 0;
                ttl_sum += ttl;
                ttl_samples++;
            }

            /* Update the average TTL stats for this database. */
            if (ttl_samples) {
                long long avg_ttl = ttl_sum/ttl_samples;

                if (db->avg_ttl == 0) db->avg_ttl = avg_ttl;
                /* Smooth the value averaging with the previous one. */
                db->avg_ttl = (db->avg_ttl+avg_ttl)/2;
            }

            /* We can't block forever here even if there are many keys to
             * expire. So after a given amount of milliseconds return to the
             * caller waiting for the other active expire cycle. */
            iteration++;
            if ((iteration & 0xf) == 0) { /* check once every 16 iterations. */
                long long elapsed = ustime()-start;

                latencyAddSampleIfNeeded("expire-cycle",elapsed/1000);
                if (elapsed > timelimit) timelimit_exit = 1;
            }
            if (timelimit_exit) return;
            /* We don't repeat the cycle if there are less than 25% of keys
             * found expired in the current DB. */
        } while (expired > ACTIVE_EXPIRE_CYCLE_LOOKUPS_PER_LOOP/4);
    }
}

void updateLRUClock(void) {
    server.lruclock = (server.unixtime/REDIS_LRU_CLOCK_RESOLUTION) &
                                                REDIS_LRU_CLOCK_MAX;
}


/* Add a sample to the operations per second array of samples. */
void trackOperationsPerSecond(void) {
    long long t = mstime() - server.ops_sec_last_sample_time;
    long long ops = server.stat_numcommands - server.ops_sec_last_sample_ops;
    long long ops_sec;

    ops_sec = t > 0 ? (ops*1000/t) : 0;

    server.ops_sec_samples[server.ops_sec_idx] = ops_sec;
    server.ops_sec_idx = (server.ops_sec_idx+1) % REDIS_OPS_SEC_SAMPLES;
    server.ops_sec_last_sample_time = mstime();
    server.ops_sec_last_sample_ops = server.stat_numcommands;
}

/* Return the mean of all the samples. */
long long getOperationsPerSecond(void) {
    int j;
    long long sum = 0;

    for (j = 0; j < REDIS_OPS_SEC_SAMPLES; j++)
        sum += server.ops_sec_samples[j];
    return sum / REDIS_OPS_SEC_SAMPLES;
}

/* Check for timeouts. Returns non-zero if the client was terminated */
int clientsCronHandleTimeout(redisClient *c) {
    time_t now = server.unixtime;

    if (server.maxidletime &&
        !(c->flags & REDIS_SLAVE) &&    /* no timeout for slaves */
        !(c->flags & REDIS_MASTER) &&   /* no timeout for masters */
        !(c->flags & REDIS_BLOCKED) &&  /* no timeout for BLPOP */
        !(c->flags & REDIS_PUBSUB) &&   /* no timeout for Pub/Sub clients */
        (now - c->lastinteraction > server.maxidletime))
    {
        redisLog(REDIS_VERBOSE,"Closing idle client");
        freeClient(c);
        return 1;
    } else if (c->flags & REDIS_BLOCKED) {
        if (c->bpop.timeout != 0 && c->bpop.timeout < now) {
            addReply(c,shared.nullmultibulk);
            unblockClientWaitingData(c);
        }
    }
    return 0;
}

/* The client query buffer is an sds.c string that can end with a lot of
 * free space not used, this function reclaims space if needed.
 *
 * The function always returns 0 as it never terminates the client. */
int clientsCronResizeQueryBuffer(redisClient *c) {
    size_t querybuf_size = sdsAllocSize(c->querybuf);
    time_t idletime = server.unixtime - c->lastinteraction;

    /* There are two conditions to resize the query buffer:
     * 1) Query buffer is > BIG_ARG and too big for latest peak.
     * 2) Client is inactive and the buffer is bigger than 1k. */
    if (((querybuf_size > REDIS_MBULK_BIG_ARG) &&
         (querybuf_size/(c->querybuf_peak+1)) > 2) ||
         (querybuf_size > 1024 && idletime > 2))
    {
        /* Only resize the query buffer if it is actually wasting space. */
        if (sdsavail(c->querybuf) > 1024) {
            c->querybuf = sdsRemoveFreeSpace(c->querybuf);
        }
    }
    /* Reset the peak again to capture the peak memory usage in the next
     * cycle. */
    c->querybuf_peak = 0;
    return 0;
}

void clientsCron(void) {
    /* Make sure to process at least 1/(server.hz*10) of clients per call.
     * Since this function is called server.hz times per second we are sure that
     * in the worst case we process all the clients in 10 seconds.
     * In normal conditions (a reasonable number of clients) we process
     * all the clients in a shorter time. */
    int numclients = listLength(server.clients);
    int iterations = numclients/(server.hz*10);

    if (iterations < 50)
        iterations = (numclients < 50) ? numclients : 50;
    while(listLength(server.clients) && iterations--) {
        redisClient *c;
        listNode *head;

        /* Rotate the list, take the current head, process.
         * This way if the client must be removed from the list it's the
         * first element and we don't incur into O(N) computation. */
        listRotate(server.clients);
        head = listFirst(server.clients);
        c = listNodeValue(head);
        /* The following functions do different service checks on the client.
         * The protocol is that they return non-zero if the client was
         * terminated. */
        if (clientsCronHandleTimeout(c)) continue;
        if (clientsCronResizeQueryBuffer(c)) continue;
    }
}

/* This function handles 'background' operations we are required to do
 * incrementally in Redis databases, such as active key expiring, resizing,
 * rehashing. */
void databasesCron(void) {
    /* Expire keys by random sampling. Not required for slaves
     * as master will synthesize DELs for us. */
    if (server.active_expire_enabled && server.masterhost == NULL)
        activeExpireCycle(ACTIVE_EXPIRE_CYCLE_SLOW);

    /* Perform hash tables rehashing if needed, but only if there are no
     * other processes saving the DB on disk. Otherwise rehashing is bad
     * as will cause a lot of copy-on-write of memory pages. */
    if (server.rdb_child_pid == -1 && server.aof_child_pid == -1) {
        /* We use global counters so if we stop the computation at a given
         * DB we'll be able to start from the successive in the next
         * cron loop iteration. */
        static unsigned int resize_db = 0;
        static unsigned int rehash_db = 0;
        int dbs_per_call = REDIS_DBCRON_DBS_PER_CALL;
        int j;

        /* Don't test more DBs than we have. */
        if (dbs_per_call > (unsigned)server.dbnum) dbs_per_call = server.dbnum;

        /* Resize */
        for (j = 0; j < dbs_per_call; j++) {
            tryResizeHashTables(resize_db % server.dbnum);
            resize_db++;
        }

        /* Rehash */
        if (server.activerehashing) {
            for (j = 0; j < dbs_per_call; j++) {
                int work_done = incrementallyRehash(rehash_db % server.dbnum);
                rehash_db++;
                if (work_done) {
                    /* If the function did some work, stop here, we'll do
                     * more at the next cron loop. */
                    break;
                }
            }
        }
    }
}

/* We take a cached value of the unix time in the global state because with
 * virtual memory and aging there is to store the current time in objects at
 * every object access, and accuracy is not needed. To access a global var is
 * a lot faster than calling time(NULL) */
void updateCachedTime(void) {
    server.unixtime = time(NULL);
    server.mstime = mstime();
}

/* This is our timer interrupt, called server.hz times per second.
 * Here is where we do a number of things that need to be done asynchronously.
 * For instance:
 *
 * - Active expired keys collection (it is also performed in a lazy way on
 *   lookup).
 * - Software watchdog.
 * - Update some statistic.
 * - Incremental rehashing of the DBs hash tables.
 * - Triggering BGSAVE / AOF rewrite, and handling of terminated children.
 * - Clients timeout of different kinds.
 * - Replication reconnection.
 * - Many more...
 *
 * Everything directly called here will be called server.hz times per second,
 * so in order to throttle execution of things we want to do less frequently
 * a macro is used: run_with_period(milliseconds) { .... }
 */

int serverCron(struct aeEventLoop *eventLoop, long long id, void *clientData) {
    int j;
    REDIS_NOTUSED(eventLoop);
    REDIS_NOTUSED(id);
    REDIS_NOTUSED(clientData);

    /* Software watchdog: deliver the SIGALRM that will reach the signal
     * handler if we don't return here fast enough. */
    if (server.watchdog_period) watchdogScheduleSignal(server.watchdog_period);

    /* Update the time cache. */
    updateCachedTime();

    run_with_period(100) trackOperationsPerSecond();

    /* We have just 22 bits per object for LRU information.
     * So we use an (eventually wrapping) LRU clock with 10 seconds resolution.
     * 2^22 bits with 10 seconds resolution is more or less 1.5 years.
     *
     * Note that even if this will wrap after 1.5 years it's not a problem,
     * everything will still work but just some object will appear younger
     * to Redis. But for this to happen a given object should never be touched
     * for 1.5 years.
     *
     * Note that you can change the resolution altering the
     * REDIS_LRU_CLOCK_RESOLUTION define.
     */
    updateLRUClock();

    /* Record the max memory used since the server was started. */
    if (zmalloc_used_memory() > server.stat_peak_memory)
        server.stat_peak_memory = zmalloc_used_memory();

    /* Sample the RSS here since this is a relatively slow call. */
    server.resident_set_size = zmalloc_get_rss();

    /* We received a SIGTERM, shutting down here in a safe way, as it is
     * not ok doing so inside the signal handler. */
    if (server.shutdown_asap) {
        if (prepareForShutdown(0) == REDIS_OK) exit(0);
        redisLog(REDIS_WARNING,"SIGTERM received but errors trying to shut down the server, check the logs for more information");
        server.shutdown_asap = 0;
    }

    /* Show some info about non-empty databases */
    run_with_period(5000) {
        for (j = 0; j < server.dbnum; j++) {
            long long size, used, vkeys;

            size = dictSlots(server.db[j].dict);
            used = dictSize(server.db[j].dict);
            vkeys = dictSize(server.db[j].expires);
            if (used || vkeys) {
                redisLog(REDIS_VERBOSE,"DB %d: %lld keys (%lld volatile) in %lld slots HT.",j,used,vkeys,size);
                /* dictPrintStats(server.dict); */
            }
        }
    }

    /* Show information about connected clients */
    if (!server.sentinel_mode) {
        run_with_period(5000) {
#ifdef _WIN32
            redisLog(REDIS_VERBOSE,
                "%d clients connected (%d slaves), %llu bytes in use",
                listLength(server.clients)-listLength(server.slaves),
                listLength(server.slaves),
                (unsigned long long)zmalloc_used_memory());
#else
            redisLog(REDIS_VERBOSE,
                "%lu clients connected (%lu slaves), %zu bytes in use",
                listLength(server.clients)-listLength(server.slaves),
                listLength(server.slaves),
                zmalloc_used_memory());
#endif
        }
    }

    /* We need to do a few operations on clients asynchronously. */
    clientsCron();

    /* Handle background operations on Redis databases. */
    databasesCron();

    /* Start a scheduled AOF rewrite if this was requested by the user while
     * a BGSAVE was in progress. */
    if (server.rdb_child_pid == -1 && server.aof_child_pid == -1 &&
        server.aof_rewrite_scheduled)
    {
        rewriteAppendOnlyFileBackground();
    }

    /* Check if a background saving or AOF rewrite in progress terminated. */
    if (server.rdb_child_pid != -1 || server.aof_child_pid != -1) {
#ifdef _WIN32
		if (GetForkOperationStatus() == osCOMPLETE || GetForkOperationStatus() == osFAILED) {
			int exitCode;
			int bySignal;
			OperationType type = ((server.rdb_child_pid != -1) ? otRDB : otAOF);
			bySignal = (int)(GetForkOperationStatus() == osFAILED);
			redisLog(REDIS_WARNING, (bySignal ? "fork operation failed" : "fork operation complete"));
			EndForkOperation(&exitCode);
			if (type == otRDB) {
				backgroundSaveDoneHandler(exitCode, bySignal);
			} else {
				backgroundRewriteDoneHandler(exitCode, bySignal);
			}
			updateDictResizePolicy();
		}
#else
        int statloc;
        pid_t pid;

        if ((pid = wait3(&statloc,WNOHANG,NULL)) != 0) {
            int exitcode = WEXITSTATUS(statloc);
            int bysignal = 0;

            if (WIFSIGNALED(statloc)) bysignal = WTERMSIG(statloc);

            if (pid == server.rdb_child_pid) {
                backgroundSaveDoneHandler(exitcode,bysignal);
            } else if (pid == server.aof_child_pid) {
                backgroundRewriteDoneHandler(exitcode,bysignal);
            } else {
                redisLog(REDIS_WARNING,
                    "Warning, detected child with unmatched pid: %ld",
                    (long)pid);
            }
            updateDictResizePolicy();
        }
#endif
    } else {
        /* If there is not a background saving/rewrite in progress check if
         * we have to save/rewrite now */
         for (j = 0; j < server.saveparamslen; j++) {
            struct saveparam *sp = server.saveparams+j;

            /* Save if we reached the given amount of changes,
             * the given amount of seconds, and if the latest bgsave was
             * successful or if, in case of an error, at least
             * REDIS_BGSAVE_RETRY_DELAY seconds already elapsed. */
            if (server.dirty >= sp->changes &&
                server.unixtime-server.lastsave > sp->seconds &&
                (server.unixtime-server.lastbgsave_try >
                 REDIS_BGSAVE_RETRY_DELAY ||
                 server.lastbgsave_status == REDIS_OK))
            {
                redisLog(REDIS_NOTICE,"%d changes in %d seconds. Saving...",
                    sp->changes, (int)sp->seconds);
                rdbSaveBackground(server.rdb_filename);
                break;
            }
         }

         /* Trigger an AOF rewrite if needed */
         if (server.rdb_child_pid == -1 &&
             server.aof_child_pid == -1 &&
             server.aof_rewrite_perc &&
             server.aof_current_size > server.aof_rewrite_min_size)
         {
            long long base = server.aof_rewrite_base_size ?
                            server.aof_rewrite_base_size : 1;
            long long growth = (server.aof_current_size*100/base) - 100;
            if (growth >= server.aof_rewrite_perc) {
                redisLog(REDIS_NOTICE,"Starting automatic rewriting of AOF on %lld%% growth",growth);
                rewriteAppendOnlyFileBackground();
            }
         }
    }


    /* AOF postponed flush: Try at every cron cycle if the slow fsync
     * completed. */
    if (server.aof_flush_postponed_start) flushAppendOnlyFile(0);

    /* AOF write errors: in this case we have a buffer to flush as well and
     * clear the AOF error in case of success to make the DB writable again,
     * however to try every second is enough in case of 'hz' is set to
     * an higher frequency. */
    run_with_period(1000) {
        if (server.aof_last_write_status == REDIS_ERR)
            flushAppendOnlyFile(0);
    }

    /* Close clients that need to be closed asynchronous */
    freeClientsInAsyncFreeQueue();

    /* Replication cron function -- used to reconnect to master and
     * to detect transfer failures. */
    run_with_period(1000) replicationCron();

    /* Run the sentinel timer if we are in sentinel mode. */
    run_with_period(100) {
        if (server.sentinel_mode) sentinelTimer();
    }

    server.cronloops++;
    return 1000/server.hz;
}

/* This function gets called every time Redis is entering the
 * main loop of the event driven library, that is, before to sleep
 * for ready file descriptors. */
void beforeSleep(struct aeEventLoop *eventLoop) {
    listNode *ln;
    redisClient *c;
    REDIS_NOTUSED(eventLoop);

    /* Run a fast expire cycle (the called function will return
     * ASAP if a fast cycle is not needed). */
    if (server.active_expire_enabled && server.masterhost == NULL)
        activeExpireCycle(ACTIVE_EXPIRE_CYCLE_FAST);

    /* Try to process pending commands for clients that were just unblocked. */
    while (listLength(server.unblocked_clients)) {
        ln = listFirst(server.unblocked_clients);
        redisAssert(ln != NULL);
        c = ln->value;
        listDelNode(server.unblocked_clients,ln);
        c->flags &= ~REDIS_UNBLOCKED;

        /* Process remaining data in the input buffer. */
        if (c->querybuf && sdslen(c->querybuf) > 0) {
            server.current_client = c;
            processInputBuffer(c);
            server.current_client = NULL;
        }
    }

    /* Write the AOF buffer on disk */
    flushAppendOnlyFile(0);
}

/* =========================== Server initialization ======================== */

void createSharedObjects(void) {
    int j;

    shared.crlf = createObject(REDIS_STRING,sdsnew("\r\n"));
    shared.ok = createObject(REDIS_STRING,sdsnew("+OK\r\n"));
    shared.err = createObject(REDIS_STRING,sdsnew("-ERR\r\n"));
    shared.emptybulk = createObject(REDIS_STRING,sdsnew("$0\r\n\r\n"));
    shared.czero = createObject(REDIS_STRING,sdsnew(":0\r\n"));
    shared.cone = createObject(REDIS_STRING,sdsnew(":1\r\n"));
    shared.cnegone = createObject(REDIS_STRING,sdsnew(":-1\r\n"));
    shared.nullbulk = createObject(REDIS_STRING,sdsnew("$-1\r\n"));
    shared.nullmultibulk = createObject(REDIS_STRING,sdsnew("*-1\r\n"));
    shared.emptymultibulk = createObject(REDIS_STRING,sdsnew("*0\r\n"));
    shared.pong = createObject(REDIS_STRING,sdsnew("+PONG\r\n"));
    shared.queued = createObject(REDIS_STRING,sdsnew("+QUEUED\r\n"));
    shared.emptyscan = createObject(REDIS_STRING,sdsnew("*2\r\n$1\r\n0\r\n*0\r\n"));
    shared.wrongtypeerr = createObject(REDIS_STRING,sdsnew(
        "-WRONGTYPE Operation against a key holding the wrong kind of value\r\n"));
    shared.nokeyerr = createObject(REDIS_STRING,sdsnew(
        "-ERR no such key\r\n"));
    shared.syntaxerr = createObject(REDIS_STRING,sdsnew(
        "-ERR syntax error\r\n"));
    shared.sameobjecterr = createObject(REDIS_STRING,sdsnew(
        "-ERR source and destination objects are the same\r\n"));
    shared.outofrangeerr = createObject(REDIS_STRING,sdsnew(
        "-ERR index out of range\r\n"));
    shared.noscripterr = createObject(REDIS_STRING,sdsnew(
        "-NOSCRIPT No matching script. Please use EVAL.\r\n"));
    shared.loadingerr = createObject(REDIS_STRING,sdsnew(
        "-LOADING Redis is loading the dataset in memory\r\n"));
    shared.slowscripterr = createObject(REDIS_STRING,sdsnew(
        "-BUSY Redis is busy running a script. You can only call SCRIPT KILL or SHUTDOWN NOSAVE.\r\n"));
    shared.masterdownerr = createObject(REDIS_STRING,sdsnew(
        "-MASTERDOWN Link with MASTER is down and slave-serve-stale-data is set to 'no'.\r\n"));
    shared.bgsaveerr = createObject(REDIS_STRING,sdsnew(
        "-MISCONF Redis is configured to save RDB snapshots, but is currently not able to persist on disk. Commands that may modify the data set are disabled. Please check Redis logs for details about the error.\r\n"));
    shared.roslaveerr = createObject(REDIS_STRING,sdsnew(
        "-READONLY You can't write against a read only slave.\r\n"));
    shared.noautherr = createObject(REDIS_STRING,sdsnew(
        "-NOAUTH Authentication required.\r\n"));
    shared.oomerr = createObject(REDIS_STRING,sdsnew(
        "-OOM command not allowed when used memory > 'maxmemory'.\r\n"));
    shared.execaborterr = createObject(REDIS_STRING,sdsnew(
        "-EXECABORT Transaction discarded because of previous errors.\r\n"));
    shared.noreplicaserr = createObject(REDIS_STRING,sdsnew(
        "-NOREPLICAS Not enough good slaves to write.\r\n"));
    shared.space = createObject(REDIS_STRING,sdsnew(" "));
    shared.colon = createObject(REDIS_STRING,sdsnew(":"));
    shared.plus = createObject(REDIS_STRING,sdsnew("+"));

    for (j = 0; j < REDIS_SHARED_SELECT_CMDS; j++) {
        char dictid_str[64];
        int dictid_len;

        dictid_len = ll2string(dictid_str,sizeof(dictid_str),j);
        shared.select[j] = createObject(REDIS_STRING,
            sdscatprintf(sdsempty(),
                "*2\r\n$6\r\nSELECT\r\n$%d\r\n%s\r\n",
                dictid_len, dictid_str));
    }
    shared.messagebulk = createStringObject("$7\r\nmessage\r\n",13);
    shared.pmessagebulk = createStringObject("$8\r\npmessage\r\n",14);
    shared.subscribebulk = createStringObject("$9\r\nsubscribe\r\n",15);
    shared.unsubscribebulk = createStringObject("$11\r\nunsubscribe\r\n",18);
    shared.psubscribebulk = createStringObject("$10\r\npsubscribe\r\n",17);
    shared.punsubscribebulk = createStringObject("$12\r\npunsubscribe\r\n",19);
    shared.del = createStringObject("DEL",3);
    shared.rpop = createStringObject("RPOP",4);
    shared.lpop = createStringObject("LPOP",4);
    shared.lpush = createStringObject("LPUSH",5);
    for (j = 0; j < REDIS_SHARED_INTEGERS; j++) {
        shared.integers[j] = createObject(REDIS_STRING,(void*)(long)j);
        shared.integers[j]->encoding = REDIS_ENCODING_INT;
    }
    for (j = 0; j < REDIS_SHARED_BULKHDR_LEN; j++) {
        shared.mbulkhdr[j] = createObject(REDIS_STRING,
            sdscatprintf(sdsempty(),"*%d\r\n",j));
        shared.bulkhdr[j] = createObject(REDIS_STRING,
            sdscatprintf(sdsempty(),"$%d\r\n",j));
    }
    /* The following two shared objects, minstring and maxstrings, are not
     * actually used for their value but as a special object meaning
     * respectively the minimum possible string and the maximum possible
     * string in string comparisons for the ZRANGEBYLEX command. */
    shared.minstring = createStringObject("minstring",9);
    shared.maxstring = createStringObject("maxstring",9);
}

void initServerConfig(void) {
    int j;

    getRandomHexChars(server.runid,REDIS_RUN_ID_SIZE);
    server.configfile = NULL;
    server.hz = REDIS_DEFAULT_HZ;
    server.runid[REDIS_RUN_ID_SIZE] = '\0';
#ifdef _WIN32
    server.arch_bits = (sizeof(void*) == 8) ? 64 : 32;
#else
    server.arch_bits = (sizeof(long) == 8) ? 64 : 32;
#endif
    server.port = REDIS_SERVERPORT;
    server.tcp_backlog = REDIS_TCP_BACKLOG;
    server.bindaddr_count = 0;
    server.unixsocket = NULL;
    server.unixsocketperm = REDIS_DEFAULT_UNIX_SOCKET_PERM;
    server.ipfd_count = 0;
    server.sofd = -1;
    server.dbnum = REDIS_DEFAULT_DBNUM;
    server.verbosity = REDIS_DEFAULT_VERBOSITY;
#ifdef _WIN32
    setLogVerbosityLevel(server.verbosity);
#endif
    server.maxidletime = REDIS_MAXIDLETIME;
    server.tcpkeepalive = REDIS_DEFAULT_TCP_KEEPALIVE;
    server.active_expire_enabled = 1;
    server.client_max_querybuf_len = REDIS_MAX_QUERYBUF_LEN;
    server.saveparams = NULL;
    server.loading = 0;
    server.logfile = zstrdup(REDIS_DEFAULT_LOGFILE);
#ifdef _WIN32
    // this is handled before redis_main() in Win32_QFork.cpp:::SetupLogging()
    /*
    if (RunningAsService()) {
        server.syslog_enabled = 1;
        server.syslog_ident = zstrdup(GetServiceName());
    } else {
        server.syslog_ident = zstrdup(REDIS_DEFAULT_SYSLOG_IDENT);
        server.syslog_enabled = REDIS_DEFAULT_SYSLOG_ENABLED;
    }
    setSyslogEnabled(server.syslog_enabled);
    setSyslogIdent(server.syslog_ident);
    */
#else
	server.syslog_enabled = REDIS_DEFAULT_SYSLOG_ENABLED;
    server.syslog_ident = zstrdup(REDIS_DEFAULT_SYSLOG_IDENT);
#endif
    server.syslog_facility = LOG_LOCAL0;
    server.daemonize = REDIS_DEFAULT_DAEMONIZE;
    server.aof_state = REDIS_AOF_OFF;
    server.aof_fsync = REDIS_DEFAULT_AOF_FSYNC;
    server.aof_no_fsync_on_rewrite = REDIS_DEFAULT_AOF_NO_FSYNC_ON_REWRITE;
    server.aof_rewrite_perc = REDIS_AOF_REWRITE_PERC;
    server.aof_rewrite_min_size = REDIS_AOF_REWRITE_MIN_SIZE;
    server.aof_rewrite_base_size = 0;
    server.aof_rewrite_scheduled = 0;
    server.aof_last_fsync = time(NULL);
    server.aof_rewrite_time_last = -1;
    server.aof_rewrite_time_start = -1;
    server.aof_lastbgrewrite_status = REDIS_OK;
    server.aof_delayed_fsync = 0;
    server.aof_fd = -1;
    server.aof_selected_db = -1; /* Make sure the first time will not match */
    server.aof_flush_postponed_start = 0;
    server.aof_rewrite_incremental_fsync = REDIS_DEFAULT_AOF_REWRITE_INCREMENTAL_FSYNC;
    server.pidfile = zstrdup(REDIS_DEFAULT_PID_FILE);
    server.rdb_filename = zstrdup(REDIS_DEFAULT_RDB_FILENAME);
    server.aof_filename = zstrdup(REDIS_DEFAULT_AOF_FILENAME);
    server.requirepass = NULL;
    server.rdb_compression = REDIS_DEFAULT_RDB_COMPRESSION;
    server.rdb_checksum = REDIS_DEFAULT_RDB_CHECKSUM;
    server.stop_writes_on_bgsave_err = REDIS_DEFAULT_STOP_WRITES_ON_BGSAVE_ERROR;
    server.activerehashing = REDIS_DEFAULT_ACTIVE_REHASHING;
    server.notify_keyspace_events = 0;
    server.maxclients = REDIS_MAX_CLIENTS;
    server.bpop_blocked_clients = 0;
    server.maxmemory = REDIS_DEFAULT_MAXMEMORY;
    server.maxmemory_policy = REDIS_DEFAULT_MAXMEMORY_POLICY;
    server.maxmemory_samples = REDIS_DEFAULT_MAXMEMORY_SAMPLES;
    server.hash_max_ziplist_entries = REDIS_HASH_MAX_ZIPLIST_ENTRIES;
    server.hash_max_ziplist_value = REDIS_HASH_MAX_ZIPLIST_VALUE;
    server.list_max_ziplist_entries = REDIS_LIST_MAX_ZIPLIST_ENTRIES;
    server.list_max_ziplist_value = REDIS_LIST_MAX_ZIPLIST_VALUE;
    server.set_max_intset_entries = REDIS_SET_MAX_INTSET_ENTRIES;
    server.zset_max_ziplist_entries = REDIS_ZSET_MAX_ZIPLIST_ENTRIES;
    server.zset_max_ziplist_value = REDIS_ZSET_MAX_ZIPLIST_VALUE;
    server.hll_sparse_max_bytes = REDIS_DEFAULT_HLL_SPARSE_MAX_BYTES;
    server.shutdown_asap = 0;
    server.repl_ping_slave_period = REDIS_REPL_PING_SLAVE_PERIOD;
    server.repl_timeout = REDIS_REPL_TIMEOUT;
    server.repl_min_slaves_to_write = REDIS_DEFAULT_MIN_SLAVES_TO_WRITE;
    server.repl_min_slaves_max_lag = REDIS_DEFAULT_MIN_SLAVES_MAX_LAG;
    server.lua_caller = NULL;
    server.lua_time_limit = REDIS_LUA_TIME_LIMIT;
    server.lua_client = NULL;
    server.lua_timedout = 0;
    server.next_client_id = 1; /* Client IDs, start from 1 .*/
    server.loading_process_events_interval_bytes = (1024*1024*2);

    updateLRUClock();
    resetServerSaveParams();

    appendServerSaveParams(60*60,1);  /* save after 1 hour and 1 change */
    appendServerSaveParams(300,100);  /* save after 5 minutes and 100 changes */
    appendServerSaveParams(60,10000); /* save after 1 minute and 10000 changes */
    /* Replication related */
    server.masterauth = NULL;
    server.masterhost = NULL;
    server.masterport = 6379;
    server.master = NULL;
    server.cached_master = NULL;
    server.repl_master_initial_offset = -1;
    server.repl_state = REDIS_REPL_NONE;
    server.repl_syncio_timeout = REDIS_REPL_SYNCIO_TIMEOUT;
    server.repl_serve_stale_data = REDIS_DEFAULT_SLAVE_SERVE_STALE_DATA;
    server.repl_slave_ro = REDIS_DEFAULT_SLAVE_READ_ONLY;
    server.repl_down_since = 0; /* Never connected, repl is down since EVER. */
    server.repl_disable_tcp_nodelay = REDIS_DEFAULT_REPL_DISABLE_TCP_NODELAY;
    server.slave_priority = REDIS_DEFAULT_SLAVE_PRIORITY;
    server.master_repl_offset = 0;

    /* Replication partial resync backlog */
    server.repl_backlog = NULL;
    server.repl_backlog_size = REDIS_DEFAULT_REPL_BACKLOG_SIZE;
    server.repl_backlog_histlen = 0;
    server.repl_backlog_idx = 0;
    server.repl_backlog_off = 0;
    server.repl_backlog_time_limit = REDIS_DEFAULT_REPL_BACKLOG_TIME_LIMIT;
    server.repl_no_slaves_since = time(NULL);

    /* Client output buffer limits */
    for (j = 0; j < REDIS_CLIENT_TYPE_COUNT; j++)
        server.client_obuf_limits[j] = clientBufferLimitsDefaults[j];

    /* Double constants initialization */
    R_Zero = 0.0;
    R_PosInf = 1.0/R_Zero;
    R_NegInf = -1.0/R_Zero;
    R_Nan = R_Zero/R_Zero;

    /* Command table -- we initiialize it here as it is part of the
     * initial configuration, since command names may be changed via
     * redis.conf using the rename-command directive. */
    server.commands = dictCreate(&commandTableDictType,NULL);
    server.orig_commands = dictCreate(&commandTableDictType,NULL);
    populateCommandTable();
    server.delCommand = lookupCommandByCString("del");
    server.multiCommand = lookupCommandByCString("multi");
    server.lpushCommand = lookupCommandByCString("lpush");
    server.lpopCommand = lookupCommandByCString("lpop");
    server.rpopCommand = lookupCommandByCString("rpop");

    /* Slow log */
    server.slowlog_log_slower_than = REDIS_SLOWLOG_LOG_SLOWER_THAN;
    server.slowlog_max_len = REDIS_SLOWLOG_MAX_LEN;

    /* Latency monitor */
    server.latency_monitor_threshold = REDIS_DEFAULT_LATENCY_MONITOR_THRESHOLD;

    /* Debugging */
    server.assert_failed = "<no assertion failed>";
    server.assert_file = "<no file>";
    server.assert_line = 0;
    server.bug_report_start = 0;
    server.watchdog_period = 0;
}

/* This function will try to raise the max number of open files accordingly to
 * the configured max number of clients. It also reserves a number of file
 * descriptors (REDIS_MIN_RESERVED_FDS) for extra operations of
 * persistence, listening sockets, log files and so forth.
 *
 * If it will not be possible to set the limit accordingly to the configured
 * max number of clients, the function will do the reverse setting
 * server.maxclients to the value that we can actually handle. */
void adjustOpenFilesLimit(void) {
#ifndef _WIN32
    rlim_t maxfiles = server.maxclients+REDIS_MIN_RESERVED_FDS;
    struct rlimit limit;

    if (getrlimit(RLIMIT_NOFILE,&limit) == -1) {
        redisLog(REDIS_WARNING,"Unable to obtain the current NOFILE limit (%s), assuming 1024 and setting the max clients configuration accordingly.",
            strerror(errno));
        server.maxclients = 1024-REDIS_MIN_RESERVED_FDS;
    } else {
        rlim_t oldlimit = limit.rlim_cur;

        /* Set the max number of files if the current limit is not enough
         * for our needs. */
        if (oldlimit < maxfiles) {
            rlim_t f;
            int setrlimit_error = 0;

            /* Try to set the file limit to match 'maxfiles' or at least
             * to the higher value supported less than maxfiles. */
            f = maxfiles;
            while(f > oldlimit) {
                rlim_t decr_step = 16;

                limit.rlim_cur = f;
                limit.rlim_max = f;
                if (setrlimit(RLIMIT_NOFILE,&limit) != -1) break;
                setrlimit_error = errno;

                /* We failed to set file limit to 'f'. Try with a
                 * smaller limit decrementing by a few FDs per iteration. */
                if (f < decr_step) break;
                f -= decr_step;
            }

            /* Assume that the limit we get initially is still valid if
             * our last try was even lower. */
            if (f < oldlimit) f = oldlimit;

            if (f != maxfiles) {
                int old_maxclients = server.maxclients;
                server.maxclients = f-REDIS_MIN_RESERVED_FDS;
                if (server.maxclients < 1) {
                    redisLog(REDIS_WARNING,"Your current 'ulimit -n' "
                        "of %llu is not enough for Redis to start. "
                        "Please increase your open file limit to at least "
                        "%llu. Exiting.",
                        (unsigned long long) oldlimit,
                        (unsigned long long) maxfiles);
                    exit(1);
                }
                redisLog(REDIS_WARNING,"You requested maxclients of %d "
                    "requiring at least %llu max file descriptors.",
                    old_maxclients,
                    (unsigned long long) maxfiles);
                redisLog(REDIS_WARNING,"Redis can't set maximum open files "
                    "to %llu because of OS error: %s.",
                    (unsigned long long) maxfiles, strerror(setrlimit_error));
                redisLog(REDIS_WARNING,"Current maximum open files is %llu. "
                    "maxclients has been reduced to %d to compensate for "
                    "low ulimit. "
                    "If you need higher maxclients increase 'ulimit -n'.",
                    (unsigned long long) oldlimit, server.maxclients);
            } else {
                redisLog(REDIS_NOTICE,"Increased maximum number of open files "
                    "to %llu (it was originally set to %llu).",
                    (unsigned long long) maxfiles,
                    (unsigned long long) oldlimit);
            }
        }
    }
#endif
}

/* Initialize a set of file descriptors to listen to the specified 'port'
 * binding the addresses specified in the Redis server configuration.
 *
 * The listening file descriptors are stored in the integer array 'fds'
 * and their number is set in '*count'.
 *
 * The addresses to bind are specified in the global server.bindaddr array
 * and their number is server.bindaddr_count. If the server configuration
 * contains no specific addresses to bind, this function will try to
 * bind * (all addresses) for both the IPv4 and IPv6 protocols.
 *
 * On success the function returns REDIS_OK.
 *
 * On error the function returns REDIS_ERR. For the function to be on
 * error, at least one of the server.bindaddr addresses was
 * impossible to bind, or no bind addresses were specified in the server
 * configuration but the function is not able to bind * for at least
 * one of the IPv4 or IPv6 protocols. */
int listenToPort(int port, int *fds, int *count) {
    int j;

    /* Force binding of 0.0.0.0 if no bind address is specified, always
     * entering the loop if j == 0. */
    if (server.bindaddr_count == 0) server.bindaddr[0] = NULL;
    for (j = 0; j < server.bindaddr_count || j == 0; j++) {
        if (server.bindaddr[j] == NULL) {
            /* Bind * for both IPv6 and IPv4, we enter here only if
             * server.bindaddr_count == 0. */
            fds[*count] = anetTcp6Server(server.neterr,port,NULL,
                server.tcp_backlog);
            if (fds[*count] != ANET_ERR) {
                anetNonBlock(NULL,fds[*count]);
                (*count)++;
            }
            fds[*count] = anetTcpServer(server.neterr,port,NULL,
                server.tcp_backlog);
            if (fds[*count] != ANET_ERR) {
                anetNonBlock(NULL,fds[*count]);
                (*count)++;
            }
            /* Exit the loop if we were able to bind * on IPv4 or IPv6,
             * otherwise fds[*count] will be ANET_ERR and we'll print an
             * error and return to the caller with an error. */
            if (*count) break;
        } else if (strchr(server.bindaddr[j],':')) {
            /* Bind IPv6 address. */
            fds[*count] = anetTcp6Server(server.neterr,port,server.bindaddr[j],
                server.tcp_backlog);
        } else {
            /* Bind IPv4 address. */
            fds[*count] = anetTcpServer(server.neterr,port,server.bindaddr[j],
                server.tcp_backlog);
        }
        if (fds[*count] == ANET_ERR) {
            redisLog(REDIS_WARNING,
                "Creating Server TCP listening socket %s:%d: %s",
                server.bindaddr[j] ? server.bindaddr[j] : "*",
                server.port, server.neterr);
            return REDIS_ERR;
        }
        anetNonBlock(NULL,fds[*count]);
        (*count)++;
    }
    return REDIS_OK;
}

/* Resets the stats that we expose via INFO or other means that we want
 * to reset via CONFIG RESETSTAT. The function is also used in order to
 * initialize these fields in initServer() at server startup. */
void resetServerStats(void) {
    server.stat_numcommands = 0;
    server.stat_numconnections = 0;
    server.stat_expiredkeys = 0;
    server.stat_evictedkeys = 0;
    server.stat_keyspace_misses = 0;
    server.stat_keyspace_hits = 0;
    server.stat_fork_time = 0;
    server.stat_fork_rate = 0;
    server.stat_rejected_conn = 0;
    server.stat_sync_full = 0;
    server.stat_sync_partial_ok = 0;
    server.stat_sync_partial_err = 0;
    memset(server.ops_sec_samples,0,sizeof(server.ops_sec_samples));
    server.ops_sec_idx = 0;
    server.ops_sec_last_sample_time = mstime();
    server.ops_sec_last_sample_ops = 0;
}

void initServer(void) {
    int j;
#ifdef _WIN32
    HMODULE lib;
#endif

    signal(SIGHUP, SIG_IGN);
    signal(SIGPIPE, SIG_IGN);
    setupSignalHandlers();

#ifndef _WIN32
    if (server.syslog_enabled) {
        openlog(server.syslog_ident, LOG_PID | LOG_NDELAY | LOG_NOWAIT,
            server.syslog_facility);
    }
#endif

#ifdef _WIN32
     /* Force binary mode on all files */
    _fmode = _O_BINARY;
    setmode(_fileno(stdin),  _O_BINARY);
    setmode(_fileno(stdout), _O_BINARY);
    setmode(_fileno(stderr), _O_BINARY);

    /* Set C locale, forcing strtod() to work with dots */
    setlocale(LC_ALL, "C");

    /* MingGW 32 lacks declaration of RtlGenRandom, MinGw64 don't */
    lib = LoadLibraryA("advapi32.dll");
    RtlGenRandom = (RtlGenRandomFunc)GetProcAddress(lib, "SystemFunction036");
#endif

    server.current_client = NULL;
    server.clients = listCreate();
    server.clients_to_close = listCreate();
    server.slaves = listCreate();
    server.monitors = listCreate();
    server.slaveseldb = -1; /* Force to emit the first SELECT command. */
    server.unblocked_clients = listCreate();
    server.ready_keys = listCreate();

    createSharedObjects();
    adjustOpenFilesLimit();
    server.el = aeCreateEventLoop(server.maxclients+REDIS_EVENTLOOP_FDSET_INCR);
    server.db = zmalloc(sizeof(redisDb)*server.dbnum);

    /* Open the TCP listening socket for the user commands. */
    if (server.port != 0 &&
        listenToPort(server.port,server.ipfd,&server.ipfd_count) == REDIS_ERR)
        exit(1);

    /* Open the listening Unix domain socket. */
    if (server.unixsocket != NULL) {
        unlink(server.unixsocket); /* don't care if this fails */
        server.sofd = anetUnixServer(server.neterr,server.unixsocket,
            server.unixsocketperm, server.tcp_backlog);
        if (server.sofd == ANET_ERR) {
            redisLog(REDIS_WARNING, "Opening socket: %s", server.neterr);
            exit(1);
        }
        anetNonBlock(NULL,server.sofd);
    }

    /* Abort if there are no listening sockets at all. */
    if (server.ipfd_count == 0 && server.sofd < 0) {
        redisLog(REDIS_WARNING, "Configured to not listen anywhere, exiting.");
        exit(1);
    }

    /* Create the Redis databases, and initialize other internal state. */
    for (j = 0; j < server.dbnum; j++) {
        server.db[j].dict = dictCreate(&dbDictType,NULL);
        server.db[j].expires = dictCreate(&keyptrDictType,NULL);
        server.db[j].blocking_keys = dictCreate(&keylistDictType,NULL);
        server.db[j].ready_keys = dictCreate(&setDictType,NULL);
        server.db[j].watched_keys = dictCreate(&keylistDictType,NULL);
        server.db[j].id = j;
        server.db[j].avg_ttl = 0;
    }
    server.pubsub_channels = dictCreate(&keylistDictType,NULL);
    server.pubsub_patterns = listCreate();
    listSetFreeMethod(server.pubsub_patterns,freePubsubPattern);
    listSetMatchMethod(server.pubsub_patterns,listMatchPubsubPattern);
    server.cronloops = 0;
    server.rdb_child_pid = -1;
    server.aof_child_pid = -1;
    aofRewriteBufferReset();
    server.aof_buf = sdsempty();
    server.lastsave = time(NULL); /* At startup we consider the DB saved. */
    server.lastbgsave_try = 0;    /* At startup we never tried to BGSAVE. */
    server.rdb_save_time_last = -1;
    server.rdb_save_time_start = -1;
    server.dirty = 0;
    resetServerStats();
    /* A few stats we don't want to reset: server startup time, and peak mem. */
    server.stat_starttime = time(NULL);
    server.stat_peak_memory = 0;
    server.resident_set_size = 0;
    server.lastbgsave_status = REDIS_OK;
    server.aof_last_write_status = REDIS_OK;
    server.aof_last_write_errno = 0;
    server.repl_good_slaves_count = 0;
    updateCachedTime();

    /* Create the serverCron() time event, that's our main way to process
     * background operations. */
    if(aeCreateTimeEvent(server.el, 1, serverCron, NULL, NULL) == AE_ERR) {
        redisPanic("Can't create the serverCron time event.");
        exit(1);
    }

    /* Create an event handler for accepting new connections in TCP and Unix
     * domain sockets. */
    for (j = 0; j < server.ipfd_count; j++) {
        if (aeCreateFileEvent(server.el, server.ipfd[j], AE_READABLE,
            acceptTcpHandler,NULL) == AE_ERR)
            {
                redisPanic(
                    "Unrecoverable error creating server.ipfd file event.");
            }
    }
    if (server.sofd > 0 && aeCreateFileEvent(server.el,server.sofd,AE_READABLE,
        acceptUnixHandler,NULL) == AE_ERR) redisPanic("Unrecoverable error creating server.sofd file event.");

    /* Open the AOF file if needed. */
    if (server.aof_state == REDIS_AOF_ON) {
#ifdef _WIN32
        server.aof_fd = open(server.aof_filename,
                               O_WRONLY|O_APPEND|O_CREAT|_O_BINARY,_S_IREAD|_S_IWRITE);
#else
        server.aof_fd = open(server.aof_filename,
                               O_WRONLY|O_APPEND|O_CREAT,0644);
#endif
        if (server.aof_fd == -1) {
            redisLog(REDIS_WARNING, "Can't open the append-only file: %s",
                strerror(errno));
            exit(1);
        }
    }

    /* 32 bit instances are limited to 4GB of address space, so if there is
     * no explicit limit in the user provided configuration we set a limit
     * at 3 GB using maxmemory with 'noeviction' policy'. This avoids
     * useless crashes of the Redis instance for out of memory. */
    if (server.arch_bits == 32 && server.maxmemory == 0) {
        redisLog(REDIS_WARNING,"Warning: 32 bit instance detected but no memory limit set. Setting 3 GB maxmemory limit with 'noeviction' policy now.");
        server.maxmemory = 3072LL*(1024*1024); /* 3 GB */
        server.maxmemory_policy = REDIS_MAXMEMORY_NO_EVICTION;
    }

    replicationScriptCacheInit();
    scriptingInit();
    slowlogInit();
    latencyMonitorInit();
    bioInit();
}

/* Populates the Redis Command Table starting from the hard coded list
 * we have on top of redis.c file. */
void populateCommandTable(void) {
    int j;
    int numcommands = sizeof(redisCommandTable)/sizeof(struct redisCommand);

    for (j = 0; j < numcommands; j++) {
        struct redisCommand *c = redisCommandTable+j;
        char *f = c->sflags;
        int retval1, retval2;

        while(*f != '\0') {
            switch(*f) {
            case 'w': c->flags |= REDIS_CMD_WRITE; break;
            case 'r': c->flags |= REDIS_CMD_READONLY; break;
            case 'm': c->flags |= REDIS_CMD_DENYOOM; break;
            case 'a': c->flags |= REDIS_CMD_ADMIN; break;
            case 'p': c->flags |= REDIS_CMD_PUBSUB; break;
            case 's': c->flags |= REDIS_CMD_NOSCRIPT; break;
            case 'R': c->flags |= REDIS_CMD_RANDOM; break;
            case 'S': c->flags |= REDIS_CMD_SORT_FOR_SCRIPT; break;
            case 'l': c->flags |= REDIS_CMD_LOADING; break;
            case 't': c->flags |= REDIS_CMD_STALE; break;
            case 'M': c->flags |= REDIS_CMD_SKIP_MONITOR; break;
            case 'F': c->flags |= REDIS_CMD_FAST; break;
            default: redisPanic("Unsupported command flag"); break;
            }
            f++;
        }

        retval1 = dictAdd(server.commands, sdsnew(c->name), c);
        /* Populate an additional dictionary that will be unaffected
         * by rename-command statements in redis.conf. */
        retval2 = dictAdd(server.orig_commands, sdsnew(c->name), c);
        redisAssert(retval1 == DICT_OK && retval2 == DICT_OK);
    }
}

void resetCommandTableStats(void) {
    int numcommands = sizeof(redisCommandTable)/sizeof(struct redisCommand);
    int j;

    for (j = 0; j < numcommands; j++) {
        struct redisCommand *c = redisCommandTable+j;

        c->microseconds = 0;
        c->calls = 0;
    }
}

/* ========================== Redis OP Array API ============================ */

void redisOpArrayInit(redisOpArray *oa) {
    oa->ops = NULL;
    oa->numops = 0;
}

int redisOpArrayAppend(redisOpArray *oa, struct redisCommand *cmd, int dbid,
                       robj **argv, int argc, int target)
{
    redisOp *op;

    oa->ops = zrealloc(oa->ops,sizeof(redisOp)*(oa->numops+1));
    op = oa->ops+oa->numops;
    op->cmd = cmd;
    op->dbid = dbid;
    op->argv = argv;
    op->argc = argc;
    op->target = target;
    oa->numops++;
    return oa->numops;
}

void redisOpArrayFree(redisOpArray *oa) {
    while(oa->numops) {
        int j;
        redisOp *op;

        oa->numops--;
        op = oa->ops+oa->numops;
        for (j = 0; j < op->argc; j++)
            decrRefCount(op->argv[j]);
        zfree(op->argv);
    }
    zfree(oa->ops);
}

/* ====================== Commands lookup and execution ===================== */

struct redisCommand *lookupCommand(sds name) {
    return dictFetchValue(server.commands, name);
}

struct redisCommand *lookupCommandByCString(char *s) {
    struct redisCommand *cmd;
    sds name = sdsnew(s);

    cmd = dictFetchValue(server.commands, name);
    sdsfree(name);
    return cmd;
}

/* Lookup the command in the current table, if not found also check in
 * the original table containing the original command names unaffected by
 * redis.conf rename-command statement.
 *
 * This is used by functions rewriting the argument vector such as
 * rewriteClientCommandVector() in order to set client->cmd pointer
 * correctly even if the command was renamed. */
struct redisCommand *lookupCommandOrOriginal(sds name) {
    struct redisCommand *cmd = dictFetchValue(server.commands, name);

    if (!cmd) cmd = dictFetchValue(server.orig_commands,name);
    return cmd;
}

/* Propagate the specified command (in the context of the specified database id)
 * to AOF and Slaves.
 *
 * flags are an xor between:
 * + REDIS_PROPAGATE_NONE (no propagation of command at all)
 * + REDIS_PROPAGATE_AOF (propagate into the AOF file if is enabled)
 * + REDIS_PROPAGATE_REPL (propagate into the replication link)
 */
void propagate(struct redisCommand *cmd, int dbid, robj **argv, int argc,
               int flags)
{
    if (server.aof_state != REDIS_AOF_OFF && flags & REDIS_PROPAGATE_AOF)
        feedAppendOnlyFile(cmd,dbid,argv,argc);
    if (flags & REDIS_PROPAGATE_REPL)
        replicationFeedSlaves(server.slaves,dbid,argv,argc);
}

/* Used inside commands to schedule the propagation of additional commands
 * after the current command is propagated to AOF / Replication. */
void alsoPropagate(struct redisCommand *cmd, int dbid, robj **argv, int argc,
                   int target)
{
    redisOpArrayAppend(&server.also_propagate,cmd,dbid,argv,argc,target);
}

/* It is possible to call the function forceCommandPropagation() inside a
 * Redis command implementaiton in order to to force the propagation of a
 * specific command execution into AOF / Replication. */
void forceCommandPropagation(redisClient *c, int flags) {
    if (flags & REDIS_PROPAGATE_REPL) c->flags |= REDIS_FORCE_REPL;
    if (flags & REDIS_PROPAGATE_AOF) c->flags |= REDIS_FORCE_AOF;
}

/* Call() is the core of Redis execution of a command */
void call(redisClient *c, int flags) {
    long long dirty, start, duration;
    int client_old_flags = c->flags;

    /* Sent the command to clients in MONITOR mode, only if the commands are
     * not generated from reading an AOF. */
    if (listLength(server.monitors) &&
        !server.loading &&
        !(c->cmd->flags & REDIS_CMD_SKIP_MONITOR))
    {
        replicationFeedMonitors(c,server.monitors,c->db->id,c->argv,c->argc);
    }

    /* Call the command. */
    c->flags &= ~(REDIS_FORCE_AOF|REDIS_FORCE_REPL);
    redisOpArrayInit(&server.also_propagate);
    dirty = server.dirty;
    start = ustime();
    c->cmd->proc(c);
    duration = ustime()-start;
    dirty = server.dirty-dirty;

    /* When EVAL is called loading the AOF we don't want commands called
     * from Lua to go into the slowlog or to populate statistics. */
    if (server.loading && c->flags & REDIS_LUA_CLIENT)
        flags &= ~(REDIS_CALL_SLOWLOG | REDIS_CALL_STATS);

    /* If the caller is Lua, we want to force the EVAL caller to propagate
     * the script if the command flag or client flag are forcing the
     * propagation. */
    if (c->flags & REDIS_LUA_CLIENT && server.lua_caller) {
        if (c->flags & REDIS_FORCE_REPL)
            server.lua_caller->flags |= REDIS_FORCE_REPL;
        if (c->flags & REDIS_FORCE_AOF)
            server.lua_caller->flags |= REDIS_FORCE_AOF;
    }

    /* Log the command into the Slow log if needed, and populate the
     * per-command statistics that we show in INFO commandstats. */
    if (flags & REDIS_CALL_SLOWLOG && c->cmd->proc != execCommand) {
        char *latency_event = (c->cmd->flags & REDIS_CMD_FAST) ?
                              "fast-command" : "command";
        latencyAddSampleIfNeeded(latency_event,duration/1000);
        slowlogPushEntryIfNeeded(c->argv,c->argc,duration);
    }
    if (flags & REDIS_CALL_STATS) {
        c->cmd->microseconds += duration;
        c->cmd->calls++;
    }

    /* Propagate the command into the AOF and replication link */
    if (flags & REDIS_CALL_PROPAGATE) {
        int flags = REDIS_PROPAGATE_NONE;

        if (c->flags & REDIS_FORCE_REPL) flags |= REDIS_PROPAGATE_REPL;
        if (c->flags & REDIS_FORCE_AOF) flags |= REDIS_PROPAGATE_AOF;
        if (dirty)
            flags |= (REDIS_PROPAGATE_REPL | REDIS_PROPAGATE_AOF);
        if (flags != REDIS_PROPAGATE_NONE)
            propagate(c->cmd,c->db->id,c->argv,c->argc,flags);
    }

    /* Restore the old FORCE_AOF/REPL flags, since call can be executed
     * recursively. */
    c->flags &= ~(REDIS_FORCE_AOF|REDIS_FORCE_REPL);
    c->flags |= client_old_flags & (REDIS_FORCE_AOF|REDIS_FORCE_REPL);

    /* Handle the alsoPropagate() API to handle commands that want to propagate
     * multiple separated commands. */
    if (server.also_propagate.numops) {
        int j;
        redisOp *rop;

        for (j = 0; j < server.also_propagate.numops; j++) {
            rop = &server.also_propagate.ops[j];
            propagate(rop->cmd, rop->dbid, rop->argv, rop->argc, rop->target);
        }
        redisOpArrayFree(&server.also_propagate);
    }
    server.stat_numcommands++;
}

/* If this function gets called we already read a whole
 * command, arguments are in the client argv/argc fields.
 * processCommand() execute the command or prepare the
 * server for a bulk read from the client.
 *
 * If 1 is returned the client is still alive and valid and
 * other operations can be performed by the caller. Otherwise
 * if 0 is returned the client was destroyed (i.e. after QUIT). */
int processCommand(redisClient *c) {
    /* The QUIT command is handled separately. Normal command procs will
     * go through checking for replication and QUIT will cause trouble
     * when FORCE_REPLICATION is enabled and would be implemented in
     * a regular command proc. */
    if (!strcasecmp(c->argv[0]->ptr,"quit")) {
        addReply(c,shared.ok);
        c->flags |= REDIS_CLOSE_AFTER_REPLY;
        return REDIS_ERR;
    }

    /* Now lookup the command and check ASAP about trivial error conditions
     * such as wrong arity, bad command name and so forth. */
    c->cmd = c->lastcmd = lookupCommand(c->argv[0]->ptr);
    if (!c->cmd) {
        flagTransaction(c);
        addReplyErrorFormat(c,"unknown command '%s'",
            (char*)c->argv[0]->ptr);
        return REDIS_OK;
    } else if ((c->cmd->arity > 0 && c->cmd->arity != c->argc) ||
               (c->argc < -c->cmd->arity)) {
        flagTransaction(c);
        addReplyErrorFormat(c,"wrong number of arguments for '%s' command",
            c->cmd->name);
        return REDIS_OK;
    }

    /* Check if the user is authenticated */
    if (server.requirepass && !c->authenticated && c->cmd->proc != authCommand)
    {
        flagTransaction(c);
        addReply(c,shared.noautherr);
        return REDIS_OK;
    }

    /* Handle the maxmemory directive.
     *
     * First we try to free some memory if possible (if there are volatile
     * keys in the dataset). If there are not the only thing we can do
     * is returning an error. */
    if (server.maxmemory) {
        int retval = freeMemoryIfNeeded();
        if ((c->cmd->flags & REDIS_CMD_DENYOOM) && retval == REDIS_ERR) {
            flagTransaction(c);
            addReply(c, shared.oomerr);
            return REDIS_OK;
        }
    }

    /* Don't accept write commands if there are problems persisting on disk
     * and if this is a master instance. */
    if (((server.stop_writes_on_bgsave_err &&
          server.saveparamslen > 0 &&
          server.lastbgsave_status == REDIS_ERR) ||
          server.aof_last_write_status == REDIS_ERR) &&
        server.masterhost == NULL &&
        (c->cmd->flags & REDIS_CMD_WRITE ||
         c->cmd->proc == pingCommand))
    {
        flagTransaction(c);
        if (server.aof_last_write_status == REDIS_OK)
            addReply(c, shared.bgsaveerr);
        else
            addReplySds(c,
                sdscatprintf(sdsempty(),
                "-MISCONF Errors writing to the AOF file: %s\r\n",
                strerror(server.aof_last_write_errno)));
        return REDIS_OK;
    }

    /* Don't accept write commands if there are not enough good slaves and
     * user configured the min-slaves-to-write option. */
    if (server.masterhost == NULL &&
        server.repl_min_slaves_to_write &&
        server.repl_min_slaves_max_lag &&
        c->cmd->flags & REDIS_CMD_WRITE &&
        server.repl_good_slaves_count < server.repl_min_slaves_to_write)
    {
        flagTransaction(c);
        addReply(c, shared.noreplicaserr);
        return REDIS_OK;
    }

    /* Don't accept write commands if this is a read only slave. But
     * accept write commands if this is our master. */
    if (server.masterhost && server.repl_slave_ro &&
        !(c->flags & REDIS_MASTER) &&
        c->cmd->flags & REDIS_CMD_WRITE)
    {
        addReply(c, shared.roslaveerr);
        return REDIS_OK;
    }

    /* Only allow SUBSCRIBE and UNSUBSCRIBE in the context of Pub/Sub */
    if (c->flags & REDIS_PUBSUB &&
        c->cmd->proc != pingCommand &&
        c->cmd->proc != subscribeCommand &&
        c->cmd->proc != unsubscribeCommand &&
        c->cmd->proc != psubscribeCommand &&
        c->cmd->proc != punsubscribeCommand) {
        addReplyError(c,"only (P)SUBSCRIBE / (P)UNSUBSCRIBE / QUIT allowed in this context");
        return REDIS_OK;
    }

    /* Only allow INFO and SLAVEOF when slave-serve-stale-data is no and
     * we are a slave with a broken link with master. */
    if (server.masterhost && server.repl_state != REDIS_REPL_CONNECTED &&
        server.repl_serve_stale_data == 0 &&
        !(c->cmd->flags & REDIS_CMD_STALE))
    {
        flagTransaction(c);
        addReply(c, shared.masterdownerr);
        return REDIS_OK;
    }

    /* Loading DB? Return an error if the command has not the
     * REDIS_CMD_LOADING flag. */
    if (server.loading && !(c->cmd->flags & REDIS_CMD_LOADING)) {
        addReply(c, shared.loadingerr);
        return REDIS_OK;
    }

    /* Lua script too slow? Only allow a limited number of commands. */
    if (server.lua_timedout &&
          c->cmd->proc != authCommand &&
          c->cmd->proc != replconfCommand &&
        !(c->cmd->proc == shutdownCommand &&
          c->argc == 2 &&
          tolower(((char*)c->argv[1]->ptr)[0]) == 'n') &&
        !(c->cmd->proc == scriptCommand &&
          c->argc == 2 &&
          tolower(((char*)c->argv[1]->ptr)[0]) == 'k'))
    {
        flagTransaction(c);
        addReply(c, shared.slowscripterr);
        return REDIS_OK;
    }

    /* Exec the command */
    if (c->flags & REDIS_MULTI &&
        c->cmd->proc != execCommand && c->cmd->proc != discardCommand &&
        c->cmd->proc != multiCommand && c->cmd->proc != watchCommand)
    {
        queueMultiCommand(c);
        addReply(c,shared.queued);
    } else {
        call(c,REDIS_CALL_FULL);
        if (listLength(server.ready_keys))
            handleClientsBlockedOnLists();
    }
    return REDIS_OK;
}

/*================================== Shutdown =============================== */

/* Close listening sockets. Also unlink the unix domain socket if
 * unlink_unix_socket is non-zero. */
void closeListeningSockets(int unlink_unix_socket) {
    int j;

    for (j = 0; j < server.ipfd_count; j++) close(server.ipfd[j]);
    if (server.sofd != -1) close(server.sofd);
    if (unlink_unix_socket && server.unixsocket) {
        redisLog(REDIS_NOTICE,"Removing the unix socket file.");
        unlink(server.unixsocket); /* don't care if this fails */
    }
}

int prepareForShutdown(int flags) {
    int save = flags & REDIS_SHUTDOWN_SAVE;
    int nosave = flags & REDIS_SHUTDOWN_NOSAVE;

    redisLog(REDIS_WARNING,"User requested shutdown...");
    /* Kill the saving child if there is a background saving in progress.
       We want to avoid race conditions, for instance our saving child may
       overwrite the synchronous saving did by SHUTDOWN. */
    if (server.rdb_child_pid != -1) {
        redisLog(REDIS_WARNING,"There is a child saving an .rdb. Killing it!");
#ifdef _WIN32
        AbortForkOperation();
#else
        kill(server.rdb_child_pid,SIGUSR1);
#endif
        rdbRemoveTempFile(server.rdb_child_pid);
    }
    if (server.aof_state != REDIS_AOF_OFF) {
        /* Kill the AOF saving child as the AOF we already have may be longer
         * but contains the full dataset anyway. */
        if (server.aof_child_pid != -1) {
            /* If we have AOF enabled but haven't written the AOF yet, don't
             * shutdown or else the dataset will be lost. */
            if (server.aof_state == REDIS_AOF_WAIT_REWRITE) {
                redisLog(REDIS_WARNING, "Writing initial AOF, can't exit.");
                return REDIS_ERR;
            }
            redisLog(REDIS_WARNING,
                "There is a child rewriting the AOF. Killing it!");
#ifdef _WIN32
            AbortForkOperation();
#else
            kill(server.aof_child_pid,SIGUSR1);
#endif
        }
        /* Append only file: fsync() the AOF and exit */
        redisLog(REDIS_NOTICE,"Calling fsync() on the AOF file.");
        aof_fsync(server.aof_fd);
    }
    if ((server.saveparamslen > 0 && !nosave) || save) {
        redisLog(REDIS_NOTICE,"Saving the final RDB snapshot before exiting.");
        /* Snapshotting. Perform a SYNC SAVE and exit */
        if (rdbSave(server.rdb_filename) != REDIS_OK) {
            /* Ooops.. error saving! The best we can do is to continue
             * operating. Note that if there was a background saving process,
             * in the next cron() Redis will be notified that the background
             * saving aborted, handling special stuff like slaves pending for
             * synchronization... */
            redisLog(REDIS_WARNING,"Error trying to save the DB, can't exit.");
            return REDIS_ERR;
        }
    }
    if (server.daemonize) {
        redisLog(REDIS_NOTICE,"Removing the pid file.");
        unlink(server.pidfile);
    }
    /* Close the listening sockets. Apparently this allows faster restarts. */

    closeListeningSockets(1);
    redisLog(REDIS_WARNING,"%s is now ready to exit, bye bye...",
        server.sentinel_mode ? "Sentinel" : "Redis");
    return REDIS_OK;
}

/*================================== Commands =============================== */

/* Return zero if strings are the same, non-zero if they are not.
 * The comparison is performed in a way that prevents an attacker to obtain
 * information about the nature of the strings just monitoring the execution
 * time of the function.
 *
 * Note that limiting the comparison length to strings up to 512 bytes we
 * can avoid leaking any information about the password length and any
 * possible branch misprediction related leak.
 */
int time_independent_strcmp(char *a, char *b) {
    char bufa[REDIS_AUTHPASS_MAX_LEN], bufb[REDIS_AUTHPASS_MAX_LEN];
    /* The above two strlen perform len(a) + len(b) operations where either
     * a or b are fixed (our password) length, and the difference is only
     * relative to the length of the user provided string, so no information
     * leak is possible in the following two lines of code. */
<<<<<<< HEAD
    int alen = (int)strlen(a);
    int blen = (int)strlen(b);
    int j;
=======
    unsigned int alen = strlen(a);
    unsigned int blen = strlen(b);
    unsigned int j;
>>>>>>> db6e874a
    int diff = 0;

    /* We can't compare strings longer than our static buffers.
     * Note that this will never pass the first test in practical circumstances
     * so there is no info leak. */
    if (alen > sizeof(bufa) || blen > sizeof(bufb)) return 1;

    memset(bufa,0,sizeof(bufa));        /* Constant time. */
    memset(bufb,0,sizeof(bufb));        /* Constant time. */
    /* Again the time of the following two copies is proportional to
     * len(a) + len(b) so no info is leaked. */
    memcpy(bufa,a,alen);
    memcpy(bufb,b,blen);

    /* Always compare all the chars in the two buffers without
     * conditional expressions. */
    for (j = 0; j < sizeof(bufa); j++) {
        diff |= (bufa[j] ^ bufb[j]);
    }
    /* Length must be equal as well. */
    diff |= alen ^ blen;
    return diff; /* If zero strings are the same. */
}

void authCommand(redisClient *c) {
    if (!server.requirepass) {
        addReplyError(c,"Client sent AUTH, but no password is set");
    } else if (!time_independent_strcmp(c->argv[1]->ptr, server.requirepass)) {
      c->authenticated = 1;
      addReply(c,shared.ok);
    } else {
      c->authenticated = 0;
      addReplyError(c,"invalid password");
    }
}

/* The PING command. It works in a different way if the client is in
 * in Pub/Sub mode. */
void pingCommand(redisClient *c) {
    /* The command takes zero or one arguments. */
    if (c->argc > 2) {
        addReplyErrorFormat(c,"wrong number of arguments for '%s' command",
            c->cmd->name);
        return;
    }

    if (c->flags & REDIS_PUBSUB) {
        addReply(c,shared.mbulkhdr[2]);
        addReplyBulkCBuffer(c,"pong",4);
        if (c->argc == 1)
            addReplyBulkCBuffer(c,"",0);
        else
            addReplyBulk(c,c->argv[1]);
    } else {
        if (c->argc == 1)
            addReply(c,shared.pong);
        else
            addReplyBulk(c,c->argv[1]);
    }
}

void echoCommand(redisClient *c) {
    addReplyBulk(c,c->argv[1]);
}

void timeCommand(redisClient *c) {
    struct timeval tv;

    /* gettimeofday() can only fail if &tv is a bad address so we
     * don't check for errors. */
    gettimeofday(&tv,NULL);
    addReplyMultiBulkLen(c,2);
    addReplyBulkLongLong(c,tv.tv_sec);
    addReplyBulkLongLong(c,tv.tv_usec);
}


/* Helper function for addReplyCommand() to output flags. */
int addReplyCommandFlag(redisClient *c, struct redisCommand *cmd, int f, char *reply) {
    if (cmd->flags & f) {
        addReplyStatus(c, reply);
        return 1;
    }
    return 0;
}

/* Output the representation of a Redis command. Used by the COMMAND command. */
void addReplyCommand(redisClient *c, struct redisCommand *cmd) {
    if (!cmd) {
        addReply(c, shared.nullbulk);
    } else {
        /* We are adding: command name, arg count, flags, first, last, offset */
        addReplyMultiBulkLen(c, 6);
        addReplyBulkCString(c, cmd->name);
        addReplyLongLong(c, cmd->arity);

        int flagcount = 0;
        void *flaglen = addDeferredMultiBulkLength(c);
        flagcount += addReplyCommandFlag(c,cmd,REDIS_CMD_WRITE, "write");
        flagcount += addReplyCommandFlag(c,cmd,REDIS_CMD_READONLY, "readonly");
        flagcount += addReplyCommandFlag(c,cmd,REDIS_CMD_DENYOOM, "denyoom");
        flagcount += addReplyCommandFlag(c,cmd,REDIS_CMD_ADMIN, "admin");
        flagcount += addReplyCommandFlag(c,cmd,REDIS_CMD_PUBSUB, "pubsub");
        flagcount += addReplyCommandFlag(c,cmd,REDIS_CMD_NOSCRIPT, "noscript");
        flagcount += addReplyCommandFlag(c,cmd,REDIS_CMD_RANDOM, "random");
        flagcount += addReplyCommandFlag(c,cmd,REDIS_CMD_SORT_FOR_SCRIPT,"sort_for_script");
        flagcount += addReplyCommandFlag(c,cmd,REDIS_CMD_LOADING, "loading");
        flagcount += addReplyCommandFlag(c,cmd,REDIS_CMD_STALE, "stale");
        flagcount += addReplyCommandFlag(c,cmd,REDIS_CMD_SKIP_MONITOR, "skip_monitor");
        flagcount += addReplyCommandFlag(c,cmd,REDIS_CMD_FAST, "fast");
        if (cmd->getkeys_proc) {
            addReplyStatus(c, "movablekeys");
            flagcount += 1;
        }
        setDeferredMultiBulkLength(c, flaglen, flagcount);

        addReplyLongLong(c, cmd->firstkey);
        addReplyLongLong(c, cmd->lastkey);
        addReplyLongLong(c, cmd->keystep);
    }
}

/* COMMAND <subcommand> <args> */
void commandCommand(redisClient *c) {
    dictIterator *di;
    dictEntry *de;

    if (c->argc == 1) {
        addReplyMultiBulkLen(c, dictSize(server.commands));
        di = dictGetIterator(server.commands);
        while ((de = dictNext(di)) != NULL) {
            addReplyCommand(c, dictGetVal(de));
        }
        dictReleaseIterator(di);
    } else if (!strcasecmp(c->argv[1]->ptr, "info")) {
        int i;
        addReplyMultiBulkLen(c, c->argc-2);
        for (i = 2; i < c->argc; i++) {
            addReplyCommand(c, dictFetchValue(server.commands, c->argv[i]->ptr));
        }
    } else if (!strcasecmp(c->argv[1]->ptr, "count") && c->argc == 2) {
        addReplyLongLong(c, dictSize(server.commands));
    } else {
        addReplyError(c, "Unknown subcommand or wrong number of arguments.");
        return;
    }
}

/* Convert an amount of bytes into a human readable string in the form
 * of 100B, 2G, 100M, 4K, and so forth. */
void bytesToHuman(char *s, unsigned long long n) {
    double d;

    if (n < 1024) {
        /* Bytes */
        sprintf(s,"%lluB",n);
        return;
    } else if (n < (1024*1024)) {
        d = (double)n/(1024);
        sprintf(s,"%.2fK",d);
    } else if (n < (1024LL*1024*1024)) {
        d = (double)n/(1024*1024);
        sprintf(s,"%.2fM",d);
    } else if (n < (1024LL*1024*1024*1024)) {
        d = (double)n/(1024LL*1024*1024);
        sprintf(s,"%.2fG",d);
    } else if (n < (1024LL*1024*1024*1024*1024)) {
        d = (double)n/(1024LL*1024*1024*1024);
        sprintf(s,"%.2fT",d);
    } else if (n < (1024LL*1024*1024*1024*1024*1024)) {
        d = (double)n/(1024LL*1024*1024*1024*1024);
        sprintf(s,"%.2fP",d);
    } else {
        /* Let's hope we never need this */
        sprintf(s,"%lluB",n);
    }
}

/* Create the string returned by the INFO command. This is decoupled
 * by the INFO command itself as we need to report the same information
 * on memory corruption problems. */
sds genRedisInfoString(char *section) {
    sds info = sdsempty();
    time_t uptime = server.unixtime-server.stat_starttime;
    int j, numcommands;
    struct rusage self_ru, c_ru;
    unsigned long lol, bib;
    int allsections = 0, defsections = 0;
    int sections = 0;

    if (section == NULL) section = "default";
    allsections = strcasecmp(section,"all") == 0;
    defsections = strcasecmp(section,"default") == 0;

    getrusage(RUSAGE_SELF, &self_ru);
    getrusage(RUSAGE_CHILDREN, &c_ru);
    getClientsMaxBuffers(&lol,&bib);

    /* Server */
    if (allsections || defsections || !strcasecmp(section,"server")) {
#ifndef _WIN32
        static int call_uname = 1;
        static struct utsname name;
#endif
        char *mode;

        if (server.sentinel_mode) mode = "sentinel";
        else mode = "standalone";

        if (sections++) info = sdscat(info,"\r\n");

#ifndef _WIN32
        if (call_uname) {
            /* Uname can be slow and is always the same output. Cache it. */
            uname(&name);
            call_uname = 0;
        }
#endif

        info = sdscatprintf(info,
            "# Server\r\n"
            "redis_version:%s\r\n"
            "redis_git_sha1:%s\r\n"
            "redis_git_dirty:%d\r\n"
            "redis_build_id:%llx\r\n"
            "redis_mode:%s\r\n"
            "os:%s %s %s\r\n"
            "arch_bits:%d\r\n"
            "multiplexing_api:%s\r\n"
            "gcc_version:%d.%d.%d\r\n"
            "process_id:%ld\r\n"
            "run_id:%s\r\n"
            "tcp_port:%d\r\n"
#ifdef _WIN32
            "uptime_in_seconds:%lld\r\n"
            "uptime_in_days:%lld\r\n"
#else
            "uptime_in_seconds:%jd\r\n"
            "uptime_in_days:%jd\r\n"
#endif
            "hz:%d\r\n"
            "lru_clock:%ld\r\n"
            "config_file:%s\r\n",
            REDIS_VERSION,
            redisGitSHA1(),
            strtol(redisGitDirty(),NULL,10) > 0,
            (unsigned long long) redisBuildId(),
            mode,
#ifndef _WIN32
            name.sysname, name.release, name.machine,
#else
            "Windows", "", "",
#endif
            server.arch_bits,
            aeGetApiName(),
#ifdef __GNUC__
            __GNUC__,__GNUC_MINOR__,__GNUC_PATCHLEVEL__,
#else
            0,0,0,
#endif
            (long) getpid(),
            server.runid,
            server.port,
            (intmax_t)uptime,
            (intmax_t)(uptime/(3600*24)),
            server.hz,
            (unsigned long) server.lruclock,
            server.configfile ? server.configfile : "");
    }

    /* Clients */
    if (allsections || defsections || !strcasecmp(section,"clients")) {
        if (sections++) info = sdscat(info,"\r\n");
        info = sdscatprintf(info,
            "# Clients\r\n"
            "connected_clients:%lu\r\n"
            "client_longest_output_list:%lu\r\n"
            "client_biggest_input_buf:%lu\r\n"
            "blocked_clients:%d\r\n",
            listLength(server.clients)-listLength(server.slaves),
            lol, bib,
            server.bpop_blocked_clients);
    }

    /* Memory */
    if (allsections || defsections || !strcasecmp(section,"memory")) {
        char hmem[64];
        char peak_hmem[64];
        size_t zmalloc_used = zmalloc_used_memory();

        /* Peak memory is updated from time to time by serverCron() so it
         * may happen that the instantaneous value is slightly bigger than
         * the peak value. This may confuse users, so we update the peak
         * if found smaller than the current memory usage. */
        if (zmalloc_used > server.stat_peak_memory)
            server.stat_peak_memory = zmalloc_used;

        bytesToHuman(hmem,zmalloc_used);
        bytesToHuman(peak_hmem,server.stat_peak_memory);
        if (sections++) info = sdscat(info,"\r\n");
#ifdef _WIN32
        info = sdscatprintf(info,
            "# Memory\r\n"
            "used_memory:%llu\r\n"
            "used_memory_human:%s\r\n"
            "used_memory_rss:%llu\r\n"
            "used_memory_peak:%llu\r\n"
            "used_memory_peak_human:%s\r\n"
            "used_memory_lua:%lld\r\n"
            "mem_fragmentation_ratio:%.2f\r\n"
            "mem_allocator:%s\r\n",
            (long long)zmalloc_used,
            hmem,
            (long long)server.resident_set_size,
            (long long)server.stat_peak_memory,
            peak_hmem,
            ((long long)lua_gc(server.lua,LUA_GCCOUNT,0))*1024LL,
            zmalloc_get_fragmentation_ratio(server.resident_set_size),
            ZMALLOC_LIB
            );
#else
        info = sdscatprintf(info,
            "# Memory\r\n"
            "used_memory:%zu\r\n"
            "used_memory_human:%s\r\n"
            "used_memory_rss:%zu\r\n"
            "used_memory_peak:%zu\r\n"
            "used_memory_peak_human:%s\r\n"
            "used_memory_lua:%lld\r\n"
            "mem_fragmentation_ratio:%.2f\r\n"
            "mem_allocator:%s\r\n",
            zmalloc_used,
            hmem,
            server.resident_set_size,
            server.stat_peak_memory,
            peak_hmem,
            ((long long)lua_gc(server.lua,LUA_GCCOUNT,0))*1024LL,
            zmalloc_get_fragmentation_ratio(server.resident_set_size),
            ZMALLOC_LIB
            );
#endif
    }

#ifdef _WIN32
    /* Persistence */
    if (allsections || defsections || !strcasecmp(section,"persistence")) {
        if (sections++) info = sdscat(info,"\r\n");
        info = sdscatprintf(info,
            "# Persistence\r\n"
            "loading:%d\r\n"
            "rdb_changes_since_last_save:%lld\r\n"
            "rdb_bgsave_in_progress:%d\r\n"
            "rdb_last_save_time:%lld\r\n"
            "rdb_last_bgsave_status:%s\r\n"
            "rdb_last_bgsave_time_sec:%lld\r\n"
            "rdb_current_bgsave_time_sec:%lld\r\n"
            "aof_enabled:%d\r\n"
            "aof_rewrite_in_progress:%d\r\n"
            "aof_rewrite_scheduled:%d\r\n"
            "aof_last_rewrite_time_sec:%lld\r\n"
            "aof_current_rewrite_time_sec:%lld\r\n"
            "aof_last_bgrewrite_status:%s\r\n"
            "aof_last_write_status:%s\r\n", 
            server.loading,
            server.dirty,
            server.rdb_child_pid != -1,
            (long long)server.lastsave,
            (server.lastbgsave_status == REDIS_OK) ? "ok" : "err",
            (long long)server.rdb_save_time_last,
            (server.rdb_child_pid == -1) ?
                (long long)-1 : (long long)(time(NULL)-server.rdb_save_time_start),
            server.aof_state != REDIS_AOF_OFF,
            server.aof_child_pid != -1,
            server.aof_rewrite_scheduled,
            (long long)server.aof_rewrite_time_last,
            (server.aof_child_pid == -1) ?
                (long long)-1 : (long long)(time(NULL)-server.aof_rewrite_time_start),
            (server.aof_lastbgrewrite_status == REDIS_OK) ? "ok" : "err",
            (server.aof_last_write_status == REDIS_OK) ? "ok" : "err");
#else
    /* Persistence */
    if (allsections || defsections || !strcasecmp(section,"persistence")) {
        if (sections++) info = sdscat(info,"\r\n");
        info = sdscatprintf(info,
            "# Persistence\r\n"
            "loading:%d\r\n"
            "rdb_changes_since_last_save:%lld\r\n"
            "rdb_bgsave_in_progress:%d\r\n"
            "rdb_last_save_time:%jd\r\n"
            "rdb_last_bgsave_status:%s\r\n"
            "rdb_last_bgsave_time_sec:%jd\r\n"
            "rdb_current_bgsave_time_sec:%jd\r\n"
            "aof_enabled:%d\r\n"
            "aof_rewrite_in_progress:%d\r\n"
            "aof_rewrite_scheduled:%d\r\n"
            "aof_last_rewrite_time_sec:%jd\r\n"
            "aof_current_rewrite_time_sec:%jd\r\n"
            "aof_last_bgrewrite_status:%s\r\n"
            "aof_last_write_status:%s\r\n",
            server.loading,
            server.dirty,
            server.rdb_child_pid != -1,
            (intmax_t)server.lastsave,
            (server.lastbgsave_status == REDIS_OK) ? "ok" : "err",
            (intmax_t)server.rdb_save_time_last,
            (intmax_t)((server.rdb_child_pid == -1) ?
                -1 : time(NULL)-server.rdb_save_time_start),
            server.aof_state != REDIS_AOF_OFF,
            server.aof_child_pid != -1,
            server.aof_rewrite_scheduled,
            (intmax_t)server.aof_rewrite_time_last,
            (intmax_t)((server.aof_child_pid == -1) ?
                -1 : time(NULL)-server.aof_rewrite_time_start),
            (server.aof_lastbgrewrite_status == REDIS_OK) ? "ok" : "err",
            (server.aof_last_write_status == REDIS_OK) ? "ok" : "err");
#endif

#ifdef _WIN32
        if (server.aof_state != REDIS_AOF_OFF) {
            info = sdscatprintf(info,
                "aof_current_size:%lld\r\n"
                "aof_base_size:%lld\r\n"
                "aof_pending_rewrite:%d\r\n"
                "aof_buffer_length:%llu\r\n"
                "aof_rewrite_buffer_length:%lu\r\n"
                "aof_pending_bio_fsync:%llu\r\n"
                "aof_delayed_fsync:%lu\r\n",
                (long long) server.aof_current_size,
                (long long) server.aof_rewrite_base_size,
                server.aof_rewrite_scheduled,
                (long long)sdslen(server.aof_buf),
                aofRewriteBufferSize(),
                bioPendingJobsOfType(REDIS_BIO_AOF_FSYNC),
                server.aof_delayed_fsync);
        }
#else
        if (server.aof_state != REDIS_AOF_OFF) {
            info = sdscatprintf(info,
                "aof_current_size:%lld\r\n"
                "aof_base_size:%lld\r\n"
                "aof_pending_rewrite:%d\r\n"
                "aof_buffer_length:%zu\r\n"
                "aof_rewrite_buffer_length:%lu\r\n"
                "aof_pending_bio_fsync:%llu\r\n"
                "aof_delayed_fsync:%lu\r\n",
                (long long) server.aof_current_size,
                (long long) server.aof_rewrite_base_size,
                server.aof_rewrite_scheduled,
                sdslen(server.aof_buf),
                aofRewriteBufferSize(),
                bioPendingJobsOfType(REDIS_BIO_AOF_FSYNC),
                server.aof_delayed_fsync);
        }
#endif

        if (server.loading) {
            double perc;
            time_t eta, elapsed;
#ifdef _WIN32
            long long remaining_bytes = server.loading_total_bytes-
                                    server.loading_loaded_bytes;
#else
            off_t remaining_bytes = server.loading_total_bytes-
                                    server.loading_loaded_bytes;
#endif

            perc = ((double)server.loading_loaded_bytes /
                   server.loading_total_bytes) * 100;

            elapsed = server.unixtime-server.loading_start_time;
            if (elapsed == 0) {
                eta = 1; /* A fake 1 second figure if we don't have
                            enough info */
            } else {
                eta = (elapsed*remaining_bytes)/server.loading_loaded_bytes;
            }

            info = sdscatprintf(info,
                "loading_start_time:%jd\r\n"
                "loading_total_bytes:%llu\r\n"
                "loading_loaded_bytes:%llu\r\n"
                "loading_loaded_perc:%.2f\r\n"
                "loading_eta_seconds:%jd\r\n",
                (intmax_t) server.loading_start_time,
                (unsigned long long) server.loading_total_bytes,
                (unsigned long long) server.loading_loaded_bytes,
                perc,
                (intmax_t)eta
            );
        }
    }

    /* Stats */
    if (allsections || defsections || !strcasecmp(section,"stats")) {
        if (sections++) info = sdscat(info,"\r\n");
        info = sdscatprintf(info,
            "# Stats\r\n"
            "total_connections_received:%lld\r\n"
            "total_commands_processed:%lld\r\n"
            "instantaneous_ops_per_sec:%lld\r\n"
            "rejected_connections:%lld\r\n"
            "sync_full:%lld\r\n"
            "sync_partial_ok:%lld\r\n"
            "sync_partial_err:%lld\r\n"
            "expired_keys:%lld\r\n"
            "evicted_keys:%lld\r\n"
            "keyspace_hits:%lld\r\n"
            "keyspace_misses:%lld\r\n"
            "pubsub_channels:%ld\r\n"
            "pubsub_patterns:%lu\r\n"
            "latest_fork_usec:%lld\r\n",
            server.stat_numconnections,
            server.stat_numcommands,
            getOperationsPerSecond(),
            server.stat_rejected_conn,
            server.stat_sync_full,
            server.stat_sync_partial_ok,
            server.stat_sync_partial_err,
            server.stat_expiredkeys,
            server.stat_evictedkeys,
            server.stat_keyspace_hits,
            server.stat_keyspace_misses,
            dictSize(server.pubsub_channels),
            listLength(server.pubsub_patterns),
            server.stat_fork_time);
    }

    /* Replication */
    if (allsections || defsections || !strcasecmp(section,"replication")) {
        if (sections++) info = sdscat(info,"\r\n");
        info = sdscatprintf(info,
            "# Replication\r\n"
            "role:%s\r\n",
            server.masterhost == NULL ? "master" : "slave");
        if (server.masterhost) {
            long long slave_repl_offset = 1;

            if (server.master)
                slave_repl_offset = server.master->reploff;
            else if (server.cached_master)
                slave_repl_offset = server.cached_master->reploff;

            info = sdscatprintf(info,
                "master_host:%s\r\n"
                "master_port:%d\r\n"
                "master_link_status:%s\r\n"
                "master_last_io_seconds_ago:%d\r\n"
                "master_sync_in_progress:%d\r\n"
                "slave_repl_offset:%lld\r\n"
                ,server.masterhost,
                server.masterport,
                (server.repl_state == REDIS_REPL_CONNECTED) ?
                    "up" : "down",
                server.master ?
                ((int)(server.unixtime-server.master->lastinteraction)) : -1,
                server.repl_state == REDIS_REPL_TRANSFER,
                slave_repl_offset
            );

            if (server.repl_state == REDIS_REPL_TRANSFER) {
                info = sdscatprintf(info,
                    "master_sync_left_bytes:%lld\r\n"
                    "master_sync_last_io_seconds_ago:%d\r\n"
                    , (long long)
                        (server.repl_transfer_size - server.repl_transfer_read),
                    (int)(server.unixtime-server.repl_transfer_lastio)
                );
            }

            if (server.repl_state != REDIS_REPL_CONNECTED) {
                info = sdscatprintf(info,
                    "master_link_down_since_seconds:%jd\r\n",
                    (intmax_t)server.unixtime-server.repl_down_since);
            }
            info = sdscatprintf(info,
                "slave_priority:%d\r\n"
                "slave_read_only:%d\r\n",
                server.slave_priority,
                server.repl_slave_ro);
        }

        info = sdscatprintf(info,
            "connected_slaves:%lu\r\n",
            listLength(server.slaves));

        /* If min-slaves-to-write is active, write the number of slaves
         * currently considered 'good'. */
        if (server.repl_min_slaves_to_write &&
            server.repl_min_slaves_max_lag) {
            info = sdscatprintf(info,
                "min_slaves_good_slaves:%d\r\n",
                server.repl_good_slaves_count);
        }

        if (listLength(server.slaves)) {
            int slaveid = 0;
            listNode *ln;
            listIter li;

            listRewind(server.slaves,&li);
            while((ln = listNext(&li))) {
                redisClient *slave = listNodeValue(ln);
                char *state = NULL;
                char ip[REDIS_IP_STR_LEN];
                int port;
                long lag = 0;

                if (anetPeerToString(slave->fd,ip,sizeof(ip),&port) == -1) continue;
                switch(slave->replstate) {
                case REDIS_REPL_WAIT_BGSAVE_START:
                case REDIS_REPL_WAIT_BGSAVE_END:
                    state = "wait_bgsave";
                    break;
                case REDIS_REPL_SEND_BULK:
                    state = "send_bulk";
                    break;
                case REDIS_REPL_ONLINE:
                    state = "online";
                    break;
                }
                if (state == NULL) continue;
                if (slave->replstate == REDIS_REPL_ONLINE)
                    lag = (long)(time(NULL) - slave->repl_ack_time);

                info = sdscatprintf(info,
                    "slave%d:ip=%s,port=%d,state=%s,"
                    "offset=%lld,lag=%ld\r\n",
                    slaveid,ip,slave->slave_listening_port,state,
                    slave->repl_ack_off, lag);
                slaveid++;
            }
        }
        info = sdscatprintf(info,
            "master_repl_offset:%lld\r\n"
            "repl_backlog_active:%d\r\n"
            "repl_backlog_size:%lld\r\n"
            "repl_backlog_first_byte_offset:%lld\r\n"
            "repl_backlog_histlen:%lld\r\n",
            server.master_repl_offset,
            server.repl_backlog != NULL,
            server.repl_backlog_size,
            server.repl_backlog_off,
            server.repl_backlog_histlen);
    }

    /* CPU */
    if (allsections || defsections || !strcasecmp(section,"cpu")) {
        if (sections++) info = sdscat(info,"\r\n");
        info = sdscatprintf(info,
        "# CPU\r\n"
        "used_cpu_sys:%.2f\r\n"
        "used_cpu_user:%.2f\r\n"
        "used_cpu_sys_children:%.2f\r\n"
        "used_cpu_user_children:%.2f\r\n",
        (float)self_ru.ru_stime.tv_sec+(float)self_ru.ru_stime.tv_usec/1000000,
        (float)self_ru.ru_utime.tv_sec+(float)self_ru.ru_utime.tv_usec/1000000,
        (float)c_ru.ru_stime.tv_sec+(float)c_ru.ru_stime.tv_usec/1000000,
        (float)c_ru.ru_utime.tv_sec+(float)c_ru.ru_utime.tv_usec/1000000);
    }

    /* cmdtime */
    if (allsections || !strcasecmp(section,"commandstats")) {
        if (sections++) info = sdscat(info,"\r\n");
        info = sdscatprintf(info, "# Commandstats\r\n");
        numcommands = sizeof(redisCommandTable)/sizeof(struct redisCommand);
        for (j = 0; j < numcommands; j++) {
            struct redisCommand *c = redisCommandTable+j;

            if (!c->calls) continue;
            info = sdscatprintf(info,
                "cmdstat_%s:calls=%lld,usec=%lld,usec_per_call=%.2f\r\n",
                c->name, c->calls, c->microseconds,
                (c->calls == 0) ? 0 : ((float)c->microseconds/c->calls));
        }
    }

    /* Key space */
    if (allsections || defsections || !strcasecmp(section,"keyspace")) {
        if (sections++) info = sdscat(info,"\r\n");
        info = sdscatprintf(info, "# Keyspace\r\n");
        for (j = 0; j < server.dbnum; j++) {
            long long keys, vkeys;

            keys = dictSize(server.db[j].dict);
            vkeys = dictSize(server.db[j].expires);
            if (keys || vkeys) {
                info = sdscatprintf(info,
                    "db%d:keys=%lld,expires=%lld,avg_ttl=%lld\r\n",
                    j, keys, vkeys, server.db[j].avg_ttl);
            }
        }
    }
    return info;
}

void infoCommand(redisClient *c) {
    sds info;
    char *section = c->argc == 2 ? c->argv[1]->ptr : "default";

    if (c->argc > 2) {
        addReply(c,shared.syntaxerr);
        return;
    }
    info = genRedisInfoString(section);
    addReplySds(c,sdscatprintf(sdsempty(),"$%lu\r\n",
        (unsigned long)sdslen(info)));
    addReplySds(c,info);
    addReply(c,shared.crlf);
}

void monitorCommand(redisClient *c) {
    /* ignore MONITOR if already slave or in monitor mode */
    if (c->flags & REDIS_SLAVE) return;

    c->flags |= (REDIS_SLAVE|REDIS_MONITOR);
    listAddNodeTail(server.monitors,c);
    addReply(c,shared.ok);
}

/* ============================ Maxmemory directive  ======================== */

/* This function gets called when 'maxmemory' is set on the config file to limit
 * the max memory used by the server, before processing a command.
 *
 * The goal of the function is to free enough memory to keep Redis under the
 * configured memory limit.
 *
 * The function starts calculating how many bytes should be freed to keep
 * Redis under the limit, and enters a loop selecting the best keys to
 * evict accordingly to the configured policy.
 *
 * If all the bytes needed to return back under the limit were freed the
 * function returns REDIS_OK, otherwise REDIS_ERR is returned, and the caller
 * should block the execution of commands that will result in more memory
 * used by the server.
 */
int freeMemoryIfNeeded(void) {
    size_t mem_used, mem_tofree, mem_freed;
    int slaves = listLength(server.slaves);
    mstime_t latency;

    /* Remove the size of slaves output buffers and AOF buffer from the
     * count of used memory. */
    mem_used = zmalloc_used_memory();
    if (slaves) {
        listIter li;
        listNode *ln;

        listRewind(server.slaves,&li);
        while((ln = listNext(&li))) {
            redisClient *slave = listNodeValue(ln);
            unsigned long obuf_bytes = getClientOutputBufferMemoryUsage(slave);
            if (obuf_bytes > mem_used)
                mem_used = 0;
            else
                mem_used -= obuf_bytes;
        }
    }
    if (server.aof_state != REDIS_AOF_OFF) {
        mem_used -= sdslen(server.aof_buf);
        mem_used -= aofRewriteBufferSize();
    }

    /* Check if we are over the memory limit. */
    if (mem_used <= server.maxmemory) return REDIS_OK;

    if (server.maxmemory_policy == REDIS_MAXMEMORY_NO_EVICTION)
        return REDIS_ERR; /* We need to free memory, but policy forbids. */

    /* Compute how much memory we need to free. */
    mem_tofree = mem_used - (size_t)server.maxmemory;
    mem_freed = 0;
    latencyStartMonitor(latency);
    while (mem_freed < mem_tofree) {
        int j, k, keys_freed = 0;

        for (j = 0; j < server.dbnum; j++) {
            long bestval = 0; /* just to prevent warning */
            sds bestkey = NULL;
            struct dictEntry *de;
            redisDb *db = server.db+j;
            dict *dict;

            if (server.maxmemory_policy == REDIS_MAXMEMORY_ALLKEYS_LRU ||
                server.maxmemory_policy == REDIS_MAXMEMORY_ALLKEYS_RANDOM)
            {
                dict = server.db[j].dict;
            } else {
                dict = server.db[j].expires;
            }
            if (dictSize(dict) == 0) continue;

            /* volatile-random and allkeys-random policy */
            if (server.maxmemory_policy == REDIS_MAXMEMORY_ALLKEYS_RANDOM ||
                server.maxmemory_policy == REDIS_MAXMEMORY_VOLATILE_RANDOM)
            {
                de = dictGetRandomKey(dict);
                bestkey = dictGetKey(de);
            }

            /* volatile-lru and allkeys-lru policy */
            else if (server.maxmemory_policy == REDIS_MAXMEMORY_ALLKEYS_LRU ||
                server.maxmemory_policy == REDIS_MAXMEMORY_VOLATILE_LRU)
            {
                for (k = 0; k < server.maxmemory_samples; k++) {
                    sds thiskey;
                    long thisval;
                    robj *o;

                    de = dictGetRandomKey(dict);
                    thiskey = dictGetKey(de);
                    /* When policy is volatile-lru we need an additional lookup
                     * to locate the real key, as dict is set to db->expires. */
                    if (server.maxmemory_policy == REDIS_MAXMEMORY_VOLATILE_LRU)
                        de = dictFind(db->dict, thiskey);
                    o = dictGetVal(de);
                    thisval = estimateObjectIdleTime(o);

                    /* Higher idle time is better candidate for deletion */
                    if (bestkey == NULL || thisval > bestval) {
                        bestkey = thiskey;
                        bestval = thisval;
                    }
                }
            }

            /* volatile-ttl */
            else if (server.maxmemory_policy == REDIS_MAXMEMORY_VOLATILE_TTL) {
                for (k = 0; k < server.maxmemory_samples; k++) {
                    sds thiskey;
                    long thisval;

                    de = dictGetRandomKey(dict);
                    thiskey = dictGetKey(de);
                    thisval = (long) dictGetVal(de);

                    /* Expire sooner (minor expire unix timestamp) is better
                     * candidate for deletion */
                    if (bestkey == NULL || thisval < bestval) {
                        bestkey = thiskey;
                        bestval = thisval;
                    }
                }
            }

            /* Finally remove the selected key. */
            if (bestkey) {
                long long delta;

                robj *keyobj = createStringObject(bestkey,sdslen(bestkey));
                propagateExpire(db,keyobj);
                /* We compute the amount of memory freed by dbDelete() alone.
                 * It is possible that actually the memory needed to propagate
                 * the DEL in AOF and replication link is greater than the one
                 * we are freeing removing the key, but we can't account for
                 * that otherwise we would never exit the loop.
                 *
                 * AOF and Output buffer memory will be freed eventually so
                 * we only care about memory used by the key space. */
                delta = (long long) zmalloc_used_memory();
                dbDelete(db,keyobj);
                delta -= (long long) zmalloc_used_memory();
                mem_freed += (size_t)delta;
                server.stat_evictedkeys++;
                notifyKeyspaceEvent(REDIS_NOTIFY_EVICTED, "evicted",
                    keyobj, db->id);
                decrRefCount(keyobj);
                keys_freed++;

                /* When the memory to free starts to be big enough, we may
                 * start spending so much time here that is impossible to
                 * deliver data to the slaves fast enough, so we force the
                 * transmission here inside the loop. */
                if (slaves) flushSlavesOutputBuffers();
            }
        }
        if (!keys_freed) {
            latencyEndMonitor(latency);
            latencyAddSampleIfNeeded("eviction-cycle",latency);
            return REDIS_ERR; /* nothing to free... */
        }
    }
    latencyEndMonitor(latency);
    latencyAddSampleIfNeeded("eviction-cycle",latency);
    return REDIS_OK;
}

/* =================================== Main! ================================ */

#ifdef __linux__
int linuxOvercommitMemoryValue(void) {
    FILE *fp = fopen("/proc/sys/vm/overcommit_memory","r");
    char buf[64];

    if (!fp) return -1;
    if (fgets(buf,64,fp) == NULL) {
        fclose(fp);
        return -1;
    }
    fclose(fp);

    return atoi(buf);
}

void linuxOvercommitMemoryWarning(void) {
    if (linuxOvercommitMemoryValue() == 0) {
        redisLog(REDIS_WARNING,"WARNING overcommit_memory is set to 0! Background save may fail under low memory condition. To fix this issue add 'vm.overcommit_memory = 1' to /etc/sysctl.conf and then reboot or run the command 'sysctl vm.overcommit_memory=1' for this to take effect.");
    }
}
#endif /* __linux__ */

void createPidFile(void) {
    /* Try to write the pid file in a best-effort way. */
    FILE *fp = fopen(server.pidfile,"w");
    if (fp) {
        fprintf(fp,"%d\n",(int)getpid());
        fclose(fp);
    }
}

void daemonize(void) {
#ifdef _WIN32
    redisLog(REDIS_WARNING,"Windows does not support daemonize. Start Redis as service");
#else
    int fd;

    if (fork() != 0) exit(0); /* parent exits */
    setsid(); /* create a new session */

    /* Every output goes to /dev/null. If Redis is daemonized but
     * the 'logfile' is set to 'stdout' in the configuration file
     * it will not log at all. */
    if ((fd = open("/dev/null", O_RDWR, 0)) != -1) {
        dup2(fd, STDIN_FILENO);
        dup2(fd, STDOUT_FILENO);
        dup2(fd, STDERR_FILENO);
        if (fd > STDERR_FILENO) close(fd);
    }
#endif
}

void version(void) {
    printf("Redis server v=%s sha=%s:%d malloc=%s bits=%d build=%llx\n",
        REDIS_VERSION,
        redisGitSHA1(),
        atoi(redisGitDirty()) > 0,
        ZMALLOC_LIB,
        sizeof(long) == 4 ? 32 : 64,
        (unsigned long long) redisBuildId());
    exit(0);
}

void usage(void) {
    fprintf(stderr,"Usage: ./redis-server [/path/to/redis.conf] [options]\n");
    fprintf(stderr,"       ./redis-server - (read config from stdin)\n");
    fprintf(stderr,"       ./redis-server -v or --version\n");
    fprintf(stderr,"       ./redis-server -h or --help\n");
    fprintf(stderr,"       ./redis-server --test-memory <megabytes>\n\n");
    fprintf(stderr,"Examples:\n");
    fprintf(stderr,"       ./redis-server (run the server with default conf)\n");
    fprintf(stderr,"       ./redis-server /etc/redis/6379.conf\n");
    fprintf(stderr,"       ./redis-server --port 7777\n");
    fprintf(stderr,"       ./redis-server --port 7777 --slaveof 127.0.0.1 8888\n");
    fprintf(stderr,"       ./redis-server /etc/myredis.conf --loglevel verbose\n\n");
    fprintf(stderr,"Sentinel mode:\n");
    fprintf(stderr,"       ./redis-server /etc/sentinel.conf --sentinel\n");
    exit(1);
}

void redisAsciiArt(void) {
#include "asciilogo.h"
    char *buf = zmalloc(1024*16);
    char *mode = "stand alone";

    if (server.sentinel_mode) mode = "sentinel";

    snprintf(buf,1024*16,ascii_logo,
        REDIS_VERSION,
        redisGitSHA1(),
        strtol(redisGitDirty(),NULL,10) > 0,
        (sizeof(void *) == 8) ? "64" : "32",
        mode, server.port,
        (long) getpid()
    );
    redisLogRaw(REDIS_NOTICE|REDIS_LOG_RAW,buf);
    zfree(buf);
}

static void sigShutdownHandler(int sig) {
    char *msg;

    switch (sig) {
    case SIGINT:
        msg = "Received SIGINT scheduling shutdown...";
        break;
    case SIGTERM:
        msg = "Received SIGTERM scheduling shutdown...";
        break;
    default:
        msg = "Received shutdown signal, scheduling shutdown...";
    };

    /* SIGINT is often delivered via Ctrl+C in an interactive session.
     * If we receive the signal the second time, we interpret this as
     * the user really wanting to quit ASAP without waiting to persist
     * on disk. */
    if (server.shutdown_asap && sig == SIGINT) {
        redisLogFromHandler(REDIS_WARNING, "You insist... exiting now.");
        rdbRemoveTempFile(getpid());
        exit(1); /* Exit with an error since this was not a clean shutdown. */
    } else if (server.loading) {
        exit(0);
    }

    redisLogFromHandler(REDIS_WARNING, msg);
    server.shutdown_asap = 1;
}

void setupSignalHandlers(void) {
    struct sigaction act;

    /* When the SA_SIGINFO flag is set in sa_flags then sa_sigaction is used.
     * Otherwise, sa_handler is used. */
    sigemptyset(&act.sa_mask);
    act.sa_flags = 0;
    act.sa_handler = sigShutdownHandler;
    sigaction(SIGTERM, &act, NULL);
    sigaction(SIGINT, &act, NULL);

#ifdef HAVE_BACKTRACE
    sigemptyset(&act.sa_mask);
    act.sa_flags = SA_NODEFER | SA_RESETHAND | SA_SIGINFO;
    act.sa_sigaction = sigsegvHandler;
    sigaction(SIGSEGV, &act, NULL);
    sigaction(SIGBUS, &act, NULL);
    sigaction(SIGFPE, &act, NULL);
    sigaction(SIGILL, &act, NULL);
#endif
    return;
}

void memtest(size_t megabytes, int passes);

/* Returns 1 if there is --sentinel among the arguments or if
 * argv[0] is exactly "redis-sentinel". */
int checkForSentinelMode(int argc, char **argv) {
    int j;

    if (strstr(argv[0],"redis-sentinel") != NULL) return 1;
    for (j = 1; j < argc; j++)
        if (!strcmp(argv[j],"--sentinel")) return 1;
    return 0;
}

/* Function called at startup to load RDB or AOF file in memory. */
void loadDataFromDisk(void) {
    long long start = ustime();
    if (server.aof_state == REDIS_AOF_ON) {
        if (loadAppendOnlyFile(server.aof_filename) == REDIS_OK)
            redisLog(REDIS_NOTICE,"DB loaded from append only file: %.3f seconds",(float)(ustime()-start)/1000000);
    } else {
        if (rdbLoad(server.rdb_filename) == REDIS_OK) {
            redisLog(REDIS_NOTICE,"DB loaded from disk: %.3f seconds",
                (float)(ustime()-start)/1000000);
        } else if (errno != ENOENT) {
            redisLog(REDIS_WARNING,"Fatal error loading the DB: %s. Exiting.",strerror(errno));
            exit(1);
        }
    }
}

void redisOutOfMemoryHandler(size_t allocation_size) {
#ifdef _WIN32
    redisLog(REDIS_WARNING,"Out Of Memory allocating %llu bytes!",
        (long long)allocation_size);
#else
    redisLog(REDIS_WARNING,"Out Of Memory allocating %zu bytes!",
        allocation_size);
    redisPanic("Redis aborting for OUT OF MEMORY");
#endif
}

void redisSetProcTitle(char *title) {
#ifdef USE_SETPROCTITLE
    setproctitle("%s %s:%d",
        title,
        server.bindaddr_count ? server.bindaddr[0] : "*",
        server.port);
#else
    REDIS_NOTUSED(title);
#endif
}

int main(int argc, char **argv) {
    struct timeval tv;

    /* We need to initialize our libraries, and the server configuration. */
#ifdef INIT_SETPROCTITLE_REPLACEMENT
    spt_init(argc, argv);
#endif
    setlocale(LC_COLLATE,"");
    zmalloc_enable_thread_safeness();
    zmalloc_set_oom_handler(redisOutOfMemoryHandler);
    srand((unsigned int)time(NULL) ^ getpid());
    gettimeofday(&tv,NULL);
    dictSetHashFunctionSeed(tv.tv_sec^tv.tv_usec^getpid());
    server.sentinel_mode = checkForSentinelMode(argc,argv);
    initServerConfig();

    /* We need to init sentinel right now as parsing the configuration file
     * in sentinel mode will have the effect of populating the sentinel
     * data structures with master nodes to monitor. */
    if (server.sentinel_mode) {
        initSentinelConfig();
        initSentinel();
    }

    if (argc >= 2) {
        int j = 1; /* First option to parse in argv[] */
        sds options = sdsempty();
        char *configfile = NULL;

        /* Handle special options --help and --version */
        if (strcmp(argv[1], "-v") == 0 ||
            strcmp(argv[1], "--version") == 0) version();
        if (strcmp(argv[1], "--help") == 0 ||
            strcmp(argv[1], "-h") == 0) usage();
        if (strcmp(argv[1], "--test-memory") == 0) {
            if (argc == 3) {
                memtest(atoi(argv[2]),50);
                exit(0);
            } else {
                fprintf(stderr,"Please specify the amount of memory to test in megabytes.\n");
                fprintf(stderr,"Example: ./redis-server --test-memory 4096\n\n");
                exit(1);
            }
        }

        /* First argument is the config file name? */
        if (argv[j][0] != '-' || argv[j][1] != '-')
            configfile = argv[j++];
        /* All the other options are parsed and conceptually appended to the
         * configuration file. For instance --port 6380 will generate the
         * string "port 6380\n" to be parsed after the actual file name
         * is parsed, if any. */
        while(j != argc) {
            if (argv[j][0] == '-' && argv[j][1] == '-') {
                /* Option name */
                if (sdslen(options)) options = sdscat(options,"\n");
                options = sdscat(options,argv[j]+2);
                options = sdscat(options," ");
            } else {
                /* Option argument */
                options = sdscatrepr(options,argv[j],strlen(argv[j]));
                options = sdscat(options," ");
            }
            j++;
        }
        if (server.sentinel_mode && configfile && *configfile == '-') {
            redisLog(REDIS_WARNING,
                "Sentinel config from STDIN not allowed.");
            redisLog(REDIS_WARNING,
                "Sentinel needs config file on disk to save state.  Exiting...");
            exit(1);
        }
        if (configfile) server.configfile = getAbsolutePath(configfile);
        resetServerSaveParams();
        loadServerConfig(configfile,options);
        sdsfree(options);
    } else {
        redisLog(REDIS_WARNING, "Warning: no config file specified, using the default config. In order to specify a config file use %s /path/to/%s.conf", argv[0], server.sentinel_mode ? "sentinel" : "redis");
    }
    if (server.daemonize) daemonize();
    initServer();
    if (server.daemonize) createPidFile();
    redisSetProcTitle(argv[0]);
    redisAsciiArt();

    if (!server.sentinel_mode) {
        /* Things not needed when running in Sentinel mode. */
        redisLog(REDIS_WARNING,"Server started, Redis version " REDIS_VERSION);
    #ifdef __linux__
        linuxOvercommitMemoryWarning();
    #endif
        loadDataFromDisk();
        if (server.ipfd_count > 0)
            redisLog(REDIS_NOTICE,"The server is now ready to accept connections on port %d", server.port);
        if (server.sofd > 0)
            redisLog(REDIS_NOTICE,"The server is now ready to accept connections at %s", server.unixsocket);
    } else {
        sentinelIsRunning();
    }

    /* Warning the user about suspicious maxmemory setting. */
    if (server.maxmemory > 0 && server.maxmemory < 1024*1024) {
        redisLog(REDIS_WARNING,"WARNING: You specified a maxmemory value that is less than 1MB (current value is %llu bytes). Are you sure this is what you really want?", server.maxmemory);
    }

    aeSetBeforeSleepProc(server.el,beforeSleep);
    aeMain(server.el);
    aeDeleteEventLoop(server.el);
    return 0;
}

/* The End */<|MERGE_RESOLUTION|>--- conflicted
+++ resolved
@@ -2317,15 +2317,9 @@
      * a or b are fixed (our password) length, and the difference is only
      * relative to the length of the user provided string, so no information
      * leak is possible in the following two lines of code. */
-<<<<<<< HEAD
-    int alen = (int)strlen(a);
-    int blen = (int)strlen(b);
-    int j;
-=======
-    unsigned int alen = strlen(a);
-    unsigned int blen = strlen(b);
+    size_t alen = strlen(a);
+    size_t blen = strlen(b);
     unsigned int j;
->>>>>>> db6e874a
     int diff = 0;
 
     /* We can't compare strings longer than our static buffers.
