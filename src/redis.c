--- conflicted
+++ resolved
@@ -1199,10 +1199,7 @@
 
 void initServerConfig() {
     int j;
-<<<<<<< HEAD
-=======
-
->>>>>>> 92f18d04
+
     getRandomHexChars(server.runid,REDIS_RUN_ID_SIZE);
     server.configfile = NULL;
     server.hz = REDIS_DEFAULT_HZ;
@@ -1211,14 +1208,10 @@
     server.port = REDIS_SERVERPORT;
     server.bindaddr = NULL;
     server.unixsocket = NULL;
-<<<<<<< HEAD
+    server.unixsocketperm = REDIS_DEFAULT_UNIX_SOCKET_PERM;
     server.unixsocketperm = 0;
     for (j = 0; j < REDIS_MAX_IP; j++)
         server.ipfd[j] = -1;
-=======
-    server.unixsocketperm = REDIS_DEFAULT_UNIX_SOCKET_PERM;
-    server.ipfd = -1;
->>>>>>> 92f18d04
     server.sofd = -1;
     server.dbnum = REDIS_DEFAULT_DBNUM;
     server.verbosity = REDIS_DEFAULT_VERBOSITY;
