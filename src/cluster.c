/* Redis Cluster implementation.
 *
 * Copyright (c) 2009-2012, Salvatore Sanfilippo <antirez at gmail dot com>
 * All rights reserved.
 *
 * Redistribution and use in source and binary forms, with or without
 * modification, are permitted provided that the following conditions are met:
 *
 *   * Redistributions of source code must retain the above copyright notice,
 *     this list of conditions and the following disclaimer.
 *   * Redistributions in binary form must reproduce the above copyright
 *     notice, this list of conditions and the following disclaimer in the
 *     documentation and/or other materials provided with the distribution.
 *   * Neither the name of Redis nor the names of its contributors may be used
 *     to endorse or promote products derived from this software without
 *     specific prior written permission.
 *
 * THIS SOFTWARE IS PROVIDED BY THE COPYRIGHT HOLDERS AND CONTRIBUTORS "AS IS"
 * AND ANY EXPRESS OR IMPLIED WARRANTIES, INCLUDING, BUT NOT LIMITED TO, THE
 * IMPLIED WARRANTIES OF MERCHANTABILITY AND FITNESS FOR A PARTICULAR PURPOSE
 * ARE DISCLAIMED. IN NO EVENT SHALL THE COPYRIGHT OWNER OR CONTRIBUTORS BE
 * LIABLE FOR ANY DIRECT, INDIRECT, INCIDENTAL, SPECIAL, EXEMPLARY, OR
 * CONSEQUENTIAL DAMAGES (INCLUDING, BUT NOT LIMITED TO, PROCUREMENT OF
 * SUBSTITUTE GOODS OR SERVICES; LOSS OF USE, DATA, OR PROFITS; OR BUSINESS
 * INTERRUPTION) HOWEVER CAUSED AND ON ANY THEORY OF LIABILITY, WHETHER IN
 * CONTRACT, STRICT LIABILITY, OR TORT (INCLUDING NEGLIGENCE OR OTHERWISE)
 * ARISING IN ANY WAY OUT OF THE USE OF THIS SOFTWARE, EVEN IF ADVISED OF THE
 * POSSIBILITY OF SUCH DAMAGE.
 */

#include "server.h"
#include "cluster.h"
#include "endianconv.h"

#include <sys/types.h>
#include <sys/socket.h>
#include <arpa/inet.h>
#include <fcntl.h>
#include <unistd.h>
#include <sys/stat.h>
#include <sys/file.h>
#include <math.h>

/* A global reference to myself is handy to make code more clear.
 * Myself always points to server.cluster->myself, that is, the clusterNode
 * that represents this node. */
clusterNode *myself = NULL;

clusterNode *createClusterNode(char *nodename, int flags);
void clusterAddNode(clusterNode *node);
void clusterAcceptHandler(aeEventLoop *el, int fd, void *privdata, int mask);
void clusterReadHandler(connection *conn);
void clusterSendPing(clusterLink *link, int type);
void clusterSendFail(char *nodename);
void clusterSendFailoverAuthIfNeeded(clusterNode *node, clusterMsg *request);
void clusterUpdateState(void);
int clusterNodeGetSlotBit(clusterNode *n, int slot);
sds clusterGenNodesDescription(int filter, int use_pport);
list *clusterGetNodesServingMySlots(clusterNode *node);
int clusterNodeAddSlave(clusterNode *master, clusterNode *slave);
int clusterAddSlot(clusterNode *n, int slot);
int clusterDelSlot(int slot);
int clusterDelNodeSlots(clusterNode *node);
int clusterNodeSetSlotBit(clusterNode *n, int slot);
void clusterSetMaster(clusterNode *n);
void clusterHandleSlaveFailover(void);
void clusterHandleSlaveMigration(int max_slaves);
int bitmapTestBit(unsigned char *bitmap, int pos);
void clusterDoBeforeSleep(int flags);
void clusterSendUpdate(clusterLink *link, clusterNode *node);
void resetManualFailover(void);
void clusterCloseAllSlots(void);
void clusterSetNodeAsMaster(clusterNode *n);
void clusterDelNode(clusterNode *delnode);
sds representClusterNodeFlags(sds ci, uint16_t flags);
sds representSlotInfo(sds ci, uint16_t *slot_info_pairs, int slot_info_pairs_count);
void clusterFreeNodesSlotsInfo(clusterNode *n);
uint64_t clusterGetMaxEpoch(void);
int clusterBumpConfigEpochWithoutConsensus(void);
void moduleCallClusterReceivers(const char *sender_id, uint64_t module_id, uint8_t type, const unsigned char *payload, uint32_t len);
const char *clusterGetMessageTypeString(int type);
void removeChannelsInSlot(unsigned int slot);
unsigned int countKeysInSlot(unsigned int hashslot);
unsigned int countChannelsInSlot(unsigned int hashslot);
unsigned int delKeysInSlot(unsigned int hashslot);
void clusterAddNodeToShard(const char *shard_id, clusterNode *node);
list *clusterLookupNodeListByShardId(const char *shard_id);
void clusterRemoveNodeFromShard(const char *shard_id, clusterNode *node);

/* Links to the next and previous entries for keys in the same slot are stored
 * in the dict entry metadata. See Slot to Key API below. */
#define dictEntryNextInSlot(de) \
    (((clusterDictEntryMetadata *)dictMetadata(de))->next)
#define dictEntryPrevInSlot(de) \
    (((clusterDictEntryMetadata *)dictMetadata(de))->prev)

#define RCVBUF_INIT_LEN 1024
#define RCVBUF_MAX_PREALLOC (1<<20) /* 1MB */

/* Cluster nodes hash table, mapping nodes addresses 1.2.3.4:6379 to
 * clusterNode structures. */
dictType clusterNodesDictType = {
        dictSdsHash,                /* hash function */
        NULL,                       /* key dup */
        NULL,                       /* val dup */
        dictSdsKeyCompare,          /* key compare */
        dictSdsDestructor,          /* key destructor */
        NULL,                       /* val destructor */
        NULL                        /* allow to expand */
};

/* Cluster re-addition blacklist. This maps node IDs to the time
 * we can re-add this node. The goal is to avoid reading a removed
 * node for some time. */
dictType clusterNodesBlackListDictType = {
        dictSdsCaseHash,            /* hash function */
        NULL,                       /* key dup */
        NULL,                       /* val dup */
        dictSdsKeyCaseCompare,      /* key compare */
        dictSdsDestructor,          /* key destructor */
        NULL,                       /* val destructor */
        NULL                        /* allow to expand */
};

/* Cluster shards hash table, mapping shard id to list of nodes */
dictType clusterShardsDictType = {
        dictSdsHash,                /* hash function */
        NULL,                       /* key dup */
        NULL,                       /* val dup */
        dictSdsKeyCompare,          /* key compare */
        dictSdsDestructor,          /* key destructor */
        dictListDestructor,         /* val destructor */
        NULL                        /* allow to expand */
};

/* -----------------------------------------------------------------------------
 * Initialization
 * -------------------------------------------------------------------------- */

/* Load the cluster config from 'filename'.
 *
 * If the file does not exist or is zero-length (this may happen because
 * when we lock the nodes.conf file, we create a zero-length one for the
 * sake of locking if it does not already exist), C_ERR is returned.
 * If the configuration was loaded from the file, C_OK is returned. */
int clusterLoadConfig(char *filename) {
    FILE *fp = fopen(filename,"r");
    struct stat sb;
    char *line;
    int maxline, j;

    if (fp == NULL) {
        if (errno == ENOENT) {
            return C_ERR;
        } else {
            serverLog(LL_WARNING,
                "Loading the cluster node config from %s: %s",
                filename, strerror(errno));
            exit(1);
        }
    }

    if (redis_fstat(fileno(fp),&sb) == -1) {
        serverLog(LL_WARNING,
            "Unable to obtain the cluster node config file stat %s: %s",
            filename, strerror(errno));
        exit(1);
    }
    /* Check if the file is zero-length: if so return C_ERR to signal
     * we have to write the config. */
    if (sb.st_size == 0) {
        fclose(fp);
        return C_ERR;
    }

    /* Parse the file. Note that single lines of the cluster config file can
     * be really long as they include all the hash slots of the node.
     * This means in the worst possible case, half of the Redis slots will be
     * present in a single line, possibly in importing or migrating state, so
     * together with the node ID of the sender/receiver.
     *
     * To simplify we allocate 1024+CLUSTER_SLOTS*128 bytes per line. */
    maxline = 1024+CLUSTER_SLOTS*128;
    line = zmalloc(maxline);
    while(fgets(line,maxline,fp) != NULL) {
        int argc, ep_argc;
        sds *argv, *ep_argv;
        clusterNode *n, *master;
        char *p, *s;

        /* Skip blank lines, they can be created either by users manually
         * editing nodes.conf or by the config writing process if stopped
         * before the truncate() call. */
        if (line[0] == '\n' || line[0] == '\0') continue;

        /* Split the line into arguments for processing. */
        argv = sdssplitargs(line,&argc);
        if (argv == NULL) goto fmterr;

        /* Handle the special "vars" line. Don't pretend it is the last
         * line even if it actually is when generated by Redis. */
        if (strcasecmp(argv[0],"vars") == 0) {
            if (!(argc % 2)) goto fmterr;
            for (j = 1; j < argc; j += 2) {
                if (strcasecmp(argv[j],"currentEpoch") == 0) {
                    server.cluster->currentEpoch =
                            strtoull(argv[j+1],NULL,10);
                } else if (strcasecmp(argv[j],"lastVoteEpoch") == 0) {
                    server.cluster->lastVoteEpoch =
                            strtoull(argv[j+1],NULL,10);
                } else {
                    serverLog(LL_WARNING,
                        "Skipping unknown cluster config variable '%s'",
                        argv[j]);
                }
            }
            sdsfreesplitres(argv,argc);
            continue;
        }

        /* Regular config lines have at least eight fields */
        if (argc < 8) {
            sdsfreesplitres(argv,argc);
            goto fmterr;
        }

        /* Create this node if it does not exist */
        if (verifyClusterNodeId(argv[0], sdslen(argv[0])) == C_ERR) {
            sdsfreesplitres(argv, argc);
            goto fmterr;
        }
        n = clusterLookupNode(argv[0], sdslen(argv[0]));
        if (!n) {
            n = createClusterNode(argv[0],0);
            clusterAddNode(n);
        }
        /* Format for the node address information: 
         * ip:port[@cport],shard_id[,hostname] */

        ep_argv = sdssplitargs(sdsmapchars(argv[1], ",", " ", 1), &ep_argc);
        if (ep_argv == NULL) {
            sdsfreesplitres(argv,argc);
            goto fmterr;
        }

        /* shard_id is the name of the shard this node belongs to.
         * It is mandatory on 7.0 and above but can be absent right
         * after the upgrade to 7.0+ */
        if (ep_argc > 1) {
            memcpy(n->shard_id, ep_argv[1], min(strlen(ep_argv[1]), CLUSTER_NAMELEN));
            clusterAddNodeToShard(ep_argv[1], n);
        }

        /* Hostname is an optional argument that defines the endpoint
         * that can be reported to clients instead of IP. */
        if (ep_argc > 2) {
            n->hostname = sdscpy(n->hostname, ep_argv[2]);
        } else if (sdslen(n->hostname) != 0) {
            sdsclear(n->hostname);
        }

        /* Address and port */
        if ((p = strrchr(ep_argv[0],':')) == NULL) {
            sdsfreesplitres(ep_argv, ep_argc);
            sdsfreesplitres(argv,argc);
            goto fmterr;
        }
        *p = '\0';
        memcpy(n->ip,ep_argv[0],strlen(ep_argv[0])+1);
        char *port = p+1;
        char *busp = strchr(port,'@');
        if (busp) {
            *busp = '\0';
            busp++;
        }
        n->port = atoi(port);
        /* In older versions of nodes.conf the "@busport" part is missing.
         * In this case we set it to the default offset of 10000 from the
         * base port. */
        n->cport = busp ? atoi(busp) : n->port + CLUSTER_PORT_INCR;

        /* The plaintext port for client in a TLS cluster (n->pport) is not
         * stored in nodes.conf. It is received later over the bus protocol. */

        sdsfreesplitres(ep_argv, ep_argc);

        /* Parse flags */
        p = s = argv[2];
        while(p) {
            p = strchr(s,',');
            if (p) *p = '\0';
            if (!strcasecmp(s,"myself")) {
                serverAssert(server.cluster->myself == NULL);
                myself = server.cluster->myself = n;
                n->flags |= CLUSTER_NODE_MYSELF;
            } else if (!strcasecmp(s,"master")) {
                n->flags |= CLUSTER_NODE_MASTER;
            } else if (!strcasecmp(s,"slave")) {
                n->flags |= CLUSTER_NODE_SLAVE;
            } else if (!strcasecmp(s,"fail?")) {
                n->flags |= CLUSTER_NODE_PFAIL;
            } else if (!strcasecmp(s,"fail")) {
                n->flags |= CLUSTER_NODE_FAIL;
                n->fail_time = mstime();
            } else if (!strcasecmp(s,"handshake")) {
                n->flags |= CLUSTER_NODE_HANDSHAKE;
            } else if (!strcasecmp(s,"noaddr")) {
                n->flags |= CLUSTER_NODE_NOADDR;
            } else if (!strcasecmp(s,"nofailover")) {
                n->flags |= CLUSTER_NODE_NOFAILOVER;
            } else if (!strcasecmp(s,"noflags")) {
                /* nothing to do */
            } else {
                serverPanic("Unknown flag in redis cluster config file");
            }
            if (p) s = p+1;
        }

        /* Get master if any. Set the master and populate master's
         * slave list. */
        if (argv[3][0] != '-') {
            if (verifyClusterNodeId(argv[3], sdslen(argv[3])) == C_ERR) {
                sdsfreesplitres(argv, argc);
                goto fmterr;
            }
            master = clusterLookupNode(argv[3], sdslen(argv[3]));
            if (!master) {
                master = createClusterNode(argv[3],0);
                clusterAddNode(master);
            }
            n->slaveof = master;
            clusterNodeAddSlave(master,n);
        } 
        
        /* Set ping sent / pong received timestamps */
        if (atoi(argv[4])) n->ping_sent = mstime();
        if (atoi(argv[5])) n->pong_received = mstime();

        /* Set configEpoch for this node. */
        n->configEpoch = strtoull(argv[6],NULL,10);

        /* Populate hash slots served by this instance. */
        for (j = 8; j < argc; j++) {
            int start, stop;

            if (argv[j][0] == '[') {
                /* Here we handle migrating / importing slots */
                int slot;
                char direction;
                clusterNode *cn;

                p = strchr(argv[j],'-');
                serverAssert(p != NULL);
                *p = '\0';
                direction = p[1]; /* Either '>' or '<' */
                slot = atoi(argv[j]+1);
                if (slot < 0 || slot >= CLUSTER_SLOTS) {
                    sdsfreesplitres(argv,argc);
                    goto fmterr;
                }
                p += 3;

                char *pr = strchr(p, ']');
                size_t node_len = pr - p;
                if (pr == NULL || verifyClusterNodeId(p, node_len) == C_ERR) {
                    sdsfreesplitres(argv, argc);
                    goto fmterr;
                }
                cn = clusterLookupNode(p, CLUSTER_NAMELEN);
                if (!cn) {
                    cn = createClusterNode(p,0);
                    clusterAddNode(cn);
                }
                if (direction == '>') {
                    server.cluster->migrating_slots_to[slot] = cn;
                } else {
                    server.cluster->importing_slots_from[slot] = cn;
                }
                continue;
            } else if ((p = strchr(argv[j],'-')) != NULL) {
                *p = '\0';
                start = atoi(argv[j]);
                stop = atoi(p+1);
            } else {
                start = stop = atoi(argv[j]);
            }
            if (start < 0 || start >= CLUSTER_SLOTS ||
                stop < 0 || stop >= CLUSTER_SLOTS)
            {
                sdsfreesplitres(argv,argc);
                goto fmterr;
            }
            while(start <= stop) clusterAddSlot(n, start++);
        }

        sdsfreesplitres(argv,argc);
    }
    /* Config sanity check */
    if (server.cluster->myself == NULL) goto fmterr;

    zfree(line);
    fclose(fp);

    serverLog(LL_NOTICE,"Node configuration loaded, I'm %.40s", myself->name);

    /* Something that should never happen: currentEpoch smaller than
     * the max epoch found in the nodes configuration. However we handle this
     * as some form of protection against manual editing of critical files. */
    if (clusterGetMaxEpoch() > server.cluster->currentEpoch) {
        server.cluster->currentEpoch = clusterGetMaxEpoch();
    }
    return C_OK;

fmterr:
    serverLog(LL_WARNING,
        "Unrecoverable error: corrupted cluster config file.");
    zfree(line);
    if (fp) fclose(fp);
    exit(1);
}

/* Cluster node configuration is exactly the same as CLUSTER NODES output.
 *
 * This function writes the node config and returns 0, on error -1
 * is returned.
 *
 * Note: we need to write the file in an atomic way from the point of view
 * of the POSIX filesystem semantics, so that if the server is stopped
 * or crashes during the write, we'll end with either the old file or the
 * new one. Since we have the full payload to write available we can use
 * a single write to write the whole file. If the pre-existing file was
 * bigger we pad our payload with newlines that are anyway ignored and truncate
 * the file afterward. */
int clusterSaveConfig(int do_fsync) {
    sds ci;
    size_t content_size;
    struct stat sb;
    int fd;

    server.cluster->todo_before_sleep &= ~CLUSTER_TODO_SAVE_CONFIG;

    /* Get the nodes description and concatenate our "vars" directive to
     * save currentEpoch and lastVoteEpoch. */
    ci = clusterGenNodesDescription(CLUSTER_NODE_HANDSHAKE, 0);
    ci = sdscatprintf(ci,"vars currentEpoch %llu lastVoteEpoch %llu\n",
        (unsigned long long) server.cluster->currentEpoch,
        (unsigned long long) server.cluster->lastVoteEpoch);
    content_size = sdslen(ci);

    if ((fd = open(server.cluster_configfile,O_WRONLY|O_CREAT,0644))
        == -1) goto err;

    if (redis_fstat(fd,&sb) == -1) goto err;

    /* Pad the new payload if the existing file length is greater. */
    if (sb.st_size > (off_t)content_size) {
        ci = sdsgrowzero(ci,sb.st_size);
        memset(ci+content_size,'\n',sb.st_size-content_size);
    }
    
    if (write(fd,ci,sdslen(ci)) != (ssize_t)sdslen(ci)) goto err;
    if (do_fsync) {
        server.cluster->todo_before_sleep &= ~CLUSTER_TODO_FSYNC_CONFIG;
        if (fsync(fd) == -1) goto err;
    }

    /* Truncate the file if needed to remove the final \n padding that
     * is just garbage. */
    if (content_size != sdslen(ci) && ftruncate(fd,content_size) == -1) {
        /* ftruncate() failing is not a critical error. */
    }
    close(fd);
    sdsfree(ci);
    return 0;

err:
    if (fd != -1) close(fd);
    sdsfree(ci);
    return -1;
}

void clusterSaveConfigOrDie(int do_fsync) {
    if (clusterSaveConfig(do_fsync) == -1) {
        serverLog(LL_WARNING,"Fatal: can't update cluster config file.");
        exit(1);
    }
}

/* Lock the cluster config using flock(), and leaks the file descriptor used to
 * acquire the lock so that the file will be locked forever.
 *
 * This works because we always update nodes.conf with a new version
 * in-place, reopening the file, and writing to it in place (later adjusting
 * the length with ftruncate()).
 *
 * On success C_OK is returned, otherwise an error is logged and
 * the function returns C_ERR to signal a lock was not acquired. */
int clusterLockConfig(char *filename) {
/* flock() does not exist on Solaris
 * and a fcntl-based solution won't help, as we constantly re-open that file,
 * which will release _all_ locks anyway
 */
#if !defined(__sun)
    /* To lock it, we need to open the file in a way it is created if
     * it does not exist, otherwise there is a race condition with other
     * processes. */
    int fd = open(filename,O_WRONLY|O_CREAT|O_CLOEXEC,0644);
    if (fd == -1) {
        serverLog(LL_WARNING,
            "Can't open %s in order to acquire a lock: %s",
            filename, strerror(errno));
        return C_ERR;
    }

    if (flock(fd,LOCK_EX|LOCK_NB) == -1) {
        if (errno == EWOULDBLOCK) {
            serverLog(LL_WARNING,
                 "Sorry, the cluster configuration file %s is already used "
                 "by a different Redis Cluster node. Please make sure that "
                 "different nodes use different cluster configuration "
                 "files.", filename);
        } else {
            serverLog(LL_WARNING,
                "Impossible to lock %s: %s", filename, strerror(errno));
        }
        close(fd);
        return C_ERR;
    }
    /* Lock acquired: leak the 'fd' by not closing it, so that we'll retain the
     * lock to the file as long as the process exists.
     *
     * After fork, the child process will get the fd opened by the parent process,
     * we need save `fd` to `cluster_config_file_lock_fd`, so that in redisFork(),
     * it will be closed in the child process.
     * If it is not closed, when the main process is killed -9, but the child process
     * (redis-aof-rewrite) is still alive, the fd(lock) will still be held by the
     * child process, and the main process will fail to get lock, means fail to start. */
    server.cluster_config_file_lock_fd = fd;
#else
    UNUSED(filename);
#endif /* __sun */

    return C_OK;
}

/* Derives our ports to be announced in the cluster bus. */
void deriveAnnouncedPorts(int *announced_port, int *announced_pport,
                          int *announced_cport) {
    int port = server.tls_cluster ? server.tls_port : server.port;
    /* Default announced ports. */
    *announced_port = port;
    *announced_pport = server.tls_cluster ? server.port : 0;
    *announced_cport = server.cluster_port ? server.cluster_port : port + CLUSTER_PORT_INCR;
    
    /* Config overriding announced ports. */
    if (server.tls_cluster && server.cluster_announce_tls_port) {
        *announced_port = server.cluster_announce_tls_port;
        *announced_pport = server.cluster_announce_port;
    } else if (server.cluster_announce_port) {
        *announced_port = server.cluster_announce_port;
    }
    if (server.cluster_announce_bus_port) {
        *announced_cport = server.cluster_announce_bus_port;
    }
}

/* Some flags (currently just the NOFAILOVER flag) may need to be updated
 * in the "myself" node based on the current configuration of the node,
 * that may change at runtime via CONFIG SET. This function changes the
 * set of flags in myself->flags accordingly. */
void clusterUpdateMyselfFlags(void) {
    if (!myself) return;
    int oldflags = myself->flags;
    int nofailover = server.cluster_slave_no_failover ?
                     CLUSTER_NODE_NOFAILOVER : 0;
    myself->flags &= ~CLUSTER_NODE_NOFAILOVER;
    myself->flags |= nofailover;
    if (myself->flags != oldflags) {
        clusterDoBeforeSleep(CLUSTER_TODO_SAVE_CONFIG|
                             CLUSTER_TODO_UPDATE_STATE);
    }
}


/* We want to take myself->ip in sync with the cluster-announce-ip option.
* The option can be set at runtime via CONFIG SET. */
void clusterUpdateMyselfIp(void) {
    if (!myself) return;
    static char *prev_ip = NULL;
    char *curr_ip = server.cluster_announce_ip;
    int changed = 0;

    if (prev_ip == NULL && curr_ip != NULL) changed = 1;
    else if (prev_ip != NULL && curr_ip == NULL) changed = 1;
    else if (prev_ip && curr_ip && strcmp(prev_ip,curr_ip)) changed = 1;

    if (changed) {
        if (prev_ip) zfree(prev_ip);
        prev_ip = curr_ip;

        if (curr_ip) {
            /* We always take a copy of the previous IP address, by
            * duplicating the string. This way later we can check if
            * the address really changed. */
            prev_ip = zstrdup(prev_ip);
            strncpy(myself->ip,server.cluster_announce_ip,NET_IP_STR_LEN-1);
            myself->ip[NET_IP_STR_LEN-1] = '\0';
        } else {
            myself->ip[0] = '\0'; /* Force autodetection. */
        }
    }
}

/* Update the hostname for the specified node with the provided C string. */
static void updateAnnouncedHostname(clusterNode *node, char *new) {
    /* Previous and new hostname are the same, no need to update. */
    if (new && !strcmp(new, node->hostname)) {
        return;
    }

    if (new) {
        node->hostname = sdscpy(node->hostname, new);
    } else if (sdslen(node->hostname) != 0) {
        sdsclear(node->hostname);
    }
    clusterDoBeforeSleep(CLUSTER_TODO_SAVE_CONFIG);
}

static void updateShardId(clusterNode *node, char shard_id[CLUSTER_NAMELEN]) {
    if (memcmp(node->shard_id, shard_id, CLUSTER_NAMELEN) != 0) {
        clusterRemoveNodeFromShard(node->shard_id, node);
        memcpy(node->shard_id, shard_id, CLUSTER_NAMELEN);
        clusterAddNodeToShard(shard_id, node);
        clusterDoBeforeSleep(CLUSTER_TODO_SAVE_CONFIG);
    }
    if (myself != node && myself->slaveof == node) {
        if (memcmp(myself->shard_id, shard_id, CLUSTER_NAMELEN) != 0) {
            /* shard-id can diverge right after a rolling upgrade 
             * from pre-7.0 releases */
            clusterRemoveNodeFromShard(myself->shard_id, myself);
            memcpy(myself->shard_id, shard_id, CLUSTER_NAMELEN);
            clusterAddNodeToShard(shard_id, myself);
            clusterDoBeforeSleep(CLUSTER_TODO_SAVE_CONFIG|CLUSTER_TODO_FSYNC_CONFIG);
        }
    }
}

/* Update my hostname based on server configuration values */
void clusterUpdateMyselfHostname(void) {
    if (!myself) return;
    updateAnnouncedHostname(myself, server.cluster_announce_hostname);
}

void clusterInit(void) {
    int saveconf = 0;

    server.cluster = zmalloc(sizeof(clusterState));
    server.cluster->myself = NULL;
    server.cluster->currentEpoch = 0;
    server.cluster->state = CLUSTER_FAIL;
    server.cluster->size = 1;
    server.cluster->todo_before_sleep = 0;
    server.cluster->nodes = dictCreate(&clusterNodesDictType);
    server.cluster->shards = dictCreate(&clusterShardsDictType);
    server.cluster->nodes_black_list =
        dictCreate(&clusterNodesBlackListDictType);
    server.cluster->failover_auth_time = 0;
    server.cluster->failover_auth_count = 0;
    server.cluster->failover_auth_rank = 0;
    server.cluster->failover_auth_epoch = 0;
    server.cluster->cant_failover_reason = CLUSTER_CANT_FAILOVER_NONE;
    server.cluster->lastVoteEpoch = 0;

    /* Initialize stats */
    for (int i = 0; i < CLUSTERMSG_TYPE_COUNT; i++) {
        server.cluster->stats_bus_messages_sent[i] = 0;
        server.cluster->stats_bus_messages_received[i] = 0;
    }
    server.cluster->stats_pfail_nodes = 0;
    server.cluster->stat_cluster_links_buffer_limit_exceeded = 0;

    memset(server.cluster->slots,0, sizeof(server.cluster->slots));
    clusterCloseAllSlots();

    /* Lock the cluster config file to make sure every node uses
     * its own nodes.conf. */
    server.cluster_config_file_lock_fd = -1;
    if (clusterLockConfig(server.cluster_configfile) == C_ERR)
        exit(1);

    /* Load or create a new nodes configuration. */
    if (clusterLoadConfig(server.cluster_configfile) == C_ERR) {
        /* No configuration found. We will just use the random name provided
         * by the createClusterNode() function. */
        myself = server.cluster->myself =
            createClusterNode(NULL,CLUSTER_NODE_MYSELF|CLUSTER_NODE_MASTER);
        serverLog(LL_NOTICE,"No cluster configuration found, I'm %.40s",
            myself->name);
        clusterAddNode(myself);
        clusterAddNodeToShard(myself->shard_id, myself);
        saveconf = 1;
    }
    if (saveconf) clusterSaveConfigOrDie(1);

    /* We need a listening TCP port for our cluster messaging needs. */
    server.cfd.count = 0;

    /* Port sanity check II
     * The other handshake port check is triggered too late to stop
     * us from trying to use a too-high cluster port number. */
    int port = server.tls_cluster ? server.tls_port : server.port;
    if (!server.cluster_port && port > (65535-CLUSTER_PORT_INCR)) {
        serverLog(LL_WARNING, "Redis port number too high. "
                   "Cluster communication port is 10,000 port "
                   "numbers higher than your Redis port. "
                   "Your Redis port number must be 55535 or less.");
        exit(1);
    }
    if (!server.bindaddr_count) {
        serverLog(LL_WARNING, "No bind address is configured, but it is required for the Cluster bus.");
        exit(1);
    }
    int cport = server.cluster_port ? server.cluster_port : port + CLUSTER_PORT_INCR;
    if (listenToPort(cport, &server.cfd) == C_ERR ) {
        /* Note: the following log text is matched by the test suite. */
        serverLog(LL_WARNING, "Failed listening on port %u (cluster), aborting.", cport);
        exit(1);
    }
    
    if (createSocketAcceptHandler(&server.cfd, clusterAcceptHandler) != C_OK) {
        serverPanic("Unrecoverable error creating Redis Cluster socket accept handler.");
    }

    /* Initialize data for the Slot to key API. */
    slotToKeyInit(server.db);

    /* The slots -> channels map is a radix tree. Initialize it here. */
    server.cluster->slots_to_channels = raxNew();

    /* Set myself->port/cport/pport to my listening ports, we'll just need to
     * discover the IP address via MEET messages. */
    deriveAnnouncedPorts(&myself->port, &myself->pport, &myself->cport);

    server.cluster->mf_end = 0;
    server.cluster->mf_slave = NULL;
    resetManualFailover();
    clusterUpdateMyselfFlags();
    clusterUpdateMyselfIp();
    clusterUpdateMyselfHostname();
}

/* Reset a node performing a soft or hard reset:
 *
 * 1) All other nodes are forgotten.
 * 2) All the assigned / open slots are released.
 * 3) If the node is a slave, it turns into a master.
 * 4) Only for hard reset: a new Node ID is generated.
 * 5) Only for hard reset: currentEpoch and configEpoch are set to 0.
 * 6) The new configuration is saved and the cluster state updated.
 * 7) If the node was a slave, the whole data set is flushed away. */
void clusterReset(int hard) {
    dictIterator *di;
    dictEntry *de;
    int j;

    /* Turn into master. */
    if (nodeIsSlave(myself)) {
        clusterSetNodeAsMaster(myself);
        replicationUnsetMaster();
        emptyData(-1,EMPTYDB_NO_FLAGS,NULL);
    }

    /* Close slots, reset manual failover state. */
    clusterCloseAllSlots();
    resetManualFailover();

    /* Unassign all the slots. */
    for (j = 0; j < CLUSTER_SLOTS; j++) clusterDelSlot(j);

    /* Recreate shards dict */
    dictRelease(server.cluster->shards);
    server.cluster->shards = dictCreate(&clusterShardsDictType);

    /* Forget all the nodes, but myself. */
    di = dictGetSafeIterator(server.cluster->nodes);
    while((de = dictNext(di)) != NULL) {
        clusterNode *node = dictGetVal(de);

        if (node == myself) continue;
        clusterDelNode(node);
    }
    dictReleaseIterator(di);

    /* Hard reset only: set epochs to 0, change node ID. */
    if (hard) {
        sds oldname;

        server.cluster->currentEpoch = 0;
        server.cluster->lastVoteEpoch = 0;
        myself->configEpoch = 0;
        serverLog(LL_WARNING, "configEpoch set to 0 via CLUSTER RESET HARD");

        /* To change the Node ID we need to remove the old name from the
         * nodes table, change the ID, and re-add back with new name. */
        oldname = sdsnewlen(myself->name, CLUSTER_NAMELEN);
        dictDelete(server.cluster->nodes,oldname);
        sdsfree(oldname);
        getRandomHexChars(myself->name, CLUSTER_NAMELEN);
        getRandomHexChars(myself->shard_id, CLUSTER_NAMELEN);
        clusterAddNode(myself);
        serverLog(LL_NOTICE,"Node hard reset, now I'm %.40s", myself->name);
    }

    /* Re-populate shards */
    clusterAddNodeToShard(myself->shard_id, myself);

    /* Make sure to persist the new config and update the state. */
    clusterDoBeforeSleep(CLUSTER_TODO_SAVE_CONFIG|
                         CLUSTER_TODO_UPDATE_STATE|
                         CLUSTER_TODO_FSYNC_CONFIG);
}

/* -----------------------------------------------------------------------------
 * CLUSTER communication link
 * -------------------------------------------------------------------------- */

clusterLink *createClusterLink(clusterNode *node) {
    clusterLink *link = zmalloc(sizeof(*link));
    link->ctime = mstime();
    link->sndbuf = sdsempty();
    link->rcvbuf = zmalloc(link->rcvbuf_alloc = RCVBUF_INIT_LEN);
    link->rcvbuf_len = 0;
    link->conn = NULL;
    link->node = node;
    /* Related node can only possibly be known at link creation time if this is an outbound link */
    link->inbound = (node == NULL);
    if (!link->inbound) {
        node->link = link;
    }
    return link;
}

/* Free a cluster link, but does not free the associated node of course.
 * This function will just make sure that the original node associated
 * with this link will have the 'link' field set to NULL. */
void freeClusterLink(clusterLink *link) {
    if (link->conn) {
        connClose(link->conn);
        link->conn = NULL;
    }
    sdsfree(link->sndbuf);
    zfree(link->rcvbuf);
    if (link->node) {
        if (link->node->link == link) {
            serverAssert(!link->inbound);
            link->node->link = NULL;
        } else if (link->node->inbound_link == link) {
            serverAssert(link->inbound);
            link->node->inbound_link = NULL;
        }
    }
    zfree(link);
}

void setClusterNodeToInboundClusterLink(clusterNode *node, clusterLink *link) {
    serverAssert(!link->node);
    serverAssert(link->inbound);
    if (node->inbound_link) {
        /* A peer may disconnect and then reconnect with us, and it's not guaranteed that
         * we would always process the disconnection of the existing inbound link before
         * accepting a new existing inbound link. Therefore, it's possible to have more than
         * one inbound link from the same node at the same time. */
        serverLog(LL_DEBUG, "Replacing inbound link fd %d from node %.40s with fd %d",
                node->inbound_link->conn->fd, node->name, link->conn->fd);
    }
    node->inbound_link = link;
    link->node = node;
}

static void clusterConnAcceptHandler(connection *conn) {
    clusterLink *link;

    if (connGetState(conn) != CONN_STATE_CONNECTED) {
        serverLog(LL_VERBOSE,
                "Error accepting cluster node connection: %s", connGetLastError(conn));
        connClose(conn);
        return;
    }

    /* Create a link object we use to handle the connection.
     * It gets passed to the readable handler when data is available.
     * Initially the link->node pointer is set to NULL as we don't know
     * which node is, but the right node is references once we know the
     * node identity. */
    link = createClusterLink(NULL);
    link->conn = conn;
    connSetPrivateData(conn, link);

    /* Register read handler */
    connSetReadHandler(conn, clusterReadHandler);
}

#define MAX_CLUSTER_ACCEPTS_PER_CALL 1000
void clusterAcceptHandler(aeEventLoop *el, int fd, void *privdata, int mask) {
    int cport, cfd;
    int max = MAX_CLUSTER_ACCEPTS_PER_CALL;
    char cip[NET_IP_STR_LEN];
    UNUSED(el);
    UNUSED(mask);
    UNUSED(privdata);

    /* If the server is starting up, don't accept cluster connections:
     * UPDATE messages may interact with the database content. */
    if (server.masterhost == NULL && server.loading) return;

    while(max--) {
        cfd = anetTcpAccept(server.neterr, fd, cip, sizeof(cip), &cport);
        if (cfd == ANET_ERR) {
            if (errno != EWOULDBLOCK)
                serverLog(LL_VERBOSE,
                    "Error accepting cluster node: %s", server.neterr);
            return;
        }

        connection *conn = server.tls_cluster ?
            connCreateAcceptedTLS(cfd, TLS_CLIENT_AUTH_YES) : connCreateAcceptedSocket(cfd);

        /* Make sure connection is not in an error state */
        if (connGetState(conn) != CONN_STATE_ACCEPTING) {
            serverLog(LL_VERBOSE,
                "Error creating an accepting connection for cluster node: %s",
                    connGetLastError(conn));
            connClose(conn);
            return;
        }
        connEnableTcpNoDelay(conn);
        connKeepAlive(conn,server.cluster_node_timeout * 2);

        /* Use non-blocking I/O for cluster messages. */
        serverLog(LL_VERBOSE,"Accepting cluster node connection from %s:%d", cip, cport);

        /* Accept the connection now.  connAccept() may call our handler directly
         * or schedule it for later depending on connection implementation.
         */
        if (connAccept(conn, clusterConnAcceptHandler) == C_ERR) {
            if (connGetState(conn) == CONN_STATE_ERROR)
                serverLog(LL_VERBOSE,
                        "Error accepting cluster node connection: %s",
                        connGetLastError(conn));
            connClose(conn);
            return;
        }
    }
}

/* Return the approximated number of sockets we are using in order to
 * take the cluster bus connections. */
unsigned long getClusterConnectionsCount(void) {
    /* We decrement the number of nodes by one, since there is the
     * "myself" node too in the list. Each node uses two file descriptors,
     * one incoming and one outgoing, thus the multiplication by 2. */
    return server.cluster_enabled ?
           ((dictSize(server.cluster->nodes)-1)*2) : 0;
}

/* -----------------------------------------------------------------------------
 * Key space handling
 * -------------------------------------------------------------------------- */

/* We have 16384 hash slots. The hash slot of a given key is obtained
 * as the least significant 14 bits of the crc16 of the key.
 *
 * However if the key contains the {...} pattern, only the part between
 * { and } is hashed. This may be useful in the future to force certain
 * keys to be in the same node (assuming no resharding is in progress). */
unsigned int keyHashSlot(char *key, int keylen) {
    int s, e; /* start-end indexes of { and } */

    for (s = 0; s < keylen; s++)
        if (key[s] == '{') break;

    /* No '{' ? Hash the whole key. This is the base case. */
    if (s == keylen) return crc16(key,keylen) & 0x3FFF;

    /* '{' found? Check if we have the corresponding '}'. */
    for (e = s+1; e < keylen; e++)
        if (key[e] == '}') break;

    /* No '}' or nothing between {} ? Hash the whole key. */
    if (e == keylen || e == s+1) return crc16(key,keylen) & 0x3FFF;

    /* If we are here there is both a { and a } on its right. Hash
     * what is in the middle between { and }. */
    return crc16(key+s+1,e-s-1) & 0x3FFF;
}

/* -----------------------------------------------------------------------------
 * CLUSTER node API
 * -------------------------------------------------------------------------- */

/* Create a new cluster node, with the specified flags.
 * If "nodename" is NULL this is considered a first handshake and a random
 * node name is assigned to this node (it will be fixed later when we'll
 * receive the first pong).
 *
 * The node is created and returned to the user, but it is not automatically
 * added to the nodes hash table. */
clusterNode *createClusterNode(char *nodename, int flags) {
    clusterNode *node = zmalloc(sizeof(*node));

    if (nodename)
        memcpy(node->name, nodename, CLUSTER_NAMELEN);
    else
        getRandomHexChars(node->name, CLUSTER_NAMELEN);
    getRandomHexChars(node->shard_id, CLUSTER_NAMELEN);
    node->ctime = mstime();
    node->configEpoch = 0;
    node->flags = flags;
    memset(node->slots,0,sizeof(node->slots));
    node->slot_info_pairs = NULL;
    node->slot_info_pairs_count = 0;
    node->numslots = 0;
    node->numslaves = 0;
    node->slaves = NULL;
    node->slaveof = NULL;
    node->ping_sent = node->pong_received = 0;
    node->data_received = 0;
    node->fail_time = 0;
    node->link = NULL;
    node->inbound_link = NULL;
    memset(node->ip,0,sizeof(node->ip));
    node->hostname = sdsempty();
    node->port = 0;
    node->cport = 0;
    node->pport = 0;
    node->fail_reports = listCreate();
    node->voted_time = 0;
    node->orphaned_time = 0;
    node->repl_offset_time = 0;
    node->repl_offset = 0;
    listSetFreeMethod(node->fail_reports,zfree);
    return node;
}

/* This function is called every time we get a failure report from a node.
 * The side effect is to populate the fail_reports list (or to update
 * the timestamp of an existing report).
 *
 * 'failing' is the node that is in failure state according to the
 * 'sender' node.
 *
 * The function returns 0 if it just updates a timestamp of an existing
 * failure report from the same sender. 1 is returned if a new failure
 * report is created. */
int clusterNodeAddFailureReport(clusterNode *failing, clusterNode *sender) {
    list *l = failing->fail_reports;
    listNode *ln;
    listIter li;
    clusterNodeFailReport *fr;

    /* If a failure report from the same sender already exists, just update
     * the timestamp. */
    listRewind(l,&li);
    while ((ln = listNext(&li)) != NULL) {
        fr = ln->value;
        if (fr->node == sender) {
            fr->time = mstime();
            return 0;
        }
    }

    /* Otherwise create a new report. */
    fr = zmalloc(sizeof(*fr));
    fr->node = sender;
    fr->time = mstime();
    listAddNodeTail(l,fr);
    return 1;
}

/* Remove failure reports that are too old, where too old means reasonably
 * older than the global node timeout. Note that anyway for a node to be
 * flagged as FAIL we need to have a local PFAIL state that is at least
 * older than the global node timeout, so we don't just trust the number
 * of failure reports from other nodes. */
void clusterNodeCleanupFailureReports(clusterNode *node) {
    list *l = node->fail_reports;
    listNode *ln;
    listIter li;
    clusterNodeFailReport *fr;
    mstime_t maxtime = server.cluster_node_timeout *
                     CLUSTER_FAIL_REPORT_VALIDITY_MULT;
    mstime_t now = mstime();

    listRewind(l,&li);
    while ((ln = listNext(&li)) != NULL) {
        fr = ln->value;
        if (now - fr->time > maxtime) listDelNode(l,ln);
    }
}

/* Remove the failing report for 'node' if it was previously considered
 * failing by 'sender'. This function is called when a node informs us via
 * gossip that a node is OK from its point of view (no FAIL or PFAIL flags).
 *
 * Note that this function is called relatively often as it gets called even
 * when there are no nodes failing, and is O(N), however when the cluster is
 * fine the failure reports list is empty so the function runs in constant
 * time.
 *
 * The function returns 1 if the failure report was found and removed.
 * Otherwise 0 is returned. */
int clusterNodeDelFailureReport(clusterNode *node, clusterNode *sender) {
    list *l = node->fail_reports;
    listNode *ln;
    listIter li;
    clusterNodeFailReport *fr;

    /* Search for a failure report from this sender. */
    listRewind(l,&li);
    while ((ln = listNext(&li)) != NULL) {
        fr = ln->value;
        if (fr->node == sender) break;
    }
    if (!ln) return 0; /* No failure report from this sender. */

    /* Remove the failure report. */
    listDelNode(l,ln);
    clusterNodeCleanupFailureReports(node);
    return 1;
}

/* Return the number of external nodes that believe 'node' is failing,
 * not including this node, that may have a PFAIL or FAIL state for this
 * node as well. */
int clusterNodeFailureReportsCount(clusterNode *node) {
    clusterNodeCleanupFailureReports(node);
    return listLength(node->fail_reports);
}

int clusterNodeRemoveSlave(clusterNode *master, clusterNode *slave) {
    int j;

    for (j = 0; j < master->numslaves; j++) {
        if (master->slaves[j] == slave) {
            if ((j+1) < master->numslaves) {
                int remaining_slaves = (master->numslaves - j) - 1;
                memmove(master->slaves+j,master->slaves+(j+1),
                        (sizeof(*master->slaves) * remaining_slaves));
            }
            master->numslaves--;
            if (master->numslaves == 0)
                master->flags &= ~CLUSTER_NODE_MIGRATE_TO;
            return C_OK;
        }
    }
    return C_ERR;
}

int clusterNodeAddSlave(clusterNode *master, clusterNode *slave) {
    int j;

    /* If it's already a slave, don't add it again. */
    for (j = 0; j < master->numslaves; j++)
        if (master->slaves[j] == slave) return C_ERR;
    master->slaves = zrealloc(master->slaves,
        sizeof(clusterNode*)*(master->numslaves+1));
    master->slaves[master->numslaves] = slave;
    master->numslaves++;
    master->flags |= CLUSTER_NODE_MIGRATE_TO;
    return C_OK;
}

int clusterCountNonFailingSlaves(clusterNode *n) {
    int j, okslaves = 0;

    for (j = 0; j < n->numslaves; j++)
        if (!nodeFailed(n->slaves[j])) okslaves++;
    return okslaves;
}

/* Low level cleanup of the node structure. Only called by clusterDelNode(). */
void freeClusterNode(clusterNode *n) {
    sds nodename;
    int j;

    /* If the node has associated slaves, we have to set
     * all the slaves->slaveof fields to NULL (unknown). */
    for (j = 0; j < n->numslaves; j++)
        n->slaves[j]->slaveof = NULL;
    
    /* Remove this node from the list of slaves of its master. */
    if (nodeIsSlave(n) && n->slaveof) clusterNodeRemoveSlave(n->slaveof,n);

    /* Unlink from the set of nodes. */
    nodename = sdsnewlen(n->name, CLUSTER_NAMELEN);
    serverAssert(dictDelete(server.cluster->nodes,nodename) == DICT_OK);
    sdsfree(nodename);
    sdsfree(n->hostname);

    /* Release links and associated data structures. */
    if (n->link) freeClusterLink(n->link);
    if (n->inbound_link) freeClusterLink(n->inbound_link);
    listRelease(n->fail_reports);
    zfree(n->slaves);
    zfree(n);
}

/* Add a node to the nodes hash table */
void clusterAddNode(clusterNode *node) {
    int retval;

    retval = dictAdd(server.cluster->nodes,
            sdsnewlen(node->name,CLUSTER_NAMELEN), node);
    serverAssert(retval == DICT_OK);
}

/* Remove a node from the cluster. The function performs the high level
 * cleanup, calling freeClusterNode() for the low level cleanup.
 * Here we do the following:
 *
 * 1) Mark all the slots handled by it as unassigned.
 * 2) Remove all the failure reports sent by this node and referenced by
 *    other nodes.
 * 3) Free the node with freeClusterNode() that will in turn remove it
 *    from the hash table and from the list of slaves of its master, if
 *    it is a slave node.
 */
void clusterDelNode(clusterNode *delnode) {
    int j;
    dictIterator *di;
    dictEntry *de;

    clusterRemoveNodeFromShard(delnode->shard_id, delnode);

    /* 1) Mark slots as unassigned. */
    for (j = 0; j < CLUSTER_SLOTS; j++) {
        if (server.cluster->importing_slots_from[j] == delnode)
            server.cluster->importing_slots_from[j] = NULL;
        if (server.cluster->migrating_slots_to[j] == delnode)
            server.cluster->migrating_slots_to[j] = NULL;
        if (server.cluster->slots[j] == delnode)
            clusterDelSlot(j);
    }

    /* 2) Remove failure reports. */
    di = dictGetSafeIterator(server.cluster->nodes);
    while((de = dictNext(di)) != NULL) {
        clusterNode *node = dictGetVal(de);

        if (node == delnode) continue;
        clusterNodeDelFailureReport(node,delnode);
    }
    dictReleaseIterator(di);

    /* 3) Free the node, unlinking it from the cluster. */
    freeClusterNode(delnode);
}

/* Cluster node sanity check. Returns C_OK if the node id
 * is valid an C_ERR otherwise. */
int verifyClusterNodeId(const char *name, int length) {
    if (length != CLUSTER_NAMELEN) return C_ERR;
    for (int i = 0; i < length; i++) {
        if (name[i] >= 'a' && name[i] <= 'z') continue;
        if (name[i] >= '0' && name[i] <= '9') continue;
        return C_ERR;
    }
    return C_OK;
}

/* Node lookup by name */
clusterNode *clusterLookupNode(const char *name, int length) {
    if (verifyClusterNodeId(name, length) != C_OK) return NULL;
    sds s = sdsnewlen(name, length);
    dictEntry *de = dictFind(server.cluster->nodes, s);
    sdsfree(s);
    if (de == NULL) return NULL;
    return dictGetVal(de);
}

/* Get all the nodes serving the same slots as myself. */
list *clusterGetNodesServingMySlots(clusterNode *node) {
    sds s = sdsnewlen(node->shard_id, CLUSTER_NAMELEN);
    dictEntry *de = dictFind(server.cluster->shards,s);
    serverAssert(de != NULL);
    sdsfree(s);
    return dictGetVal(de);
}

/* This is only used after the handshake. When we connect a given IP/PORT
 * as a result of CLUSTER MEET we don't have the node name yet, so we
 * pick a random one, and will fix it when we receive the PONG request using
 * this function. */
void clusterRenameNode(clusterNode *node, char *newname) {
    int retval;
    sds s = sdsnewlen(node->name, CLUSTER_NAMELEN);

    serverLog(LL_DEBUG,"Renaming node %.40s into %.40s",
        node->name, newname);
    retval = dictDelete(server.cluster->nodes, s);
    sdsfree(s);
    serverAssert(retval == DICT_OK);
    memcpy(node->name, newname, CLUSTER_NAMELEN);
    clusterAddNode(node);
}

list *clusterLookupMasterNodeByShardId(const char *shard_id) {
    sds s = sdsnewlen(shard_id, CLUSTER_NAMELEN);
    dictEntry *de = dictFind(server.cluster->shards, s);
    sdsfree(s);
    if (de == NULL) return NULL;
    return dictGetVal(de);
}

void clusterAddNodeToShard(const char *shard_id, clusterNode *node) {
    sds s = sdsnewlen(shard_id, CLUSTER_NAMELEN);
    dictEntry *de = dictFind(server.cluster->shards,s);
    if (de == NULL) {
        list *l = listCreate();
        serverAssert(listAddNodeTail(l, node) == l);
        serverAssert(dictAdd(server.cluster->shards, s, l) == DICT_OK);
    } else {
        list *l = dictGetVal(de);
        if (listSearchKey(l, node) == NULL) {
            serverAssert(listAddNodeTail(l, node) == l);
        }
        sdsfree(s);
    } 
}

void clusterRemoveNodeFromShard(const char *shard_id, clusterNode *node) {
    sds s = sdsnewlen(shard_id, CLUSTER_NAMELEN);
    dictEntry *de = dictFind(server.cluster->shards,s);
    if (de != NULL) {
        list *l = dictGetVal(de);
        listNode *ln = listSearchKey(l, node);
        if (ln != NULL) {
            listDelNode(l, ln);
        }
        if (listLength(l) == 0) {
            dictDelete(server.cluster->shards,s);
        }
    }
    sdsfree(s);
}

/* -----------------------------------------------------------------------------
 * CLUSTER config epoch handling
 * -------------------------------------------------------------------------- */

/* Return the greatest configEpoch found in the cluster, or the current
 * epoch if greater than any node configEpoch. */
uint64_t clusterGetMaxEpoch(void) {
    uint64_t max = 0;
    dictIterator *di;
    dictEntry *de;

    di = dictGetSafeIterator(server.cluster->nodes);
    while((de = dictNext(di)) != NULL) {
        clusterNode *node = dictGetVal(de);
        if (node->configEpoch > max) max = node->configEpoch;
    }
    dictReleaseIterator(di);
    if (max < server.cluster->currentEpoch) max = server.cluster->currentEpoch;
    return max;
}

/* If this node epoch is zero or is not already the greatest across the
 * cluster (from the POV of the local configuration), this function will:
 *
 * 1) Generate a new config epoch, incrementing the current epoch.
 * 2) Assign the new epoch to this node, WITHOUT any consensus.
 * 3) Persist the configuration on disk before sending packets with the
 *    new configuration.
 *
 * If the new config epoch is generated and assigned, C_OK is returned,
 * otherwise C_ERR is returned (since the node has already the greatest
 * configuration around) and no operation is performed.
 *
 * Important note: this function violates the principle that config epochs
 * should be generated with consensus and should be unique across the cluster.
 * However Redis Cluster uses this auto-generated new config epochs in two
 * cases:
 *
 * 1) When slots are closed after importing. Otherwise resharding would be
 *    too expensive.
 * 2) When CLUSTER FAILOVER is called with options that force a slave to
 *    failover its master even if there is not master majority able to
 *    create a new configuration epoch.
 *
 * Redis Cluster will not explode using this function, even in the case of
 * a collision between this node and another node, generating the same
 * configuration epoch unilaterally, because the config epoch conflict
 * resolution algorithm will eventually move colliding nodes to different
 * config epochs. However using this function may violate the "last failover
 * wins" rule, so should only be used with care. */
int clusterBumpConfigEpochWithoutConsensus(void) {
    uint64_t maxEpoch = clusterGetMaxEpoch();

    if (myself->configEpoch == 0 ||
        myself->configEpoch != maxEpoch)
    {
        server.cluster->currentEpoch++;
        myself->configEpoch = server.cluster->currentEpoch;
        clusterDoBeforeSleep(CLUSTER_TODO_SAVE_CONFIG|
                             CLUSTER_TODO_FSYNC_CONFIG);
        serverLog(LL_WARNING,
            "New configEpoch set to %llu",
            (unsigned long long) myself->configEpoch);
        return C_OK;
    } else {
        return C_ERR;
    }
}

/* This function is called when this node is a master, and we receive from
 * another master a configuration epoch that is equal to our configuration
 * epoch.
 *
 * BACKGROUND
 *
 * It is not possible that different slaves get the same config
 * epoch during a failover election, because the slaves need to get voted
 * by a majority. However when we perform a manual resharding of the cluster
 * the node will assign a configuration epoch to itself without to ask
 * for agreement. Usually resharding happens when the cluster is working well
 * and is supervised by the sysadmin, however it is possible for a failover
 * to happen exactly while the node we are resharding a slot to assigns itself
 * a new configuration epoch, but before it is able to propagate it.
 *
 * So technically it is possible in this condition that two nodes end with
 * the same configuration epoch.
 *
 * Another possibility is that there are bugs in the implementation causing
 * this to happen.
 *
 * Moreover when a new cluster is created, all the nodes start with the same
 * configEpoch. This collision resolution code allows nodes to automatically
 * end with a different configEpoch at startup automatically.
 *
 * In all the cases, we want a mechanism that resolves this issue automatically
 * as a safeguard. The same configuration epoch for masters serving different
 * set of slots is not harmful, but it is if the nodes end serving the same
 * slots for some reason (manual errors or software bugs) without a proper
 * failover procedure.
 *
 * In general we want a system that eventually always ends with different
 * masters having different configuration epochs whatever happened, since
 * nothing is worse than a split-brain condition in a distributed system.
 *
 * BEHAVIOR
 *
 * When this function gets called, what happens is that if this node
 * has the lexicographically smaller Node ID compared to the other node
 * with the conflicting epoch (the 'sender' node), it will assign itself
 * the greatest configuration epoch currently detected among nodes plus 1.
 *
 * This means that even if there are multiple nodes colliding, the node
 * with the greatest Node ID never moves forward, so eventually all the nodes
 * end with a different configuration epoch.
 */
void clusterHandleConfigEpochCollision(clusterNode *sender) {
    /* Prerequisites: nodes have the same configEpoch and are both masters. */
    if (sender->configEpoch != myself->configEpoch ||
        !nodeIsMaster(sender) || !nodeIsMaster(myself)) return;
    /* Don't act if the colliding node has a smaller Node ID. */
    if (memcmp(sender->name,myself->name,CLUSTER_NAMELEN) <= 0) return;
    /* Get the next ID available at the best of this node knowledge. */
    server.cluster->currentEpoch++;
    myself->configEpoch = server.cluster->currentEpoch;
    clusterSaveConfigOrDie(1);
    serverLog(LL_VERBOSE,
        "WARNING: configEpoch collision with node %.40s."
        " configEpoch set to %llu",
        sender->name,
        (unsigned long long) myself->configEpoch);
}

/* -----------------------------------------------------------------------------
 * CLUSTER nodes blacklist
 *
 * The nodes blacklist is just a way to ensure that a given node with a given
 * Node ID is not re-added before some time elapsed (this time is specified
 * in seconds in CLUSTER_BLACKLIST_TTL).
 *
 * This is useful when we want to remove a node from the cluster completely:
 * when CLUSTER FORGET is called, it also puts the node into the blacklist so
 * that even if we receive gossip messages from other nodes that still remember
 * about the node we want to remove, we don't re-add it before some time.
 *
 * Currently the CLUSTER_BLACKLIST_TTL is set to 1 minute, this means
 * that redis-cli has 60 seconds to send CLUSTER FORGET messages to nodes
 * in the cluster without dealing with the problem of other nodes re-adding
 * back the node to nodes we already sent the FORGET command to.
 *
 * The data structure used is a hash table with an sds string representing
 * the node ID as key, and the time when it is ok to re-add the node as
 * value.
 * -------------------------------------------------------------------------- */

#define CLUSTER_BLACKLIST_TTL 60      /* 1 minute. */


/* Before of the addNode() or Exists() operations we always remove expired
 * entries from the black list. This is an O(N) operation but it is not a
 * problem since add / exists operations are called very infrequently and
 * the hash table is supposed to contain very little elements at max.
 * However without the cleanup during long uptime and with some automated
 * node add/removal procedures, entries could accumulate. */
void clusterBlacklistCleanup(void) {
    dictIterator *di;
    dictEntry *de;

    di = dictGetSafeIterator(server.cluster->nodes_black_list);
    while((de = dictNext(di)) != NULL) {
        int64_t expire = dictGetUnsignedIntegerVal(de);

        if (expire < server.unixtime)
            dictDelete(server.cluster->nodes_black_list,dictGetKey(de));
    }
    dictReleaseIterator(di);
}

/* Cleanup the blacklist and add a new node ID to the black list. */
void clusterBlacklistAddNode(clusterNode *node) {
    dictEntry *de;
    sds id = sdsnewlen(node->name,CLUSTER_NAMELEN);

    clusterBlacklistCleanup();
    if (dictAdd(server.cluster->nodes_black_list,id,NULL) == DICT_OK) {
        /* If the key was added, duplicate the sds string representation of
         * the key for the next lookup. We'll free it at the end. */
        id = sdsdup(id);
    }
    de = dictFind(server.cluster->nodes_black_list,id);
    dictSetUnsignedIntegerVal(de,time(NULL)+CLUSTER_BLACKLIST_TTL);
    sdsfree(id);
}

/* Return non-zero if the specified node ID exists in the blacklist.
 * You don't need to pass an sds string here, any pointer to 40 bytes
 * will work. */
int clusterBlacklistExists(char *nodeid) {
    sds id = sdsnewlen(nodeid,CLUSTER_NAMELEN);
    int retval;

    clusterBlacklistCleanup();
    retval = dictFind(server.cluster->nodes_black_list,id) != NULL;
    sdsfree(id);
    return retval;
}

/* -----------------------------------------------------------------------------
 * CLUSTER messages exchange - PING/PONG and gossip
 * -------------------------------------------------------------------------- */

/* This function checks if a given node should be marked as FAIL.
 * It happens if the following conditions are met:
 *
 * 1) We received enough failure reports from other master nodes via gossip.
 *    Enough means that the majority of the masters signaled the node is
 *    down recently.
 * 2) We believe this node is in PFAIL state.
 *
 * If a failure is detected we also inform the whole cluster about this
 * event trying to force every other node to set the FAIL flag for the node.
 *
 * Note that the form of agreement used here is weak, as we collect the majority
 * of masters state during some time, and even if we force agreement by
 * propagating the FAIL message, because of partitions we may not reach every
 * node. However:
 *
 * 1) Either we reach the majority and eventually the FAIL state will propagate
 *    to all the cluster.
 * 2) Or there is no majority so no slave promotion will be authorized and the
 *    FAIL flag will be cleared after some time.
 */
void markNodeAsFailingIfNeeded(clusterNode *node) {
    int failures;
    int needed_quorum = (server.cluster->size / 2) + 1;

    if (!nodeTimedOut(node)) return; /* We can reach it. */
    if (nodeFailed(node)) return; /* Already FAILing. */

    failures = clusterNodeFailureReportsCount(node);
    /* Also count myself as a voter if I'm a master. */
    if (nodeIsMaster(myself)) failures++;
    if (failures < needed_quorum) return; /* No weak agreement from masters. */

    serverLog(LL_NOTICE,
        "Marking node %.40s as failing (quorum reached).", node->name);

    /* Mark the node as failing. */
    node->flags &= ~CLUSTER_NODE_PFAIL;
    node->flags |= CLUSTER_NODE_FAIL;
    node->fail_time = mstime();

    /* Broadcast the failing node name to everybody, forcing all the other
     * reachable nodes to flag the node as FAIL.
     * We do that even if this node is a replica and not a master: anyway
     * the failing state is triggered collecting failure reports from masters,
     * so here the replica is only helping propagating this status. */
    clusterSendFail(node->name);
    clusterDoBeforeSleep(CLUSTER_TODO_UPDATE_STATE|CLUSTER_TODO_SAVE_CONFIG);
}

/* This function is called only if a node is marked as FAIL, but we are able
 * to reach it again. It checks if there are the conditions to undo the FAIL
 * state. */
void clearNodeFailureIfNeeded(clusterNode *node) {
    mstime_t now = mstime();

    serverAssert(nodeFailed(node));

    /* For slaves we always clear the FAIL flag if we can contact the
     * node again. */
    if (nodeIsSlave(node) || node->numslots == 0) {
        serverLog(LL_NOTICE,
            "Clear FAIL state for node %.40s: %s is reachable again.",
                node->name,
                nodeIsSlave(node) ? "replica" : "master without slots");
        node->flags &= ~CLUSTER_NODE_FAIL;
        clusterDoBeforeSleep(CLUSTER_TODO_UPDATE_STATE|CLUSTER_TODO_SAVE_CONFIG);
    }

    /* If it is a master and...
     * 1) The FAIL state is old enough.
     * 2) It is yet serving slots from our point of view (not failed over).
     * Apparently no one is going to fix these slots, clear the FAIL flag. */
    if (nodeIsMaster(node) && node->numslots > 0 &&
        (now - node->fail_time) >
        (server.cluster_node_timeout * CLUSTER_FAIL_UNDO_TIME_MULT))
    {
        serverLog(LL_NOTICE,
            "Clear FAIL state for node %.40s: is reachable again and nobody is serving its slots after some time.",
                node->name);
        node->flags &= ~CLUSTER_NODE_FAIL;
        clusterDoBeforeSleep(CLUSTER_TODO_UPDATE_STATE|CLUSTER_TODO_SAVE_CONFIG);
    }
}

/* Return true if we already have a node in HANDSHAKE state matching the
 * specified ip address and port number. This function is used in order to
 * avoid adding a new handshake node for the same address multiple times. */
int clusterHandshakeInProgress(char *ip, int port, int cport) {
    dictIterator *di;
    dictEntry *de;

    di = dictGetSafeIterator(server.cluster->nodes);
    while((de = dictNext(di)) != NULL) {
        clusterNode *node = dictGetVal(de);

        if (!nodeInHandshake(node)) continue;
        if (!strcasecmp(node->ip,ip) &&
            node->port == port &&
            node->cport == cport) break;
    }
    dictReleaseIterator(di);
    return de != NULL;
}

/* Start a handshake with the specified address if there is not one
 * already in progress. Returns non-zero if the handshake was actually
 * started. On error zero is returned and errno is set to one of the
 * following values:
 *
 * EAGAIN - There is already a handshake in progress for this address.
 * EINVAL - IP or port are not valid. */
int clusterStartHandshake(char *ip, int port, int cport) {
    clusterNode *n;
    char norm_ip[NET_IP_STR_LEN];
    struct sockaddr_storage sa;

    /* IP sanity check */
    if (inet_pton(AF_INET,ip,
            &(((struct sockaddr_in *)&sa)->sin_addr)))
    {
        sa.ss_family = AF_INET;
    } else if (inet_pton(AF_INET6,ip,
            &(((struct sockaddr_in6 *)&sa)->sin6_addr)))
    {
        sa.ss_family = AF_INET6;
    } else {
        errno = EINVAL;
        return 0;
    }

    /* Port sanity check */
    if (port <= 0 || port > 65535 || cport <= 0 || cport > 65535) {
        errno = EINVAL;
        return 0;
    }

    /* Set norm_ip as the normalized string representation of the node
     * IP address. */
    memset(norm_ip,0,NET_IP_STR_LEN);
    if (sa.ss_family == AF_INET)
        inet_ntop(AF_INET,
            (void*)&(((struct sockaddr_in *)&sa)->sin_addr),
            norm_ip,NET_IP_STR_LEN);
    else
        inet_ntop(AF_INET6,
            (void*)&(((struct sockaddr_in6 *)&sa)->sin6_addr),
            norm_ip,NET_IP_STR_LEN);

    if (clusterHandshakeInProgress(norm_ip,port,cport)) {
        errno = EAGAIN;
        return 0;
    }

    /* Add the node with a random address (NULL as first argument to
     * createClusterNode()). Everything will be fixed during the
     * handshake. */
    n = createClusterNode(NULL,CLUSTER_NODE_HANDSHAKE|CLUSTER_NODE_MEET);
    memcpy(n->ip,norm_ip,sizeof(n->ip));
    n->port = port;
    n->cport = cport;
    clusterAddNode(n);
    return 1;
}

/* Process the gossip section of PING or PONG packets.
 * Note that this function assumes that the packet is already sanity-checked
 * by the caller, not in the content of the gossip section, but in the
 * length. */
void clusterProcessGossipSection(clusterMsg *hdr, clusterLink *link) {
    uint16_t count = ntohs(hdr->count);
    clusterMsgDataGossip *g = (clusterMsgDataGossip*) hdr->data.ping.gossip;
    clusterNode *sender = link->node ? link->node : clusterLookupNode(hdr->sender, CLUSTER_NAMELEN);

    while(count--) {
        uint16_t flags = ntohs(g->flags);
        clusterNode *node;
        sds ci;

        if (server.verbosity == LL_DEBUG) {
            ci = representClusterNodeFlags(sdsempty(), flags);
            serverLog(LL_DEBUG,"GOSSIP %.40s %s:%d@%d %s",
                g->nodename,
                g->ip,
                ntohs(g->port),
                ntohs(g->cport),
                ci);
            sdsfree(ci);
        }

        /* Update our state accordingly to the gossip sections */
        node = clusterLookupNode(g->nodename, CLUSTER_NAMELEN);
        if (node) {
            /* We already know this node.
               Handle failure reports, only when the sender is a master. */
            if (sender && nodeIsMaster(sender) && node != myself) {
                if (flags & (CLUSTER_NODE_FAIL|CLUSTER_NODE_PFAIL)) {
                    if (clusterNodeAddFailureReport(node,sender)) {
                        serverLog(LL_VERBOSE,
                            "Node %.40s reported node %.40s as not reachable.",
                            sender->name, node->name);
                    }
                    markNodeAsFailingIfNeeded(node);
                } else {
                    if (clusterNodeDelFailureReport(node,sender)) {
                        serverLog(LL_VERBOSE,
                            "Node %.40s reported node %.40s is back online.",
                            sender->name, node->name);
                    }
                }
            }

            /* If from our POV the node is up (no failure flags are set),
             * we have no pending ping for the node, nor we have failure
             * reports for this node, update the last pong time with the
             * one we see from the other nodes. */
            if (!(flags & (CLUSTER_NODE_FAIL|CLUSTER_NODE_PFAIL)) &&
                node->ping_sent == 0 &&
                clusterNodeFailureReportsCount(node) == 0)
            {
                mstime_t pongtime = ntohl(g->pong_received);
                pongtime *= 1000; /* Convert back to milliseconds. */

                /* Replace the pong time with the received one only if
                 * it's greater than our view but is not in the future
                 * (with 500 milliseconds tolerance) from the POV of our
                 * clock. */
                if (pongtime <= (server.mstime+500) &&
                    pongtime > node->pong_received)
                {
                    node->pong_received = pongtime;
                }
            }

            /* If we already know this node, but it is not reachable, and
             * we see a different address in the gossip section of a node that
             * can talk with this other node, update the address, disconnect
             * the old link if any, so that we'll attempt to connect with the
             * new address. */
            if (node->flags & (CLUSTER_NODE_FAIL|CLUSTER_NODE_PFAIL) &&
                !(flags & CLUSTER_NODE_NOADDR) &&
                !(flags & (CLUSTER_NODE_FAIL|CLUSTER_NODE_PFAIL)) &&
                (strcasecmp(node->ip,g->ip) ||
                 node->port != ntohs(g->port) ||
                 node->cport != ntohs(g->cport)))
            {
                if (node->link) freeClusterLink(node->link);
                memcpy(node->ip,g->ip,NET_IP_STR_LEN);
                node->port = ntohs(g->port);
                node->pport = ntohs(g->pport);
                node->cport = ntohs(g->cport);
                node->flags &= ~CLUSTER_NODE_NOADDR;
            }
        } else {
            /* If it's not in NOADDR state and we don't have it, we
             * add it to our trusted dict with exact nodeid and flag.
             * Note that we cannot simply start a handshake against
             * this IP/PORT pairs, since IP/PORT can be reused already,
             * otherwise we risk joining another cluster.
             *
             * Note that we require that the sender of this gossip message
             * is a well known node in our cluster, otherwise we risk
             * joining another cluster. */
            if (sender &&
                !(flags & CLUSTER_NODE_NOADDR) &&
                !clusterBlacklistExists(g->nodename))
            {
                clusterNode *node;
                node = createClusterNode(g->nodename, flags);
                memcpy(node->ip,g->ip,NET_IP_STR_LEN);
                node->port = ntohs(g->port);
                node->pport = ntohs(g->pport);
                node->cport = ntohs(g->cport);
                clusterAddNode(node);
            }
        }

        /* Next node */
        g++;
    }
}

/* IP -> string conversion. 'buf' is supposed to at least be 46 bytes.
 * If 'announced_ip' length is non-zero, it is used instead of extracting
 * the IP from the socket peer address. */
void nodeIp2String(char *buf, clusterLink *link, char *announced_ip) {
    if (announced_ip[0] != '\0') {
        memcpy(buf,announced_ip,NET_IP_STR_LEN);
        buf[NET_IP_STR_LEN-1] = '\0'; /* We are not sure the input is sane. */
    } else {
        connPeerToString(link->conn, buf, NET_IP_STR_LEN, NULL);
    }
}

/* Update the node address to the IP address that can be extracted
 * from link->fd, or if hdr->myip is non empty, to the address the node
 * is announcing us. The port is taken from the packet header as well.
 *
 * If the address or port changed, disconnect the node link so that we'll
 * connect again to the new address.
 *
 * If the ip/port pair are already correct no operation is performed at
 * all.
 *
 * The function returns 0 if the node address is still the same,
 * otherwise 1 is returned. */
int nodeUpdateAddressIfNeeded(clusterNode *node, clusterLink *link,
                              clusterMsg *hdr)
{
    char ip[NET_IP_STR_LEN] = {0};
    int port = ntohs(hdr->port);
    int pport = ntohs(hdr->pport);
    int cport = ntohs(hdr->cport);

    /* We don't proceed if the link is the same as the sender link, as this
     * function is designed to see if the node link is consistent with the
     * symmetric link that is used to receive PINGs from the node.
     *
     * As a side effect this function never frees the passed 'link', so
     * it is safe to call during packet processing. */
    if (link == node->link) return 0;

    nodeIp2String(ip,link,hdr->myip);
    if (node->port == port && node->cport == cport && node->pport == pport &&
        strcmp(ip,node->ip) == 0) return 0;

    /* IP / port is different, update it. */
    memcpy(node->ip,ip,sizeof(ip));
    node->port = port;
    node->pport = pport;
    node->cport = cport;
    if (node->link) freeClusterLink(node->link);
    node->flags &= ~CLUSTER_NODE_NOADDR;
    serverLog(LL_WARNING,"Address updated for node %.40s, now %s:%d",
        node->name, node->ip, node->port);

    /* Check if this is our master and we have to change the
     * replication target as well. */
    if (nodeIsSlave(myself) && myself->slaveof == node)
        replicationSetMaster(node->ip, node->port);
    return 1;
}

/* Reconfigure the specified node 'n' as a master. This function is called when
 * a node that we believed to be a slave is now acting as master in order to
 * update the state of the node. */
void clusterSetNodeAsMaster(clusterNode *n) {
    if (nodeIsMaster(n)) return;

    if (n->slaveof) {
        clusterNodeRemoveSlave(n->slaveof,n);
        if (n != myself) n->flags |= CLUSTER_NODE_MIGRATE_TO;
    }
    n->flags &= ~CLUSTER_NODE_SLAVE;
    n->flags |= CLUSTER_NODE_MASTER;
    n->slaveof = NULL;

    /* Update config and state. */
    clusterDoBeforeSleep(CLUSTER_TODO_SAVE_CONFIG|
                         CLUSTER_TODO_UPDATE_STATE);
}

/* This function is called when we receive a master configuration via a
 * PING, PONG or UPDATE packet. What we receive is a node, a configEpoch of the
 * node, and the set of slots claimed under this configEpoch.
 *
 * What we do is to rebind the slots with newer configuration compared to our
 * local configuration, and if needed, we turn ourself into a replica of the
 * node (see the function comments for more info).
 *
 * The 'sender' is the node for which we received a configuration update.
 * Sometimes it is not actually the "Sender" of the information, like in the
 * case we receive the info via an UPDATE packet. */
void clusterUpdateSlotsConfigWith(clusterNode *sender, uint64_t senderConfigEpoch, unsigned char *slots) {
    int j;
    clusterNode *curmaster = NULL, *newmaster = NULL;
    /* The dirty slots list is a list of slots for which we lose the ownership
     * while having still keys inside. This usually happens after a failover
     * or after a manual cluster reconfiguration operated by the admin.
     *
     * If the update message is not able to demote a master to slave (in this
     * case we'll resync with the master updating the whole key space), we
     * need to delete all the keys in the slots we lost ownership. */
    uint16_t dirty_slots[CLUSTER_SLOTS];
    int dirty_slots_count = 0;

    /* We should detect if sender is new master of our shard.
     * We will know it if all our slots were migrated to sender, and sender
     * has no slots except ours */
    int sender_slots = 0;
    int migrated_our_slots = 0;

    /* Here we set curmaster to this node or the node this node
     * replicates to if it's a slave. In the for loop we are
     * interested to check if slots are taken away from curmaster. */
    curmaster = nodeIsMaster(myself) ? myself : myself->slaveof;

    if (sender == myself) {
        serverLog(LL_WARNING,"Discarding UPDATE message about myself.");
        return;
    }

    for (j = 0; j < CLUSTER_SLOTS; j++) {
        if (bitmapTestBit(slots,j)) {
            sender_slots++;

            /* The slot is already bound to the sender of this message. */
            if (server.cluster->slots[j] == sender) continue;

            /* The slot is in importing state, it should be modified only
             * manually via redis-cli (example: a resharding is in progress
             * and the migrating side slot was already closed and is advertising
             * a new config. We still want the slot to be closed manually). */
            if (server.cluster->importing_slots_from[j]) continue;

            /* We rebind the slot to the new node claiming it if:
             * 1) The slot was unassigned or the new node claims it with a
             *    greater configEpoch.
             * 2) We are not currently importing the slot. */
            if (server.cluster->slots[j] == NULL ||
                server.cluster->slots[j]->configEpoch < senderConfigEpoch)
            {
                /* Was this slot mine, and still contains keys? Mark it as
                 * a dirty slot. */
                if (server.cluster->slots[j] == myself &&
                    countKeysInSlot(j) &&
                    sender != myself)
                {
                    dirty_slots[dirty_slots_count] = j;
                    dirty_slots_count++;
                }

                if (server.cluster->slots[j] == curmaster) {
                    newmaster = sender;
                    migrated_our_slots++;
                }
                clusterDelSlot(j);
                clusterAddSlot(sender,j);
                clusterDoBeforeSleep(CLUSTER_TODO_SAVE_CONFIG|
                                     CLUSTER_TODO_UPDATE_STATE|
                                     CLUSTER_TODO_FSYNC_CONFIG);
            }
        }
    }

    /* After updating the slots configuration, don't do any actual change
     * in the state of the server if a module disabled Redis Cluster
     * keys redirections. */
    if (server.cluster_module_flags & CLUSTER_MODULE_FLAG_NO_REDIRECTION)
        return;

    /* If at least one slot was reassigned from a node to another node
     * with a greater configEpoch, it is possible that:
     * 1) We are a master left without slots. This means that we were
     *    failed over and we should turn into a replica of the new
     *    master.
     * 2) We are a slave and our master is left without slots. We need
     *    to replicate to the new slots owner. */
    if (newmaster && curmaster->numslots == 0 &&
            (server.cluster_allow_replica_migration ||
             sender_slots == migrated_our_slots)) {
        serverLog(LL_WARNING,
            "Configuration change detected. Reconfiguring myself "
            "as a replica of %.40s", sender->name);
        clusterSetMaster(sender);
        clusterDoBeforeSleep(CLUSTER_TODO_SAVE_CONFIG|
                             CLUSTER_TODO_UPDATE_STATE|
                             CLUSTER_TODO_FSYNC_CONFIG);
    } else if (myself->slaveof && myself->slaveof->slaveof) {
        /* Safeguard against sub-replicas. A replica's master can turn itself
         * into a replica if its last slot is removed. If no other node takes
         * over the slot, there is nothing else to trigger replica migration. */
        serverLog(LL_WARNING,
                  "I'm a sub-replica! Reconfiguring myself as a replica of grandmaster %.40s",
                  myself->slaveof->slaveof->name);
        clusterSetMaster(myself->slaveof->slaveof);
        clusterDoBeforeSleep(CLUSTER_TODO_SAVE_CONFIG|
                             CLUSTER_TODO_UPDATE_STATE|
                             CLUSTER_TODO_FSYNC_CONFIG);
    } else if (dirty_slots_count) {
        /* If we are here, we received an update message which removed
         * ownership for certain slots we still have keys about, but still
         * we are serving some slots, so this master node was not demoted to
         * a slave.
         *
         * In order to maintain a consistent state between keys and slots
         * we need to remove all the keys from the slots we lost. */
        for (j = 0; j < dirty_slots_count; j++)
            delKeysInSlot(dirty_slots[j]);
    }
}

/* Cluster ping extensions.
 *
 * The ping/pong/meet messages support arbitrary extensions to add additional
 * metadata to the messages that are sent between the various nodes in the
 * cluster. The extensions take the form:
 * [ Header length + type (8 bytes) ] 
 * [ Extension information (Arbitrary length, but must be 8 byte padded) ]
 */


/* Returns the length of a given extension */
static uint32_t getPingExtLength(clusterMsgPingExt *ext) {
    return ntohl(ext->length);
}

/* Returns the initial position of ping extensions. May return an invalid
 * address if there are no ping extensions. */
static clusterMsgPingExt *getInitialPingExt(clusterMsg *hdr, uint16_t count) {
    clusterMsgPingExt *initial = (clusterMsgPingExt*) &(hdr->data.ping.gossip[count]);
    return initial;
} 

/* Given a current ping extension, returns the start of the next extension. May return
 * an invalid address if there are no further ping extensions. */
static clusterMsgPingExt *getNextPingExt(clusterMsgPingExt *ext) {
    clusterMsgPingExt *next = (clusterMsgPingExt *) (((char *) ext) + getPingExtLength(ext));
    return next;
}

/* All PING extensions must be 8-byte aligned */
uint32_t getAlignedPingExtSize(uint32_t dataSize) {

    return sizeof(clusterMsgPingExt) + EIGHT_BYTE_ALIGN(dataSize);
}

uint32_t getHostnamePingExtSize() {
    if (sdslen(myself->hostname) == 0) {
        return 0;
    }
    return getAlignedPingExtSize(strlen(myself->hostname) + 1);
}

uint32_t getShardIDPingExtSize() {
    return getAlignedPingExtSize(CLUSTER_NAMELEN);
}

/* Write the hostname ping extension at the start of the cursor. This function
 * will update the cursor to point to the end of the written extension and
 * will return the amount of bytes written. */
uint32_t writePingExt(clusterMsg *hdr)  {
    uint16_t extensions = 0;
    uint32_t totlen = 0;
    clusterMsgPingExt *cursor = NULL;
    
    /* Set the initial extension position */
    if (hdr != NULL) {
        cursor = getInitialPingExt(hdr, ntohs(hdr->count));
    }

    /* hostname is optional */
    if (sdslen(myself->hostname) != 0) {
        if (cursor != NULL) {
            /* Populate hostname */
            cursor->type = htons(CLUSTERMSG_EXT_TYPE_HOSTNAME);
            cursor->length = htonl(getHostnamePingExtSize());
            clusterMsgPingExtHostname *ext = &cursor->ext[0].hostname;
            memcpy(ext->hostname, myself->hostname, sdslen(myself->hostname));

            /* Move the write cursor */
            cursor = (clusterMsgPingExt *)((char*)cursor + getHostnamePingExtSize());
        }

        totlen += getHostnamePingExtSize();
        extensions++; 
    }

    /* Populate shard_id */
    if (cursor != NULL) {
        cursor->type = htons(CLUSTERMSG_EXT_TYPE_SHARDID);
        cursor->length = htonl(getShardIDPingExtSize());
        clusterMsgPingExtShardId *ext = &cursor->ext[0].shard_id;
        memcpy(ext->shard_id, myself->shard_id, CLUSTER_NAMELEN);

        /* Move the write cursor */
        cursor = (clusterMsgPingExt *)((char*)cursor + getShardIDPingExtSize());
    }
    totlen += getShardIDPingExtSize();
    extensions++;

    if (hdr != NULL) {
        if (extensions !=0) {
            hdr->mflags[0] |= CLUSTERMSG_FLAG0_EXT_DATA;
        }
        hdr->extensions = htons(extensions);
    }

    return totlen;
}

/* We previously validated the extensions, so this function just needs to
 * handle the extensions. */
void clusterProcessPingExtensions(clusterMsg *hdr, clusterLink *link) {
    clusterNode *sender = link->node ? link->node : clusterLookupNode(hdr->sender, CLUSTER_NAMELEN);
    char *ext_hostname = NULL;
    char ext_shardid[CLUSTER_NAMELEN] = {0};
    uint16_t extensions = ntohs(hdr->extensions);
    /* Loop through all the extensions and process them */
    clusterMsgPingExt *ext = getInitialPingExt(hdr, ntohs(hdr->count));
    while (extensions--) {
        uint16_t type = ntohs(ext->type);
        if (type == CLUSTERMSG_EXT_TYPE_HOSTNAME) {
            clusterMsgPingExtHostname *hostname_ext = (clusterMsgPingExtHostname *) &(ext->ext[0].hostname);
            ext_hostname = hostname_ext->hostname;
        } else if (type == CLUSTERMSG_EXT_TYPE_SHARDID) {
            clusterMsgPingExtShardId *shardid_ext = (clusterMsgPingExtShardId *) &(ext->ext[0].shard_id);
            memcpy(ext_shardid, shardid_ext->shard_id, CLUSTER_NAMELEN);
        } else {
            /* Unknown type, we will ignore it but log what happened. */
            serverLog(LL_WARNING, "Received unknown extension type %d", type);
        }

        /* We know this will be valid since we validated it ahead of time */
        ext = getNextPingExt(ext);
    }
    /* If the node did not send us a hostname extension, assume
     * they don't have an announced hostname. Otherwise, we'll
     * set it now. */
    updateAnnouncedHostname(sender, ext_hostname);
    updateShardId(sender, ext_shardid);
}

static clusterNode *getNodeFromLinkAndMsg(clusterLink *link, clusterMsg *hdr) {
    clusterNode *sender;
    if (link->node && !nodeInHandshake(link->node)) {
        /* If the link has an associated node, use that so that we don't have to look it
         * up every time, except when the node is still in handshake, the node still has
         * a random name thus not truly "known". */
        sender = link->node;
    } else {
        /* Otherwise, fetch sender based on the message */
        sender = clusterLookupNode(hdr->sender, CLUSTER_NAMELEN);
        /* We know the sender node but haven't associate it with the link. This must
         * be an inbound link because only for inbound links we didn't know which node
         * to associate when they were created. */
        if (sender && !link->node) {
            setClusterNodeToInboundClusterLink(sender, link);
        }
    }
    return sender;
}

/* When this function is called, there is a packet to process starting
 * at link->rcvbuf. Releasing the buffer is up to the caller, so this
 * function should just handle the higher level stuff of processing the
 * packet, modifying the cluster state if needed.
 *
 * The function returns 1 if the link is still valid after the packet
 * was processed, otherwise 0 if the link was freed since the packet
 * processing lead to some inconsistency error (for instance a PONG
 * received from the wrong sender ID). */
int clusterProcessPacket(clusterLink *link) {
    clusterMsg *hdr = (clusterMsg*) link->rcvbuf;
    uint32_t totlen = ntohl(hdr->totlen);
    uint16_t type = ntohs(hdr->type);
    mstime_t now = mstime();

    if (type < CLUSTERMSG_TYPE_COUNT)
        server.cluster->stats_bus_messages_received[type]++;
    serverLog(LL_DEBUG,"--- Processing packet of type %s, %lu bytes",
        clusterGetMessageTypeString(type), (unsigned long) totlen);

    /* Perform sanity checks */
    if (totlen < 16) return 1; /* At least signature, version, totlen, count. */
    if (totlen > link->rcvbuf_len) return 1;

    if (ntohs(hdr->ver) != CLUSTER_PROTO_VER) {
        /* Can't handle messages of different versions. */
        return 1;
    }

    if (type == server.cluster_drop_packet_filter) {
        serverLog(LL_WARNING, "Dropping packet that matches debug drop filter");
        return 1;
    }

    uint16_t flags = ntohs(hdr->flags);
    uint16_t extensions = ntohs(hdr->extensions);
    uint64_t senderCurrentEpoch = 0, senderConfigEpoch = 0;
    uint32_t explen; /* expected length of this packet */
    clusterNode *sender;

    if (type == CLUSTERMSG_TYPE_PING || type == CLUSTERMSG_TYPE_PONG ||
        type == CLUSTERMSG_TYPE_MEET)
    {
        uint16_t count = ntohs(hdr->count);

        explen = sizeof(clusterMsg)-sizeof(union clusterMsgData);
        explen += (sizeof(clusterMsgDataGossip)*count);

        /* If there is extension data, which doesn't have a fixed length,
         * loop through them and validate the length of it now. */
        if (hdr->mflags[0] & CLUSTERMSG_FLAG0_EXT_DATA) {
            clusterMsgPingExt *ext = getInitialPingExt(hdr, count);
            while (extensions--) {
                uint16_t extlen = getPingExtLength(ext);
                if (extlen % 8 != 0) {
                    serverLog(LL_WARNING, "Received a %s packet without proper padding (%d bytes)", 
                        clusterGetMessageTypeString(type), (int) extlen);
                    return 1;
                }
                if ((totlen - explen) < extlen) {
                    serverLog(LL_WARNING, "Received invalid %s packet with extension data that exceeds "
                        "total packet length (%lld)", clusterGetMessageTypeString(type),
                        (unsigned long long) totlen);
                    return 1;
                }
                explen += extlen;
                ext = getNextPingExt(ext);
            }
        }
    } else if (type == CLUSTERMSG_TYPE_FAIL) {
        explen = sizeof(clusterMsg)-sizeof(union clusterMsgData);
        explen += sizeof(clusterMsgDataFail);
    } else if (type == CLUSTERMSG_TYPE_PUBLISH || type == CLUSTERMSG_TYPE_PUBLISHSHARD) {
        explen = sizeof(clusterMsg)-sizeof(union clusterMsgData);
        explen += sizeof(clusterMsgDataPublish) -
                8 +
                ntohl(hdr->data.publish.msg.channel_len) +
                ntohl(hdr->data.publish.msg.message_len);
    } else if (type == CLUSTERMSG_TYPE_FAILOVER_AUTH_REQUEST ||
               type == CLUSTERMSG_TYPE_FAILOVER_AUTH_ACK ||
               type == CLUSTERMSG_TYPE_MFSTART)
    {
        explen = sizeof(clusterMsg)-sizeof(union clusterMsgData);
    } else if (type == CLUSTERMSG_TYPE_UPDATE) {
        explen = sizeof(clusterMsg)-sizeof(union clusterMsgData);
        explen += sizeof(clusterMsgDataUpdate);
    } else if (type == CLUSTERMSG_TYPE_MODULE) {
        explen = sizeof(clusterMsg)-sizeof(union clusterMsgData);
        explen += sizeof(clusterMsgModule) -
                3 + ntohl(hdr->data.module.msg.len);
    } else {
        /* We don't know this type of packet, so we assume it's well formed. */
        explen = totlen;
    }

    if (totlen != explen) {
        serverLog(LL_WARNING, "Received invalid %s packet of length %lld but expected length %lld", 
            clusterGetMessageTypeString(type), (unsigned long long) totlen, (unsigned long long) explen);
        return 1;
    } 

    sender = getNodeFromLinkAndMsg(link, hdr);

    /* Update the last time we saw any data from this node. We
     * use this in order to avoid detecting a timeout from a node that
     * is just sending a lot of data in the cluster bus, for instance
     * because of Pub/Sub. */
    if (sender) sender->data_received = now;

    if (sender && !nodeInHandshake(sender)) {
        /* Update our currentEpoch if we see a newer epoch in the cluster. */
        senderCurrentEpoch = ntohu64(hdr->currentEpoch);
        senderConfigEpoch = ntohu64(hdr->configEpoch);
        if (senderCurrentEpoch > server.cluster->currentEpoch)
            server.cluster->currentEpoch = senderCurrentEpoch;
        /* Update the sender configEpoch if it is publishing a newer one. */
        if (senderConfigEpoch > sender->configEpoch) {
            sender->configEpoch = senderConfigEpoch;
            clusterDoBeforeSleep(CLUSTER_TODO_SAVE_CONFIG|
                                 CLUSTER_TODO_FSYNC_CONFIG);
        }
        /* Update the replication offset info for this node. */
        sender->repl_offset = ntohu64(hdr->offset);
        sender->repl_offset_time = now;
        /* If we are a slave performing a manual failover and our master
         * sent its offset while already paused, populate the MF state. */
        if (server.cluster->mf_end &&
            nodeIsSlave(myself) &&
            myself->slaveof == sender &&
            hdr->mflags[0] & CLUSTERMSG_FLAG0_PAUSED &&
            server.cluster->mf_master_offset == -1)
        {
            server.cluster->mf_master_offset = sender->repl_offset;
            clusterDoBeforeSleep(CLUSTER_TODO_HANDLE_MANUALFAILOVER);
            serverLog(LL_WARNING,
                "Received replication offset for paused "
                "master manual failover: %lld",
                server.cluster->mf_master_offset);
        }
    }

    /* Initial processing of PING and MEET requests replying with a PONG. */
    if (type == CLUSTERMSG_TYPE_PING || type == CLUSTERMSG_TYPE_MEET) {
        /* We use incoming MEET messages in order to set the address
         * for 'myself', since only other cluster nodes will send us
         * MEET messages on handshakes, when the cluster joins, or
         * later if we changed address, and those nodes will use our
         * official address to connect to us. So by obtaining this address
         * from the socket is a simple way to discover / update our own
         * address in the cluster without it being hardcoded in the config.
         *
         * However if we don't have an address at all, we update the address
         * even with a normal PING packet. If it's wrong it will be fixed
         * by MEET later. */
        if ((type == CLUSTERMSG_TYPE_MEET || myself->ip[0] == '\0') &&
            server.cluster_announce_ip == NULL)
        {
            char ip[NET_IP_STR_LEN];

            if (connSockName(link->conn,ip,sizeof(ip),NULL) != -1 &&
                strcmp(ip,myself->ip))
            {
                memcpy(myself->ip,ip,NET_IP_STR_LEN);
                serverLog(LL_WARNING,"IP address for this node updated to %s",
                    myself->ip);
                clusterDoBeforeSleep(CLUSTER_TODO_SAVE_CONFIG);
            }
        }

        /* Add this node if it is new for us and the msg type is MEET.
         * In this stage we don't try to add the node with the right
         * flags, slaveof pointer, and so forth, as this details will be
         * resolved when we'll receive PONGs from the node. */
        if (!sender && type == CLUSTERMSG_TYPE_MEET) {
            clusterNode *node;

            node = createClusterNode(NULL,CLUSTER_NODE_HANDSHAKE);
            nodeIp2String(node->ip,link,hdr->myip);
            node->port = ntohs(hdr->port);
            node->pport = ntohs(hdr->pport);
            node->cport = ntohs(hdr->cport);
            clusterAddNode(node);
            clusterDoBeforeSleep(CLUSTER_TODO_SAVE_CONFIG);
        }

        /* If this is a MEET packet from an unknown node, we still process
         * the gossip section here since we have to trust the sender because
         * of the message type. */
        if (!sender && type == CLUSTERMSG_TYPE_MEET)
            clusterProcessGossipSection(hdr,link);

        /* Anyway reply with a PONG */
        clusterSendPing(link,CLUSTERMSG_TYPE_PONG);
    }

    /* PING, PONG, MEET: process config information. */
    if (type == CLUSTERMSG_TYPE_PING || type == CLUSTERMSG_TYPE_PONG ||
        type == CLUSTERMSG_TYPE_MEET)
    {
        serverLog(LL_DEBUG,"%s packet received: %.40s",
            clusterGetMessageTypeString(type),
            link->node ? link->node->name : "NULL");
        if (!link->inbound) {
            if (nodeInHandshake(link->node)) {
                /* If we already have this node, try to change the
                 * IP/port of the node with the new one. */
                if (sender) {
                    serverLog(LL_VERBOSE,
                        "Handshake: we already know node %.40s, "
                        "updating the address if needed.", sender->name);
                    if (nodeUpdateAddressIfNeeded(sender,link,hdr))
                    {
                        clusterDoBeforeSleep(CLUSTER_TODO_SAVE_CONFIG|
                                             CLUSTER_TODO_UPDATE_STATE);
                    }
                    /* Free this node as we already have it. This will
                     * cause the link to be freed as well. */
                    clusterDelNode(link->node);
                    return 0;
                }

                /* First thing to do is replacing the random name with the
                 * right node name if this was a handshake stage. */
                clusterRenameNode(link->node, hdr->sender);
                serverLog(LL_DEBUG,"Handshake with node %.40s completed.",
                    link->node->name);
                link->node->flags &= ~CLUSTER_NODE_HANDSHAKE;
                link->node->flags |= flags&(CLUSTER_NODE_MASTER|CLUSTER_NODE_SLAVE);
                clusterDoBeforeSleep(CLUSTER_TODO_SAVE_CONFIG);
            } else if (memcmp(link->node->name,hdr->sender,
                        CLUSTER_NAMELEN) != 0)
            {
                /* If the reply has a non matching node ID we
                 * disconnect this node and set it as not having an associated
                 * address. */
                serverLog(LL_DEBUG,"PONG contains mismatching sender ID. About node %.40s added %d ms ago, having flags %d",
                    link->node->name,
                    (int)(now-(link->node->ctime)),
                    link->node->flags);
                link->node->flags |= CLUSTER_NODE_NOADDR;
                link->node->ip[0] = '\0';
                link->node->port = 0;
                link->node->pport = 0;
                link->node->cport = 0;
                freeClusterLink(link);
                clusterDoBeforeSleep(CLUSTER_TODO_SAVE_CONFIG);
                return 0;
            }
        }

        /* Copy the CLUSTER_NODE_NOFAILOVER flag from what the sender
         * announced. This is a dynamic flag that we receive from the
         * sender, and the latest status must be trusted. We need it to
         * be propagated because the slave ranking used to understand the
         * delay of each slave in the voting process, needs to know
         * what are the instances really competing. */
        if (sender) {
            int nofailover = flags & CLUSTER_NODE_NOFAILOVER;
            sender->flags &= ~CLUSTER_NODE_NOFAILOVER;
            sender->flags |= nofailover;
        }

        /* Update the node address if it changed. */
        if (sender && type == CLUSTERMSG_TYPE_PING &&
            !nodeInHandshake(sender) &&
            nodeUpdateAddressIfNeeded(sender,link,hdr))
        {
            clusterDoBeforeSleep(CLUSTER_TODO_SAVE_CONFIG|
                                 CLUSTER_TODO_UPDATE_STATE);
        }

        /* Update our info about the node */
        if (!link->inbound && type == CLUSTERMSG_TYPE_PONG) {
            link->node->pong_received = now;
            link->node->ping_sent = 0;

            /* The PFAIL condition can be reversed without external
             * help if it is momentary (that is, if it does not
             * turn into a FAIL state).
             *
             * The FAIL condition is also reversible under specific
             * conditions detected by clearNodeFailureIfNeeded(). */
            if (nodeTimedOut(link->node)) {
                link->node->flags &= ~CLUSTER_NODE_PFAIL;
                clusterDoBeforeSleep(CLUSTER_TODO_SAVE_CONFIG|
                                     CLUSTER_TODO_UPDATE_STATE);
            } else if (nodeFailed(link->node)) {
                clearNodeFailureIfNeeded(link->node);
            }
        }

        /* Check for role switch: slave -> master or master -> slave. */
        if (sender) {
            if (!memcmp(hdr->slaveof,CLUSTER_NODE_NULL_NAME,
                sizeof(hdr->slaveof)))
            {
                /* Node is a master. */
                clusterSetNodeAsMaster(sender);
            } else {
                /* Node is a slave. */
                clusterNode *master = clusterLookupNode(hdr->slaveof, CLUSTER_NAMELEN);

                if (nodeIsMaster(sender)) {
                    /* Master turned into a slave! Reconfigure the node. */
                    clusterDelNodeSlots(sender);
                    sender->flags &= ~(CLUSTER_NODE_MASTER|
                                       CLUSTER_NODE_MIGRATE_TO);
                    sender->flags |= CLUSTER_NODE_SLAVE;

                    /* Update config and state. */
                    clusterDoBeforeSleep(CLUSTER_TODO_SAVE_CONFIG|
                                         CLUSTER_TODO_UPDATE_STATE);
                }

                /* Master node changed for this slave? */
                if (master && sender->slaveof != master) {
                    if (sender->slaveof)
                        clusterNodeRemoveSlave(sender->slaveof,sender);
                    clusterNodeAddSlave(master,sender);
                    sender->slaveof = master;

                    /* Update config. */
                    clusterDoBeforeSleep(CLUSTER_TODO_SAVE_CONFIG);
                }
            }
        }

        /* Update our info about served slots.
         *
         * Note: this MUST happen after we update the master/slave state
         * so that CLUSTER_NODE_MASTER flag will be set. */

        /* Many checks are only needed if the set of served slots this
         * instance claims is different compared to the set of slots we have
         * for it. Check this ASAP to avoid other computational expansive
         * checks later. */
        clusterNode *sender_master = NULL; /* Sender or its master if slave. */
        int dirty_slots = 0; /* Sender claimed slots don't match my view? */

        if (sender) {
            sender_master = nodeIsMaster(sender) ? sender : sender->slaveof;
            if (sender_master) {
                dirty_slots = memcmp(sender_master->slots,
                        hdr->myslots,sizeof(hdr->myslots)) != 0;
            }
        }

        /* 1) If the sender of the message is a master, and we detected that
         *    the set of slots it claims changed, scan the slots to see if we
         *    need to update our configuration. */
        if (sender && nodeIsMaster(sender) && dirty_slots)
            clusterUpdateSlotsConfigWith(sender,senderConfigEpoch,hdr->myslots);

        /* 2) We also check for the reverse condition, that is, the sender
         *    claims to serve slots we know are served by a master with a
         *    greater configEpoch. If this happens we inform the sender.
         *
         * This is useful because sometimes after a partition heals, a
         * reappearing master may be the last one to claim a given set of
         * hash slots, but with a configuration that other instances know to
         * be deprecated. Example:
         *
         * A and B are master and slave for slots 1,2,3.
         * A is partitioned away, B gets promoted.
         * B is partitioned away, and A returns available.
         *
         * Usually B would PING A publishing its set of served slots and its
         * configEpoch, but because of the partition B can't inform A of the
         * new configuration, so other nodes that have an updated table must
         * do it. In this way A will stop to act as a master (or can try to
         * failover if there are the conditions to win the election). */
        if (sender && dirty_slots) {
            int j;

            for (j = 0; j < CLUSTER_SLOTS; j++) {
                if (bitmapTestBit(hdr->myslots,j)) {
                    if (server.cluster->slots[j] == sender ||
                        server.cluster->slots[j] == NULL) continue;
                    if (server.cluster->slots[j]->configEpoch >
                        senderConfigEpoch)
                    {
                        serverLog(LL_VERBOSE,
                            "Node %.40s has old slots configuration, sending "
                            "an UPDATE message about %.40s",
                                sender->name, server.cluster->slots[j]->name);
                        clusterSendUpdate(sender->link,
                            server.cluster->slots[j]);

                        /* TODO: instead of exiting the loop send every other
                         * UPDATE packet for other nodes that are the new owner
                         * of sender's slots. */
                        break;
                    }
                }
            }
        }

        /* If our config epoch collides with the sender's try to fix
         * the problem. */
        if (sender &&
            nodeIsMaster(myself) && nodeIsMaster(sender) &&
            senderConfigEpoch == myself->configEpoch)
        {
            clusterHandleConfigEpochCollision(sender);
        }

        /* Get info from the gossip section */
        if (sender) {
            clusterProcessGossipSection(hdr,link);
            clusterProcessPingExtensions(hdr,link);
        }
    } else if (type == CLUSTERMSG_TYPE_FAIL) {
        clusterNode *failing;

        if (sender) {
            failing = clusterLookupNode(hdr->data.fail.about.nodename, CLUSTER_NAMELEN);
            if (failing &&
                !(failing->flags & (CLUSTER_NODE_FAIL|CLUSTER_NODE_MYSELF)))
            {
                serverLog(LL_NOTICE,
                    "FAIL message received from %.40s about %.40s",
                    hdr->sender, hdr->data.fail.about.nodename);
                failing->flags |= CLUSTER_NODE_FAIL;
                failing->fail_time = now;
                failing->flags &= ~CLUSTER_NODE_PFAIL;
                clusterDoBeforeSleep(CLUSTER_TODO_SAVE_CONFIG|
                                     CLUSTER_TODO_UPDATE_STATE);
            }
        } else {
            serverLog(LL_NOTICE,
                "Ignoring FAIL message from unknown node %.40s about %.40s",
                hdr->sender, hdr->data.fail.about.nodename);
        }
    } else if (type == CLUSTERMSG_TYPE_PUBLISH || type == CLUSTERMSG_TYPE_PUBLISHSHARD) {
        if (!sender) return 1;  /* We don't know that node. */

        robj *channel, *message;
        uint32_t channel_len, message_len;

        /* Don't bother creating useless objects if there are no
         * Pub/Sub subscribers. */
        if ((type == CLUSTERMSG_TYPE_PUBLISH
            && serverPubsubSubscriptionCount() > 0)
        || (type == CLUSTERMSG_TYPE_PUBLISHSHARD
            && serverPubsubShardSubscriptionCount() > 0))
        {
            channel_len = ntohl(hdr->data.publish.msg.channel_len);
            message_len = ntohl(hdr->data.publish.msg.message_len);
            channel = createStringObject(
                        (char*)hdr->data.publish.msg.bulk_data,channel_len);
            message = createStringObject(
                        (char*)hdr->data.publish.msg.bulk_data+channel_len,
                        message_len);
            pubsubPublishMessage(channel, message, type == CLUSTERMSG_TYPE_PUBLISHSHARD);
            decrRefCount(channel);
            decrRefCount(message);
        }
    } else if (type == CLUSTERMSG_TYPE_FAILOVER_AUTH_REQUEST) {
        if (!sender) return 1;  /* We don't know that node. */
        clusterSendFailoverAuthIfNeeded(sender,hdr);
    } else if (type == CLUSTERMSG_TYPE_FAILOVER_AUTH_ACK) {
        if (!sender) return 1;  /* We don't know that node. */
        /* We consider this vote only if the sender is a master serving
         * a non zero number of slots, and its currentEpoch is greater or
         * equal to epoch where this node started the election. */
        if (nodeIsMaster(sender) && sender->numslots > 0 &&
            senderCurrentEpoch >= server.cluster->failover_auth_epoch)
        {
            server.cluster->failover_auth_count++;
            /* Maybe we reached a quorum here, set a flag to make sure
             * we check ASAP. */
            clusterDoBeforeSleep(CLUSTER_TODO_HANDLE_FAILOVER);
        }
    } else if (type == CLUSTERMSG_TYPE_MFSTART) {
        /* This message is acceptable only if I'm a master and the sender
         * is one of my slaves. */
        if (!sender || sender->slaveof != myself) return 1;
        /* Manual failover requested from slaves. Initialize the state
         * accordingly. */
        resetManualFailover();
        server.cluster->mf_end = now + CLUSTER_MF_TIMEOUT;
        server.cluster->mf_slave = sender;
        pauseClients(PAUSE_DURING_FAILOVER,
                     now + (CLUSTER_MF_TIMEOUT * CLUSTER_MF_PAUSE_MULT),
                     CLIENT_PAUSE_WRITE);
        serverLog(LL_WARNING,"Manual failover requested by replica %.40s.",
            sender->name);
        /* We need to send a ping message to the replica, as it would carry
         * `server.cluster->mf_master_offset`, which means the master paused clients
         * at offset `server.cluster->mf_master_offset`, so that the replica would
         * know that it is safe to set its `server.cluster->mf_can_start` to 1 so as
         * to complete failover as quickly as possible. */
        clusterSendPing(link, CLUSTERMSG_TYPE_PING);
    } else if (type == CLUSTERMSG_TYPE_UPDATE) {
        clusterNode *n; /* The node the update is about. */
        uint64_t reportedConfigEpoch =
                    ntohu64(hdr->data.update.nodecfg.configEpoch);

        if (!sender) return 1;  /* We don't know the sender. */
        n = clusterLookupNode(hdr->data.update.nodecfg.nodename, CLUSTER_NAMELEN);
        if (!n) return 1;   /* We don't know the reported node. */
        if (n->configEpoch >= reportedConfigEpoch) return 1; /* Nothing new. */

        /* If in our current config the node is a slave, set it as a master. */
        if (nodeIsSlave(n)) clusterSetNodeAsMaster(n);

        /* Update the node's configEpoch. */
        n->configEpoch = reportedConfigEpoch;
        clusterDoBeforeSleep(CLUSTER_TODO_SAVE_CONFIG|
                             CLUSTER_TODO_FSYNC_CONFIG);

        /* Check the bitmap of served slots and update our
         * config accordingly. */
        clusterUpdateSlotsConfigWith(n,reportedConfigEpoch,
            hdr->data.update.nodecfg.slots);
    } else if (type == CLUSTERMSG_TYPE_MODULE) {
        if (!sender) return 1;  /* Protect the module from unknown nodes. */
        /* We need to route this message back to the right module subscribed
         * for the right message type. */
        uint64_t module_id = hdr->data.module.msg.module_id; /* Endian-safe ID */
        uint32_t len = ntohl(hdr->data.module.msg.len);
        uint8_t type = hdr->data.module.msg.type;
        unsigned char *payload = hdr->data.module.msg.bulk_data;
        moduleCallClusterReceivers(sender->name,module_id,type,payload,len);
    } else {
        serverLog(LL_WARNING,"Received unknown packet type: %d", type);
    }
    return 1;
}

/* This function is called when we detect the link with this node is lost.
   We set the node as no longer connected. The Cluster Cron will detect
   this connection and will try to get it connected again.

   Instead if the node is a temporary node used to accept a query, we
   completely free the node on error. */
void handleLinkIOError(clusterLink *link) {
    freeClusterLink(link);
}

/* Send data. This is handled using a trivial send buffer that gets
 * consumed by write(). We don't try to optimize this for speed too much
 * as this is a very low traffic channel. */
void clusterWriteHandler(connection *conn) {
    clusterLink *link = connGetPrivateData(conn);
    ssize_t nwritten;

    nwritten = connWrite(conn, link->sndbuf, sdslen(link->sndbuf));
    if (nwritten <= 0) {
        serverLog(LL_DEBUG,"I/O error writing to node link: %s",
            (nwritten == -1) ? connGetLastError(conn) : "short write");
        handleLinkIOError(link);
        return;
    }
    sdsrange(link->sndbuf,nwritten,-1);
    if (sdslen(link->sndbuf) == 0)
        connSetWriteHandler(link->conn, NULL);
}

/* A connect handler that gets called when a connection to another node
 * gets established.
 */
void clusterLinkConnectHandler(connection *conn) {
    clusterLink *link = connGetPrivateData(conn);
    clusterNode *node = link->node;

    /* Check if connection succeeded */
    if (connGetState(conn) != CONN_STATE_CONNECTED) {
        serverLog(LL_VERBOSE, "Connection with Node %.40s at %s:%d failed: %s",
                node->name, node->ip, node->cport,
                connGetLastError(conn));
        freeClusterLink(link);
        return;
    }

    /* Register a read handler from now on */
    connSetReadHandler(conn, clusterReadHandler);

    /* Queue a PING in the new connection ASAP: this is crucial
     * to avoid false positives in failure detection.
     *
     * If the node is flagged as MEET, we send a MEET message instead
     * of a PING one, to force the receiver to add us in its node
     * table. */
    mstime_t old_ping_sent = node->ping_sent;
    clusterSendPing(link, node->flags & CLUSTER_NODE_MEET ?
            CLUSTERMSG_TYPE_MEET : CLUSTERMSG_TYPE_PING);
    if (old_ping_sent) {
        /* If there was an active ping before the link was
         * disconnected, we want to restore the ping time, otherwise
         * replaced by the clusterSendPing() call. */
        node->ping_sent = old_ping_sent;
    }
    /* We can clear the flag after the first packet is sent.
     * If we'll never receive a PONG, we'll never send new packets
     * to this node. Instead after the PONG is received and we
     * are no longer in meet/handshake status, we want to send
     * normal PING packets. */
    node->flags &= ~CLUSTER_NODE_MEET;

    serverLog(LL_DEBUG,"Connecting with Node %.40s at %s:%d",
            node->name, node->ip, node->cport);
}

/* Read data. Try to read the first field of the header first to check the
 * full length of the packet. When a whole packet is in memory this function
 * will call the function to process the packet. And so forth. */
void clusterReadHandler(connection *conn) {
    clusterMsg buf[1];
    ssize_t nread;
    clusterMsg *hdr;
    clusterLink *link = connGetPrivateData(conn);
    unsigned int readlen, rcvbuflen;

    while(1) { /* Read as long as there is data to read. */
        rcvbuflen = link->rcvbuf_len;
        if (rcvbuflen < 8) {
            /* First, obtain the first 8 bytes to get the full message
             * length. */
            readlen = 8 - rcvbuflen;
        } else {
            /* Finally read the full message. */
            hdr = (clusterMsg*) link->rcvbuf;
            if (rcvbuflen == 8) {
                /* Perform some sanity check on the message signature
                 * and length. */
                if (memcmp(hdr->sig,"RCmb",4) != 0 ||
                    ntohl(hdr->totlen) < CLUSTERMSG_MIN_LEN)
                {
                    serverLog(LL_WARNING,
                        "Bad message length or signature received "
                        "from Cluster bus.");
                    handleLinkIOError(link);
                    return;
                }
            }
            readlen = ntohl(hdr->totlen) - rcvbuflen;
            if (readlen > sizeof(buf)) readlen = sizeof(buf);
        }

        nread = connRead(conn,buf,readlen);
        if (nread == -1 && (connGetState(conn) == CONN_STATE_CONNECTED)) return; /* No more data ready. */

        if (nread <= 0) {
            /* I/O error... */
            serverLog(LL_DEBUG,"I/O error reading from node link: %s",
                (nread == 0) ? "connection closed" : connGetLastError(conn));
            handleLinkIOError(link);
            return;
        } else {
            /* Read data and recast the pointer to the new buffer. */
            size_t unused = link->rcvbuf_alloc - link->rcvbuf_len;
            if ((size_t)nread > unused) {
                size_t required = link->rcvbuf_len + nread;
                /* If less than 1mb, grow to twice the needed size, if larger grow by 1mb. */
                link->rcvbuf_alloc = required < RCVBUF_MAX_PREALLOC ? required * 2: required + RCVBUF_MAX_PREALLOC;
                link->rcvbuf = zrealloc(link->rcvbuf, link->rcvbuf_alloc);
            }
            memcpy(link->rcvbuf + link->rcvbuf_len, buf, nread);
            link->rcvbuf_len += nread;
            hdr = (clusterMsg*) link->rcvbuf;
            rcvbuflen += nread;
        }

        /* Total length obtained? Process this packet. */
        if (rcvbuflen >= 8 && rcvbuflen == ntohl(hdr->totlen)) {
            if (clusterProcessPacket(link)) {
                if (link->rcvbuf_alloc > RCVBUF_INIT_LEN) {
                    zfree(link->rcvbuf);
                    link->rcvbuf = zmalloc(link->rcvbuf_alloc = RCVBUF_INIT_LEN);
                }
                link->rcvbuf_len = 0;
            } else {
                return; /* Link no longer valid. */
            }
        }
    }
}

/* Put stuff into the send buffer.
 *
 * It is guaranteed that this function will never have as a side effect
 * the link to be invalidated, so it is safe to call this function
 * from event handlers that will do stuff with the same link later. */
void clusterSendMessage(clusterLink *link, unsigned char *msg, size_t msglen) {
    if (sdslen(link->sndbuf) == 0 && msglen != 0)
        connSetWriteHandlerWithBarrier(link->conn, clusterWriteHandler, 1);

    link->sndbuf = sdscatlen(link->sndbuf, msg, msglen);

    /* Populate sent messages stats. */
    clusterMsg *hdr = (clusterMsg*) msg;
    uint16_t type = ntohs(hdr->type);
    if (type < CLUSTERMSG_TYPE_COUNT)
        server.cluster->stats_bus_messages_sent[type]++;
}

/* Send a message to all the nodes that are part of the cluster having
 * a connected link.
 *
 * It is guaranteed that this function will never have as a side effect
 * some node->link to be invalidated, so it is safe to call this function
 * from event handlers that will do stuff with node links later. */
void clusterBroadcastMessage(void *buf, size_t len) {
    dictIterator *di;
    dictEntry *de;

    di = dictGetSafeIterator(server.cluster->nodes);
    while((de = dictNext(di)) != NULL) {
        clusterNode *node = dictGetVal(de);

        if (!node->link) continue;
        if (node->flags & (CLUSTER_NODE_MYSELF|CLUSTER_NODE_HANDSHAKE))
            continue;
        clusterSendMessage(node->link,buf,len);
    }
    dictReleaseIterator(di);
}

/* Build the message header. hdr must point to a buffer at least
 * sizeof(clusterMsg) in bytes. */
void clusterBuildMessageHdr(clusterMsg *hdr, int type) {
    uint32_t totlen = 0;
    uint64_t offset;
    clusterNode *master;

    /* If this node is a master, we send its slots bitmap and configEpoch.
     * If this node is a slave we send the master's information instead (the
     * node is flagged as slave so the receiver knows that it is NOT really
     * in charge for this slots. */
    master = (nodeIsSlave(myself) && myself->slaveof) ?
              myself->slaveof : myself;

    memset(hdr,0,sizeof(*hdr));
    hdr->ver = htons(CLUSTER_PROTO_VER);
    hdr->sig[0] = 'R';
    hdr->sig[1] = 'C';
    hdr->sig[2] = 'm';
    hdr->sig[3] = 'b';
    hdr->type = htons(type);
    memcpy(hdr->sender,myself->name,CLUSTER_NAMELEN);

    /* If cluster-announce-ip option is enabled, force the receivers of our
     * packets to use the specified address for this node. Otherwise if the
     * first byte is zero, they'll do auto discovery. */
    memset(hdr->myip,0,NET_IP_STR_LEN);
    if (server.cluster_announce_ip) {
        strncpy(hdr->myip,server.cluster_announce_ip,NET_IP_STR_LEN-1);
        hdr->myip[NET_IP_STR_LEN-1] = '\0';
    }

    /* Handle cluster-announce-[tls-|bus-]port. */
    int announced_port, announced_pport, announced_cport;
    deriveAnnouncedPorts(&announced_port, &announced_pport, &announced_cport);

    memcpy(hdr->myslots,master->slots,sizeof(hdr->myslots));
    memset(hdr->slaveof,0,CLUSTER_NAMELEN);
    if (myself->slaveof != NULL)
        memcpy(hdr->slaveof,myself->slaveof->name, CLUSTER_NAMELEN);
    hdr->port = htons(announced_port);
    hdr->pport = htons(announced_pport);
    hdr->cport = htons(announced_cport);
    hdr->flags = htons(myself->flags);
    hdr->state = server.cluster->state;

    /* Set the currentEpoch and configEpochs. */
    hdr->currentEpoch = htonu64(server.cluster->currentEpoch);
    hdr->configEpoch = htonu64(master->configEpoch);

    /* Set the replication offset. */
    if (nodeIsSlave(myself))
        offset = replicationGetSlaveOffset();
    else
        offset = server.master_repl_offset;
    hdr->offset = htonu64(offset);

    /* Set the message flags. */
    if (nodeIsMaster(myself) && server.cluster->mf_end)
        hdr->mflags[0] |= CLUSTERMSG_FLAG0_PAUSED;

    /* Compute the message length for certain messages. For other messages
     * this is up to the caller. */
    if (type == CLUSTERMSG_TYPE_FAIL) {
        totlen = sizeof(clusterMsg)-sizeof(union clusterMsgData);
        totlen += sizeof(clusterMsgDataFail);
    } else if (type == CLUSTERMSG_TYPE_UPDATE) {
        totlen = sizeof(clusterMsg)-sizeof(union clusterMsgData);
        totlen += sizeof(clusterMsgDataUpdate);
    }
    hdr->totlen = htonl(totlen);
    /* For PING, PONG, MEET and other variable length messages fixing the
     * totlen field is up to the caller. */
}

/* Return non zero if the node is already present in the gossip section of the
 * message pointed by 'hdr' and having 'count' gossip entries. Otherwise
 * zero is returned. Helper for clusterSendPing(). */
int clusterNodeIsInGossipSection(clusterMsg *hdr, int count, clusterNode *n) {
    int j;
    for (j = 0; j < count; j++) {
        if (memcmp(hdr->data.ping.gossip[j].nodename,n->name,
                CLUSTER_NAMELEN) == 0) break;
    }
    return j != count;
}

/* Set the i-th entry of the gossip section in the message pointed by 'hdr'
 * to the info of the specified node 'n'. */
void clusterSetGossipEntry(clusterMsg *hdr, int i, clusterNode *n) {
    clusterMsgDataGossip *gossip;
    gossip = &(hdr->data.ping.gossip[i]);
    memcpy(gossip->nodename,n->name,CLUSTER_NAMELEN);
    gossip->ping_sent = htonl(n->ping_sent/1000);
    gossip->pong_received = htonl(n->pong_received/1000);
    memcpy(gossip->ip,n->ip,sizeof(n->ip));
    gossip->port = htons(n->port);
    gossip->cport = htons(n->cport);
    gossip->flags = htons(n->flags);
    gossip->pport = htons(n->pport);
    gossip->notused1 = 0;
}

/* Send a PING or PONG packet to the specified node, making sure to add enough
 * gossip information. */
void clusterSendPing(clusterLink *link, int type) {
    unsigned char *buf;
    clusterMsg *hdr;
    int gossipcount = 0; /* Number of gossip sections added so far. */
    int wanted; /* Number of gossip sections we want to append if possible. */
    int estlen; /* Upper bound on estimated packet length */
    /* freshnodes is the max number of nodes we can hope to append at all:
     * nodes available minus two (ourself and the node we are sending the
     * message to). However practically there may be less valid nodes since
     * nodes in handshake state, disconnected, are not considered. */
    int freshnodes = dictSize(server.cluster->nodes)-2;

    /* How many gossip sections we want to add? 1/10 of the number of nodes
     * and anyway at least 3. Why 1/10?
     *
     * If we have N masters, with N/10 entries, and we consider that in
     * node_timeout we exchange with each other node at least 4 packets
     * (we ping in the worst case in node_timeout/2 time, and we also
     * receive two pings from the host), we have a total of 8 packets
     * in the node_timeout*2 failure reports validity time. So we have
     * that, for a single PFAIL node, we can expect to receive the following
     * number of failure reports (in the specified window of time):
     *
     * PROB * GOSSIP_ENTRIES_PER_PACKET * TOTAL_PACKETS:
     *
     * PROB = probability of being featured in a single gossip entry,
     *        which is 1 / NUM_OF_NODES.
     * ENTRIES = 10.
     * TOTAL_PACKETS = 2 * 4 * NUM_OF_MASTERS.
     *
     * If we assume we have just masters (so num of nodes and num of masters
     * is the same), with 1/10 we always get over the majority, and specifically
     * 80% of the number of nodes, to account for many masters failing at the
     * same time.
     *
     * Since we have non-voting slaves that lower the probability of an entry
     * to feature our node, we set the number of entries per packet as
     * 10% of the total nodes we have. */
    wanted = floor(dictSize(server.cluster->nodes)/10);
    if (wanted < 3) wanted = 3;
    if (wanted > freshnodes) wanted = freshnodes;

    /* Include all the nodes in PFAIL state, so that failure reports are
     * faster to propagate to go from PFAIL to FAIL state. */
    int pfail_wanted = server.cluster->stats_pfail_nodes;

    /* Compute the maximum estlen to allocate our buffer. We'll fix the estlen
     * later according to the number of gossip sections we really were able
     * to put inside the packet. */
    estlen = sizeof(clusterMsg) - sizeof(union clusterMsgData);
    estlen += (sizeof(clusterMsgDataGossip)*(wanted + pfail_wanted));
    estlen += writePingExt(NULL);

    /* Note: clusterBuildMessageHdr() expects the buffer to be always at least
     * sizeof(clusterMsg) or more. */
    if (estlen < (int)sizeof(clusterMsg)) estlen = sizeof(clusterMsg);
    buf = zcalloc(estlen);
    hdr = (clusterMsg*) buf;

    /* Populate the header. */
    if (!link->inbound && type == CLUSTERMSG_TYPE_PING)
        link->node->ping_sent = mstime();
    clusterBuildMessageHdr(hdr,type);

    /* Populate the gossip fields */
    int maxiterations = wanted*3;
    while(freshnodes > 0 && gossipcount < wanted && maxiterations--) {
        dictEntry *de = dictGetRandomKey(server.cluster->nodes);
        clusterNode *this = dictGetVal(de);

        /* Don't include this node: the whole packet header is about us
         * already, so we just gossip about other nodes. */
        if (this == myself) continue;

        /* PFAIL nodes will be added later. */
        if (this->flags & CLUSTER_NODE_PFAIL) continue;

        /* In the gossip section don't include:
         * 1) Nodes in HANDSHAKE state.
         * 3) Nodes with the NOADDR flag set.
         * 4) Disconnected nodes if they don't have configured slots.
         */
        if (this->flags & (CLUSTER_NODE_HANDSHAKE|CLUSTER_NODE_NOADDR) ||
            (this->link == NULL && this->numslots == 0))
        {
            freshnodes--; /* Technically not correct, but saves CPU. */
            continue;
        }

        /* Do not add a node we already have. */
        if (clusterNodeIsInGossipSection(hdr,gossipcount,this)) continue;

        /* Add it */
        clusterSetGossipEntry(hdr,gossipcount,this);
        freshnodes--;
        gossipcount++;
    }

    /* If there are PFAIL nodes, add them at the end. */
    if (pfail_wanted) {
        dictIterator *di;
        dictEntry *de;

        di = dictGetSafeIterator(server.cluster->nodes);
        while((de = dictNext(di)) != NULL && pfail_wanted > 0) {
            clusterNode *node = dictGetVal(de);
            if (node->flags & CLUSTER_NODE_HANDSHAKE) continue;
            if (node->flags & CLUSTER_NODE_NOADDR) continue;
            if (!(node->flags & CLUSTER_NODE_PFAIL)) continue;
            clusterSetGossipEntry(hdr,gossipcount,node);
            freshnodes--;
            gossipcount++;
            /* We take the count of the slots we allocated, since the
             * PFAIL stats may not match perfectly with the current number
             * of PFAIL nodes. */
            pfail_wanted--;
        }
        dictReleaseIterator(di);
    }

    /* writePingExt expects hdr->count to be valid */
    hdr->count = htons(gossipcount);

    /* Compute the actual total length and send! */
    uint32_t totlen = 0;
    totlen += writePingExt(hdr);
    totlen += sizeof(clusterMsg)-sizeof(union clusterMsgData);
    totlen += (sizeof(clusterMsgDataGossip)*gossipcount);
    hdr->totlen = htonl(totlen);
    clusterSendMessage(link,buf,totlen);
    zfree(buf);
}

/* Send a PONG packet to every connected node that's not in handshake state
 * and for which we have a valid link.
 *
 * In Redis Cluster pongs are not used just for failure detection, but also
 * to carry important configuration information. So broadcasting a pong is
 * useful when something changes in the configuration and we want to make
 * the cluster aware ASAP (for instance after a slave promotion).
 *
 * The 'target' argument specifies the receiving instances using the
 * defines below:
 *
 * CLUSTER_BROADCAST_ALL -> All known instances.
 * CLUSTER_BROADCAST_LOCAL_SLAVES -> All slaves in my master-slaves ring.
 */
#define CLUSTER_BROADCAST_ALL 0
#define CLUSTER_BROADCAST_LOCAL_SLAVES 1
void clusterBroadcastPong(int target) {
    dictIterator *di;
    dictEntry *de;

    di = dictGetSafeIterator(server.cluster->nodes);
    while((de = dictNext(di)) != NULL) {
        clusterNode *node = dictGetVal(de);

        if (!node->link) continue;
        if (node == myself || nodeInHandshake(node)) continue;
        if (target == CLUSTER_BROADCAST_LOCAL_SLAVES) {
            int local_slave =
                nodeIsSlave(node) && node->slaveof &&
                (node->slaveof == myself || node->slaveof == myself->slaveof);
            if (!local_slave) continue;
        }
        clusterSendPing(node->link,CLUSTERMSG_TYPE_PONG);
    }
    dictReleaseIterator(di);
}

/* Send a PUBLISH message.
 *
 * If link is NULL, then the message is broadcasted to the whole cluster.
 *
 * Sanitizer suppression: In clusterMsgDataPublish, sizeof(bulk_data) is 8.
 * As all the struct is used as a buffer, when more than 8 bytes are copied into
 * the 'bulk_data', sanitizer generates an out-of-bounds error which is a false
 * positive in this context. */
REDIS_NO_SANITIZE("bounds")
void clusterSendPublish(clusterLink *link, robj *channel, robj *message, uint16_t type) {
    unsigned char *payload;
    clusterMsg buf[1];
    clusterMsg *hdr = (clusterMsg*) buf;
    uint32_t totlen;
    uint32_t channel_len, message_len;

    channel = getDecodedObject(channel);
    message = getDecodedObject(message);
    channel_len = sdslen(channel->ptr);
    message_len = sdslen(message->ptr);

    clusterBuildMessageHdr(hdr,type);
    totlen = sizeof(clusterMsg)-sizeof(union clusterMsgData);
    totlen += sizeof(clusterMsgDataPublish) - 8 + channel_len + message_len;

    hdr->data.publish.msg.channel_len = htonl(channel_len);
    hdr->data.publish.msg.message_len = htonl(message_len);
    hdr->totlen = htonl(totlen);

    /* Try to use the local buffer if possible */
    if (totlen < sizeof(buf)) {
        payload = (unsigned char*)buf;
    } else {
        payload = zmalloc(totlen);
        memcpy(payload,hdr,sizeof(*hdr));
        hdr = (clusterMsg*) payload;
    }
    memcpy(hdr->data.publish.msg.bulk_data,channel->ptr,sdslen(channel->ptr));
    memcpy(hdr->data.publish.msg.bulk_data+sdslen(channel->ptr),
        message->ptr,sdslen(message->ptr));

    if (link)
        clusterSendMessage(link,payload,totlen);
    else
        clusterBroadcastMessage(payload,totlen);

    decrRefCount(channel);
    decrRefCount(message);
    if (payload != (unsigned char*)buf) zfree(payload);
}

/* Send a FAIL message to all the nodes we are able to contact.
 * The FAIL message is sent when we detect that a node is failing
 * (CLUSTER_NODE_PFAIL) and we also receive a gossip confirmation of this:
 * we switch the node state to CLUSTER_NODE_FAIL and ask all the other
 * nodes to do the same ASAP. */
void clusterSendFail(char *nodename) {
    clusterMsg buf[1];
    clusterMsg *hdr = (clusterMsg*) buf;

    clusterBuildMessageHdr(hdr,CLUSTERMSG_TYPE_FAIL);
    memcpy(hdr->data.fail.about.nodename,nodename,CLUSTER_NAMELEN);
    clusterBroadcastMessage(buf,ntohl(hdr->totlen));
}

/* Send an UPDATE message to the specified link carrying the specified 'node'
 * slots configuration. The node name, slots bitmap, and configEpoch info
 * are included. */
void clusterSendUpdate(clusterLink *link, clusterNode *node) {
    clusterMsg buf[1];
    clusterMsg *hdr = (clusterMsg*) buf;

    if (link == NULL) return;
    clusterBuildMessageHdr(hdr,CLUSTERMSG_TYPE_UPDATE);
    memcpy(hdr->data.update.nodecfg.nodename,node->name,CLUSTER_NAMELEN);
    hdr->data.update.nodecfg.configEpoch = htonu64(node->configEpoch);
    memcpy(hdr->data.update.nodecfg.slots,node->slots,sizeof(node->slots));
    clusterSendMessage(link,(unsigned char*)buf,ntohl(hdr->totlen));
}

/* Send a MODULE message.
 *
 * If link is NULL, then the message is broadcasted to the whole cluster. */
void clusterSendModule(clusterLink *link, uint64_t module_id, uint8_t type,
                       const char *payload, uint32_t len) {
    unsigned char *heapbuf;
    clusterMsg buf[1];
    clusterMsg *hdr = (clusterMsg*) buf;
    uint32_t totlen;

    clusterBuildMessageHdr(hdr,CLUSTERMSG_TYPE_MODULE);
    totlen = sizeof(clusterMsg)-sizeof(union clusterMsgData);
    totlen += sizeof(clusterMsgModule) - 3 + len;

    hdr->data.module.msg.module_id = module_id; /* Already endian adjusted. */
    hdr->data.module.msg.type = type;
    hdr->data.module.msg.len = htonl(len);
    hdr->totlen = htonl(totlen);

    /* Try to use the local buffer if possible */
    if (totlen < sizeof(buf)) {
        heapbuf = (unsigned char*)buf;
    } else {
        heapbuf = zmalloc(totlen);
        memcpy(heapbuf,hdr,sizeof(*hdr));
        hdr = (clusterMsg*) heapbuf;
    }
    memcpy(hdr->data.module.msg.bulk_data,payload,len);

    if (link)
        clusterSendMessage(link,heapbuf,totlen);
    else
        clusterBroadcastMessage(heapbuf,totlen);

    if (heapbuf != (unsigned char*)buf) zfree(heapbuf);
}

/* This function gets a cluster node ID string as target, the same way the nodes
 * addresses are represented in the modules side, resolves the node, and sends
 * the message. If the target is NULL the message is broadcasted.
 *
 * The function returns C_OK if the target is valid, otherwise C_ERR is
 * returned. */
int clusterSendModuleMessageToTarget(const char *target, uint64_t module_id, uint8_t type, const char *payload, uint32_t len) {
    clusterNode *node = NULL;

    if (target != NULL) {
        node = clusterLookupNode(target, strlen(target));
        if (node == NULL || node->link == NULL) return C_ERR;
    }

    clusterSendModule(target ? node->link : NULL,
                      module_id, type, payload, len);
    return C_OK;
}

/* -----------------------------------------------------------------------------
 * CLUSTER Pub/Sub support
 *
 * If `sharded` is 0:
 * For now we do very little, just propagating [S]PUBLISH messages across the whole
 * cluster. In the future we'll try to get smarter and avoiding propagating those
 * messages to hosts without receives for a given channel.
 * Otherwise:
 * Publish this message across the slot (primary/replica).
 * -------------------------------------------------------------------------- */
<<<<<<< HEAD
void clusterPropagatePublishShard(robj *channel, robj *message) {
    listIter li;
    listNode *ln;
=======
void clusterPropagatePublish(robj *channel, robj *message, int sharded) {
    if (!sharded) {
        clusterSendPublish(NULL, channel, message, CLUSTERMSG_TYPE_PUBLISH);
        return;
    }

>>>>>>> 7d1ad6ca
    list *nodes_for_slot = clusterGetNodesServingMySlots(server.cluster->myself);
    serverAssert(nodes_for_slot != NULL);
    listRewind(nodes_for_slot, &li);
    while((ln = listNext(&li))) {
        clusterNode *node = listNodeValue(ln);
        if (node != myself) {
            clusterSendPublish(node->link, channel, message, CLUSTERMSG_TYPE_PUBLISHSHARD);
        }
    }
}

/* -----------------------------------------------------------------------------
 * SLAVE node specific functions
 * -------------------------------------------------------------------------- */

/* This function sends a FAILOVER_AUTH_REQUEST message to every node in order to
 * see if there is the quorum for this slave instance to failover its failing
 * master.
 *
 * Note that we send the failover request to everybody, master and slave nodes,
 * but only the masters are supposed to reply to our query. */
void clusterRequestFailoverAuth(void) {
    clusterMsg buf[1];
    clusterMsg *hdr = (clusterMsg*) buf;
    uint32_t totlen;

    clusterBuildMessageHdr(hdr,CLUSTERMSG_TYPE_FAILOVER_AUTH_REQUEST);
    /* If this is a manual failover, set the CLUSTERMSG_FLAG0_FORCEACK bit
     * in the header to communicate the nodes receiving the message that
     * they should authorized the failover even if the master is working. */
    if (server.cluster->mf_end) hdr->mflags[0] |= CLUSTERMSG_FLAG0_FORCEACK;
    totlen = sizeof(clusterMsg)-sizeof(union clusterMsgData);
    hdr->totlen = htonl(totlen);
    clusterBroadcastMessage(buf,totlen);
}

/* Send a FAILOVER_AUTH_ACK message to the specified node. */
void clusterSendFailoverAuth(clusterNode *node) {
    clusterMsg buf[1];
    clusterMsg *hdr = (clusterMsg*) buf;
    uint32_t totlen;

    if (!node->link) return;
    clusterBuildMessageHdr(hdr,CLUSTERMSG_TYPE_FAILOVER_AUTH_ACK);
    totlen = sizeof(clusterMsg)-sizeof(union clusterMsgData);
    hdr->totlen = htonl(totlen);
    clusterSendMessage(node->link,(unsigned char*)buf,totlen);
}

/* Send a MFSTART message to the specified node. */
void clusterSendMFStart(clusterNode *node) {
    clusterMsg buf[1];
    clusterMsg *hdr = (clusterMsg*) buf;
    uint32_t totlen;

    if (!node->link) return;
    clusterBuildMessageHdr(hdr,CLUSTERMSG_TYPE_MFSTART);
    totlen = sizeof(clusterMsg)-sizeof(union clusterMsgData);
    hdr->totlen = htonl(totlen);
    clusterSendMessage(node->link,(unsigned char*)buf,totlen);
}

/* Vote for the node asking for our vote if there are the conditions. */
void clusterSendFailoverAuthIfNeeded(clusterNode *node, clusterMsg *request) {
    clusterNode *master = node->slaveof;
    uint64_t requestCurrentEpoch = ntohu64(request->currentEpoch);
    uint64_t requestConfigEpoch = ntohu64(request->configEpoch);
    unsigned char *claimed_slots = request->myslots;
    int force_ack = request->mflags[0] & CLUSTERMSG_FLAG0_FORCEACK;
    int j;

    /* IF we are not a master serving at least 1 slot, we don't have the
     * right to vote, as the cluster size in Redis Cluster is the number
     * of masters serving at least one slot, and quorum is the cluster
     * size + 1 */
    if (nodeIsSlave(myself) || myself->numslots == 0) return;

    /* Request epoch must be >= our currentEpoch.
     * Note that it is impossible for it to actually be greater since
     * our currentEpoch was updated as a side effect of receiving this
     * request, if the request epoch was greater. */
    if (requestCurrentEpoch < server.cluster->currentEpoch) {
        serverLog(LL_WARNING,
            "Failover auth denied to %.40s: reqEpoch (%llu) < curEpoch(%llu)",
            node->name,
            (unsigned long long) requestCurrentEpoch,
            (unsigned long long) server.cluster->currentEpoch);
        return;
    }

    /* I already voted for this epoch? Return ASAP. */
    if (server.cluster->lastVoteEpoch == server.cluster->currentEpoch) {
        serverLog(LL_WARNING,
                "Failover auth denied to %.40s: already voted for epoch %llu",
                node->name,
                (unsigned long long) server.cluster->currentEpoch);
        return;
    }

    /* Node must be a slave and its master down.
     * The master can be non failing if the request is flagged
     * with CLUSTERMSG_FLAG0_FORCEACK (manual failover). */
    if (nodeIsMaster(node) || master == NULL ||
        (!nodeFailed(master) && !force_ack))
    {
        if (nodeIsMaster(node)) {
            serverLog(LL_WARNING,
                    "Failover auth denied to %.40s: it is a master node",
                    node->name);
        } else if (master == NULL) {
            serverLog(LL_WARNING,
                    "Failover auth denied to %.40s: I don't know its master",
                    node->name);
        } else if (!nodeFailed(master)) {
            serverLog(LL_WARNING,
                    "Failover auth denied to %.40s: its master is up",
                    node->name);
        }
        return;
    }

    /* We did not voted for a slave about this master for two
     * times the node timeout. This is not strictly needed for correctness
     * of the algorithm but makes the base case more linear. */
    if (mstime() - node->slaveof->voted_time < server.cluster_node_timeout * 2)
    {
        serverLog(LL_WARNING,
                "Failover auth denied to %.40s: "
                "can't vote about this master before %lld milliseconds",
                node->name,
                (long long) ((server.cluster_node_timeout*2)-
                             (mstime() - node->slaveof->voted_time)));
        return;
    }

    /* The slave requesting the vote must have a configEpoch for the claimed
     * slots that is >= the one of the masters currently serving the same
     * slots in the current configuration. */
    for (j = 0; j < CLUSTER_SLOTS; j++) {
        if (bitmapTestBit(claimed_slots, j) == 0) continue;
        if (server.cluster->slots[j] == NULL ||
            server.cluster->slots[j]->configEpoch <= requestConfigEpoch)
        {
            continue;
        }
        /* If we reached this point we found a slot that in our current slots
         * is served by a master with a greater configEpoch than the one claimed
         * by the slave requesting our vote. Refuse to vote for this slave. */
        serverLog(LL_WARNING,
                "Failover auth denied to %.40s: "
                "slot %d epoch (%llu) > reqEpoch (%llu)",
                node->name, j,
                (unsigned long long) server.cluster->slots[j]->configEpoch,
                (unsigned long long) requestConfigEpoch);
        return;
    }

    /* We can vote for this slave. */
    server.cluster->lastVoteEpoch = server.cluster->currentEpoch;
    node->slaveof->voted_time = mstime();
    clusterDoBeforeSleep(CLUSTER_TODO_SAVE_CONFIG|CLUSTER_TODO_FSYNC_CONFIG);
    clusterSendFailoverAuth(node);
    serverLog(LL_WARNING, "Failover auth granted to %.40s for epoch %llu",
        node->name, (unsigned long long) server.cluster->currentEpoch);
}

/* This function returns the "rank" of this instance, a slave, in the context
 * of its master-slaves ring. The rank of the slave is given by the number of
 * other slaves for the same master that have a better replication offset
 * compared to the local one (better means, greater, so they claim more data).
 *
 * A slave with rank 0 is the one with the greatest (most up to date)
 * replication offset, and so forth. Note that because how the rank is computed
 * multiple slaves may have the same rank, in case they have the same offset.
 *
 * The slave rank is used to add a delay to start an election in order to
 * get voted and replace a failing master. Slaves with better replication
 * offsets are more likely to win. */
int clusterGetSlaveRank(void) {
    long long myoffset;
    int j, rank = 0;
    clusterNode *master;

    serverAssert(nodeIsSlave(myself));
    master = myself->slaveof;
    if (master == NULL) return 0; /* Never called by slaves without master. */

    myoffset = replicationGetSlaveOffset();
    for (j = 0; j < master->numslaves; j++)
        if (master->slaves[j] != myself &&
            !nodeCantFailover(master->slaves[j]) &&
            master->slaves[j]->repl_offset > myoffset) rank++;
    return rank;
}

/* This function is called by clusterHandleSlaveFailover() in order to
 * let the slave log why it is not able to failover. Sometimes there are
 * not the conditions, but since the failover function is called again and
 * again, we can't log the same things continuously.
 *
 * This function works by logging only if a given set of conditions are
 * true:
 *
 * 1) The reason for which the failover can't be initiated changed.
 *    The reasons also include a NONE reason we reset the state to
 *    when the slave finds that its master is fine (no FAIL flag).
 * 2) Also, the log is emitted again if the master is still down and
 *    the reason for not failing over is still the same, but more than
 *    CLUSTER_CANT_FAILOVER_RELOG_PERIOD seconds elapsed.
 * 3) Finally, the function only logs if the slave is down for more than
 *    five seconds + NODE_TIMEOUT. This way nothing is logged when a
 *    failover starts in a reasonable time.
 *
 * The function is called with the reason why the slave can't failover
 * which is one of the integer macros CLUSTER_CANT_FAILOVER_*.
 *
 * The function is guaranteed to be called only if 'myself' is a slave. */
void clusterLogCantFailover(int reason) {
    char *msg;
    static time_t lastlog_time = 0;
    mstime_t nolog_fail_time = server.cluster_node_timeout + 5000;

    /* Don't log if we have the same reason for some time. */
    if (reason == server.cluster->cant_failover_reason &&
        time(NULL)-lastlog_time < CLUSTER_CANT_FAILOVER_RELOG_PERIOD)
        return;

    server.cluster->cant_failover_reason = reason;

    /* We also don't emit any log if the master failed no long ago, the
     * goal of this function is to log slaves in a stalled condition for
     * a long time. */
    if (myself->slaveof &&
        nodeFailed(myself->slaveof) &&
        (mstime() - myself->slaveof->fail_time) < nolog_fail_time) return;

    switch(reason) {
    case CLUSTER_CANT_FAILOVER_DATA_AGE:
        msg = "Disconnected from master for longer than allowed. "
              "Please check the 'cluster-replica-validity-factor' configuration "
              "option.";
        break;
    case CLUSTER_CANT_FAILOVER_WAITING_DELAY:
        msg = "Waiting the delay before I can start a new failover.";
        break;
    case CLUSTER_CANT_FAILOVER_EXPIRED:
        msg = "Failover attempt expired.";
        break;
    case CLUSTER_CANT_FAILOVER_WAITING_VOTES:
        msg = "Waiting for votes, but majority still not reached.";
        break;
    default:
        msg = "Unknown reason code.";
        break;
    }
    lastlog_time = time(NULL);
    serverLog(LL_WARNING,"Currently unable to failover: %s", msg);
}

/* This function implements the final part of automatic and manual failovers,
 * where the slave grabs its master's hash slots, and propagates the new
 * configuration.
 *
 * Note that it's up to the caller to be sure that the node got a new
 * configuration epoch already. */
void clusterFailoverReplaceYourMaster(void) {
    int j;
    clusterNode *oldmaster = myself->slaveof;

    if (nodeIsMaster(myself) || oldmaster == NULL) return;

    /* 1) Turn this node into a master. */
    clusterSetNodeAsMaster(myself);
    replicationUnsetMaster();

    /* 2) Claim all the slots assigned to our master. */
    for (j = 0; j < CLUSTER_SLOTS; j++) {
        if (clusterNodeGetSlotBit(oldmaster,j)) {
            clusterDelSlot(j);
            clusterAddSlot(myself,j);
        }
    }

    /* 3) Update state and save config. */
    clusterUpdateState();
    clusterSaveConfigOrDie(1);

    /* 4) Pong all the other nodes so that they can update the state
     *    accordingly and detect that we switched to master role. */
    clusterBroadcastPong(CLUSTER_BROADCAST_ALL);

    /* 5) If there was a manual failover in progress, clear the state. */
    resetManualFailover();
}

/* This function is called if we are a slave node and our master serving
 * a non-zero amount of hash slots is in FAIL state.
 *
 * The goal of this function is:
 * 1) To check if we are able to perform a failover, is our data updated?
 * 2) Try to get elected by masters.
 * 3) Perform the failover informing all the other nodes.
 */
void clusterHandleSlaveFailover(void) {
    mstime_t data_age;
    mstime_t auth_age = mstime() - server.cluster->failover_auth_time;
    int needed_quorum = (server.cluster->size / 2) + 1;
    int manual_failover = server.cluster->mf_end != 0 &&
                          server.cluster->mf_can_start;
    mstime_t auth_timeout, auth_retry_time;

    server.cluster->todo_before_sleep &= ~CLUSTER_TODO_HANDLE_FAILOVER;

    /* Compute the failover timeout (the max time we have to send votes
     * and wait for replies), and the failover retry time (the time to wait
     * before trying to get voted again).
     *
     * Timeout is MAX(NODE_TIMEOUT*2,2000) milliseconds.
     * Retry is two times the Timeout.
     */
    auth_timeout = server.cluster_node_timeout*2;
    if (auth_timeout < 2000) auth_timeout = 2000;
    auth_retry_time = auth_timeout*2;

    /* Pre conditions to run the function, that must be met both in case
     * of an automatic or manual failover:
     * 1) We are a slave.
     * 2) Our master is flagged as FAIL, or this is a manual failover.
     * 3) We don't have the no failover configuration set, and this is
     *    not a manual failover.
     * 4) It is serving slots. */
    if (nodeIsMaster(myself) ||
        myself->slaveof == NULL ||
        (!nodeFailed(myself->slaveof) && !manual_failover) ||
        (server.cluster_slave_no_failover && !manual_failover) ||
        myself->slaveof->numslots == 0)
    {
        /* There are no reasons to failover, so we set the reason why we
         * are returning without failing over to NONE. */
        server.cluster->cant_failover_reason = CLUSTER_CANT_FAILOVER_NONE;
        return;
    }

    /* Set data_age to the number of milliseconds we are disconnected from
     * the master. */
    if (server.repl_state == REPL_STATE_CONNECTED) {
        data_age = (mstime_t)(server.unixtime - server.master->lastinteraction)
                   * 1000;
    } else {
        data_age = (mstime_t)(server.unixtime - server.repl_down_since) * 1000;
    }

    /* Remove the node timeout from the data age as it is fine that we are
     * disconnected from our master at least for the time it was down to be
     * flagged as FAIL, that's the baseline. */
    if (data_age > server.cluster_node_timeout)
        data_age -= server.cluster_node_timeout;

    /* Check if our data is recent enough according to the slave validity
     * factor configured by the user.
     *
     * Check bypassed for manual failovers. */
    if (server.cluster_slave_validity_factor &&
        data_age >
        (((mstime_t)server.repl_ping_slave_period * 1000) +
         (server.cluster_node_timeout * server.cluster_slave_validity_factor)))
    {
        if (!manual_failover) {
            clusterLogCantFailover(CLUSTER_CANT_FAILOVER_DATA_AGE);
            return;
        }
    }

    /* If the previous failover attempt timeout and the retry time has
     * elapsed, we can setup a new one. */
    if (auth_age > auth_retry_time) {
        server.cluster->failover_auth_time = mstime() +
            500 + /* Fixed delay of 500 milliseconds, let FAIL msg propagate. */
            random() % 500; /* Random delay between 0 and 500 milliseconds. */
        server.cluster->failover_auth_count = 0;
        server.cluster->failover_auth_sent = 0;
        server.cluster->failover_auth_rank = clusterGetSlaveRank();
        /* We add another delay that is proportional to the slave rank.
         * Specifically 1 second * rank. This way slaves that have a probably
         * less updated replication offset, are penalized. */
        server.cluster->failover_auth_time +=
            server.cluster->failover_auth_rank * 1000;
        /* However if this is a manual failover, no delay is needed. */
        if (server.cluster->mf_end) {
            server.cluster->failover_auth_time = mstime();
            server.cluster->failover_auth_rank = 0;
	    clusterDoBeforeSleep(CLUSTER_TODO_HANDLE_FAILOVER);
        }
        serverLog(LL_WARNING,
            "Start of election delayed for %lld milliseconds "
            "(rank #%d, offset %lld).",
            server.cluster->failover_auth_time - mstime(),
            server.cluster->failover_auth_rank,
            replicationGetSlaveOffset());
        /* Now that we have a scheduled election, broadcast our offset
         * to all the other slaves so that they'll updated their offsets
         * if our offset is better. */
        clusterBroadcastPong(CLUSTER_BROADCAST_LOCAL_SLAVES);
        return;
    }

    /* It is possible that we received more updated offsets from other
     * slaves for the same master since we computed our election delay.
     * Update the delay if our rank changed.
     *
     * Not performed if this is a manual failover. */
    if (server.cluster->failover_auth_sent == 0 &&
        server.cluster->mf_end == 0)
    {
        int newrank = clusterGetSlaveRank();
        if (newrank > server.cluster->failover_auth_rank) {
            long long added_delay =
                (newrank - server.cluster->failover_auth_rank) * 1000;
            server.cluster->failover_auth_time += added_delay;
            server.cluster->failover_auth_rank = newrank;
            serverLog(LL_WARNING,
                "Replica rank updated to #%d, added %lld milliseconds of delay.",
                newrank, added_delay);
        }
    }

    /* Return ASAP if we can't still start the election. */
    if (mstime() < server.cluster->failover_auth_time) {
        clusterLogCantFailover(CLUSTER_CANT_FAILOVER_WAITING_DELAY);
        return;
    }

    /* Return ASAP if the election is too old to be valid. */
    if (auth_age > auth_timeout) {
        clusterLogCantFailover(CLUSTER_CANT_FAILOVER_EXPIRED);
        return;
    }

    /* Ask for votes if needed. */
    if (server.cluster->failover_auth_sent == 0) {
        server.cluster->currentEpoch++;
        server.cluster->failover_auth_epoch = server.cluster->currentEpoch;
        serverLog(LL_WARNING,"Starting a failover election for epoch %llu.",
            (unsigned long long) server.cluster->currentEpoch);
        clusterRequestFailoverAuth();
        server.cluster->failover_auth_sent = 1;
        clusterDoBeforeSleep(CLUSTER_TODO_SAVE_CONFIG|
                             CLUSTER_TODO_UPDATE_STATE|
                             CLUSTER_TODO_FSYNC_CONFIG);
        return; /* Wait for replies. */
    }

    /* Check if we reached the quorum. */
    if (server.cluster->failover_auth_count >= needed_quorum) {
        /* We have the quorum, we can finally failover the master. */

        serverLog(LL_WARNING,
            "Failover election won: I'm the new master.");

        /* Update my configEpoch to the epoch of the election. */
        if (myself->configEpoch < server.cluster->failover_auth_epoch) {
            myself->configEpoch = server.cluster->failover_auth_epoch;
            serverLog(LL_WARNING,
                "configEpoch set to %llu after successful failover",
                (unsigned long long) myself->configEpoch);
        }

        /* Take responsibility for the cluster slots. */
        clusterFailoverReplaceYourMaster();
    } else {
        clusterLogCantFailover(CLUSTER_CANT_FAILOVER_WAITING_VOTES);
    }
}

/* -----------------------------------------------------------------------------
 * CLUSTER slave migration
 *
 * Slave migration is the process that allows a slave of a master that is
 * already covered by at least another slave, to "migrate" to a master that
 * is orphaned, that is, left with no working slaves.
 * ------------------------------------------------------------------------- */

/* This function is responsible to decide if this replica should be migrated
 * to a different (orphaned) master. It is called by the clusterCron() function
 * only if:
 *
 * 1) We are a slave node.
 * 2) It was detected that there is at least one orphaned master in
 *    the cluster.
 * 3) We are a slave of one of the masters with the greatest number of
 *    slaves.
 *
 * This checks are performed by the caller since it requires to iterate
 * the nodes anyway, so we spend time into clusterHandleSlaveMigration()
 * if definitely needed.
 *
 * The function is called with a pre-computed max_slaves, that is the max
 * number of working (not in FAIL state) slaves for a single master.
 *
 * Additional conditions for migration are examined inside the function.
 */
void clusterHandleSlaveMigration(int max_slaves) {
    int j, okslaves = 0;
    clusterNode *mymaster = myself->slaveof, *target = NULL, *candidate = NULL;
    dictIterator *di;
    dictEntry *de;

    /* Step 1: Don't migrate if the cluster state is not ok. */
    if (server.cluster->state != CLUSTER_OK) return;

    /* Step 2: Don't migrate if my master will not be left with at least
     *         'migration-barrier' slaves after my migration. */
    if (mymaster == NULL) return;
    for (j = 0; j < mymaster->numslaves; j++)
        if (!nodeFailed(mymaster->slaves[j]) &&
            !nodeTimedOut(mymaster->slaves[j])) okslaves++;
    if (okslaves <= server.cluster_migration_barrier) return;

    /* Step 3: Identify a candidate for migration, and check if among the
     * masters with the greatest number of ok slaves, I'm the one with the
     * smallest node ID (the "candidate slave").
     *
     * Note: this means that eventually a replica migration will occur
     * since slaves that are reachable again always have their FAIL flag
     * cleared, so eventually there must be a candidate.
     * There is a possible race condition causing multiple
     * slaves to migrate at the same time, but this is unlikely to
     * happen and relatively harmless when it does. */
    candidate = myself;
    di = dictGetSafeIterator(server.cluster->nodes);
    while((de = dictNext(di)) != NULL) {
        clusterNode *node = dictGetVal(de);
        int okslaves = 0, is_orphaned = 1;

        /* We want to migrate only if this master is working, orphaned, and
         * used to have slaves or if failed over a master that had slaves
         * (MIGRATE_TO flag). This way we only migrate to instances that were
         * supposed to have replicas. */
        if (nodeIsSlave(node) || nodeFailed(node)) is_orphaned = 0;
        if (!(node->flags & CLUSTER_NODE_MIGRATE_TO)) is_orphaned = 0;

        /* Check number of working slaves. */
        if (nodeIsMaster(node)) okslaves = clusterCountNonFailingSlaves(node);
        if (okslaves > 0) is_orphaned = 0;

        if (is_orphaned) {
            if (!target && node->numslots > 0) target = node;

            /* Track the starting time of the orphaned condition for this
             * master. */
            if (!node->orphaned_time) node->orphaned_time = mstime();
        } else {
            node->orphaned_time = 0;
        }

        /* Check if I'm the slave candidate for the migration: attached
         * to a master with the maximum number of slaves and with the smallest
         * node ID. */
        if (okslaves == max_slaves) {
            for (j = 0; j < node->numslaves; j++) {
                if (memcmp(node->slaves[j]->name,
                           candidate->name,
                           CLUSTER_NAMELEN) < 0)
                {
                    candidate = node->slaves[j];
                }
            }
        }
    }
    dictReleaseIterator(di);

    /* Step 4: perform the migration if there is a target, and if I'm the
     * candidate, but only if the master is continuously orphaned for a
     * couple of seconds, so that during failovers, we give some time to
     * the natural slaves of this instance to advertise their switch from
     * the old master to the new one. */
    if (target && candidate == myself &&
        (mstime()-target->orphaned_time) > CLUSTER_SLAVE_MIGRATION_DELAY &&
       !(server.cluster_module_flags & CLUSTER_MODULE_FLAG_NO_FAILOVER))
    {
        serverLog(LL_WARNING,"Migrating to orphaned master %.40s",
            target->name);
        clusterSetMaster(target);
    }
}

/* -----------------------------------------------------------------------------
 * CLUSTER manual failover
 *
 * This are the important steps performed by slaves during a manual failover:
 * 1) User send CLUSTER FAILOVER command. The failover state is initialized
 *    setting mf_end to the millisecond unix time at which we'll abort the
 *    attempt.
 * 2) Slave sends a MFSTART message to the master requesting to pause clients
 *    for two times the manual failover timeout CLUSTER_MF_TIMEOUT.
 *    When master is paused for manual failover, it also starts to flag
 *    packets with CLUSTERMSG_FLAG0_PAUSED.
 * 3) Slave waits for master to send its replication offset flagged as PAUSED.
 * 4) If slave received the offset from the master, and its offset matches,
 *    mf_can_start is set to 1, and clusterHandleSlaveFailover() will perform
 *    the failover as usually, with the difference that the vote request
 *    will be modified to force masters to vote for a slave that has a
 *    working master.
 *
 * From the point of view of the master things are simpler: when a
 * PAUSE_CLIENTS packet is received the master sets mf_end as well and
 * the sender in mf_slave. During the time limit for the manual failover
 * the master will just send PINGs more often to this slave, flagged with
 * the PAUSED flag, so that the slave will set mf_master_offset when receiving
 * a packet from the master with this flag set.
 *
 * The goal of the manual failover is to perform a fast failover without
 * data loss due to the asynchronous master-slave replication.
 * -------------------------------------------------------------------------- */

/* Reset the manual failover state. This works for both masters and slaves
 * as all the state about manual failover is cleared.
 *
 * The function can be used both to initialize the manual failover state at
 * startup or to abort a manual failover in progress. */
void resetManualFailover(void) {
    if (server.cluster->mf_slave) {
        /* We were a master failing over, so we paused clients. Regardless
         * of the outcome we unpause now to allow traffic again. */
        unpauseClients(PAUSE_DURING_FAILOVER);
    }
    server.cluster->mf_end = 0; /* No manual failover in progress. */
    server.cluster->mf_can_start = 0;
    server.cluster->mf_slave = NULL;
    server.cluster->mf_master_offset = -1;
}

/* If a manual failover timed out, abort it. */
void manualFailoverCheckTimeout(void) {
    if (server.cluster->mf_end && server.cluster->mf_end < mstime()) {
        serverLog(LL_WARNING,"Manual failover timed out.");
        resetManualFailover();
    }
}

/* This function is called from the cluster cron function in order to go
 * forward with a manual failover state machine. */
void clusterHandleManualFailover(void) {
    /* Return ASAP if no manual failover is in progress. */
    if (server.cluster->mf_end == 0) return;

    /* If mf_can_start is non-zero, the failover was already triggered so the
     * next steps are performed by clusterHandleSlaveFailover(). */
    if (server.cluster->mf_can_start) return;

    if (server.cluster->mf_master_offset == -1) return; /* Wait for offset... */

    if (server.cluster->mf_master_offset == replicationGetSlaveOffset()) {
        /* Our replication offset matches the master replication offset
         * announced after clients were paused. We can start the failover. */
        server.cluster->mf_can_start = 1;
        serverLog(LL_WARNING,
            "All master replication stream processed, "
            "manual failover can start.");
        clusterDoBeforeSleep(CLUSTER_TODO_HANDLE_FAILOVER);
        return;
    }
    clusterDoBeforeSleep(CLUSTER_TODO_HANDLE_MANUALFAILOVER);
}

/* -----------------------------------------------------------------------------
 * CLUSTER cron job
 * -------------------------------------------------------------------------- */

/* Check if the node is disconnected and re-establish the connection.
 * Also update a few stats while we are here, that can be used to make
 * better decisions in other part of the code. */
static int clusterNodeCronHandleReconnect(clusterNode *node, mstime_t handshake_timeout, mstime_t now) {
    /* Not interested in reconnecting the link with myself or nodes
     * for which we have no address. */
    if (node->flags & (CLUSTER_NODE_MYSELF|CLUSTER_NODE_NOADDR)) return 1;

    if (node->flags & CLUSTER_NODE_PFAIL)
        server.cluster->stats_pfail_nodes++;

    /* A Node in HANDSHAKE state has a limited lifespan equal to the
     * configured node timeout. */
    if (nodeInHandshake(node) && now - node->ctime > handshake_timeout) {
        clusterDelNode(node);
        return 1;
    }

    if (node->link == NULL) {
        clusterLink *link = createClusterLink(node);
        link->conn = server.tls_cluster ? connCreateTLS() : connCreateSocket();
        connSetPrivateData(link->conn, link);
        if (connConnect(link->conn, node->ip, node->cport, server.bind_source_addr,
                    clusterLinkConnectHandler) == -1) {
            /* We got a synchronous error from connect before
             * clusterSendPing() had a chance to be called.
             * If node->ping_sent is zero, failure detection can't work,
             * so we claim we actually sent a ping now (that will
             * be really sent as soon as the link is obtained). */
            if (node->ping_sent == 0) node->ping_sent = mstime();
            serverLog(LL_DEBUG, "Unable to connect to "
                "Cluster Node [%s]:%d -> %s", node->ip,
                node->cport, server.neterr);

            freeClusterLink(link);
            return 0;
        }
    }
    return 0;
}

static void resizeClusterLinkBuffer(clusterLink *link) {
     /* If unused space is a lot bigger than the used portion of the buffer then free up unused space.
      * We use a factor of 4 because of the greediness of sdsMakeRoomFor (used by sdscatlen). */
    if (link != NULL && sdsavail(link->sndbuf) / 4 > sdslen(link->sndbuf)) {
        link->sndbuf = sdsRemoveFreeSpace(link->sndbuf);
    }
}

/* Resize the send buffer of a node if it is wasting
 * enough space. */
static void clusterNodeCronResizeBuffers(clusterNode *node) {
    resizeClusterLinkBuffer(node->link);
    resizeClusterLinkBuffer(node->inbound_link);
}

static void freeClusterLinkOnBufferLimitReached(clusterLink *link) {
    if (link == NULL || server.cluster_link_sendbuf_limit_bytes == 0) {
        return;
    }
    unsigned long long mem_link = sdsalloc(link->sndbuf);
    if (mem_link > server.cluster_link_sendbuf_limit_bytes) {
        serverLog(LL_WARNING, "Freeing cluster link(%s node %.40s, used memory: %llu) due to "
                "exceeding send buffer memory limit.", link->inbound ? "from" : "to",
                link->node ? link->node->name : "", mem_link);
        freeClusterLink(link);
        server.cluster->stat_cluster_links_buffer_limit_exceeded++;
    }
}

/* Free outbound link to a node if its send buffer size exceeded limit. */
static void clusterNodeCronFreeLinkOnBufferLimitReached(clusterNode *node) {
    freeClusterLinkOnBufferLimitReached(node->link);
    freeClusterLinkOnBufferLimitReached(node->inbound_link);
}

static size_t getClusterLinkMemUsage(clusterLink *link) {
    if (link != NULL) {
        return sizeof(clusterLink) + sdsalloc(link->sndbuf) + link->rcvbuf_alloc;
    } else {
        return 0;
    }
}

/* Update memory usage statistics of all current cluster links */
static void clusterNodeCronUpdateClusterLinksMemUsage(clusterNode *node) {
    server.stat_cluster_links_memory += getClusterLinkMemUsage(node->link);
    server.stat_cluster_links_memory += getClusterLinkMemUsage(node->inbound_link);
}

/* This is executed 10 times every second */
void clusterCron(void) {
    dictIterator *di;
    dictEntry *de;
    int update_state = 0;
    int orphaned_masters; /* How many masters there are without ok slaves. */
    int max_slaves; /* Max number of ok slaves for a single master. */
    int this_slaves; /* Number of ok slaves for our master (if we are slave). */
    mstime_t min_pong = 0, now = mstime();
    clusterNode *min_pong_node = NULL;
    static unsigned long long iteration = 0;
    mstime_t handshake_timeout;

    iteration++; /* Number of times this function was called so far. */

    clusterUpdateMyselfHostname();

    /* The handshake timeout is the time after which a handshake node that was
     * not turned into a normal node is removed from the nodes. Usually it is
     * just the NODE_TIMEOUT value, but when NODE_TIMEOUT is too small we use
     * the value of 1 second. */
    handshake_timeout = server.cluster_node_timeout;
    if (handshake_timeout < 1000) handshake_timeout = 1000;

    /* Clear so clusterNodeCronHandleReconnect can count the number of nodes in PFAIL. */
    server.cluster->stats_pfail_nodes = 0;
    /* Clear so clusterNodeCronUpdateClusterLinksMemUsage can count the current memory usage of all cluster links. */
    server.stat_cluster_links_memory = 0;
    /* Run through some of the operations we want to do on each cluster node. */
    di = dictGetSafeIterator(server.cluster->nodes);
    while((de = dictNext(di)) != NULL) {
        clusterNode *node = dictGetVal(de);
        /* The sequence goes:
         * 1. We try to shrink link buffers if possible.
         * 2. We free the links whose buffers are still oversized after possible shrinking.
         * 3. We update the latest memory usage of cluster links.
         * 4. We immediately attempt reconnecting after freeing links.
         */
        clusterNodeCronResizeBuffers(node);
        clusterNodeCronFreeLinkOnBufferLimitReached(node);
        clusterNodeCronUpdateClusterLinksMemUsage(node);
        /* The protocol is that function(s) below return non-zero if the node was
         * terminated.
         */
        if(clusterNodeCronHandleReconnect(node, handshake_timeout, now)) continue;
    }
    dictReleaseIterator(di); 

    /* Ping some random node 1 time every 10 iterations, so that we usually ping
     * one random node every second. */
    if (!(iteration % 10)) {
        int j;

        /* Check a few random nodes and ping the one with the oldest
         * pong_received time. */
        for (j = 0; j < 5; j++) {
            de = dictGetRandomKey(server.cluster->nodes);
            clusterNode *this = dictGetVal(de);

            /* Don't ping nodes disconnected or with a ping currently active. */
            if (this->link == NULL || this->ping_sent != 0) continue;
            if (this->flags & (CLUSTER_NODE_MYSELF|CLUSTER_NODE_HANDSHAKE))
                continue;
            if (min_pong_node == NULL || min_pong > this->pong_received) {
                min_pong_node = this;
                min_pong = this->pong_received;
            }
        }
        if (min_pong_node) {
            serverLog(LL_DEBUG,"Pinging node %.40s", min_pong_node->name);
            clusterSendPing(min_pong_node->link, CLUSTERMSG_TYPE_PING);
        }
    }

    /* Iterate nodes to check if we need to flag something as failing.
     * This loop is also responsible to:
     * 1) Check if there are orphaned masters (masters without non failing
     *    slaves).
     * 2) Count the max number of non failing slaves for a single master.
     * 3) Count the number of slaves for our master, if we are a slave. */
    orphaned_masters = 0;
    max_slaves = 0;
    this_slaves = 0;
    di = dictGetSafeIterator(server.cluster->nodes);
    while((de = dictNext(di)) != NULL) {
        clusterNode *node = dictGetVal(de);
        now = mstime(); /* Use an updated time at every iteration. */

        if (node->flags &
            (CLUSTER_NODE_MYSELF|CLUSTER_NODE_NOADDR|CLUSTER_NODE_HANDSHAKE))
                continue;

        /* Orphaned master check, useful only if the current instance
         * is a slave that may migrate to another master. */
        if (nodeIsSlave(myself) && nodeIsMaster(node) && !nodeFailed(node)) {
            int okslaves = clusterCountNonFailingSlaves(node);

            /* A master is orphaned if it is serving a non-zero number of
             * slots, have no working slaves, but used to have at least one
             * slave, or failed over a master that used to have slaves. */
            if (okslaves == 0 && node->numslots > 0 &&
                node->flags & CLUSTER_NODE_MIGRATE_TO)
            {
                orphaned_masters++;
            }
            if (okslaves > max_slaves) max_slaves = okslaves;
            if (nodeIsSlave(myself) && myself->slaveof == node)
                this_slaves = okslaves;
        }

        /* If we are not receiving any data for more than half the cluster
         * timeout, reconnect the link: maybe there is a connection
         * issue even if the node is alive. */
        mstime_t ping_delay = now - node->ping_sent;
        mstime_t data_delay = now - node->data_received;
        if (node->link && /* is connected */
            now - node->link->ctime >
            server.cluster_node_timeout && /* was not already reconnected */
            node->ping_sent && /* we already sent a ping */
            /* and we are waiting for the pong more than timeout/2 */
            ping_delay > server.cluster_node_timeout/2 &&
            /* and in such interval we are not seeing any traffic at all. */
            data_delay > server.cluster_node_timeout/2)
        {
            /* Disconnect the link, it will be reconnected automatically. */
            freeClusterLink(node->link);
        }

        /* If we have currently no active ping in this instance, and the
         * received PONG is older than half the cluster timeout, send
         * a new ping now, to ensure all the nodes are pinged without
         * a too big delay. */
        if (node->link &&
            node->ping_sent == 0 &&
            (now - node->pong_received) > server.cluster_node_timeout/2)
        {
            clusterSendPing(node->link, CLUSTERMSG_TYPE_PING);
            continue;
        }

        /* If we are a master and one of the slaves requested a manual
         * failover, ping it continuously. */
        if (server.cluster->mf_end &&
            nodeIsMaster(myself) &&
            server.cluster->mf_slave == node &&
            node->link)
        {
            clusterSendPing(node->link, CLUSTERMSG_TYPE_PING);
            continue;
        }

        /* Check only if we have an active ping for this instance. */
        if (node->ping_sent == 0) continue;

        /* Check if this node looks unreachable.
         * Note that if we already received the PONG, then node->ping_sent
         * is zero, so can't reach this code at all, so we don't risk of
         * checking for a PONG delay if we didn't sent the PING.
         *
         * We also consider every incoming data as proof of liveness, since
         * our cluster bus link is also used for data: under heavy data
         * load pong delays are possible. */
        mstime_t node_delay = (ping_delay < data_delay) ? ping_delay :
                                                          data_delay;

        if (node_delay > server.cluster_node_timeout) {
            /* Timeout reached. Set the node as possibly failing if it is
             * not already in this state. */
            if (!(node->flags & (CLUSTER_NODE_PFAIL|CLUSTER_NODE_FAIL))) {
                serverLog(LL_DEBUG,"*** NODE %.40s possibly failing",
                    node->name);
                node->flags |= CLUSTER_NODE_PFAIL;
                update_state = 1;
            }
        }
    }
    dictReleaseIterator(di);

    /* If we are a slave node but the replication is still turned off,
     * enable it if we know the address of our master and it appears to
     * be up. */
    if (nodeIsSlave(myself) &&
        server.masterhost == NULL &&
        myself->slaveof &&
        nodeHasAddr(myself->slaveof))
    {
        replicationSetMaster(myself->slaveof->ip, myself->slaveof->port);
    }

    /* Abort a manual failover if the timeout is reached. */
    manualFailoverCheckTimeout();

    if (nodeIsSlave(myself)) {
        clusterHandleManualFailover();
        if (!(server.cluster_module_flags & CLUSTER_MODULE_FLAG_NO_FAILOVER))
            clusterHandleSlaveFailover();
        /* If there are orphaned slaves, and we are a slave among the masters
         * with the max number of non-failing slaves, consider migrating to
         * the orphaned masters. Note that it does not make sense to try
         * a migration if there is no master with at least *two* working
         * slaves. */
        if (orphaned_masters && max_slaves >= 2 && this_slaves == max_slaves &&
		server.cluster_allow_replica_migration)
            clusterHandleSlaveMigration(max_slaves);
    }

    if (update_state || server.cluster->state == CLUSTER_FAIL)
        clusterUpdateState();
}

/* This function is called before the event handler returns to sleep for
 * events. It is useful to perform operations that must be done ASAP in
 * reaction to events fired but that are not safe to perform inside event
 * handlers, or to perform potentially expansive tasks that we need to do
 * a single time before replying to clients. */
void clusterBeforeSleep(void) {
    int flags = server.cluster->todo_before_sleep;

    /* Reset our flags (not strictly needed since every single function
     * called for flags set should be able to clear its flag). */
    server.cluster->todo_before_sleep = 0;

    if (flags & CLUSTER_TODO_HANDLE_MANUALFAILOVER) {
        /* Handle manual failover as soon as possible so that won't have a 100ms
         * as it was handled only in clusterCron */
        if(nodeIsSlave(myself)) {
            clusterHandleManualFailover();
            if (!(server.cluster_module_flags & CLUSTER_MODULE_FLAG_NO_FAILOVER))
                clusterHandleSlaveFailover();
        }
    } else if (flags & CLUSTER_TODO_HANDLE_FAILOVER) {
        /* Handle failover, this is needed when it is likely that there is already
         * the quorum from masters in order to react fast. */
        clusterHandleSlaveFailover();
    }

    /* Update the cluster state. */
    if (flags & CLUSTER_TODO_UPDATE_STATE)
        clusterUpdateState();

    /* Save the config, possibly using fsync. */
    if (flags & CLUSTER_TODO_SAVE_CONFIG) {
        int fsync = flags & CLUSTER_TODO_FSYNC_CONFIG;
        clusterSaveConfigOrDie(fsync);
    }
}

void clusterDoBeforeSleep(int flags) {
    server.cluster->todo_before_sleep |= flags;
}

/* -----------------------------------------------------------------------------
 * Slots management
 * -------------------------------------------------------------------------- */

/* Test bit 'pos' in a generic bitmap. Return 1 if the bit is set,
 * otherwise 0. */
int bitmapTestBit(unsigned char *bitmap, int pos) {
    off_t byte = pos/8;
    int bit = pos&7;
    return (bitmap[byte] & (1<<bit)) != 0;
}

/* Set the bit at position 'pos' in a bitmap. */
void bitmapSetBit(unsigned char *bitmap, int pos) {
    off_t byte = pos/8;
    int bit = pos&7;
    bitmap[byte] |= 1<<bit;
}

/* Clear the bit at position 'pos' in a bitmap. */
void bitmapClearBit(unsigned char *bitmap, int pos) {
    off_t byte = pos/8;
    int bit = pos&7;
    bitmap[byte] &= ~(1<<bit);
}

/* Return non-zero if there is at least one master with slaves in the cluster.
 * Otherwise zero is returned. Used by clusterNodeSetSlotBit() to set the
 * MIGRATE_TO flag the when a master gets the first slot. */
int clusterMastersHaveSlaves(void) {
    dictIterator *di = dictGetSafeIterator(server.cluster->nodes);
    dictEntry *de;
    int slaves = 0;
    while((de = dictNext(di)) != NULL) {
        clusterNode *node = dictGetVal(de);

        if (nodeIsSlave(node)) continue;
        slaves += node->numslaves;
    }
    dictReleaseIterator(di);
    return slaves != 0;
}

/* Set the slot bit and return the old value. */
int clusterNodeSetSlotBit(clusterNode *n, int slot) {
    int old = bitmapTestBit(n->slots,slot);
    bitmapSetBit(n->slots,slot);
    if (!old) {
        n->numslots++;
        /* When a master gets its first slot, even if it has no slaves,
         * it gets flagged with MIGRATE_TO, that is, the master is a valid
         * target for replicas migration, if and only if at least one of
         * the other masters has slaves right now.
         *
         * Normally masters are valid targets of replica migration if:
         * 1. The used to have slaves (but no longer have).
         * 2. They are slaves failing over a master that used to have slaves.
         *
         * However new masters with slots assigned are considered valid
         * migration targets if the rest of the cluster is not a slave-less.
         *
         * See https://github.com/redis/redis/issues/3043 for more info. */
        if (n->numslots == 1 && clusterMastersHaveSlaves())
            n->flags |= CLUSTER_NODE_MIGRATE_TO;
    }
    return old;
}

/* Clear the slot bit and return the old value. */
int clusterNodeClearSlotBit(clusterNode *n, int slot) {
    int old = bitmapTestBit(n->slots,slot);
    bitmapClearBit(n->slots,slot);
    if (old) n->numslots--;
    return old;
}

/* Return the slot bit from the cluster node structure. */
int clusterNodeGetSlotBit(clusterNode *n, int slot) {
    return bitmapTestBit(n->slots,slot);
}

/* Add the specified slot to the list of slots that node 'n' will
 * serve. Return C_OK if the operation ended with success.
 * If the slot is already assigned to another instance this is considered
 * an error and C_ERR is returned. */
int clusterAddSlot(clusterNode *n, int slot) {
    if (server.cluster->slots[slot]) return C_ERR;
    clusterNodeSetSlotBit(n,slot);
    server.cluster->slots[slot] = n;
    return C_OK;
}

/* Delete the specified slot marking it as unassigned.
 * Returns C_OK if the slot was assigned, otherwise if the slot was
 * already unassigned C_ERR is returned. */
int clusterDelSlot(int slot) {
    clusterNode *n = server.cluster->slots[slot];

    if (!n) return C_ERR;

    /* Cleanup the channels in master/replica as part of slot deletion. */
    list *nodes_for_slot = clusterGetNodesServingMySlots(n);
    serverAssert(nodes_for_slot != NULL);
    listNode *ln = listSearchKey(nodes_for_slot, myself);
    if (ln != NULL) {
        removeChannelsInSlot(slot);
    }
    serverAssert(clusterNodeClearSlotBit(n,slot) == 1);
    server.cluster->slots[slot] = NULL;
    return C_OK;
}

/* Delete all the slots associated with the specified node.
 * The number of deleted slots is returned. */
int clusterDelNodeSlots(clusterNode *node) {
    int deleted = 0, j;

    for (j = 0; j < CLUSTER_SLOTS; j++) {
        if (clusterNodeGetSlotBit(node,j)) {
            clusterDelSlot(j);
            deleted++;
        }
    }
    return deleted;
}

/* Clear the migrating / importing state for all the slots.
 * This is useful at initialization and when turning a master into slave. */
void clusterCloseAllSlots(void) {
    memset(server.cluster->migrating_slots_to,0,
        sizeof(server.cluster->migrating_slots_to));
    memset(server.cluster->importing_slots_from,0,
        sizeof(server.cluster->importing_slots_from));
}

/* -----------------------------------------------------------------------------
 * Cluster state evaluation function
 * -------------------------------------------------------------------------- */

/* The following are defines that are only used in the evaluation function
 * and are based on heuristics. Actually the main point about the rejoin and
 * writable delay is that they should be a few orders of magnitude larger
 * than the network latency. */
#define CLUSTER_MAX_REJOIN_DELAY 5000
#define CLUSTER_MIN_REJOIN_DELAY 500
#define CLUSTER_WRITABLE_DELAY 2000

void clusterUpdateState(void) {
    int j, new_state;
    int reachable_masters = 0;
    static mstime_t among_minority_time;
    static mstime_t first_call_time = 0;

    server.cluster->todo_before_sleep &= ~CLUSTER_TODO_UPDATE_STATE;

    /* If this is a master node, wait some time before turning the state
     * into OK, since it is not a good idea to rejoin the cluster as a writable
     * master, after a reboot, without giving the cluster a chance to
     * reconfigure this node. Note that the delay is calculated starting from
     * the first call to this function and not since the server start, in order
     * to not count the DB loading time. */
    if (first_call_time == 0) first_call_time = mstime();
    if (nodeIsMaster(myself) &&
        server.cluster->state == CLUSTER_FAIL &&
        mstime() - first_call_time < CLUSTER_WRITABLE_DELAY) return;

    /* Start assuming the state is OK. We'll turn it into FAIL if there
     * are the right conditions. */
    new_state = CLUSTER_OK;

    /* Check if all the slots are covered. */
    if (server.cluster_require_full_coverage) {
        for (j = 0; j < CLUSTER_SLOTS; j++) {
            if (server.cluster->slots[j] == NULL ||
                server.cluster->slots[j]->flags & (CLUSTER_NODE_FAIL))
            {
                new_state = CLUSTER_FAIL;
                break;
            }
        }
    }

    /* Compute the cluster size, that is the number of master nodes
     * serving at least a single slot.
     *
     * At the same time count the number of reachable masters having
     * at least one slot. */
    {
        dictIterator *di;
        dictEntry *de;

        server.cluster->size = 0;
        di = dictGetSafeIterator(server.cluster->nodes);
        while((de = dictNext(di)) != NULL) {
            clusterNode *node = dictGetVal(de);

            if (nodeIsMaster(node) && node->numslots) {
                server.cluster->size++;
                if ((node->flags & (CLUSTER_NODE_FAIL|CLUSTER_NODE_PFAIL)) == 0)
                    reachable_masters++;
            }
        }
        dictReleaseIterator(di);
    }

    /* If we are in a minority partition, change the cluster state
     * to FAIL. */
    {
        int needed_quorum = (server.cluster->size / 2) + 1;

        if (reachable_masters < needed_quorum) {
            new_state = CLUSTER_FAIL;
            among_minority_time = mstime();
        }
    }

    /* Log a state change */
    if (new_state != server.cluster->state) {
        mstime_t rejoin_delay = server.cluster_node_timeout;

        /* If the instance is a master and was partitioned away with the
         * minority, don't let it accept queries for some time after the
         * partition heals, to make sure there is enough time to receive
         * a configuration update. */
        if (rejoin_delay > CLUSTER_MAX_REJOIN_DELAY)
            rejoin_delay = CLUSTER_MAX_REJOIN_DELAY;
        if (rejoin_delay < CLUSTER_MIN_REJOIN_DELAY)
            rejoin_delay = CLUSTER_MIN_REJOIN_DELAY;

        if (new_state == CLUSTER_OK &&
            nodeIsMaster(myself) &&
            mstime() - among_minority_time < rejoin_delay)
        {
            return;
        }

        /* Change the state and log the event. */
        serverLog(LL_WARNING,"Cluster state changed: %s",
            new_state == CLUSTER_OK ? "ok" : "fail");
        server.cluster->state = new_state;
    }
}

/* This function is called after the node startup in order to verify that data
 * loaded from disk is in agreement with the cluster configuration:
 *
 * 1) If we find keys about hash slots we have no responsibility for, the
 *    following happens:
 *    A) If no other node is in charge according to the current cluster
 *       configuration, we add these slots to our node.
 *    B) If according to our config other nodes are already in charge for
 *       this slots, we set the slots as IMPORTING from our point of view
 *       in order to justify we have those slots, and in order to make
 *       redis-cli aware of the issue, so that it can try to fix it.
 * 2) If we find data in a DB different than DB0 we return C_ERR to
 *    signal the caller it should quit the server with an error message
 *    or take other actions.
 *
 * The function always returns C_OK even if it will try to correct
 * the error described in "1". However if data is found in DB different
 * from DB0, C_ERR is returned.
 *
 * The function also uses the logging facility in order to warn the user
 * about desynchronizations between the data we have in memory and the
 * cluster configuration. */
int verifyClusterConfigWithData(void) {
    int j;
    int update_config = 0;

    /* Return ASAP if a module disabled cluster redirections. In that case
     * every master can store keys about every possible hash slot. */
    if (server.cluster_module_flags & CLUSTER_MODULE_FLAG_NO_REDIRECTION)
        return C_OK;

    /* If this node is a slave, don't perform the check at all as we
     * completely depend on the replication stream. */
    if (nodeIsSlave(myself)) return C_OK;

    /* Make sure we only have keys in DB0. */
    for (j = 1; j < server.dbnum; j++) {
        if (dictSize(server.db[j].dict)) return C_ERR;
    }

    /* Check that all the slots we see populated memory have a corresponding
     * entry in the cluster table. Otherwise fix the table. */
    for (j = 0; j < CLUSTER_SLOTS; j++) {
        if (!countKeysInSlot(j)) continue; /* No keys in this slot. */
        /* Check if we are assigned to this slot or if we are importing it.
         * In both cases check the next slot as the configuration makes
         * sense. */
        if (server.cluster->slots[j] == myself ||
            server.cluster->importing_slots_from[j] != NULL) continue;

        /* If we are here data and cluster config don't agree, and we have
         * slot 'j' populated even if we are not importing it, nor we are
         * assigned to this slot. Fix this condition. */

        update_config++;
        /* Case A: slot is unassigned. Take responsibility for it. */
        if (server.cluster->slots[j] == NULL) {
            serverLog(LL_WARNING, "I have keys for unassigned slot %d. "
                                    "Taking responsibility for it.",j);
            clusterAddSlot(myself,j);
        } else {
            serverLog(LL_WARNING, "I have keys for slot %d, but the slot is "
                                    "assigned to another node. "
                                    "Setting it to importing state.",j);
            server.cluster->importing_slots_from[j] = server.cluster->slots[j];
        }
    }
    if (update_config) clusterSaveConfigOrDie(1);
    return C_OK;
}

/* -----------------------------------------------------------------------------
 * SLAVE nodes handling
 * -------------------------------------------------------------------------- */

/* Set the specified node 'n' as master for this node.
 * If this node is currently a master, it is turned into a slave. */
void clusterSetMaster(clusterNode *n) {
    serverAssert(n != myself);
    serverAssert(myself->numslots == 0);

    if (nodeIsMaster(myself)) {
        myself->flags &= ~(CLUSTER_NODE_MASTER|CLUSTER_NODE_MIGRATE_TO);
        myself->flags |= CLUSTER_NODE_SLAVE;
        clusterCloseAllSlots();
    } else {
        if (myself->slaveof)
            clusterNodeRemoveSlave(myself->slaveof,myself);
    }
    myself->slaveof = n;
    updateShardId(myself, n->shard_id);
    clusterNodeAddSlave(n,myself);
    replicationSetMaster(n->ip, n->port);
    resetManualFailover();
}

/* -----------------------------------------------------------------------------
 * Nodes to string representation functions.
 * -------------------------------------------------------------------------- */

struct redisNodeFlags {
    uint16_t flag;
    char *name;
};

static struct redisNodeFlags redisNodeFlagsTable[] = {
    {CLUSTER_NODE_MYSELF,       "myself,"},
    {CLUSTER_NODE_MASTER,       "master,"},
    {CLUSTER_NODE_SLAVE,        "slave,"},
    {CLUSTER_NODE_PFAIL,        "fail?,"},
    {CLUSTER_NODE_FAIL,         "fail,"},
    {CLUSTER_NODE_HANDSHAKE,    "handshake,"},
    {CLUSTER_NODE_NOADDR,       "noaddr,"},
    {CLUSTER_NODE_NOFAILOVER,   "nofailover,"}
};

/* Concatenate the comma separated list of node flags to the given SDS
 * string 'ci'. */
sds representClusterNodeFlags(sds ci, uint16_t flags) {
    size_t orig_len = sdslen(ci);
    int i, size = sizeof(redisNodeFlagsTable)/sizeof(struct redisNodeFlags);
    for (i = 0; i < size; i++) {
        struct redisNodeFlags *nodeflag = redisNodeFlagsTable + i;
        if (flags & nodeflag->flag) ci = sdscat(ci, nodeflag->name);
    }
    /* If no flag was added, add the "noflags" special flag. */
    if (sdslen(ci) == orig_len) ci = sdscat(ci,"noflags,");
    sdsIncrLen(ci,-1); /* Remove trailing comma. */
    return ci;
}

/* Concatenate the slot ownership information to the given SDS string 'ci'.
 * If the slot ownership is in a contiguous block, it's represented as start-end pair,
 * else each slot is added separately. */
sds representSlotInfo(sds ci, uint16_t *slot_info_pairs, int slot_info_pairs_count) {
    for (int i = 0; i< slot_info_pairs_count; i+=2) {
        unsigned long start = slot_info_pairs[i];
        unsigned long end = slot_info_pairs[i+1];
        if (start == end) {
            ci = sdscatfmt(ci, " %i", start);
        } else {
            ci = sdscatfmt(ci, " %i-%i", start, end);
        }
    }
    return ci;
}

/* Generate a csv-alike representation of the specified cluster node.
 * See clusterGenNodesDescription() top comment for more information.
 *
 * The function returns the string representation as an SDS string. */
sds clusterGenNodeDescription(clusterNode *node, int use_pport) {
    int j, start;
    sds ci;
    int port = use_pport && node->pport ? node->pport : node->port;

    /* Node coordinates */
    ci = sdscatlen(sdsempty(),node->name,CLUSTER_NAMELEN);
    if (sdslen(node->hostname) != 0) {
        ci = sdscatprintf(ci," %s:%i@%i,%.40s,%s ",
            node->ip,
            port,
            node->cport,
            node->shard_id,
            node->hostname);
    } else {
        ci = sdscatprintf(ci," %s:%i@%i,%.40s ",
            node->ip,
            port,
            node->cport,
            node->shard_id);
    }

    /* Flags */
    ci = representClusterNodeFlags(ci, node->flags);

    /* Slave of... or just "-" */
    ci = sdscatlen(ci," ",1);
    if (node->slaveof)
        ci = sdscatlen(ci,node->slaveof->name,CLUSTER_NAMELEN);
    else
        ci = sdscatlen(ci,"-",1);

    unsigned long long nodeEpoch = node->configEpoch;
    if (nodeIsSlave(node) && node->slaveof) {
        nodeEpoch = node->slaveof->configEpoch;
    }
    /* Latency from the POV of this node, config epoch, link status */
    ci = sdscatfmt(ci," %I %I %U %s",
        (long long) node->ping_sent,
        (long long) node->pong_received,
        nodeEpoch,
        (node->link || node->flags & CLUSTER_NODE_MYSELF) ?
                    "connected" : "disconnected");

    /* Slots served by this instance. If we already have slots info,
     * append it directly, otherwise, generate slots only if it has. */
    if (node->slot_info_pairs) {
        ci = representSlotInfo(ci, node->slot_info_pairs, node->slot_info_pairs_count);
    } else if (node->numslots > 0) {
        start = -1;
        for (j = 0; j < CLUSTER_SLOTS; j++) {
            int bit;

            if ((bit = clusterNodeGetSlotBit(node,j)) != 0) {
                if (start == -1) start = j;
            }
            if (start != -1 && (!bit || j == CLUSTER_SLOTS-1)) {
                if (bit && j == CLUSTER_SLOTS-1) j++;

                if (start == j-1) {
                    ci = sdscatfmt(ci," %i",start);
                } else {
                    ci = sdscatfmt(ci," %i-%i",start,j-1);
                }
                start = -1;
            }
        }
    }

    /* Just for MYSELF node we also dump info about slots that
     * we are migrating to other instances or importing from other
     * instances. */
    if (node->flags & CLUSTER_NODE_MYSELF) {
        for (j = 0; j < CLUSTER_SLOTS; j++) {
            if (server.cluster->migrating_slots_to[j]) {
                ci = sdscatprintf(ci," [%d->-%.40s]",j,
                    server.cluster->migrating_slots_to[j]->name);
            } else if (server.cluster->importing_slots_from[j]) {
                ci = sdscatprintf(ci," [%d-<-%.40s]",j,
                    server.cluster->importing_slots_from[j]->name);
            }
        }
    }
    return ci;
}

/* Generate the slot topology for all nodes and store the string representation
 * in the slots_info struct on the node. This is used to improve the efficiency
 * of clusterGenNodesDescription() because it removes looping of the slot space
 * for generating the slot info for each node individually. */
void clusterGenNodesSlotsInfo(int filter) {
    clusterNode *n = NULL;
    int start = -1;

    for (int i = 0; i <= CLUSTER_SLOTS; i++) {
        /* Find start node and slot id. */
        if (n == NULL) {
            if (i == CLUSTER_SLOTS) break;
            n = server.cluster->slots[i];
            start = i;
            continue;
        }

        /* Generate slots info when occur different node with start
         * or end of slot. */
        if (i == CLUSTER_SLOTS || n != server.cluster->slots[i]) {
            if (!(n->flags & filter)) {
                if (!n->slot_info_pairs) {
                    n->slot_info_pairs = zmalloc(2 * n->numslots * sizeof(uint16_t));
                }
                serverAssert((n->slot_info_pairs_count + 1) < (2 * n->numslots));
                n->slot_info_pairs[n->slot_info_pairs_count++] = start;
                n->slot_info_pairs[n->slot_info_pairs_count++] = i-1;
            }
            if (i == CLUSTER_SLOTS) break;
            n = server.cluster->slots[i];
            start = i;
        }
    }
}

void clusterFreeNodesSlotsInfo(clusterNode *n) {
  if (n->slot_info_pairs != NULL) {
        zfree(n->slot_info_pairs);
        n->slot_info_pairs = NULL;
        n->slot_info_pairs_count = 0;
    }
}

/* Generate a csv-alike representation of the nodes we are aware of,
 * including the "myself" node, and return an SDS string containing the
 * representation (it is up to the caller to free it).
 *
 * All the nodes matching at least one of the node flags specified in
 * "filter" are excluded from the output, so using zero as a filter will
 * include all the known nodes in the representation, including nodes in
 * the HANDSHAKE state.
 *
 * Setting use_pport to 1 in a TLS cluster makes the result contain the
 * plaintext client port rather then the TLS client port of each node.
 *
 * The representation obtained using this function is used for the output
 * of the CLUSTER NODES function, and as format for the cluster
 * configuration file (nodes.conf) for a given node. */
sds clusterGenNodesDescription(int filter, int use_pport) {
    sds ci = sdsempty(), ni;
    dictIterator *di;
    dictEntry *de;

    /* Generate all nodes slots info firstly. */
    clusterGenNodesSlotsInfo(filter);

    di = dictGetSafeIterator(server.cluster->nodes);
    while((de = dictNext(di)) != NULL) {
        clusterNode *node = dictGetVal(de);

        if (node->flags & filter) continue;
        ni = clusterGenNodeDescription(node, use_pport);
        ci = sdscatsds(ci,ni);
        sdsfree(ni);
        ci = sdscatlen(ci,"\n",1);

        /* Release slots info. */
        clusterFreeNodesSlotsInfo(node);
    }
    dictReleaseIterator(di);
    return ci;
}

/* Add to the output buffer of the given client the description of the given cluster link.
 * The description is a map with each entry being an attribute of the link. */
void addReplyClusterLinkDescription(client *c, clusterLink *link) {
    addReplyMapLen(c, 6);

    addReplyBulkCString(c, "direction");
    addReplyBulkCString(c, link->inbound ? "from" : "to");

    /* addReplyClusterLinkDescription is only called for links that have been
     * associated with nodes. The association is always bi-directional, so
     * in addReplyClusterLinkDescription, link->node should never be NULL. */
    serverAssert(link->node);
    sds node_name = sdsnewlen(link->node->name, CLUSTER_NAMELEN);
    addReplyBulkCString(c, "node");
    addReplyBulkCString(c, node_name);
    sdsfree(node_name);

    addReplyBulkCString(c, "create-time");
    addReplyLongLong(c, link->ctime);

    char events[3], *p;
    p = events;
    if (link->conn) {
        if (connHasReadHandler(link->conn)) *p++ = 'r';
        if (connHasWriteHandler(link->conn)) *p++ = 'w';
    }
    *p = '\0';
    addReplyBulkCString(c, "events");
    addReplyBulkCString(c, events);

    addReplyBulkCString(c, "send-buffer-allocated");
    addReplyLongLong(c, sdsalloc(link->sndbuf));

    addReplyBulkCString(c, "send-buffer-used");
    addReplyLongLong(c, sdslen(link->sndbuf));
}

/* Add to the output buffer of the given client an array of cluster link descriptions,
 * with array entry being a description of a single current cluster link. */
void addReplyClusterLinksDescription(client *c) {
    dictIterator *di;
    dictEntry *de;
    void *arraylen_ptr = NULL;
    int num_links = 0;

    arraylen_ptr = addReplyDeferredLen(c);

    di = dictGetSafeIterator(server.cluster->nodes);
    while((de = dictNext(di)) != NULL) {
        clusterNode *node = dictGetVal(de);
        if (node->link) {
            num_links++;
            addReplyClusterLinkDescription(c, node->link);
        }
        if (node->inbound_link) {
            num_links++;
            addReplyClusterLinkDescription(c, node->inbound_link);
        }
    }
    dictReleaseIterator(di);

    setDeferredArrayLen(c, arraylen_ptr, num_links);
}

/* -----------------------------------------------------------------------------
 * CLUSTER command
 * -------------------------------------------------------------------------- */

const char *getPreferredEndpoint(clusterNode *n) {
    switch(server.cluster_preferred_endpoint_type) {
    case CLUSTER_ENDPOINT_TYPE_IP: return n->ip;
    case CLUSTER_ENDPOINT_TYPE_HOSTNAME: return (sdslen(n->hostname) != 0) ? n->hostname : "?";
    case CLUSTER_ENDPOINT_TYPE_UNKNOWN_ENDPOINT: return "";
    }
    return "unknown";
}

const char *clusterGetMessageTypeString(int type) {
    switch(type) {
    case CLUSTERMSG_TYPE_PING: return "ping";
    case CLUSTERMSG_TYPE_PONG: return "pong";
    case CLUSTERMSG_TYPE_MEET: return "meet";
    case CLUSTERMSG_TYPE_FAIL: return "fail";
    case CLUSTERMSG_TYPE_PUBLISH: return "publish";
    case CLUSTERMSG_TYPE_PUBLISHSHARD: return "publishshard";
    case CLUSTERMSG_TYPE_FAILOVER_AUTH_REQUEST: return "auth-req";
    case CLUSTERMSG_TYPE_FAILOVER_AUTH_ACK: return "auth-ack";
    case CLUSTERMSG_TYPE_UPDATE: return "update";
    case CLUSTERMSG_TYPE_MFSTART: return "mfstart";
    case CLUSTERMSG_TYPE_MODULE: return "module";
    }
    return "unknown";
}

int getSlotOrReply(client *c, robj *o) {
    long long slot;

    if (getLongLongFromObject(o,&slot) != C_OK ||
        slot < 0 || slot >= CLUSTER_SLOTS)
    {
        addReplyError(c,"Invalid or out of range slot");
        return -1;
    }
    return (int) slot;
}

/* Returns an indication if the replica node is fully available
 * and should be listed in CLUSTER SLOTS response.
 * Returns 1 for available nodes, 0 for nodes that have 
 * not finished their initial sync, in failed state, or are 
 * otherwise considered not available to serve read commands. */
static int isReplicaAvailable(clusterNode *node) {
    if (nodeFailed(node)) {
        return 0;
    }
    long long repl_offset = node->repl_offset;
    if (node->flags & CLUSTER_NODE_MYSELF) {
        /* Nodes do not update their own information
         * in the cluster node list. */
        repl_offset = replicationGetSlaveOffset();
    }
    return (repl_offset != 0);
}

int checkSlotAssignmentsOrReply(client *c, unsigned char *slots, int del, int start_slot, int end_slot) {
    int slot;
    for (slot = start_slot; slot <= end_slot; slot++) {
        if (del && server.cluster->slots[slot] == NULL) {
            addReplyErrorFormat(c,"Slot %d is already unassigned", slot);
            return C_ERR;
        } else if (!del && server.cluster->slots[slot]) {
            addReplyErrorFormat(c,"Slot %d is already busy", slot);
            return C_ERR;
        }
        if (slots[slot]++ == 1) {
            addReplyErrorFormat(c,"Slot %d specified multiple times",(int)slot);
            return C_ERR;
        }
    }
    return C_OK;
}

void clusterUpdateSlots(client *c, unsigned char *slots, int del) {
    int j;
    for (j = 0; j < CLUSTER_SLOTS; j++) {
        if (slots[j]) {
            int retval;
                
            /* If this slot was set as importing we can clear this
             * state as now we are the real owner of the slot. */
            if (server.cluster->importing_slots_from[j])
                server.cluster->importing_slots_from[j] = NULL;

            retval = del ? clusterDelSlot(j) :
                           clusterAddSlot(myself,j);
            serverAssertWithInfo(c,NULL,retval == C_OK);
        }
    }
}

void addNodeToNodeReply(client *c, clusterNode *node) {
    addReplyArrayLen(c, 4);
    if (server.cluster_preferred_endpoint_type == CLUSTER_ENDPOINT_TYPE_IP) {
        addReplyBulkCString(c, node->ip);
    } else if (server.cluster_preferred_endpoint_type == CLUSTER_ENDPOINT_TYPE_HOSTNAME) {
        addReplyBulkCString(c, sdslen(node->hostname) != 0 ? node->hostname : "?");
    } else if (server.cluster_preferred_endpoint_type == CLUSTER_ENDPOINT_TYPE_UNKNOWN_ENDPOINT) {
        addReplyNull(c);
    } else {
        serverPanic("Unrecognized preferred endpoint type");
    }
    
    /* Report non-TLS ports to non-TLS client in TLS cluster if available. */
    int use_pport = (server.tls_cluster &&
                     c->conn && connGetType(c->conn) != CONN_TYPE_TLS);
    addReplyLongLong(c, use_pport && node->pport ? node->pport : node->port);
    addReplyBulkCBuffer(c, node->name, CLUSTER_NAMELEN);

    /* Add the additional endpoint information, this is all the known networking information
     * that is not the preferred endpoint. */
    void *deflen = addReplyDeferredLen(c);
    int length = 0;
    if (server.cluster_preferred_endpoint_type != CLUSTER_ENDPOINT_TYPE_IP) {
        addReplyBulkCString(c, "ip");
        addReplyBulkCString(c, node->ip);
        length++;
    }
    if (server.cluster_preferred_endpoint_type != CLUSTER_ENDPOINT_TYPE_HOSTNAME
        && sdslen(node->hostname) != 0)
    {
        addReplyBulkCString(c, "hostname");
        addReplyBulkCString(c, node->hostname);
        length++;
    }
    setDeferredMapLen(c, deflen, length);
}

void addNodeReplyForClusterSlot(client *c, clusterNode *node, int start_slot, int end_slot) {
    int i, nested_elements = 3; /* slots (2) + master addr (1) */
    void *nested_replylen = addReplyDeferredLen(c);
    addReplyLongLong(c, start_slot);
    addReplyLongLong(c, end_slot);
    addNodeToNodeReply(c, node);
    
    /* Remaining nodes in reply are replicas for slot range */
    for (i = 0; i < node->numslaves; i++) {
        /* This loop is copy/pasted from clusterGenNodeDescription()
         * with modifications for per-slot node aggregation. */
        if (!isReplicaAvailable(node->slaves[i])) continue;
        addNodeToNodeReply(c, node->slaves[i]);
        nested_elements++;
    }
    setDeferredArrayLen(c, nested_replylen, nested_elements);
}

/* Add detailed information of a node to the output buffer of the given client. */
void addNodeDetailsToShardReply(client *c, clusterNode *node) {
    int reply_count = 0;
    void *node_replylen = addReplyDeferredLen(c);
    addReplyBulkCString(c, "id");
    addReplyBulkCBuffer(c, node->name, CLUSTER_NAMELEN);
    reply_count++;

    /* We use server.tls_cluster as a proxy for whether or not
     * the remote port is the tls port or not */
    int plaintext_port = server.tls_cluster ? node->pport : node->port;
    int tls_port = server.tls_cluster ? node->port : 0;
    if (plaintext_port) {
        addReplyBulkCString(c, "port");
        addReplyLongLong(c, plaintext_port);
        reply_count++;
    }

    if (tls_port) {
        addReplyBulkCString(c, "tls-port");
        addReplyLongLong(c, tls_port);
        reply_count++;
    }

    addReplyBulkCString(c, "ip");
    addReplyBulkCString(c, node->ip);
    reply_count++;

    addReplyBulkCString(c, "endpoint");
    addReplyBulkCString(c, getPreferredEndpoint(node));
    reply_count++;

    if (node->hostname) {
        addReplyBulkCString(c, "hostname");
        addReplyBulkCString(c, node->hostname);
        reply_count++;
    }

    long long node_offset;
    if (node->flags & CLUSTER_NODE_MYSELF) {
        node_offset = nodeIsSlave(node) ? replicationGetSlaveOffset() : server.master_repl_offset;
    } else {
        node_offset = node->repl_offset;
    }

    addReplyBulkCString(c, "role");
    addReplyBulkCString(c, nodeIsSlave(node) ? "replica" : "master");
    reply_count++;

    addReplyBulkCString(c, "replication-offset");
    addReplyLongLong(c, node_offset);
    reply_count++;

    addReplyBulkCString(c, "health");
    const char *health_msg = NULL;
    if (nodeFailed(node)) {
        health_msg = "fail";
    } else if (nodeIsSlave(node) && node_offset == 0) {
        health_msg = "loading";
    } else {
        health_msg = "online";
    }
    addReplyBulkCString(c, health_msg);
    reply_count++;

    setDeferredMapLen(c, node_replylen, reply_count);
}

/* Add the shard reply of a single shard based off the given primary node. */
void addShardReplyForClusterShards(client *c, clusterNode *node, uint16_t *slot_info_pairs, int slot_pairs_count) {
    addReplyMapLen(c, 3);
    addReplyBulkCString(c, "shard-id");
    addReplyBulkCBuffer(c, node->shard_id, CLUSTER_NAMELEN);
    addReplyBulkCString(c, "slots");
    if (slot_info_pairs) {
        serverAssert((slot_pairs_count % 2) == 0);
        addReplyArrayLen(c, slot_pairs_count);
        for (int i = 0; i < slot_pairs_count; i++)
            addReplyBulkLongLong(c, (unsigned long)slot_info_pairs[i]);
    } else {
        /* If no slot info pair is provided, the node owns no slots */
        addReplyArrayLen(c, 0);
    }

    addReplyBulkCString(c, "nodes");
    list *nodes_for_slot = clusterGetNodesServingMySlots(node);
    /* At least the provided node should be serving its slots */
    serverAssert(nodes_for_slot);
    addReplyArrayLen(c, listLength(nodes_for_slot));
    if (listLength(nodes_for_slot) != 0) {
        listIter li;
        listNode *ln;
        listRewind(nodes_for_slot, &li);
        while ((ln = listNext(&li))) {
            clusterNode *node = listNodeValue(ln);
            addNodeDetailsToShardReply(c, node);
        }
    }
}

/* Add to the output buffer of the given client, an array of slot (start, end)
 * pair owned by the shard, also the primary and set of replica(s) along with
 * information about each node. */
void clusterReplyShards(client *c) {
    void *shard_replylen = addReplyDeferredLen(c);
    int shard_count = 0;
    /* This call will add slot_info_pairs to all nodes */
    clusterGenNodesSlotsInfo(0);
    dictIterator *di = dictGetSafeIterator(server.cluster->nodes);
    dictEntry *de;
    /* Iterate over all the available nodes in the cluster, for each primary
     * node return generate the cluster shards response. if the primary node
     * doesn't own any slot, cluster shard response contains the node related
     * information and an empty slots array. */
    while((de = dictNext(di)) != NULL) {
        clusterNode *n = dictGetVal(de);
        /* Failed primary nodes will lose their slots after automatic
         * failover. They will be picked up by the new primary later
         * so it is OK to skip them */
        if (nodeFailed(n) && n->slot_info_pairs_count == 0) {
            continue;
        }
        if (nodeIsSlave(n)) {
            /* You can force a replica to own slots, even though it'll get reverted,
             * so freeing the slot pair here just in case. */
            clusterFreeNodesSlotsInfo(n);
            continue;
        }
        shard_count++;
        /* n->slot_info_pairs is set to NULL when the the node owns no slots. */
        addShardReplyForClusterShards(c, n, n->slot_info_pairs, n->slot_info_pairs_count);
        clusterFreeNodesSlotsInfo(n);
    }
    dictReleaseIterator(di);
    setDeferredArrayLen(c, shard_replylen, shard_count);
}

void clusterReplyMultiBulkSlots(client * c) {
    /* Format: 1) 1) start slot
     *            2) end slot
     *            3) 1) master IP
     *               2) master port
     *               3) node ID
     *            4) 1) replica IP
     *               2) replica port
     *               3) node ID
     *           ... continued until done
     */
    clusterNode *n = NULL;
    int num_masters = 0, start = -1;
    void *slot_replylen = addReplyDeferredLen(c);

    for (int i = 0; i <= CLUSTER_SLOTS; i++) {
        /* Find start node and slot id. */
        if (n == NULL) {
            if (i == CLUSTER_SLOTS) break;
            n = server.cluster->slots[i];
            start = i;
            continue;
        }

        /* Add cluster slots info when occur different node with start
         * or end of slot. */
        if (i == CLUSTER_SLOTS || n != server.cluster->slots[i]) {
            addNodeReplyForClusterSlot(c, n, start, i-1);
            num_masters++;
            if (i == CLUSTER_SLOTS) break;
            n = server.cluster->slots[i];
            start = i;
        }
    }
    setDeferredArrayLen(c, slot_replylen, num_masters);
}

void clusterCommand(client *c) {
    if (server.cluster_enabled == 0) {
        addReplyError(c,"This instance has cluster support disabled");
        return;
    }

    if (c->argc == 2 && !strcasecmp(c->argv[1]->ptr,"help")) {
        const char *help[] = {
"ADDSLOTS <slot> [<slot> ...]",
"    Assign slots to current node.",
"ADDSLOTSRANGE <start slot> <end slot> [<start slot> <end slot> ...]",
"    Assign slots which are between <start-slot> and <end-slot> to current node.",
"BUMPEPOCH",
"    Advance the cluster config epoch.",
"COUNT-FAILURE-REPORTS <node-id>",
"    Return number of failure reports for <node-id>.",
"COUNTKEYSINSLOT <slot>",
"    Return the number of keys in <slot>.",
"DELSLOTS <slot> [<slot> ...]",
"    Delete slots information from current node.",
"DELSLOTSRANGE <start slot> <end slot> [<start slot> <end slot> ...]",
"    Delete slots information which are between <start-slot> and <end-slot> from current node.",
"FAILOVER [FORCE|TAKEOVER]",
"    Promote current replica node to being a master.",
"FORGET <node-id>",
"    Remove a node from the cluster.",
"GETKEYSINSLOT <slot> <count>",
"    Return key names stored by current node in a slot.",
"FLUSHSLOTS",
"    Delete current node own slots information.",
"INFO",
"    Return information about the cluster.",
"KEYSLOT <key>",
"    Return the hash slot for <key>.",
"MEET <ip> <port> [<bus-port>]",
"    Connect nodes into a working cluster.",
"MYID",
"    Return the node id.",
"MYSHARDID",
"    Return the node shard id.",
"NODES",
"    Return cluster configuration seen by node. Output format:",
"    <id> <ip:port> <flags> <master> <pings> <pongs> <epoch> <link> <slot> ...",
"REPLICATE <node-id>",
"    Configure current node as replica to <node-id>.",
"RESET [HARD|SOFT]",
"    Reset current node (default: soft).",
"SET-CONFIG-EPOCH <epoch>",
"    Set config epoch of current node.",
"SETSLOT <slot> (IMPORTING <node-id>|MIGRATING <node-id>|STABLE|NODE <node-id>)",
"    Set slot state.",
"REPLICAS <node-id>",
"    Return <node-id> replicas.",
"SAVECONFIG",
"    Force saving cluster configuration on disk.",
"SLOTS",
"    Return information about slots range mappings. Each range is made of:",
"    start, end, master and replicas IP addresses, ports and ids",
"SHARDS",
"    Return information about slot range mappings and the nodes associated with them.",
"LINKS",
"    Return information about all network links between this node and its peers.",
"    Output format is an array where each array element is a map containing attributes of a link",
NULL
        };
        addReplyHelp(c, help);
    } else if (!strcasecmp(c->argv[1]->ptr,"meet") && (c->argc == 4 || c->argc == 5)) {
        /* CLUSTER MEET <ip> <port> [cport] */
        long long port, cport;

        if (getLongLongFromObject(c->argv[3], &port) != C_OK) {
            addReplyErrorFormat(c,"Invalid TCP base port specified: %s",
                                (char*)c->argv[3]->ptr);
            return;
        }

        if (c->argc == 5) {
            if (getLongLongFromObject(c->argv[4], &cport) != C_OK) {
                addReplyErrorFormat(c,"Invalid TCP bus port specified: %s",
                                    (char*)c->argv[4]->ptr);
                return;
            }
        } else {
            cport = port + CLUSTER_PORT_INCR;
        }

        if (clusterStartHandshake(c->argv[2]->ptr,port,cport) == 0 &&
            errno == EINVAL)
        {
            addReplyErrorFormat(c,"Invalid node address specified: %s:%s",
                            (char*)c->argv[2]->ptr, (char*)c->argv[3]->ptr);
        } else {
            addReply(c,shared.ok);
        }
    } else if (!strcasecmp(c->argv[1]->ptr,"nodes") && c->argc == 2) {
        /* CLUSTER NODES */
        /* Report plaintext ports, only if cluster is TLS but client is known to
         * be non-TLS). */
        int use_pport = (server.tls_cluster &&
                        c->conn && connGetType(c->conn) != CONN_TYPE_TLS);
        sds nodes = clusterGenNodesDescription(0, use_pport);
        addReplyVerbatim(c,nodes,sdslen(nodes),"txt");
        sdsfree(nodes);
    } else if (!strcasecmp(c->argv[1]->ptr,"myid") && c->argc == 2) {
        /* CLUSTER MYID */
        addReplyBulkCBuffer(c,myself->name, CLUSTER_NAMELEN);
    } else if (!strcasecmp(c->argv[1]->ptr,"myshardid") && c->argc == 2) {
        /* CLUSTER MYSHARDID */
        addReplyBulkCBuffer(c,myself->shard_id, CLUSTER_NAMELEN);
    } else if (!strcasecmp(c->argv[1]->ptr,"slots") && c->argc == 2) {
        /* CLUSTER SLOTS */
        clusterReplyMultiBulkSlots(c);
    } else if (!strcasecmp(c->argv[1]->ptr,"shards") && c->argc == 2) {
        /* CLUSTER SHARDS */
        clusterReplyShards(c);
    } else if (!strcasecmp(c->argv[1]->ptr,"flushslots") && c->argc == 2) {
        /* CLUSTER FLUSHSLOTS */
        if (dictSize(server.db[0].dict) != 0) {
            addReplyError(c,"DB must be empty to perform CLUSTER FLUSHSLOTS.");
            return;
        }
        clusterDelNodeSlots(myself);
        clusterDoBeforeSleep(CLUSTER_TODO_UPDATE_STATE|CLUSTER_TODO_SAVE_CONFIG);
        addReply(c,shared.ok);
    } else if ((!strcasecmp(c->argv[1]->ptr,"addslots") ||
               !strcasecmp(c->argv[1]->ptr,"delslots")) && c->argc >= 3)
    {
        /* CLUSTER ADDSLOTS <slot> [slot] ... */
        /* CLUSTER DELSLOTS <slot> [slot] ... */
        int j, slot;
        unsigned char *slots = zmalloc(CLUSTER_SLOTS);
        int del = !strcasecmp(c->argv[1]->ptr,"delslots");

        memset(slots,0,CLUSTER_SLOTS);
        /* Check that all the arguments are parseable.*/
        for (j = 2; j < c->argc; j++) {
            if ((slot = getSlotOrReply(c,c->argv[j])) == C_ERR) {
                zfree(slots);
                return;
            }
        }
        /* Check that the slots are not already busy. */
        for (j = 2; j < c->argc; j++) {
            slot = getSlotOrReply(c,c->argv[j]);
            if (checkSlotAssignmentsOrReply(c, slots, del, slot, slot) == C_ERR) {
                zfree(slots);
                return;
            }
        }
        clusterUpdateSlots(c, slots, del);    
        zfree(slots);
        clusterDoBeforeSleep(CLUSTER_TODO_UPDATE_STATE|CLUSTER_TODO_SAVE_CONFIG);
        addReply(c,shared.ok);
    } else if ((!strcasecmp(c->argv[1]->ptr,"addslotsrange") ||
               !strcasecmp(c->argv[1]->ptr,"delslotsrange")) && c->argc >= 4) {
        if (c->argc % 2 == 1) {
            addReplyErrorArity(c);
            return;
        }
        /* CLUSTER ADDSLOTSRANGE <start slot> <end slot> [<start slot> <end slot> ...] */
        /* CLUSTER DELSLOTSRANGE <start slot> <end slot> [<start slot> <end slot> ...] */
        int j, startslot, endslot;
        unsigned char *slots = zmalloc(CLUSTER_SLOTS);
        int del = !strcasecmp(c->argv[1]->ptr,"delslotsrange");

        memset(slots,0,CLUSTER_SLOTS);
        /* Check that all the arguments are parseable and that all the
         * slots are not already busy. */
        for (j = 2; j < c->argc; j += 2) {
            if ((startslot = getSlotOrReply(c,c->argv[j])) == C_ERR) {
                zfree(slots);
                return;
            }
            if ((endslot = getSlotOrReply(c,c->argv[j+1])) == C_ERR) {
                zfree(slots);
                return;
            }
            if (startslot > endslot) {
                addReplyErrorFormat(c,"start slot number %d is greater than end slot number %d", startslot, endslot);
                zfree(slots);
                return;
            }

            if (checkSlotAssignmentsOrReply(c, slots, del, startslot, endslot) == C_ERR) {
                zfree(slots);
                return;
            }
        }
        clusterUpdateSlots(c, slots, del);
        zfree(slots);
        clusterDoBeforeSleep(CLUSTER_TODO_UPDATE_STATE|CLUSTER_TODO_SAVE_CONFIG);
        addReply(c,shared.ok);
    } else if (!strcasecmp(c->argv[1]->ptr,"setslot") && c->argc >= 4) {
        /* SETSLOT 10 MIGRATING <node ID> */
        /* SETSLOT 10 IMPORTING <node ID> */
        /* SETSLOT 10 STABLE */
        /* SETSLOT 10 NODE <node ID> */
        int slot;
        clusterNode *n;

        if (nodeIsSlave(myself)) {
            addReplyError(c,"Please use SETSLOT only with masters.");
            return;
        }

        if ((slot = getSlotOrReply(c,c->argv[2])) == -1) return;

        if (!strcasecmp(c->argv[3]->ptr,"migrating") && c->argc == 5) {
            if (server.cluster->slots[slot] != myself) {
                addReplyErrorFormat(c,"I'm not the owner of hash slot %u",slot);
                return;
            }
            n = clusterLookupNode(c->argv[4]->ptr, sdslen(c->argv[4]->ptr));
            if (n == NULL) {
                addReplyErrorFormat(c,"I don't know about node %s",
                    (char*)c->argv[4]->ptr);
                return;
            }
            if (nodeIsSlave(n)) {
                addReplyError(c,"Target node is not a master");
                return;
            }
            server.cluster->migrating_slots_to[slot] = n;
        } else if (!strcasecmp(c->argv[3]->ptr,"importing") && c->argc == 5) {
            if (server.cluster->slots[slot] == myself) {
                addReplyErrorFormat(c,
                    "I'm already the owner of hash slot %u",slot);
                return;
            }
            n = clusterLookupNode(c->argv[4]->ptr, sdslen(c->argv[4]->ptr));
            if (n == NULL) {
                addReplyErrorFormat(c,"I don't know about node %s",
                    (char*)c->argv[4]->ptr);
                return;
            }
            if (nodeIsSlave(n)) {
                addReplyError(c,"Target node is not a master");
                return;
            }
            server.cluster->importing_slots_from[slot] = n;
        } else if (!strcasecmp(c->argv[3]->ptr,"stable") && c->argc == 4) {
            /* CLUSTER SETSLOT <SLOT> STABLE */
            server.cluster->importing_slots_from[slot] = NULL;
            server.cluster->migrating_slots_to[slot] = NULL;
        } else if (!strcasecmp(c->argv[3]->ptr,"node") && c->argc == 5) {
            /* CLUSTER SETSLOT <SLOT> NODE <NODE ID> */
            n = clusterLookupNode(c->argv[4]->ptr, sdslen(c->argv[4]->ptr));
            if (!n) {
                addReplyErrorFormat(c,"Unknown node %s",
                    (char*)c->argv[4]->ptr);
                return;
            }
            if (nodeIsSlave(n)) {
                addReplyError(c,"Target node is not a master");
                return;
            }
            /* If this hash slot was served by 'myself' before to switch
             * make sure there are no longer local keys for this hash slot. */
            if (server.cluster->slots[slot] == myself && n != myself) {
                if (countKeysInSlot(slot) != 0) {
                    addReplyErrorFormat(c,
                        "Can't assign hashslot %d to a different node "
                        "while I still hold keys for this hash slot.", slot);
                    return;
                }
            }
            /* If this slot is in migrating status but we have no keys
             * for it assigning the slot to another node will clear
             * the migrating status. */
            if (countKeysInSlot(slot) == 0 &&
                server.cluster->migrating_slots_to[slot])
                server.cluster->migrating_slots_to[slot] = NULL;

            int slot_was_mine = server.cluster->slots[slot] == myself;
            clusterDelSlot(slot);
            clusterAddSlot(n,slot);

            /* If we are a master left without slots, we should turn into a
             * replica of the new master. */
            if (slot_was_mine &&
                n != myself &&
                myself->numslots == 0 &&
                server.cluster_allow_replica_migration)
            {
                serverLog(LL_WARNING,
                          "Configuration change detected. Reconfiguring myself "
                          "as a replica of %.40s", n->name);
                clusterSetMaster(n);
                clusterDoBeforeSleep(CLUSTER_TODO_SAVE_CONFIG |
                                     CLUSTER_TODO_UPDATE_STATE |
                                     CLUSTER_TODO_FSYNC_CONFIG);
            }

            /* If this node was importing this slot, assigning the slot to
             * itself also clears the importing status. */
            if (n == myself &&
                server.cluster->importing_slots_from[slot])
            {
                /* This slot was manually migrated, set this node configEpoch
                 * to a new epoch so that the new version can be propagated
                 * by the cluster.
                 *
                 * Note that if this ever results in a collision with another
                 * node getting the same configEpoch, for example because a
                 * failover happens at the same time we close the slot, the
                 * configEpoch collision resolution will fix it assigning
                 * a different epoch to each node. */
                if (clusterBumpConfigEpochWithoutConsensus() == C_OK) {
                    serverLog(LL_WARNING,
                        "configEpoch updated after importing slot %d", slot);
                }
                server.cluster->importing_slots_from[slot] = NULL;
                /* After importing this slot, let the other nodes know as
                 * soon as possible. */
                clusterBroadcastPong(CLUSTER_BROADCAST_ALL);
            }
        } else {
            addReplyError(c,
                "Invalid CLUSTER SETSLOT action or number of arguments. Try CLUSTER HELP");
            return;
        }
        clusterDoBeforeSleep(CLUSTER_TODO_SAVE_CONFIG|CLUSTER_TODO_UPDATE_STATE);
        addReply(c,shared.ok);
    } else if (!strcasecmp(c->argv[1]->ptr,"bumpepoch") && c->argc == 2) {
        /* CLUSTER BUMPEPOCH */
        int retval = clusterBumpConfigEpochWithoutConsensus();
        sds reply = sdscatprintf(sdsempty(),"+%s %llu\r\n",
                (retval == C_OK) ? "BUMPED" : "STILL",
                (unsigned long long) myself->configEpoch);
        addReplySds(c,reply);
    } else if (!strcasecmp(c->argv[1]->ptr,"info") && c->argc == 2) {
        /* CLUSTER INFO */
        char *statestr[] = {"ok","fail"};
        int slots_assigned = 0, slots_ok = 0, slots_pfail = 0, slots_fail = 0;
        uint64_t myepoch;
        int j;

        for (j = 0; j < CLUSTER_SLOTS; j++) {
            clusterNode *n = server.cluster->slots[j];

            if (n == NULL) continue;
            slots_assigned++;
            if (nodeFailed(n)) {
                slots_fail++;
            } else if (nodeTimedOut(n)) {
                slots_pfail++;
            } else {
                slots_ok++;
            }
        }

        myepoch = (nodeIsSlave(myself) && myself->slaveof) ?
                  myself->slaveof->configEpoch : myself->configEpoch;

        sds info = sdscatprintf(sdsempty(),
            "cluster_state:%s\r\n"
            "cluster_slots_assigned:%d\r\n"
            "cluster_slots_ok:%d\r\n"
            "cluster_slots_pfail:%d\r\n"
            "cluster_slots_fail:%d\r\n"
            "cluster_known_nodes:%lu\r\n"
            "cluster_size:%d\r\n"
            "cluster_current_epoch:%llu\r\n"
            "cluster_my_epoch:%llu\r\n"
            , statestr[server.cluster->state],
            slots_assigned,
            slots_ok,
            slots_pfail,
            slots_fail,
            dictSize(server.cluster->nodes),
            server.cluster->size,
            (unsigned long long) server.cluster->currentEpoch,
            (unsigned long long) myepoch
        );

        /* Show stats about messages sent and received. */
        long long tot_msg_sent = 0;
        long long tot_msg_received = 0;

        for (int i = 0; i < CLUSTERMSG_TYPE_COUNT; i++) {
            if (server.cluster->stats_bus_messages_sent[i] == 0) continue;
            tot_msg_sent += server.cluster->stats_bus_messages_sent[i];
            info = sdscatprintf(info,
                "cluster_stats_messages_%s_sent:%lld\r\n",
                clusterGetMessageTypeString(i),
                server.cluster->stats_bus_messages_sent[i]);
        }
        info = sdscatprintf(info,
            "cluster_stats_messages_sent:%lld\r\n", tot_msg_sent);

        for (int i = 0; i < CLUSTERMSG_TYPE_COUNT; i++) {
            if (server.cluster->stats_bus_messages_received[i] == 0) continue;
            tot_msg_received += server.cluster->stats_bus_messages_received[i];
            info = sdscatprintf(info,
                "cluster_stats_messages_%s_received:%lld\r\n",
                clusterGetMessageTypeString(i),
                server.cluster->stats_bus_messages_received[i]);
        }
        info = sdscatprintf(info,
            "cluster_stats_messages_received:%lld\r\n", tot_msg_received);

        info = sdscatprintf(info,
            "total_cluster_links_buffer_limit_exceeded:%llu\r\n",
            server.cluster->stat_cluster_links_buffer_limit_exceeded);

        /* Produce the reply protocol. */
        addReplyVerbatim(c,info,sdslen(info),"txt");
        sdsfree(info);
    } else if (!strcasecmp(c->argv[1]->ptr,"saveconfig") && c->argc == 2) {
        int retval = clusterSaveConfig(1);

        if (retval == 0)
            addReply(c,shared.ok);
        else
            addReplyErrorFormat(c,"error saving the cluster node config: %s",
                strerror(errno));
    } else if (!strcasecmp(c->argv[1]->ptr,"keyslot") && c->argc == 3) {
        /* CLUSTER KEYSLOT <key> */
        sds key = c->argv[2]->ptr;

        addReplyLongLong(c,keyHashSlot(key,sdslen(key)));
    } else if (!strcasecmp(c->argv[1]->ptr,"countkeysinslot") && c->argc == 3) {
        /* CLUSTER COUNTKEYSINSLOT <slot> */
        long long slot;

        if (getLongLongFromObjectOrReply(c,c->argv[2],&slot,NULL) != C_OK)
            return;
        if (slot < 0 || slot >= CLUSTER_SLOTS) {
            addReplyError(c,"Invalid slot");
            return;
        }
        addReplyLongLong(c,countKeysInSlot(slot));
    } else if (!strcasecmp(c->argv[1]->ptr,"getkeysinslot") && c->argc == 4) {
        /* CLUSTER GETKEYSINSLOT <slot> <count> */
        long long maxkeys, slot;

        if (getLongLongFromObjectOrReply(c,c->argv[2],&slot,NULL) != C_OK)
            return;
        if (getLongLongFromObjectOrReply(c,c->argv[3],&maxkeys,NULL)
            != C_OK)
            return;
        if (slot < 0 || slot >= CLUSTER_SLOTS || maxkeys < 0) {
            addReplyError(c,"Invalid slot or number of keys");
            return;
        }

        unsigned int keys_in_slot = countKeysInSlot(slot);
        unsigned int numkeys = maxkeys > keys_in_slot ? keys_in_slot : maxkeys;
        addReplyArrayLen(c,numkeys);
        dictEntry *de = (*server.db->slots_to_keys).by_slot[slot].head;
        for (unsigned int j = 0; j < numkeys; j++) {
            serverAssert(de != NULL);
            sds sdskey = dictGetKey(de);
            addReplyBulkCBuffer(c, sdskey, sdslen(sdskey));
            de = dictEntryNextInSlot(de);
        }
    } else if (!strcasecmp(c->argv[1]->ptr,"forget") && c->argc == 3) {
        /* CLUSTER FORGET <NODE ID> */
        clusterNode *n = clusterLookupNode(c->argv[2]->ptr, sdslen(c->argv[2]->ptr));
        if (!n) {
            addReplyErrorFormat(c,"Unknown node %s", (char*)c->argv[2]->ptr);
            return;
        } else if (n == myself) {
            addReplyError(c,"I tried hard but I can't forget myself...");
            return;
        } else if (nodeIsSlave(myself) && myself->slaveof == n) {
            addReplyError(c,"Can't forget my master!");
            return;
        }
        clusterBlacklistAddNode(n);
        clusterDelNode(n);
        clusterDoBeforeSleep(CLUSTER_TODO_UPDATE_STATE|
                             CLUSTER_TODO_SAVE_CONFIG);
        addReply(c,shared.ok);
    } else if (!strcasecmp(c->argv[1]->ptr,"replicate") && c->argc == 3) {
        /* CLUSTER REPLICATE <NODE ID> */
        /* Lookup the specified node in our table. */
        clusterNode *n = clusterLookupNode(c->argv[2]->ptr, sdslen(c->argv[2]->ptr));
        if (!n) {
            addReplyErrorFormat(c,"Unknown node %s", (char*)c->argv[2]->ptr);
            return;
        }

        /* I can't replicate myself. */
        if (n == myself) {
            addReplyError(c,"Can't replicate myself");
            return;
        }

        /* Can't replicate a slave. */
        if (nodeIsSlave(n)) {
            addReplyError(c,"I can only replicate a master, not a replica.");
            return;
        }

        /* If the instance is currently a master, it should have no assigned
         * slots nor keys to accept to replicate some other node.
         * Slaves can switch to another master without issues. */
        if (nodeIsMaster(myself) &&
            (myself->numslots != 0 || dictSize(server.db[0].dict) != 0)) {
            addReplyError(c,
                "To set a master the node must be empty and "
                "without assigned slots.");
            return;
        }

        /* Set the master. */
        clusterSetMaster(n);
        clusterDoBeforeSleep(CLUSTER_TODO_UPDATE_STATE|CLUSTER_TODO_SAVE_CONFIG);
        addReply(c,shared.ok);
    } else if ((!strcasecmp(c->argv[1]->ptr,"slaves") ||
                !strcasecmp(c->argv[1]->ptr,"replicas")) && c->argc == 3) {
        /* CLUSTER SLAVES <NODE ID> */
        clusterNode *n = clusterLookupNode(c->argv[2]->ptr, sdslen(c->argv[2]->ptr));
        int j;

        /* Lookup the specified node in our table. */
        if (!n) {
            addReplyErrorFormat(c,"Unknown node %s", (char*)c->argv[2]->ptr);
            return;
        }

        if (nodeIsSlave(n)) {
            addReplyError(c,"The specified node is not a master");
            return;
        }

        /* Use plaintext port if cluster is TLS but client is non-TLS. */
        int use_pport = (server.tls_cluster &&
                         c->conn && connGetType(c->conn) != CONN_TYPE_TLS);
        addReplyArrayLen(c,n->numslaves);
        for (j = 0; j < n->numslaves; j++) {
            sds ni = clusterGenNodeDescription(n->slaves[j], use_pport);
            addReplyBulkCString(c,ni);
            sdsfree(ni);
        }
    } else if (!strcasecmp(c->argv[1]->ptr,"count-failure-reports") &&
               c->argc == 3)
    {
        /* CLUSTER COUNT-FAILURE-REPORTS <NODE ID> */
        clusterNode *n = clusterLookupNode(c->argv[2]->ptr, sdslen(c->argv[2]->ptr));

        if (!n) {
            addReplyErrorFormat(c,"Unknown node %s", (char*)c->argv[2]->ptr);
            return;
        } else {
            addReplyLongLong(c,clusterNodeFailureReportsCount(n));
        }
    } else if (!strcasecmp(c->argv[1]->ptr,"failover") &&
               (c->argc == 2 || c->argc == 3))
    {
        /* CLUSTER FAILOVER [FORCE|TAKEOVER] */
        int force = 0, takeover = 0;

        if (c->argc == 3) {
            if (!strcasecmp(c->argv[2]->ptr,"force")) {
                force = 1;
            } else if (!strcasecmp(c->argv[2]->ptr,"takeover")) {
                takeover = 1;
                force = 1; /* Takeover also implies force. */
            } else {
                addReplyErrorObject(c,shared.syntaxerr);
                return;
            }
        }

        /* Check preconditions. */
        if (nodeIsMaster(myself)) {
            addReplyError(c,"You should send CLUSTER FAILOVER to a replica");
            return;
        } else if (myself->slaveof == NULL) {
            addReplyError(c,"I'm a replica but my master is unknown to me");
            return;
        } else if (!force &&
                   (nodeFailed(myself->slaveof) ||
                    myself->slaveof->link == NULL))
        {
            addReplyError(c,"Master is down or failed, "
                            "please use CLUSTER FAILOVER FORCE");
            return;
        }
        resetManualFailover();
        server.cluster->mf_end = mstime() + CLUSTER_MF_TIMEOUT;

        if (takeover) {
            /* A takeover does not perform any initial check. It just
             * generates a new configuration epoch for this node without
             * consensus, claims the master's slots, and broadcast the new
             * configuration. */
            serverLog(LL_WARNING,"Taking over the master (user request).");
            clusterBumpConfigEpochWithoutConsensus();
            clusterFailoverReplaceYourMaster();
        } else if (force) {
            /* If this is a forced failover, we don't need to talk with our
             * master to agree about the offset. We just failover taking over
             * it without coordination. */
            serverLog(LL_WARNING,"Forced failover user request accepted.");
            server.cluster->mf_can_start = 1;
        } else {
            serverLog(LL_WARNING,"Manual failover user request accepted.");
            clusterSendMFStart(myself->slaveof);
        }
        addReply(c,shared.ok);
    } else if (!strcasecmp(c->argv[1]->ptr,"set-config-epoch") && c->argc == 3)
    {
        /* CLUSTER SET-CONFIG-EPOCH <epoch>
         *
         * The user is allowed to set the config epoch only when a node is
         * totally fresh: no config epoch, no other known node, and so forth.
         * This happens at cluster creation time to start with a cluster where
         * every node has a different node ID, without to rely on the conflicts
         * resolution system which is too slow when a big cluster is created. */
        long long epoch;

        if (getLongLongFromObjectOrReply(c,c->argv[2],&epoch,NULL) != C_OK)
            return;

        if (epoch < 0) {
            addReplyErrorFormat(c,"Invalid config epoch specified: %lld",epoch);
        } else if (dictSize(server.cluster->nodes) > 1) {
            addReplyError(c,"The user can assign a config epoch only when the "
                            "node does not know any other node.");
        } else if (myself->configEpoch != 0) {
            addReplyError(c,"Node config epoch is already non-zero");
        } else {
            myself->configEpoch = epoch;
            serverLog(LL_WARNING,
                "configEpoch set to %llu via CLUSTER SET-CONFIG-EPOCH",
                (unsigned long long) myself->configEpoch);

            if (server.cluster->currentEpoch < (uint64_t)epoch)
                server.cluster->currentEpoch = epoch;
            /* No need to fsync the config here since in the unlucky event
             * of a failure to persist the config, the conflict resolution code
             * will assign a unique config to this node. */
            clusterDoBeforeSleep(CLUSTER_TODO_UPDATE_STATE|
                                 CLUSTER_TODO_SAVE_CONFIG);
            addReply(c,shared.ok);
        }
    } else if (!strcasecmp(c->argv[1]->ptr,"reset") &&
               (c->argc == 2 || c->argc == 3))
    {
        /* CLUSTER RESET [SOFT|HARD] */
        int hard = 0;

        /* Parse soft/hard argument. Default is soft. */
        if (c->argc == 3) {
            if (!strcasecmp(c->argv[2]->ptr,"hard")) {
                hard = 1;
            } else if (!strcasecmp(c->argv[2]->ptr,"soft")) {
                hard = 0;
            } else {
                addReplyErrorObject(c,shared.syntaxerr);
                return;
            }
        }

        /* Slaves can be reset while containing data, but not master nodes
         * that must be empty. */
        if (nodeIsMaster(myself) && dictSize(c->db->dict) != 0) {
            addReplyError(c,"CLUSTER RESET can't be called with "
                            "master nodes containing keys");
            return;
        }
        clusterReset(hard);
        addReply(c,shared.ok);
    } else if (!strcasecmp(c->argv[1]->ptr,"links") && c->argc == 2) {
        /* CLUSTER LINKS */
        addReplyClusterLinksDescription(c);
    } else {
        addReplySubcommandSyntaxError(c);
        return;
    }
}

void removeChannelsInSlot(unsigned int slot) {
    unsigned int channelcount = countChannelsInSlot(slot);
    if (channelcount == 0) return;

    /* Retrieve all the channels for the slot. */
    robj **channels = zmalloc(sizeof(robj*)*channelcount);
    raxIterator iter;
    int j = 0;
    unsigned char indexed[2];

    indexed[0] = (slot >> 8) & 0xff;
    indexed[1] = slot & 0xff;
    raxStart(&iter,server.cluster->slots_to_channels);
    raxSeek(&iter,">=",indexed,2);
    while(raxNext(&iter)) {
        if (iter.key[0] != indexed[0] || iter.key[1] != indexed[1]) break;
        channels[j++] = createStringObject((char*)iter.key + 2, iter.key_len - 2);
    }
    raxStop(&iter);

    pubsubUnsubscribeShardChannels(channels, channelcount);
    zfree(channels);
}

/* -----------------------------------------------------------------------------
 * DUMP, RESTORE and MIGRATE commands
 * -------------------------------------------------------------------------- */

/* Generates a DUMP-format representation of the object 'o', adding it to the
 * io stream pointed by 'rio'. This function can't fail. */
void createDumpPayload(rio *payload, robj *o, robj *key, int dbid) {
    unsigned char buf[2];
    uint64_t crc;

    /* Serialize the object in an RDB-like format. It consist of an object type
     * byte followed by the serialized object. This is understood by RESTORE. */
    rioInitWithBuffer(payload,sdsempty());
    serverAssert(rdbSaveObjectType(payload,o));
    serverAssert(rdbSaveObject(payload,o,key,dbid));

    /* Write the footer, this is how it looks like:
     * ----------------+---------------------+---------------+
     * ... RDB payload | 2 bytes RDB version | 8 bytes CRC64 |
     * ----------------+---------------------+---------------+
     * RDB version and CRC are both in little endian.
     */

    /* RDB version */
    buf[0] = RDB_VERSION & 0xff;
    buf[1] = (RDB_VERSION >> 8) & 0xff;
    payload->io.buffer.ptr = sdscatlen(payload->io.buffer.ptr,buf,2);

    /* CRC64 */
    crc = crc64(0,(unsigned char*)payload->io.buffer.ptr,
                sdslen(payload->io.buffer.ptr));
    memrev64ifbe(&crc);
    payload->io.buffer.ptr = sdscatlen(payload->io.buffer.ptr,&crc,8);
}

/* Verify that the RDB version of the dump payload matches the one of this Redis
 * instance and that the checksum is ok.
 * If the DUMP payload looks valid C_OK is returned, otherwise C_ERR
 * is returned. If rdbver_ptr is not NULL, its populated with the value read
 * from the input buffer. */
int verifyDumpPayload(unsigned char *p, size_t len, uint16_t *rdbver_ptr) {
    unsigned char *footer;
    uint16_t rdbver;
    uint64_t crc;

    /* At least 2 bytes of RDB version and 8 of CRC64 should be present. */
    if (len < 10) return C_ERR;
    footer = p+(len-10);

    /* Set and verify RDB version. */
    rdbver = (footer[1] << 8) | footer[0];
    if (rdbver_ptr) {
        *rdbver_ptr = rdbver;
    }
    if (rdbver > RDB_VERSION) return C_ERR;

    if (server.skip_checksum_validation)
        return C_OK;

    /* Verify CRC64 */
    crc = crc64(0,p,len-8);
    memrev64ifbe(&crc);
    return (memcmp(&crc,footer+2,8) == 0) ? C_OK : C_ERR;
}

/* DUMP keyname
 * DUMP is actually not used by Redis Cluster but it is the obvious
 * complement of RESTORE and can be useful for different applications. */
void dumpCommand(client *c) {
    robj *o;
    rio payload;

    /* Check if the key is here. */
    if ((o = lookupKeyRead(c->db,c->argv[1])) == NULL) {
        addReplyNull(c);
        return;
    }

    /* Create the DUMP encoded representation. */
    createDumpPayload(&payload,o,c->argv[1],c->db->id);

    /* Transfer to the client */
    addReplyBulkSds(c,payload.io.buffer.ptr);
    return;
}

/* RESTORE key ttl serialized-value [REPLACE] [ABSTTL] [IDLETIME seconds] [FREQ frequency] */
void restoreCommand(client *c) {
    long long ttl, lfu_freq = -1, lru_idle = -1, lru_clock = -1;
    rio payload;
    int j, type, replace = 0, absttl = 0;
    robj *obj;

    /* Parse additional options */
    for (j = 4; j < c->argc; j++) {
        int additional = c->argc-j-1;
        if (!strcasecmp(c->argv[j]->ptr,"replace")) {
            replace = 1;
        } else if (!strcasecmp(c->argv[j]->ptr,"absttl")) {
            absttl = 1;
        } else if (!strcasecmp(c->argv[j]->ptr,"idletime") && additional >= 1 &&
                   lfu_freq == -1)
        {
            if (getLongLongFromObjectOrReply(c,c->argv[j+1],&lru_idle,NULL)
                    != C_OK) return;
            if (lru_idle < 0) {
                addReplyError(c,"Invalid IDLETIME value, must be >= 0");
                return;
            }
            lru_clock = LRU_CLOCK();
            j++; /* Consume additional arg. */
        } else if (!strcasecmp(c->argv[j]->ptr,"freq") && additional >= 1 &&
                   lru_idle == -1)
        {
            if (getLongLongFromObjectOrReply(c,c->argv[j+1],&lfu_freq,NULL)
                    != C_OK) return;
            if (lfu_freq < 0 || lfu_freq > 255) {
                addReplyError(c,"Invalid FREQ value, must be >= 0 and <= 255");
                return;
            }
            j++; /* Consume additional arg. */
        } else {
            addReplyErrorObject(c,shared.syntaxerr);
            return;
        }
    }

    /* Make sure this key does not already exist here... */
    robj *key = c->argv[1];
    if (!replace && lookupKeyWrite(c->db,key) != NULL) {
        addReplyErrorObject(c,shared.busykeyerr);
        return;
    }

    /* Check if the TTL value makes sense */
    if (getLongLongFromObjectOrReply(c,c->argv[2],&ttl,NULL) != C_OK) {
        return;
    } else if (ttl < 0) {
        addReplyError(c,"Invalid TTL value, must be >= 0");
        return;
    }

    /* Verify RDB version and data checksum. */
    if (verifyDumpPayload(c->argv[3]->ptr,sdslen(c->argv[3]->ptr),NULL) == C_ERR)
    {
        addReplyError(c,"DUMP payload version or checksum are wrong");
        return;
    }

    rioInitWithBuffer(&payload,c->argv[3]->ptr);
    if (((type = rdbLoadObjectType(&payload)) == -1) ||
        ((obj = rdbLoadObject(type,&payload,key->ptr,c->db->id,NULL)) == NULL))
    {
        addReplyError(c,"Bad data format");
        return;
    }

    /* Remove the old key if needed. */
    int deleted = 0;
    if (replace)
        deleted = dbDelete(c->db,key);

    if (ttl && !absttl) ttl+=mstime();
    if (ttl && checkAlreadyExpired(ttl)) {
        if (deleted) {
            rewriteClientCommandVector(c,2,shared.del,key);
            signalModifiedKey(c,c->db,key);
            notifyKeyspaceEvent(NOTIFY_GENERIC,"del",key,c->db->id);
            server.dirty++;
        }
        decrRefCount(obj);
        addReply(c, shared.ok);
        return;
    }

    /* Create the key and set the TTL if any */
    dbAdd(c->db,key,obj);
    if (ttl) {
        setExpire(c,c->db,key,ttl);
        if (!absttl) {
            /* Propagate TTL as absolute timestamp */
            robj *ttl_obj = createStringObjectFromLongLong(ttl);
            rewriteClientCommandArgument(c,2,ttl_obj);
            decrRefCount(ttl_obj);
            rewriteClientCommandArgument(c,c->argc,shared.absttl);
        }
    }
    objectSetLRUOrLFU(obj,lfu_freq,lru_idle,lru_clock,1000);
    signalModifiedKey(c,c->db,key);
    notifyKeyspaceEvent(NOTIFY_GENERIC,"restore",key,c->db->id);
    addReply(c,shared.ok);
    server.dirty++;
}

/* MIGRATE socket cache implementation.
 *
 * We take a map between host:ip and a TCP socket that we used to connect
 * to this instance in recent time.
 * This sockets are closed when the max number we cache is reached, and also
 * in serverCron() when they are around for more than a few seconds. */
#define MIGRATE_SOCKET_CACHE_ITEMS 64 /* max num of items in the cache. */
#define MIGRATE_SOCKET_CACHE_TTL 10 /* close cached sockets after 10 sec. */

typedef struct migrateCachedSocket {
    connection *conn;
    long last_dbid;
    time_t last_use_time;
} migrateCachedSocket;

/* Return a migrateCachedSocket containing a TCP socket connected with the
 * target instance, possibly returning a cached one.
 *
 * This function is responsible of sending errors to the client if a
 * connection can't be established. In this case -1 is returned.
 * Otherwise on success the socket is returned, and the caller should not
 * attempt to free it after usage.
 *
 * If the caller detects an error while using the socket, migrateCloseSocket()
 * should be called so that the connection will be created from scratch
 * the next time. */
migrateCachedSocket* migrateGetSocket(client *c, robj *host, robj *port, long timeout) {
    connection *conn;
    sds name = sdsempty();
    migrateCachedSocket *cs;

    /* Check if we have an already cached socket for this ip:port pair. */
    name = sdscatlen(name,host->ptr,sdslen(host->ptr));
    name = sdscatlen(name,":",1);
    name = sdscatlen(name,port->ptr,sdslen(port->ptr));
    cs = dictFetchValue(server.migrate_cached_sockets,name);
    if (cs) {
        sdsfree(name);
        cs->last_use_time = server.unixtime;
        return cs;
    }

    /* No cached socket, create one. */
    if (dictSize(server.migrate_cached_sockets) == MIGRATE_SOCKET_CACHE_ITEMS) {
        /* Too many items, drop one at random. */
        dictEntry *de = dictGetRandomKey(server.migrate_cached_sockets);
        cs = dictGetVal(de);
        connClose(cs->conn);
        zfree(cs);
        dictDelete(server.migrate_cached_sockets,dictGetKey(de));
    }

    /* Create the socket */
    conn = server.tls_cluster ? connCreateTLS() : connCreateSocket();
    if (connBlockingConnect(conn, c->argv[1]->ptr, atoi(c->argv[2]->ptr), timeout)
            != C_OK) {
        addReplyError(c,"-IOERR error or timeout connecting to the client");
        connClose(conn);
        sdsfree(name);
        return NULL;
    }
    connEnableTcpNoDelay(conn);

    /* Add to the cache and return it to the caller. */
    cs = zmalloc(sizeof(*cs));
    cs->conn = conn;

    cs->last_dbid = -1;
    cs->last_use_time = server.unixtime;
    dictAdd(server.migrate_cached_sockets,name,cs);
    return cs;
}

/* Free a migrate cached connection. */
void migrateCloseSocket(robj *host, robj *port) {
    sds name = sdsempty();
    migrateCachedSocket *cs;

    name = sdscatlen(name,host->ptr,sdslen(host->ptr));
    name = sdscatlen(name,":",1);
    name = sdscatlen(name,port->ptr,sdslen(port->ptr));
    cs = dictFetchValue(server.migrate_cached_sockets,name);
    if (!cs) {
        sdsfree(name);
        return;
    }

    connClose(cs->conn);
    zfree(cs);
    dictDelete(server.migrate_cached_sockets,name);
    sdsfree(name);
}

void migrateCloseTimedoutSockets(void) {
    dictIterator *di = dictGetSafeIterator(server.migrate_cached_sockets);
    dictEntry *de;

    while((de = dictNext(di)) != NULL) {
        migrateCachedSocket *cs = dictGetVal(de);

        if ((server.unixtime - cs->last_use_time) > MIGRATE_SOCKET_CACHE_TTL) {
            connClose(cs->conn);
            zfree(cs);
            dictDelete(server.migrate_cached_sockets,dictGetKey(de));
        }
    }
    dictReleaseIterator(di);
}

/* MIGRATE host port key dbid timeout [COPY | REPLACE | AUTH password |
 *         AUTH2 username password]
 *
 * On in the multiple keys form:
 *
 * MIGRATE host port "" dbid timeout [COPY | REPLACE | AUTH password |
 *         AUTH2 username password] KEYS key1 key2 ... keyN */
void migrateCommand(client *c) {
    migrateCachedSocket *cs;
    int copy = 0, replace = 0, j;
    char *username = NULL;
    char *password = NULL;
    long timeout;
    long dbid;
    robj **ov = NULL; /* Objects to migrate. */
    robj **kv = NULL; /* Key names. */
    robj **newargv = NULL; /* Used to rewrite the command as DEL ... keys ... */
    rio cmd, payload;
    int may_retry = 1;
    int write_error = 0;
    int argv_rewritten = 0;

    /* To support the KEYS option we need the following additional state. */
    int first_key = 3; /* Argument index of the first key. */
    int num_keys = 1;  /* By default only migrate the 'key' argument. */

    /* Parse additional options */
    for (j = 6; j < c->argc; j++) {
        int moreargs = (c->argc-1) - j;
        if (!strcasecmp(c->argv[j]->ptr,"copy")) {
            copy = 1;
        } else if (!strcasecmp(c->argv[j]->ptr,"replace")) {
            replace = 1;
        } else if (!strcasecmp(c->argv[j]->ptr,"auth")) {
            if (!moreargs) {
                addReplyErrorObject(c,shared.syntaxerr);
                return;
            }
            j++;
            password = c->argv[j]->ptr;
            redactClientCommandArgument(c,j);
        } else if (!strcasecmp(c->argv[j]->ptr,"auth2")) {
            if (moreargs < 2) {
                addReplyErrorObject(c,shared.syntaxerr);
                return;
            }
            username = c->argv[++j]->ptr;
            redactClientCommandArgument(c,j);
            password = c->argv[++j]->ptr;
            redactClientCommandArgument(c,j);
        } else if (!strcasecmp(c->argv[j]->ptr,"keys")) {
            if (sdslen(c->argv[3]->ptr) != 0) {
                addReplyError(c,
                    "When using MIGRATE KEYS option, the key argument"
                    " must be set to the empty string");
                return;
            }
            first_key = j+1;
            num_keys = c->argc - j - 1;
            break; /* All the remaining args are keys. */
        } else {
            addReplyErrorObject(c,shared.syntaxerr);
            return;
        }
    }

    /* Sanity check */
    if (getLongFromObjectOrReply(c,c->argv[5],&timeout,NULL) != C_OK ||
        getLongFromObjectOrReply(c,c->argv[4],&dbid,NULL) != C_OK)
    {
        return;
    }
    if (timeout <= 0) timeout = 1000;

    /* Check if the keys are here. If at least one key is to migrate, do it
     * otherwise if all the keys are missing reply with "NOKEY" to signal
     * the caller there was nothing to migrate. We don't return an error in
     * this case, since often this is due to a normal condition like the key
     * expiring in the meantime. */
    ov = zrealloc(ov,sizeof(robj*)*num_keys);
    kv = zrealloc(kv,sizeof(robj*)*num_keys);
    int oi = 0;

    for (j = 0; j < num_keys; j++) {
        if ((ov[oi] = lookupKeyRead(c->db,c->argv[first_key+j])) != NULL) {
            kv[oi] = c->argv[first_key+j];
            oi++;
        }
    }
    num_keys = oi;
    if (num_keys == 0) {
        zfree(ov); zfree(kv);
        addReplySds(c,sdsnew("+NOKEY\r\n"));
        return;
    }

try_again:
    write_error = 0;

    /* Connect */
    cs = migrateGetSocket(c,c->argv[1],c->argv[2],timeout);
    if (cs == NULL) {
        zfree(ov); zfree(kv);
        return; /* error sent to the client by migrateGetSocket() */
    }

    rioInitWithBuffer(&cmd,sdsempty());

    /* Authentication */
    if (password) {
        int arity = username ? 3 : 2;
        serverAssertWithInfo(c,NULL,rioWriteBulkCount(&cmd,'*',arity));
        serverAssertWithInfo(c,NULL,rioWriteBulkString(&cmd,"AUTH",4));
        if (username) {
            serverAssertWithInfo(c,NULL,rioWriteBulkString(&cmd,username,
                                 sdslen(username)));
        }
        serverAssertWithInfo(c,NULL,rioWriteBulkString(&cmd,password,
            sdslen(password)));
    }

    /* Send the SELECT command if the current DB is not already selected. */
    int select = cs->last_dbid != dbid; /* Should we emit SELECT? */
    if (select) {
        serverAssertWithInfo(c,NULL,rioWriteBulkCount(&cmd,'*',2));
        serverAssertWithInfo(c,NULL,rioWriteBulkString(&cmd,"SELECT",6));
        serverAssertWithInfo(c,NULL,rioWriteBulkLongLong(&cmd,dbid));
    }

    int non_expired = 0; /* Number of keys that we'll find non expired.
                            Note that serializing large keys may take some time
                            so certain keys that were found non expired by the
                            lookupKey() function, may be expired later. */

    /* Create RESTORE payload and generate the protocol to call the command. */
    for (j = 0; j < num_keys; j++) {
        long long ttl = 0;
        long long expireat = getExpire(c->db,kv[j]);

        if (expireat != -1) {
            ttl = expireat-mstime();
            if (ttl < 0) {
                continue;
            }
            if (ttl < 1) ttl = 1;
        }

        /* Relocate valid (non expired) keys and values into the array in successive
         * positions to remove holes created by the keys that were present
         * in the first lookup but are now expired after the second lookup. */
        ov[non_expired] = ov[j];
        kv[non_expired++] = kv[j];

        serverAssertWithInfo(c,NULL,
            rioWriteBulkCount(&cmd,'*',replace ? 5 : 4));

        if (server.cluster_enabled)
            serverAssertWithInfo(c,NULL,
                rioWriteBulkString(&cmd,"RESTORE-ASKING",14));
        else
            serverAssertWithInfo(c,NULL,rioWriteBulkString(&cmd,"RESTORE",7));
        serverAssertWithInfo(c,NULL,sdsEncodedObject(kv[j]));
        serverAssertWithInfo(c,NULL,rioWriteBulkString(&cmd,kv[j]->ptr,
                sdslen(kv[j]->ptr)));
        serverAssertWithInfo(c,NULL,rioWriteBulkLongLong(&cmd,ttl));

        /* Emit the payload argument, that is the serialized object using
         * the DUMP format. */
        createDumpPayload(&payload,ov[j],kv[j],dbid);
        serverAssertWithInfo(c,NULL,
            rioWriteBulkString(&cmd,payload.io.buffer.ptr,
                               sdslen(payload.io.buffer.ptr)));
        sdsfree(payload.io.buffer.ptr);

        /* Add the REPLACE option to the RESTORE command if it was specified
         * as a MIGRATE option. */
        if (replace)
            serverAssertWithInfo(c,NULL,rioWriteBulkString(&cmd,"REPLACE",7));
    }

    /* Fix the actual number of keys we are migrating. */
    num_keys = non_expired;

    /* Transfer the query to the other node in 64K chunks. */
    errno = 0;
    {
        sds buf = cmd.io.buffer.ptr;
        size_t pos = 0, towrite;
        int nwritten = 0;

        while ((towrite = sdslen(buf)-pos) > 0) {
            towrite = (towrite > (64*1024) ? (64*1024) : towrite);
            nwritten = connSyncWrite(cs->conn,buf+pos,towrite,timeout);
            if (nwritten != (signed)towrite) {
                write_error = 1;
                goto socket_err;
            }
            pos += nwritten;
        }
    }

    char buf0[1024]; /* Auth reply. */
    char buf1[1024]; /* Select reply. */
    char buf2[1024]; /* Restore reply. */

    /* Read the AUTH reply if needed. */
    if (password && connSyncReadLine(cs->conn, buf0, sizeof(buf0), timeout) <= 0)
        goto socket_err;

    /* Read the SELECT reply if needed. */
    if (select && connSyncReadLine(cs->conn, buf1, sizeof(buf1), timeout) <= 0)
        goto socket_err;

    /* Read the RESTORE replies. */
    int error_from_target = 0;
    int socket_error = 0;
    int del_idx = 1; /* Index of the key argument for the replicated DEL op. */

    /* Allocate the new argument vector that will replace the current command,
     * to propagate the MIGRATE as a DEL command (if no COPY option was given).
     * We allocate num_keys+1 because the additional argument is for "DEL"
     * command name itself. */
    if (!copy) newargv = zmalloc(sizeof(robj*)*(num_keys+1));

    for (j = 0; j < num_keys; j++) {
        if (connSyncReadLine(cs->conn, buf2, sizeof(buf2), timeout) <= 0) {
            socket_error = 1;
            break;
        }
        if ((password && buf0[0] == '-') ||
            (select && buf1[0] == '-') ||
            buf2[0] == '-')
        {
            /* On error assume that last_dbid is no longer valid. */
            if (!error_from_target) {
                cs->last_dbid = -1;
                char *errbuf;
                if (password && buf0[0] == '-') errbuf = buf0;
                else if (select && buf1[0] == '-') errbuf = buf1;
                else errbuf = buf2;

                error_from_target = 1;
                addReplyErrorFormat(c,"Target instance replied with error: %s",
                    errbuf+1);
            }
        } else {
            if (!copy) {
                /* No COPY option: remove the local key, signal the change. */
                dbDelete(c->db,kv[j]);
                signalModifiedKey(c,c->db,kv[j]);
                notifyKeyspaceEvent(NOTIFY_GENERIC,"del",kv[j],c->db->id);
                server.dirty++;

                /* Populate the argument vector to replace the old one. */
                newargv[del_idx++] = kv[j];
                incrRefCount(kv[j]);
            }
        }
    }

    /* On socket error, if we want to retry, do it now before rewriting the
     * command vector. We only retry if we are sure nothing was processed
     * and we failed to read the first reply (j == 0 test). */
    if (!error_from_target && socket_error && j == 0 && may_retry &&
        errno != ETIMEDOUT)
    {
        goto socket_err; /* A retry is guaranteed because of tested conditions.*/
    }

    /* On socket errors, close the migration socket now that we still have
     * the original host/port in the ARGV. Later the original command may be
     * rewritten to DEL and will be too later. */
    if (socket_error) migrateCloseSocket(c->argv[1],c->argv[2]);

    if (!copy) {
        /* Translate MIGRATE as DEL for replication/AOF. Note that we do
         * this only for the keys for which we received an acknowledgement
         * from the receiving Redis server, by using the del_idx index. */
        if (del_idx > 1) {
            newargv[0] = createStringObject("DEL",3);
            /* Note that the following call takes ownership of newargv. */
            replaceClientCommandVector(c,del_idx,newargv);
            argv_rewritten = 1;
        } else {
            /* No key transfer acknowledged, no need to rewrite as DEL. */
            zfree(newargv);
        }
        newargv = NULL; /* Make it safe to call zfree() on it in the future. */
    }

    /* If we are here and a socket error happened, we don't want to retry.
     * Just signal the problem to the client, but only do it if we did not
     * already queue a different error reported by the destination server. */
    if (!error_from_target && socket_error) {
        may_retry = 0;
        goto socket_err;
    }

    if (!error_from_target) {
        /* Success! Update the last_dbid in migrateCachedSocket, so that we can
         * avoid SELECT the next time if the target DB is the same. Reply +OK.
         *
         * Note: If we reached this point, even if socket_error is true
         * still the SELECT command succeeded (otherwise the code jumps to
         * socket_err label. */
        cs->last_dbid = dbid;
        addReply(c,shared.ok);
    } else {
        /* On error we already sent it in the for loop above, and set
         * the currently selected socket to -1 to force SELECT the next time. */
    }

    sdsfree(cmd.io.buffer.ptr);
    zfree(ov); zfree(kv); zfree(newargv);
    return;

/* On socket errors we try to close the cached socket and try again.
 * It is very common for the cached socket to get closed, if just reopening
 * it works it's a shame to notify the error to the caller. */
socket_err:
    /* Cleanup we want to perform in both the retry and no retry case.
     * Note: Closing the migrate socket will also force SELECT next time. */
    sdsfree(cmd.io.buffer.ptr);

    /* If the command was rewritten as DEL and there was a socket error,
     * we already closed the socket earlier. While migrateCloseSocket()
     * is idempotent, the host/port arguments are now gone, so don't do it
     * again. */
    if (!argv_rewritten) migrateCloseSocket(c->argv[1],c->argv[2]);
    zfree(newargv);
    newargv = NULL; /* This will get reallocated on retry. */

    /* Retry only if it's not a timeout and we never attempted a retry
     * (or the code jumping here did not set may_retry to zero). */
    if (errno != ETIMEDOUT && may_retry) {
        may_retry = 0;
        goto try_again;
    }

    /* Cleanup we want to do if no retry is attempted. */
    zfree(ov); zfree(kv);
    addReplyErrorSds(c, sdscatprintf(sdsempty(),
                                  "-IOERR error or timeout %s to target instance",
                                  write_error ? "writing" : "reading"));
    return;
}

/* -----------------------------------------------------------------------------
 * Cluster functions related to serving / redirecting clients
 * -------------------------------------------------------------------------- */

/* The ASKING command is required after a -ASK redirection.
 * The client should issue ASKING before to actually send the command to
 * the target instance. See the Redis Cluster specification for more
 * information. */
void askingCommand(client *c) {
    if (server.cluster_enabled == 0) {
        addReplyError(c,"This instance has cluster support disabled");
        return;
    }
    c->flags |= CLIENT_ASKING;
    addReply(c,shared.ok);
}

/* The READONLY command is used by clients to enter the read-only mode.
 * In this mode slaves will not redirect clients as long as clients access
 * with read-only commands to keys that are served by the slave's master. */
void readonlyCommand(client *c) {
    if (server.cluster_enabled == 0) {
        addReplyError(c,"This instance has cluster support disabled");
        return;
    }
    c->flags |= CLIENT_READONLY;
    addReply(c,shared.ok);
}

/* The READWRITE command just clears the READONLY command state. */
void readwriteCommand(client *c) {
    if (server.cluster_enabled == 0) {
        addReplyError(c,"This instance has cluster support disabled");
        return;
    }
    c->flags &= ~CLIENT_READONLY;
    addReply(c,shared.ok);
}

/* Return the pointer to the cluster node that is able to serve the command.
 * For the function to succeed the command should only target either:
 *
 * 1) A single key (even multiple times like LPOPRPUSH mylist mylist).
 * 2) Multiple keys in the same hash slot, while the slot is stable (no
 *    resharding in progress).
 *
 * On success the function returns the node that is able to serve the request.
 * If the node is not 'myself' a redirection must be performed. The kind of
 * redirection is specified setting the integer passed by reference
 * 'error_code', which will be set to CLUSTER_REDIR_ASK or
 * CLUSTER_REDIR_MOVED.
 *
 * When the node is 'myself' 'error_code' is set to CLUSTER_REDIR_NONE.
 *
 * If the command fails NULL is returned, and the reason of the failure is
 * provided via 'error_code', which will be set to:
 *
 * CLUSTER_REDIR_CROSS_SLOT if the request contains multiple keys that
 * don't belong to the same hash slot.
 *
 * CLUSTER_REDIR_UNSTABLE if the request contains multiple keys
 * belonging to the same slot, but the slot is not stable (in migration or
 * importing state, likely because a resharding is in progress).
 *
 * CLUSTER_REDIR_DOWN_UNBOUND if the request addresses a slot which is
 * not bound to any node. In this case the cluster global state should be
 * already "down" but it is fragile to rely on the update of the global state,
 * so we also handle it here.
 *
 * CLUSTER_REDIR_DOWN_STATE and CLUSTER_REDIR_DOWN_RO_STATE if the cluster is
 * down but the user attempts to execute a command that addresses one or more keys. */
clusterNode *getNodeByQuery(client *c, struct redisCommand *cmd, robj **argv, int argc, int *hashslot, int *error_code) {
    clusterNode *n = NULL;
    robj *firstkey = NULL;
    int multiple_keys = 0;
    multiState *ms, _ms;
    multiCmd mc;
    int i, slot = 0, migrating_slot = 0, importing_slot = 0, missing_keys = 0;

    /* Allow any key to be set if a module disabled cluster redirections. */
    if (server.cluster_module_flags & CLUSTER_MODULE_FLAG_NO_REDIRECTION)
        return myself;

    /* Set error code optimistically for the base case. */
    if (error_code) *error_code = CLUSTER_REDIR_NONE;

    /* Modules can turn off Redis Cluster redirection: this is useful
     * when writing a module that implements a completely different
     * distributed system. */

    /* We handle all the cases as if they were EXEC commands, so we have
     * a common code path for everything */
    if (cmd->proc == execCommand) {
        /* If CLIENT_MULTI flag is not set EXEC is just going to return an
         * error. */
        if (!(c->flags & CLIENT_MULTI)) return myself;
        ms = &c->mstate;
    } else {
        /* In order to have a single codepath create a fake Multi State
         * structure if the client is not in MULTI/EXEC state, this way
         * we have a single codepath below. */
        ms = &_ms;
        _ms.commands = &mc;
        _ms.count = 1;
        mc.argv = argv;
        mc.argc = argc;
        mc.cmd = cmd;
    }

    int is_pubsubshard = cmd->proc == ssubscribeCommand ||
            cmd->proc == sunsubscribeCommand ||
            cmd->proc == spublishCommand;

    /* Check that all the keys are in the same hash slot, and obtain this
     * slot and the node associated. */
    for (i = 0; i < ms->count; i++) {
        struct redisCommand *mcmd;
        robj **margv;
        int margc, numkeys, j;
        keyReference *keyindex;

        mcmd = ms->commands[i].cmd;
        margc = ms->commands[i].argc;
        margv = ms->commands[i].argv;

        getKeysResult result = GETKEYS_RESULT_INIT;
        numkeys = getKeysFromCommand(mcmd,margv,margc,&result);
        keyindex = result.keys;

        for (j = 0; j < numkeys; j++) {
            robj *thiskey = margv[keyindex[j].pos];
            int thisslot = keyHashSlot((char*)thiskey->ptr,
                                       sdslen(thiskey->ptr));

            if (firstkey == NULL) {
                /* This is the first key we see. Check what is the slot
                 * and node. */
                firstkey = thiskey;
                slot = thisslot;
                n = server.cluster->slots[slot];

                /* Error: If a slot is not served, we are in "cluster down"
                 * state. However the state is yet to be updated, so this was
                 * not trapped earlier in processCommand(). Report the same
                 * error to the client. */
                if (n == NULL) {
                    getKeysFreeResult(&result);
                    if (error_code)
                        *error_code = CLUSTER_REDIR_DOWN_UNBOUND;
                    return NULL;
                }

                /* If we are migrating or importing this slot, we need to check
                 * if we have all the keys in the request (the only way we
                 * can safely serve the request, otherwise we return a TRYAGAIN
                 * error). To do so we set the importing/migrating state and
                 * increment a counter for every missing key. */
                if (n == myself &&
                    server.cluster->migrating_slots_to[slot] != NULL)
                {
                    migrating_slot = 1;
                } else if (server.cluster->importing_slots_from[slot] != NULL) {
                    importing_slot = 1;
                }
            } else {
                /* If it is not the first key/channel, make sure it is exactly
                 * the same key/channel as the first we saw. */
                if (!equalStringObjects(firstkey,thiskey)) {
                    if (slot != thisslot) {
                        /* Error: multiple keys from different slots. */
                        getKeysFreeResult(&result);
                        if (error_code)
                            *error_code = CLUSTER_REDIR_CROSS_SLOT;
                        return NULL;
                    } else {
                        /* Flag this request as one with multiple different
                         * keys/channels. */
                        multiple_keys = 1;
                    }
                }
            }

            /* Migrating / Importing slot? Count keys we don't have.
             * If it is pubsubshard command, it isn't required to check
             * the channel being present or not in the node during the
             * slot migration, the channel will be served from the source
             * node until the migration completes with CLUSTER SETSLOT <slot>
             * NODE <node-id>. */
            int flags = LOOKUP_NOTOUCH | LOOKUP_NOSTATS | LOOKUP_NONOTIFY;
            if ((migrating_slot || importing_slot) && !is_pubsubshard &&
                lookupKeyReadWithFlags(&server.db[0], thiskey, flags) == NULL)
            {
                missing_keys++;
            }
        }
        getKeysFreeResult(&result);
    }

    /* No key at all in command? then we can serve the request
     * without redirections or errors in all the cases. */
    if (n == NULL) return myself;

    /* Cluster is globally down but we got keys? We only serve the request
     * if it is a read command and when allow_reads_when_down is enabled. */
    if (server.cluster->state != CLUSTER_OK) {
        if (is_pubsubshard) {
            if (!server.cluster_allow_pubsubshard_when_down) {
                if (error_code) *error_code = CLUSTER_REDIR_DOWN_STATE;
                return NULL;
            }
        } else if (!server.cluster_allow_reads_when_down) {
            /* The cluster is configured to block commands when the
             * cluster is down. */
            if (error_code) *error_code = CLUSTER_REDIR_DOWN_STATE;
            return NULL;
        } else if (cmd->flags & CMD_WRITE) {
            /* The cluster is configured to allow read only commands */
            if (error_code) *error_code = CLUSTER_REDIR_DOWN_RO_STATE;
            return NULL;
        } else {
            /* Fall through and allow the command to be executed:
             * this happens when server.cluster_allow_reads_when_down is
             * true and the command is not a write command */
        }
    }

    /* Return the hashslot by reference. */
    if (hashslot) *hashslot = slot;

    /* MIGRATE always works in the context of the local node if the slot
     * is open (migrating or importing state). We need to be able to freely
     * move keys among instances in this case. */
    if ((migrating_slot || importing_slot) && cmd->proc == migrateCommand)
        return myself;

    /* If we don't have all the keys and we are migrating the slot, send
     * an ASK redirection. */
    if (migrating_slot && missing_keys) {
        if (error_code) *error_code = CLUSTER_REDIR_ASK;
        return server.cluster->migrating_slots_to[slot];
    }

    /* If we are receiving the slot, and the client correctly flagged the
     * request as "ASKING", we can serve the request. However if the request
     * involves multiple keys and we don't have them all, the only option is
     * to send a TRYAGAIN error. */
    if (importing_slot &&
        (c->flags & CLIENT_ASKING || cmd->flags & CMD_ASKING))
    {
        if (multiple_keys && missing_keys) {
            if (error_code) *error_code = CLUSTER_REDIR_UNSTABLE;
            return NULL;
        } else {
            return myself;
        }
    }

    /* Handle the read-only client case reading from a slave: if this
     * node is a slave and the request is about a hash slot our master
     * is serving, we can reply without redirection. */
    int is_write_command = (c->cmd->flags & CMD_WRITE) ||
                           (c->cmd->proc == execCommand && (c->mstate.cmd_flags & CMD_WRITE));
    if (((c->flags & CLIENT_READONLY) || is_pubsubshard) &&
        !is_write_command &&
        nodeIsSlave(myself) &&
        myself->slaveof == n)
    {
        return myself;
    }

    /* Base case: just return the right node. However if this node is not
     * myself, set error_code to MOVED since we need to issue a redirection. */
    if (n != myself && error_code) *error_code = CLUSTER_REDIR_MOVED;
    return n;
}

/* Send the client the right redirection code, according to error_code
 * that should be set to one of CLUSTER_REDIR_* macros.
 *
 * If CLUSTER_REDIR_ASK or CLUSTER_REDIR_MOVED error codes
 * are used, then the node 'n' should not be NULL, but should be the
 * node we want to mention in the redirection. Moreover hashslot should
 * be set to the hash slot that caused the redirection. */
void clusterRedirectClient(client *c, clusterNode *n, int hashslot, int error_code) {
    if (error_code == CLUSTER_REDIR_CROSS_SLOT) {
        addReplyError(c,"-CROSSSLOT Keys in request don't hash to the same slot");
    } else if (error_code == CLUSTER_REDIR_UNSTABLE) {
        /* The request spawns multiple keys in the same slot,
         * but the slot is not "stable" currently as there is
         * a migration or import in progress. */
        addReplyError(c,"-TRYAGAIN Multiple keys request during rehashing of slot");
    } else if (error_code == CLUSTER_REDIR_DOWN_STATE) {
        addReplyError(c,"-CLUSTERDOWN The cluster is down");
    } else if (error_code == CLUSTER_REDIR_DOWN_RO_STATE) {
        addReplyError(c,"-CLUSTERDOWN The cluster is down and only accepts read commands");
    } else if (error_code == CLUSTER_REDIR_DOWN_UNBOUND) {
        addReplyError(c,"-CLUSTERDOWN Hash slot not served");
    } else if (error_code == CLUSTER_REDIR_MOVED ||
               error_code == CLUSTER_REDIR_ASK)
    {
        /* Redirect to IP:port. Include plaintext port if cluster is TLS but
         * client is non-TLS. */
        int use_pport = (server.tls_cluster &&
                        c->conn && connGetType(c->conn) != CONN_TYPE_TLS);
        int port = use_pport && n->pport ? n->pport : n->port;
        addReplyErrorSds(c,sdscatprintf(sdsempty(),
            "-%s %d %s:%d",
            (error_code == CLUSTER_REDIR_ASK) ? "ASK" : "MOVED",
            hashslot, getPreferredEndpoint(n), port));
    } else {
        serverPanic("getNodeByQuery() unknown error.");
    }
}

/* This function is called by the function processing clients incrementally
 * to detect timeouts, in order to handle the following case:
 *
 * 1) A client blocks with BLPOP or similar blocking operation.
 * 2) The master migrates the hash slot elsewhere or turns into a slave.
 * 3) The client may remain blocked forever (or up to the max timeout time)
 *    waiting for a key change that will never happen.
 *
 * If the client is found to be blocked into a hash slot this node no
 * longer handles, the client is sent a redirection error, and the function
 * returns 1. Otherwise 0 is returned and no operation is performed. */
int clusterRedirectBlockedClientIfNeeded(client *c) {
    if (c->flags & CLIENT_BLOCKED &&
        (c->btype == BLOCKED_LIST ||
         c->btype == BLOCKED_ZSET ||
         c->btype == BLOCKED_STREAM ||
         c->btype == BLOCKED_MODULE))
    {
        dictEntry *de;
        dictIterator *di;

        /* If the cluster is down, unblock the client with the right error.
         * If the cluster is configured to allow reads on cluster down, we
         * still want to emit this error since a write will be required
         * to unblock them which may never come.  */
        if (server.cluster->state == CLUSTER_FAIL) {
            clusterRedirectClient(c,NULL,0,CLUSTER_REDIR_DOWN_STATE);
            return 1;
        }

        /* If the client is blocked on module, but ont on a specific key,
         * don't unblock it (except for the CLSUTER_FAIL case above). */
        if (c->btype == BLOCKED_MODULE && !moduleClientIsBlockedOnKeys(c))
            return 0;

        /* All keys must belong to the same slot, so check first key only. */
        di = dictGetIterator(c->bpop.keys);
        if ((de = dictNext(di)) != NULL) {
            robj *key = dictGetKey(de);
            int slot = keyHashSlot((char*)key->ptr, sdslen(key->ptr));
            clusterNode *node = server.cluster->slots[slot];

            /* if the client is read-only and attempting to access key that our
             * replica can handle, allow it. */
            if ((c->flags & CLIENT_READONLY) &&
                !(c->lastcmd->flags & CMD_WRITE) &&
                nodeIsSlave(myself) && myself->slaveof == node)
            {
                node = myself;
            }

            /* We send an error and unblock the client if:
             * 1) The slot is unassigned, emitting a cluster down error.
             * 2) The slot is not handled by this node, nor being imported. */
            if (node != myself &&
                server.cluster->importing_slots_from[slot] == NULL)
            {
                if (node == NULL) {
                    clusterRedirectClient(c,NULL,0,
                        CLUSTER_REDIR_DOWN_UNBOUND);
                } else {
                    clusterRedirectClient(c,node,slot,
                        CLUSTER_REDIR_MOVED);
                }
                dictReleaseIterator(di);
                return 1;
            }
        }
        dictReleaseIterator(di);
    }
    return 0;
}

/* Slot to Key API. This is used by Redis Cluster in order to obtain in
 * a fast way a key that belongs to a specified hash slot. This is useful
 * while rehashing the cluster and in other conditions when we need to
 * understand if we have keys for a given hash slot. */

void slotToKeyAddEntry(dictEntry *entry, redisDb *db) {
    sds key = entry->key;
    unsigned int hashslot = keyHashSlot(key, sdslen(key));
    slotToKeys *slot_to_keys = &(*db->slots_to_keys).by_slot[hashslot];
    slot_to_keys->count++;

    /* Insert entry before the first element in the list. */
    dictEntry *first = slot_to_keys->head;
    dictEntryNextInSlot(entry) = first;
    if (first != NULL) {
        serverAssert(dictEntryPrevInSlot(first) == NULL);
        dictEntryPrevInSlot(first) = entry;
    }
    serverAssert(dictEntryPrevInSlot(entry) == NULL);
    slot_to_keys->head = entry;
}

void slotToKeyDelEntry(dictEntry *entry, redisDb *db) {
    sds key = entry->key;
    unsigned int hashslot = keyHashSlot(key, sdslen(key));
    slotToKeys *slot_to_keys = &(*db->slots_to_keys).by_slot[hashslot];
    slot_to_keys->count--;

    /* Connect previous and next entries to each other. */
    dictEntry *next = dictEntryNextInSlot(entry);
    dictEntry *prev = dictEntryPrevInSlot(entry);
    if (next != NULL) {
        dictEntryPrevInSlot(next) = prev;
    }
    if (prev != NULL) {
        dictEntryNextInSlot(prev) = next;
    } else {
        /* The removed entry was the first in the list. */
        serverAssert(slot_to_keys->head == entry);
        slot_to_keys->head = next;
    }
}

/* Updates neighbour entries when an entry has been replaced (e.g. reallocated
 * during active defrag). */
void slotToKeyReplaceEntry(dictEntry *entry, redisDb *db) {
    dictEntry *next = dictEntryNextInSlot(entry);
    dictEntry *prev = dictEntryPrevInSlot(entry);
    if (next != NULL) {
        dictEntryPrevInSlot(next) = entry;
    }
    if (prev != NULL) {
        dictEntryNextInSlot(prev) = entry;
    } else {
        /* The replaced entry was the first in the list. */
        sds key = entry->key;
        unsigned int hashslot = keyHashSlot(key, sdslen(key));
        slotToKeys *slot_to_keys = &(*db->slots_to_keys).by_slot[hashslot];
        slot_to_keys->head = entry;
    }
}

/* Initialize slots-keys map of given db. */
void slotToKeyInit(redisDb *db) {
    db->slots_to_keys = zcalloc(sizeof(clusterSlotToKeyMapping));
}

/* Empty slots-keys map of given db. */
void slotToKeyFlush(redisDb *db) {
    memset(db->slots_to_keys, 0,
        sizeof(clusterSlotToKeyMapping));
}

/* Free slots-keys map of given db. */
void slotToKeyDestroy(redisDb *db) {
    zfree(db->slots_to_keys);
    db->slots_to_keys = NULL;
}

/* Remove all the keys in the specified hash slot.
 * The number of removed items is returned. */
unsigned int delKeysInSlot(unsigned int hashslot) {
    unsigned int j = 0;
    dictEntry *de = (*server.db->slots_to_keys).by_slot[hashslot].head;
    while (de != NULL) {
        sds sdskey = dictGetKey(de);
        de = dictEntryNextInSlot(de);
        robj *key = createStringObject(sdskey, sdslen(sdskey));
        dbDelete(&server.db[0], key);
        decrRefCount(key);
        j++;
    }
    return j;
}

unsigned int countKeysInSlot(unsigned int hashslot) {
    return (*server.db->slots_to_keys).by_slot[hashslot].count;
}

/* -----------------------------------------------------------------------------
 * Operation(s) on channel rax tree.
 * -------------------------------------------------------------------------- */

void slotToChannelUpdate(sds channel, int add) {
    size_t keylen = sdslen(channel);
    unsigned int hashslot = keyHashSlot(channel,keylen);
    unsigned char buf[64];
    unsigned char *indexed = buf;

    if (keylen+2 > 64) indexed = zmalloc(keylen+2);
    indexed[0] = (hashslot >> 8) & 0xff;
    indexed[1] = hashslot & 0xff;
    memcpy(indexed+2,channel,keylen);
    if (add) {
        raxInsert(server.cluster->slots_to_channels,indexed,keylen+2,NULL,NULL);
    } else {
        raxRemove(server.cluster->slots_to_channels,indexed,keylen+2,NULL);
    }
    if (indexed != buf) zfree(indexed);
}

void slotToChannelAdd(sds channel) {
    slotToChannelUpdate(channel,1);
}

void slotToChannelDel(sds channel) {
    slotToChannelUpdate(channel,0);
}

/* Get the count of the channels for a given slot. */
unsigned int countChannelsInSlot(unsigned int hashslot) {
    raxIterator iter;
    int j = 0;
    unsigned char indexed[2];

    indexed[0] = (hashslot >> 8) & 0xff;
    indexed[1] = hashslot & 0xff;
    raxStart(&iter,server.cluster->slots_to_channels);
    raxSeek(&iter,">=",indexed,2);
    while(raxNext(&iter)) {
        if (iter.key[0] != indexed[0] || iter.key[1] != indexed[1]) break;
        j++;
    }
    raxStop(&iter);
    return j;
}<|MERGE_RESOLUTION|>--- conflicted
+++ resolved
@@ -3337,18 +3337,14 @@
  * Otherwise:
  * Publish this message across the slot (primary/replica).
  * -------------------------------------------------------------------------- */
-<<<<<<< HEAD
-void clusterPropagatePublishShard(robj *channel, robj *message) {
-    listIter li;
-    listNode *ln;
-=======
 void clusterPropagatePublish(robj *channel, robj *message, int sharded) {
     if (!sharded) {
         clusterSendPublish(NULL, channel, message, CLUSTERMSG_TYPE_PUBLISH);
         return;
     }
 
->>>>>>> 7d1ad6ca
+    listIter li;
+    listNode *ln;
     list *nodes_for_slot = clusterGetNodesServingMySlots(server.cluster->myself);
     serverAssert(nodes_for_slot != NULL);
     listRewind(nodes_for_slot, &li);
