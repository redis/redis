--- conflicted
+++ resolved
@@ -86,14 +86,10 @@
 unsigned int delKeysInSlot(unsigned int hashslot);
 void clusterAddNodeToShard(const char *shard_id, clusterNode *node);
 list *clusterLookupNodeListByShardId(const char *shard_id);
-<<<<<<< HEAD
-void clusterRemoveNodeFromShard(const char *shard_id, clusterNode *node);
-=======
 void clusterRemoveNodeFromShard(clusterNode *node);
 int auxShardIdSetter(clusterNode *n, void *value, int length);
 sds auxShardIdGetter(clusterNode *n, sds s);
 static void clusterBuildMessageHdr(clusterMsg *hdr, int type, size_t msglen);
->>>>>>> 7be86177
 
 /* Links to the next and previous entries for keys in the same slot are stored
  * in the dict entry metadata. See Slot to Key API below. */
@@ -130,10 +126,6 @@
         NULL                        /* allow to expand */
 };
 
-<<<<<<< HEAD
-/* Cluster shards hash table, mapping shard id to list of nodes */
-dictType clusterShardsDictType = {
-=======
 static ConnectionType *connTypeOfCluster() {
     if (server.tls_cluster) {
         return connectionTypeTls();
@@ -143,7 +135,6 @@
 }
 /* Cluster shards hash table, mapping shard id to list of nodes */
 dictType clusterSdsToListType = {
->>>>>>> 7be86177
         dictSdsHash,                /* hash function */
         NULL,                       /* key dup */
         NULL,                       /* val dup */
@@ -153,8 +144,6 @@
         NULL                        /* allow to expand */
 };
 
-<<<<<<< HEAD
-=======
 /* Aux fields are introduced in Redis 7.2 to support the persistence
  * of various important node properties, such as shard id, in nodes.conf.
  * Aux fields take an explicit format of name=value pairs and have no
@@ -231,7 +220,6 @@
     clusterMsg msg;
 } clusterMsgSendBlock;
 
->>>>>>> 7be86177
 /* -----------------------------------------------------------------------------
  * Initialization
  * -------------------------------------------------------------------------- */
@@ -282,13 +270,8 @@
     maxline = 1024+CLUSTER_SLOTS*128;
     line = zmalloc(maxline);
     while(fgets(line,maxline,fp) != NULL) {
-<<<<<<< HEAD
-        int argc, ep_argc;
-        sds *argv, *ep_argv;
-=======
         int argc, aux_argc;
         sds *argv, *aux_argv;
->>>>>>> 7be86177
         clusterNode *n, *master;
         char *p, *s;
 
@@ -338,49 +321,23 @@
             n = createClusterNode(argv[0],0);
             clusterAddNode(n);
         }
-<<<<<<< HEAD
-        /* Format for the node address information:
-         * ip:port[@cport][,hostname],shard_id */
-
-        ep_argv = sdssplitlen(argv[1], sdslen(argv[1]), ",", 1, &ep_argc);
-        if (ep_argv == NULL) {
-=======
         /* Format for the node address and auxiliary argument information:
          * ip:port[@cport][,hostname[,aux=val]*] */
 
         aux_argv = sdssplitlen(argv[1], sdslen(argv[1]), ",", 1, &aux_argc);
         if (aux_argv == NULL) {
->>>>>>> 7be86177
             sdsfreesplitres(argv,argc);
             goto fmterr;
         }
 
         /* Hostname is an optional argument that defines the endpoint
          * that can be reported to clients instead of IP. */
-<<<<<<< HEAD
-        if (ep_argc > 1 && sdslen(ep_argv[1]) > 0) {
-            n->hostname = sdscpy(n->hostname, ep_argv[1]);
-=======
         if (aux_argc > 1 && sdslen(aux_argv[1]) > 0) {
             n->hostname = sdscpy(n->hostname, aux_argv[1]);
->>>>>>> 7be86177
         } else if (sdslen(n->hostname) != 0) {
             sdsclear(n->hostname);
         }
 
-<<<<<<< HEAD
-        /* shard_id is the name of the shard this node belongs to.
-         * It is mandatory on 7.0 and above but can be absent right
-         * after the upgrade to 7.0+ */
-        if (ep_argc > 2) {
-            memcpy(n->shard_id, ep_argv[2], min(strlen(ep_argv[2]), CLUSTER_NAMELEN));
-            clusterAddNodeToShard(ep_argv[2], n);
-        }
-
-        /* Address and port */
-        if ((p = strrchr(ep_argv[0],':')) == NULL) {
-            sdsfreesplitres(ep_argv, ep_argc);
-=======
         /* All fields after hostname are auxiliary and they take on
          * the format of "aux=val" where both aux and val can contain
          * characters that pass the isValidAuxChar check only. The order
@@ -438,16 +395,11 @@
         /* Address and port */
         if ((p = strrchr(aux_argv[0],':')) == NULL) {
             sdsfreesplitres(aux_argv, aux_argc);
->>>>>>> 7be86177
             sdsfreesplitres(argv,argc);
             goto fmterr;
         }
         *p = '\0';
-<<<<<<< HEAD
-        memcpy(n->ip,ep_argv[0],strlen(ep_argv[0])+1);
-=======
         memcpy(n->ip,aux_argv[0],strlen(aux_argv[0])+1);
->>>>>>> 7be86177
         char *port = p+1;
         char *busp = strchr(port,'@');
         if (busp) {
@@ -463,11 +415,7 @@
         /* The plaintext port for client in a TLS cluster (n->pport) is not
          * stored in nodes.conf. It is received later over the bus protocol. */
 
-<<<<<<< HEAD
-        sdsfreesplitres(ep_argv, ep_argc);
-=======
         sdsfreesplitres(aux_argv, aux_argc);
->>>>>>> 7be86177
 
         /* Parse flags */
         p = s = argv[2];
@@ -528,10 +476,6 @@
             }
             n->slaveof = master;
             clusterNodeAddSlave(master,n);
-<<<<<<< HEAD
-        } 
-        
-=======
         } else if (auxFieldHandlers[af_shard_id].present == 0) {
             /* n is a primary but it does not have a persisted shard_id.
              * This happens if we are loading a nodes.conf generated by
@@ -540,7 +484,6 @@
             clusterAddNodeToShard(n->shard_id, n);
         }
 
->>>>>>> 7be86177
         /* Set ping sent / pong received timestamps */
         if (atoi(argv[4])) n->ping_sent = mstime();
         if (atoi(argv[5])) n->pong_received = mstime();
@@ -678,10 +621,6 @@
         offset += written_bytes;
     }
 
-<<<<<<< HEAD
-    if (write(fd,ci,sdslen(ci)) != (ssize_t)sdslen(ci)) goto err;
-=======
->>>>>>> 7be86177
     if (do_fsync) {
         server.cluster->todo_before_sleep &= ~CLUSTER_TODO_FSYNC_CONFIG;
         if (redis_fsync(fd) == -1) {
@@ -869,11 +808,7 @@
 
 static void updateShardId(clusterNode *node, const char *shard_id) {
     if (memcmp(node->shard_id, shard_id, CLUSTER_NAMELEN) != 0) {
-<<<<<<< HEAD
-        clusterRemoveNodeFromShard(node->shard_id, node);
-=======
         clusterRemoveNodeFromShard(node);
->>>>>>> 7be86177
         memcpy(node->shard_id, shard_id, CLUSTER_NAMELEN);
         clusterAddNodeToShard(shard_id, node);
         clusterDoBeforeSleep(CLUSTER_TODO_SAVE_CONFIG);
@@ -881,25 +816,13 @@
     if (myself != node && myself->slaveof == node) {
         if (memcmp(myself->shard_id, shard_id, CLUSTER_NAMELEN) != 0) {
             /* shard-id can diverge right after a rolling upgrade
-<<<<<<< HEAD
-             * from pre-7.0 releases */
-            clusterRemoveNodeFromShard(myself->shard_id, myself);
-=======
              * from pre-7.2 releases */
             clusterRemoveNodeFromShard(myself);
->>>>>>> 7be86177
             memcpy(myself->shard_id, shard_id, CLUSTER_NAMELEN);
             clusterAddNodeToShard(shard_id, myself);
             clusterDoBeforeSleep(CLUSTER_TODO_SAVE_CONFIG|CLUSTER_TODO_FSYNC_CONFIG);
         }
     }
-<<<<<<< HEAD
-}
-
-static int areInSameShard(clusterNode *node1, clusterNode *node2) {
-    return memcmp(node1->shard_id, node2->shard_id, CLUSTER_NAMELEN) == 0;
-=======
->>>>>>> 7be86177
 }
 
 /* Update my hostname based on server configuration values */
@@ -918,11 +841,7 @@
     server.cluster->size = 1;
     server.cluster->todo_before_sleep = 0;
     server.cluster->nodes = dictCreate(&clusterNodesDictType);
-<<<<<<< HEAD
-    server.cluster->shards = dictCreate(&clusterShardsDictType);
-=======
     server.cluster->shards = dictCreate(&clusterSdsToListType);
->>>>>>> 7be86177
     server.cluster->nodes_black_list =
         dictCreate(&clusterNodesBlackListDictType);
     server.cluster->failover_auth_time = 0;
@@ -978,19 +897,6 @@
         serverLog(LL_WARNING, "No bind address is configured, but it is required for the Cluster bus.");
         exit(1);
     }
-<<<<<<< HEAD
-    int cport = server.cluster_port ? server.cluster_port : port + CLUSTER_PORT_INCR;
-    if (listenToPort(cport, &server.cfd) == C_ERR ) {
-        /* Note: the following log text is matched by the test suite. */
-        serverLog(LL_WARNING, "Failed listening on port %u (cluster), aborting.", cport);
-        exit(1);
-    }
-
-    if (createSocketAcceptHandler(&server.cfd, clusterAcceptHandler) != C_OK) {
-        serverPanic("Unrecoverable error creating Redis Cluster socket accept handler.");
-    }
-=======
->>>>>>> 7be86177
 
     /* Initialize data for the Slot to key API. */
     slotToKeyInit(server.db);
@@ -1063,12 +969,7 @@
     for (j = 0; j < CLUSTER_SLOTS; j++) clusterDelSlot(j);
 
     /* Recreate shards dict */
-<<<<<<< HEAD
-    dictRelease(server.cluster->shards);
-    server.cluster->shards = dictCreate(&clusterShardsDictType);
-=======
     dictEmpty(server.cluster->shards, NULL);
->>>>>>> 7be86177
 
     /* Forget all the nodes, but myself. */
     di = dictGetSafeIterator(server.cluster->nodes);
@@ -1602,30 +1503,17 @@
     return dictGetVal(de);
 }
 
-<<<<<<< HEAD
-/* Get all the nodes serving the same slots as myself.
-=======
 /* Get all the nodes in my shard.
->>>>>>> 7be86177
  * Note that the list returned is not computed on the fly
  * via slaveof; rather, it is maintained permanently to
  * track the shard membership and its life cycle is tied
  * to this Redis process. Therefore, the caller must not
  * release the list. */
-<<<<<<< HEAD
-list *clusterGetNodesServingMySlots(clusterNode *node) {
-    sds s = sdsnewlen(node->shard_id, CLUSTER_NAMELEN);
-    dictEntry *de = dictFind(server.cluster->shards,s);
-    serverAssert(de != NULL);
-    sdsfree(s);
-    return dictGetVal(de);
-=======
 list *clusterGetNodesInMyShard(clusterNode *node) {
     sds s = sdsnewlen(node->shard_id, CLUSTER_NAMELEN);
     dictEntry *de = dictFind(server.cluster->shards,s);
     sdsfree(s);
     return (de != NULL) ? dictGetVal(de) : NULL;
->>>>>>> 7be86177
 }
 
 /* This is only used after the handshake. When we connect a given IP/PORT
@@ -1650,34 +1538,20 @@
     dictEntry *de = dictFind(server.cluster->shards,s);
     if (de == NULL) {
         list *l = listCreate();
-<<<<<<< HEAD
-        serverAssert(listAddNodeTail(l, node) == l);
-=======
         listAddNodeTail(l, node);
->>>>>>> 7be86177
         serverAssert(dictAdd(server.cluster->shards, s, l) == DICT_OK);
     } else {
         list *l = dictGetVal(de);
         if (listSearchKey(l, node) == NULL) {
-<<<<<<< HEAD
-            serverAssert(listAddNodeTail(l, node) == l);
-=======
             listAddNodeTail(l, node);
->>>>>>> 7be86177
         }
         sdsfree(s);
     }
 }
 
-<<<<<<< HEAD
-void clusterRemoveNodeFromShard(const char *shard_id, clusterNode *node) {
-    sds s = sdsnewlen(shard_id, CLUSTER_NAMELEN);
-    dictEntry *de = dictFind(server.cluster->shards,s);
-=======
 void clusterRemoveNodeFromShard(clusterNode *node) {
     sds s = sdsnewlen(node->shard_id, CLUSTER_NAMELEN);
     dictEntry *de = dictFind(server.cluster->shards, s);
->>>>>>> 7be86177
     if (de != NULL) {
         list *l = dictGetVal(de);
         listNode *ln = listSearchKey(l, node);
@@ -1685,26 +1559,9 @@
             listDelNode(l, ln);
         }
         if (listLength(l) == 0) {
-<<<<<<< HEAD
-            dictDelete(server.cluster->shards,s);
-=======
             dictDelete(server.cluster->shards, s);
->>>>>>> 7be86177
-        }
-    }
-    sdsfree(s);
-}
-
-/* -----------------------------------------------------------------------------
- * CLUSTER config epoch handling
- * -------------------------------------------------------------------------- */
-
-/* Return the greatest configEpoch found in the cluster, or the current
- * epoch if greater than any node configEpoch. */
-uint64_t clusterGetMaxEpoch(void) {
-    uint64_t max = 0;
+        }
     dictIterator *di;
-    dictEntry *de;
 
     di = dictGetSafeIterator(server.cluster->nodes);
     while((de = dictNext(di)) != NULL) {
@@ -2431,12 +2288,9 @@
         serverLog(LL_WARNING,
             "Configuration change detected. Reconfiguring myself "
             "as a replica of %.40s", sender->name);
-<<<<<<< HEAD
         /* Don't clear the migrating/importing states if this is a replica that
          * just gets promoted to the new primary in the shard. */
         clusterSetMaster(sender, !areInSameShard(sender, myself));
-=======
-        clusterSetMaster(sender);
         clusterDoBeforeSleep(CLUSTER_TODO_SAVE_CONFIG|
                              CLUSTER_TODO_UPDATE_STATE|
                              CLUSTER_TODO_FSYNC_CONFIG);
@@ -2453,8 +2307,7 @@
         serverLog(LL_WARNING,
                   "I'm a sub-replica! Reconfiguring myself as a replica of grandmaster %.40s",
                   myself->slaveof->slaveof->name);
-        clusterSetMaster(myself->slaveof->slaveof);
->>>>>>> 7be86177
+        clusterSetMaster(myself->slaveof->slaveof, 1);
         clusterDoBeforeSleep(CLUSTER_TODO_SAVE_CONFIG|
                              CLUSTER_TODO_UPDATE_STATE|
                              CLUSTER_TODO_FSYNC_CONFIG);
@@ -2506,62 +2359,6 @@
 uint32_t getAlignedPingExtSize(uint32_t dataSize) {
 
     return sizeof(clusterMsgPingExt) + EIGHT_BYTE_ALIGN(dataSize);
-<<<<<<< HEAD
-}
-
-uint32_t getHostnamePingExtSize() {
-    if (sdslen(myself->hostname) == 0) {
-        return 0;
-    }
-    return getAlignedPingExtSize(strlen(myself->hostname) + 1);
-}
-
-uint32_t getShardIdPingExtSize() {
-    return getAlignedPingExtSize(CLUSTER_NAMELEN);
-}
-
-/* 1. If a NULL hdr is provided, compute the extension size;
- * 2. If a non-NULL hdr is provided, write the hostname ping
- *    extension at the start of the cursor. This function
- *    will update the cursor to point to the end of the
- *    written extension and will return the amount of bytes
- *    written. */
-uint32_t writePingExt(clusterMsg *hdr)  {
-    uint16_t extensions = 0;
-    uint32_t totlen = 0;
-    clusterMsgPingExt *cursor = NULL;
-    /* Set the initial extension position */
-    if (hdr != NULL) {
-        cursor = getInitialPingExt(hdr, ntohs(hdr->count));
-    }
-
-    /* hostname is optional */
-    if (sdslen(myself->hostname) != 0) {
-        if (cursor != NULL) {
-            /* Populate hostname */
-            cursor->type = htons(CLUSTERMSG_EXT_TYPE_HOSTNAME);
-            cursor->length = htonl(getHostnamePingExtSize());
-            clusterMsgPingExtHostname *ext = &cursor->ext[0].hostname;
-            memcpy(ext->hostname, myself->hostname, sdslen(myself->hostname));
-
-            /* Move the write cursor */
-            cursor = (clusterMsgPingExt *)((char*)cursor + getHostnamePingExtSize());
-        }
-
-        totlen += getHostnamePingExtSize();
-        extensions++;
-    }
-
-    /* Populate shard_id */
-    if (cursor != NULL) {
-        cursor->type = htons(CLUSTERMSG_EXT_TYPE_SHARDID);
-        cursor->length = htonl(getShardIdPingExtSize());
-        clusterMsgPingExtShardId *ext = &cursor->ext[0].shard_id;
-        memcpy(ext->shard_id, myself->shard_id, CLUSTER_NAMELEN);
-
-        /* Move the write cursor */
-        cursor = (clusterMsgPingExt *)((char*)cursor + getShardIdPingExtSize());
-=======
 }
 
 uint32_t getHostnamePingExtSize() {
@@ -2648,7 +2445,6 @@
 
         /* Move the write cursor */
         cursor = nextPingExt(cursor);
->>>>>>> 7be86177
     }
     totlen += getShardIdPingExtSize();
     extensions++;
@@ -2668,11 +2464,7 @@
 void clusterProcessPingExtensions(clusterMsg *hdr, clusterLink *link) {
     clusterNode *sender = link->node ? link->node : clusterLookupNode(hdr->sender, CLUSTER_NAMELEN);
     char *ext_hostname = NULL;
-<<<<<<< HEAD
-    char ext_shardid[CLUSTER_NAMELEN] = {0};
-=======
     char *ext_shardid = NULL;
->>>>>>> 7be86177
     uint16_t extensions = ntohs(hdr->extensions);
     /* Loop through all the extensions and process them */
     clusterMsgPingExt *ext = getInitialPingExt(hdr, ntohs(hdr->count));
@@ -2681,11 +2473,6 @@
         if (type == CLUSTERMSG_EXT_TYPE_HOSTNAME) {
             clusterMsgPingExtHostname *hostname_ext = (clusterMsgPingExtHostname *) &(ext->ext[0].hostname);
             ext_hostname = hostname_ext->hostname;
-<<<<<<< HEAD
-        } else if (type == CLUSTERMSG_EXT_TYPE_SHARDID) {
-            clusterMsgPingExtShardId *shardid_ext = (clusterMsgPingExtShardId *) &(ext->ext[0].shard_id);
-            memcpy(ext_shardid, shardid_ext->shard_id, CLUSTER_NAMELEN);
-=======
         } else if (type == CLUSTERMSG_EXT_TYPE_FORGOTTEN_NODE) {
             clusterMsgPingExtForgottenNode *forgotten_node_ext = &(ext->ext[0].forgotten_node);
             clusterNode *n = clusterLookupNode(forgotten_node_ext->name, CLUSTER_NAMELEN);
@@ -2702,7 +2489,6 @@
         } else if (type == CLUSTERMSG_EXT_TYPE_SHARDID) {
             clusterMsgPingExtShardId *shardid_ext = (clusterMsgPingExtShardId *) &(ext->ext[0].shard_id);
             ext_shardid = shardid_ext->shard_id;
->>>>>>> 7be86177
         } else {
             /* Unknown type, we will ignore it but log what happened. */
             serverLog(LL_WARNING, "Received unknown extension type %d", type);
@@ -3511,12 +3297,7 @@
 
 /* Build the message header. hdr must point to a buffer at least
  * sizeof(clusterMsg) in bytes. */
-<<<<<<< HEAD
-void clusterBuildMessageHdr(clusterMsg *hdr, int type) {
-    uint32_t totlen = 0;
-=======
 static void clusterBuildMessageHdr(clusterMsg *hdr, int type, size_t msglen) {
->>>>>>> 7be86177
     uint64_t offset;
     clusterNode *master;
 
@@ -3644,11 +3425,7 @@
      * to put inside the packet. */
     estlen = sizeof(clusterMsg) - sizeof(union clusterMsgData);
     estlen += (sizeof(clusterMsgDataGossip)*(wanted + pfail_wanted));
-<<<<<<< HEAD
-    estlen += writePingExt(NULL);
-=======
     estlen += writePingExt(NULL, 0);
->>>>>>> 7be86177
 
     /* Note: clusterBuildMessageHdr() expects the buffer to be always at least
      * sizeof(clusterMsg) or more. */
@@ -3715,16 +3492,6 @@
         dictReleaseIterator(di);
     }
 
-<<<<<<< HEAD
-    /* writePingExt expects hdr->count to be valid */
-    hdr->count = htons(gossipcount);
-
-    /* Compute the actual total length and send! */
-    uint32_t totlen = 0;
-    totlen += writePingExt(hdr);
-    totlen += sizeof(clusterMsg)-sizeof(union clusterMsgData);
-    totlen += (sizeof(clusterMsgDataGossip)*gossipcount);
-=======
     /* Compute the actual total length and send! */
     uint32_t totlen = 0;
     totlen += writePingExt(hdr, gossipcount);
@@ -3732,7 +3499,6 @@
     totlen += (sizeof(clusterMsgDataGossip)*gossipcount);
     serverAssert(gossipcount < USHRT_MAX);
     hdr->count = htons(gossipcount);
->>>>>>> 7be86177
     hdr->totlen = htonl(totlen);
 
     clusterSendMessage(link,msgblock);
@@ -3909,17 +3675,6 @@
 
     listIter li;
     listNode *ln;
-<<<<<<< HEAD
-    list *nodes_for_slot = clusterGetNodesServingMySlots(server.cluster->myself);
-    serverAssert(nodes_for_slot != NULL);
-    listRewind(nodes_for_slot, &li);
-    while((ln = listNext(&li))) {
-        clusterNode *node = listNodeValue(ln);
-        if (node != myself) {
-            clusterSendPublish(node->link, channel, message, CLUSTERMSG_TYPE_PUBLISHSHARD);
-        }
-    }
-=======
     list *nodes_for_slot = clusterGetNodesInMyShard(server.cluster->myself);
     serverAssert(nodes_for_slot != NULL);
     listRewind(nodes_for_slot, &li);
@@ -3931,7 +3686,6 @@
         }
     }
     clusterMsgSendBlockDecrRefCount(msgblock);
->>>>>>> 7be86177
 }
 
 /* -----------------------------------------------------------------------------
@@ -4996,11 +4750,7 @@
     if (!n) return C_ERR;
 
     /* Cleanup the channels in master/replica as part of slot deletion. */
-<<<<<<< HEAD
-    list *nodes_for_slot = clusterGetNodesServingMySlots(n);
-=======
     list *nodes_for_slot = clusterGetNodesInMyShard(n);
->>>>>>> 7be86177
     serverAssert(nodes_for_slot != NULL);
     listNode *ln = listSearchKey(nodes_for_slot, myself);
     if (ln != NULL) {
@@ -5295,22 +5045,14 @@
     ci = sdscatlen(sdsempty(),node->name,CLUSTER_NAMELEN);
     /* Node's ip/port and optional announced hostname */
     if (sdslen(node->hostname) != 0) {
-<<<<<<< HEAD
-        ci = sdscatprintf(ci," %s:%i@%i,%s,%.40s ",
-=======
         ci = sdscatprintf(ci," %s:%i@%i,%s",
->>>>>>> 7be86177
             node->ip,
             port,
             node->cport,
             node->hostname,
             node->shard_id);
     } else {
-<<<<<<< HEAD
-        ci = sdscatprintf(ci," %s:%i@%i,,%.40s ",
-=======
         ci = sdscatprintf(ci," %s:%i@%i,",
->>>>>>> 7be86177
             node->ip,
             port,
             node->cport,
@@ -5759,17 +5501,10 @@
 }
 
 /* Add the shard reply of a single shard based off the given primary node. */
-<<<<<<< HEAD
-void addShardReplyForClusterShards(client *c, clusterNode *node, uint16_t *slot_info_pairs, int slot_pairs_count) {
-    addReplyMapLen(c, 3);
-    addReplyBulkCString(c, "shard-id");
-    addReplyBulkCBuffer(c, node->shard_id, CLUSTER_NAMELEN);
-=======
 void addShardReplyForClusterShards(client *c, list *nodes) {
     serverAssert(listLength(nodes) > 0);
     clusterNode *n = listNodeValue(listFirst(nodes));
     addReplyMapLen(c, 2);
->>>>>>> 7be86177
     addReplyBulkCString(c, "slots");
 
     /* Use slot_info_pairs from the primary only */
@@ -5786,20 +5521,6 @@
     }
 
     addReplyBulkCString(c, "nodes");
-<<<<<<< HEAD
-    list *nodes_for_slot = clusterGetNodesServingMySlots(node);
-    /* At least the provided node should be serving its slots */
-    serverAssert(nodes_for_slot);
-    addReplyArrayLen(c, listLength(nodes_for_slot));
-    if (listLength(nodes_for_slot) != 0) {
-        listIter li;
-        listNode *ln;
-        listRewind(nodes_for_slot, &li);
-        while ((ln = listNext(&li))) {
-            clusterNode *node = listNodeValue(ln);
-            addNodeDetailsToShardReply(c, node);
-        }
-=======
     addReplyArrayLen(c, listLength(nodes));
     listIter li;
     listRewind(nodes, &li);
@@ -5807,7 +5528,6 @@
         clusterNode *n = listNodeValue(ln);
         addNodeDetailsToShardReply(c, n);
         clusterFreeNodesSlotsInfo(n);
->>>>>>> 7be86177
     }
 }
 
@@ -5818,36 +5538,9 @@
     addReplyArrayLen(c, dictSize(server.cluster->shards));
     /* This call will add slot_info_pairs to all nodes */
     clusterGenNodesSlotsInfo(0);
-<<<<<<< HEAD
-    dictIterator *di = dictGetSafeIterator(server.cluster->nodes);
-    dictEntry *de;
-    /* Iterate over all the available nodes in the cluster, for each primary
-     * node return generate the cluster shards response. if the primary node
-     * doesn't own any slot, cluster shard response contains the node related
-     * information and an empty slots array. */
-    while((de = dictNext(di)) != NULL) {
-        clusterNode *n = dictGetVal(de);
-        /* Failed primary nodes will lose their slots after automatic
-         * failover. They will be picked up by the new primary later
-         * so it is OK to skip them */
-        if (nodeFailed(n) && n->slot_info_pairs_count == 0) {
-            continue;
-        }
-        if (nodeIsSlave(n)) {
-            /* You can force a replica to own slots, even though it'll get reverted,
-             * so freeing the slot pair here just in case. */
-            clusterFreeNodesSlotsInfo(n);
-            continue;
-        }
-        shard_count++;
-        /* n->slot_info_pairs is set to NULL when the the node owns no slots. */
-        addShardReplyForClusterShards(c, n, n->slot_info_pairs, n->slot_info_pairs_count);
-        clusterFreeNodesSlotsInfo(n);
-=======
     dictIterator *di = dictGetSafeIterator(server.cluster->shards);
     for(dictEntry *de = dictNext(di); de != NULL; de = dictNext(di)) {
         addShardReplyForClusterShards(c, dictGetVal(de));
->>>>>>> 7be86177
     }
     dictReleaseIterator(di);
 }
@@ -5928,11 +5621,7 @@
 "MYID",
 "    Return the node id.",
 "MYSHARDID",
-<<<<<<< HEAD
-"    Return the node shard id.",
-=======
 "    Return the node's shard id.",
->>>>>>> 7be86177
 "NODES",
 "    Return cluster configuration seen by node. Output format:",
 "    <id> <ip:port@bus-port[,hostname]> <flags> <master> <pings> <pongs> <epoch> <link> <slot> ...",
