--- conflicted
+++ resolved
@@ -671,8 +671,7 @@
         }
 
         connection *conn = server.tls_cluster ?
-<<<<<<< HEAD
-            connCreateAcceptedTLS(cfd,1) : connCreateAcceptedSocket(cfd);
+            connCreateAcceptedTLS(cfd, TLS_CLIENT_AUTH_YES) : connCreateAcceptedSocket(cfd);
 
         /* Make sure connection is not in an error state */
         if (connGetState(conn) != CONN_STATE_ACCEPTING) {
@@ -682,9 +681,6 @@
             connClose(conn);
             return;
         }
-=======
-            connCreateAcceptedTLS(cfd, TLS_CLIENT_AUTH_YES) : connCreateAcceptedSocket(cfd);
->>>>>>> f31260b0
         connNonBlock(conn);
         connEnableTcpNoDelay(conn);
 
