/* Redis Cluster implementation.
 *
 * Copyright (c) 2009-2012, Salvatore Sanfilippo <antirez at gmail dot com>
 * All rights reserved.
 *
 * Redistribution and use in source and binary forms, with or without
 * modification, are permitted provided that the following conditions are met:
 *
 *   * Redistributions of source code must retain the above copyright notice,
 *     this list of conditions and the following disclaimer.
 *   * Redistributions in binary form must reproduce the above copyright
 *     notice, this list of conditions and the following disclaimer in the
 *     documentation and/or other materials provided with the distribution.
 *   * Neither the name of Redis nor the names of its contributors may be used
 *     to endorse or promote products derived from this software without
 *     specific prior written permission.
 *
 * THIS SOFTWARE IS PROVIDED BY THE COPYRIGHT HOLDERS AND CONTRIBUTORS "AS IS"
 * AND ANY EXPRESS OR IMPLIED WARRANTIES, INCLUDING, BUT NOT LIMITED TO, THE
 * IMPLIED WARRANTIES OF MERCHANTABILITY AND FITNESS FOR A PARTICULAR PURPOSE
 * ARE DISCLAIMED. IN NO EVENT SHALL THE COPYRIGHT OWNER OR CONTRIBUTORS BE
 * LIABLE FOR ANY DIRECT, INDIRECT, INCIDENTAL, SPECIAL, EXEMPLARY, OR
 * CONSEQUENTIAL DAMAGES (INCLUDING, BUT NOT LIMITED TO, PROCUREMENT OF
 * SUBSTITUTE GOODS OR SERVICES; LOSS OF USE, DATA, OR PROFITS; OR BUSINESS
 * INTERRUPTION) HOWEVER CAUSED AND ON ANY THEORY OF LIABILITY, WHETHER IN
 * CONTRACT, STRICT LIABILITY, OR TORT (INCLUDING NEGLIGENCE OR OTHERWISE)
 * ARISING IN ANY WAY OUT OF THE USE OF THIS SOFTWARE, EVEN IF ADVISED OF THE
 * POSSIBILITY OF SUCH DAMAGE.
 */

#include "server.h"
#include "cluster.h"
#include "endianconv.h"

#include <sys/types.h>
#include <sys/socket.h>
#include <arpa/inet.h>
#include <fcntl.h>
#include <unistd.h>
#include <sys/stat.h>
#include <sys/file.h>
#include <math.h>

/* A global reference to myself is handy to make code more clear.
 * Myself always points to server.cluster->myself, that is, the clusterNode
 * that represents this node. */
clusterNode *myself = NULL;

clusterNode *createClusterNode(char *nodename, int flags);
int clusterAddNode(clusterNode *node);
void clusterAcceptHandler(aeEventLoop *el, int fd, void *privdata, int mask);
void clusterReadHandler(connection *conn);
void clusterSendPing(clusterLink *link, int type);
void clusterSendFail(char *nodename);
void clusterSendFailoverAuthIfNeeded(clusterNode *node, clusterMsg *request);
void clusterUpdateState(void);
int clusterNodeGetSlotBit(clusterNode *n, int slot);
sds clusterGenNodesDescription(int filter);
clusterNode *clusterLookupNode(const char *name);
int clusterNodeAddSlave(clusterNode *master, clusterNode *slave);
int clusterAddSlot(clusterNode *n, int slot);
int clusterDelSlot(int slot);
int clusterDelNodeSlots(clusterNode *node);
int clusterNodeSetSlotBit(clusterNode *n, int slot);
void clusterSetMaster(clusterNode *n);
void clusterHandleSlaveFailover(void);
void clusterHandleSlaveMigration(int max_slaves);
int bitmapTestBit(unsigned char *bitmap, int pos);
void clusterDoBeforeSleep(int flags);
void clusterSendUpdate(clusterLink *link, clusterNode *node);
void resetManualFailover(void);
void clusterCloseAllSlots(void);
void clusterSetNodeAsMaster(clusterNode *n);
void clusterDelNode(clusterNode *delnode);
sds representClusterNodeFlags(sds ci, uint16_t flags);
uint64_t clusterGetMaxEpoch(void);
int clusterBumpConfigEpochWithoutConsensus(void);
void moduleCallClusterReceivers(const char *sender_id, uint64_t module_id, uint8_t type, const unsigned char *payload, uint32_t len);

/* -----------------------------------------------------------------------------
 * Initialization
 * -------------------------------------------------------------------------- */

/* Load the cluster config from 'filename'.
 *
 * If the file does not exist or is zero-length (this may happen because
 * when we lock the nodes.conf file, we create a zero-length one for the
 * sake of locking if it does not already exist), C_ERR is returned.
 * If the configuration was loaded from the file, C_OK is returned. */
int clusterLoadConfig(char *filename) {
    FILE *fp = fopen(filename,"r");
    struct stat sb;
    char *line;
    int maxline, j;

    if (fp == NULL) {
        if (errno == ENOENT) {
            return C_ERR;
        } else {
            serverLog(LL_WARNING,
                "Loading the cluster node config from %s: %s",
                filename, strerror(errno));
            exit(1);
        }
    }

    /* Check if the file is zero-length: if so return C_ERR to signal
     * we have to write the config. */
    if (fstat(fileno(fp),&sb) != -1 && sb.st_size == 0) {
        fclose(fp);
        return C_ERR;
    }

    /* Parse the file. Note that single lines of the cluster config file can
     * be really long as they include all the hash slots of the node.
     * This means in the worst possible case, half of the Redis slots will be
     * present in a single line, possibly in importing or migrating state, so
     * together with the node ID of the sender/receiver.
     *
     * To simplify we allocate 1024+CLUSTER_SLOTS*128 bytes per line. */
    maxline = 1024+CLUSTER_SLOTS*128;
    line = zmalloc(maxline);
    while(fgets(line,maxline,fp) != NULL) {
        int argc;
        sds *argv;
        clusterNode *n, *master;
        char *p, *s;

        /* Skip blank lines, they can be created either by users manually
         * editing nodes.conf or by the config writing process if stopped
         * before the truncate() call. */
        if (line[0] == '\n' || line[0] == '\0') continue;

        /* Split the line into arguments for processing. */
        argv = sdssplitargs(line,&argc);
        if (argv == NULL) goto fmterr;

        /* Handle the special "vars" line. Don't pretend it is the last
         * line even if it actually is when generated by Redis. */
        if (strcasecmp(argv[0],"vars") == 0) {
            if (!(argc % 2)) goto fmterr;
            for (j = 1; j < argc; j += 2) {
                if (strcasecmp(argv[j],"currentEpoch") == 0) {
                    server.cluster->currentEpoch =
                            strtoull(argv[j+1],NULL,10);
                } else if (strcasecmp(argv[j],"lastVoteEpoch") == 0) {
                    server.cluster->lastVoteEpoch =
                            strtoull(argv[j+1],NULL,10);
                } else {
                    serverLog(LL_WARNING,
                        "Skipping unknown cluster config variable '%s'",
                        argv[j]);
                }
            }
            sdsfreesplitres(argv,argc);
            continue;
        }

        /* Regular config lines have at least eight fields */
        if (argc < 8) {
            sdsfreesplitres(argv,argc);
            goto fmterr;
        }

        /* Create this node if it does not exist */
        n = clusterLookupNode(argv[0]);
        if (!n) {
            n = createClusterNode(argv[0],0);
            clusterAddNode(n);
        }
        /* Address and port */
        if ((p = strrchr(argv[1],':')) == NULL) {
            sdsfreesplitres(argv,argc);
            goto fmterr;
        }
        *p = '\0';
        memcpy(n->ip,argv[1],strlen(argv[1])+1);
        char *port = p+1;
        char *busp = strchr(port,'@');
        if (busp) {
            *busp = '\0';
            busp++;
        }
        n->port = atoi(port);
        /* In older versions of nodes.conf the "@busport" part is missing.
         * In this case we set it to the default offset of 10000 from the
         * base port. */
        n->cport = busp ? atoi(busp) : n->port + CLUSTER_PORT_INCR;

        /* Parse flags */
        p = s = argv[2];
        while(p) {
            p = strchr(s,',');
            if (p) *p = '\0';
            if (!strcasecmp(s,"myself")) {
                serverAssert(server.cluster->myself == NULL);
                myself = server.cluster->myself = n;
                n->flags |= CLUSTER_NODE_MYSELF;
            } else if (!strcasecmp(s,"master")) {
                n->flags |= CLUSTER_NODE_MASTER;
            } else if (!strcasecmp(s,"slave")) {
                n->flags |= CLUSTER_NODE_SLAVE;
            } else if (!strcasecmp(s,"fail?")) {
                n->flags |= CLUSTER_NODE_PFAIL;
            } else if (!strcasecmp(s,"fail")) {
                n->flags |= CLUSTER_NODE_FAIL;
                n->fail_time = mstime();
            } else if (!strcasecmp(s,"handshake")) {
                n->flags |= CLUSTER_NODE_HANDSHAKE;
            } else if (!strcasecmp(s,"noaddr")) {
                n->flags |= CLUSTER_NODE_NOADDR;
            } else if (!strcasecmp(s,"nofailover")) {
                n->flags |= CLUSTER_NODE_NOFAILOVER;
            } else if (!strcasecmp(s,"noflags")) {
                /* nothing to do */
            } else {
                serverPanic("Unknown flag in redis cluster config file");
            }
            if (p) s = p+1;
        }

        /* Get master if any. Set the master and populate master's
         * slave list. */
        if (argv[3][0] != '-') {
            master = clusterLookupNode(argv[3]);
            if (!master) {
                master = createClusterNode(argv[3],0);
                clusterAddNode(master);
            }
            n->slaveof = master;
            clusterNodeAddSlave(master,n);
        }

        /* Set ping sent / pong received timestamps */
        if (atoi(argv[4])) n->ping_sent = mstime();
        if (atoi(argv[5])) n->pong_received = mstime();

        /* Set configEpoch for this node. */
        n->configEpoch = strtoull(argv[6],NULL,10);

        /* Populate hash slots served by this instance. */
        for (j = 8; j < argc; j++) {
            int start, stop;

            if (argv[j][0] == '[') {
                /* Here we handle migrating / importing slots */
                int slot;
                char direction;
                clusterNode *cn;

                p = strchr(argv[j],'-');
                serverAssert(p != NULL);
                *p = '\0';
                direction = p[1]; /* Either '>' or '<' */
                slot = atoi(argv[j]+1);
<<<<<<< HEAD
                if (slot < 0 || slot >= CLUSTER_SLOTS) goto fmterr;
=======
                if (slot < 0 || slot >= CLUSTER_SLOTS) {
                    sdsfreesplitres(argv,argc);
                    goto fmterr;
                }
>>>>>>> 7bf665f1
                p += 3;
                cn = clusterLookupNode(p);
                if (!cn) {
                    cn = createClusterNode(p,0);
                    clusterAddNode(cn);
                }
                if (direction == '>') {
                    server.cluster->migrating_slots_to[slot] = cn;
                } else {
                    server.cluster->importing_slots_from[slot] = cn;
                }
                continue;
            } else if ((p = strchr(argv[j],'-')) != NULL) {
                *p = '\0';
                start = atoi(argv[j]);
                stop = atoi(p+1);
            } else {
                start = stop = atoi(argv[j]);
            }
<<<<<<< HEAD
            if (start < 0 || start >= CLUSTER_SLOTS) goto fmterr;
            if (stop < 0 || stop >= CLUSTER_SLOTS) goto fmterr;
=======
            if (start < 0 || start >= CLUSTER_SLOTS ||
                stop < 0 || stop >= CLUSTER_SLOTS)
            {
                sdsfreesplitres(argv,argc);
                goto fmterr;
            }
>>>>>>> 7bf665f1
            while(start <= stop) clusterAddSlot(n, start++);
        }

        sdsfreesplitres(argv,argc);
    }
    /* Config sanity check */
    if (server.cluster->myself == NULL) goto fmterr;

    zfree(line);
    fclose(fp);

    serverLog(LL_NOTICE,"Node configuration loaded, I'm %.40s", myself->name);

    /* Something that should never happen: currentEpoch smaller than
     * the max epoch found in the nodes configuration. However we handle this
     * as some form of protection against manual editing of critical files. */
    if (clusterGetMaxEpoch() > server.cluster->currentEpoch) {
        server.cluster->currentEpoch = clusterGetMaxEpoch();
    }
    return C_OK;

fmterr:
    serverLog(LL_WARNING,
        "Unrecoverable error: corrupted cluster config file.");
    zfree(line);
    if (fp) fclose(fp);
    exit(1);
}

/* Cluster node configuration is exactly the same as CLUSTER NODES output.
 *
 * This function writes the node config and returns 0, on error -1
 * is returned.
 *
 * Note: we need to write the file in an atomic way from the point of view
 * of the POSIX filesystem semantics, so that if the server is stopped
 * or crashes during the write, we'll end with either the old file or the
 * new one. Since we have the full payload to write available we can use
 * a single write to write the whole file. If the pre-existing file was
 * bigger we pad our payload with newlines that are anyway ignored and truncate
 * the file afterward. */
int clusterSaveConfig(int do_fsync) {
    sds ci;
    size_t content_size;
    struct stat sb;
    int fd;

    server.cluster->todo_before_sleep &= ~CLUSTER_TODO_SAVE_CONFIG;

    /* Get the nodes description and concatenate our "vars" directive to
     * save currentEpoch and lastVoteEpoch. */
    ci = clusterGenNodesDescription(CLUSTER_NODE_HANDSHAKE);
    ci = sdscatprintf(ci,"vars currentEpoch %llu lastVoteEpoch %llu\n",
        (unsigned long long) server.cluster->currentEpoch,
        (unsigned long long) server.cluster->lastVoteEpoch);
    content_size = sdslen(ci);

    if ((fd = open(server.cluster_configfile,O_WRONLY|O_CREAT,0644))
        == -1) goto err;

    /* Pad the new payload if the existing file length is greater. */
    if (fstat(fd,&sb) != -1) {
        if (sb.st_size > (off_t)content_size) {
            ci = sdsgrowzero(ci,sb.st_size);
            memset(ci+content_size,'\n',sb.st_size-content_size);
        }
    }
    if (write(fd,ci,sdslen(ci)) != (ssize_t)sdslen(ci)) goto err;
    if (do_fsync) {
        server.cluster->todo_before_sleep &= ~CLUSTER_TODO_FSYNC_CONFIG;
        fsync(fd);
    }

    /* Truncate the file if needed to remove the final \n padding that
     * is just garbage. */
    if (content_size != sdslen(ci) && ftruncate(fd,content_size) == -1) {
        /* ftruncate() failing is not a critical error. */
    }
    close(fd);
    sdsfree(ci);
    return 0;

err:
    if (fd != -1) close(fd);
    sdsfree(ci);
    return -1;
}

void clusterSaveConfigOrDie(int do_fsync) {
    if (clusterSaveConfig(do_fsync) == -1) {
        serverLog(LL_WARNING,"Fatal: can't update cluster config file.");
        exit(1);
    }
}

/* Lock the cluster config using flock(), and leaks the file descritor used to
 * acquire the lock so that the file will be locked forever.
 *
 * This works because we always update nodes.conf with a new version
 * in-place, reopening the file, and writing to it in place (later adjusting
 * the length with ftruncate()).
 *
 * On success C_OK is returned, otherwise an error is logged and
 * the function returns C_ERR to signal a lock was not acquired. */
int clusterLockConfig(char *filename) {
/* flock() does not exist on Solaris
 * and a fcntl-based solution won't help, as we constantly re-open that file,
 * which will release _all_ locks anyway
 */
#if !defined(__sun)
    /* To lock it, we need to open the file in a way it is created if
     * it does not exist, otherwise there is a race condition with other
     * processes. */
    int fd = open(filename,O_WRONLY|O_CREAT,0644);
    if (fd == -1) {
        serverLog(LL_WARNING,
            "Can't open %s in order to acquire a lock: %s",
            filename, strerror(errno));
        return C_ERR;
    }

    if (flock(fd,LOCK_EX|LOCK_NB) == -1) {
        if (errno == EWOULDBLOCK) {
            serverLog(LL_WARNING,
                 "Sorry, the cluster configuration file %s is already used "
                 "by a different Redis Cluster node. Please make sure that "
                 "different nodes use different cluster configuration "
                 "files.", filename);
        } else {
            serverLog(LL_WARNING,
                "Impossible to lock %s: %s", filename, strerror(errno));
        }
        close(fd);
        return C_ERR;
    }
    /* Lock acquired: leak the 'fd' by not closing it, so that we'll retain the
     * lock to the file as long as the process exists. */
#endif /* __sun */

    return C_OK;
}

/* Some flags (currently just the NOFAILOVER flag) may need to be updated
 * in the "myself" node based on the current configuration of the node,
 * that may change at runtime via CONFIG SET. This function changes the
 * set of flags in myself->flags accordingly. */
void clusterUpdateMyselfFlags(void) {
    int oldflags = myself->flags;
    int nofailover = server.cluster_slave_no_failover ?
                     CLUSTER_NODE_NOFAILOVER : 0;
    myself->flags &= ~CLUSTER_NODE_NOFAILOVER;
    myself->flags |= nofailover;
    if (myself->flags != oldflags) {
        clusterDoBeforeSleep(CLUSTER_TODO_SAVE_CONFIG|
                             CLUSTER_TODO_UPDATE_STATE);
    }
}

void clusterInit(void) {
    int saveconf = 0;

    server.cluster = zmalloc(sizeof(clusterState));
    server.cluster->myself = NULL;
    server.cluster->currentEpoch = 0;
    server.cluster->state = CLUSTER_FAIL;
    server.cluster->size = 1;
    server.cluster->todo_before_sleep = 0;
    server.cluster->nodes = dictCreate(&clusterNodesDictType,NULL);
    server.cluster->nodes_black_list =
        dictCreate(&clusterNodesBlackListDictType,NULL);
    server.cluster->failover_auth_time = 0;
    server.cluster->failover_auth_count = 0;
    server.cluster->failover_auth_rank = 0;
    server.cluster->failover_auth_epoch = 0;
    server.cluster->cant_failover_reason = CLUSTER_CANT_FAILOVER_NONE;
    server.cluster->lastVoteEpoch = 0;
    for (int i = 0; i < CLUSTERMSG_TYPE_COUNT; i++) {
        server.cluster->stats_bus_messages_sent[i] = 0;
        server.cluster->stats_bus_messages_received[i] = 0;
    }
    server.cluster->stats_pfail_nodes = 0;
    memset(server.cluster->slots,0, sizeof(server.cluster->slots));
    clusterCloseAllSlots();

    /* Lock the cluster config file to make sure every node uses
     * its own nodes.conf. */
    if (clusterLockConfig(server.cluster_configfile) == C_ERR)
        exit(1);

    /* Load or create a new nodes configuration. */
    if (clusterLoadConfig(server.cluster_configfile) == C_ERR) {
        /* No configuration found. We will just use the random name provided
         * by the createClusterNode() function. */
        myself = server.cluster->myself =
            createClusterNode(NULL,CLUSTER_NODE_MYSELF|CLUSTER_NODE_MASTER);
        serverLog(LL_NOTICE,"No cluster configuration found, I'm %.40s",
            myself->name);
        clusterAddNode(myself);
        saveconf = 1;
    }
    if (saveconf) clusterSaveConfigOrDie(1);

    /* We need a listening TCP port for our cluster messaging needs. */
    server.cfd_count = 0;

    /* Port sanity check II
     * The other handshake port check is triggered too late to stop
     * us from trying to use a too-high cluster port number. */
    int port = server.tls_cluster ? server.tls_port : server.port;
    if (port > (65535-CLUSTER_PORT_INCR)) {
        serverLog(LL_WARNING, "Redis port number too high. "
                   "Cluster communication port is 10,000 port "
                   "numbers higher than your Redis port. "
                   "Your Redis port number must be "
                   "lower than 55535.");
        exit(1);
    }
    if (listenToPort(port+CLUSTER_PORT_INCR,
        server.cfd,&server.cfd_count) == C_ERR)
    {
        exit(1);
    } else {
        int j;

        for (j = 0; j < server.cfd_count; j++) {
            if (aeCreateFileEvent(server.el, server.cfd[j], AE_READABLE,
                clusterAcceptHandler, NULL) == AE_ERR)
                    serverPanic("Unrecoverable error creating Redis Cluster "
                                "file event.");
        }
    }

    /* The slots -> keys map is a radix tree. Initialize it here. */
    server.cluster->slots_to_keys = raxNew();
    memset(server.cluster->slots_keys_count,0,
           sizeof(server.cluster->slots_keys_count));

    /* Set myself->port / cport to my listening ports, we'll just need to
     * discover the IP address via MEET messages. */
    myself->port = port;
    myself->cport = port+CLUSTER_PORT_INCR;
    if (server.cluster_announce_port)
        myself->port = server.cluster_announce_port;
    if (server.cluster_announce_bus_port)
        myself->cport = server.cluster_announce_bus_port;

    server.cluster->mf_end = 0;
    resetManualFailover();
    clusterUpdateMyselfFlags();
}

/* Reset a node performing a soft or hard reset:
 *
 * 1) All other nodes are forget.
 * 2) All the assigned / open slots are released.
 * 3) If the node is a slave, it turns into a master.
 * 5) Only for hard reset: a new Node ID is generated.
 * 6) Only for hard reset: currentEpoch and configEpoch are set to 0.
 * 7) The new configuration is saved and the cluster state updated.
 * 8) If the node was a slave, the whole data set is flushed away. */
void clusterReset(int hard) {
    dictIterator *di;
    dictEntry *de;
    int j;

    /* Turn into master. */
    if (nodeIsSlave(myself)) {
        clusterSetNodeAsMaster(myself);
        replicationUnsetMaster();
        emptyDb(-1,EMPTYDB_NO_FLAGS,NULL);
    }

    /* Close slots, reset manual failover state. */
    clusterCloseAllSlots();
    resetManualFailover();

    /* Unassign all the slots. */
    for (j = 0; j < CLUSTER_SLOTS; j++) clusterDelSlot(j);

    /* Forget all the nodes, but myself. */
    di = dictGetSafeIterator(server.cluster->nodes);
    while((de = dictNext(di)) != NULL) {
        clusterNode *node = dictGetVal(de);

        if (node == myself) continue;
        clusterDelNode(node);
    }
    dictReleaseIterator(di);

    /* Hard reset only: set epochs to 0, change node ID. */
    if (hard) {
        sds oldname;

        server.cluster->currentEpoch = 0;
        server.cluster->lastVoteEpoch = 0;
        myself->configEpoch = 0;
        serverLog(LL_WARNING, "configEpoch set to 0 via CLUSTER RESET HARD");

        /* To change the Node ID we need to remove the old name from the
         * nodes table, change the ID, and re-add back with new name. */
        oldname = sdsnewlen(myself->name, CLUSTER_NAMELEN);
        dictDelete(server.cluster->nodes,oldname);
        sdsfree(oldname);
        getRandomHexChars(myself->name, CLUSTER_NAMELEN);
        clusterAddNode(myself);
        serverLog(LL_NOTICE,"Node hard reset, now I'm %.40s", myself->name);
    }

    /* Make sure to persist the new config and update the state. */
    clusterDoBeforeSleep(CLUSTER_TODO_SAVE_CONFIG|
                         CLUSTER_TODO_UPDATE_STATE|
                         CLUSTER_TODO_FSYNC_CONFIG);
}

/* -----------------------------------------------------------------------------
 * CLUSTER communication link
 * -------------------------------------------------------------------------- */

clusterLink *createClusterLink(clusterNode *node) {
    clusterLink *link = zmalloc(sizeof(*link));
    link->ctime = mstime();
    link->sndbuf = sdsempty();
    link->rcvbuf = sdsempty();
    link->node = node;
    link->conn = NULL;
    return link;
}

/* Free a cluster link, but does not free the associated node of course.
 * This function will just make sure that the original node associated
 * with this link will have the 'link' field set to NULL. */
void freeClusterLink(clusterLink *link) {
    if (link->conn) {
        connClose(link->conn);
        link->conn = NULL;
    }
    sdsfree(link->sndbuf);
    sdsfree(link->rcvbuf);
    if (link->node)
        link->node->link = NULL;
    zfree(link);
}

static void clusterConnAcceptHandler(connection *conn) {
    clusterLink *link;

    if (connGetState(conn) != CONN_STATE_CONNECTED) {
        serverLog(LL_VERBOSE,
                "Error accepting cluster node connection: %s", connGetLastError(conn));
        connClose(conn);
        return;
    }

    /* Create a link object we use to handle the connection.
     * It gets passed to the readable handler when data is available.
     * Initiallly the link->node pointer is set to NULL as we don't know
     * which node is, but the right node is references once we know the
     * node identity. */
    link = createClusterLink(NULL);
    link->conn = conn;
    connSetPrivateData(conn, link);

    /* Register read handler */
    connSetReadHandler(conn, clusterReadHandler);
}

#define MAX_CLUSTER_ACCEPTS_PER_CALL 1000
void clusterAcceptHandler(aeEventLoop *el, int fd, void *privdata, int mask) {
    int cport, cfd;
    int max = MAX_CLUSTER_ACCEPTS_PER_CALL;
    char cip[NET_IP_STR_LEN];
    UNUSED(el);
    UNUSED(mask);
    UNUSED(privdata);

    /* If the server is starting up, don't accept cluster connections:
     * UPDATE messages may interact with the database content. */
    if (server.masterhost == NULL && server.loading) return;

    while(max--) {
        cfd = anetTcpAccept(server.neterr, fd, cip, sizeof(cip), &cport);
        if (cfd == ANET_ERR) {
            if (errno != EWOULDBLOCK)
                serverLog(LL_VERBOSE,
                    "Error accepting cluster node: %s", server.neterr);
            return;
        }

        connection *conn = server.tls_cluster ? connCreateAcceptedTLS(cfd,1) : connCreateAcceptedSocket(cfd);
        connNonBlock(conn);
        connEnableTcpNoDelay(conn);

        /* Use non-blocking I/O for cluster messages. */
        serverLog(LL_VERBOSE,"Accepting cluster node connection from %s:%d", cip, cport);

        /* Accept the connection now.  connAccept() may call our handler directly
         * or schedule it for later depending on connection implementation.
         */
        if (connAccept(conn, clusterConnAcceptHandler) == C_ERR) {
            if (connGetState(conn) == CONN_STATE_ERROR)
                serverLog(LL_VERBOSE,
                        "Error accepting cluster node connection: %s",
                        connGetLastError(conn));
            connClose(conn);
            return;
        }
    }
}

/* Return the approximated number of sockets we are using in order to
 * take the cluster bus connections. */
unsigned long getClusterConnectionsCount(void) {
    /* We decrement the number of nodes by one, since there is the
     * "myself" node too in the list. Each node uses two file descriptors,
     * one incoming and one outgoing, thus the multiplication by 2. */
    return server.cluster_enabled ?
           ((dictSize(server.cluster->nodes)-1)*2) : 0;
}

/* -----------------------------------------------------------------------------
 * Key space handling
 * -------------------------------------------------------------------------- */

/* We have 16384 hash slots. The hash slot of a given key is obtained
 * as the least significant 14 bits of the crc16 of the key.
 *
 * However if the key contains the {...} pattern, only the part between
 * { and } is hashed. This may be useful in the future to force certain
 * keys to be in the same node (assuming no resharding is in progress). */
unsigned int keyHashSlot(char *key, int keylen) {
    int s, e; /* start-end indexes of { and } */

    for (s = 0; s < keylen; s++)
        if (key[s] == '{') break;

    /* No '{' ? Hash the whole key. This is the base case. */
    if (s == keylen) return crc16(key,keylen) & 0x3FFF;

    /* '{' found? Check if we have the corresponding '}'. */
    for (e = s+1; e < keylen; e++)
        if (key[e] == '}') break;

    /* No '}' or nothing between {} ? Hash the whole key. */
    if (e == keylen || e == s+1) return crc16(key,keylen) & 0x3FFF;

    /* If we are here there is both a { and a } on its right. Hash
     * what is in the middle between { and }. */
    return crc16(key+s+1,e-s-1) & 0x3FFF;
}

/* -----------------------------------------------------------------------------
 * CLUSTER node API
 * -------------------------------------------------------------------------- */

/* Create a new cluster node, with the specified flags.
 * If "nodename" is NULL this is considered a first handshake and a random
 * node name is assigned to this node (it will be fixed later when we'll
 * receive the first pong).
 *
 * The node is created and returned to the user, but it is not automatically
 * added to the nodes hash table. */
clusterNode *createClusterNode(char *nodename, int flags) {
    clusterNode *node = zmalloc(sizeof(*node));

    if (nodename)
        memcpy(node->name, nodename, CLUSTER_NAMELEN);
    else
        getRandomHexChars(node->name, CLUSTER_NAMELEN);
    node->ctime = mstime();
    node->configEpoch = 0;
    node->flags = flags;
    memset(node->slots,0,sizeof(node->slots));
    node->numslots = 0;
    node->numslaves = 0;
    node->slaves = NULL;
    node->slaveof = NULL;
    node->ping_sent = node->pong_received = 0;
    node->data_received = 0;
    node->fail_time = 0;
    node->link = NULL;
    memset(node->ip,0,sizeof(node->ip));
    node->port = 0;
    node->cport = 0;
    node->fail_reports = listCreate();
    node->voted_time = 0;
    node->orphaned_time = 0;
    node->repl_offset_time = 0;
    node->repl_offset = 0;
    listSetFreeMethod(node->fail_reports,zfree);
    return node;
}

/* This function is called every time we get a failure report from a node.
 * The side effect is to populate the fail_reports list (or to update
 * the timestamp of an existing report).
 *
 * 'failing' is the node that is in failure state according to the
 * 'sender' node.
 *
 * The function returns 0 if it just updates a timestamp of an existing
 * failure report from the same sender. 1 is returned if a new failure
 * report is created. */
int clusterNodeAddFailureReport(clusterNode *failing, clusterNode *sender) {
    list *l = failing->fail_reports;
    listNode *ln;
    listIter li;
    clusterNodeFailReport *fr;

    /* If a failure report from the same sender already exists, just update
     * the timestamp. */
    listRewind(l,&li);
    while ((ln = listNext(&li)) != NULL) {
        fr = ln->value;
        if (fr->node == sender) {
            fr->time = mstime();
            return 0;
        }
    }

    /* Otherwise create a new report. */
    fr = zmalloc(sizeof(*fr));
    fr->node = sender;
    fr->time = mstime();
    listAddNodeTail(l,fr);
    return 1;
}

/* Remove failure reports that are too old, where too old means reasonably
 * older than the global node timeout. Note that anyway for a node to be
 * flagged as FAIL we need to have a local PFAIL state that is at least
 * older than the global node timeout, so we don't just trust the number
 * of failure reports from other nodes. */
void clusterNodeCleanupFailureReports(clusterNode *node) {
    list *l = node->fail_reports;
    listNode *ln;
    listIter li;
    clusterNodeFailReport *fr;
    mstime_t maxtime = server.cluster_node_timeout *
                     CLUSTER_FAIL_REPORT_VALIDITY_MULT;
    mstime_t now = mstime();

    listRewind(l,&li);
    while ((ln = listNext(&li)) != NULL) {
        fr = ln->value;
        if (now - fr->time > maxtime) listDelNode(l,ln);
    }
}

/* Remove the failing report for 'node' if it was previously considered
 * failing by 'sender'. This function is called when a node informs us via
 * gossip that a node is OK from its point of view (no FAIL or PFAIL flags).
 *
 * Note that this function is called relatively often as it gets called even
 * when there are no nodes failing, and is O(N), however when the cluster is
 * fine the failure reports list is empty so the function runs in constant
 * time.
 *
 * The function returns 1 if the failure report was found and removed.
 * Otherwise 0 is returned. */
int clusterNodeDelFailureReport(clusterNode *node, clusterNode *sender) {
    list *l = node->fail_reports;
    listNode *ln;
    listIter li;
    clusterNodeFailReport *fr;

    /* Search for a failure report from this sender. */
    listRewind(l,&li);
    while ((ln = listNext(&li)) != NULL) {
        fr = ln->value;
        if (fr->node == sender) break;
    }
    if (!ln) return 0; /* No failure report from this sender. */

    /* Remove the failure report. */
    listDelNode(l,ln);
    clusterNodeCleanupFailureReports(node);
    return 1;
}

/* Return the number of external nodes that believe 'node' is failing,
 * not including this node, that may have a PFAIL or FAIL state for this
 * node as well. */
int clusterNodeFailureReportsCount(clusterNode *node) {
    clusterNodeCleanupFailureReports(node);
    return listLength(node->fail_reports);
}

int clusterNodeRemoveSlave(clusterNode *master, clusterNode *slave) {
    int j;

    for (j = 0; j < master->numslaves; j++) {
        if (master->slaves[j] == slave) {
            if ((j+1) < master->numslaves) {
                int remaining_slaves = (master->numslaves - j) - 1;
                memmove(master->slaves+j,master->slaves+(j+1),
                        (sizeof(*master->slaves) * remaining_slaves));
            }
            master->numslaves--;
            if (master->numslaves == 0)
                master->flags &= ~CLUSTER_NODE_MIGRATE_TO;
            return C_OK;
        }
    }
    return C_ERR;
}

int clusterNodeAddSlave(clusterNode *master, clusterNode *slave) {
    int j;

    /* If it's already a slave, don't add it again. */
    for (j = 0; j < master->numslaves; j++)
        if (master->slaves[j] == slave) return C_ERR;
    master->slaves = zrealloc(master->slaves,
        sizeof(clusterNode*)*(master->numslaves+1));
    master->slaves[master->numslaves] = slave;
    master->numslaves++;
    master->flags |= CLUSTER_NODE_MIGRATE_TO;
    return C_OK;
}

int clusterCountNonFailingSlaves(clusterNode *n) {
    int j, okslaves = 0;

    for (j = 0; j < n->numslaves; j++)
        if (!nodeFailed(n->slaves[j])) okslaves++;
    return okslaves;
}

/* Low level cleanup of the node structure. Only called by clusterDelNode(). */
void freeClusterNode(clusterNode *n) {
    sds nodename;
    int j;

    /* If the node has associated slaves, we have to set
     * all the slaves->slaveof fields to NULL (unknown). */
    for (j = 0; j < n->numslaves; j++)
        n->slaves[j]->slaveof = NULL;

    /* Remove this node from the list of slaves of its master. */
    if (nodeIsSlave(n) && n->slaveof) clusterNodeRemoveSlave(n->slaveof,n);

    /* Unlink from the set of nodes. */
    nodename = sdsnewlen(n->name, CLUSTER_NAMELEN);
    serverAssert(dictDelete(server.cluster->nodes,nodename) == DICT_OK);
    sdsfree(nodename);

    /* Release link and associated data structures. */
    if (n->link) freeClusterLink(n->link);
    listRelease(n->fail_reports);
    zfree(n->slaves);
    zfree(n);
}

/* Add a node to the nodes hash table */
int clusterAddNode(clusterNode *node) {
    int retval;

    retval = dictAdd(server.cluster->nodes,
            sdsnewlen(node->name,CLUSTER_NAMELEN), node);
    return (retval == DICT_OK) ? C_OK : C_ERR;
}

/* Remove a node from the cluster. The function performs the high level
 * cleanup, calling freeClusterNode() for the low level cleanup.
 * Here we do the following:
 *
 * 1) Mark all the slots handled by it as unassigned.
 * 2) Remove all the failure reports sent by this node and referenced by
 *    other nodes.
 * 3) Free the node with freeClusterNode() that will in turn remove it
 *    from the hash table and from the list of slaves of its master, if
 *    it is a slave node.
 */
void clusterDelNode(clusterNode *delnode) {
    int j;
    dictIterator *di;
    dictEntry *de;

    /* 1) Mark slots as unassigned. */
    for (j = 0; j < CLUSTER_SLOTS; j++) {
        if (server.cluster->importing_slots_from[j] == delnode)
            server.cluster->importing_slots_from[j] = NULL;
        if (server.cluster->migrating_slots_to[j] == delnode)
            server.cluster->migrating_slots_to[j] = NULL;
        if (server.cluster->slots[j] == delnode)
            clusterDelSlot(j);
    }

    /* 2) Remove failure reports. */
    di = dictGetSafeIterator(server.cluster->nodes);
    while((de = dictNext(di)) != NULL) {
        clusterNode *node = dictGetVal(de);

        if (node == delnode) continue;
        clusterNodeDelFailureReport(node,delnode);
    }
    dictReleaseIterator(di);

    /* 3) Free the node, unlinking it from the cluster. */
    freeClusterNode(delnode);
}

/* Node lookup by name */
clusterNode *clusterLookupNode(const char *name) {
    sds s = sdsnewlen(name, CLUSTER_NAMELEN);
    dictEntry *de;

    de = dictFind(server.cluster->nodes,s);
    sdsfree(s);
    if (de == NULL) return NULL;
    return dictGetVal(de);
}

/* This is only used after the handshake. When we connect a given IP/PORT
 * as a result of CLUSTER MEET we don't have the node name yet, so we
 * pick a random one, and will fix it when we receive the PONG request using
 * this function. */
void clusterRenameNode(clusterNode *node, char *newname) {
    int retval;
    sds s = sdsnewlen(node->name, CLUSTER_NAMELEN);

    serverLog(LL_DEBUG,"Renaming node %.40s into %.40s",
        node->name, newname);
    retval = dictDelete(server.cluster->nodes, s);
    sdsfree(s);
    serverAssert(retval == DICT_OK);
    memcpy(node->name, newname, CLUSTER_NAMELEN);
    clusterAddNode(node);
}

/* -----------------------------------------------------------------------------
 * CLUSTER config epoch handling
 * -------------------------------------------------------------------------- */

/* Return the greatest configEpoch found in the cluster, or the current
 * epoch if greater than any node configEpoch. */
uint64_t clusterGetMaxEpoch(void) {
    uint64_t max = 0;
    dictIterator *di;
    dictEntry *de;

    di = dictGetSafeIterator(server.cluster->nodes);
    while((de = dictNext(di)) != NULL) {
        clusterNode *node = dictGetVal(de);
        if (node->configEpoch > max) max = node->configEpoch;
    }
    dictReleaseIterator(di);
    if (max < server.cluster->currentEpoch) max = server.cluster->currentEpoch;
    return max;
}

/* If this node epoch is zero or is not already the greatest across the
 * cluster (from the POV of the local configuration), this function will:
 *
 * 1) Generate a new config epoch, incrementing the current epoch.
 * 2) Assign the new epoch to this node, WITHOUT any consensus.
 * 3) Persist the configuration on disk before sending packets with the
 *    new configuration.
 *
 * If the new config epoch is generated and assigend, C_OK is returned,
 * otherwise C_ERR is returned (since the node has already the greatest
 * configuration around) and no operation is performed.
 *
 * Important note: this function violates the principle that config epochs
 * should be generated with consensus and should be unique across the cluster.
 * However Redis Cluster uses this auto-generated new config epochs in two
 * cases:
 *
 * 1) When slots are closed after importing. Otherwise resharding would be
 *    too expensive.
 * 2) When CLUSTER FAILOVER is called with options that force a slave to
 *    failover its master even if there is not master majority able to
 *    create a new configuration epoch.
 *
 * Redis Cluster will not explode using this function, even in the case of
 * a collision between this node and another node, generating the same
 * configuration epoch unilaterally, because the config epoch conflict
 * resolution algorithm will eventually move colliding nodes to different
 * config epochs. However using this function may violate the "last failover
 * wins" rule, so should only be used with care. */
int clusterBumpConfigEpochWithoutConsensus(void) {
    uint64_t maxEpoch = clusterGetMaxEpoch();

    if (myself->configEpoch == 0 ||
        myself->configEpoch != maxEpoch)
    {
        server.cluster->currentEpoch++;
        myself->configEpoch = server.cluster->currentEpoch;
        clusterDoBeforeSleep(CLUSTER_TODO_SAVE_CONFIG|
                             CLUSTER_TODO_FSYNC_CONFIG);
        serverLog(LL_WARNING,
            "New configEpoch set to %llu",
            (unsigned long long) myself->configEpoch);
        return C_OK;
    } else {
        return C_ERR;
    }
}

/* This function is called when this node is a master, and we receive from
 * another master a configuration epoch that is equal to our configuration
 * epoch.
 *
 * BACKGROUND
 *
 * It is not possible that different slaves get the same config
 * epoch during a failover election, because the slaves need to get voted
 * by a majority. However when we perform a manual resharding of the cluster
 * the node will assign a configuration epoch to itself without to ask
 * for agreement. Usually resharding happens when the cluster is working well
 * and is supervised by the sysadmin, however it is possible for a failover
 * to happen exactly while the node we are resharding a slot to assigns itself
 * a new configuration epoch, but before it is able to propagate it.
 *
 * So technically it is possible in this condition that two nodes end with
 * the same configuration epoch.
 *
 * Another possibility is that there are bugs in the implementation causing
 * this to happen.
 *
 * Moreover when a new cluster is created, all the nodes start with the same
 * configEpoch. This collision resolution code allows nodes to automatically
 * end with a different configEpoch at startup automatically.
 *
 * In all the cases, we want a mechanism that resolves this issue automatically
 * as a safeguard. The same configuration epoch for masters serving different
 * set of slots is not harmful, but it is if the nodes end serving the same
 * slots for some reason (manual errors or software bugs) without a proper
 * failover procedure.
 *
 * In general we want a system that eventually always ends with different
 * masters having different configuration epochs whatever happened, since
 * nothign is worse than a split-brain condition in a distributed system.
 *
 * BEHAVIOR
 *
 * When this function gets called, what happens is that if this node
 * has the lexicographically smaller Node ID compared to the other node
 * with the conflicting epoch (the 'sender' node), it will assign itself
 * the greatest configuration epoch currently detected among nodes plus 1.
 *
 * This means that even if there are multiple nodes colliding, the node
 * with the greatest Node ID never moves forward, so eventually all the nodes
 * end with a different configuration epoch.
 */
void clusterHandleConfigEpochCollision(clusterNode *sender) {
    /* Prerequisites: nodes have the same configEpoch and are both masters. */
    if (sender->configEpoch != myself->configEpoch ||
        !nodeIsMaster(sender) || !nodeIsMaster(myself)) return;
    /* Don't act if the colliding node has a smaller Node ID. */
    if (memcmp(sender->name,myself->name,CLUSTER_NAMELEN) <= 0) return;
    /* Get the next ID available at the best of this node knowledge. */
    server.cluster->currentEpoch++;
    myself->configEpoch = server.cluster->currentEpoch;
    clusterSaveConfigOrDie(1);
    serverLog(LL_VERBOSE,
        "WARNING: configEpoch collision with node %.40s."
        " configEpoch set to %llu",
        sender->name,
        (unsigned long long) myself->configEpoch);
}

/* -----------------------------------------------------------------------------
 * CLUSTER nodes blacklist
 *
 * The nodes blacklist is just a way to ensure that a given node with a given
 * Node ID is not readded before some time elapsed (this time is specified
 * in seconds in CLUSTER_BLACKLIST_TTL).
 *
 * This is useful when we want to remove a node from the cluster completely:
 * when CLUSTER FORGET is called, it also puts the node into the blacklist so
 * that even if we receive gossip messages from other nodes that still remember
 * about the node we want to remove, we don't re-add it before some time.
 *
 * Currently the CLUSTER_BLACKLIST_TTL is set to 1 minute, this means
 * that redis-trib has 60 seconds to send CLUSTER FORGET messages to nodes
 * in the cluster without dealing with the problem of other nodes re-adding
 * back the node to nodes we already sent the FORGET command to.
 *
 * The data structure used is a hash table with an sds string representing
 * the node ID as key, and the time when it is ok to re-add the node as
 * value.
 * -------------------------------------------------------------------------- */

#define CLUSTER_BLACKLIST_TTL 60      /* 1 minute. */


/* Before of the addNode() or Exists() operations we always remove expired
 * entries from the black list. This is an O(N) operation but it is not a
 * problem since add / exists operations are called very infrequently and
 * the hash table is supposed to contain very little elements at max.
 * However without the cleanup during long uptimes and with some automated
 * node add/removal procedures, entries could accumulate. */
void clusterBlacklistCleanup(void) {
    dictIterator *di;
    dictEntry *de;

    di = dictGetSafeIterator(server.cluster->nodes_black_list);
    while((de = dictNext(di)) != NULL) {
        int64_t expire = dictGetUnsignedIntegerVal(de);

        if (expire < server.unixtime)
            dictDelete(server.cluster->nodes_black_list,dictGetKey(de));
    }
    dictReleaseIterator(di);
}

/* Cleanup the blacklist and add a new node ID to the black list. */
void clusterBlacklistAddNode(clusterNode *node) {
    dictEntry *de;
    sds id = sdsnewlen(node->name,CLUSTER_NAMELEN);

    clusterBlacklistCleanup();
    if (dictAdd(server.cluster->nodes_black_list,id,NULL) == DICT_OK) {
        /* If the key was added, duplicate the sds string representation of
         * the key for the next lookup. We'll free it at the end. */
        id = sdsdup(id);
    }
    de = dictFind(server.cluster->nodes_black_list,id);
    dictSetUnsignedIntegerVal(de,time(NULL)+CLUSTER_BLACKLIST_TTL);
    sdsfree(id);
}

/* Return non-zero if the specified node ID exists in the blacklist.
 * You don't need to pass an sds string here, any pointer to 40 bytes
 * will work. */
int clusterBlacklistExists(char *nodeid) {
    sds id = sdsnewlen(nodeid,CLUSTER_NAMELEN);
    int retval;

    clusterBlacklistCleanup();
    retval = dictFind(server.cluster->nodes_black_list,id) != NULL;
    sdsfree(id);
    return retval;
}

/* -----------------------------------------------------------------------------
 * CLUSTER messages exchange - PING/PONG and gossip
 * -------------------------------------------------------------------------- */

/* This function checks if a given node should be marked as FAIL.
 * It happens if the following conditions are met:
 *
 * 1) We received enough failure reports from other master nodes via gossip.
 *    Enough means that the majority of the masters signaled the node is
 *    down recently.
 * 2) We believe this node is in PFAIL state.
 *
 * If a failure is detected we also inform the whole cluster about this
 * event trying to force every other node to set the FAIL flag for the node.
 *
 * Note that the form of agreement used here is weak, as we collect the majority
 * of masters state during some time, and even if we force agreement by
 * propagating the FAIL message, because of partitions we may not reach every
 * node. However:
 *
 * 1) Either we reach the majority and eventually the FAIL state will propagate
 *    to all the cluster.
 * 2) Or there is no majority so no slave promotion will be authorized and the
 *    FAIL flag will be cleared after some time.
 */
void markNodeAsFailingIfNeeded(clusterNode *node) {
    int failures;
    int needed_quorum = (server.cluster->size / 2) + 1;

    if (!nodeTimedOut(node)) return; /* We can reach it. */
    if (nodeFailed(node)) return; /* Already FAILing. */

    failures = clusterNodeFailureReportsCount(node);
    /* Also count myself as a voter if I'm a master. */
    if (nodeIsMaster(myself)) failures++;
    if (failures < needed_quorum) return; /* No weak agreement from masters. */

    serverLog(LL_NOTICE,
        "Marking node %.40s as failing (quorum reached).", node->name);

    /* Mark the node as failing. */
    node->flags &= ~CLUSTER_NODE_PFAIL;
    node->flags |= CLUSTER_NODE_FAIL;
    node->fail_time = mstime();

    /* Broadcast the failing node name to everybody, forcing all the other
     * reachable nodes to flag the node as FAIL.
     * We do that even if this node is a replica and not a master: anyway
     * the failing state is triggered collecting failure reports from masters,
     * so here the replica is only helping propagating this status. */
    clusterSendFail(node->name);
    clusterDoBeforeSleep(CLUSTER_TODO_UPDATE_STATE|CLUSTER_TODO_SAVE_CONFIG);
}

/* This function is called only if a node is marked as FAIL, but we are able
 * to reach it again. It checks if there are the conditions to undo the FAIL
 * state. */
void clearNodeFailureIfNeeded(clusterNode *node) {
    mstime_t now = mstime();

    serverAssert(nodeFailed(node));

    /* For slaves we always clear the FAIL flag if we can contact the
     * node again. */
    if (nodeIsSlave(node) || node->numslots == 0) {
        serverLog(LL_NOTICE,
            "Clear FAIL state for node %.40s: %s is reachable again.",
                node->name,
                nodeIsSlave(node) ? "replica" : "master without slots");
        node->flags &= ~CLUSTER_NODE_FAIL;
        clusterDoBeforeSleep(CLUSTER_TODO_UPDATE_STATE|CLUSTER_TODO_SAVE_CONFIG);
    }

    /* If it is a master and...
     * 1) The FAIL state is old enough.
     * 2) It is yet serving slots from our point of view (not failed over).
     * Apparently no one is going to fix these slots, clear the FAIL flag. */
    if (nodeIsMaster(node) && node->numslots > 0 &&
        (now - node->fail_time) >
        (server.cluster_node_timeout * CLUSTER_FAIL_UNDO_TIME_MULT))
    {
        serverLog(LL_NOTICE,
            "Clear FAIL state for node %.40s: is reachable again and nobody is serving its slots after some time.",
                node->name);
        node->flags &= ~CLUSTER_NODE_FAIL;
        clusterDoBeforeSleep(CLUSTER_TODO_UPDATE_STATE|CLUSTER_TODO_SAVE_CONFIG);
    }
}

/* Return true if we already have a node in HANDSHAKE state matching the
 * specified ip address and port number. This function is used in order to
 * avoid adding a new handshake node for the same address multiple times. */
int clusterHandshakeInProgress(char *ip, int port, int cport) {
    dictIterator *di;
    dictEntry *de;

    di = dictGetSafeIterator(server.cluster->nodes);
    while((de = dictNext(di)) != NULL) {
        clusterNode *node = dictGetVal(de);

        if (!nodeInHandshake(node)) continue;
        if (!strcasecmp(node->ip,ip) &&
            node->port == port &&
            node->cport == cport) break;
    }
    dictReleaseIterator(di);
    return de != NULL;
}

/* Start an handshake with the specified address if there is not one
 * already in progress. Returns non-zero if the handshake was actually
 * started. On error zero is returned and errno is set to one of the
 * following values:
 *
 * EAGAIN - There is already an handshake in progress for this address.
 * EINVAL - IP or port are not valid. */
int clusterStartHandshake(char *ip, int port, int cport) {
    clusterNode *n;
    char norm_ip[NET_IP_STR_LEN];
    struct sockaddr_storage sa;

    /* IP sanity check */
    if (inet_pton(AF_INET,ip,
            &(((struct sockaddr_in *)&sa)->sin_addr)))
    {
        sa.ss_family = AF_INET;
    } else if (inet_pton(AF_INET6,ip,
            &(((struct sockaddr_in6 *)&sa)->sin6_addr)))
    {
        sa.ss_family = AF_INET6;
    } else {
        errno = EINVAL;
        return 0;
    }

    /* Port sanity check */
    if (port <= 0 || port > 65535 || cport <= 0 || cport > 65535) {
        errno = EINVAL;
        return 0;
    }

    /* Set norm_ip as the normalized string representation of the node
     * IP address. */
    memset(norm_ip,0,NET_IP_STR_LEN);
    if (sa.ss_family == AF_INET)
        inet_ntop(AF_INET,
            (void*)&(((struct sockaddr_in *)&sa)->sin_addr),
            norm_ip,NET_IP_STR_LEN);
    else
        inet_ntop(AF_INET6,
            (void*)&(((struct sockaddr_in6 *)&sa)->sin6_addr),
            norm_ip,NET_IP_STR_LEN);

    if (clusterHandshakeInProgress(norm_ip,port,cport)) {
        errno = EAGAIN;
        return 0;
    }

    /* Add the node with a random address (NULL as first argument to
     * createClusterNode()). Everything will be fixed during the
     * handshake. */
    n = createClusterNode(NULL,CLUSTER_NODE_HANDSHAKE|CLUSTER_NODE_MEET);
    memcpy(n->ip,norm_ip,sizeof(n->ip));
    n->port = port;
    n->cport = cport;
    clusterAddNode(n);
    return 1;
}

/* Process the gossip section of PING or PONG packets.
 * Note that this function assumes that the packet is already sanity-checked
 * by the caller, not in the content of the gossip section, but in the
 * length. */
void clusterProcessGossipSection(clusterMsg *hdr, clusterLink *link) {
    uint16_t count = ntohs(hdr->count);
    clusterMsgDataGossip *g = (clusterMsgDataGossip*) hdr->data.ping.gossip;
    clusterNode *sender = link->node ? link->node : clusterLookupNode(hdr->sender);

    while(count--) {
        uint16_t flags = ntohs(g->flags);
        clusterNode *node;
        sds ci;

        if (server.verbosity == LL_DEBUG) {
            ci = representClusterNodeFlags(sdsempty(), flags);
            serverLog(LL_DEBUG,"GOSSIP %.40s %s:%d@%d %s",
                g->nodename,
                g->ip,
                ntohs(g->port),
                ntohs(g->cport),
                ci);
            sdsfree(ci);
        }

        /* Update our state accordingly to the gossip sections */
        node = clusterLookupNode(g->nodename);
        if (node) {
            /* We already know this node.
               Handle failure reports, only when the sender is a master. */
            if (sender && nodeIsMaster(sender) && node != myself) {
                if (flags & (CLUSTER_NODE_FAIL|CLUSTER_NODE_PFAIL)) {
                    if (clusterNodeAddFailureReport(node,sender)) {
                        serverLog(LL_VERBOSE,
                            "Node %.40s reported node %.40s as not reachable.",
                            sender->name, node->name);
                    }
                    markNodeAsFailingIfNeeded(node);
                } else {
                    if (clusterNodeDelFailureReport(node,sender)) {
                        serverLog(LL_VERBOSE,
                            "Node %.40s reported node %.40s is back online.",
                            sender->name, node->name);
                    }
                }
            }

            /* If from our POV the node is up (no failure flags are set),
             * we have no pending ping for the node, nor we have failure
             * reports for this node, update the last pong time with the
             * one we see from the other nodes. */
            if (!(flags & (CLUSTER_NODE_FAIL|CLUSTER_NODE_PFAIL)) &&
                node->ping_sent == 0 &&
                clusterNodeFailureReportsCount(node) == 0)
            {
                mstime_t pongtime = ntohl(g->pong_received);
                pongtime *= 1000; /* Convert back to milliseconds. */

                /* Replace the pong time with the received one only if
                 * it's greater than our view but is not in the future
                 * (with 500 milliseconds tolerance) from the POV of our
                 * clock. */
                if (pongtime <= (server.mstime+500) &&
                    pongtime > node->pong_received)
                {
                    node->pong_received = pongtime;
                }
            }

            /* If we already know this node, but it is not reachable, and
             * we see a different address in the gossip section of a node that
             * can talk with this other node, update the address, disconnect
             * the old link if any, so that we'll attempt to connect with the
             * new address. */
            if (node->flags & (CLUSTER_NODE_FAIL|CLUSTER_NODE_PFAIL) &&
                !(flags & CLUSTER_NODE_NOADDR) &&
                !(flags & (CLUSTER_NODE_FAIL|CLUSTER_NODE_PFAIL)) &&
                (strcasecmp(node->ip,g->ip) ||
                 node->port != ntohs(g->port) ||
                 node->cport != ntohs(g->cport)))
            {
                if (node->link) freeClusterLink(node->link);
                memcpy(node->ip,g->ip,NET_IP_STR_LEN);
                node->port = ntohs(g->port);
                node->cport = ntohs(g->cport);
                node->flags &= ~CLUSTER_NODE_NOADDR;
            }
        } else {
            /* If it's not in NOADDR state and we don't have it, we
             * add it to our trusted dict with exact nodeid and flag.
             * Note that we cannot simply start a handshake against
             * this IP/PORT pairs, since IP/PORT can be reused already,
             * otherwise we risk joining another cluster.
             *
             * Note that we require that the sender of this gossip message
             * is a well known node in our cluster, otherwise we risk
             * joining another cluster. */
            if (sender &&
                !(flags & CLUSTER_NODE_NOADDR) &&
                !clusterBlacklistExists(g->nodename))
            {
                clusterNode *node;
                node = createClusterNode(g->nodename, flags);
                memcpy(node->ip,g->ip,NET_IP_STR_LEN);
                node->port = ntohs(g->port);
                node->cport = ntohs(g->cport);
                clusterAddNode(node);
            }
        }

        /* Next node */
        g++;
    }
}

/* IP -> string conversion. 'buf' is supposed to at least be 46 bytes.
 * If 'announced_ip' length is non-zero, it is used instead of extracting
 * the IP from the socket peer address. */
void nodeIp2String(char *buf, clusterLink *link, char *announced_ip) {
    if (announced_ip[0] != '\0') {
        memcpy(buf,announced_ip,NET_IP_STR_LEN);
        buf[NET_IP_STR_LEN-1] = '\0'; /* We are not sure the input is sane. */
    } else {
        connPeerToString(link->conn, buf, NET_IP_STR_LEN, NULL);
    }
}

/* Update the node address to the IP address that can be extracted
 * from link->fd, or if hdr->myip is non empty, to the address the node
 * is announcing us. The port is taken from the packet header as well.
 *
 * If the address or port changed, disconnect the node link so that we'll
 * connect again to the new address.
 *
 * If the ip/port pair are already correct no operation is performed at
 * all.
 *
 * The function returns 0 if the node address is still the same,
 * otherwise 1 is returned. */
int nodeUpdateAddressIfNeeded(clusterNode *node, clusterLink *link,
                              clusterMsg *hdr)
{
    char ip[NET_IP_STR_LEN] = {0};
    int port = ntohs(hdr->port);
    int cport = ntohs(hdr->cport);

    /* We don't proceed if the link is the same as the sender link, as this
     * function is designed to see if the node link is consistent with the
     * symmetric link that is used to receive PINGs from the node.
     *
     * As a side effect this function never frees the passed 'link', so
     * it is safe to call during packet processing. */
    if (link == node->link) return 0;

    nodeIp2String(ip,link,hdr->myip);
    if (node->port == port && node->cport == cport &&
        strcmp(ip,node->ip) == 0) return 0;

    /* IP / port is different, update it. */
    memcpy(node->ip,ip,sizeof(ip));
    node->port = port;
    node->cport = cport;
    if (node->link) freeClusterLink(node->link);
    node->flags &= ~CLUSTER_NODE_NOADDR;
    serverLog(LL_WARNING,"Address updated for node %.40s, now %s:%d",
        node->name, node->ip, node->port);

    /* Check if this is our master and we have to change the
     * replication target as well. */
    if (nodeIsSlave(myself) && myself->slaveof == node)
        replicationSetMaster(node->ip, node->port);
    return 1;
}

/* Reconfigure the specified node 'n' as a master. This function is called when
 * a node that we believed to be a slave is now acting as master in order to
 * update the state of the node. */
void clusterSetNodeAsMaster(clusterNode *n) {
    if (nodeIsMaster(n)) return;

    if (n->slaveof) {
        clusterNodeRemoveSlave(n->slaveof,n);
        if (n != myself) n->flags |= CLUSTER_NODE_MIGRATE_TO;
    }
    n->flags &= ~CLUSTER_NODE_SLAVE;
    n->flags |= CLUSTER_NODE_MASTER;
    n->slaveof = NULL;

    /* Update config and state. */
    clusterDoBeforeSleep(CLUSTER_TODO_SAVE_CONFIG|
                         CLUSTER_TODO_UPDATE_STATE);
}

/* This function is called when we receive a master configuration via a
 * PING, PONG or UPDATE packet. What we receive is a node, a configEpoch of the
 * node, and the set of slots claimed under this configEpoch.
 *
 * What we do is to rebind the slots with newer configuration compared to our
 * local configuration, and if needed, we turn ourself into a replica of the
 * node (see the function comments for more info).
 *
 * The 'sender' is the node for which we received a configuration update.
 * Sometimes it is not actually the "Sender" of the information, like in the
 * case we receive the info via an UPDATE packet. */
void clusterUpdateSlotsConfigWith(clusterNode *sender, uint64_t senderConfigEpoch, unsigned char *slots) {
    int j;
    clusterNode *curmaster, *newmaster = NULL;
    /* The dirty slots list is a list of slots for which we lose the ownership
     * while having still keys inside. This usually happens after a failover
     * or after a manual cluster reconfiguration operated by the admin.
     *
     * If the update message is not able to demote a master to slave (in this
     * case we'll resync with the master updating the whole key space), we
     * need to delete all the keys in the slots we lost ownership. */
    uint16_t dirty_slots[CLUSTER_SLOTS];
    int dirty_slots_count = 0;

    /* Here we set curmaster to this node or the node this node
     * replicates to if it's a slave. In the for loop we are
     * interested to check if slots are taken away from curmaster. */
    curmaster = nodeIsMaster(myself) ? myself : myself->slaveof;

    if (sender == myself) {
        serverLog(LL_WARNING,"Discarding UPDATE message about myself.");
        return;
    }

    for (j = 0; j < CLUSTER_SLOTS; j++) {
        if (bitmapTestBit(slots,j)) {
            /* The slot is already bound to the sender of this message. */
            if (server.cluster->slots[j] == sender) continue;

            /* The slot is in importing state, it should be modified only
             * manually via redis-trib (example: a resharding is in progress
             * and the migrating side slot was already closed and is advertising
             * a new config. We still want the slot to be closed manually). */
            if (server.cluster->importing_slots_from[j]) continue;

            /* We rebind the slot to the new node claiming it if:
             * 1) The slot was unassigned or the new node claims it with a
             *    greater configEpoch.
             * 2) We are not currently importing the slot. */
            if (server.cluster->slots[j] == NULL ||
                server.cluster->slots[j]->configEpoch < senderConfigEpoch)
            {
                /* Was this slot mine, and still contains keys? Mark it as
                 * a dirty slot. */
                if (server.cluster->slots[j] == myself &&
                    countKeysInSlot(j) &&
                    sender != myself)
                {
                    dirty_slots[dirty_slots_count] = j;
                    dirty_slots_count++;
                }

                if (server.cluster->slots[j] == curmaster)
                    newmaster = sender;
                clusterDelSlot(j);
                clusterAddSlot(sender,j);
                clusterDoBeforeSleep(CLUSTER_TODO_SAVE_CONFIG|
                                     CLUSTER_TODO_UPDATE_STATE|
                                     CLUSTER_TODO_FSYNC_CONFIG);
            }
        }
    }

    /* After updating the slots configuration, don't do any actual change
     * in the state of the server if a module disabled Redis Cluster
     * keys redirections. */
    if (server.cluster_module_flags & CLUSTER_MODULE_FLAG_NO_REDIRECTION)
        return;

    /* If at least one slot was reassigned from a node to another node
     * with a greater configEpoch, it is possible that:
     * 1) We are a master left without slots. This means that we were
     *    failed over and we should turn into a replica of the new
     *    master.
     * 2) We are a slave and our master is left without slots. We need
     *    to replicate to the new slots owner. */
    if (newmaster && curmaster->numslots == 0) {
        serverLog(LL_WARNING,
            "Configuration change detected. Reconfiguring myself "
            "as a replica of %.40s", sender->name);
        clusterSetMaster(sender);
        clusterDoBeforeSleep(CLUSTER_TODO_SAVE_CONFIG|
                             CLUSTER_TODO_UPDATE_STATE|
                             CLUSTER_TODO_FSYNC_CONFIG);
    } else if (dirty_slots_count) {
        /* If we are here, we received an update message which removed
         * ownership for certain slots we still have keys about, but still
         * we are serving some slots, so this master node was not demoted to
         * a slave.
         *
         * In order to maintain a consistent state between keys and slots
         * we need to remove all the keys from the slots we lost. */
        for (j = 0; j < dirty_slots_count; j++)
            delKeysInSlot(dirty_slots[j]);
    }
}

/* When this function is called, there is a packet to process starting
 * at node->rcvbuf. Releasing the buffer is up to the caller, so this
 * function should just handle the higher level stuff of processing the
 * packet, modifying the cluster state if needed.
 *
 * The function returns 1 if the link is still valid after the packet
 * was processed, otherwise 0 if the link was freed since the packet
 * processing lead to some inconsistency error (for instance a PONG
 * received from the wrong sender ID). */
int clusterProcessPacket(clusterLink *link) {
    clusterMsg *hdr = (clusterMsg*) link->rcvbuf;
    uint32_t totlen = ntohl(hdr->totlen);
    uint16_t type = ntohs(hdr->type);
    mstime_t now = mstime();

    if (type < CLUSTERMSG_TYPE_COUNT)
        server.cluster->stats_bus_messages_received[type]++;
    serverLog(LL_DEBUG,"--- Processing packet of type %d, %lu bytes",
        type, (unsigned long) totlen);

    /* Perform sanity checks */
    if (totlen < 16) return 1; /* At least signature, version, totlen, count. */
    if (totlen > sdslen(link->rcvbuf)) return 1;

    if (ntohs(hdr->ver) != CLUSTER_PROTO_VER) {
        /* Can't handle messages of different versions. */
        return 1;
    }

    uint16_t flags = ntohs(hdr->flags);
    uint64_t senderCurrentEpoch = 0, senderConfigEpoch = 0;
    clusterNode *sender;

    if (type == CLUSTERMSG_TYPE_PING || type == CLUSTERMSG_TYPE_PONG ||
        type == CLUSTERMSG_TYPE_MEET)
    {
        uint16_t count = ntohs(hdr->count);
        uint32_t explen; /* expected length of this packet */

        explen = sizeof(clusterMsg)-sizeof(union clusterMsgData);
        explen += (sizeof(clusterMsgDataGossip)*count);
        if (totlen != explen) return 1;
    } else if (type == CLUSTERMSG_TYPE_FAIL) {
        uint32_t explen = sizeof(clusterMsg)-sizeof(union clusterMsgData);

        explen += sizeof(clusterMsgDataFail);
        if (totlen != explen) return 1;
    } else if (type == CLUSTERMSG_TYPE_PUBLISH) {
        uint32_t explen = sizeof(clusterMsg)-sizeof(union clusterMsgData);

        explen += sizeof(clusterMsgDataPublish) -
                8 +
                ntohl(hdr->data.publish.msg.channel_len) +
                ntohl(hdr->data.publish.msg.message_len);
        if (totlen != explen) return 1;
    } else if (type == CLUSTERMSG_TYPE_FAILOVER_AUTH_REQUEST ||
               type == CLUSTERMSG_TYPE_FAILOVER_AUTH_ACK ||
               type == CLUSTERMSG_TYPE_MFSTART)
    {
        uint32_t explen = sizeof(clusterMsg)-sizeof(union clusterMsgData);

        if (totlen != explen) return 1;
    } else if (type == CLUSTERMSG_TYPE_UPDATE) {
        uint32_t explen = sizeof(clusterMsg)-sizeof(union clusterMsgData);

        explen += sizeof(clusterMsgDataUpdate);
        if (totlen != explen) return 1;
    } else if (type == CLUSTERMSG_TYPE_MODULE) {
        uint32_t explen = sizeof(clusterMsg)-sizeof(union clusterMsgData);

        explen += sizeof(clusterMsgDataPublish) -
                3 + ntohl(hdr->data.module.msg.len);
        if (totlen != explen) return 1;
    }

    /* Check if the sender is a known node. Note that for incoming connections
     * we don't store link->node information, but resolve the node by the
     * ID in the header each time in the current implementation. */
    sender = clusterLookupNode(hdr->sender);

    /* Update the last time we saw any data from this node. We
     * use this in order to avoid detecting a timeout from a node that
     * is just sending a lot of data in the cluster bus, for instance
     * because of Pub/Sub. */
    if (sender) sender->data_received = now;

    if (sender && !nodeInHandshake(sender)) {
        /* Update our curretEpoch if we see a newer epoch in the cluster. */
        senderCurrentEpoch = ntohu64(hdr->currentEpoch);
        senderConfigEpoch = ntohu64(hdr->configEpoch);
        if (senderCurrentEpoch > server.cluster->currentEpoch)
            server.cluster->currentEpoch = senderCurrentEpoch;
        /* Update the sender configEpoch if it is publishing a newer one. */
        if (senderConfigEpoch > sender->configEpoch) {
            sender->configEpoch = senderConfigEpoch;
            clusterDoBeforeSleep(CLUSTER_TODO_SAVE_CONFIG|
                                 CLUSTER_TODO_FSYNC_CONFIG);
        }
        /* Update the replication offset info for this node. */
        sender->repl_offset = ntohu64(hdr->offset);
        sender->repl_offset_time = now;
        /* If we are a slave performing a manual failover and our master
         * sent its offset while already paused, populate the MF state. */
        if (server.cluster->mf_end &&
            nodeIsSlave(myself) &&
            myself->slaveof == sender &&
            hdr->mflags[0] & CLUSTERMSG_FLAG0_PAUSED &&
            server.cluster->mf_master_offset == 0)
        {
            server.cluster->mf_master_offset = sender->repl_offset;
            serverLog(LL_WARNING,
                "Received replication offset for paused "
                "master manual failover: %lld",
                server.cluster->mf_master_offset);
        }
    }

    /* Initial processing of PING and MEET requests replying with a PONG. */
    if (type == CLUSTERMSG_TYPE_PING || type == CLUSTERMSG_TYPE_MEET) {
        serverLog(LL_DEBUG,"Ping packet received: %p", (void*)link->node);

        /* We use incoming MEET messages in order to set the address
         * for 'myself', since only other cluster nodes will send us
         * MEET messages on handshakes, when the cluster joins, or
         * later if we changed address, and those nodes will use our
         * official address to connect to us. So by obtaining this address
         * from the socket is a simple way to discover / update our own
         * address in the cluster without it being hardcoded in the config.
         *
         * However if we don't have an address at all, we update the address
         * even with a normal PING packet. If it's wrong it will be fixed
         * by MEET later. */
        if ((type == CLUSTERMSG_TYPE_MEET || myself->ip[0] == '\0') &&
            server.cluster_announce_ip == NULL)
        {
            char ip[NET_IP_STR_LEN];

            if (connSockName(link->conn,ip,sizeof(ip),NULL) != -1 &&
                strcmp(ip,myself->ip))
            {
                memcpy(myself->ip,ip,NET_IP_STR_LEN);
                serverLog(LL_WARNING,"IP address for this node updated to %s",
                    myself->ip);
                clusterDoBeforeSleep(CLUSTER_TODO_SAVE_CONFIG);
            }
        }

        /* Add this node if it is new for us and the msg type is MEET.
         * In this stage we don't try to add the node with the right
         * flags, slaveof pointer, and so forth, as this details will be
         * resolved when we'll receive PONGs from the node. */
        if (!sender && type == CLUSTERMSG_TYPE_MEET) {
            clusterNode *node;

            node = createClusterNode(NULL,CLUSTER_NODE_HANDSHAKE);
            nodeIp2String(node->ip,link,hdr->myip);
            node->port = ntohs(hdr->port);
            node->cport = ntohs(hdr->cport);
            clusterAddNode(node);
            clusterDoBeforeSleep(CLUSTER_TODO_SAVE_CONFIG);
        }

        /* If this is a MEET packet from an unknown node, we still process
         * the gossip section here since we have to trust the sender because
         * of the message type. */
        if (!sender && type == CLUSTERMSG_TYPE_MEET)
            clusterProcessGossipSection(hdr,link);

        /* Anyway reply with a PONG */
        clusterSendPing(link,CLUSTERMSG_TYPE_PONG);
    }

    /* PING, PONG, MEET: process config information. */
    if (type == CLUSTERMSG_TYPE_PING || type == CLUSTERMSG_TYPE_PONG ||
        type == CLUSTERMSG_TYPE_MEET)
    {
        serverLog(LL_DEBUG,"%s packet received: %p",
            type == CLUSTERMSG_TYPE_PING ? "ping" : "pong",
            (void*)link->node);
        if (link->node) {
            if (nodeInHandshake(link->node)) {
                /* If we already have this node, try to change the
                 * IP/port of the node with the new one. */
                if (sender) {
                    serverLog(LL_VERBOSE,
                        "Handshake: we already know node %.40s, "
                        "updating the address if needed.", sender->name);
                    if (nodeUpdateAddressIfNeeded(sender,link,hdr))
                    {
                        clusterDoBeforeSleep(CLUSTER_TODO_SAVE_CONFIG|
                                             CLUSTER_TODO_UPDATE_STATE);
                    }
                    /* Free this node as we already have it. This will
                     * cause the link to be freed as well. */
                    clusterDelNode(link->node);
                    return 0;
                }

                /* First thing to do is replacing the random name with the
                 * right node name if this was a handshake stage. */
                clusterRenameNode(link->node, hdr->sender);
                serverLog(LL_DEBUG,"Handshake with node %.40s completed.",
                    link->node->name);
                link->node->flags &= ~CLUSTER_NODE_HANDSHAKE;
                link->node->flags |= flags&(CLUSTER_NODE_MASTER|CLUSTER_NODE_SLAVE);
                clusterDoBeforeSleep(CLUSTER_TODO_SAVE_CONFIG);
            } else if (memcmp(link->node->name,hdr->sender,
                        CLUSTER_NAMELEN) != 0)
            {
                /* If the reply has a non matching node ID we
                 * disconnect this node and set it as not having an associated
                 * address. */
                serverLog(LL_DEBUG,"PONG contains mismatching sender ID. About node %.40s added %d ms ago, having flags %d",
                    link->node->name,
                    (int)(now-(link->node->ctime)),
                    link->node->flags);
                link->node->flags |= CLUSTER_NODE_NOADDR;
                link->node->ip[0] = '\0';
                link->node->port = 0;
                link->node->cport = 0;
                freeClusterLink(link);
                clusterDoBeforeSleep(CLUSTER_TODO_SAVE_CONFIG);
                return 0;
            }
        }

        /* Copy the CLUSTER_NODE_NOFAILOVER flag from what the sender
         * announced. This is a dynamic flag that we receive from the
         * sender, and the latest status must be trusted. We need it to
         * be propagated because the slave ranking used to understand the
         * delay of each slave in the voting process, needs to know
         * what are the instances really competing. */
        if (sender) {
            int nofailover = flags & CLUSTER_NODE_NOFAILOVER;
            sender->flags &= ~CLUSTER_NODE_NOFAILOVER;
            sender->flags |= nofailover;
        }

        /* Update the node address if it changed. */
        if (sender && type == CLUSTERMSG_TYPE_PING &&
            !nodeInHandshake(sender) &&
            nodeUpdateAddressIfNeeded(sender,link,hdr))
        {
            clusterDoBeforeSleep(CLUSTER_TODO_SAVE_CONFIG|
                                 CLUSTER_TODO_UPDATE_STATE);
        }

        /* Update our info about the node */
        if (link->node && type == CLUSTERMSG_TYPE_PONG) {
            link->node->pong_received = now;
            link->node->ping_sent = 0;

            /* The PFAIL condition can be reversed without external
             * help if it is momentary (that is, if it does not
             * turn into a FAIL state).
             *
             * The FAIL condition is also reversible under specific
             * conditions detected by clearNodeFailureIfNeeded(). */
            if (nodeTimedOut(link->node)) {
                link->node->flags &= ~CLUSTER_NODE_PFAIL;
                clusterDoBeforeSleep(CLUSTER_TODO_SAVE_CONFIG|
                                     CLUSTER_TODO_UPDATE_STATE);
            } else if (nodeFailed(link->node)) {
                clearNodeFailureIfNeeded(link->node);
            }
        }

        /* Check for role switch: slave -> master or master -> slave. */
        if (sender) {
            if (!memcmp(hdr->slaveof,CLUSTER_NODE_NULL_NAME,
                sizeof(hdr->slaveof)))
            {
                /* Node is a master. */
                clusterSetNodeAsMaster(sender);
            } else {
                /* Node is a slave. */
                clusterNode *master = clusterLookupNode(hdr->slaveof);

                if (nodeIsMaster(sender)) {
                    /* Master turned into a slave! Reconfigure the node. */
                    clusterDelNodeSlots(sender);
                    sender->flags &= ~(CLUSTER_NODE_MASTER|
                                       CLUSTER_NODE_MIGRATE_TO);
                    sender->flags |= CLUSTER_NODE_SLAVE;

                    /* Update config and state. */
                    clusterDoBeforeSleep(CLUSTER_TODO_SAVE_CONFIG|
                                         CLUSTER_TODO_UPDATE_STATE);
                }

                /* Master node changed for this slave? */
                if (master && sender->slaveof != master) {
                    if (sender->slaveof)
                        clusterNodeRemoveSlave(sender->slaveof,sender);
                    clusterNodeAddSlave(master,sender);
                    sender->slaveof = master;

                    /* Update config. */
                    clusterDoBeforeSleep(CLUSTER_TODO_SAVE_CONFIG);
                }
            }
        }

        /* Update our info about served slots.
         *
         * Note: this MUST happen after we update the master/slave state
         * so that CLUSTER_NODE_MASTER flag will be set. */

        /* Many checks are only needed if the set of served slots this
         * instance claims is different compared to the set of slots we have
         * for it. Check this ASAP to avoid other computational expansive
         * checks later. */
        clusterNode *sender_master = NULL; /* Sender or its master if slave. */
        int dirty_slots = 0; /* Sender claimed slots don't match my view? */

        if (sender) {
            sender_master = nodeIsMaster(sender) ? sender : sender->slaveof;
            if (sender_master) {
                dirty_slots = memcmp(sender_master->slots,
                        hdr->myslots,sizeof(hdr->myslots)) != 0;
            }
        }

        /* 1) If the sender of the message is a master, and we detected that
         *    the set of slots it claims changed, scan the slots to see if we
         *    need to update our configuration. */
        if (sender && nodeIsMaster(sender) && dirty_slots)
            clusterUpdateSlotsConfigWith(sender,senderConfigEpoch,hdr->myslots);

        /* 2) We also check for the reverse condition, that is, the sender
         *    claims to serve slots we know are served by a master with a
         *    greater configEpoch. If this happens we inform the sender.
         *
         * This is useful because sometimes after a partition heals, a
         * reappearing master may be the last one to claim a given set of
         * hash slots, but with a configuration that other instances know to
         * be deprecated. Example:
         *
         * A and B are master and slave for slots 1,2,3.
         * A is partitioned away, B gets promoted.
         * B is partitioned away, and A returns available.
         *
         * Usually B would PING A publishing its set of served slots and its
         * configEpoch, but because of the partition B can't inform A of the
         * new configuration, so other nodes that have an updated table must
         * do it. In this way A will stop to act as a master (or can try to
         * failover if there are the conditions to win the election). */
        if (sender && dirty_slots) {
            int j;

            for (j = 0; j < CLUSTER_SLOTS; j++) {
                if (bitmapTestBit(hdr->myslots,j)) {
                    if (server.cluster->slots[j] == sender ||
                        server.cluster->slots[j] == NULL) continue;
                    if (server.cluster->slots[j]->configEpoch >
                        senderConfigEpoch)
                    {
                        serverLog(LL_VERBOSE,
                            "Node %.40s has old slots configuration, sending "
                            "an UPDATE message about %.40s",
                                sender->name, server.cluster->slots[j]->name);
                        clusterSendUpdate(sender->link,
                            server.cluster->slots[j]);

                        /* TODO: instead of exiting the loop send every other
                         * UPDATE packet for other nodes that are the new owner
                         * of sender's slots. */
                        break;
                    }
                }
            }
        }

        /* If our config epoch collides with the sender's try to fix
         * the problem. */
        if (sender &&
            nodeIsMaster(myself) && nodeIsMaster(sender) &&
            senderConfigEpoch == myself->configEpoch)
        {
            clusterHandleConfigEpochCollision(sender);
        }

        /* Get info from the gossip section */
        if (sender) clusterProcessGossipSection(hdr,link);
    } else if (type == CLUSTERMSG_TYPE_FAIL) {
        clusterNode *failing;

        if (sender) {
            failing = clusterLookupNode(hdr->data.fail.about.nodename);
            if (failing &&
                !(failing->flags & (CLUSTER_NODE_FAIL|CLUSTER_NODE_MYSELF)))
            {
                serverLog(LL_NOTICE,
                    "FAIL message received from %.40s about %.40s",
                    hdr->sender, hdr->data.fail.about.nodename);
                failing->flags |= CLUSTER_NODE_FAIL;
                failing->fail_time = now;
                failing->flags &= ~CLUSTER_NODE_PFAIL;
                clusterDoBeforeSleep(CLUSTER_TODO_SAVE_CONFIG|
                                     CLUSTER_TODO_UPDATE_STATE);
            }
        } else {
            serverLog(LL_NOTICE,
                "Ignoring FAIL message from unknown node %.40s about %.40s",
                hdr->sender, hdr->data.fail.about.nodename);
        }
    } else if (type == CLUSTERMSG_TYPE_PUBLISH) {
        robj *channel, *message;
        uint32_t channel_len, message_len;

        /* Don't bother creating useless objects if there are no
         * Pub/Sub subscribers. */
        if (dictSize(server.pubsub_channels) ||
           listLength(server.pubsub_patterns))
        {
            channel_len = ntohl(hdr->data.publish.msg.channel_len);
            message_len = ntohl(hdr->data.publish.msg.message_len);
            channel = createStringObject(
                        (char*)hdr->data.publish.msg.bulk_data,channel_len);
            message = createStringObject(
                        (char*)hdr->data.publish.msg.bulk_data+channel_len,
                        message_len);
            pubsubPublishMessage(channel,message);
            decrRefCount(channel);
            decrRefCount(message);
        }
    } else if (type == CLUSTERMSG_TYPE_FAILOVER_AUTH_REQUEST) {
        if (!sender) return 1;  /* We don't know that node. */
        clusterSendFailoverAuthIfNeeded(sender,hdr);
    } else if (type == CLUSTERMSG_TYPE_FAILOVER_AUTH_ACK) {
        if (!sender) return 1;  /* We don't know that node. */
        /* We consider this vote only if the sender is a master serving
         * a non zero number of slots, and its currentEpoch is greater or
         * equal to epoch where this node started the election. */
        if (nodeIsMaster(sender) && sender->numslots > 0 &&
            senderCurrentEpoch >= server.cluster->failover_auth_epoch)
        {
            server.cluster->failover_auth_count++;
            /* Maybe we reached a quorum here, set a flag to make sure
             * we check ASAP. */
            clusterDoBeforeSleep(CLUSTER_TODO_HANDLE_FAILOVER);
        }
    } else if (type == CLUSTERMSG_TYPE_MFSTART) {
        /* This message is acceptable only if I'm a master and the sender
         * is one of my slaves. */
        if (!sender || sender->slaveof != myself) return 1;
        /* Manual failover requested from slaves. Initialize the state
         * accordingly. */
        resetManualFailover();
        server.cluster->mf_end = now + CLUSTER_MF_TIMEOUT;
        server.cluster->mf_slave = sender;
        pauseClients(now+(CLUSTER_MF_TIMEOUT*CLUSTER_MF_PAUSE_MULT));
        serverLog(LL_WARNING,"Manual failover requested by replica %.40s.",
            sender->name);
    } else if (type == CLUSTERMSG_TYPE_UPDATE) {
        clusterNode *n; /* The node the update is about. */
        uint64_t reportedConfigEpoch =
                    ntohu64(hdr->data.update.nodecfg.configEpoch);

        if (!sender) return 1;  /* We don't know the sender. */
        n = clusterLookupNode(hdr->data.update.nodecfg.nodename);
        if (!n) return 1;   /* We don't know the reported node. */
        if (n->configEpoch >= reportedConfigEpoch) return 1; /* Nothing new. */

        /* If in our current config the node is a slave, set it as a master. */
        if (nodeIsSlave(n)) clusterSetNodeAsMaster(n);

        /* Update the node's configEpoch. */
        n->configEpoch = reportedConfigEpoch;
        clusterDoBeforeSleep(CLUSTER_TODO_SAVE_CONFIG|
                             CLUSTER_TODO_FSYNC_CONFIG);

        /* Check the bitmap of served slots and update our
         * config accordingly. */
        clusterUpdateSlotsConfigWith(n,reportedConfigEpoch,
            hdr->data.update.nodecfg.slots);
    } else if (type == CLUSTERMSG_TYPE_MODULE) {
        if (!sender) return 1;  /* Protect the module from unknown nodes. */
        /* We need to route this message back to the right module subscribed
         * for the right message type. */
        uint64_t module_id = hdr->data.module.msg.module_id; /* Endian-safe ID */
        uint32_t len = ntohl(hdr->data.module.msg.len);
        uint8_t type = hdr->data.module.msg.type;
        unsigned char *payload = hdr->data.module.msg.bulk_data;
        moduleCallClusterReceivers(sender->name,module_id,type,payload,len);
    } else {
        serverLog(LL_WARNING,"Received unknown packet type: %d", type);
    }
    return 1;
}

/* This function is called when we detect the link with this node is lost.
   We set the node as no longer connected. The Cluster Cron will detect
   this connection and will try to get it connected again.

   Instead if the node is a temporary node used to accept a query, we
   completely free the node on error. */
void handleLinkIOError(clusterLink *link) {
    freeClusterLink(link);
}

/* Send data. This is handled using a trivial send buffer that gets
 * consumed by write(). We don't try to optimize this for speed too much
 * as this is a very low traffic channel. */
void clusterWriteHandler(connection *conn) {
    clusterLink *link = connGetPrivateData(conn);
    ssize_t nwritten;

    nwritten = connWrite(conn, link->sndbuf, sdslen(link->sndbuf));
    if (nwritten <= 0) {
        serverLog(LL_DEBUG,"I/O error writing to node link: %s",
            (nwritten == -1) ? connGetLastError(conn) : "short write");
        handleLinkIOError(link);
        return;
    }
    sdsrange(link->sndbuf,nwritten,-1);
    if (sdslen(link->sndbuf) == 0)
        connSetWriteHandler(link->conn, NULL);
}

/* A connect handler that gets called when a connection to another node
 * gets established.
 */
void clusterLinkConnectHandler(connection *conn) {
    clusterLink *link = connGetPrivateData(conn);
    clusterNode *node = link->node;

    /* Check if connection succeeded */
    if (connGetState(conn) != CONN_STATE_CONNECTED) {
        serverLog(LL_VERBOSE, "Connection with Node %.40s at %s:%d failed: %s",
                node->name, node->ip, node->cport,
                connGetLastError(conn));
        freeClusterLink(link);
        return;
    }

    /* Register a read handler from now on */
    connSetReadHandler(conn, clusterReadHandler);

    /* Queue a PING in the new connection ASAP: this is crucial
     * to avoid false positives in failure detection.
     *
     * If the node is flagged as MEET, we send a MEET message instead
     * of a PING one, to force the receiver to add us in its node
     * table. */
    mstime_t old_ping_sent = node->ping_sent;
    clusterSendPing(link, node->flags & CLUSTER_NODE_MEET ?
            CLUSTERMSG_TYPE_MEET : CLUSTERMSG_TYPE_PING);
    if (old_ping_sent) {
        /* If there was an active ping before the link was
         * disconnected, we want to restore the ping time, otherwise
         * replaced by the clusterSendPing() call. */
        node->ping_sent = old_ping_sent;
    }
    /* We can clear the flag after the first packet is sent.
     * If we'll never receive a PONG, we'll never send new packets
     * to this node. Instead after the PONG is received and we
     * are no longer in meet/handshake status, we want to send
     * normal PING packets. */
    node->flags &= ~CLUSTER_NODE_MEET;

    serverLog(LL_DEBUG,"Connecting with Node %.40s at %s:%d",
            node->name, node->ip, node->cport);
}

/* Read data. Try to read the first field of the header first to check the
 * full length of the packet. When a whole packet is in memory this function
 * will call the function to process the packet. And so forth. */
void clusterReadHandler(connection *conn) {
    clusterMsg buf[1];
    ssize_t nread;
    clusterMsg *hdr;
    clusterLink *link = connGetPrivateData(conn);
    unsigned int readlen, rcvbuflen;

    while(1) { /* Read as long as there is data to read. */
        rcvbuflen = sdslen(link->rcvbuf);
        if (rcvbuflen < 8) {
            /* First, obtain the first 8 bytes to get the full message
             * length. */
            readlen = 8 - rcvbuflen;
        } else {
            /* Finally read the full message. */
            hdr = (clusterMsg*) link->rcvbuf;
            if (rcvbuflen == 8) {
                /* Perform some sanity check on the message signature
                 * and length. */
                if (memcmp(hdr->sig,"RCmb",4) != 0 ||
                    ntohl(hdr->totlen) < CLUSTERMSG_MIN_LEN)
                {
                    serverLog(LL_WARNING,
                        "Bad message length or signature received "
                        "from Cluster bus.");
                    handleLinkIOError(link);
                    return;
                }
            }
            readlen = ntohl(hdr->totlen) - rcvbuflen;
            if (readlen > sizeof(buf)) readlen = sizeof(buf);
        }

        nread = connRead(conn,buf,readlen);
        if (nread == -1 && (connGetState(conn) == CONN_STATE_CONNECTED)) return; /* No more data ready. */

        if (nread <= 0) {
            /* I/O error... */
            serverLog(LL_DEBUG,"I/O error reading from node link: %s",
                (nread == 0) ? "connection closed" : connGetLastError(conn));
            handleLinkIOError(link);
            return;
        } else {
            /* Read data and recast the pointer to the new buffer. */
            link->rcvbuf = sdscatlen(link->rcvbuf,buf,nread);
            hdr = (clusterMsg*) link->rcvbuf;
            rcvbuflen += nread;
        }

        /* Total length obtained? Process this packet. */
        if (rcvbuflen >= 8 && rcvbuflen == ntohl(hdr->totlen)) {
            if (clusterProcessPacket(link)) {
                sdsfree(link->rcvbuf);
                link->rcvbuf = sdsempty();
            } else {
                return; /* Link no longer valid. */
            }
        }
    }
}

/* Put stuff into the send buffer.
 *
 * It is guaranteed that this function will never have as a side effect
 * the link to be invalidated, so it is safe to call this function
 * from event handlers that will do stuff with the same link later. */
void clusterSendMessage(clusterLink *link, unsigned char *msg, size_t msglen) {
    if (sdslen(link->sndbuf) == 0 && msglen != 0)
<<<<<<< HEAD
        aeCreateFileEvent(server.el,link->fd,AE_WRITABLE|AE_BARRIER,
                    clusterWriteHandler,link);
=======
        connSetWriteHandlerWithBarrier(link->conn, clusterWriteHandler, 1);
>>>>>>> 7bf665f1

    link->sndbuf = sdscatlen(link->sndbuf, msg, msglen);

    /* Populate sent messages stats. */
    clusterMsg *hdr = (clusterMsg*) msg;
    uint16_t type = ntohs(hdr->type);
    if (type < CLUSTERMSG_TYPE_COUNT)
        server.cluster->stats_bus_messages_sent[type]++;
}

/* Send a message to all the nodes that are part of the cluster having
 * a connected link.
 *
 * It is guaranteed that this function will never have as a side effect
 * some node->link to be invalidated, so it is safe to call this function
 * from event handlers that will do stuff with node links later. */
void clusterBroadcastMessage(void *buf, size_t len) {
    dictIterator *di;
    dictEntry *de;

    di = dictGetSafeIterator(server.cluster->nodes);
    while((de = dictNext(di)) != NULL) {
        clusterNode *node = dictGetVal(de);

        if (!node->link) continue;
        if (node->flags & (CLUSTER_NODE_MYSELF|CLUSTER_NODE_HANDSHAKE))
            continue;
        clusterSendMessage(node->link,buf,len);
    }
    dictReleaseIterator(di);
}

/* Build the message header. hdr must point to a buffer at least
 * sizeof(clusterMsg) in bytes. */
void clusterBuildMessageHdr(clusterMsg *hdr, int type) {
    int totlen = 0;
    uint64_t offset;
    clusterNode *master;

    /* If this node is a master, we send its slots bitmap and configEpoch.
     * If this node is a slave we send the master's information instead (the
     * node is flagged as slave so the receiver knows that it is NOT really
     * in charge for this slots. */
    master = (nodeIsSlave(myself) && myself->slaveof) ?
              myself->slaveof : myself;

    memset(hdr,0,sizeof(*hdr));
    hdr->ver = htons(CLUSTER_PROTO_VER);
    hdr->sig[0] = 'R';
    hdr->sig[1] = 'C';
    hdr->sig[2] = 'm';
    hdr->sig[3] = 'b';
    hdr->type = htons(type);
    memcpy(hdr->sender,myself->name,CLUSTER_NAMELEN);

    /* If cluster-announce-ip option is enabled, force the receivers of our
     * packets to use the specified address for this node. Otherwise if the
     * first byte is zero, they'll do auto discovery. */
    memset(hdr->myip,0,NET_IP_STR_LEN);
    if (server.cluster_announce_ip) {
        strncpy(hdr->myip,server.cluster_announce_ip,NET_IP_STR_LEN);
        hdr->myip[NET_IP_STR_LEN-1] = '\0';
    }

    /* Handle cluster-announce-port as well. */
    int port = server.tls_cluster ? server.tls_port : server.port;
    int announced_port = server.cluster_announce_port ?
                         server.cluster_announce_port : port;
    int announced_cport = server.cluster_announce_bus_port ?
                          server.cluster_announce_bus_port :
                          (port + CLUSTER_PORT_INCR);

    memcpy(hdr->myslots,master->slots,sizeof(hdr->myslots));
    memset(hdr->slaveof,0,CLUSTER_NAMELEN);
    if (myself->slaveof != NULL)
        memcpy(hdr->slaveof,myself->slaveof->name, CLUSTER_NAMELEN);
    hdr->port = htons(announced_port);
    hdr->cport = htons(announced_cport);
    hdr->flags = htons(myself->flags);
    hdr->state = server.cluster->state;

    /* Set the currentEpoch and configEpochs. */
    hdr->currentEpoch = htonu64(server.cluster->currentEpoch);
    hdr->configEpoch = htonu64(master->configEpoch);

    /* Set the replication offset. */
    if (nodeIsSlave(myself))
        offset = replicationGetSlaveOffset();
    else
        offset = server.master_repl_offset;
    hdr->offset = htonu64(offset);

    /* Set the message flags. */
    if (nodeIsMaster(myself) && server.cluster->mf_end)
        hdr->mflags[0] |= CLUSTERMSG_FLAG0_PAUSED;

    /* Compute the message length for certain messages. For other messages
     * this is up to the caller. */
    if (type == CLUSTERMSG_TYPE_FAIL) {
        totlen = sizeof(clusterMsg)-sizeof(union clusterMsgData);
        totlen += sizeof(clusterMsgDataFail);
    } else if (type == CLUSTERMSG_TYPE_UPDATE) {
        totlen = sizeof(clusterMsg)-sizeof(union clusterMsgData);
        totlen += sizeof(clusterMsgDataUpdate);
    }
    hdr->totlen = htonl(totlen);
    /* For PING, PONG, and MEET, fixing the totlen field is up to the caller. */
}

/* Return non zero if the node is already present in the gossip section of the
 * message pointed by 'hdr' and having 'count' gossip entries. Otherwise
 * zero is returned. Helper for clusterSendPing(). */
int clusterNodeIsInGossipSection(clusterMsg *hdr, int count, clusterNode *n) {
    int j;
    for (j = 0; j < count; j++) {
        if (memcmp(hdr->data.ping.gossip[j].nodename,n->name,
                CLUSTER_NAMELEN) == 0) break;
    }
    return j != count;
}

/* Set the i-th entry of the gossip section in the message pointed by 'hdr'
 * to the info of the specified node 'n'. */
void clusterSetGossipEntry(clusterMsg *hdr, int i, clusterNode *n) {
    clusterMsgDataGossip *gossip;
    gossip = &(hdr->data.ping.gossip[i]);
    memcpy(gossip->nodename,n->name,CLUSTER_NAMELEN);
    gossip->ping_sent = htonl(n->ping_sent/1000);
    gossip->pong_received = htonl(n->pong_received/1000);
    memcpy(gossip->ip,n->ip,sizeof(n->ip));
    gossip->port = htons(n->port);
    gossip->cport = htons(n->cport);
    gossip->flags = htons(n->flags);
    gossip->notused1 = 0;
}

/* Send a PING or PONG packet to the specified node, making sure to add enough
 * gossip informations. */
void clusterSendPing(clusterLink *link, int type) {
    unsigned char *buf;
    clusterMsg *hdr;
    int gossipcount = 0; /* Number of gossip sections added so far. */
    int wanted; /* Number of gossip sections we want to append if possible. */
    int totlen; /* Total packet length. */
    /* freshnodes is the max number of nodes we can hope to append at all:
     * nodes available minus two (ourself and the node we are sending the
     * message to). However practically there may be less valid nodes since
     * nodes in handshake state, disconnected, are not considered. */
    int freshnodes = dictSize(server.cluster->nodes)-2;

    /* How many gossip sections we want to add? 1/10 of the number of nodes
     * and anyway at least 3. Why 1/10?
     *
     * If we have N masters, with N/10 entries, and we consider that in
     * node_timeout we exchange with each other node at least 4 packets
     * (we ping in the worst case in node_timeout/2 time, and we also
     * receive two pings from the host), we have a total of 8 packets
     * in the node_timeout*2 falure reports validity time. So we have
     * that, for a single PFAIL node, we can expect to receive the following
     * number of failure reports (in the specified window of time):
     *
     * PROB * GOSSIP_ENTRIES_PER_PACKET * TOTAL_PACKETS:
     *
     * PROB = probability of being featured in a single gossip entry,
     *        which is 1 / NUM_OF_NODES.
     * ENTRIES = 10.
     * TOTAL_PACKETS = 2 * 4 * NUM_OF_MASTERS.
     *
     * If we assume we have just masters (so num of nodes and num of masters
     * is the same), with 1/10 we always get over the majority, and specifically
     * 80% of the number of nodes, to account for many masters failing at the
     * same time.
     *
     * Since we have non-voting slaves that lower the probability of an entry
     * to feature our node, we set the number of entries per packet as
     * 10% of the total nodes we have. */
    wanted = floor(dictSize(server.cluster->nodes)/10);
    if (wanted < 3) wanted = 3;
    if (wanted > freshnodes) wanted = freshnodes;

    /* Include all the nodes in PFAIL state, so that failure reports are
     * faster to propagate to go from PFAIL to FAIL state. */
    int pfail_wanted = server.cluster->stats_pfail_nodes;

    /* Compute the maxium totlen to allocate our buffer. We'll fix the totlen
     * later according to the number of gossip sections we really were able
     * to put inside the packet. */
    totlen = sizeof(clusterMsg)-sizeof(union clusterMsgData);
    totlen += (sizeof(clusterMsgDataGossip)*(wanted+pfail_wanted));
    /* Note: clusterBuildMessageHdr() expects the buffer to be always at least
     * sizeof(clusterMsg) or more. */
    if (totlen < (int)sizeof(clusterMsg)) totlen = sizeof(clusterMsg);
    buf = zcalloc(totlen);
    hdr = (clusterMsg*) buf;

    /* Populate the header. */
    if (link->node && type == CLUSTERMSG_TYPE_PING)
        link->node->ping_sent = mstime();
    clusterBuildMessageHdr(hdr,type);

    /* Populate the gossip fields */
    int maxiterations = wanted*3;
    while(freshnodes > 0 && gossipcount < wanted && maxiterations--) {
        dictEntry *de = dictGetRandomKey(server.cluster->nodes);
        clusterNode *this = dictGetVal(de);

        /* Don't include this node: the whole packet header is about us
         * already, so we just gossip about other nodes. */
        if (this == myself) continue;

        /* PFAIL nodes will be added later. */
        if (this->flags & CLUSTER_NODE_PFAIL) continue;

        /* In the gossip section don't include:
         * 1) Nodes in HANDSHAKE state.
         * 3) Nodes with the NOADDR flag set.
         * 4) Disconnected nodes if they don't have configured slots.
         */
        if (this->flags & (CLUSTER_NODE_HANDSHAKE|CLUSTER_NODE_NOADDR) ||
            (this->link == NULL && this->numslots == 0))
        {
            freshnodes--; /* Tecnically not correct, but saves CPU. */
            continue;
        }

        /* Do not add a node we already have. */
        if (clusterNodeIsInGossipSection(hdr,gossipcount,this)) continue;

        /* Add it */
        clusterSetGossipEntry(hdr,gossipcount,this);
        freshnodes--;
        gossipcount++;
    }

    /* If there are PFAIL nodes, add them at the end. */
    if (pfail_wanted) {
        dictIterator *di;
        dictEntry *de;

        di = dictGetSafeIterator(server.cluster->nodes);
        while((de = dictNext(di)) != NULL && pfail_wanted > 0) {
            clusterNode *node = dictGetVal(de);
            if (node->flags & CLUSTER_NODE_HANDSHAKE) continue;
            if (node->flags & CLUSTER_NODE_NOADDR) continue;
            if (!(node->flags & CLUSTER_NODE_PFAIL)) continue;
            clusterSetGossipEntry(hdr,gossipcount,node);
            freshnodes--;
            gossipcount++;
            /* We take the count of the slots we allocated, since the
             * PFAIL stats may not match perfectly with the current number
             * of PFAIL nodes. */
            pfail_wanted--;
        }
        dictReleaseIterator(di);
    }

    /* Ready to send... fix the totlen fiend and queue the message in the
     * output buffer. */
    totlen = sizeof(clusterMsg)-sizeof(union clusterMsgData);
    totlen += (sizeof(clusterMsgDataGossip)*gossipcount);
    hdr->count = htons(gossipcount);
    hdr->totlen = htonl(totlen);
    clusterSendMessage(link,buf,totlen);
    zfree(buf);
}

/* Send a PONG packet to every connected node that's not in handshake state
 * and for which we have a valid link.
 *
 * In Redis Cluster pongs are not used just for failure detection, but also
 * to carry important configuration information. So broadcasting a pong is
 * useful when something changes in the configuration and we want to make
 * the cluster aware ASAP (for instance after a slave promotion).
 *
 * The 'target' argument specifies the receiving instances using the
 * defines below:
 *
 * CLUSTER_BROADCAST_ALL -> All known instances.
 * CLUSTER_BROADCAST_LOCAL_SLAVES -> All slaves in my master-slaves ring.
 */
#define CLUSTER_BROADCAST_ALL 0
#define CLUSTER_BROADCAST_LOCAL_SLAVES 1
void clusterBroadcastPong(int target) {
    dictIterator *di;
    dictEntry *de;

    di = dictGetSafeIterator(server.cluster->nodes);
    while((de = dictNext(di)) != NULL) {
        clusterNode *node = dictGetVal(de);

        if (!node->link) continue;
        if (node == myself || nodeInHandshake(node)) continue;
        if (target == CLUSTER_BROADCAST_LOCAL_SLAVES) {
            int local_slave =
                nodeIsSlave(node) && node->slaveof &&
                (node->slaveof == myself || node->slaveof == myself->slaveof);
            if (!local_slave) continue;
        }
        clusterSendPing(node->link,CLUSTERMSG_TYPE_PONG);
    }
    dictReleaseIterator(di);
}

/* Send a PUBLISH message.
 *
 * If link is NULL, then the message is broadcasted to the whole cluster. */
void clusterSendPublish(clusterLink *link, robj *channel, robj *message) {
    unsigned char *payload;
    clusterMsg buf[1];
    clusterMsg *hdr = (clusterMsg*) buf;
    uint32_t totlen;
    uint32_t channel_len, message_len;

    channel = getDecodedObject(channel);
    message = getDecodedObject(message);
    channel_len = sdslen(channel->ptr);
    message_len = sdslen(message->ptr);

    clusterBuildMessageHdr(hdr,CLUSTERMSG_TYPE_PUBLISH);
    totlen = sizeof(clusterMsg)-sizeof(union clusterMsgData);
    totlen += sizeof(clusterMsgDataPublish) - 8 + channel_len + message_len;

    hdr->data.publish.msg.channel_len = htonl(channel_len);
    hdr->data.publish.msg.message_len = htonl(message_len);
    hdr->totlen = htonl(totlen);

    /* Try to use the local buffer if possible */
    if (totlen < sizeof(buf)) {
        payload = (unsigned char*)buf;
    } else {
        payload = zmalloc(totlen);
        memcpy(payload,hdr,sizeof(*hdr));
        hdr = (clusterMsg*) payload;
    }
    memcpy(hdr->data.publish.msg.bulk_data,channel->ptr,sdslen(channel->ptr));
    memcpy(hdr->data.publish.msg.bulk_data+sdslen(channel->ptr),
        message->ptr,sdslen(message->ptr));

    if (link)
        clusterSendMessage(link,payload,totlen);
    else
        clusterBroadcastMessage(payload,totlen);

    decrRefCount(channel);
    decrRefCount(message);
    if (payload != (unsigned char*)buf) zfree(payload);
}

/* Send a FAIL message to all the nodes we are able to contact.
 * The FAIL message is sent when we detect that a node is failing
 * (CLUSTER_NODE_PFAIL) and we also receive a gossip confirmation of this:
 * we switch the node state to CLUSTER_NODE_FAIL and ask all the other
 * nodes to do the same ASAP. */
void clusterSendFail(char *nodename) {
    clusterMsg buf[1];
    clusterMsg *hdr = (clusterMsg*) buf;

    clusterBuildMessageHdr(hdr,CLUSTERMSG_TYPE_FAIL);
    memcpy(hdr->data.fail.about.nodename,nodename,CLUSTER_NAMELEN);
    clusterBroadcastMessage(buf,ntohl(hdr->totlen));
}

/* Send an UPDATE message to the specified link carrying the specified 'node'
 * slots configuration. The node name, slots bitmap, and configEpoch info
 * are included. */
void clusterSendUpdate(clusterLink *link, clusterNode *node) {
    clusterMsg buf[1];
    clusterMsg *hdr = (clusterMsg*) buf;

    if (link == NULL) return;
    clusterBuildMessageHdr(hdr,CLUSTERMSG_TYPE_UPDATE);
    memcpy(hdr->data.update.nodecfg.nodename,node->name,CLUSTER_NAMELEN);
    hdr->data.update.nodecfg.configEpoch = htonu64(node->configEpoch);
    memcpy(hdr->data.update.nodecfg.slots,node->slots,sizeof(node->slots));
    clusterSendMessage(link,(unsigned char*)buf,ntohl(hdr->totlen));
}

/* Send a MODULE message.
 *
 * If link is NULL, then the message is broadcasted to the whole cluster. */
void clusterSendModule(clusterLink *link, uint64_t module_id, uint8_t type,
                       unsigned char *payload, uint32_t len) {
    unsigned char *heapbuf;
    clusterMsg buf[1];
    clusterMsg *hdr = (clusterMsg*) buf;
    uint32_t totlen;

    clusterBuildMessageHdr(hdr,CLUSTERMSG_TYPE_MODULE);
    totlen = sizeof(clusterMsg)-sizeof(union clusterMsgData);
    totlen += sizeof(clusterMsgModule) - 3 + len;

    hdr->data.module.msg.module_id = module_id; /* Already endian adjusted. */
    hdr->data.module.msg.type = type;
    hdr->data.module.msg.len = htonl(len);
    hdr->totlen = htonl(totlen);

    /* Try to use the local buffer if possible */
    if (totlen < sizeof(buf)) {
        heapbuf = (unsigned char*)buf;
    } else {
        heapbuf = zmalloc(totlen);
        memcpy(heapbuf,hdr,sizeof(*hdr));
        hdr = (clusterMsg*) heapbuf;
    }
    memcpy(hdr->data.module.msg.bulk_data,payload,len);

    if (link)
        clusterSendMessage(link,heapbuf,totlen);
    else
        clusterBroadcastMessage(heapbuf,totlen);

    if (heapbuf != (unsigned char*)buf) zfree(heapbuf);
}

/* This function gets a cluster node ID string as target, the same way the nodes
 * addresses are represented in the modules side, resolves the node, and sends
 * the message. If the target is NULL the message is broadcasted.
 *
 * The function returns C_OK if the target is valid, otherwise C_ERR is
 * returned. */
int clusterSendModuleMessageToTarget(const char *target, uint64_t module_id, uint8_t type, unsigned char *payload, uint32_t len) {
    clusterNode *node = NULL;

    if (target != NULL) {
        node = clusterLookupNode(target);
        if (node == NULL || node->link == NULL) return C_ERR;
    }

    clusterSendModule(target ? node->link : NULL,
                      module_id, type, payload, len);
    return C_OK;
}

/* -----------------------------------------------------------------------------
 * CLUSTER Pub/Sub support
 *
 * For now we do very little, just propagating PUBLISH messages across the whole
 * cluster. In the future we'll try to get smarter and avoiding propagating those
 * messages to hosts without receives for a given channel.
 * -------------------------------------------------------------------------- */
void clusterPropagatePublish(robj *channel, robj *message) {
    clusterSendPublish(NULL, channel, message);
}

/* -----------------------------------------------------------------------------
 * SLAVE node specific functions
 * -------------------------------------------------------------------------- */

/* This function sends a FAILOVE_AUTH_REQUEST message to every node in order to
 * see if there is the quorum for this slave instance to failover its failing
 * master.
 *
 * Note that we send the failover request to everybody, master and slave nodes,
 * but only the masters are supposed to reply to our query. */
void clusterRequestFailoverAuth(void) {
    clusterMsg buf[1];
    clusterMsg *hdr = (clusterMsg*) buf;
    uint32_t totlen;

    clusterBuildMessageHdr(hdr,CLUSTERMSG_TYPE_FAILOVER_AUTH_REQUEST);
    /* If this is a manual failover, set the CLUSTERMSG_FLAG0_FORCEACK bit
     * in the header to communicate the nodes receiving the message that
     * they should authorized the failover even if the master is working. */
    if (server.cluster->mf_end) hdr->mflags[0] |= CLUSTERMSG_FLAG0_FORCEACK;
    totlen = sizeof(clusterMsg)-sizeof(union clusterMsgData);
    hdr->totlen = htonl(totlen);
    clusterBroadcastMessage(buf,totlen);
}

/* Send a FAILOVER_AUTH_ACK message to the specified node. */
void clusterSendFailoverAuth(clusterNode *node) {
    clusterMsg buf[1];
    clusterMsg *hdr = (clusterMsg*) buf;
    uint32_t totlen;

    if (!node->link) return;
    clusterBuildMessageHdr(hdr,CLUSTERMSG_TYPE_FAILOVER_AUTH_ACK);
    totlen = sizeof(clusterMsg)-sizeof(union clusterMsgData);
    hdr->totlen = htonl(totlen);
    clusterSendMessage(node->link,(unsigned char*)buf,totlen);
}

/* Send a MFSTART message to the specified node. */
void clusterSendMFStart(clusterNode *node) {
    clusterMsg buf[1];
    clusterMsg *hdr = (clusterMsg*) buf;
    uint32_t totlen;

    if (!node->link) return;
    clusterBuildMessageHdr(hdr,CLUSTERMSG_TYPE_MFSTART);
    totlen = sizeof(clusterMsg)-sizeof(union clusterMsgData);
    hdr->totlen = htonl(totlen);
    clusterSendMessage(node->link,(unsigned char*)buf,totlen);
}

/* Vote for the node asking for our vote if there are the conditions. */
void clusterSendFailoverAuthIfNeeded(clusterNode *node, clusterMsg *request) {
    clusterNode *master = node->slaveof;
    uint64_t requestCurrentEpoch = ntohu64(request->currentEpoch);
    uint64_t requestConfigEpoch = ntohu64(request->configEpoch);
    unsigned char *claimed_slots = request->myslots;
    int force_ack = request->mflags[0] & CLUSTERMSG_FLAG0_FORCEACK;
    int j;

    /* IF we are not a master serving at least 1 slot, we don't have the
     * right to vote, as the cluster size in Redis Cluster is the number
     * of masters serving at least one slot, and quorum is the cluster
     * size + 1 */
    if (nodeIsSlave(myself) || myself->numslots == 0) return;

    /* Request epoch must be >= our currentEpoch.
     * Note that it is impossible for it to actually be greater since
     * our currentEpoch was updated as a side effect of receiving this
     * request, if the request epoch was greater. */
    if (requestCurrentEpoch < server.cluster->currentEpoch) {
        serverLog(LL_WARNING,
            "Failover auth denied to %.40s: reqEpoch (%llu) < curEpoch(%llu)",
            node->name,
            (unsigned long long) requestCurrentEpoch,
            (unsigned long long) server.cluster->currentEpoch);
        return;
    }

    /* I already voted for this epoch? Return ASAP. */
    if (server.cluster->lastVoteEpoch == server.cluster->currentEpoch) {
        serverLog(LL_WARNING,
                "Failover auth denied to %.40s: already voted for epoch %llu",
                node->name,
                (unsigned long long) server.cluster->currentEpoch);
        return;
    }

    /* Node must be a slave and its master down.
     * The master can be non failing if the request is flagged
     * with CLUSTERMSG_FLAG0_FORCEACK (manual failover). */
    if (nodeIsMaster(node) || master == NULL ||
        (!nodeFailed(master) && !force_ack))
    {
        if (nodeIsMaster(node)) {
            serverLog(LL_WARNING,
                    "Failover auth denied to %.40s: it is a master node",
                    node->name);
        } else if (master == NULL) {
            serverLog(LL_WARNING,
                    "Failover auth denied to %.40s: I don't know its master",
                    node->name);
        } else if (!nodeFailed(master)) {
            serverLog(LL_WARNING,
                    "Failover auth denied to %.40s: its master is up",
                    node->name);
        }
        return;
    }

    /* We did not voted for a slave about this master for two
     * times the node timeout. This is not strictly needed for correctness
     * of the algorithm but makes the base case more linear. */
    if (mstime() - node->slaveof->voted_time < server.cluster_node_timeout * 2)
    {
        serverLog(LL_WARNING,
                "Failover auth denied to %.40s: "
                "can't vote about this master before %lld milliseconds",
                node->name,
                (long long) ((server.cluster_node_timeout*2)-
                             (mstime() - node->slaveof->voted_time)));
        return;
    }

    /* The slave requesting the vote must have a configEpoch for the claimed
     * slots that is >= the one of the masters currently serving the same
     * slots in the current configuration. */
    for (j = 0; j < CLUSTER_SLOTS; j++) {
        if (bitmapTestBit(claimed_slots, j) == 0) continue;
        if (server.cluster->slots[j] == NULL ||
            server.cluster->slots[j]->configEpoch <= requestConfigEpoch)
        {
            continue;
        }
        /* If we reached this point we found a slot that in our current slots
         * is served by a master with a greater configEpoch than the one claimed
         * by the slave requesting our vote. Refuse to vote for this slave. */
        serverLog(LL_WARNING,
                "Failover auth denied to %.40s: "
                "slot %d epoch (%llu) > reqEpoch (%llu)",
                node->name, j,
                (unsigned long long) server.cluster->slots[j]->configEpoch,
                (unsigned long long) requestConfigEpoch);
        return;
    }

    /* We can vote for this slave. */
    server.cluster->lastVoteEpoch = server.cluster->currentEpoch;
    node->slaveof->voted_time = mstime();
    clusterDoBeforeSleep(CLUSTER_TODO_SAVE_CONFIG|CLUSTER_TODO_FSYNC_CONFIG);
    clusterSendFailoverAuth(node);
    serverLog(LL_WARNING, "Failover auth granted to %.40s for epoch %llu",
        node->name, (unsigned long long) server.cluster->currentEpoch);
}

/* This function returns the "rank" of this instance, a slave, in the context
 * of its master-slaves ring. The rank of the slave is given by the number of
 * other slaves for the same master that have a better replication offset
 * compared to the local one (better means, greater, so they claim more data).
 *
 * A slave with rank 0 is the one with the greatest (most up to date)
 * replication offset, and so forth. Note that because how the rank is computed
 * multiple slaves may have the same rank, in case they have the same offset.
 *
 * The slave rank is used to add a delay to start an election in order to
 * get voted and replace a failing master. Slaves with better replication
 * offsets are more likely to win. */
int clusterGetSlaveRank(void) {
    long long myoffset;
    int j, rank = 0;
    clusterNode *master;

    serverAssert(nodeIsSlave(myself));
    master = myself->slaveof;
    if (master == NULL) return 0; /* Never called by slaves without master. */

    myoffset = replicationGetSlaveOffset();
    for (j = 0; j < master->numslaves; j++)
        if (master->slaves[j] != myself &&
            !nodeCantFailover(master->slaves[j]) &&
            master->slaves[j]->repl_offset > myoffset) rank++;
    return rank;
}

/* This function is called by clusterHandleSlaveFailover() in order to
 * let the slave log why it is not able to failover. Sometimes there are
 * not the conditions, but since the failover function is called again and
 * again, we can't log the same things continuously.
 *
 * This function works by logging only if a given set of conditions are
 * true:
 *
 * 1) The reason for which the failover can't be initiated changed.
 *    The reasons also include a NONE reason we reset the state to
 *    when the slave finds that its master is fine (no FAIL flag).
 * 2) Also, the log is emitted again if the master is still down and
 *    the reason for not failing over is still the same, but more than
 *    CLUSTER_CANT_FAILOVER_RELOG_PERIOD seconds elapsed.
 * 3) Finally, the function only logs if the slave is down for more than
 *    five seconds + NODE_TIMEOUT. This way nothing is logged when a
 *    failover starts in a reasonable time.
 *
 * The function is called with the reason why the slave can't failover
 * which is one of the integer macros CLUSTER_CANT_FAILOVER_*.
 *
 * The function is guaranteed to be called only if 'myself' is a slave. */
void clusterLogCantFailover(int reason) {
    char *msg;
    static time_t lastlog_time = 0;
    mstime_t nolog_fail_time = server.cluster_node_timeout + 5000;

    /* Don't log if we have the same reason for some time. */
    if (reason == server.cluster->cant_failover_reason &&
        time(NULL)-lastlog_time < CLUSTER_CANT_FAILOVER_RELOG_PERIOD)
        return;

    server.cluster->cant_failover_reason = reason;

    /* We also don't emit any log if the master failed no long ago, the
     * goal of this function is to log slaves in a stalled condition for
     * a long time. */
    if (myself->slaveof &&
        nodeFailed(myself->slaveof) &&
        (mstime() - myself->slaveof->fail_time) < nolog_fail_time) return;

    switch(reason) {
    case CLUSTER_CANT_FAILOVER_DATA_AGE:
        msg = "Disconnected from master for longer than allowed. "
              "Please check the 'cluster-replica-validity-factor' configuration "
              "option.";
        break;
    case CLUSTER_CANT_FAILOVER_WAITING_DELAY:
        msg = "Waiting the delay before I can start a new failover.";
        break;
    case CLUSTER_CANT_FAILOVER_EXPIRED:
        msg = "Failover attempt expired.";
        break;
    case CLUSTER_CANT_FAILOVER_WAITING_VOTES:
        msg = "Waiting for votes, but majority still not reached.";
        break;
    default:
        msg = "Unknown reason code.";
        break;
    }
    lastlog_time = time(NULL);
    serverLog(LL_WARNING,"Currently unable to failover: %s", msg);
}

/* This function implements the final part of automatic and manual failovers,
 * where the slave grabs its master's hash slots, and propagates the new
 * configuration.
 *
 * Note that it's up to the caller to be sure that the node got a new
 * configuration epoch already. */
void clusterFailoverReplaceYourMaster(void) {
    int j;
    clusterNode *oldmaster = myself->slaveof;

    if (nodeIsMaster(myself) || oldmaster == NULL) return;

    /* 1) Turn this node into a master. */
    clusterSetNodeAsMaster(myself);
    replicationUnsetMaster();

    /* 2) Claim all the slots assigned to our master. */
    for (j = 0; j < CLUSTER_SLOTS; j++) {
        if (clusterNodeGetSlotBit(oldmaster,j)) {
            clusterDelSlot(j);
            clusterAddSlot(myself,j);
        }
    }

    /* 3) Update state and save config. */
    clusterUpdateState();
    clusterSaveConfigOrDie(1);

    /* 4) Pong all the other nodes so that they can update the state
     *    accordingly and detect that we switched to master role. */
    clusterBroadcastPong(CLUSTER_BROADCAST_ALL);

    /* 5) If there was a manual failover in progress, clear the state. */
    resetManualFailover();
}

/* This function is called if we are a slave node and our master serving
 * a non-zero amount of hash slots is in FAIL state.
 *
 * The gaol of this function is:
 * 1) To check if we are able to perform a failover, is our data updated?
 * 2) Try to get elected by masters.
 * 3) Perform the failover informing all the other nodes.
 */
void clusterHandleSlaveFailover(void) {
    mstime_t data_age;
    mstime_t auth_age = mstime() - server.cluster->failover_auth_time;
    int needed_quorum = (server.cluster->size / 2) + 1;
    int manual_failover = server.cluster->mf_end != 0 &&
                          server.cluster->mf_can_start;
    mstime_t auth_timeout, auth_retry_time;

    server.cluster->todo_before_sleep &= ~CLUSTER_TODO_HANDLE_FAILOVER;

    /* Compute the failover timeout (the max time we have to send votes
     * and wait for replies), and the failover retry time (the time to wait
     * before trying to get voted again).
     *
     * Timeout is MAX(NODE_TIMEOUT*2,2000) milliseconds.
     * Retry is two times the Timeout.
     */
    auth_timeout = server.cluster_node_timeout*2;
    if (auth_timeout < 2000) auth_timeout = 2000;
    auth_retry_time = auth_timeout*2;

    /* Pre conditions to run the function, that must be met both in case
     * of an automatic or manual failover:
     * 1) We are a slave.
     * 2) Our master is flagged as FAIL, or this is a manual failover.
     * 3) We don't have the no failover configuration set, and this is
     *    not a manual failover.
     * 4) It is serving slots. */
    if (nodeIsMaster(myself) ||
        myself->slaveof == NULL ||
        (!nodeFailed(myself->slaveof) && !manual_failover) ||
        (server.cluster_slave_no_failover && !manual_failover) ||
        myself->slaveof->numslots == 0)
    {
        /* There are no reasons to failover, so we set the reason why we
         * are returning without failing over to NONE. */
        server.cluster->cant_failover_reason = CLUSTER_CANT_FAILOVER_NONE;
        return;
    }

    /* Set data_age to the number of seconds we are disconnected from
     * the master. */
    if (server.repl_state == REPL_STATE_CONNECTED) {
        data_age = (mstime_t)(server.unixtime - server.master->lastinteraction)
                   * 1000;
    } else {
        data_age = (mstime_t)(server.unixtime - server.repl_down_since) * 1000;
    }

    /* Remove the node timeout from the data age as it is fine that we are
     * disconnected from our master at least for the time it was down to be
     * flagged as FAIL, that's the baseline. */
    if (data_age > server.cluster_node_timeout)
        data_age -= server.cluster_node_timeout;

    /* Check if our data is recent enough according to the slave validity
     * factor configured by the user.
     *
     * Check bypassed for manual failovers. */
    if (server.cluster_slave_validity_factor &&
        data_age >
        (((mstime_t)server.repl_ping_slave_period * 1000) +
         (server.cluster_node_timeout * server.cluster_slave_validity_factor)))
    {
        if (!manual_failover) {
            clusterLogCantFailover(CLUSTER_CANT_FAILOVER_DATA_AGE);
            return;
        }
    }

    /* If the previous failover attempt timedout and the retry time has
     * elapsed, we can setup a new one. */
    if (auth_age > auth_retry_time) {
        server.cluster->failover_auth_time = mstime() +
            500 + /* Fixed delay of 500 milliseconds, let FAIL msg propagate. */
            random() % 500; /* Random delay between 0 and 500 milliseconds. */
        server.cluster->failover_auth_count = 0;
        server.cluster->failover_auth_sent = 0;
        server.cluster->failover_auth_rank = clusterGetSlaveRank();
        /* We add another delay that is proportional to the slave rank.
         * Specifically 1 second * rank. This way slaves that have a probably
         * less updated replication offset, are penalized. */
        server.cluster->failover_auth_time +=
            server.cluster->failover_auth_rank * 1000;
        /* However if this is a manual failover, no delay is needed. */
        if (server.cluster->mf_end) {
            server.cluster->failover_auth_time = mstime();
            server.cluster->failover_auth_rank = 0;
	    clusterDoBeforeSleep(CLUSTER_TODO_HANDLE_FAILOVER);
        }
        serverLog(LL_WARNING,
            "Start of election delayed for %lld milliseconds "
            "(rank #%d, offset %lld).",
            server.cluster->failover_auth_time - mstime(),
            server.cluster->failover_auth_rank,
            replicationGetSlaveOffset());
        /* Now that we have a scheduled election, broadcast our offset
         * to all the other slaves so that they'll updated their offsets
         * if our offset is better. */
        clusterBroadcastPong(CLUSTER_BROADCAST_LOCAL_SLAVES);
        return;
    }

    /* It is possible that we received more updated offsets from other
     * slaves for the same master since we computed our election delay.
     * Update the delay if our rank changed.
     *
     * Not performed if this is a manual failover. */
    if (server.cluster->failover_auth_sent == 0 &&
        server.cluster->mf_end == 0)
    {
        int newrank = clusterGetSlaveRank();
        if (newrank > server.cluster->failover_auth_rank) {
            long long added_delay =
                (newrank - server.cluster->failover_auth_rank) * 1000;
            server.cluster->failover_auth_time += added_delay;
            server.cluster->failover_auth_rank = newrank;
            serverLog(LL_WARNING,
                "Replica rank updated to #%d, added %lld milliseconds of delay.",
                newrank, added_delay);
        }
    }

    /* Return ASAP if we can't still start the election. */
    if (mstime() < server.cluster->failover_auth_time) {
        clusterLogCantFailover(CLUSTER_CANT_FAILOVER_WAITING_DELAY);
        return;
    }

    /* Return ASAP if the election is too old to be valid. */
    if (auth_age > auth_timeout) {
        clusterLogCantFailover(CLUSTER_CANT_FAILOVER_EXPIRED);
        return;
    }

    /* Ask for votes if needed. */
    if (server.cluster->failover_auth_sent == 0) {
        server.cluster->currentEpoch++;
        server.cluster->failover_auth_epoch = server.cluster->currentEpoch;
        serverLog(LL_WARNING,"Starting a failover election for epoch %llu.",
            (unsigned long long) server.cluster->currentEpoch);
        clusterRequestFailoverAuth();
        server.cluster->failover_auth_sent = 1;
        clusterDoBeforeSleep(CLUSTER_TODO_SAVE_CONFIG|
                             CLUSTER_TODO_UPDATE_STATE|
                             CLUSTER_TODO_FSYNC_CONFIG);
        return; /* Wait for replies. */
    }

    /* Check if we reached the quorum. */
    if (server.cluster->failover_auth_count >= needed_quorum) {
        /* We have the quorum, we can finally failover the master. */

        serverLog(LL_WARNING,
            "Failover election won: I'm the new master.");

        /* Update my configEpoch to the epoch of the election. */
        if (myself->configEpoch < server.cluster->failover_auth_epoch) {
            myself->configEpoch = server.cluster->failover_auth_epoch;
            serverLog(LL_WARNING,
                "configEpoch set to %llu after successful failover",
                (unsigned long long) myself->configEpoch);
        }

        /* Take responsibility for the cluster slots. */
        clusterFailoverReplaceYourMaster();
    } else {
        clusterLogCantFailover(CLUSTER_CANT_FAILOVER_WAITING_VOTES);
    }
}

/* -----------------------------------------------------------------------------
 * CLUSTER slave migration
 *
 * Slave migration is the process that allows a slave of a master that is
 * already covered by at least another slave, to "migrate" to a master that
 * is orpaned, that is, left with no working slaves.
 * ------------------------------------------------------------------------- */

/* This function is responsible to decide if this replica should be migrated
 * to a different (orphaned) master. It is called by the clusterCron() function
 * only if:
 *
 * 1) We are a slave node.
 * 2) It was detected that there is at least one orphaned master in
 *    the cluster.
 * 3) We are a slave of one of the masters with the greatest number of
 *    slaves.
 *
 * This checks are performed by the caller since it requires to iterate
 * the nodes anyway, so we spend time into clusterHandleSlaveMigration()
 * if definitely needed.
 *
 * The fuction is called with a pre-computed max_slaves, that is the max
 * number of working (not in FAIL state) slaves for a single master.
 *
 * Additional conditions for migration are examined inside the function.
 */
void clusterHandleSlaveMigration(int max_slaves) {
    int j, okslaves = 0;
    clusterNode *mymaster = myself->slaveof, *target = NULL, *candidate = NULL;
    dictIterator *di;
    dictEntry *de;

    /* Step 1: Don't migrate if the cluster state is not ok. */
    if (server.cluster->state != CLUSTER_OK) return;

    /* Step 2: Don't migrate if my master will not be left with at least
     *         'migration-barrier' slaves after my migration. */
    if (mymaster == NULL) return;
    for (j = 0; j < mymaster->numslaves; j++)
        if (!nodeFailed(mymaster->slaves[j]) &&
            !nodeTimedOut(mymaster->slaves[j])) okslaves++;
    if (okslaves <= server.cluster_migration_barrier) return;

    /* Step 3: Identify a candidate for migration, and check if among the
     * masters with the greatest number of ok slaves, I'm the one with the
     * smallest node ID (the "candidate slave").
     *
     * Note: this means that eventually a replica migration will occur
     * since slaves that are reachable again always have their FAIL flag
     * cleared, so eventually there must be a candidate. At the same time
     * this does not mean that there are no race conditions possible (two
     * slaves migrating at the same time), but this is unlikely to
     * happen, and harmless when happens. */
    candidate = myself;
    di = dictGetSafeIterator(server.cluster->nodes);
    while((de = dictNext(di)) != NULL) {
        clusterNode *node = dictGetVal(de);
        int okslaves = 0, is_orphaned = 1;

        /* We want to migrate only if this master is working, orphaned, and
         * used to have slaves or if failed over a master that had slaves
         * (MIGRATE_TO flag). This way we only migrate to instances that were
         * supposed to have replicas. */
        if (nodeIsSlave(node) || nodeFailed(node)) is_orphaned = 0;
        if (!(node->flags & CLUSTER_NODE_MIGRATE_TO)) is_orphaned = 0;

        /* Check number of working slaves. */
        if (nodeIsMaster(node)) okslaves = clusterCountNonFailingSlaves(node);
        if (okslaves > 0) is_orphaned = 0;

        if (is_orphaned) {
            if (!target && node->numslots > 0) target = node;

            /* Track the starting time of the orphaned condition for this
             * master. */
            if (!node->orphaned_time) node->orphaned_time = mstime();
        } else {
            node->orphaned_time = 0;
        }

        /* Check if I'm the slave candidate for the migration: attached
         * to a master with the maximum number of slaves and with the smallest
         * node ID. */
        if (okslaves == max_slaves) {
            for (j = 0; j < node->numslaves; j++) {
                if (memcmp(node->slaves[j]->name,
                           candidate->name,
                           CLUSTER_NAMELEN) < 0)
                {
                    candidate = node->slaves[j];
                }
            }
        }
    }
    dictReleaseIterator(di);

    /* Step 4: perform the migration if there is a target, and if I'm the
     * candidate, but only if the master is continuously orphaned for a
     * couple of seconds, so that during failovers, we give some time to
     * the natural slaves of this instance to advertise their switch from
     * the old master to the new one. */
    if (target && candidate == myself &&
        (mstime()-target->orphaned_time) > CLUSTER_SLAVE_MIGRATION_DELAY &&
       !(server.cluster_module_flags & CLUSTER_MODULE_FLAG_NO_FAILOVER))
    {
        serverLog(LL_WARNING,"Migrating to orphaned master %.40s",
            target->name);
        clusterSetMaster(target);
    }
}

/* -----------------------------------------------------------------------------
 * CLUSTER manual failover
 *
 * This are the important steps performed by slaves during a manual failover:
 * 1) User send CLUSTER FAILOVER command. The failover state is initialized
 *    setting mf_end to the millisecond unix time at which we'll abort the
 *    attempt.
 * 2) Slave sends a MFSTART message to the master requesting to pause clients
 *    for two times the manual failover timeout CLUSTER_MF_TIMEOUT.
 *    When master is paused for manual failover, it also starts to flag
 *    packets with CLUSTERMSG_FLAG0_PAUSED.
 * 3) Slave waits for master to send its replication offset flagged as PAUSED.
 * 4) If slave received the offset from the master, and its offset matches,
 *    mf_can_start is set to 1, and clusterHandleSlaveFailover() will perform
 *    the failover as usually, with the difference that the vote request
 *    will be modified to force masters to vote for a slave that has a
 *    working master.
 *
 * From the point of view of the master things are simpler: when a
 * PAUSE_CLIENTS packet is received the master sets mf_end as well and
 * the sender in mf_slave. During the time limit for the manual failover
 * the master will just send PINGs more often to this slave, flagged with
 * the PAUSED flag, so that the slave will set mf_master_offset when receiving
 * a packet from the master with this flag set.
 *
 * The gaol of the manual failover is to perform a fast failover without
 * data loss due to the asynchronous master-slave replication.
 * -------------------------------------------------------------------------- */

/* Reset the manual failover state. This works for both masters and slavesa
 * as all the state about manual failover is cleared.
 *
 * The function can be used both to initialize the manual failover state at
 * startup or to abort a manual failover in progress. */
void resetManualFailover(void) {
    if (server.cluster->mf_end && clientsArePaused()) {
        server.clients_pause_end_time = 0;
        clientsArePaused(); /* Just use the side effect of the function. */
    }
    server.cluster->mf_end = 0; /* No manual failover in progress. */
    server.cluster->mf_can_start = 0;
    server.cluster->mf_slave = NULL;
    server.cluster->mf_master_offset = 0;
}

/* If a manual failover timed out, abort it. */
void manualFailoverCheckTimeout(void) {
    if (server.cluster->mf_end && server.cluster->mf_end < mstime()) {
        serverLog(LL_WARNING,"Manual failover timed out.");
        resetManualFailover();
    }
}

/* This function is called from the cluster cron function in order to go
 * forward with a manual failover state machine. */
void clusterHandleManualFailover(void) {
    /* Return ASAP if no manual failover is in progress. */
    if (server.cluster->mf_end == 0) return;

    /* If mf_can_start is non-zero, the failover was already triggered so the
     * next steps are performed by clusterHandleSlaveFailover(). */
    if (server.cluster->mf_can_start) return;

    if (server.cluster->mf_master_offset == 0) return; /* Wait for offset... */

    if (server.cluster->mf_master_offset == replicationGetSlaveOffset()) {
        /* Our replication offset matches the master replication offset
         * announced after clients were paused. We can start the failover. */
        server.cluster->mf_can_start = 1;
        serverLog(LL_WARNING,
            "All master replication stream processed, "
            "manual failover can start.");
    }
}

/* -----------------------------------------------------------------------------
 * CLUSTER cron job
 * -------------------------------------------------------------------------- */

/* This is executed 10 times every second */
void clusterCron(void) {
    dictIterator *di;
    dictEntry *de;
    int update_state = 0;
    int orphaned_masters; /* How many masters there are without ok slaves. */
    int max_slaves; /* Max number of ok slaves for a single master. */
    int this_slaves; /* Number of ok slaves for our master (if we are slave). */
    mstime_t min_pong = 0, now = mstime();
    clusterNode *min_pong_node = NULL;
    static unsigned long long iteration = 0;
    mstime_t handshake_timeout;

    iteration++; /* Number of times this function was called so far. */

    /* We want to take myself->ip in sync with the cluster-announce-ip option.
     * The option can be set at runtime via CONFIG SET, so we periodically check
     * if the option changed to reflect this into myself->ip. */
    {
        static char *prev_ip = NULL;
        char *curr_ip = server.cluster_announce_ip;
        int changed = 0;

        if (prev_ip == NULL && curr_ip != NULL) changed = 1;
        else if (prev_ip != NULL && curr_ip == NULL) changed = 1;
        else if (prev_ip && curr_ip && strcmp(prev_ip,curr_ip)) changed = 1;

        if (changed) {
            if (prev_ip) zfree(prev_ip);
            prev_ip = curr_ip;

            if (curr_ip) {
                /* We always take a copy of the previous IP address, by
                 * duplicating the string. This way later we can check if
                 * the address really changed. */
                prev_ip = zstrdup(prev_ip);
                strncpy(myself->ip,server.cluster_announce_ip,NET_IP_STR_LEN);
                myself->ip[NET_IP_STR_LEN-1] = '\0';
            } else {
                myself->ip[0] = '\0'; /* Force autodetection. */
            }
        }
    }

    /* The handshake timeout is the time after which a handshake node that was
     * not turned into a normal node is removed from the nodes. Usually it is
     * just the NODE_TIMEOUT value, but when NODE_TIMEOUT is too small we use
     * the value of 1 second. */
    handshake_timeout = server.cluster_node_timeout;
    if (handshake_timeout < 1000) handshake_timeout = 1000;

    /* Update myself flags. */
    clusterUpdateMyselfFlags();

    /* Check if we have disconnected nodes and re-establish the connection.
     * Also update a few stats while we are here, that can be used to make
     * better decisions in other part of the code. */
    di = dictGetSafeIterator(server.cluster->nodes);
    server.cluster->stats_pfail_nodes = 0;
    while((de = dictNext(di)) != NULL) {
        clusterNode *node = dictGetVal(de);

        /* Not interested in reconnecting the link with myself or nodes
         * for which we have no address. */
        if (node->flags & (CLUSTER_NODE_MYSELF|CLUSTER_NODE_NOADDR)) continue;

        if (node->flags & CLUSTER_NODE_PFAIL)
            server.cluster->stats_pfail_nodes++;

        /* A Node in HANDSHAKE state has a limited lifespan equal to the
         * configured node timeout. */
        if (nodeInHandshake(node) && now - node->ctime > handshake_timeout) {
            clusterDelNode(node);
            continue;
        }

        if (node->link == NULL) {
            clusterLink *link = createClusterLink(node);
            link->conn = server.tls_cluster ? connCreateTLS() : connCreateSocket();
            connSetPrivateData(link->conn, link);
            if (connConnect(link->conn, node->ip, node->cport, NET_FIRST_BIND_ADDR,
                        clusterLinkConnectHandler) == -1) {
                /* We got a synchronous error from connect before
                 * clusterSendPing() had a chance to be called.
                 * If node->ping_sent is zero, failure detection can't work,
                 * so we claim we actually sent a ping now (that will
                 * be really sent as soon as the link is obtained). */
                if (node->ping_sent == 0) node->ping_sent = mstime();
                serverLog(LL_DEBUG, "Unable to connect to "
                    "Cluster Node [%s]:%d -> %s", node->ip,
                    node->cport, server.neterr);

                freeClusterLink(link);
                continue;
            }
            node->link = link;
        }
    }
    dictReleaseIterator(di);

    /* Ping some random node 1 time every 10 iterations, so that we usually ping
     * one random node every second. */
    if (!(iteration % 10)) {
        int j;

        /* Check a few random nodes and ping the one with the oldest
         * pong_received time. */
        for (j = 0; j < 5; j++) {
            de = dictGetRandomKey(server.cluster->nodes);
            clusterNode *this = dictGetVal(de);

            /* Don't ping nodes disconnected or with a ping currently active. */
            if (this->link == NULL || this->ping_sent != 0) continue;
            if (this->flags & (CLUSTER_NODE_MYSELF|CLUSTER_NODE_HANDSHAKE))
                continue;
            if (min_pong_node == NULL || min_pong > this->pong_received) {
                min_pong_node = this;
                min_pong = this->pong_received;
            }
        }
        if (min_pong_node) {
            serverLog(LL_DEBUG,"Pinging node %.40s", min_pong_node->name);
            clusterSendPing(min_pong_node->link, CLUSTERMSG_TYPE_PING);
        }
    }

    /* Iterate nodes to check if we need to flag something as failing.
     * This loop is also responsible to:
     * 1) Check if there are orphaned masters (masters without non failing
     *    slaves).
     * 2) Count the max number of non failing slaves for a single master.
     * 3) Count the number of slaves for our master, if we are a slave. */
    orphaned_masters = 0;
    max_slaves = 0;
    this_slaves = 0;
    di = dictGetSafeIterator(server.cluster->nodes);
    while((de = dictNext(di)) != NULL) {
        clusterNode *node = dictGetVal(de);
        now = mstime(); /* Use an updated time at every iteration. */

        if (node->flags &
            (CLUSTER_NODE_MYSELF|CLUSTER_NODE_NOADDR|CLUSTER_NODE_HANDSHAKE))
                continue;

        /* Orphaned master check, useful only if the current instance
         * is a slave that may migrate to another master. */
        if (nodeIsSlave(myself) && nodeIsMaster(node) && !nodeFailed(node)) {
            int okslaves = clusterCountNonFailingSlaves(node);

            /* A master is orphaned if it is serving a non-zero number of
             * slots, have no working slaves, but used to have at least one
             * slave, or failed over a master that used to have slaves. */
            if (okslaves == 0 && node->numslots > 0 &&
                node->flags & CLUSTER_NODE_MIGRATE_TO)
            {
                orphaned_masters++;
            }
            if (okslaves > max_slaves) max_slaves = okslaves;
            if (nodeIsSlave(myself) && myself->slaveof == node)
                this_slaves = okslaves;
        }

        /* If we are not receiving any data for more than half the cluster
         * timeout, reconnect the link: maybe there is a connection
         * issue even if the node is alive. */
        mstime_t ping_delay = now - node->ping_sent;
        mstime_t data_delay = now - node->data_received;
        if (node->link && /* is connected */
            now - node->link->ctime >
            server.cluster_node_timeout && /* was not already reconnected */
            node->ping_sent && /* we already sent a ping */
            node->pong_received < node->ping_sent && /* still waiting pong */
            /* and we are waiting for the pong more than timeout/2 */
            ping_delay > server.cluster_node_timeout/2 &&
            /* and in such interval we are not seeing any traffic at all. */
            data_delay > server.cluster_node_timeout/2)
        {
            /* Disconnect the link, it will be reconnected automatically. */
            freeClusterLink(node->link);
        }

        /* If we have currently no active ping in this instance, and the
         * received PONG is older than half the cluster timeout, send
         * a new ping now, to ensure all the nodes are pinged without
         * a too big delay. */
        if (node->link &&
            node->ping_sent == 0 &&
            (now - node->pong_received) > server.cluster_node_timeout/2)
        {
            clusterSendPing(node->link, CLUSTERMSG_TYPE_PING);
            continue;
        }

        /* If we are a master and one of the slaves requested a manual
         * failover, ping it continuously. */
        if (server.cluster->mf_end &&
            nodeIsMaster(myself) &&
            server.cluster->mf_slave == node &&
            node->link)
        {
            clusterSendPing(node->link, CLUSTERMSG_TYPE_PING);
            continue;
        }

        /* Check only if we have an active ping for this instance. */
        if (node->ping_sent == 0) continue;

        /* Check if this node looks unreachable.
         * Note that if we already received the PONG, then node->ping_sent
         * is zero, so can't reach this code at all, so we don't risk of
         * checking for a PONG delay if we didn't sent the PING.
         *
         * We also consider every incoming data as proof of liveness, since
         * our cluster bus link is also used for data: under heavy data
         * load pong delays are possible. */
        mstime_t node_delay = (ping_delay < data_delay) ? ping_delay :
                                                          data_delay;

        if (node_delay > server.cluster_node_timeout) {
            /* Timeout reached. Set the node as possibly failing if it is
             * not already in this state. */
            if (!(node->flags & (CLUSTER_NODE_PFAIL|CLUSTER_NODE_FAIL))) {
                serverLog(LL_DEBUG,"*** NODE %.40s possibly failing",
                    node->name);
                node->flags |= CLUSTER_NODE_PFAIL;
                update_state = 1;
            }
        }
    }
    dictReleaseIterator(di);

    /* If we are a slave node but the replication is still turned off,
     * enable it if we know the address of our master and it appears to
     * be up. */
    if (nodeIsSlave(myself) &&
        server.masterhost == NULL &&
        myself->slaveof &&
        nodeHasAddr(myself->slaveof))
    {
        replicationSetMaster(myself->slaveof->ip, myself->slaveof->port);
    }

    /* Abourt a manual failover if the timeout is reached. */
    manualFailoverCheckTimeout();

    if (nodeIsSlave(myself)) {
        clusterHandleManualFailover();
        if (!(server.cluster_module_flags & CLUSTER_MODULE_FLAG_NO_FAILOVER))
            clusterHandleSlaveFailover();
        /* If there are orphaned slaves, and we are a slave among the masters
         * with the max number of non-failing slaves, consider migrating to
         * the orphaned masters. Note that it does not make sense to try
         * a migration if there is no master with at least *two* working
         * slaves. */
        if (orphaned_masters && max_slaves >= 2 && this_slaves == max_slaves)
            clusterHandleSlaveMigration(max_slaves);
    }

    if (update_state || server.cluster->state == CLUSTER_FAIL)
        clusterUpdateState();
}

/* This function is called before the event handler returns to sleep for
 * events. It is useful to perform operations that must be done ASAP in
 * reaction to events fired but that are not safe to perform inside event
 * handlers, or to perform potentially expansive tasks that we need to do
 * a single time before replying to clients. */
void clusterBeforeSleep(void) {
    /* Handle failover, this is needed when it is likely that there is already
     * the quorum from masters in order to react fast. */
    if (server.cluster->todo_before_sleep & CLUSTER_TODO_HANDLE_FAILOVER)
        clusterHandleSlaveFailover();

    /* Update the cluster state. */
    if (server.cluster->todo_before_sleep & CLUSTER_TODO_UPDATE_STATE)
        clusterUpdateState();

    /* Save the config, possibly using fsync. */
    if (server.cluster->todo_before_sleep & CLUSTER_TODO_SAVE_CONFIG) {
        int fsync = server.cluster->todo_before_sleep &
                    CLUSTER_TODO_FSYNC_CONFIG;
        clusterSaveConfigOrDie(fsync);
    }

    /* Reset our flags (not strictly needed since every single function
     * called for flags set should be able to clear its flag). */
    server.cluster->todo_before_sleep = 0;
}

void clusterDoBeforeSleep(int flags) {
    server.cluster->todo_before_sleep |= flags;
}

/* -----------------------------------------------------------------------------
 * Slots management
 * -------------------------------------------------------------------------- */

/* Test bit 'pos' in a generic bitmap. Return 1 if the bit is set,
 * otherwise 0. */
int bitmapTestBit(unsigned char *bitmap, int pos) {
    off_t byte = pos/8;
    int bit = pos&7;
    return (bitmap[byte] & (1<<bit)) != 0;
}

/* Set the bit at position 'pos' in a bitmap. */
void bitmapSetBit(unsigned char *bitmap, int pos) {
    off_t byte = pos/8;
    int bit = pos&7;
    bitmap[byte] |= 1<<bit;
}

/* Clear the bit at position 'pos' in a bitmap. */
void bitmapClearBit(unsigned char *bitmap, int pos) {
    off_t byte = pos/8;
    int bit = pos&7;
    bitmap[byte] &= ~(1<<bit);
}

/* Return non-zero if there is at least one master with slaves in the cluster.
 * Otherwise zero is returned. Used by clusterNodeSetSlotBit() to set the
 * MIGRATE_TO flag the when a master gets the first slot. */
int clusterMastersHaveSlaves(void) {
    dictIterator *di = dictGetSafeIterator(server.cluster->nodes);
    dictEntry *de;
    int slaves = 0;
    while((de = dictNext(di)) != NULL) {
        clusterNode *node = dictGetVal(de);

        if (nodeIsSlave(node)) continue;
        slaves += node->numslaves;
    }
    dictReleaseIterator(di);
    return slaves != 0;
}

/* Set the slot bit and return the old value. */
int clusterNodeSetSlotBit(clusterNode *n, int slot) {
    int old = bitmapTestBit(n->slots,slot);
    bitmapSetBit(n->slots,slot);
    if (!old) {
        n->numslots++;
        /* When a master gets its first slot, even if it has no slaves,
         * it gets flagged with MIGRATE_TO, that is, the master is a valid
         * target for replicas migration, if and only if at least one of
         * the other masters has slaves right now.
         *
         * Normally masters are valid targerts of replica migration if:
         * 1. The used to have slaves (but no longer have).
         * 2. They are slaves failing over a master that used to have slaves.
         *
         * However new masters with slots assigned are considered valid
         * migration tagets if the rest of the cluster is not a slave-less.
         *
         * See https://github.com/antirez/redis/issues/3043 for more info. */
        if (n->numslots == 1 && clusterMastersHaveSlaves())
            n->flags |= CLUSTER_NODE_MIGRATE_TO;
    }
    return old;
}

/* Clear the slot bit and return the old value. */
int clusterNodeClearSlotBit(clusterNode *n, int slot) {
    int old = bitmapTestBit(n->slots,slot);
    bitmapClearBit(n->slots,slot);
    if (old) n->numslots--;
    return old;
}

/* Return the slot bit from the cluster node structure. */
int clusterNodeGetSlotBit(clusterNode *n, int slot) {
    return bitmapTestBit(n->slots,slot);
}

/* Add the specified slot to the list of slots that node 'n' will
 * serve. Return C_OK if the operation ended with success.
 * If the slot is already assigned to another instance this is considered
 * an error and C_ERR is returned. */
int clusterAddSlot(clusterNode *n, int slot) {
    if (server.cluster->slots[slot]) return C_ERR;
    clusterNodeSetSlotBit(n,slot);
    server.cluster->slots[slot] = n;
    return C_OK;
}

/* Delete the specified slot marking it as unassigned.
 * Returns C_OK if the slot was assigned, otherwise if the slot was
 * already unassigned C_ERR is returned. */
int clusterDelSlot(int slot) {
    clusterNode *n = server.cluster->slots[slot];

    if (!n) return C_ERR;
    serverAssert(clusterNodeClearSlotBit(n,slot) == 1);
    server.cluster->slots[slot] = NULL;
    return C_OK;
}

/* Delete all the slots associated with the specified node.
 * The number of deleted slots is returned. */
int clusterDelNodeSlots(clusterNode *node) {
    int deleted = 0, j;

    for (j = 0; j < CLUSTER_SLOTS; j++) {
        if (clusterNodeGetSlotBit(node,j)) {
            clusterDelSlot(j);
            deleted++;
        }
    }
    return deleted;
}

/* Clear the migrating / importing state for all the slots.
 * This is useful at initialization and when turning a master into slave. */
void clusterCloseAllSlots(void) {
    memset(server.cluster->migrating_slots_to,0,
        sizeof(server.cluster->migrating_slots_to));
    memset(server.cluster->importing_slots_from,0,
        sizeof(server.cluster->importing_slots_from));
}

/* -----------------------------------------------------------------------------
 * Cluster state evaluation function
 * -------------------------------------------------------------------------- */

/* The following are defines that are only used in the evaluation function
 * and are based on heuristics. Actually the main point about the rejoin and
 * writable delay is that they should be a few orders of magnitude larger
 * than the network latency. */
#define CLUSTER_MAX_REJOIN_DELAY 5000
#define CLUSTER_MIN_REJOIN_DELAY 500
#define CLUSTER_WRITABLE_DELAY 2000

void clusterUpdateState(void) {
    int j, new_state;
    int reachable_masters = 0;
    static mstime_t among_minority_time;
    static mstime_t first_call_time = 0;

    server.cluster->todo_before_sleep &= ~CLUSTER_TODO_UPDATE_STATE;

    /* If this is a master node, wait some time before turning the state
     * into OK, since it is not a good idea to rejoin the cluster as a writable
     * master, after a reboot, without giving the cluster a chance to
     * reconfigure this node. Note that the delay is calculated starting from
     * the first call to this function and not since the server start, in order
     * to don't count the DB loading time. */
    if (first_call_time == 0) first_call_time = mstime();
    if (nodeIsMaster(myself) &&
        server.cluster->state == CLUSTER_FAIL &&
        mstime() - first_call_time < CLUSTER_WRITABLE_DELAY) return;

    /* Start assuming the state is OK. We'll turn it into FAIL if there
     * are the right conditions. */
    new_state = CLUSTER_OK;

    /* Check if all the slots are covered. */
    if (server.cluster_require_full_coverage) {
        for (j = 0; j < CLUSTER_SLOTS; j++) {
            if (server.cluster->slots[j] == NULL ||
                server.cluster->slots[j]->flags & (CLUSTER_NODE_FAIL))
            {
                new_state = CLUSTER_FAIL;
                break;
            }
        }
    }

    /* Compute the cluster size, that is the number of master nodes
     * serving at least a single slot.
     *
     * At the same time count the number of reachable masters having
     * at least one slot. */
    {
        dictIterator *di;
        dictEntry *de;

        server.cluster->size = 0;
        di = dictGetSafeIterator(server.cluster->nodes);
        while((de = dictNext(di)) != NULL) {
            clusterNode *node = dictGetVal(de);

            if (nodeIsMaster(node) && node->numslots) {
                server.cluster->size++;
                if ((node->flags & (CLUSTER_NODE_FAIL|CLUSTER_NODE_PFAIL)) == 0)
                    reachable_masters++;
            }
        }
        dictReleaseIterator(di);
    }

    /* If we are in a minority partition, change the cluster state
     * to FAIL. */
    {
        int needed_quorum = (server.cluster->size / 2) + 1;

        if (reachable_masters < needed_quorum) {
            new_state = CLUSTER_FAIL;
            among_minority_time = mstime();
        }
    }

    /* Log a state change */
    if (new_state != server.cluster->state) {
        mstime_t rejoin_delay = server.cluster_node_timeout;

        /* If the instance is a master and was partitioned away with the
         * minority, don't let it accept queries for some time after the
         * partition heals, to make sure there is enough time to receive
         * a configuration update. */
        if (rejoin_delay > CLUSTER_MAX_REJOIN_DELAY)
            rejoin_delay = CLUSTER_MAX_REJOIN_DELAY;
        if (rejoin_delay < CLUSTER_MIN_REJOIN_DELAY)
            rejoin_delay = CLUSTER_MIN_REJOIN_DELAY;

        if (new_state == CLUSTER_OK &&
            nodeIsMaster(myself) &&
            mstime() - among_minority_time < rejoin_delay)
        {
            return;
        }

        /* Change the state and log the event. */
        serverLog(LL_WARNING,"Cluster state changed: %s",
            new_state == CLUSTER_OK ? "ok" : "fail");
        server.cluster->state = new_state;
    }
}

/* This function is called after the node startup in order to verify that data
 * loaded from disk is in agreement with the cluster configuration:
 *
 * 1) If we find keys about hash slots we have no responsibility for, the
 *    following happens:
 *    A) If no other node is in charge according to the current cluster
 *       configuration, we add these slots to our node.
 *    B) If according to our config other nodes are already in charge for
 *       this lots, we set the slots as IMPORTING from our point of view
 *       in order to justify we have those slots, and in order to make
 *       redis-trib aware of the issue, so that it can try to fix it.
 * 2) If we find data in a DB different than DB0 we return C_ERR to
 *    signal the caller it should quit the server with an error message
 *    or take other actions.
 *
 * The function always returns C_OK even if it will try to correct
 * the error described in "1". However if data is found in DB different
 * from DB0, C_ERR is returned.
 *
 * The function also uses the logging facility in order to warn the user
 * about desynchronizations between the data we have in memory and the
 * cluster configuration. */
int verifyClusterConfigWithData(void) {
    int j;
    int update_config = 0;

    /* Return ASAP if a module disabled cluster redirections. In that case
     * every master can store keys about every possible hash slot. */
    if (server.cluster_module_flags & CLUSTER_MODULE_FLAG_NO_REDIRECTION)
        return C_OK;

    /* If this node is a slave, don't perform the check at all as we
     * completely depend on the replication stream. */
    if (nodeIsSlave(myself)) return C_OK;

    /* Make sure we only have keys in DB0. */
    for (j = 1; j < server.dbnum; j++) {
        if (dictSize(server.db[j].dict)) return C_ERR;
    }

    /* Check that all the slots we see populated memory have a corresponding
     * entry in the cluster table. Otherwise fix the table. */
    for (j = 0; j < CLUSTER_SLOTS; j++) {
        if (!countKeysInSlot(j)) continue; /* No keys in this slot. */
        /* Check if we are assigned to this slot or if we are importing it.
         * In both cases check the next slot as the configuration makes
         * sense. */
        if (server.cluster->slots[j] == myself ||
            server.cluster->importing_slots_from[j] != NULL) continue;

        /* If we are here data and cluster config don't agree, and we have
         * slot 'j' populated even if we are not importing it, nor we are
         * assigned to this slot. Fix this condition. */

        update_config++;
        /* Case A: slot is unassigned. Take responsibility for it. */
        if (server.cluster->slots[j] == NULL) {
            serverLog(LL_WARNING, "I have keys for unassigned slot %d. "
                                    "Taking responsibility for it.",j);
            clusterAddSlot(myself,j);
        } else {
            serverLog(LL_WARNING, "I have keys for slot %d, but the slot is "
                                    "assigned to another node. "
                                    "Setting it to importing state.",j);
            server.cluster->importing_slots_from[j] = server.cluster->slots[j];
        }
    }
    if (update_config) clusterSaveConfigOrDie(1);
    return C_OK;
}

/* -----------------------------------------------------------------------------
 * SLAVE nodes handling
 * -------------------------------------------------------------------------- */

/* Set the specified node 'n' as master for this node.
 * If this node is currently a master, it is turned into a slave. */
void clusterSetMaster(clusterNode *n) {
    serverAssert(n != myself);
    serverAssert(myself->numslots == 0);

    if (nodeIsMaster(myself)) {
        myself->flags &= ~(CLUSTER_NODE_MASTER|CLUSTER_NODE_MIGRATE_TO);
        myself->flags |= CLUSTER_NODE_SLAVE;
        clusterCloseAllSlots();
    } else {
        if (myself->slaveof)
            clusterNodeRemoveSlave(myself->slaveof,myself);
    }
    myself->slaveof = n;
    clusterNodeAddSlave(n,myself);
    replicationSetMaster(n->ip, n->port);
    resetManualFailover();
}

/* -----------------------------------------------------------------------------
 * Nodes to string representation functions.
 * -------------------------------------------------------------------------- */

struct redisNodeFlags {
    uint16_t flag;
    char *name;
};

static struct redisNodeFlags redisNodeFlagsTable[] = {
    {CLUSTER_NODE_MYSELF,       "myself,"},
    {CLUSTER_NODE_MASTER,       "master,"},
    {CLUSTER_NODE_SLAVE,        "slave,"},
    {CLUSTER_NODE_PFAIL,        "fail?,"},
    {CLUSTER_NODE_FAIL,         "fail,"},
    {CLUSTER_NODE_HANDSHAKE,    "handshake,"},
    {CLUSTER_NODE_NOADDR,       "noaddr,"},
    {CLUSTER_NODE_NOFAILOVER,   "nofailover,"}
};

/* Concatenate the comma separated list of node flags to the given SDS
 * string 'ci'. */
sds representClusterNodeFlags(sds ci, uint16_t flags) {
    size_t orig_len = sdslen(ci);
    int i, size = sizeof(redisNodeFlagsTable)/sizeof(struct redisNodeFlags);
    for (i = 0; i < size; i++) {
        struct redisNodeFlags *nodeflag = redisNodeFlagsTable + i;
        if (flags & nodeflag->flag) ci = sdscat(ci, nodeflag->name);
    }
    /* If no flag was added, add the "noflags" special flag. */
    if (sdslen(ci) == orig_len) ci = sdscat(ci,"noflags,");
    sdsIncrLen(ci,-1); /* Remove trailing comma. */
    return ci;
}

/* Generate a csv-alike representation of the specified cluster node.
 * See clusterGenNodesDescription() top comment for more information.
 *
 * The function returns the string representation as an SDS string. */
sds clusterGenNodeDescription(clusterNode *node) {
    int j, start;
    sds ci;

    /* Node coordinates */
    ci = sdscatprintf(sdsempty(),"%.40s %s:%d@%d ",
        node->name,
        node->ip,
        node->port,
        node->cport);

    /* Flags */
    ci = representClusterNodeFlags(ci, node->flags);

    /* Slave of... or just "-" */
    if (node->slaveof)
        ci = sdscatprintf(ci," %.40s ",node->slaveof->name);
    else
        ci = sdscatlen(ci," - ",3);

    unsigned long long nodeEpoch = node->configEpoch;
    if (nodeIsSlave(node) && node->slaveof) {
        nodeEpoch = node->slaveof->configEpoch;
    }
    /* Latency from the POV of this node, config epoch, link status */
    ci = sdscatprintf(ci,"%lld %lld %llu %s",
        (long long) node->ping_sent,
        (long long) node->pong_received,
        nodeEpoch,
        (node->link || node->flags & CLUSTER_NODE_MYSELF) ?
                    "connected" : "disconnected");

    /* Slots served by this instance */
    start = -1;
    for (j = 0; j < CLUSTER_SLOTS; j++) {
        int bit;

        if ((bit = clusterNodeGetSlotBit(node,j)) != 0) {
            if (start == -1) start = j;
        }
        if (start != -1 && (!bit || j == CLUSTER_SLOTS-1)) {
            if (bit && j == CLUSTER_SLOTS-1) j++;

            if (start == j-1) {
                ci = sdscatprintf(ci," %d",start);
            } else {
                ci = sdscatprintf(ci," %d-%d",start,j-1);
            }
            start = -1;
        }
    }

    /* Just for MYSELF node we also dump info about slots that
     * we are migrating to other instances or importing from other
     * instances. */
    if (node->flags & CLUSTER_NODE_MYSELF) {
        for (j = 0; j < CLUSTER_SLOTS; j++) {
            if (server.cluster->migrating_slots_to[j]) {
                ci = sdscatprintf(ci," [%d->-%.40s]",j,
                    server.cluster->migrating_slots_to[j]->name);
            } else if (server.cluster->importing_slots_from[j]) {
                ci = sdscatprintf(ci," [%d-<-%.40s]",j,
                    server.cluster->importing_slots_from[j]->name);
            }
        }
    }
    return ci;
}

/* Generate a csv-alike representation of the nodes we are aware of,
 * including the "myself" node, and return an SDS string containing the
 * representation (it is up to the caller to free it).
 *
 * All the nodes matching at least one of the node flags specified in
 * "filter" are excluded from the output, so using zero as a filter will
 * include all the known nodes in the representation, including nodes in
 * the HANDSHAKE state.
 *
 * The representation obtained using this function is used for the output
 * of the CLUSTER NODES function, and as format for the cluster
 * configuration file (nodes.conf) for a given node. */
sds clusterGenNodesDescription(int filter) {
    sds ci = sdsempty(), ni;
    dictIterator *di;
    dictEntry *de;

    di = dictGetSafeIterator(server.cluster->nodes);
    while((de = dictNext(di)) != NULL) {
        clusterNode *node = dictGetVal(de);

        if (node->flags & filter) continue;
        ni = clusterGenNodeDescription(node);
        ci = sdscatsds(ci,ni);
        sdsfree(ni);
        ci = sdscatlen(ci,"\n",1);
    }
    dictReleaseIterator(di);
    return ci;
}

/* -----------------------------------------------------------------------------
 * CLUSTER command
 * -------------------------------------------------------------------------- */

const char *clusterGetMessageTypeString(int type) {
    switch(type) {
    case CLUSTERMSG_TYPE_PING: return "ping";
    case CLUSTERMSG_TYPE_PONG: return "pong";
    case CLUSTERMSG_TYPE_MEET: return "meet";
    case CLUSTERMSG_TYPE_FAIL: return "fail";
    case CLUSTERMSG_TYPE_PUBLISH: return "publish";
    case CLUSTERMSG_TYPE_FAILOVER_AUTH_REQUEST: return "auth-req";
    case CLUSTERMSG_TYPE_FAILOVER_AUTH_ACK: return "auth-ack";
    case CLUSTERMSG_TYPE_UPDATE: return "update";
    case CLUSTERMSG_TYPE_MFSTART: return "mfstart";
<<<<<<< HEAD
=======
    case CLUSTERMSG_TYPE_MODULE: return "module";
>>>>>>> 7bf665f1
    }
    return "unknown";
}

int getSlotOrReply(client *c, robj *o) {
    long long slot;

    if (getLongLongFromObject(o,&slot) != C_OK ||
        slot < 0 || slot >= CLUSTER_SLOTS)
    {
        addReplyError(c,"Invalid or out of range slot");
        return -1;
    }
    return (int) slot;
}

void clusterReplyMultiBulkSlots(client *c) {
    /* Format: 1) 1) start slot
     *            2) end slot
     *            3) 1) master IP
     *               2) master port
     *               3) node ID
     *            4) 1) replica IP
     *               2) replica port
     *               3) node ID
     *           ... continued until done
     */

    int num_masters = 0;
    void *slot_replylen = addReplyDeferredLen(c);

    dictEntry *de;
    dictIterator *di = dictGetSafeIterator(server.cluster->nodes);
    while((de = dictNext(di)) != NULL) {
        clusterNode *node = dictGetVal(de);
        int j = 0, start = -1;
        int i, nested_elements = 0;

        /* Skip slaves (that are iterated when producing the output of their
         * master) and  masters not serving any slot. */
        if (!nodeIsMaster(node) || node->numslots == 0) continue;

        for(i = 0; i < node->numslaves; i++) {
            if (nodeFailed(node->slaves[i])) continue;
            nested_elements++;
        }

        for (j = 0; j < CLUSTER_SLOTS; j++) {
            int bit, i;

            if ((bit = clusterNodeGetSlotBit(node,j)) != 0) {
                if (start == -1) start = j;
            }
            if (start != -1 && (!bit || j == CLUSTER_SLOTS-1)) {
                addReplyArrayLen(c, nested_elements + 3); /* slots (2) + master addr (1). */

                if (bit && j == CLUSTER_SLOTS-1) j++;

                /* If slot exists in output map, add to it's list.
                 * else, create a new output map for this slot */
                if (start == j-1) {
                    addReplyLongLong(c, start); /* only one slot; low==high */
                    addReplyLongLong(c, start);
                } else {
                    addReplyLongLong(c, start); /* low */
                    addReplyLongLong(c, j-1);   /* high */
                }
                start = -1;

                /* First node reply position is always the master */
                addReplyArrayLen(c, 3);
                addReplyBulkCString(c, node->ip);
                addReplyLongLong(c, node->port);
                addReplyBulkCBuffer(c, node->name, CLUSTER_NAMELEN);

                /* Remaining nodes in reply are replicas for slot range */
                for (i = 0; i < node->numslaves; i++) {
                    /* This loop is copy/pasted from clusterGenNodeDescription()
                     * with modifications for per-slot node aggregation */
                    if (nodeFailed(node->slaves[i])) continue;
                    addReplyArrayLen(c, 3);
                    addReplyBulkCString(c, node->slaves[i]->ip);
                    addReplyLongLong(c, node->slaves[i]->port);
                    addReplyBulkCBuffer(c, node->slaves[i]->name, CLUSTER_NAMELEN);
                }
                num_masters++;
            }
        }
    }
    dictReleaseIterator(di);
    setDeferredArrayLen(c, slot_replylen, num_masters);
}

void clusterCommand(client *c) {
    if (server.cluster_enabled == 0) {
        addReplyError(c,"This instance has cluster support disabled");
        return;
    }

    if (c->argc == 2 && !strcasecmp(c->argv[1]->ptr,"help")) {
        const char *help[] = {
"ADDSLOTS <slot> [slot ...] -- Assign slots to current node.",
"BUMPEPOCH -- Advance the cluster config epoch.",
"COUNT-failure-reports <node-id> -- Return number of failure reports for <node-id>.",
"COUNTKEYSINSLOT <slot> - Return the number of keys in <slot>.",
"DELSLOTS <slot> [slot ...] -- Delete slots information from current node.",
"FAILOVER [force|takeover] -- Promote current replica node to being a master.",
"FORGET <node-id> -- Remove a node from the cluster.",
"GETKEYSINSLOT <slot> <count> -- Return key names stored by current node in a slot.",
"FLUSHSLOTS -- Delete current node own slots information.",
"INFO - Return information about the cluster.",
"KEYSLOT <key> -- Return the hash slot for <key>.",
"MEET <ip> <port> [bus-port] -- Connect nodes into a working cluster.",
"MYID -- Return the node id.",
"NODES -- Return cluster configuration seen by node. Output format:",
"    <id> <ip:port> <flags> <master> <pings> <pongs> <epoch> <link> <slot> ... <slot>",
"REPLICATE <node-id> -- Configure current node as replica to <node-id>.",
"RESET [hard|soft] -- Reset current node (default: soft).",
"SET-config-epoch <epoch> - Set config epoch of current node.",
"SETSLOT <slot> (importing|migrating|stable|node <node-id>) -- Set slot state.",
"REPLICAS <node-id> -- Return <node-id> replicas.",
"SAVECONFIG - Force saving cluster configuration on disk.",
"SLOTS -- Return information about slots range mappings. Each range is made of:",
"    start, end, master and replicas IP addresses, ports and ids",
NULL
        };
        addReplyHelp(c, help);
    } else if (!strcasecmp(c->argv[1]->ptr,"meet") && (c->argc == 4 || c->argc == 5)) {
        /* CLUSTER MEET <ip> <port> [cport] */
        long long port, cport;

        if (getLongLongFromObject(c->argv[3], &port) != C_OK) {
            addReplyErrorFormat(c,"Invalid TCP base port specified: %s",
                                (char*)c->argv[3]->ptr);
            return;
        }

        if (c->argc == 5) {
            if (getLongLongFromObject(c->argv[4], &cport) != C_OK) {
                addReplyErrorFormat(c,"Invalid TCP bus port specified: %s",
                                    (char*)c->argv[4]->ptr);
                return;
            }
        } else {
            cport = port + CLUSTER_PORT_INCR;
        }

        if (clusterStartHandshake(c->argv[2]->ptr,port,cport) == 0 &&
            errno == EINVAL)
        {
            addReplyErrorFormat(c,"Invalid node address specified: %s:%s",
                            (char*)c->argv[2]->ptr, (char*)c->argv[3]->ptr);
        } else {
            addReply(c,shared.ok);
        }
    } else if (!strcasecmp(c->argv[1]->ptr,"nodes") && c->argc == 2) {
        /* CLUSTER NODES */
        sds nodes = clusterGenNodesDescription(0);
        addReplyVerbatim(c,nodes,sdslen(nodes),"txt");
        sdsfree(nodes);
    } else if (!strcasecmp(c->argv[1]->ptr,"myid") && c->argc == 2) {
        /* CLUSTER MYID */
        addReplyBulkCBuffer(c,myself->name, CLUSTER_NAMELEN);
    } else if (!strcasecmp(c->argv[1]->ptr,"slots") && c->argc == 2) {
        /* CLUSTER SLOTS */
        clusterReplyMultiBulkSlots(c);
    } else if (!strcasecmp(c->argv[1]->ptr,"flushslots") && c->argc == 2) {
        /* CLUSTER FLUSHSLOTS */
        if (dictSize(server.db[0].dict) != 0) {
            addReplyError(c,"DB must be empty to perform CLUSTER FLUSHSLOTS.");
            return;
        }
        clusterDelNodeSlots(myself);
        clusterDoBeforeSleep(CLUSTER_TODO_UPDATE_STATE|CLUSTER_TODO_SAVE_CONFIG);
        addReply(c,shared.ok);
    } else if ((!strcasecmp(c->argv[1]->ptr,"addslots") ||
               !strcasecmp(c->argv[1]->ptr,"delslots")) && c->argc >= 3)
    {
        /* CLUSTER ADDSLOTS <slot> [slot] ... */
        /* CLUSTER DELSLOTS <slot> [slot] ... */
        int j, slot;
        unsigned char *slots = zmalloc(CLUSTER_SLOTS);
        int del = !strcasecmp(c->argv[1]->ptr,"delslots");

        memset(slots,0,CLUSTER_SLOTS);
        /* Check that all the arguments are parseable and that all the
         * slots are not already busy. */
        for (j = 2; j < c->argc; j++) {
            if ((slot = getSlotOrReply(c,c->argv[j])) == -1) {
                zfree(slots);
                return;
            }
            if (del && server.cluster->slots[slot] == NULL) {
                addReplyErrorFormat(c,"Slot %d is already unassigned", slot);
                zfree(slots);
                return;
            } else if (!del && server.cluster->slots[slot]) {
                addReplyErrorFormat(c,"Slot %d is already busy", slot);
                zfree(slots);
                return;
            }
            if (slots[slot]++ == 1) {
                addReplyErrorFormat(c,"Slot %d specified multiple times",
                    (int)slot);
                zfree(slots);
                return;
            }
        }
        for (j = 0; j < CLUSTER_SLOTS; j++) {
            if (slots[j]) {
                int retval;

                /* If this slot was set as importing we can clear this
                 * state as now we are the real owner of the slot. */
                if (server.cluster->importing_slots_from[j])
                    server.cluster->importing_slots_from[j] = NULL;

                retval = del ? clusterDelSlot(j) :
                               clusterAddSlot(myself,j);
                serverAssertWithInfo(c,NULL,retval == C_OK);
            }
        }
        zfree(slots);
        clusterDoBeforeSleep(CLUSTER_TODO_UPDATE_STATE|CLUSTER_TODO_SAVE_CONFIG);
        addReply(c,shared.ok);
    } else if (!strcasecmp(c->argv[1]->ptr,"setslot") && c->argc >= 4) {
        /* SETSLOT 10 MIGRATING <node ID> */
        /* SETSLOT 10 IMPORTING <node ID> */
        /* SETSLOT 10 STABLE */
        /* SETSLOT 10 NODE <node ID> */
        int slot;
        clusterNode *n;

        if (nodeIsSlave(myself)) {
            addReplyError(c,"Please use SETSLOT only with masters.");
            return;
        }

        if ((slot = getSlotOrReply(c,c->argv[2])) == -1) return;

        if (!strcasecmp(c->argv[3]->ptr,"migrating") && c->argc == 5) {
            if (server.cluster->slots[slot] != myself) {
                addReplyErrorFormat(c,"I'm not the owner of hash slot %u",slot);
                return;
            }
            if ((n = clusterLookupNode(c->argv[4]->ptr)) == NULL) {
                addReplyErrorFormat(c,"I don't know about node %s",
                    (char*)c->argv[4]->ptr);
                return;
            }
            server.cluster->migrating_slots_to[slot] = n;
        } else if (!strcasecmp(c->argv[3]->ptr,"importing") && c->argc == 5) {
            if (server.cluster->slots[slot] == myself) {
                addReplyErrorFormat(c,
                    "I'm already the owner of hash slot %u",slot);
                return;
            }
            if ((n = clusterLookupNode(c->argv[4]->ptr)) == NULL) {
                addReplyErrorFormat(c,"I don't know about node %s",
                    (char*)c->argv[4]->ptr);
                return;
            }
            server.cluster->importing_slots_from[slot] = n;
        } else if (!strcasecmp(c->argv[3]->ptr,"stable") && c->argc == 4) {
            /* CLUSTER SETSLOT <SLOT> STABLE */
            server.cluster->importing_slots_from[slot] = NULL;
            server.cluster->migrating_slots_to[slot] = NULL;
        } else if (!strcasecmp(c->argv[3]->ptr,"node") && c->argc == 5) {
            /* CLUSTER SETSLOT <SLOT> NODE <NODE ID> */
            clusterNode *n = clusterLookupNode(c->argv[4]->ptr);

            if (!n) {
                addReplyErrorFormat(c,"Unknown node %s",
                    (char*)c->argv[4]->ptr);
                return;
            }
            /* If this hash slot was served by 'myself' before to switch
             * make sure there are no longer local keys for this hash slot. */
            if (server.cluster->slots[slot] == myself && n != myself) {
                if (countKeysInSlot(slot) != 0) {
                    addReplyErrorFormat(c,
                        "Can't assign hashslot %d to a different node "
                        "while I still hold keys for this hash slot.", slot);
                    return;
                }
            }
            /* If this slot is in migrating status but we have no keys
             * for it assigning the slot to another node will clear
             * the migratig status. */
            if (countKeysInSlot(slot) == 0 &&
                server.cluster->migrating_slots_to[slot])
                server.cluster->migrating_slots_to[slot] = NULL;

            /* If this node was importing this slot, assigning the slot to
             * itself also clears the importing status. */
            if (n == myself &&
                server.cluster->importing_slots_from[slot])
            {
                /* This slot was manually migrated, set this node configEpoch
                 * to a new epoch so that the new version can be propagated
                 * by the cluster.
                 *
                 * Note that if this ever results in a collision with another
                 * node getting the same configEpoch, for example because a
                 * failover happens at the same time we close the slot, the
                 * configEpoch collision resolution will fix it assigning
                 * a different epoch to each node. */
                if (clusterBumpConfigEpochWithoutConsensus() == C_OK) {
                    serverLog(LL_WARNING,
                        "configEpoch updated after importing slot %d", slot);
                }
                server.cluster->importing_slots_from[slot] = NULL;
            }
            clusterDelSlot(slot);
            clusterAddSlot(n,slot);
        } else {
            addReplyError(c,
                "Invalid CLUSTER SETSLOT action or number of arguments. Try CLUSTER HELP");
            return;
        }
        clusterDoBeforeSleep(CLUSTER_TODO_SAVE_CONFIG|CLUSTER_TODO_UPDATE_STATE);
        addReply(c,shared.ok);
    } else if (!strcasecmp(c->argv[1]->ptr,"bumpepoch") && c->argc == 2) {
        /* CLUSTER BUMPEPOCH */
        int retval = clusterBumpConfigEpochWithoutConsensus();
        sds reply = sdscatprintf(sdsempty(),"+%s %llu\r\n",
                (retval == C_OK) ? "BUMPED" : "STILL",
                (unsigned long long) myself->configEpoch);
        addReplySds(c,reply);
    } else if (!strcasecmp(c->argv[1]->ptr,"info") && c->argc == 2) {
        /* CLUSTER INFO */
        char *statestr[] = {"ok","fail","needhelp"};
        int slots_assigned = 0, slots_ok = 0, slots_pfail = 0, slots_fail = 0;
        uint64_t myepoch;
        int j;

        for (j = 0; j < CLUSTER_SLOTS; j++) {
            clusterNode *n = server.cluster->slots[j];

            if (n == NULL) continue;
            slots_assigned++;
            if (nodeFailed(n)) {
                slots_fail++;
            } else if (nodeTimedOut(n)) {
                slots_pfail++;
            } else {
                slots_ok++;
            }
        }

        myepoch = (nodeIsSlave(myself) && myself->slaveof) ?
                  myself->slaveof->configEpoch : myself->configEpoch;

        sds info = sdscatprintf(sdsempty(),
            "cluster_state:%s\r\n"
            "cluster_slots_assigned:%d\r\n"
            "cluster_slots_ok:%d\r\n"
            "cluster_slots_pfail:%d\r\n"
            "cluster_slots_fail:%d\r\n"
            "cluster_known_nodes:%lu\r\n"
            "cluster_size:%d\r\n"
            "cluster_current_epoch:%llu\r\n"
            "cluster_my_epoch:%llu\r\n"
            , statestr[server.cluster->state],
            slots_assigned,
            slots_ok,
            slots_pfail,
            slots_fail,
            dictSize(server.cluster->nodes),
            server.cluster->size,
            (unsigned long long) server.cluster->currentEpoch,
            (unsigned long long) myepoch
        );

        /* Show stats about messages sent and received. */
        long long tot_msg_sent = 0;
        long long tot_msg_received = 0;

        for (int i = 0; i < CLUSTERMSG_TYPE_COUNT; i++) {
            if (server.cluster->stats_bus_messages_sent[i] == 0) continue;
            tot_msg_sent += server.cluster->stats_bus_messages_sent[i];
            info = sdscatprintf(info,
                "cluster_stats_messages_%s_sent:%lld\r\n",
                clusterGetMessageTypeString(i),
                server.cluster->stats_bus_messages_sent[i]);
        }
        info = sdscatprintf(info,
            "cluster_stats_messages_sent:%lld\r\n", tot_msg_sent);

        for (int i = 0; i < CLUSTERMSG_TYPE_COUNT; i++) {
            if (server.cluster->stats_bus_messages_received[i] == 0) continue;
            tot_msg_received += server.cluster->stats_bus_messages_received[i];
            info = sdscatprintf(info,
                "cluster_stats_messages_%s_received:%lld\r\n",
                clusterGetMessageTypeString(i),
                server.cluster->stats_bus_messages_received[i]);
        }
        info = sdscatprintf(info,
            "cluster_stats_messages_received:%lld\r\n", tot_msg_received);

        /* Produce the reply protocol. */
<<<<<<< HEAD
        addReplySds(c,sdscatprintf(sdsempty(),"$%lu\r\n",
            (unsigned long)sdslen(info)));
        addReplySds(c,info);
        addReply(c,shared.crlf);
=======
        addReplyVerbatim(c,info,sdslen(info),"txt");
        sdsfree(info);
>>>>>>> 7bf665f1
    } else if (!strcasecmp(c->argv[1]->ptr,"saveconfig") && c->argc == 2) {
        int retval = clusterSaveConfig(1);

        if (retval == 0)
            addReply(c,shared.ok);
        else
            addReplyErrorFormat(c,"error saving the cluster node config: %s",
                strerror(errno));
    } else if (!strcasecmp(c->argv[1]->ptr,"keyslot") && c->argc == 3) {
        /* CLUSTER KEYSLOT <key> */
        sds key = c->argv[2]->ptr;

        addReplyLongLong(c,keyHashSlot(key,sdslen(key)));
    } else if (!strcasecmp(c->argv[1]->ptr,"countkeysinslot") && c->argc == 3) {
        /* CLUSTER COUNTKEYSINSLOT <slot> */
        long long slot;

        if (getLongLongFromObjectOrReply(c,c->argv[2],&slot,NULL) != C_OK)
            return;
        if (slot < 0 || slot >= CLUSTER_SLOTS) {
            addReplyError(c,"Invalid slot");
            return;
        }
        addReplyLongLong(c,countKeysInSlot(slot));
    } else if (!strcasecmp(c->argv[1]->ptr,"getkeysinslot") && c->argc == 4) {
        /* CLUSTER GETKEYSINSLOT <slot> <count> */
        long long maxkeys, slot;
        unsigned int numkeys, j;
        robj **keys;

        if (getLongLongFromObjectOrReply(c,c->argv[2],&slot,NULL) != C_OK)
            return;
        if (getLongLongFromObjectOrReply(c,c->argv[3],&maxkeys,NULL)
            != C_OK)
            return;
        if (slot < 0 || slot >= CLUSTER_SLOTS || maxkeys < 0) {
            addReplyError(c,"Invalid slot or number of keys");
            return;
        }

        /* Avoid allocating more than needed in case of large COUNT argument
         * and smaller actual number of keys. */
        unsigned int keys_in_slot = countKeysInSlot(slot);
        if (maxkeys > keys_in_slot) maxkeys = keys_in_slot;

        keys = zmalloc(sizeof(robj*)*maxkeys);
        numkeys = getKeysInSlot(slot, keys, maxkeys);
        addReplyArrayLen(c,numkeys);
        for (j = 0; j < numkeys; j++) {
            addReplyBulk(c,keys[j]);
            decrRefCount(keys[j]);
        }
        zfree(keys);
    } else if (!strcasecmp(c->argv[1]->ptr,"forget") && c->argc == 3) {
        /* CLUSTER FORGET <NODE ID> */
        clusterNode *n = clusterLookupNode(c->argv[2]->ptr);

        if (!n) {
            addReplyErrorFormat(c,"Unknown node %s", (char*)c->argv[2]->ptr);
            return;
        } else if (n == myself) {
            addReplyError(c,"I tried hard but I can't forget myself...");
            return;
        } else if (nodeIsSlave(myself) && myself->slaveof == n) {
            addReplyError(c,"Can't forget my master!");
            return;
        }
        clusterBlacklistAddNode(n);
        clusterDelNode(n);
        clusterDoBeforeSleep(CLUSTER_TODO_UPDATE_STATE|
                             CLUSTER_TODO_SAVE_CONFIG);
        addReply(c,shared.ok);
    } else if (!strcasecmp(c->argv[1]->ptr,"replicate") && c->argc == 3) {
        /* CLUSTER REPLICATE <NODE ID> */
        clusterNode *n = clusterLookupNode(c->argv[2]->ptr);

        /* Lookup the specified node in our table. */
        if (!n) {
            addReplyErrorFormat(c,"Unknown node %s", (char*)c->argv[2]->ptr);
            return;
        }

        /* I can't replicate myself. */
        if (n == myself) {
            addReplyError(c,"Can't replicate myself");
            return;
        }

        /* Can't replicate a slave. */
        if (nodeIsSlave(n)) {
            addReplyError(c,"I can only replicate a master, not a replica.");
            return;
        }

        /* If the instance is currently a master, it should have no assigned
         * slots nor keys to accept to replicate some other node.
         * Slaves can switch to another master without issues. */
        if (nodeIsMaster(myself) &&
            (myself->numslots != 0 || dictSize(server.db[0].dict) != 0)) {
            addReplyError(c,
                "To set a master the node must be empty and "
                "without assigned slots.");
            return;
        }

        /* Set the master. */
        clusterSetMaster(n);
        clusterDoBeforeSleep(CLUSTER_TODO_UPDATE_STATE|CLUSTER_TODO_SAVE_CONFIG);
        addReply(c,shared.ok);
    } else if ((!strcasecmp(c->argv[1]->ptr,"slaves") ||
                !strcasecmp(c->argv[1]->ptr,"replicas")) && c->argc == 3) {
        /* CLUSTER SLAVES <NODE ID> */
        clusterNode *n = clusterLookupNode(c->argv[2]->ptr);
        int j;

        /* Lookup the specified node in our table. */
        if (!n) {
            addReplyErrorFormat(c,"Unknown node %s", (char*)c->argv[2]->ptr);
            return;
        }

        if (nodeIsSlave(n)) {
            addReplyError(c,"The specified node is not a master");
            return;
        }

        addReplyArrayLen(c,n->numslaves);
        for (j = 0; j < n->numslaves; j++) {
            sds ni = clusterGenNodeDescription(n->slaves[j]);
            addReplyBulkCString(c,ni);
            sdsfree(ni);
        }
    } else if (!strcasecmp(c->argv[1]->ptr,"count-failure-reports") &&
               c->argc == 3)
    {
        /* CLUSTER COUNT-FAILURE-REPORTS <NODE ID> */
        clusterNode *n = clusterLookupNode(c->argv[2]->ptr);

        if (!n) {
            addReplyErrorFormat(c,"Unknown node %s", (char*)c->argv[2]->ptr);
            return;
        } else {
            addReplyLongLong(c,clusterNodeFailureReportsCount(n));
        }
    } else if (!strcasecmp(c->argv[1]->ptr,"failover") &&
               (c->argc == 2 || c->argc == 3))
    {
        /* CLUSTER FAILOVER [FORCE|TAKEOVER] */
        int force = 0, takeover = 0;

        if (c->argc == 3) {
            if (!strcasecmp(c->argv[2]->ptr,"force")) {
                force = 1;
            } else if (!strcasecmp(c->argv[2]->ptr,"takeover")) {
                takeover = 1;
                force = 1; /* Takeover also implies force. */
            } else {
                addReply(c,shared.syntaxerr);
                return;
            }
        }

        /* Check preconditions. */
        if (nodeIsMaster(myself)) {
            addReplyError(c,"You should send CLUSTER FAILOVER to a replica");
            return;
        } else if (myself->slaveof == NULL) {
            addReplyError(c,"I'm a replica but my master is unknown to me");
            return;
        } else if (!force &&
                   (nodeFailed(myself->slaveof) ||
                    myself->slaveof->link == NULL))
        {
            addReplyError(c,"Master is down or failed, "
                            "please use CLUSTER FAILOVER FORCE");
            return;
        }
        resetManualFailover();
        server.cluster->mf_end = mstime() + CLUSTER_MF_TIMEOUT;

        if (takeover) {
            /* A takeover does not perform any initial check. It just
             * generates a new configuration epoch for this node without
             * consensus, claims the master's slots, and broadcast the new
             * configuration. */
            serverLog(LL_WARNING,"Taking over the master (user request).");
            clusterBumpConfigEpochWithoutConsensus();
            clusterFailoverReplaceYourMaster();
        } else if (force) {
            /* If this is a forced failover, we don't need to talk with our
             * master to agree about the offset. We just failover taking over
             * it without coordination. */
            serverLog(LL_WARNING,"Forced failover user request accepted.");
            server.cluster->mf_can_start = 1;
        } else {
            serverLog(LL_WARNING,"Manual failover user request accepted.");
            clusterSendMFStart(myself->slaveof);
        }
        addReply(c,shared.ok);
    } else if (!strcasecmp(c->argv[1]->ptr,"set-config-epoch") && c->argc == 3)
    {
        /* CLUSTER SET-CONFIG-EPOCH <epoch>
         *
         * The user is allowed to set the config epoch only when a node is
         * totally fresh: no config epoch, no other known node, and so forth.
         * This happens at cluster creation time to start with a cluster where
         * every node has a different node ID, without to rely on the conflicts
         * resolution system which is too slow when a big cluster is created. */
        long long epoch;

        if (getLongLongFromObjectOrReply(c,c->argv[2],&epoch,NULL) != C_OK)
            return;

        if (epoch < 0) {
            addReplyErrorFormat(c,"Invalid config epoch specified: %lld",epoch);
        } else if (dictSize(server.cluster->nodes) > 1) {
            addReplyError(c,"The user can assign a config epoch only when the "
                            "node does not know any other node.");
        } else if (myself->configEpoch != 0) {
            addReplyError(c,"Node config epoch is already non-zero");
        } else {
            myself->configEpoch = epoch;
            serverLog(LL_WARNING,
                "configEpoch set to %llu via CLUSTER SET-CONFIG-EPOCH",
                (unsigned long long) myself->configEpoch);

            if (server.cluster->currentEpoch < (uint64_t)epoch)
                server.cluster->currentEpoch = epoch;
            /* No need to fsync the config here since in the unlucky event
             * of a failure to persist the config, the conflict resolution code
             * will assign an unique config to this node. */
            clusterDoBeforeSleep(CLUSTER_TODO_UPDATE_STATE|
                                 CLUSTER_TODO_SAVE_CONFIG);
            addReply(c,shared.ok);
        }
    } else if (!strcasecmp(c->argv[1]->ptr,"reset") &&
               (c->argc == 2 || c->argc == 3))
    {
        /* CLUSTER RESET [SOFT|HARD] */
        int hard = 0;

        /* Parse soft/hard argument. Default is soft. */
        if (c->argc == 3) {
            if (!strcasecmp(c->argv[2]->ptr,"hard")) {
                hard = 1;
            } else if (!strcasecmp(c->argv[2]->ptr,"soft")) {
                hard = 0;
            } else {
                addReply(c,shared.syntaxerr);
                return;
            }
        }

        /* Slaves can be reset while containing data, but not master nodes
         * that must be empty. */
        if (nodeIsMaster(myself) && dictSize(c->db->dict) != 0) {
            addReplyError(c,"CLUSTER RESET can't be called with "
                            "master nodes containing keys");
            return;
        }
        clusterReset(hard);
        addReply(c,shared.ok);
    } else {
        addReplySubcommandSyntaxError(c);
        return;
    }
}

/* -----------------------------------------------------------------------------
 * DUMP, RESTORE and MIGRATE commands
 * -------------------------------------------------------------------------- */

/* Generates a DUMP-format representation of the object 'o', adding it to the
 * io stream pointed by 'rio'. This function can't fail. */
void createDumpPayload(rio *payload, robj *o, robj *key) {
    unsigned char buf[2];
    uint64_t crc;

    /* Serialize the object in a RDB-like format. It consist of an object type
     * byte followed by the serialized object. This is understood by RESTORE. */
    rioInitWithBuffer(payload,sdsempty());
    serverAssert(rdbSaveObjectType(payload,o));
    serverAssert(rdbSaveObject(payload,o,key));

    /* Write the footer, this is how it looks like:
     * ----------------+---------------------+---------------+
     * ... RDB payload | 2 bytes RDB version | 8 bytes CRC64 |
     * ----------------+---------------------+---------------+
     * RDB version and CRC are both in little endian.
     */

    /* RDB version */
    buf[0] = RDB_VERSION & 0xff;
    buf[1] = (RDB_VERSION >> 8) & 0xff;
    payload->io.buffer.ptr = sdscatlen(payload->io.buffer.ptr,buf,2);

    /* CRC64 */
    crc = crc64(0,(unsigned char*)payload->io.buffer.ptr,
                sdslen(payload->io.buffer.ptr));
    memrev64ifbe(&crc);
    payload->io.buffer.ptr = sdscatlen(payload->io.buffer.ptr,&crc,8);
}

/* Verify that the RDB version of the dump payload matches the one of this Redis
 * instance and that the checksum is ok.
 * If the DUMP payload looks valid C_OK is returned, otherwise C_ERR
 * is returned. */
int verifyDumpPayload(unsigned char *p, size_t len) {
    unsigned char *footer;
    uint16_t rdbver;
    uint64_t crc;

    /* At least 2 bytes of RDB version and 8 of CRC64 should be present. */
    if (len < 10) return C_ERR;
    footer = p+(len-10);

    /* Verify RDB version */
    rdbver = (footer[1] << 8) | footer[0];
    if (rdbver > RDB_VERSION) return C_ERR;

    /* Verify CRC64 */
    crc = crc64(0,p,len-8);
    memrev64ifbe(&crc);
    return (memcmp(&crc,footer+2,8) == 0) ? C_OK : C_ERR;
}

/* DUMP keyname
 * DUMP is actually not used by Redis Cluster but it is the obvious
 * complement of RESTORE and can be useful for different applications. */
void dumpCommand(client *c) {
    robj *o;
    rio payload;

    /* Check if the key is here. */
    if ((o = lookupKeyRead(c->db,c->argv[1])) == NULL) {
        addReplyNull(c);
        return;
    }

    /* Create the DUMP encoded representation. */
    createDumpPayload(&payload,o,c->argv[1]);

    /* Transfer to the client */
    addReplyBulkSds(c,payload.io.buffer.ptr);
    return;
}

/* RESTORE key ttl serialized-value [REPLACE] */
void restoreCommand(client *c) {
    long long ttl, lfu_freq = -1, lru_idle = -1, lru_clock = -1;
    rio payload;
    int j, type, replace = 0, absttl = 0;
    robj *obj;

    /* Parse additional options */
    for (j = 4; j < c->argc; j++) {
        int additional = c->argc-j-1;
        if (!strcasecmp(c->argv[j]->ptr,"replace")) {
            replace = 1;
        } else if (!strcasecmp(c->argv[j]->ptr,"absttl")) {
            absttl = 1;
        } else if (!strcasecmp(c->argv[j]->ptr,"idletime") && additional >= 1 &&
                   lfu_freq == -1)
        {
            if (getLongLongFromObjectOrReply(c,c->argv[j+1],&lru_idle,NULL)
                    != C_OK) return;
            if (lru_idle < 0) {
                addReplyError(c,"Invalid IDLETIME value, must be >= 0");
                return;
            }
            lru_clock = LRU_CLOCK();
            j++; /* Consume additional arg. */
        } else if (!strcasecmp(c->argv[j]->ptr,"freq") && additional >= 1 &&
                   lru_idle == -1)
        {
            if (getLongLongFromObjectOrReply(c,c->argv[j+1],&lfu_freq,NULL)
                    != C_OK) return;
            if (lfu_freq < 0 || lfu_freq > 255) {
                addReplyError(c,"Invalid FREQ value, must be >= 0 and <= 255");
                return;
            }
            j++; /* Consume additional arg. */
        } else {
            addReply(c,shared.syntaxerr);
            return;
        }
    }

    /* Make sure this key does not already exist here... */
    robj *key = c->argv[1];
    if (!replace && lookupKeyWrite(c->db,key) != NULL) {
        addReply(c,shared.busykeyerr);
        return;
    }

    /* Check if the TTL value makes sense */
    if (getLongLongFromObjectOrReply(c,c->argv[2],&ttl,NULL) != C_OK) {
        return;
    } else if (ttl < 0) {
        addReplyError(c,"Invalid TTL value, must be >= 0");
        return;
    }

    /* Verify RDB version and data checksum. */
    if (verifyDumpPayload(c->argv[3]->ptr,sdslen(c->argv[3]->ptr)) == C_ERR)
    {
        addReplyError(c,"DUMP payload version or checksum are wrong");
        return;
    }

    rioInitWithBuffer(&payload,c->argv[3]->ptr);
    if (((type = rdbLoadObjectType(&payload)) == -1) ||
        ((obj = rdbLoadObject(type,&payload,key->ptr)) == NULL))
    {
        addReplyError(c,"Bad data format");
        return;
    }

    /* Remove the old key if needed. */
    int deleted = 0;
    if (replace)
        deleted = dbDelete(c->db,key);

    if (ttl && !absttl) ttl+=mstime();
    if (ttl && checkAlreadyExpired(ttl)) {
        if (deleted) {
            rewriteClientCommandVector(c,2,shared.del,key);
            signalModifiedKey(c,c->db,key);
            notifyKeyspaceEvent(NOTIFY_GENERIC,"del",key,c->db->id);
            server.dirty++;
        }
        decrRefCount(obj);
        addReply(c, shared.ok);
        return;
    }

    /* Create the key and set the TTL if any */
<<<<<<< HEAD
    dbAdd(c->db,c->argv[1],obj);
    if (ttl) setExpire(c,c->db,c->argv[1],mstime()+ttl);
    signalModifiedKey(c->db,c->argv[1]);
=======
    dbAdd(c->db,key,obj);
    if (ttl) {
        setExpire(c,c->db,key,ttl);
    }
    objectSetLRUOrLFU(obj,lfu_freq,lru_idle,lru_clock,1000);
    signalModifiedKey(c,c->db,key);
    notifyKeyspaceEvent(NOTIFY_GENERIC,"restore",key,c->db->id);
>>>>>>> 7bf665f1
    addReply(c,shared.ok);
    server.dirty++;
}

/* MIGRATE socket cache implementation.
 *
 * We take a map between host:ip and a TCP socket that we used to connect
 * to this instance in recent time.
 * This sockets are closed when the max number we cache is reached, and also
 * in serverCron() when they are around for more than a few seconds. */
#define MIGRATE_SOCKET_CACHE_ITEMS 64 /* max num of items in the cache. */
#define MIGRATE_SOCKET_CACHE_TTL 10 /* close cached sockets after 10 sec. */

typedef struct migrateCachedSocket {
    connection *conn;
    long last_dbid;
    time_t last_use_time;
} migrateCachedSocket;

/* Return a migrateCachedSocket containing a TCP socket connected with the
 * target instance, possibly returning a cached one.
 *
 * This function is responsible of sending errors to the client if a
 * connection can't be established. In this case -1 is returned.
 * Otherwise on success the socket is returned, and the caller should not
 * attempt to free it after usage.
 *
 * If the caller detects an error while using the socket, migrateCloseSocket()
 * should be called so that the connection will be created from scratch
 * the next time. */
migrateCachedSocket* migrateGetSocket(client *c, robj *host, robj *port, long timeout) {
    connection *conn;
    sds name = sdsempty();
    migrateCachedSocket *cs;

    /* Check if we have an already cached socket for this ip:port pair. */
    name = sdscatlen(name,host->ptr,sdslen(host->ptr));
    name = sdscatlen(name,":",1);
    name = sdscatlen(name,port->ptr,sdslen(port->ptr));
    cs = dictFetchValue(server.migrate_cached_sockets,name);
    if (cs) {
        sdsfree(name);
        cs->last_use_time = server.unixtime;
        return cs;
    }

    /* No cached socket, create one. */
    if (dictSize(server.migrate_cached_sockets) == MIGRATE_SOCKET_CACHE_ITEMS) {
        /* Too many items, drop one at random. */
        dictEntry *de = dictGetRandomKey(server.migrate_cached_sockets);
        cs = dictGetVal(de);
        connClose(cs->conn);
        zfree(cs);
        dictDelete(server.migrate_cached_sockets,dictGetKey(de));
    }

    /* Create the socket */
    conn = server.tls_cluster ? connCreateTLS() : connCreateSocket();
    if (connBlockingConnect(conn, c->argv[1]->ptr, atoi(c->argv[2]->ptr), timeout)
            != C_OK) {
        addReplySds(c,
            sdsnew("-IOERR error or timeout connecting to the client\r\n"));
        connClose(conn);
        sdsfree(name);
        return NULL;
    }
    connEnableTcpNoDelay(conn);

    /* Add to the cache and return it to the caller. */
    cs = zmalloc(sizeof(*cs));
    cs->conn = conn;

    cs->last_dbid = -1;
    cs->last_use_time = server.unixtime;
    dictAdd(server.migrate_cached_sockets,name,cs);
    return cs;
}

/* Free a migrate cached connection. */
void migrateCloseSocket(robj *host, robj *port) {
    sds name = sdsempty();
    migrateCachedSocket *cs;

    name = sdscatlen(name,host->ptr,sdslen(host->ptr));
    name = sdscatlen(name,":",1);
    name = sdscatlen(name,port->ptr,sdslen(port->ptr));
    cs = dictFetchValue(server.migrate_cached_sockets,name);
    if (!cs) {
        sdsfree(name);
        return;
    }

    connClose(cs->conn);
    zfree(cs);
    dictDelete(server.migrate_cached_sockets,name);
    sdsfree(name);
}

void migrateCloseTimedoutSockets(void) {
    dictIterator *di = dictGetSafeIterator(server.migrate_cached_sockets);
    dictEntry *de;

    while((de = dictNext(di)) != NULL) {
        migrateCachedSocket *cs = dictGetVal(de);

        if ((server.unixtime - cs->last_use_time) > MIGRATE_SOCKET_CACHE_TTL) {
            connClose(cs->conn);
            zfree(cs);
            dictDelete(server.migrate_cached_sockets,dictGetKey(de));
        }
    }
    dictReleaseIterator(di);
}

<<<<<<< HEAD
/* MIGRATE host port key dbid timeout [COPY | REPLACE | AUTH password]
 *
 * On in the multiple keys form:
 *
 * MIGRATE host port "" dbid timeout [COPY | REPLACE | AUTH password] KEYS key1
 * key2 ... keyN */
void migrateCommand(client *c) {
    migrateCachedSocket *cs;
    int copy = 0, replace = 0, j;
=======
/* MIGRATE host port key dbid timeout [COPY | REPLACE | AUTH password |
 *         AUTH2 username password]
 *
 * On in the multiple keys form:
 *
 * MIGRATE host port "" dbid timeout [COPY | REPLACE | AUTH password |
 *         AUTH2 username password] KEYS key1 key2 ... keyN */
void migrateCommand(client *c) {
    migrateCachedSocket *cs;
    int copy = 0, replace = 0, j;
    char *username = NULL;
>>>>>>> 7bf665f1
    char *password = NULL;
    long timeout;
    long dbid;
    robj **ov = NULL; /* Objects to migrate. */
    robj **kv = NULL; /* Key names. */
    robj **newargv = NULL; /* Used to rewrite the command as DEL ... keys ... */
    rio cmd, payload;
    int may_retry = 1;
    int write_error = 0;
    int argv_rewritten = 0;

    /* To support the KEYS option we need the following additional state. */
    int first_key = 3; /* Argument index of the first key. */
    int num_keys = 1;  /* By default only migrate the 'key' argument. */

    /* Parse additional options */
    for (j = 6; j < c->argc; j++) {
<<<<<<< HEAD
        int moreargs = j < c->argc-1;
=======
        int moreargs = (c->argc-1) - j;
>>>>>>> 7bf665f1
        if (!strcasecmp(c->argv[j]->ptr,"copy")) {
            copy = 1;
        } else if (!strcasecmp(c->argv[j]->ptr,"replace")) {
            replace = 1;
        } else if (!strcasecmp(c->argv[j]->ptr,"auth")) {
            if (!moreargs) {
                addReply(c,shared.syntaxerr);
                return;
            }
            j++;
            password = c->argv[j]->ptr;
<<<<<<< HEAD
=======
        } else if (!strcasecmp(c->argv[j]->ptr,"auth2")) {
            if (moreargs < 2) {
                addReply(c,shared.syntaxerr);
                return;
            }
            username = c->argv[++j]->ptr;
            password = c->argv[++j]->ptr;
>>>>>>> 7bf665f1
        } else if (!strcasecmp(c->argv[j]->ptr,"keys")) {
            if (sdslen(c->argv[3]->ptr) != 0) {
                addReplyError(c,
                    "When using MIGRATE KEYS option, the key argument"
                    " must be set to the empty string");
                return;
            }
            first_key = j+1;
            num_keys = c->argc - j - 1;
            break; /* All the remaining args are keys. */
        } else {
            addReply(c,shared.syntaxerr);
            return;
        }
    }

    /* Sanity check */
    if (getLongFromObjectOrReply(c,c->argv[5],&timeout,NULL) != C_OK ||
        getLongFromObjectOrReply(c,c->argv[4],&dbid,NULL) != C_OK)
    {
        return;
    }
    if (timeout <= 0) timeout = 1000;

    /* Check if the keys are here. If at least one key is to migrate, do it
     * otherwise if all the keys are missing reply with "NOKEY" to signal
     * the caller there was nothing to migrate. We don't return an error in
     * this case, since often this is due to a normal condition like the key
     * expiring in the meantime. */
    ov = zrealloc(ov,sizeof(robj*)*num_keys);
    kv = zrealloc(kv,sizeof(robj*)*num_keys);
    int oi = 0;

    for (j = 0; j < num_keys; j++) {
        if ((ov[oi] = lookupKeyRead(c->db,c->argv[first_key+j])) != NULL) {
            kv[oi] = c->argv[first_key+j];
            oi++;
        }
    }
    num_keys = oi;
    if (num_keys == 0) {
        zfree(ov); zfree(kv);
        addReplySds(c,sdsnew("+NOKEY\r\n"));
        return;
    }

try_again:
    write_error = 0;

    /* Connect */
    cs = migrateGetSocket(c,c->argv[1],c->argv[2],timeout);
    if (cs == NULL) {
        zfree(ov); zfree(kv);
        return; /* error sent to the client by migrateGetSocket() */
    }

    rioInitWithBuffer(&cmd,sdsempty());

    /* Authentication */
    if (password) {
<<<<<<< HEAD
        serverAssertWithInfo(c,NULL,rioWriteBulkCount(&cmd,'*',2));
        serverAssertWithInfo(c,NULL,rioWriteBulkString(&cmd,"AUTH",4));
=======
        int arity = username ? 3 : 2;
        serverAssertWithInfo(c,NULL,rioWriteBulkCount(&cmd,'*',arity));
        serverAssertWithInfo(c,NULL,rioWriteBulkString(&cmd,"AUTH",4));
        if (username) {
            serverAssertWithInfo(c,NULL,rioWriteBulkString(&cmd,username,
                                 sdslen(username)));
        }
>>>>>>> 7bf665f1
        serverAssertWithInfo(c,NULL,rioWriteBulkString(&cmd,password,
            sdslen(password)));
    }

    /* Send the SELECT command if the current DB is not already selected. */
    int select = cs->last_dbid != dbid; /* Should we emit SELECT? */
    if (select) {
        serverAssertWithInfo(c,NULL,rioWriteBulkCount(&cmd,'*',2));
        serverAssertWithInfo(c,NULL,rioWriteBulkString(&cmd,"SELECT",6));
        serverAssertWithInfo(c,NULL,rioWriteBulkLongLong(&cmd,dbid));
    }

    int non_expired = 0; /* Number of keys that we'll find non expired.
                            Note that serializing large keys may take some time
                            so certain keys that were found non expired by the
                            lookupKey() function, may be expired later. */

    /* Create RESTORE payload and generate the protocol to call the command. */
    for (j = 0; j < num_keys; j++) {
        long long ttl = 0;
        long long expireat = getExpire(c->db,kv[j]);

        if (expireat != -1) {
            ttl = expireat-mstime();
            if (ttl < 0) {
                continue;
            }
            if (ttl < 1) ttl = 1;
        }
<<<<<<< HEAD
=======

        /* Relocate valid (non expired) keys into the array in successive
         * positions to remove holes created by the keys that were present
         * in the first lookup but are now expired after the second lookup. */
        kv[non_expired++] = kv[j];

>>>>>>> 7bf665f1
        serverAssertWithInfo(c,NULL,
            rioWriteBulkCount(&cmd,'*',replace ? 5 : 4));

        if (server.cluster_enabled)
            serverAssertWithInfo(c,NULL,
                rioWriteBulkString(&cmd,"RESTORE-ASKING",14));
        else
            serverAssertWithInfo(c,NULL,rioWriteBulkString(&cmd,"RESTORE",7));
        serverAssertWithInfo(c,NULL,sdsEncodedObject(kv[j]));
        serverAssertWithInfo(c,NULL,rioWriteBulkString(&cmd,kv[j]->ptr,
                sdslen(kv[j]->ptr)));
        serverAssertWithInfo(c,NULL,rioWriteBulkLongLong(&cmd,ttl));

        /* Emit the payload argument, that is the serialized object using
         * the DUMP format. */
        createDumpPayload(&payload,ov[j],kv[j]);
        serverAssertWithInfo(c,NULL,
            rioWriteBulkString(&cmd,payload.io.buffer.ptr,
                               sdslen(payload.io.buffer.ptr)));
        sdsfree(payload.io.buffer.ptr);

        /* Add the REPLACE option to the RESTORE command if it was specified
         * as a MIGRATE option. */
        if (replace)
            serverAssertWithInfo(c,NULL,rioWriteBulkString(&cmd,"REPLACE",7));
    }

    /* Fix the actual number of keys we are migrating. */
    num_keys = non_expired;

    /* Transfer the query to the other node in 64K chunks. */
    errno = 0;
    {
        sds buf = cmd.io.buffer.ptr;
        size_t pos = 0, towrite;
        int nwritten = 0;

        while ((towrite = sdslen(buf)-pos) > 0) {
            towrite = (towrite > (64*1024) ? (64*1024) : towrite);
            nwritten = connSyncWrite(cs->conn,buf+pos,towrite,timeout);
            if (nwritten != (signed)towrite) {
                write_error = 1;
                goto socket_err;
            }
            pos += nwritten;
        }
    }

    char buf0[1024]; /* Auth reply. */
    char buf1[1024]; /* Select reply. */
    char buf2[1024]; /* Restore reply. */

    /* Read the AUTH reply if needed. */
<<<<<<< HEAD
    if (password && syncReadLine(cs->fd, buf0, sizeof(buf0), timeout) <= 0)
=======
    if (password && connSyncReadLine(cs->conn, buf0, sizeof(buf0), timeout) <= 0)
>>>>>>> 7bf665f1
        goto socket_err;

    /* Read the SELECT reply if needed. */
    if (select && connSyncReadLine(cs->conn, buf1, sizeof(buf1), timeout) <= 0)
        goto socket_err;

    /* Read the RESTORE replies. */
    int error_from_target = 0;
    int socket_error = 0;
    int del_idx = 1; /* Index of the key argument for the replicated DEL op. */

    /* Allocate the new argument vector that will replace the current command,
     * to propagate the MIGRATE as a DEL command (if no COPY option was given).
     * We allocate num_keys+1 because the additional argument is for "DEL"
     * command name itself. */
    if (!copy) newargv = zmalloc(sizeof(robj*)*(num_keys+1));

    for (j = 0; j < num_keys; j++) {
        if (connSyncReadLine(cs->conn, buf2, sizeof(buf2), timeout) <= 0) {
            socket_error = 1;
            break;
        }
        if ((password && buf0[0] == '-') ||
            (select && buf1[0] == '-') ||
            buf2[0] == '-')
        {
            /* On error assume that last_dbid is no longer valid. */
            if (!error_from_target) {
                cs->last_dbid = -1;
                char *errbuf;
                if (password && buf0[0] == '-') errbuf = buf0;
                else if (select && buf1[0] == '-') errbuf = buf1;
                else errbuf = buf2;

                error_from_target = 1;
                addReplyErrorFormat(c,"Target instance replied with error: %s",
                    errbuf+1);
            }
        } else {
            if (!copy) {
                /* No COPY option: remove the local key, signal the change. */
                dbDelete(c->db,kv[j]);
                signalModifiedKey(c,c->db,kv[j]);
                notifyKeyspaceEvent(NOTIFY_GENERIC,"del",kv[j],c->db->id);
                server.dirty++;

                /* Populate the argument vector to replace the old one. */
                newargv[del_idx++] = kv[j];
                incrRefCount(kv[j]);
            }
        }
    }

    /* On socket error, if we want to retry, do it now before rewriting the
     * command vector. We only retry if we are sure nothing was processed
     * and we failed to read the first reply (j == 0 test). */
    if (!error_from_target && socket_error && j == 0 && may_retry &&
        errno != ETIMEDOUT)
    {
        goto socket_err; /* A retry is guaranteed because of tested conditions.*/
    }

    /* On socket errors, close the migration socket now that we still have
     * the original host/port in the ARGV. Later the original command may be
     * rewritten to DEL and will be too later. */
    if (socket_error) migrateCloseSocket(c->argv[1],c->argv[2]);

    if (!copy) {
        /* Translate MIGRATE as DEL for replication/AOF. Note that we do
         * this only for the keys for which we received an acknowledgement
         * from the receiving Redis server, by using the del_idx index. */
        if (del_idx > 1) {
            newargv[0] = createStringObject("DEL",3);
            /* Note that the following call takes ownership of newargv. */
            replaceClientCommandVector(c,del_idx,newargv);
            argv_rewritten = 1;
        } else {
            /* No key transfer acknowledged, no need to rewrite as DEL. */
            zfree(newargv);
        }
        newargv = NULL; /* Make it safe to call zfree() on it in the future. */
    }

    /* If we are here and a socket error happened, we don't want to retry.
     * Just signal the problem to the client, but only do it if we did not
     * already queue a different error reported by the destination server. */
    if (!error_from_target && socket_error) {
        may_retry = 0;
        goto socket_err;
    }

    if (!error_from_target) {
        /* Success! Update the last_dbid in migrateCachedSocket, so that we can
         * avoid SELECT the next time if the target DB is the same. Reply +OK.
         *
         * Note: If we reached this point, even if socket_error is true
         * still the SELECT command succeeded (otherwise the code jumps to
         * socket_err label. */
        cs->last_dbid = dbid;
        addReply(c,shared.ok);
    } else {
        /* On error we already sent it in the for loop above, and set
         * the currently selected socket to -1 to force SELECT the next time. */
    }

    sdsfree(cmd.io.buffer.ptr);
    zfree(ov); zfree(kv); zfree(newargv);
    return;

/* On socket errors we try to close the cached socket and try again.
 * It is very common for the cached socket to get closed, if just reopening
 * it works it's a shame to notify the error to the caller. */
socket_err:
    /* Cleanup we want to perform in both the retry and no retry case.
     * Note: Closing the migrate socket will also force SELECT next time. */
    sdsfree(cmd.io.buffer.ptr);

    /* If the command was rewritten as DEL and there was a socket error,
     * we already closed the socket earlier. While migrateCloseSocket()
     * is idempotent, the host/port arguments are now gone, so don't do it
     * again. */
    if (!argv_rewritten) migrateCloseSocket(c->argv[1],c->argv[2]);
    zfree(newargv);
    newargv = NULL; /* This will get reallocated on retry. */

    /* Retry only if it's not a timeout and we never attempted a retry
     * (or the code jumping here did not set may_retry to zero). */
    if (errno != ETIMEDOUT && may_retry) {
        may_retry = 0;
        goto try_again;
    }

    /* Cleanup we want to do if no retry is attempted. */
    zfree(ov); zfree(kv);
    addReplySds(c,
        sdscatprintf(sdsempty(),
            "-IOERR error or timeout %s to target instance\r\n",
            write_error ? "writing" : "reading"));
    return;
}

/* -----------------------------------------------------------------------------
 * Cluster functions related to serving / redirecting clients
 * -------------------------------------------------------------------------- */

/* The ASKING command is required after a -ASK redirection.
 * The client should issue ASKING before to actually send the command to
 * the target instance. See the Redis Cluster specification for more
 * information. */
void askingCommand(client *c) {
    if (server.cluster_enabled == 0) {
        addReplyError(c,"This instance has cluster support disabled");
        return;
    }
    c->flags |= CLIENT_ASKING;
    addReply(c,shared.ok);
}

/* The READONLY command is used by clients to enter the read-only mode.
 * In this mode slaves will not redirect clients as long as clients access
 * with read-only commands to keys that are served by the slave's master. */
void readonlyCommand(client *c) {
    if (server.cluster_enabled == 0) {
        addReplyError(c,"This instance has cluster support disabled");
        return;
    }
    c->flags |= CLIENT_READONLY;
    addReply(c,shared.ok);
}

/* The READWRITE command just clears the READONLY command state. */
void readwriteCommand(client *c) {
    c->flags &= ~CLIENT_READONLY;
    addReply(c,shared.ok);
}

/* Return the pointer to the cluster node that is able to serve the command.
 * For the function to succeed the command should only target either:
 *
 * 1) A single key (even multiple times like LPOPRPUSH mylist mylist).
 * 2) Multiple keys in the same hash slot, while the slot is stable (no
 *    resharding in progress).
 *
 * On success the function returns the node that is able to serve the request.
 * If the node is not 'myself' a redirection must be perfomed. The kind of
 * redirection is specified setting the integer passed by reference
 * 'error_code', which will be set to CLUSTER_REDIR_ASK or
 * CLUSTER_REDIR_MOVED.
 *
 * When the node is 'myself' 'error_code' is set to CLUSTER_REDIR_NONE.
 *
 * If the command fails NULL is returned, and the reason of the failure is
 * provided via 'error_code', which will be set to:
 *
 * CLUSTER_REDIR_CROSS_SLOT if the request contains multiple keys that
 * don't belong to the same hash slot.
 *
 * CLUSTER_REDIR_UNSTABLE if the request contains multiple keys
 * belonging to the same slot, but the slot is not stable (in migration or
 * importing state, likely because a resharding is in progress).
 *
 * CLUSTER_REDIR_DOWN_UNBOUND if the request addresses a slot which is
 * not bound to any node. In this case the cluster global state should be
 * already "down" but it is fragile to rely on the update of the global state,
 * so we also handle it here.
 *
 * CLUSTER_REDIR_DOWN_STATE and CLUSTER_REDIR_DOWN_RO_STATE if the cluster is
 * down but the user attempts to execute a command that addresses one or more keys. */
clusterNode *getNodeByQuery(client *c, struct redisCommand *cmd, robj **argv, int argc, int *hashslot, int *error_code) {
    clusterNode *n = NULL;
    robj *firstkey = NULL;
    int multiple_keys = 0;
    multiState *ms, _ms;
    multiCmd mc;
    int i, slot = 0, migrating_slot = 0, importing_slot = 0, missing_keys = 0;

    /* Allow any key to be set if a module disabled cluster redirections. */
    if (server.cluster_module_flags & CLUSTER_MODULE_FLAG_NO_REDIRECTION)
        return myself;

    /* Set error code optimistically for the base case. */
    if (error_code) *error_code = CLUSTER_REDIR_NONE;

    /* Modules can turn off Redis Cluster redirection: this is useful
     * when writing a module that implements a completely different
     * distributed system. */

    /* We handle all the cases as if they were EXEC commands, so we have
     * a common code path for everything */
    if (cmd->proc == execCommand) {
        /* If CLIENT_MULTI flag is not set EXEC is just going to return an
         * error. */
        if (!(c->flags & CLIENT_MULTI)) return myself;
        ms = &c->mstate;
    } else {
        /* In order to have a single codepath create a fake Multi State
         * structure if the client is not in MULTI/EXEC state, this way
         * we have a single codepath below. */
        ms = &_ms;
        _ms.commands = &mc;
        _ms.count = 1;
        mc.argv = argv;
        mc.argc = argc;
        mc.cmd = cmd;
    }

    /* Check that all the keys are in the same hash slot, and obtain this
     * slot and the node associated. */
    for (i = 0; i < ms->count; i++) {
        struct redisCommand *mcmd;
        robj **margv;
        int margc, *keyindex, numkeys, j;

        mcmd = ms->commands[i].cmd;
        margc = ms->commands[i].argc;
        margv = ms->commands[i].argv;

        keyindex = getKeysFromCommand(mcmd,margv,margc,&numkeys);
        for (j = 0; j < numkeys; j++) {
            robj *thiskey = margv[keyindex[j]];
            int thisslot = keyHashSlot((char*)thiskey->ptr,
                                       sdslen(thiskey->ptr));

            if (firstkey == NULL) {
                /* This is the first key we see. Check what is the slot
                 * and node. */
                firstkey = thiskey;
                slot = thisslot;
                n = server.cluster->slots[slot];

                /* Error: If a slot is not served, we are in "cluster down"
                 * state. However the state is yet to be updated, so this was
                 * not trapped earlier in processCommand(). Report the same
                 * error to the client. */
                if (n == NULL) {
                    getKeysFreeResult(keyindex);
                    if (error_code)
                        *error_code = CLUSTER_REDIR_DOWN_UNBOUND;
                    return NULL;
                }

                /* If we are migrating or importing this slot, we need to check
                 * if we have all the keys in the request (the only way we
                 * can safely serve the request, otherwise we return a TRYAGAIN
                 * error). To do so we set the importing/migrating state and
                 * increment a counter for every missing key. */
                if (n == myself &&
                    server.cluster->migrating_slots_to[slot] != NULL)
                {
                    migrating_slot = 1;
                } else if (server.cluster->importing_slots_from[slot] != NULL) {
                    importing_slot = 1;
                }
            } else {
                /* If it is not the first key, make sure it is exactly
                 * the same key as the first we saw. */
                if (!equalStringObjects(firstkey,thiskey)) {
                    if (slot != thisslot) {
                        /* Error: multiple keys from different slots. */
                        getKeysFreeResult(keyindex);
                        if (error_code)
                            *error_code = CLUSTER_REDIR_CROSS_SLOT;
                        return NULL;
                    } else {
                        /* Flag this request as one with multiple different
                         * keys. */
                        multiple_keys = 1;
                    }
                }
            }

            /* Migarting / Improrting slot? Count keys we don't have. */
            if ((migrating_slot || importing_slot) &&
                lookupKeyRead(&server.db[0],thiskey) == NULL)
            {
                missing_keys++;
            }
        }
        getKeysFreeResult(keyindex);
    }

    /* No key at all in command? then we can serve the request
     * without redirections or errors in all the cases. */
    if (n == NULL) return myself;

    /* Cluster is globally down but we got keys? We only serve the request
     * if it is a read command and when allow_reads_when_down is enabled. */
    if (server.cluster->state != CLUSTER_OK) {
        if (!server.cluster_allow_reads_when_down) {
            /* The cluster is configured to block commands when the
             * cluster is down. */
            if (error_code) *error_code = CLUSTER_REDIR_DOWN_STATE;
            return NULL;
        } else if (!(cmd->flags & CMD_READONLY) && !(cmd->proc == evalCommand)
                && !(cmd->proc == evalShaCommand))
        {
            /* The cluster is configured to allow read only commands
             * but this command is neither readonly, nor EVAL or
             * EVALSHA. */
            if (error_code) *error_code = CLUSTER_REDIR_DOWN_RO_STATE;
            return NULL;
        } else {
            /* Fall through and allow the command to be executed:
             * this happens when server.cluster_allow_reads_when_down is
             * true and the command is a readonly command or EVAL / EVALSHA. */
        }
    }

    /* Return the hashslot by reference. */
    if (hashslot) *hashslot = slot;

    /* MIGRATE always works in the context of the local node if the slot
     * is open (migrating or importing state). We need to be able to freely
     * move keys among instances in this case. */
    if ((migrating_slot || importing_slot) && cmd->proc == migrateCommand)
        return myself;

    /* If we don't have all the keys and we are migrating the slot, send
     * an ASK redirection. */
    if (migrating_slot && missing_keys) {
        if (error_code) *error_code = CLUSTER_REDIR_ASK;
        return server.cluster->migrating_slots_to[slot];
    }

    /* If we are receiving the slot, and the client correctly flagged the
     * request as "ASKING", we can serve the request. However if the request
     * involves multiple keys and we don't have them all, the only option is
     * to send a TRYAGAIN error. */
    if (importing_slot &&
        (c->flags & CLIENT_ASKING || cmd->flags & CMD_ASKING))
    {
        if (multiple_keys && missing_keys) {
            if (error_code) *error_code = CLUSTER_REDIR_UNSTABLE;
            return NULL;
        } else {
            return myself;
        }
    }

    /* Handle the read-only client case reading from a slave: if this
     * node is a slave and the request is about an hash slot our master
     * is serving, we can reply without redirection. */
    if (c->flags & CLIENT_READONLY &&
        (cmd->flags & CMD_READONLY || cmd->proc == evalCommand ||
         cmd->proc == evalShaCommand) &&
        nodeIsSlave(myself) &&
        myself->slaveof == n)
    {
        return myself;
    }

    /* Base case: just return the right node. However if this node is not
     * myself, set error_code to MOVED since we need to issue a rediretion. */
    if (n != myself && error_code) *error_code = CLUSTER_REDIR_MOVED;
    return n;
}

/* Send the client the right redirection code, according to error_code
 * that should be set to one of CLUSTER_REDIR_* macros.
 *
 * If CLUSTER_REDIR_ASK or CLUSTER_REDIR_MOVED error codes
 * are used, then the node 'n' should not be NULL, but should be the
 * node we want to mention in the redirection. Moreover hashslot should
 * be set to the hash slot that caused the redirection. */
void clusterRedirectClient(client *c, clusterNode *n, int hashslot, int error_code) {
    if (error_code == CLUSTER_REDIR_CROSS_SLOT) {
        addReplySds(c,sdsnew("-CROSSSLOT Keys in request don't hash to the same slot\r\n"));
    } else if (error_code == CLUSTER_REDIR_UNSTABLE) {
        /* The request spawns multiple keys in the same slot,
         * but the slot is not "stable" currently as there is
         * a migration or import in progress. */
        addReplySds(c,sdsnew("-TRYAGAIN Multiple keys request during rehashing of slot\r\n"));
    } else if (error_code == CLUSTER_REDIR_DOWN_STATE) {
        addReplySds(c,sdsnew("-CLUSTERDOWN The cluster is down\r\n"));
    } else if (error_code == CLUSTER_REDIR_DOWN_RO_STATE) {
        addReplySds(c,sdsnew("-CLUSTERDOWN The cluster is down and only accepts read commands\r\n"));
    } else if (error_code == CLUSTER_REDIR_DOWN_UNBOUND) {
        addReplySds(c,sdsnew("-CLUSTERDOWN Hash slot not served\r\n"));
    } else if (error_code == CLUSTER_REDIR_MOVED ||
               error_code == CLUSTER_REDIR_ASK)
    {
        addReplySds(c,sdscatprintf(sdsempty(),
            "-%s %d %s:%d\r\n",
            (error_code == CLUSTER_REDIR_ASK) ? "ASK" : "MOVED",
            hashslot,n->ip,n->port));
    } else {
        serverPanic("getNodeByQuery() unknown error.");
    }
}

/* This function is called by the function processing clients incrementally
 * to detect timeouts, in order to handle the following case:
 *
 * 1) A client blocks with BLPOP or similar blocking operation.
 * 2) The master migrates the hash slot elsewhere or turns into a slave.
 * 3) The client may remain blocked forever (or up to the max timeout time)
 *    waiting for a key change that will never happen.
 *
 * If the client is found to be blocked into an hash slot this node no
 * longer handles, the client is sent a redirection error, and the function
 * returns 1. Otherwise 0 is returned and no operation is performed. */
int clusterRedirectBlockedClientIfNeeded(client *c) {
    if (c->flags & CLIENT_BLOCKED &&
        (c->btype == BLOCKED_LIST ||
         c->btype == BLOCKED_ZSET ||
         c->btype == BLOCKED_STREAM))
    {
        dictEntry *de;
        dictIterator *di;

        /* If the cluster is down, unblock the client with the right error.
         * If the cluster is configured to allow reads on cluster down, we
         * still want to emit this error since a write will be required
         * to unblock them which may never come.  */
        if (server.cluster->state == CLUSTER_FAIL) {
            clusterRedirectClient(c,NULL,0,CLUSTER_REDIR_DOWN_STATE);
            return 1;
        }

        /* All keys must belong to the same slot, so check first key only. */
        di = dictGetIterator(c->bpop.keys);
        if ((de = dictNext(di)) != NULL) {
            robj *key = dictGetKey(de);
            int slot = keyHashSlot((char*)key->ptr, sdslen(key->ptr));
            clusterNode *node = server.cluster->slots[slot];

            /* We send an error and unblock the client if:
             * 1) The slot is unassigned, emitting a cluster down error.
             * 2) The slot is not handled by this node, nor being imported. */
            if (node != myself &&
                server.cluster->importing_slots_from[slot] == NULL)
            {
                if (node == NULL) {
                    clusterRedirectClient(c,NULL,0,
                        CLUSTER_REDIR_DOWN_UNBOUND);
                } else {
                    clusterRedirectClient(c,node,slot,
                        CLUSTER_REDIR_MOVED);
                }
                dictReleaseIterator(di);
                return 1;
            }
        }
        dictReleaseIterator(di);
    }
    return 0;
}<|MERGE_RESOLUTION|>--- conflicted
+++ resolved
@@ -253,14 +253,10 @@
                 *p = '\0';
                 direction = p[1]; /* Either '>' or '<' */
                 slot = atoi(argv[j]+1);
-<<<<<<< HEAD
-                if (slot < 0 || slot >= CLUSTER_SLOTS) goto fmterr;
-=======
                 if (slot < 0 || slot >= CLUSTER_SLOTS) {
                     sdsfreesplitres(argv,argc);
                     goto fmterr;
                 }
->>>>>>> 7bf665f1
                 p += 3;
                 cn = clusterLookupNode(p);
                 if (!cn) {
@@ -280,17 +276,12 @@
             } else {
                 start = stop = atoi(argv[j]);
             }
-<<<<<<< HEAD
-            if (start < 0 || start >= CLUSTER_SLOTS) goto fmterr;
-            if (stop < 0 || stop >= CLUSTER_SLOTS) goto fmterr;
-=======
             if (start < 0 || start >= CLUSTER_SLOTS ||
                 stop < 0 || stop >= CLUSTER_SLOTS)
             {
                 sdsfreesplitres(argv,argc);
                 goto fmterr;
             }
->>>>>>> 7bf665f1
             while(start <= stop) clusterAddSlot(n, start++);
         }
 
@@ -2332,12 +2323,7 @@
  * from event handlers that will do stuff with the same link later. */
 void clusterSendMessage(clusterLink *link, unsigned char *msg, size_t msglen) {
     if (sdslen(link->sndbuf) == 0 && msglen != 0)
-<<<<<<< HEAD
-        aeCreateFileEvent(server.el,link->fd,AE_WRITABLE|AE_BARRIER,
-                    clusterWriteHandler,link);
-=======
         connSetWriteHandlerWithBarrier(link->conn, clusterWriteHandler, 1);
->>>>>>> 7bf665f1
 
     link->sndbuf = sdscatlen(link->sndbuf, msg, msglen);
 
@@ -4213,10 +4199,7 @@
     case CLUSTERMSG_TYPE_FAILOVER_AUTH_ACK: return "auth-ack";
     case CLUSTERMSG_TYPE_UPDATE: return "update";
     case CLUSTERMSG_TYPE_MFSTART: return "mfstart";
-<<<<<<< HEAD
-=======
     case CLUSTERMSG_TYPE_MODULE: return "module";
->>>>>>> 7bf665f1
     }
     return "unknown";
 }
@@ -4618,15 +4601,8 @@
             "cluster_stats_messages_received:%lld\r\n", tot_msg_received);
 
         /* Produce the reply protocol. */
-<<<<<<< HEAD
-        addReplySds(c,sdscatprintf(sdsempty(),"$%lu\r\n",
-            (unsigned long)sdslen(info)));
-        addReplySds(c,info);
-        addReply(c,shared.crlf);
-=======
         addReplyVerbatim(c,info,sdslen(info),"txt");
         sdsfree(info);
->>>>>>> 7bf665f1
     } else if (!strcasecmp(c->argv[1]->ptr,"saveconfig") && c->argc == 2) {
         int retval = clusterSaveConfig(1);
 
@@ -5064,11 +5040,6 @@
     }
 
     /* Create the key and set the TTL if any */
-<<<<<<< HEAD
-    dbAdd(c->db,c->argv[1],obj);
-    if (ttl) setExpire(c,c->db,c->argv[1],mstime()+ttl);
-    signalModifiedKey(c->db,c->argv[1]);
-=======
     dbAdd(c->db,key,obj);
     if (ttl) {
         setExpire(c,c->db,key,ttl);
@@ -5076,7 +5047,6 @@
     objectSetLRUOrLFU(obj,lfu_freq,lru_idle,lru_clock,1000);
     signalModifiedKey(c,c->db,key);
     notifyKeyspaceEvent(NOTIFY_GENERIC,"restore",key,c->db->id);
->>>>>>> 7bf665f1
     addReply(c,shared.ok);
     server.dirty++;
 }
@@ -5191,17 +5161,6 @@
     dictReleaseIterator(di);
 }
 
-<<<<<<< HEAD
-/* MIGRATE host port key dbid timeout [COPY | REPLACE | AUTH password]
- *
- * On in the multiple keys form:
- *
- * MIGRATE host port "" dbid timeout [COPY | REPLACE | AUTH password] KEYS key1
- * key2 ... keyN */
-void migrateCommand(client *c) {
-    migrateCachedSocket *cs;
-    int copy = 0, replace = 0, j;
-=======
 /* MIGRATE host port key dbid timeout [COPY | REPLACE | AUTH password |
  *         AUTH2 username password]
  *
@@ -5213,7 +5172,6 @@
     migrateCachedSocket *cs;
     int copy = 0, replace = 0, j;
     char *username = NULL;
->>>>>>> 7bf665f1
     char *password = NULL;
     long timeout;
     long dbid;
@@ -5231,11 +5189,7 @@
 
     /* Parse additional options */
     for (j = 6; j < c->argc; j++) {
-<<<<<<< HEAD
-        int moreargs = j < c->argc-1;
-=======
         int moreargs = (c->argc-1) - j;
->>>>>>> 7bf665f1
         if (!strcasecmp(c->argv[j]->ptr,"copy")) {
             copy = 1;
         } else if (!strcasecmp(c->argv[j]->ptr,"replace")) {
@@ -5247,8 +5201,6 @@
             }
             j++;
             password = c->argv[j]->ptr;
-<<<<<<< HEAD
-=======
         } else if (!strcasecmp(c->argv[j]->ptr,"auth2")) {
             if (moreargs < 2) {
                 addReply(c,shared.syntaxerr);
@@ -5256,7 +5208,6 @@
             }
             username = c->argv[++j]->ptr;
             password = c->argv[++j]->ptr;
->>>>>>> 7bf665f1
         } else if (!strcasecmp(c->argv[j]->ptr,"keys")) {
             if (sdslen(c->argv[3]->ptr) != 0) {
                 addReplyError(c,
@@ -5317,10 +5268,6 @@
 
     /* Authentication */
     if (password) {
-<<<<<<< HEAD
-        serverAssertWithInfo(c,NULL,rioWriteBulkCount(&cmd,'*',2));
-        serverAssertWithInfo(c,NULL,rioWriteBulkString(&cmd,"AUTH",4));
-=======
         int arity = username ? 3 : 2;
         serverAssertWithInfo(c,NULL,rioWriteBulkCount(&cmd,'*',arity));
         serverAssertWithInfo(c,NULL,rioWriteBulkString(&cmd,"AUTH",4));
@@ -5328,7 +5275,6 @@
             serverAssertWithInfo(c,NULL,rioWriteBulkString(&cmd,username,
                                  sdslen(username)));
         }
->>>>>>> 7bf665f1
         serverAssertWithInfo(c,NULL,rioWriteBulkString(&cmd,password,
             sdslen(password)));
     }
@@ -5358,15 +5304,12 @@
             }
             if (ttl < 1) ttl = 1;
         }
-<<<<<<< HEAD
-=======
 
         /* Relocate valid (non expired) keys into the array in successive
          * positions to remove holes created by the keys that were present
          * in the first lookup but are now expired after the second lookup. */
         kv[non_expired++] = kv[j];
 
->>>>>>> 7bf665f1
         serverAssertWithInfo(c,NULL,
             rioWriteBulkCount(&cmd,'*',replace ? 5 : 4));
 
@@ -5420,11 +5363,7 @@
     char buf2[1024]; /* Restore reply. */
 
     /* Read the AUTH reply if needed. */
-<<<<<<< HEAD
-    if (password && syncReadLine(cs->fd, buf0, sizeof(buf0), timeout) <= 0)
-=======
     if (password && connSyncReadLine(cs->conn, buf0, sizeof(buf0), timeout) <= 0)
->>>>>>> 7bf665f1
         goto socket_err;
 
     /* Read the SELECT reply if needed. */
