--- conflicted
+++ resolved
@@ -6487,11 +6487,6 @@
                 }
             }
 
-<<<<<<< HEAD
-            /* Migrating / Importing slot? Count keys we don't have. */
-            int flags = LOOKUP_NOTOUCH | LOOKUP_NOSTATS | LOOKUP_NONOTIFY;
-            if ((migrating_slot || importing_slot) &&
-=======
             /* Migrating / Importing slot? Count keys we don't have.
              * If it is pubsubshard command, it isn't required to check
              * the channel being present or not in the node during the
@@ -6500,7 +6495,6 @@
              * NODE <node-id>. */
             int flags = LOOKUP_NOTOUCH | LOOKUP_NOSTATS | LOOKUP_NONOTIFY;
             if ((migrating_slot || importing_slot) && !is_pubsubshard &&
->>>>>>> cb2796ac
                 lookupKeyReadWithFlags(&server.db[0], thiskey, flags) == NULL)
             {
                 missing_keys++;
