/* Redis Cluster implementation.
 *
 * Copyright (c) 2009-2012, Salvatore Sanfilippo <antirez at gmail dot com>
 * All rights reserved.
 *
 * Redistribution and use in source and binary forms, with or without
 * modification, are permitted provided that the following conditions are met:
 *
 *   * Redistributions of source code must retain the above copyright notice,
 *     this list of conditions and the following disclaimer.
 *   * Redistributions in binary form must reproduce the above copyright
 *     notice, this list of conditions and the following disclaimer in the
 *     documentation and/or other materials provided with the distribution.
 *   * Neither the name of Redis nor the names of its contributors may be used
 *     to endorse or promote products derived from this software without
 *     specific prior written permission.
 *
 * THIS SOFTWARE IS PROVIDED BY THE COPYRIGHT HOLDERS AND CONTRIBUTORS "AS IS"
 * AND ANY EXPRESS OR IMPLIED WARRANTIES, INCLUDING, BUT NOT LIMITED TO, THE
 * IMPLIED WARRANTIES OF MERCHANTABILITY AND FITNESS FOR A PARTICULAR PURPOSE
 * ARE DISCLAIMED. IN NO EVENT SHALL THE COPYRIGHT OWNER OR CONTRIBUTORS BE
 * LIABLE FOR ANY DIRECT, INDIRECT, INCIDENTAL, SPECIAL, EXEMPLARY, OR
 * CONSEQUENTIAL DAMAGES (INCLUDING, BUT NOT LIMITED TO, PROCUREMENT OF
 * SUBSTITUTE GOODS OR SERVICES; LOSS OF USE, DATA, OR PROFITS; OR BUSINESS
 * INTERRUPTION) HOWEVER CAUSED AND ON ANY THEORY OF LIABILITY, WHETHER IN
 * CONTRACT, STRICT LIABILITY, OR TORT (INCLUDING NEGLIGENCE OR OTHERWISE)
 * ARISING IN ANY WAY OUT OF THE USE OF THIS SOFTWARE, EVEN IF ADVISED OF THE
 * POSSIBILITY OF SUCH DAMAGE.
 */

#include "server.h"
#include "cluster.h"
#include "endianconv.h"

#include <sys/types.h>
#include <sys/socket.h>
#include <arpa/inet.h>
#include <fcntl.h>
#include <unistd.h>
#include <sys/stat.h>
#include <sys/file.h>
#include <math.h>

/* A global reference to myself is handy to make code more clear.
 * Myself always points to server.cluster->myself, that is, the clusterNode
 * that represents this node. */
clusterNode *myself = NULL;

clusterNode *createClusterNode(char *nodename, int flags);
void clusterAddNode(clusterNode *node);
void clusterAcceptHandler(aeEventLoop *el, int fd, void *privdata, int mask);
void clusterReadHandler(connection *conn);
void clusterSendPing(clusterLink *link, int type);
void clusterSendFail(char *nodename);
void clusterSendFailoverAuthIfNeeded(clusterNode *node, clusterMsg *request);
void clusterUpdateState(void);
int clusterNodeGetSlotBit(clusterNode *n, int slot);
sds clusterGenNodesDescription(int filter, int use_pport);
clusterNode *clusterLookupNode(const char *name);
list *clusterGetNodesServingMySlots(clusterNode *node);
int clusterNodeAddSlave(clusterNode *master, clusterNode *slave);
int clusterAddSlot(clusterNode *n, int slot);
int clusterDelSlot(int slot);
int clusterDelNodeSlots(clusterNode *node);
int clusterNodeSetSlotBit(clusterNode *n, int slot);
void clusterSetMaster(clusterNode *n);
void clusterHandleSlaveFailover(void);
void clusterHandleSlaveMigration(int max_slaves);
int bitmapTestBit(unsigned char *bitmap, int pos);
void clusterDoBeforeSleep(int flags);
void clusterSendUpdate(clusterLink *link, clusterNode *node);
void resetManualFailover(void);
void clusterCloseAllSlots(void);
void clusterSetNodeAsMaster(clusterNode *n);
void clusterDelNode(clusterNode *delnode);
sds representClusterNodeFlags(sds ci, uint16_t flags);
uint64_t clusterGetMaxEpoch(void);
int clusterBumpConfigEpochWithoutConsensus(void);
void moduleCallClusterReceivers(const char *sender_id, uint64_t module_id, uint8_t type, const unsigned char *payload, uint32_t len);
const char *clusterGetMessageTypeString(int type);
<<<<<<< HEAD
void removeChannelsInSlot(unsigned int slot);
=======
unsigned int countKeysInSlot(unsigned int hashslot);
unsigned int delKeysInSlot(unsigned int hashslot);

/* Links to the next and previous entries for keys in the same slot are stored
 * in the dict entry metadata. See Slot to Key API below. */
#define dictEntryNextInSlot(de) \
    (((clusterDictEntryMetadata *)dictMetadata(de))->next)
#define dictEntryPrevInSlot(de) \
    (((clusterDictEntryMetadata *)dictMetadata(de))->prev)
>>>>>>> f27083a4

#define RCVBUF_INIT_LEN 1024
#define RCVBUF_MAX_PREALLOC (1<<20) /* 1MB */

/* Cluster nodes hash table, mapping nodes addresses 1.2.3.4:6379 to
 * clusterNode structures. */
dictType clusterNodesDictType = {
        dictSdsHash,                /* hash function */
        NULL,                       /* key dup */
        NULL,                       /* val dup */
        dictSdsKeyCompare,          /* key compare */
        dictSdsDestructor,          /* key destructor */
        NULL,                       /* val destructor */
        NULL                        /* allow to expand */
};

/* Cluster re-addition blacklist. This maps node IDs to the time
 * we can re-add this node. The goal is to avoid readding a removed
 * node for some time. */
dictType clusterNodesBlackListDictType = {
        dictSdsCaseHash,            /* hash function */
        NULL,                       /* key dup */
        NULL,                       /* val dup */
        dictSdsKeyCaseCompare,      /* key compare */
        dictSdsDestructor,          /* key destructor */
        NULL,                       /* val destructor */
        NULL                        /* allow to expand */
};

/* -----------------------------------------------------------------------------
 * Initialization
 * -------------------------------------------------------------------------- */

/* Load the cluster config from 'filename'.
 *
 * If the file does not exist or is zero-length (this may happen because
 * when we lock the nodes.conf file, we create a zero-length one for the
 * sake of locking if it does not already exist), C_ERR is returned.
 * If the configuration was loaded from the file, C_OK is returned. */
int clusterLoadConfig(char *filename) {
    FILE *fp = fopen(filename,"r");
    struct stat sb;
    char *line;
    int maxline, j;

    if (fp == NULL) {
        if (errno == ENOENT) {
            return C_ERR;
        } else {
            serverLog(LL_WARNING,
                "Loading the cluster node config from %s: %s",
                filename, strerror(errno));
            exit(1);
        }
    }

    if (redis_fstat(fileno(fp),&sb) == -1) {
        serverLog(LL_WARNING,
            "Unable to obtain the cluster node config file stat %s: %s",
            filename, strerror(errno));
        exit(1);
    }
    /* Check if the file is zero-length: if so return C_ERR to signal
     * we have to write the config. */
    if (sb.st_size == 0) {
        fclose(fp);
        return C_ERR;
    }

    /* Parse the file. Note that single lines of the cluster config file can
     * be really long as they include all the hash slots of the node.
     * This means in the worst possible case, half of the Redis slots will be
     * present in a single line, possibly in importing or migrating state, so
     * together with the node ID of the sender/receiver.
     *
     * To simplify we allocate 1024+CLUSTER_SLOTS*128 bytes per line. */
    maxline = 1024+CLUSTER_SLOTS*128;
    line = zmalloc(maxline);
    while(fgets(line,maxline,fp) != NULL) {
        int argc;
        sds *argv;
        clusterNode *n, *master;
        char *p, *s;

        /* Skip blank lines, they can be created either by users manually
         * editing nodes.conf or by the config writing process if stopped
         * before the truncate() call. */
        if (line[0] == '\n' || line[0] == '\0') continue;

        /* Split the line into arguments for processing. */
        argv = sdssplitargs(line,&argc);
        if (argv == NULL) goto fmterr;

        /* Handle the special "vars" line. Don't pretend it is the last
         * line even if it actually is when generated by Redis. */
        if (strcasecmp(argv[0],"vars") == 0) {
            if (!(argc % 2)) goto fmterr;
            for (j = 1; j < argc; j += 2) {
                if (strcasecmp(argv[j],"currentEpoch") == 0) {
                    server.cluster->currentEpoch =
                            strtoull(argv[j+1],NULL,10);
                } else if (strcasecmp(argv[j],"lastVoteEpoch") == 0) {
                    server.cluster->lastVoteEpoch =
                            strtoull(argv[j+1],NULL,10);
                } else {
                    serverLog(LL_WARNING,
                        "Skipping unknown cluster config variable '%s'",
                        argv[j]);
                }
            }
            sdsfreesplitres(argv,argc);
            continue;
        }

        /* Regular config lines have at least eight fields */
        if (argc < 8) {
            sdsfreesplitres(argv,argc);
            goto fmterr;
        }

        /* Create this node if it does not exist */
        n = clusterLookupNode(argv[0]);
        if (!n) {
            n = createClusterNode(argv[0],0);
            clusterAddNode(n);
        }
        /* Address and port */
        if ((p = strrchr(argv[1],':')) == NULL) {
            sdsfreesplitres(argv,argc);
            goto fmterr;
        }
        *p = '\0';
        memcpy(n->ip,argv[1],strlen(argv[1])+1);
        char *port = p+1;
        char *busp = strchr(port,'@');
        if (busp) {
            *busp = '\0';
            busp++;
        }
        n->port = atoi(port);
        /* In older versions of nodes.conf the "@busport" part is missing.
         * In this case we set it to the default offset of 10000 from the
         * base port. */
        n->cport = busp ? atoi(busp) : n->port + CLUSTER_PORT_INCR;

        /* The plaintext port for client in a TLS cluster (n->pport) is not
         * stored in nodes.conf. It is received later over the bus protocol. */

        /* Parse flags */
        p = s = argv[2];
        while(p) {
            p = strchr(s,',');
            if (p) *p = '\0';
            if (!strcasecmp(s,"myself")) {
                serverAssert(server.cluster->myself == NULL);
                myself = server.cluster->myself = n;
                n->flags |= CLUSTER_NODE_MYSELF;
            } else if (!strcasecmp(s,"master")) {
                n->flags |= CLUSTER_NODE_MASTER;
            } else if (!strcasecmp(s,"slave")) {
                n->flags |= CLUSTER_NODE_SLAVE;
            } else if (!strcasecmp(s,"fail?")) {
                n->flags |= CLUSTER_NODE_PFAIL;
            } else if (!strcasecmp(s,"fail")) {
                n->flags |= CLUSTER_NODE_FAIL;
                n->fail_time = mstime();
            } else if (!strcasecmp(s,"handshake")) {
                n->flags |= CLUSTER_NODE_HANDSHAKE;
            } else if (!strcasecmp(s,"noaddr")) {
                n->flags |= CLUSTER_NODE_NOADDR;
            } else if (!strcasecmp(s,"nofailover")) {
                n->flags |= CLUSTER_NODE_NOFAILOVER;
            } else if (!strcasecmp(s,"noflags")) {
                /* nothing to do */
            } else {
                serverPanic("Unknown flag in redis cluster config file");
            }
            if (p) s = p+1;
        }

        /* Get master if any. Set the master and populate master's
         * slave list. */
        if (argv[3][0] != '-') {
            master = clusterLookupNode(argv[3]);
            if (!master) {
                master = createClusterNode(argv[3],0);
                clusterAddNode(master);
            }
            n->slaveof = master;
            clusterNodeAddSlave(master,n);
        }

        /* Set ping sent / pong received timestamps */
        if (atoi(argv[4])) n->ping_sent = mstime();
        if (atoi(argv[5])) n->pong_received = mstime();

        /* Set configEpoch for this node. */
        n->configEpoch = strtoull(argv[6],NULL,10);

        /* Populate hash slots served by this instance. */
        for (j = 8; j < argc; j++) {
            int start, stop;

            if (argv[j][0] == '[') {
                /* Here we handle migrating / importing slots */
                int slot;
                char direction;
                clusterNode *cn;

                p = strchr(argv[j],'-');
                serverAssert(p != NULL);
                *p = '\0';
                direction = p[1]; /* Either '>' or '<' */
                slot = atoi(argv[j]+1);
                if (slot < 0 || slot >= CLUSTER_SLOTS) {
                    sdsfreesplitres(argv,argc);
                    goto fmterr;
                }
                p += 3;
                cn = clusterLookupNode(p);
                if (!cn) {
                    cn = createClusterNode(p,0);
                    clusterAddNode(cn);
                }
                if (direction == '>') {
                    server.cluster->migrating_slots_to[slot] = cn;
                } else {
                    server.cluster->importing_slots_from[slot] = cn;
                }
                continue;
            } else if ((p = strchr(argv[j],'-')) != NULL) {
                *p = '\0';
                start = atoi(argv[j]);
                stop = atoi(p+1);
            } else {
                start = stop = atoi(argv[j]);
            }
            if (start < 0 || start >= CLUSTER_SLOTS ||
                stop < 0 || stop >= CLUSTER_SLOTS)
            {
                sdsfreesplitres(argv,argc);
                goto fmterr;
            }
            while(start <= stop) clusterAddSlot(n, start++);
        }

        sdsfreesplitres(argv,argc);
    }
    /* Config sanity check */
    if (server.cluster->myself == NULL) goto fmterr;

    zfree(line);
    fclose(fp);

    serverLog(LL_NOTICE,"Node configuration loaded, I'm %.40s", myself->name);

    /* Something that should never happen: currentEpoch smaller than
     * the max epoch found in the nodes configuration. However we handle this
     * as some form of protection against manual editing of critical files. */
    if (clusterGetMaxEpoch() > server.cluster->currentEpoch) {
        server.cluster->currentEpoch = clusterGetMaxEpoch();
    }
    return C_OK;

fmterr:
    serverLog(LL_WARNING,
        "Unrecoverable error: corrupted cluster config file.");
    zfree(line);
    if (fp) fclose(fp);
    exit(1);
}

/* Cluster node configuration is exactly the same as CLUSTER NODES output.
 *
 * This function writes the node config and returns 0, on error -1
 * is returned.
 *
 * Note: we need to write the file in an atomic way from the point of view
 * of the POSIX filesystem semantics, so that if the server is stopped
 * or crashes during the write, we'll end with either the old file or the
 * new one. Since we have the full payload to write available we can use
 * a single write to write the whole file. If the pre-existing file was
 * bigger we pad our payload with newlines that are anyway ignored and truncate
 * the file afterward. */
int clusterSaveConfig(int do_fsync) {
    sds ci;
    size_t content_size;
    struct stat sb;
    int fd;

    server.cluster->todo_before_sleep &= ~CLUSTER_TODO_SAVE_CONFIG;

    /* Get the nodes description and concatenate our "vars" directive to
     * save currentEpoch and lastVoteEpoch. */
    ci = clusterGenNodesDescription(CLUSTER_NODE_HANDSHAKE, 0);
    ci = sdscatprintf(ci,"vars currentEpoch %llu lastVoteEpoch %llu\n",
        (unsigned long long) server.cluster->currentEpoch,
        (unsigned long long) server.cluster->lastVoteEpoch);
    content_size = sdslen(ci);

    if ((fd = open(server.cluster_configfile,O_WRONLY|O_CREAT,0644))
        == -1) goto err;

    if (redis_fstat(fd,&sb) == -1) goto err;

    /* Pad the new payload if the existing file length is greater. */
    if (sb.st_size > (off_t)content_size) {
        ci = sdsgrowzero(ci,sb.st_size);
        memset(ci+content_size,'\n',sb.st_size-content_size);
    }
    
    if (write(fd,ci,sdslen(ci)) != (ssize_t)sdslen(ci)) goto err;
    if (do_fsync) {
        server.cluster->todo_before_sleep &= ~CLUSTER_TODO_FSYNC_CONFIG;
        if (fsync(fd) == -1) goto err;
    }

    /* Truncate the file if needed to remove the final \n padding that
     * is just garbage. */
    if (content_size != sdslen(ci) && ftruncate(fd,content_size) == -1) {
        /* ftruncate() failing is not a critical error. */
    }
    close(fd);
    sdsfree(ci);
    return 0;

err:
    if (fd != -1) close(fd);
    sdsfree(ci);
    return -1;
}

void clusterSaveConfigOrDie(int do_fsync) {
    if (clusterSaveConfig(do_fsync) == -1) {
        serverLog(LL_WARNING,"Fatal: can't update cluster config file.");
        exit(1);
    }
}

/* Lock the cluster config using flock(), and leaks the file descriptor used to
 * acquire the lock so that the file will be locked forever.
 *
 * This works because we always update nodes.conf with a new version
 * in-place, reopening the file, and writing to it in place (later adjusting
 * the length with ftruncate()).
 *
 * On success C_OK is returned, otherwise an error is logged and
 * the function returns C_ERR to signal a lock was not acquired. */
int clusterLockConfig(char *filename) {
/* flock() does not exist on Solaris
 * and a fcntl-based solution won't help, as we constantly re-open that file,
 * which will release _all_ locks anyway
 */
#if !defined(__sun)
    /* To lock it, we need to open the file in a way it is created if
     * it does not exist, otherwise there is a race condition with other
     * processes. */
    int fd = open(filename,O_WRONLY|O_CREAT|O_CLOEXEC,0644);
    if (fd == -1) {
        serverLog(LL_WARNING,
            "Can't open %s in order to acquire a lock: %s",
            filename, strerror(errno));
        return C_ERR;
    }

    if (flock(fd,LOCK_EX|LOCK_NB) == -1) {
        if (errno == EWOULDBLOCK) {
            serverLog(LL_WARNING,
                 "Sorry, the cluster configuration file %s is already used "
                 "by a different Redis Cluster node. Please make sure that "
                 "different nodes use different cluster configuration "
                 "files.", filename);
        } else {
            serverLog(LL_WARNING,
                "Impossible to lock %s: %s", filename, strerror(errno));
        }
        close(fd);
        return C_ERR;
    }
    /* Lock acquired: leak the 'fd' by not closing it, so that we'll retain the
     * lock to the file as long as the process exists.
     *
     * After fork, the child process will get the fd opened by the parent process,
     * we need save `fd` to `cluster_config_file_lock_fd`, so that in redisFork(),
     * it will be closed in the child process.
     * If it is not closed, when the main process is killed -9, but the child process
     * (redis-aof-rewrite) is still alive, the fd(lock) will still be held by the
     * child process, and the main process will fail to get lock, means fail to start. */
    server.cluster_config_file_lock_fd = fd;
#else
    UNUSED(filename);
#endif /* __sun */

    return C_OK;
}

/* Derives our ports to be announced in the cluster bus. */
void deriveAnnouncedPorts(int *announced_port, int *announced_pport,
                          int *announced_cport) {
    int port = server.tls_cluster ? server.tls_port : server.port;
    /* Default announced ports. */
    *announced_port = port;
    *announced_pport = server.tls_cluster ? server.port : 0;
    *announced_cport = server.cluster_port ? server.cluster_port : port + CLUSTER_PORT_INCR;
    
    /* Config overriding announced ports. */
    if (server.tls_cluster && server.cluster_announce_tls_port) {
        *announced_port = server.cluster_announce_tls_port;
        *announced_pport = server.cluster_announce_port;
    } else if (server.cluster_announce_port) {
        *announced_port = server.cluster_announce_port;
    }
    if (server.cluster_announce_bus_port) {
        *announced_cport = server.cluster_announce_bus_port;
    }
}

/* Some flags (currently just the NOFAILOVER flag) may need to be updated
 * in the "myself" node based on the current configuration of the node,
 * that may change at runtime via CONFIG SET. This function changes the
 * set of flags in myself->flags accordingly. */
void clusterUpdateMyselfFlags(void) {
    int oldflags = myself->flags;
    int nofailover = server.cluster_slave_no_failover ?
                     CLUSTER_NODE_NOFAILOVER : 0;
    myself->flags &= ~CLUSTER_NODE_NOFAILOVER;
    myself->flags |= nofailover;
    if (myself->flags != oldflags) {
        clusterDoBeforeSleep(CLUSTER_TODO_SAVE_CONFIG|
                             CLUSTER_TODO_UPDATE_STATE);
    }
}

void clusterInit(void) {
    int saveconf = 0;

    server.cluster = zmalloc(sizeof(clusterState));
    server.cluster->myself = NULL;
    server.cluster->currentEpoch = 0;
    server.cluster->state = CLUSTER_FAIL;
    server.cluster->size = 1;
    server.cluster->todo_before_sleep = 0;
    server.cluster->nodes = dictCreate(&clusterNodesDictType);
    server.cluster->nodes_black_list =
        dictCreate(&clusterNodesBlackListDictType);
    server.cluster->failover_auth_time = 0;
    server.cluster->failover_auth_count = 0;
    server.cluster->failover_auth_rank = 0;
    server.cluster->failover_auth_epoch = 0;
    server.cluster->cant_failover_reason = CLUSTER_CANT_FAILOVER_NONE;
    server.cluster->lastVoteEpoch = 0;
    for (int i = 0; i < CLUSTERMSG_TYPE_COUNT; i++) {
        server.cluster->stats_bus_messages_sent[i] = 0;
        server.cluster->stats_bus_messages_received[i] = 0;
    }
    server.cluster->stats_pfail_nodes = 0;
    memset(server.cluster->slots,0, sizeof(server.cluster->slots));
    clusterCloseAllSlots();

    /* Lock the cluster config file to make sure every node uses
     * its own nodes.conf. */
    server.cluster_config_file_lock_fd = -1;
    if (clusterLockConfig(server.cluster_configfile) == C_ERR)
        exit(1);

    /* Load or create a new nodes configuration. */
    if (clusterLoadConfig(server.cluster_configfile) == C_ERR) {
        /* No configuration found. We will just use the random name provided
         * by the createClusterNode() function. */
        myself = server.cluster->myself =
            createClusterNode(NULL,CLUSTER_NODE_MYSELF|CLUSTER_NODE_MASTER);
        serverLog(LL_NOTICE,"No cluster configuration found, I'm %.40s",
            myself->name);
        clusterAddNode(myself);
        saveconf = 1;
    }
    if (saveconf) clusterSaveConfigOrDie(1);

    /* We need a listening TCP port for our cluster messaging needs. */
    server.cfd.count = 0;

    /* Port sanity check II
     * The other handshake port check is triggered too late to stop
     * us from trying to use a too-high cluster port number. */
    int port = server.tls_cluster ? server.tls_port : server.port;
    if (!server.cluster_port && port > (65535-CLUSTER_PORT_INCR)) {
        serverLog(LL_WARNING, "Redis port number too high. "
                   "Cluster communication port is 10,000 port "
                   "numbers higher than your Redis port. "
                   "Your Redis port number must be 55535 or less.");
        exit(1);
    }
    if (!server.bindaddr_count) {
        serverLog(LL_WARNING, "No bind address is configured, but it is required for the Cluster bus.");
        exit(1);
    }
    int cport = server.cluster_port ? server.cluster_port : port + CLUSTER_PORT_INCR;
    if (listenToPort(cport, &server.cfd) == C_ERR ) {
        /* Note: the following log text is matched by the test suite. */
        serverLog(LL_WARNING, "Failed listening on port %u (cluster), aborting.", cport);
        exit(1);
    }
    
    if (createSocketAcceptHandler(&server.cfd, clusterAcceptHandler) != C_OK) {
        serverPanic("Unrecoverable error creating Redis Cluster socket accept handler.");
    }

    /* Reset data for the Slot to key API. */
    slotToKeyFlush();

    /* The slots -> channels map is a radix tree. Initialize it here. */
    server.cluster->slots_to_channels = raxNew();

    /* Set myself->port / cport to my listening ports, we'll just need to
     * discover the IP address via MEET messages. */
    deriveAnnouncedPorts(&myself->port, &myself->pport, &myself->cport);

    server.cluster->mf_end = 0;
    resetManualFailover();
    clusterUpdateMyselfFlags();
}

/* Reset a node performing a soft or hard reset:
 *
 * 1) All other nodes are forgotten.
 * 2) All the assigned / open slots are released.
 * 3) If the node is a slave, it turns into a master.
 * 4) Only for hard reset: a new Node ID is generated.
 * 5) Only for hard reset: currentEpoch and configEpoch are set to 0.
 * 6) The new configuration is saved and the cluster state updated.
 * 7) If the node was a slave, the whole data set is flushed away. */
void clusterReset(int hard) {
    dictIterator *di;
    dictEntry *de;
    int j;

    /* Turn into master. */
    if (nodeIsSlave(myself)) {
        clusterSetNodeAsMaster(myself);
        replicationUnsetMaster();
        emptyDb(-1,EMPTYDB_NO_FLAGS,NULL);
    }

    /* Close slots, reset manual failover state. */
    clusterCloseAllSlots();
    resetManualFailover();

    /* Unassign all the slots. */
    for (j = 0; j < CLUSTER_SLOTS; j++) clusterDelSlot(j);

    /* Forget all the nodes, but myself. */
    di = dictGetSafeIterator(server.cluster->nodes);
    while((de = dictNext(di)) != NULL) {
        clusterNode *node = dictGetVal(de);

        if (node == myself) continue;
        clusterDelNode(node);
    }
    dictReleaseIterator(di);

    /* Hard reset only: set epochs to 0, change node ID. */
    if (hard) {
        sds oldname;

        server.cluster->currentEpoch = 0;
        server.cluster->lastVoteEpoch = 0;
        myself->configEpoch = 0;
        serverLog(LL_WARNING, "configEpoch set to 0 via CLUSTER RESET HARD");

        /* To change the Node ID we need to remove the old name from the
         * nodes table, change the ID, and re-add back with new name. */
        oldname = sdsnewlen(myself->name, CLUSTER_NAMELEN);
        dictDelete(server.cluster->nodes,oldname);
        sdsfree(oldname);
        getRandomHexChars(myself->name, CLUSTER_NAMELEN);
        clusterAddNode(myself);
        serverLog(LL_NOTICE,"Node hard reset, now I'm %.40s", myself->name);
    }

    /* Make sure to persist the new config and update the state. */
    clusterDoBeforeSleep(CLUSTER_TODO_SAVE_CONFIG|
                         CLUSTER_TODO_UPDATE_STATE|
                         CLUSTER_TODO_FSYNC_CONFIG);
}

/* -----------------------------------------------------------------------------
 * CLUSTER communication link
 * -------------------------------------------------------------------------- */

clusterLink *createClusterLink(clusterNode *node) {
    clusterLink *link = zmalloc(sizeof(*link));
    link->ctime = mstime();
    link->sndbuf = sdsempty();
    link->rcvbuf = zmalloc(link->rcvbuf_alloc = RCVBUF_INIT_LEN);
    link->rcvbuf_len = 0;
    link->node = node;
    link->conn = NULL;
    return link;
}

/* Free a cluster link, but does not free the associated node of course.
 * This function will just make sure that the original node associated
 * with this link will have the 'link' field set to NULL. */
void freeClusterLink(clusterLink *link) {
    if (link->conn) {
        connClose(link->conn);
        link->conn = NULL;
    }
    sdsfree(link->sndbuf);
    zfree(link->rcvbuf);
    if (link->node)
        link->node->link = NULL;
    zfree(link);
}

static void clusterConnAcceptHandler(connection *conn) {
    clusterLink *link;

    if (connGetState(conn) != CONN_STATE_CONNECTED) {
        serverLog(LL_VERBOSE,
                "Error accepting cluster node connection: %s", connGetLastError(conn));
        connClose(conn);
        return;
    }

    /* Create a link object we use to handle the connection.
     * It gets passed to the readable handler when data is available.
     * Initially the link->node pointer is set to NULL as we don't know
     * which node is, but the right node is references once we know the
     * node identity. */
    link = createClusterLink(NULL);
    link->conn = conn;
    connSetPrivateData(conn, link);

    /* Register read handler */
    connSetReadHandler(conn, clusterReadHandler);
}

#define MAX_CLUSTER_ACCEPTS_PER_CALL 1000
void clusterAcceptHandler(aeEventLoop *el, int fd, void *privdata, int mask) {
    int cport, cfd;
    int max = MAX_CLUSTER_ACCEPTS_PER_CALL;
    char cip[NET_IP_STR_LEN];
    UNUSED(el);
    UNUSED(mask);
    UNUSED(privdata);

    /* If the server is starting up, don't accept cluster connections:
     * UPDATE messages may interact with the database content. */
    if (server.masterhost == NULL && server.loading) return;

    while(max--) {
        cfd = anetTcpAccept(server.neterr, fd, cip, sizeof(cip), &cport);
        if (cfd == ANET_ERR) {
            if (errno != EWOULDBLOCK)
                serverLog(LL_VERBOSE,
                    "Error accepting cluster node: %s", server.neterr);
            return;
        }

        connection *conn = server.tls_cluster ?
            connCreateAcceptedTLS(cfd, TLS_CLIENT_AUTH_YES) : connCreateAcceptedSocket(cfd);

        /* Make sure connection is not in an error state */
        if (connGetState(conn) != CONN_STATE_ACCEPTING) {
            serverLog(LL_VERBOSE,
                "Error creating an accepting connection for cluster node: %s",
                    connGetLastError(conn));
            connClose(conn);
            return;
        }
        connEnableTcpNoDelay(conn);
        connKeepAlive(conn,server.cluster_node_timeout * 2);

        /* Use non-blocking I/O for cluster messages. */
        serverLog(LL_VERBOSE,"Accepting cluster node connection from %s:%d", cip, cport);

        /* Accept the connection now.  connAccept() may call our handler directly
         * or schedule it for later depending on connection implementation.
         */
        if (connAccept(conn, clusterConnAcceptHandler) == C_ERR) {
            if (connGetState(conn) == CONN_STATE_ERROR)
                serverLog(LL_VERBOSE,
                        "Error accepting cluster node connection: %s",
                        connGetLastError(conn));
            connClose(conn);
            return;
        }
    }
}

/* Return the approximated number of sockets we are using in order to
 * take the cluster bus connections. */
unsigned long getClusterConnectionsCount(void) {
    /* We decrement the number of nodes by one, since there is the
     * "myself" node too in the list. Each node uses two file descriptors,
     * one incoming and one outgoing, thus the multiplication by 2. */
    return server.cluster_enabled ?
           ((dictSize(server.cluster->nodes)-1)*2) : 0;
}

/* -----------------------------------------------------------------------------
 * Key space handling
 * -------------------------------------------------------------------------- */

/* We have 16384 hash slots. The hash slot of a given key is obtained
 * as the least significant 14 bits of the crc16 of the key.
 *
 * However if the key contains the {...} pattern, only the part between
 * { and } is hashed. This may be useful in the future to force certain
 * keys to be in the same node (assuming no resharding is in progress). */
unsigned int keyHashSlot(char *key, int keylen) {
    int s, e; /* start-end indexes of { and } */

    for (s = 0; s < keylen; s++)
        if (key[s] == '{') break;

    /* No '{' ? Hash the whole key. This is the base case. */
    if (s == keylen) return crc16(key,keylen) & 0x3FFF;

    /* '{' found? Check if we have the corresponding '}'. */
    for (e = s+1; e < keylen; e++)
        if (key[e] == '}') break;

    /* No '}' or nothing between {} ? Hash the whole key. */
    if (e == keylen || e == s+1) return crc16(key,keylen) & 0x3FFF;

    /* If we are here there is both a { and a } on its right. Hash
     * what is in the middle between { and }. */
    return crc16(key+s+1,e-s-1) & 0x3FFF;
}

/* -----------------------------------------------------------------------------
 * CLUSTER node API
 * -------------------------------------------------------------------------- */

/* Create a new cluster node, with the specified flags.
 * If "nodename" is NULL this is considered a first handshake and a random
 * node name is assigned to this node (it will be fixed later when we'll
 * receive the first pong).
 *
 * The node is created and returned to the user, but it is not automatically
 * added to the nodes hash table. */
clusterNode *createClusterNode(char *nodename, int flags) {
    clusterNode *node = zmalloc(sizeof(*node));

    if (nodename)
        memcpy(node->name, nodename, CLUSTER_NAMELEN);
    else
        getRandomHexChars(node->name, CLUSTER_NAMELEN);
    node->ctime = mstime();
    node->configEpoch = 0;
    node->flags = flags;
    memset(node->slots,0,sizeof(node->slots));
    node->slots_info = NULL;
    node->numslots = 0;
    node->numslaves = 0;
    node->slaves = NULL;
    node->slaveof = NULL;
    node->ping_sent = node->pong_received = 0;
    node->data_received = 0;
    node->fail_time = 0;
    node->link = NULL;
    memset(node->ip,0,sizeof(node->ip));
    node->port = 0;
    node->cport = 0;
    node->pport = 0;
    node->fail_reports = listCreate();
    node->voted_time = 0;
    node->orphaned_time = 0;
    node->repl_offset_time = 0;
    node->repl_offset = 0;
    listSetFreeMethod(node->fail_reports,zfree);
    return node;
}

/* This function is called every time we get a failure report from a node.
 * The side effect is to populate the fail_reports list (or to update
 * the timestamp of an existing report).
 *
 * 'failing' is the node that is in failure state according to the
 * 'sender' node.
 *
 * The function returns 0 if it just updates a timestamp of an existing
 * failure report from the same sender. 1 is returned if a new failure
 * report is created. */
int clusterNodeAddFailureReport(clusterNode *failing, clusterNode *sender) {
    list *l = failing->fail_reports;
    listNode *ln;
    listIter li;
    clusterNodeFailReport *fr;

    /* If a failure report from the same sender already exists, just update
     * the timestamp. */
    listRewind(l,&li);
    while ((ln = listNext(&li)) != NULL) {
        fr = ln->value;
        if (fr->node == sender) {
            fr->time = mstime();
            return 0;
        }
    }

    /* Otherwise create a new report. */
    fr = zmalloc(sizeof(*fr));
    fr->node = sender;
    fr->time = mstime();
    listAddNodeTail(l,fr);
    return 1;
}

/* Remove failure reports that are too old, where too old means reasonably
 * older than the global node timeout. Note that anyway for a node to be
 * flagged as FAIL we need to have a local PFAIL state that is at least
 * older than the global node timeout, so we don't just trust the number
 * of failure reports from other nodes. */
void clusterNodeCleanupFailureReports(clusterNode *node) {
    list *l = node->fail_reports;
    listNode *ln;
    listIter li;
    clusterNodeFailReport *fr;
    mstime_t maxtime = server.cluster_node_timeout *
                     CLUSTER_FAIL_REPORT_VALIDITY_MULT;
    mstime_t now = mstime();

    listRewind(l,&li);
    while ((ln = listNext(&li)) != NULL) {
        fr = ln->value;
        if (now - fr->time > maxtime) listDelNode(l,ln);
    }
}

/* Remove the failing report for 'node' if it was previously considered
 * failing by 'sender'. This function is called when a node informs us via
 * gossip that a node is OK from its point of view (no FAIL or PFAIL flags).
 *
 * Note that this function is called relatively often as it gets called even
 * when there are no nodes failing, and is O(N), however when the cluster is
 * fine the failure reports list is empty so the function runs in constant
 * time.
 *
 * The function returns 1 if the failure report was found and removed.
 * Otherwise 0 is returned. */
int clusterNodeDelFailureReport(clusterNode *node, clusterNode *sender) {
    list *l = node->fail_reports;
    listNode *ln;
    listIter li;
    clusterNodeFailReport *fr;

    /* Search for a failure report from this sender. */
    listRewind(l,&li);
    while ((ln = listNext(&li)) != NULL) {
        fr = ln->value;
        if (fr->node == sender) break;
    }
    if (!ln) return 0; /* No failure report from this sender. */

    /* Remove the failure report. */
    listDelNode(l,ln);
    clusterNodeCleanupFailureReports(node);
    return 1;
}

/* Return the number of external nodes that believe 'node' is failing,
 * not including this node, that may have a PFAIL or FAIL state for this
 * node as well. */
int clusterNodeFailureReportsCount(clusterNode *node) {
    clusterNodeCleanupFailureReports(node);
    return listLength(node->fail_reports);
}

int clusterNodeRemoveSlave(clusterNode *master, clusterNode *slave) {
    int j;

    for (j = 0; j < master->numslaves; j++) {
        if (master->slaves[j] == slave) {
            if ((j+1) < master->numslaves) {
                int remaining_slaves = (master->numslaves - j) - 1;
                memmove(master->slaves+j,master->slaves+(j+1),
                        (sizeof(*master->slaves) * remaining_slaves));
            }
            master->numslaves--;
            if (master->numslaves == 0)
                master->flags &= ~CLUSTER_NODE_MIGRATE_TO;
            return C_OK;
        }
    }
    return C_ERR;
}

int clusterNodeAddSlave(clusterNode *master, clusterNode *slave) {
    int j;

    /* If it's already a slave, don't add it again. */
    for (j = 0; j < master->numslaves; j++)
        if (master->slaves[j] == slave) return C_ERR;
    master->slaves = zrealloc(master->slaves,
        sizeof(clusterNode*)*(master->numslaves+1));
    master->slaves[master->numslaves] = slave;
    master->numslaves++;
    master->flags |= CLUSTER_NODE_MIGRATE_TO;
    return C_OK;
}

int clusterCountNonFailingSlaves(clusterNode *n) {
    int j, okslaves = 0;

    for (j = 0; j < n->numslaves; j++)
        if (!nodeFailed(n->slaves[j])) okslaves++;
    return okslaves;
}

/* Low level cleanup of the node structure. Only called by clusterDelNode(). */
void freeClusterNode(clusterNode *n) {
    sds nodename;
    int j;

    /* If the node has associated slaves, we have to set
     * all the slaves->slaveof fields to NULL (unknown). */
    for (j = 0; j < n->numslaves; j++)
        n->slaves[j]->slaveof = NULL;

    /* Remove this node from the list of slaves of its master. */
    if (nodeIsSlave(n) && n->slaveof) clusterNodeRemoveSlave(n->slaveof,n);

    /* Unlink from the set of nodes. */
    nodename = sdsnewlen(n->name, CLUSTER_NAMELEN);
    serverAssert(dictDelete(server.cluster->nodes,nodename) == DICT_OK);
    sdsfree(nodename);

    /* Release link and associated data structures. */
    if (n->link) freeClusterLink(n->link);
    listRelease(n->fail_reports);
    zfree(n->slaves);
    zfree(n);
}

/* Add a node to the nodes hash table */
void clusterAddNode(clusterNode *node) {
    int retval;

    retval = dictAdd(server.cluster->nodes,
            sdsnewlen(node->name,CLUSTER_NAMELEN), node);
    serverAssert(retval == DICT_OK);
}

/* Remove a node from the cluster. The function performs the high level
 * cleanup, calling freeClusterNode() for the low level cleanup.
 * Here we do the following:
 *
 * 1) Mark all the slots handled by it as unassigned.
 * 2) Remove all the failure reports sent by this node and referenced by
 *    other nodes.
 * 3) Free the node with freeClusterNode() that will in turn remove it
 *    from the hash table and from the list of slaves of its master, if
 *    it is a slave node.
 */
void clusterDelNode(clusterNode *delnode) {
    int j;
    dictIterator *di;
    dictEntry *de;

    /* 1) Mark slots as unassigned. */
    for (j = 0; j < CLUSTER_SLOTS; j++) {
        if (server.cluster->importing_slots_from[j] == delnode)
            server.cluster->importing_slots_from[j] = NULL;
        if (server.cluster->migrating_slots_to[j] == delnode)
            server.cluster->migrating_slots_to[j] = NULL;
        if (server.cluster->slots[j] == delnode) {
            clusterDelSlot(j);
        }
    }

    /* 2) Remove failure reports. */
    di = dictGetSafeIterator(server.cluster->nodes);
    while((de = dictNext(di)) != NULL) {
        clusterNode *node = dictGetVal(de);

        if (node == delnode) continue;
        clusterNodeDelFailureReport(node,delnode);
    }
    dictReleaseIterator(di);

    /* 3) Free the node, unlinking it from the cluster. */
    freeClusterNode(delnode);
}

/* Node lookup by name */
clusterNode *clusterLookupNode(const char *name) {
    sds s = sdsnewlen(name, CLUSTER_NAMELEN);
    dictEntry *de;

    de = dictFind(server.cluster->nodes,s);
    sdsfree(s);
    if (de == NULL) return NULL;
    return dictGetVal(de);
}

/* Get all the nodes serving this slot. */
list *clusterGetNodesServingMySlots(clusterNode *node) {
    list *nodes_for_slot = listCreate();
    clusterNode *my_primary = nodeIsMaster(node) ? node : node->slaveof;
    listAddNodeTail(nodes_for_slot, my_primary);
    for (int i=0; i < my_primary->numslaves; i++) {
        listAddNodeTail(nodes_for_slot, my_primary->slaves[i]);
    }
    return nodes_for_slot;
}

/* This is only used after the handshake. When we connect a given IP/PORT
 * as a result of CLUSTER MEET we don't have the node name yet, so we
 * pick a random one, and will fix it when we receive the PONG request using
 * this function. */
void clusterRenameNode(clusterNode *node, char *newname) {
    int retval;
    sds s = sdsnewlen(node->name, CLUSTER_NAMELEN);

    serverLog(LL_DEBUG,"Renaming node %.40s into %.40s",
        node->name, newname);
    retval = dictDelete(server.cluster->nodes, s);
    sdsfree(s);
    serverAssert(retval == DICT_OK);
    memcpy(node->name, newname, CLUSTER_NAMELEN);
    clusterAddNode(node);
}

/* -----------------------------------------------------------------------------
 * CLUSTER config epoch handling
 * -------------------------------------------------------------------------- */

/* Return the greatest configEpoch found in the cluster, or the current
 * epoch if greater than any node configEpoch. */
uint64_t clusterGetMaxEpoch(void) {
    uint64_t max = 0;
    dictIterator *di;
    dictEntry *de;

    di = dictGetSafeIterator(server.cluster->nodes);
    while((de = dictNext(di)) != NULL) {
        clusterNode *node = dictGetVal(de);
        if (node->configEpoch > max) max = node->configEpoch;
    }
    dictReleaseIterator(di);
    if (max < server.cluster->currentEpoch) max = server.cluster->currentEpoch;
    return max;
}

/* If this node epoch is zero or is not already the greatest across the
 * cluster (from the POV of the local configuration), this function will:
 *
 * 1) Generate a new config epoch, incrementing the current epoch.
 * 2) Assign the new epoch to this node, WITHOUT any consensus.
 * 3) Persist the configuration on disk before sending packets with the
 *    new configuration.
 *
 * If the new config epoch is generated and assigned, C_OK is returned,
 * otherwise C_ERR is returned (since the node has already the greatest
 * configuration around) and no operation is performed.
 *
 * Important note: this function violates the principle that config epochs
 * should be generated with consensus and should be unique across the cluster.
 * However Redis Cluster uses this auto-generated new config epochs in two
 * cases:
 *
 * 1) When slots are closed after importing. Otherwise resharding would be
 *    too expensive.
 * 2) When CLUSTER FAILOVER is called with options that force a slave to
 *    failover its master even if there is not master majority able to
 *    create a new configuration epoch.
 *
 * Redis Cluster will not explode using this function, even in the case of
 * a collision between this node and another node, generating the same
 * configuration epoch unilaterally, because the config epoch conflict
 * resolution algorithm will eventually move colliding nodes to different
 * config epochs. However using this function may violate the "last failover
 * wins" rule, so should only be used with care. */
int clusterBumpConfigEpochWithoutConsensus(void) {
    uint64_t maxEpoch = clusterGetMaxEpoch();

    if (myself->configEpoch == 0 ||
        myself->configEpoch != maxEpoch)
    {
        server.cluster->currentEpoch++;
        myself->configEpoch = server.cluster->currentEpoch;
        clusterDoBeforeSleep(CLUSTER_TODO_SAVE_CONFIG|
                             CLUSTER_TODO_FSYNC_CONFIG);
        serverLog(LL_WARNING,
            "New configEpoch set to %llu",
            (unsigned long long) myself->configEpoch);
        return C_OK;
    } else {
        return C_ERR;
    }
}

/* This function is called when this node is a master, and we receive from
 * another master a configuration epoch that is equal to our configuration
 * epoch.
 *
 * BACKGROUND
 *
 * It is not possible that different slaves get the same config
 * epoch during a failover election, because the slaves need to get voted
 * by a majority. However when we perform a manual resharding of the cluster
 * the node will assign a configuration epoch to itself without to ask
 * for agreement. Usually resharding happens when the cluster is working well
 * and is supervised by the sysadmin, however it is possible for a failover
 * to happen exactly while the node we are resharding a slot to assigns itself
 * a new configuration epoch, but before it is able to propagate it.
 *
 * So technically it is possible in this condition that two nodes end with
 * the same configuration epoch.
 *
 * Another possibility is that there are bugs in the implementation causing
 * this to happen.
 *
 * Moreover when a new cluster is created, all the nodes start with the same
 * configEpoch. This collision resolution code allows nodes to automatically
 * end with a different configEpoch at startup automatically.
 *
 * In all the cases, we want a mechanism that resolves this issue automatically
 * as a safeguard. The same configuration epoch for masters serving different
 * set of slots is not harmful, but it is if the nodes end serving the same
 * slots for some reason (manual errors or software bugs) without a proper
 * failover procedure.
 *
 * In general we want a system that eventually always ends with different
 * masters having different configuration epochs whatever happened, since
 * nothing is worse than a split-brain condition in a distributed system.
 *
 * BEHAVIOR
 *
 * When this function gets called, what happens is that if this node
 * has the lexicographically smaller Node ID compared to the other node
 * with the conflicting epoch (the 'sender' node), it will assign itself
 * the greatest configuration epoch currently detected among nodes plus 1.
 *
 * This means that even if there are multiple nodes colliding, the node
 * with the greatest Node ID never moves forward, so eventually all the nodes
 * end with a different configuration epoch.
 */
void clusterHandleConfigEpochCollision(clusterNode *sender) {
    /* Prerequisites: nodes have the same configEpoch and are both masters. */
    if (sender->configEpoch != myself->configEpoch ||
        !nodeIsMaster(sender) || !nodeIsMaster(myself)) return;
    /* Don't act if the colliding node has a smaller Node ID. */
    if (memcmp(sender->name,myself->name,CLUSTER_NAMELEN) <= 0) return;
    /* Get the next ID available at the best of this node knowledge. */
    server.cluster->currentEpoch++;
    myself->configEpoch = server.cluster->currentEpoch;
    clusterSaveConfigOrDie(1);
    serverLog(LL_VERBOSE,
        "WARNING: configEpoch collision with node %.40s."
        " configEpoch set to %llu",
        sender->name,
        (unsigned long long) myself->configEpoch);
}

/* -----------------------------------------------------------------------------
 * CLUSTER nodes blacklist
 *
 * The nodes blacklist is just a way to ensure that a given node with a given
 * Node ID is not re-added before some time elapsed (this time is specified
 * in seconds in CLUSTER_BLACKLIST_TTL).
 *
 * This is useful when we want to remove a node from the cluster completely:
 * when CLUSTER FORGET is called, it also puts the node into the blacklist so
 * that even if we receive gossip messages from other nodes that still remember
 * about the node we want to remove, we don't re-add it before some time.
 *
 * Currently the CLUSTER_BLACKLIST_TTL is set to 1 minute, this means
 * that redis-cli has 60 seconds to send CLUSTER FORGET messages to nodes
 * in the cluster without dealing with the problem of other nodes re-adding
 * back the node to nodes we already sent the FORGET command to.
 *
 * The data structure used is a hash table with an sds string representing
 * the node ID as key, and the time when it is ok to re-add the node as
 * value.
 * -------------------------------------------------------------------------- */

#define CLUSTER_BLACKLIST_TTL 60      /* 1 minute. */


/* Before of the addNode() or Exists() operations we always remove expired
 * entries from the black list. This is an O(N) operation but it is not a
 * problem since add / exists operations are called very infrequently and
 * the hash table is supposed to contain very little elements at max.
 * However without the cleanup during long uptime and with some automated
 * node add/removal procedures, entries could accumulate. */
void clusterBlacklistCleanup(void) {
    dictIterator *di;
    dictEntry *de;

    di = dictGetSafeIterator(server.cluster->nodes_black_list);
    while((de = dictNext(di)) != NULL) {
        int64_t expire = dictGetUnsignedIntegerVal(de);

        if (expire < server.unixtime)
            dictDelete(server.cluster->nodes_black_list,dictGetKey(de));
    }
    dictReleaseIterator(di);
}

/* Cleanup the blacklist and add a new node ID to the black list. */
void clusterBlacklistAddNode(clusterNode *node) {
    dictEntry *de;
    sds id = sdsnewlen(node->name,CLUSTER_NAMELEN);

    clusterBlacklistCleanup();
    if (dictAdd(server.cluster->nodes_black_list,id,NULL) == DICT_OK) {
        /* If the key was added, duplicate the sds string representation of
         * the key for the next lookup. We'll free it at the end. */
        id = sdsdup(id);
    }
    de = dictFind(server.cluster->nodes_black_list,id);
    dictSetUnsignedIntegerVal(de,time(NULL)+CLUSTER_BLACKLIST_TTL);
    sdsfree(id);
}

/* Return non-zero if the specified node ID exists in the blacklist.
 * You don't need to pass an sds string here, any pointer to 40 bytes
 * will work. */
int clusterBlacklistExists(char *nodeid) {
    sds id = sdsnewlen(nodeid,CLUSTER_NAMELEN);
    int retval;

    clusterBlacklistCleanup();
    retval = dictFind(server.cluster->nodes_black_list,id) != NULL;
    sdsfree(id);
    return retval;
}

/* -----------------------------------------------------------------------------
 * CLUSTER messages exchange - PING/PONG and gossip
 * -------------------------------------------------------------------------- */

/* This function checks if a given node should be marked as FAIL.
 * It happens if the following conditions are met:
 *
 * 1) We received enough failure reports from other master nodes via gossip.
 *    Enough means that the majority of the masters signaled the node is
 *    down recently.
 * 2) We believe this node is in PFAIL state.
 *
 * If a failure is detected we also inform the whole cluster about this
 * event trying to force every other node to set the FAIL flag for the node.
 *
 * Note that the form of agreement used here is weak, as we collect the majority
 * of masters state during some time, and even if we force agreement by
 * propagating the FAIL message, because of partitions we may not reach every
 * node. However:
 *
 * 1) Either we reach the majority and eventually the FAIL state will propagate
 *    to all the cluster.
 * 2) Or there is no majority so no slave promotion will be authorized and the
 *    FAIL flag will be cleared after some time.
 */
void markNodeAsFailingIfNeeded(clusterNode *node) {
    int failures;
    int needed_quorum = (server.cluster->size / 2) + 1;

    if (!nodeTimedOut(node)) return; /* We can reach it. */
    if (nodeFailed(node)) return; /* Already FAILing. */

    failures = clusterNodeFailureReportsCount(node);
    /* Also count myself as a voter if I'm a master. */
    if (nodeIsMaster(myself)) failures++;
    if (failures < needed_quorum) return; /* No weak agreement from masters. */

    serverLog(LL_NOTICE,
        "Marking node %.40s as failing (quorum reached).", node->name);

    /* Mark the node as failing. */
    node->flags &= ~CLUSTER_NODE_PFAIL;
    node->flags |= CLUSTER_NODE_FAIL;
    node->fail_time = mstime();

    /* Broadcast the failing node name to everybody, forcing all the other
     * reachable nodes to flag the node as FAIL.
     * We do that even if this node is a replica and not a master: anyway
     * the failing state is triggered collecting failure reports from masters,
     * so here the replica is only helping propagating this status. */
    clusterSendFail(node->name);
    clusterDoBeforeSleep(CLUSTER_TODO_UPDATE_STATE|CLUSTER_TODO_SAVE_CONFIG);
}

/* This function is called only if a node is marked as FAIL, but we are able
 * to reach it again. It checks if there are the conditions to undo the FAIL
 * state. */
void clearNodeFailureIfNeeded(clusterNode *node) {
    mstime_t now = mstime();

    serverAssert(nodeFailed(node));

    /* For slaves we always clear the FAIL flag if we can contact the
     * node again. */
    if (nodeIsSlave(node) || node->numslots == 0) {
        serverLog(LL_NOTICE,
            "Clear FAIL state for node %.40s: %s is reachable again.",
                node->name,
                nodeIsSlave(node) ? "replica" : "master without slots");
        node->flags &= ~CLUSTER_NODE_FAIL;
        clusterDoBeforeSleep(CLUSTER_TODO_UPDATE_STATE|CLUSTER_TODO_SAVE_CONFIG);
    }

    /* If it is a master and...
     * 1) The FAIL state is old enough.
     * 2) It is yet serving slots from our point of view (not failed over).
     * Apparently no one is going to fix these slots, clear the FAIL flag. */
    if (nodeIsMaster(node) && node->numslots > 0 &&
        (now - node->fail_time) >
        (server.cluster_node_timeout * CLUSTER_FAIL_UNDO_TIME_MULT))
    {
        serverLog(LL_NOTICE,
            "Clear FAIL state for node %.40s: is reachable again and nobody is serving its slots after some time.",
                node->name);
        node->flags &= ~CLUSTER_NODE_FAIL;
        clusterDoBeforeSleep(CLUSTER_TODO_UPDATE_STATE|CLUSTER_TODO_SAVE_CONFIG);
    }
}

/* Return true if we already have a node in HANDSHAKE state matching the
 * specified ip address and port number. This function is used in order to
 * avoid adding a new handshake node for the same address multiple times. */
int clusterHandshakeInProgress(char *ip, int port, int cport) {
    dictIterator *di;
    dictEntry *de;

    di = dictGetSafeIterator(server.cluster->nodes);
    while((de = dictNext(di)) != NULL) {
        clusterNode *node = dictGetVal(de);

        if (!nodeInHandshake(node)) continue;
        if (!strcasecmp(node->ip,ip) &&
            node->port == port &&
            node->cport == cport) break;
    }
    dictReleaseIterator(di);
    return de != NULL;
}

/* Start a handshake with the specified address if there is not one
 * already in progress. Returns non-zero if the handshake was actually
 * started. On error zero is returned and errno is set to one of the
 * following values:
 *
 * EAGAIN - There is already a handshake in progress for this address.
 * EINVAL - IP or port are not valid. */
int clusterStartHandshake(char *ip, int port, int cport) {
    clusterNode *n;
    char norm_ip[NET_IP_STR_LEN];
    struct sockaddr_storage sa;

    /* IP sanity check */
    if (inet_pton(AF_INET,ip,
            &(((struct sockaddr_in *)&sa)->sin_addr)))
    {
        sa.ss_family = AF_INET;
    } else if (inet_pton(AF_INET6,ip,
            &(((struct sockaddr_in6 *)&sa)->sin6_addr)))
    {
        sa.ss_family = AF_INET6;
    } else {
        errno = EINVAL;
        return 0;
    }

    /* Port sanity check */
    if (port <= 0 || port > 65535 || cport <= 0 || cport > 65535) {
        errno = EINVAL;
        return 0;
    }

    /* Set norm_ip as the normalized string representation of the node
     * IP address. */
    memset(norm_ip,0,NET_IP_STR_LEN);
    if (sa.ss_family == AF_INET)
        inet_ntop(AF_INET,
            (void*)&(((struct sockaddr_in *)&sa)->sin_addr),
            norm_ip,NET_IP_STR_LEN);
    else
        inet_ntop(AF_INET6,
            (void*)&(((struct sockaddr_in6 *)&sa)->sin6_addr),
            norm_ip,NET_IP_STR_LEN);

    if (clusterHandshakeInProgress(norm_ip,port,cport)) {
        errno = EAGAIN;
        return 0;
    }

    /* Add the node with a random address (NULL as first argument to
     * createClusterNode()). Everything will be fixed during the
     * handshake. */
    n = createClusterNode(NULL,CLUSTER_NODE_HANDSHAKE|CLUSTER_NODE_MEET);
    memcpy(n->ip,norm_ip,sizeof(n->ip));
    n->port = port;
    n->cport = cport;
    clusterAddNode(n);
    return 1;
}

/* Process the gossip section of PING or PONG packets.
 * Note that this function assumes that the packet is already sanity-checked
 * by the caller, not in the content of the gossip section, but in the
 * length. */
void clusterProcessGossipSection(clusterMsg *hdr, clusterLink *link) {
    uint16_t count = ntohs(hdr->count);
    clusterMsgDataGossip *g = (clusterMsgDataGossip*) hdr->data.ping.gossip;
    clusterNode *sender = link->node ? link->node : clusterLookupNode(hdr->sender);

    while(count--) {
        uint16_t flags = ntohs(g->flags);
        clusterNode *node;
        sds ci;

        if (server.verbosity == LL_DEBUG) {
            ci = representClusterNodeFlags(sdsempty(), flags);
            serverLog(LL_DEBUG,"GOSSIP %.40s %s:%d@%d %s",
                g->nodename,
                g->ip,
                ntohs(g->port),
                ntohs(g->cport),
                ci);
            sdsfree(ci);
        }

        /* Update our state accordingly to the gossip sections */
        node = clusterLookupNode(g->nodename);
        if (node) {
            /* We already know this node.
               Handle failure reports, only when the sender is a master. */
            if (sender && nodeIsMaster(sender) && node != myself) {
                if (flags & (CLUSTER_NODE_FAIL|CLUSTER_NODE_PFAIL)) {
                    if (clusterNodeAddFailureReport(node,sender)) {
                        serverLog(LL_VERBOSE,
                            "Node %.40s reported node %.40s as not reachable.",
                            sender->name, node->name);
                    }
                    markNodeAsFailingIfNeeded(node);
                } else {
                    if (clusterNodeDelFailureReport(node,sender)) {
                        serverLog(LL_VERBOSE,
                            "Node %.40s reported node %.40s is back online.",
                            sender->name, node->name);
                    }
                }
            }

            /* If from our POV the node is up (no failure flags are set),
             * we have no pending ping for the node, nor we have failure
             * reports for this node, update the last pong time with the
             * one we see from the other nodes. */
            if (!(flags & (CLUSTER_NODE_FAIL|CLUSTER_NODE_PFAIL)) &&
                node->ping_sent == 0 &&
                clusterNodeFailureReportsCount(node) == 0)
            {
                mstime_t pongtime = ntohl(g->pong_received);
                pongtime *= 1000; /* Convert back to milliseconds. */

                /* Replace the pong time with the received one only if
                 * it's greater than our view but is not in the future
                 * (with 500 milliseconds tolerance) from the POV of our
                 * clock. */
                if (pongtime <= (server.mstime+500) &&
                    pongtime > node->pong_received)
                {
                    node->pong_received = pongtime;
                }
            }

            /* If we already know this node, but it is not reachable, and
             * we see a different address in the gossip section of a node that
             * can talk with this other node, update the address, disconnect
             * the old link if any, so that we'll attempt to connect with the
             * new address. */
            if (node->flags & (CLUSTER_NODE_FAIL|CLUSTER_NODE_PFAIL) &&
                !(flags & CLUSTER_NODE_NOADDR) &&
                !(flags & (CLUSTER_NODE_FAIL|CLUSTER_NODE_PFAIL)) &&
                (strcasecmp(node->ip,g->ip) ||
                 node->port != ntohs(g->port) ||
                 node->cport != ntohs(g->cport)))
            {
                if (node->link) freeClusterLink(node->link);
                memcpy(node->ip,g->ip,NET_IP_STR_LEN);
                node->port = ntohs(g->port);
                node->pport = ntohs(g->pport);
                node->cport = ntohs(g->cport);
                node->flags &= ~CLUSTER_NODE_NOADDR;
            }
        } else {
            /* If it's not in NOADDR state and we don't have it, we
             * add it to our trusted dict with exact nodeid and flag.
             * Note that we cannot simply start a handshake against
             * this IP/PORT pairs, since IP/PORT can be reused already,
             * otherwise we risk joining another cluster.
             *
             * Note that we require that the sender of this gossip message
             * is a well known node in our cluster, otherwise we risk
             * joining another cluster. */
            if (sender &&
                !(flags & CLUSTER_NODE_NOADDR) &&
                !clusterBlacklistExists(g->nodename))
            {
                clusterNode *node;
                node = createClusterNode(g->nodename, flags);
                memcpy(node->ip,g->ip,NET_IP_STR_LEN);
                node->port = ntohs(g->port);
                node->pport = ntohs(g->pport);
                node->cport = ntohs(g->cport);
                clusterAddNode(node);
            }
        }

        /* Next node */
        g++;
    }
}

/* IP -> string conversion. 'buf' is supposed to at least be 46 bytes.
 * If 'announced_ip' length is non-zero, it is used instead of extracting
 * the IP from the socket peer address. */
void nodeIp2String(char *buf, clusterLink *link, char *announced_ip) {
    if (announced_ip[0] != '\0') {
        memcpy(buf,announced_ip,NET_IP_STR_LEN);
        buf[NET_IP_STR_LEN-1] = '\0'; /* We are not sure the input is sane. */
    } else {
        connPeerToString(link->conn, buf, NET_IP_STR_LEN, NULL);
    }
}

/* Update the node address to the IP address that can be extracted
 * from link->fd, or if hdr->myip is non empty, to the address the node
 * is announcing us. The port is taken from the packet header as well.
 *
 * If the address or port changed, disconnect the node link so that we'll
 * connect again to the new address.
 *
 * If the ip/port pair are already correct no operation is performed at
 * all.
 *
 * The function returns 0 if the node address is still the same,
 * otherwise 1 is returned. */
int nodeUpdateAddressIfNeeded(clusterNode *node, clusterLink *link,
                              clusterMsg *hdr)
{
    char ip[NET_IP_STR_LEN] = {0};
    int port = ntohs(hdr->port);
    int pport = ntohs(hdr->pport);
    int cport = ntohs(hdr->cport);

    /* We don't proceed if the link is the same as the sender link, as this
     * function is designed to see if the node link is consistent with the
     * symmetric link that is used to receive PINGs from the node.
     *
     * As a side effect this function never frees the passed 'link', so
     * it is safe to call during packet processing. */
    if (link == node->link) return 0;

    nodeIp2String(ip,link,hdr->myip);
    if (node->port == port && node->cport == cport && node->pport == pport &&
        strcmp(ip,node->ip) == 0) return 0;

    /* IP / port is different, update it. */
    memcpy(node->ip,ip,sizeof(ip));
    node->port = port;
    node->pport = pport;
    node->cport = cport;
    if (node->link) freeClusterLink(node->link);
    node->flags &= ~CLUSTER_NODE_NOADDR;
    serverLog(LL_WARNING,"Address updated for node %.40s, now %s:%d",
        node->name, node->ip, node->port);

    /* Check if this is our master and we have to change the
     * replication target as well. */
    if (nodeIsSlave(myself) && myself->slaveof == node)
        replicationSetMaster(node->ip, node->port);
    return 1;
}

/* Reconfigure the specified node 'n' as a master. This function is called when
 * a node that we believed to be a slave is now acting as master in order to
 * update the state of the node. */
void clusterSetNodeAsMaster(clusterNode *n) {
    if (nodeIsMaster(n)) return;

    if (n->slaveof) {
        clusterNodeRemoveSlave(n->slaveof,n);
        if (n != myself) n->flags |= CLUSTER_NODE_MIGRATE_TO;
    }
    n->flags &= ~CLUSTER_NODE_SLAVE;
    n->flags |= CLUSTER_NODE_MASTER;
    n->slaveof = NULL;

    /* Update config and state. */
    clusterDoBeforeSleep(CLUSTER_TODO_SAVE_CONFIG|
                         CLUSTER_TODO_UPDATE_STATE);
}

/* This function is called when we receive a master configuration via a
 * PING, PONG or UPDATE packet. What we receive is a node, a configEpoch of the
 * node, and the set of slots claimed under this configEpoch.
 *
 * What we do is to rebind the slots with newer configuration compared to our
 * local configuration, and if needed, we turn ourself into a replica of the
 * node (see the function comments for more info).
 *
 * The 'sender' is the node for which we received a configuration update.
 * Sometimes it is not actually the "Sender" of the information, like in the
 * case we receive the info via an UPDATE packet. */
void clusterUpdateSlotsConfigWith(clusterNode *sender, uint64_t senderConfigEpoch, unsigned char *slots) {
    int j;
    clusterNode *curmaster = NULL, *newmaster = NULL;
    /* The dirty slots list is a list of slots for which we lose the ownership
     * while having still keys inside. This usually happens after a failover
     * or after a manual cluster reconfiguration operated by the admin.
     *
     * If the update message is not able to demote a master to slave (in this
     * case we'll resync with the master updating the whole key space), we
     * need to delete all the keys in the slots we lost ownership. */
    uint16_t dirty_slots[CLUSTER_SLOTS];
    int dirty_slots_count = 0;

    /* We should detect if sender is new master of our shard.
     * We will know it if all our slots were migrated to sender, and sender
     * has no slots except ours */
    int sender_slots = 0;
    int migrated_our_slots = 0;

    /* Here we set curmaster to this node or the node this node
     * replicates to if it's a slave. In the for loop we are
     * interested to check if slots are taken away from curmaster. */
    curmaster = nodeIsMaster(myself) ? myself : myself->slaveof;

    if (sender == myself) {
        serverLog(LL_WARNING,"Discarding UPDATE message about myself.");
        return;
    }

    for (j = 0; j < CLUSTER_SLOTS; j++) {
        if (bitmapTestBit(slots,j)) {
            sender_slots++;

            /* The slot is already bound to the sender of this message. */
            if (server.cluster->slots[j] == sender) continue;

            /* The slot is in importing state, it should be modified only
             * manually via redis-cli (example: a resharding is in progress
             * and the migrating side slot was already closed and is advertising
             * a new config. We still want the slot to be closed manually). */
            if (server.cluster->importing_slots_from[j]) continue;

            /* We rebind the slot to the new node claiming it if:
             * 1) The slot was unassigned or the new node claims it with a
             *    greater configEpoch.
             * 2) We are not currently importing the slot. */
            if (server.cluster->slots[j] == NULL ||
                server.cluster->slots[j]->configEpoch < senderConfigEpoch)
            {
                /* Was this slot mine, and still contains keys? Mark it as
                 * a dirty slot. */
                if (server.cluster->slots[j] == myself &&
                    countKeysInSlot(j) &&
                    sender != myself)
                {
                    dirty_slots[dirty_slots_count] = j;
                    dirty_slots_count++;
                }

                if (server.cluster->slots[j] == curmaster) {
                    newmaster = sender;
                    migrated_our_slots++;
                }
                clusterDelSlot(j);
                clusterAddSlot(sender,j);
                clusterDoBeforeSleep(CLUSTER_TODO_SAVE_CONFIG|
                                     CLUSTER_TODO_UPDATE_STATE|
                                     CLUSTER_TODO_FSYNC_CONFIG);
            }
        }
    }

    /* After updating the slots configuration, don't do any actual change
     * in the state of the server if a module disabled Redis Cluster
     * keys redirections. */
    if (server.cluster_module_flags & CLUSTER_MODULE_FLAG_NO_REDIRECTION)
        return;

    /* If at least one slot was reassigned from a node to another node
     * with a greater configEpoch, it is possible that:
     * 1) We are a master left without slots. This means that we were
     *    failed over and we should turn into a replica of the new
     *    master.
     * 2) We are a slave and our master is left without slots. We need
     *    to replicate to the new slots owner. */
    if (newmaster && curmaster->numslots == 0 &&
            (server.cluster_allow_replica_migration ||
             sender_slots == migrated_our_slots)) {
        serverLog(LL_WARNING,
            "Configuration change detected. Reconfiguring myself "
            "as a replica of %.40s", sender->name);
        clusterSetMaster(sender);
        clusterDoBeforeSleep(CLUSTER_TODO_SAVE_CONFIG|
                             CLUSTER_TODO_UPDATE_STATE|
                             CLUSTER_TODO_FSYNC_CONFIG);
    } else if (dirty_slots_count) {
        /* If we are here, we received an update message which removed
         * ownership for certain slots we still have keys about, but still
         * we are serving some slots, so this master node was not demoted to
         * a slave.
         *
         * In order to maintain a consistent state between keys and slots
         * we need to remove all the keys from the slots we lost. */
        for (j = 0; j < dirty_slots_count; j++)
            delKeysInSlot(dirty_slots[j]);
    }
}

/* When this function is called, there is a packet to process starting
 * at link->rcvbuf. Releasing the buffer is up to the caller, so this
 * function should just handle the higher level stuff of processing the
 * packet, modifying the cluster state if needed.
 *
 * The function returns 1 if the link is still valid after the packet
 * was processed, otherwise 0 if the link was freed since the packet
 * processing lead to some inconsistency error (for instance a PONG
 * received from the wrong sender ID). */
int clusterProcessPacket(clusterLink *link) {
    clusterMsg *hdr = (clusterMsg*) link->rcvbuf;
    uint32_t totlen = ntohl(hdr->totlen);
    uint16_t type = ntohs(hdr->type);
    mstime_t now = mstime();

    if (type < CLUSTERMSG_TYPE_COUNT)
        server.cluster->stats_bus_messages_received[type]++;
    serverLog(LL_DEBUG,"--- Processing packet of type %s, %lu bytes",
        clusterGetMessageTypeString(type), (unsigned long) totlen);

    /* Perform sanity checks */
    if (totlen < 16) return 1; /* At least signature, version, totlen, count. */
    if (totlen > link->rcvbuf_len) return 1;

    if (ntohs(hdr->ver) != CLUSTER_PROTO_VER) {
        /* Can't handle messages of different versions. */
        return 1;
    }

    uint16_t flags = ntohs(hdr->flags);
    uint64_t senderCurrentEpoch = 0, senderConfigEpoch = 0;
    clusterNode *sender;

    if (type == CLUSTERMSG_TYPE_PING || type == CLUSTERMSG_TYPE_PONG ||
        type == CLUSTERMSG_TYPE_MEET)
    {
        uint16_t count = ntohs(hdr->count);
        uint32_t explen; /* expected length of this packet */

        explen = sizeof(clusterMsg)-sizeof(union clusterMsgData);
        explen += (sizeof(clusterMsgDataGossip)*count);
        if (totlen != explen) return 1;
    } else if (type == CLUSTERMSG_TYPE_FAIL) {
        uint32_t explen = sizeof(clusterMsg)-sizeof(union clusterMsgData);

        explen += sizeof(clusterMsgDataFail);
        if (totlen != explen) return 1;
    } else if (type == CLUSTERMSG_TYPE_PUBLISH || type == CLUSTERMSG_TYPE_PUBLISHLOCAL) {
        uint32_t explen = sizeof(clusterMsg)-sizeof(union clusterMsgData);

        explen += sizeof(clusterMsgDataPublish) -
                8 +
                ntohl(hdr->data.publish.msg.channel_len) +
                ntohl(hdr->data.publish.msg.message_len);
        if (totlen != explen) return 1;
    } else if (type == CLUSTERMSG_TYPE_FAILOVER_AUTH_REQUEST ||
               type == CLUSTERMSG_TYPE_FAILOVER_AUTH_ACK ||
               type == CLUSTERMSG_TYPE_MFSTART)
    {
        uint32_t explen = sizeof(clusterMsg)-sizeof(union clusterMsgData);

        if (totlen != explen) return 1;
    } else if (type == CLUSTERMSG_TYPE_UPDATE) {
        uint32_t explen = sizeof(clusterMsg)-sizeof(union clusterMsgData);

        explen += sizeof(clusterMsgDataUpdate);
        if (totlen != explen) return 1;
    } else if (type == CLUSTERMSG_TYPE_MODULE) {
        uint32_t explen = sizeof(clusterMsg)-sizeof(union clusterMsgData);

        explen += sizeof(clusterMsgModule) -
                3 + ntohl(hdr->data.module.msg.len);
        if (totlen != explen) return 1;
    }

    /* Check if the sender is a known node. Note that for incoming connections
     * we don't store link->node information, but resolve the node by the
     * ID in the header each time in the current implementation. */
    sender = clusterLookupNode(hdr->sender);

    /* Update the last time we saw any data from this node. We
     * use this in order to avoid detecting a timeout from a node that
     * is just sending a lot of data in the cluster bus, for instance
     * because of Pub/Sub. */
    if (sender) sender->data_received = now;

    if (sender && !nodeInHandshake(sender)) {
        /* Update our currentEpoch if we see a newer epoch in the cluster. */
        senderCurrentEpoch = ntohu64(hdr->currentEpoch);
        senderConfigEpoch = ntohu64(hdr->configEpoch);
        if (senderCurrentEpoch > server.cluster->currentEpoch)
            server.cluster->currentEpoch = senderCurrentEpoch;
        /* Update the sender configEpoch if it is publishing a newer one. */
        if (senderConfigEpoch > sender->configEpoch) {
            sender->configEpoch = senderConfigEpoch;
            clusterDoBeforeSleep(CLUSTER_TODO_SAVE_CONFIG|
                                 CLUSTER_TODO_FSYNC_CONFIG);
        }
        /* Update the replication offset info for this node. */
        sender->repl_offset = ntohu64(hdr->offset);
        sender->repl_offset_time = now;
        /* If we are a slave performing a manual failover and our master
         * sent its offset while already paused, populate the MF state. */
        if (server.cluster->mf_end &&
            nodeIsSlave(myself) &&
            myself->slaveof == sender &&
            hdr->mflags[0] & CLUSTERMSG_FLAG0_PAUSED &&
            server.cluster->mf_master_offset == -1)
        {
            server.cluster->mf_master_offset = sender->repl_offset;
            clusterDoBeforeSleep(CLUSTER_TODO_HANDLE_MANUALFAILOVER);
            serverLog(LL_WARNING,
                "Received replication offset for paused "
                "master manual failover: %lld",
                server.cluster->mf_master_offset);
        }
    }

    /* Initial processing of PING and MEET requests replying with a PONG. */
    if (type == CLUSTERMSG_TYPE_PING || type == CLUSTERMSG_TYPE_MEET) {
        /* We use incoming MEET messages in order to set the address
         * for 'myself', since only other cluster nodes will send us
         * MEET messages on handshakes, when the cluster joins, or
         * later if we changed address, and those nodes will use our
         * official address to connect to us. So by obtaining this address
         * from the socket is a simple way to discover / update our own
         * address in the cluster without it being hardcoded in the config.
         *
         * However if we don't have an address at all, we update the address
         * even with a normal PING packet. If it's wrong it will be fixed
         * by MEET later. */
        if ((type == CLUSTERMSG_TYPE_MEET || myself->ip[0] == '\0') &&
            server.cluster_announce_ip == NULL)
        {
            char ip[NET_IP_STR_LEN];

            if (connSockName(link->conn,ip,sizeof(ip),NULL) != -1 &&
                strcmp(ip,myself->ip))
            {
                memcpy(myself->ip,ip,NET_IP_STR_LEN);
                serverLog(LL_WARNING,"IP address for this node updated to %s",
                    myself->ip);
                clusterDoBeforeSleep(CLUSTER_TODO_SAVE_CONFIG);
            }
        }

        /* Add this node if it is new for us and the msg type is MEET.
         * In this stage we don't try to add the node with the right
         * flags, slaveof pointer, and so forth, as this details will be
         * resolved when we'll receive PONGs from the node. */
        if (!sender && type == CLUSTERMSG_TYPE_MEET) {
            clusterNode *node;

            node = createClusterNode(NULL,CLUSTER_NODE_HANDSHAKE);
            nodeIp2String(node->ip,link,hdr->myip);
            node->port = ntohs(hdr->port);
            node->pport = ntohs(hdr->pport);
            node->cport = ntohs(hdr->cport);
            clusterAddNode(node);
            clusterDoBeforeSleep(CLUSTER_TODO_SAVE_CONFIG);
        }

        /* If this is a MEET packet from an unknown node, we still process
         * the gossip section here since we have to trust the sender because
         * of the message type. */
        if (!sender && type == CLUSTERMSG_TYPE_MEET)
            clusterProcessGossipSection(hdr,link);

        /* Anyway reply with a PONG */
        clusterSendPing(link,CLUSTERMSG_TYPE_PONG);
    }

    /* PING, PONG, MEET: process config information. */
    if (type == CLUSTERMSG_TYPE_PING || type == CLUSTERMSG_TYPE_PONG ||
        type == CLUSTERMSG_TYPE_MEET)
    {
        serverLog(LL_DEBUG,"%s packet received: %s",
            clusterGetMessageTypeString(type),
            link->node ? link->node->name : "NULL");
        if (link->node) {
            if (nodeInHandshake(link->node)) {
                /* If we already have this node, try to change the
                 * IP/port of the node with the new one. */
                if (sender) {
                    serverLog(LL_VERBOSE,
                        "Handshake: we already know node %.40s, "
                        "updating the address if needed.", sender->name);
                    if (nodeUpdateAddressIfNeeded(sender,link,hdr))
                    {
                        clusterDoBeforeSleep(CLUSTER_TODO_SAVE_CONFIG|
                                             CLUSTER_TODO_UPDATE_STATE);
                    }
                    /* Free this node as we already have it. This will
                     * cause the link to be freed as well. */
                    clusterDelNode(link->node);
                    return 0;
                }

                /* First thing to do is replacing the random name with the
                 * right node name if this was a handshake stage. */
                clusterRenameNode(link->node, hdr->sender);
                serverLog(LL_DEBUG,"Handshake with node %.40s completed.",
                    link->node->name);
                link->node->flags &= ~CLUSTER_NODE_HANDSHAKE;
                link->node->flags |= flags&(CLUSTER_NODE_MASTER|CLUSTER_NODE_SLAVE);
                clusterDoBeforeSleep(CLUSTER_TODO_SAVE_CONFIG);
            } else if (memcmp(link->node->name,hdr->sender,
                        CLUSTER_NAMELEN) != 0)
            {
                /* If the reply has a non matching node ID we
                 * disconnect this node and set it as not having an associated
                 * address. */
                serverLog(LL_DEBUG,"PONG contains mismatching sender ID. About node %.40s added %d ms ago, having flags %d",
                    link->node->name,
                    (int)(now-(link->node->ctime)),
                    link->node->flags);
                link->node->flags |= CLUSTER_NODE_NOADDR;
                link->node->ip[0] = '\0';
                link->node->port = 0;
                link->node->pport = 0;
                link->node->cport = 0;
                freeClusterLink(link);
                clusterDoBeforeSleep(CLUSTER_TODO_SAVE_CONFIG);
                return 0;
            }
        }

        /* Copy the CLUSTER_NODE_NOFAILOVER flag from what the sender
         * announced. This is a dynamic flag that we receive from the
         * sender, and the latest status must be trusted. We need it to
         * be propagated because the slave ranking used to understand the
         * delay of each slave in the voting process, needs to know
         * what are the instances really competing. */
        if (sender) {
            int nofailover = flags & CLUSTER_NODE_NOFAILOVER;
            sender->flags &= ~CLUSTER_NODE_NOFAILOVER;
            sender->flags |= nofailover;
        }

        /* Update the node address if it changed. */
        if (sender && type == CLUSTERMSG_TYPE_PING &&
            !nodeInHandshake(sender) &&
            nodeUpdateAddressIfNeeded(sender,link,hdr))
        {
            clusterDoBeforeSleep(CLUSTER_TODO_SAVE_CONFIG|
                                 CLUSTER_TODO_UPDATE_STATE);
        }

        /* Update our info about the node */
        if (link->node && type == CLUSTERMSG_TYPE_PONG) {
            link->node->pong_received = now;
            link->node->ping_sent = 0;

            /* The PFAIL condition can be reversed without external
             * help if it is momentary (that is, if it does not
             * turn into a FAIL state).
             *
             * The FAIL condition is also reversible under specific
             * conditions detected by clearNodeFailureIfNeeded(). */
            if (nodeTimedOut(link->node)) {
                link->node->flags &= ~CLUSTER_NODE_PFAIL;
                clusterDoBeforeSleep(CLUSTER_TODO_SAVE_CONFIG|
                                     CLUSTER_TODO_UPDATE_STATE);
            } else if (nodeFailed(link->node)) {
                clearNodeFailureIfNeeded(link->node);
            }
        }

        /* Check for role switch: slave -> master or master -> slave. */
        if (sender) {
            if (!memcmp(hdr->slaveof,CLUSTER_NODE_NULL_NAME,
                sizeof(hdr->slaveof)))
            {
                /* Node is a master. */
                clusterSetNodeAsMaster(sender);
            } else {
                /* Node is a slave. */
                clusterNode *master = clusterLookupNode(hdr->slaveof);

                if (nodeIsMaster(sender)) {
                    /* Master turned into a slave! Reconfigure the node. */
                    clusterDelNodeSlots(sender);
                    sender->flags &= ~(CLUSTER_NODE_MASTER|
                                       CLUSTER_NODE_MIGRATE_TO);
                    sender->flags |= CLUSTER_NODE_SLAVE;

                    /* Update config and state. */
                    clusterDoBeforeSleep(CLUSTER_TODO_SAVE_CONFIG|
                                         CLUSTER_TODO_UPDATE_STATE);
                }

                /* Master node changed for this slave? */
                if (master && sender->slaveof != master) {
                    if (sender->slaveof)
                        clusterNodeRemoveSlave(sender->slaveof,sender);
                    clusterNodeAddSlave(master,sender);
                    sender->slaveof = master;

                    /* Update config. */
                    clusterDoBeforeSleep(CLUSTER_TODO_SAVE_CONFIG);
                }
            }
        }

        /* Update our info about served slots.
         *
         * Note: this MUST happen after we update the master/slave state
         * so that CLUSTER_NODE_MASTER flag will be set. */

        /* Many checks are only needed if the set of served slots this
         * instance claims is different compared to the set of slots we have
         * for it. Check this ASAP to avoid other computational expansive
         * checks later. */
        clusterNode *sender_master = NULL; /* Sender or its master if slave. */
        int dirty_slots = 0; /* Sender claimed slots don't match my view? */

        if (sender) {
            sender_master = nodeIsMaster(sender) ? sender : sender->slaveof;
            if (sender_master) {
                dirty_slots = memcmp(sender_master->slots,
                        hdr->myslots,sizeof(hdr->myslots)) != 0;
            }
        }

        /* 1) If the sender of the message is a master, and we detected that
         *    the set of slots it claims changed, scan the slots to see if we
         *    need to update our configuration. */
        if (sender && nodeIsMaster(sender) && dirty_slots)
            clusterUpdateSlotsConfigWith(sender,senderConfigEpoch,hdr->myslots);

        /* 2) We also check for the reverse condition, that is, the sender
         *    claims to serve slots we know are served by a master with a
         *    greater configEpoch. If this happens we inform the sender.
         *
         * This is useful because sometimes after a partition heals, a
         * reappearing master may be the last one to claim a given set of
         * hash slots, but with a configuration that other instances know to
         * be deprecated. Example:
         *
         * A and B are master and slave for slots 1,2,3.
         * A is partitioned away, B gets promoted.
         * B is partitioned away, and A returns available.
         *
         * Usually B would PING A publishing its set of served slots and its
         * configEpoch, but because of the partition B can't inform A of the
         * new configuration, so other nodes that have an updated table must
         * do it. In this way A will stop to act as a master (or can try to
         * failover if there are the conditions to win the election). */
        if (sender && dirty_slots) {
            int j;

            for (j = 0; j < CLUSTER_SLOTS; j++) {
                if (bitmapTestBit(hdr->myslots,j)) {
                    if (server.cluster->slots[j] == sender ||
                        server.cluster->slots[j] == NULL) continue;
                    if (server.cluster->slots[j]->configEpoch >
                        senderConfigEpoch)
                    {
                        serverLog(LL_VERBOSE,
                            "Node %.40s has old slots configuration, sending "
                            "an UPDATE message about %.40s",
                                sender->name, server.cluster->slots[j]->name);
                        clusterSendUpdate(sender->link,
                            server.cluster->slots[j]);

                        /* TODO: instead of exiting the loop send every other
                         * UPDATE packet for other nodes that are the new owner
                         * of sender's slots. */
                        break;
                    }
                }
            }
        }

        /* If our config epoch collides with the sender's try to fix
         * the problem. */
        if (sender &&
            nodeIsMaster(myself) && nodeIsMaster(sender) &&
            senderConfigEpoch == myself->configEpoch)
        {
            clusterHandleConfigEpochCollision(sender);
        }

        /* Get info from the gossip section */
        if (sender) clusterProcessGossipSection(hdr,link);
    } else if (type == CLUSTERMSG_TYPE_FAIL) {
        clusterNode *failing;

        if (sender) {
            failing = clusterLookupNode(hdr->data.fail.about.nodename);
            if (failing &&
                !(failing->flags & (CLUSTER_NODE_FAIL|CLUSTER_NODE_MYSELF)))
            {
                serverLog(LL_NOTICE,
                    "FAIL message received from %.40s about %.40s",
                    hdr->sender, hdr->data.fail.about.nodename);
                failing->flags |= CLUSTER_NODE_FAIL;
                failing->fail_time = now;
                failing->flags &= ~CLUSTER_NODE_PFAIL;
                clusterDoBeforeSleep(CLUSTER_TODO_SAVE_CONFIG|
                                     CLUSTER_TODO_UPDATE_STATE);
            }
        } else {
            serverLog(LL_NOTICE,
                "Ignoring FAIL message from unknown node %.40s about %.40s",
                hdr->sender, hdr->data.fail.about.nodename);
        }
    } else if (type == CLUSTERMSG_TYPE_PUBLISH) {
        if (!sender) return 1;  /* We don't know that node. */

        robj *channel, *message;
        uint32_t channel_len, message_len;

        /* Don't bother creating useless objects if there are no
         * Pub/Sub subscribers. */
        if (dictSize(server.pubsub_channels) ||
           dictSize(server.pubsub_patterns))
        {
            channel_len = ntohl(hdr->data.publish.msg.channel_len);
            message_len = ntohl(hdr->data.publish.msg.message_len);
            channel = createStringObject(
                        (char*)hdr->data.publish.msg.bulk_data,channel_len);
            message = createStringObject(
                        (char*)hdr->data.publish.msg.bulk_data+channel_len,
                        message_len);
            pubsubPublishMessage(channel,message);
            decrRefCount(channel);
            decrRefCount(message);
        }
    } else if (type == CLUSTERMSG_TYPE_PUBLISHLOCAL) {
        if (!sender) return 1;  /* We don't know that node. */

        robj *channel, *message;
        uint32_t channel_len, message_len;

        /* Don't bother creating useless objects if there are no
         * Pub/Sub subscribers. */
        if (dictSize(server.pubsublocal_channels)) {
            channel_len = ntohl(hdr->data.publish.msg.channel_len);
            message_len = ntohl(hdr->data.publish.msg.message_len);
            channel = createStringObject(
                    (char*)hdr->data.publish.msg.bulk_data,channel_len);
            message = createStringObject(
                    (char*)hdr->data.publish.msg.bulk_data+channel_len,
                    message_len);
            pubsubPublishMessageLocal(channel,message);
            decrRefCount(channel);
            decrRefCount(message);
        }
    } else if (type == CLUSTERMSG_TYPE_FAILOVER_AUTH_REQUEST) {
        if (!sender) return 1;  /* We don't know that node. */
        clusterSendFailoverAuthIfNeeded(sender,hdr);
    } else if (type == CLUSTERMSG_TYPE_FAILOVER_AUTH_ACK) {
        if (!sender) return 1;  /* We don't know that node. */
        /* We consider this vote only if the sender is a master serving
         * a non zero number of slots, and its currentEpoch is greater or
         * equal to epoch where this node started the election. */
        if (nodeIsMaster(sender) && sender->numslots > 0 &&
            senderCurrentEpoch >= server.cluster->failover_auth_epoch)
        {
            server.cluster->failover_auth_count++;
            /* Maybe we reached a quorum here, set a flag to make sure
             * we check ASAP. */
            clusterDoBeforeSleep(CLUSTER_TODO_HANDLE_FAILOVER);
        }
    } else if (type == CLUSTERMSG_TYPE_MFSTART) {
        /* This message is acceptable only if I'm a master and the sender
         * is one of my slaves. */
        if (!sender || sender->slaveof != myself) return 1;
        /* Manual failover requested from slaves. Initialize the state
         * accordingly. */
        resetManualFailover();
        server.cluster->mf_end = now + CLUSTER_MF_TIMEOUT;
        server.cluster->mf_slave = sender;
        pauseClients(now+(CLUSTER_MF_TIMEOUT*CLUSTER_MF_PAUSE_MULT),CLIENT_PAUSE_WRITE);
        serverLog(LL_WARNING,"Manual failover requested by replica %.40s.",
            sender->name);
        /* We need to send a ping message to the replica, as it would carry
         * `server.cluster->mf_master_offset`, which means the master paused clients
         * at offset `server.cluster->mf_master_offset`, so that the replica would
         * know that it is safe to set its `server.cluster->mf_can_start` to 1 so as
         * to complete failover as quickly as possible. */
        clusterSendPing(link, CLUSTERMSG_TYPE_PING);
    } else if (type == CLUSTERMSG_TYPE_UPDATE) {
        clusterNode *n; /* The node the update is about. */
        uint64_t reportedConfigEpoch =
                    ntohu64(hdr->data.update.nodecfg.configEpoch);

        if (!sender) return 1;  /* We don't know the sender. */
        n = clusterLookupNode(hdr->data.update.nodecfg.nodename);
        if (!n) return 1;   /* We don't know the reported node. */
        if (n->configEpoch >= reportedConfigEpoch) return 1; /* Nothing new. */

        /* If in our current config the node is a slave, set it as a master. */
        if (nodeIsSlave(n)) clusterSetNodeAsMaster(n);

        /* Update the node's configEpoch. */
        n->configEpoch = reportedConfigEpoch;
        clusterDoBeforeSleep(CLUSTER_TODO_SAVE_CONFIG|
                             CLUSTER_TODO_FSYNC_CONFIG);

        /* Check the bitmap of served slots and update our
         * config accordingly. */
        clusterUpdateSlotsConfigWith(n,reportedConfigEpoch,
            hdr->data.update.nodecfg.slots);
    } else if (type == CLUSTERMSG_TYPE_MODULE) {
        if (!sender) return 1;  /* Protect the module from unknown nodes. */
        /* We need to route this message back to the right module subscribed
         * for the right message type. */
        uint64_t module_id = hdr->data.module.msg.module_id; /* Endian-safe ID */
        uint32_t len = ntohl(hdr->data.module.msg.len);
        uint8_t type = hdr->data.module.msg.type;
        unsigned char *payload = hdr->data.module.msg.bulk_data;
        moduleCallClusterReceivers(sender->name,module_id,type,payload,len);
    } else {
        serverLog(LL_WARNING,"Received unknown packet type: %d", type);
    }
    return 1;
}

/* This function is called when we detect the link with this node is lost.
   We set the node as no longer connected. The Cluster Cron will detect
   this connection and will try to get it connected again.

   Instead if the node is a temporary node used to accept a query, we
   completely free the node on error. */
void handleLinkIOError(clusterLink *link) {
    freeClusterLink(link);
}

/* Send data. This is handled using a trivial send buffer that gets
 * consumed by write(). We don't try to optimize this for speed too much
 * as this is a very low traffic channel. */
void clusterWriteHandler(connection *conn) {
    clusterLink *link = connGetPrivateData(conn);
    ssize_t nwritten;

    nwritten = connWrite(conn, link->sndbuf, sdslen(link->sndbuf));
    if (nwritten <= 0) {
        serverLog(LL_DEBUG,"I/O error writing to node link: %s",
            (nwritten == -1) ? connGetLastError(conn) : "short write");
        handleLinkIOError(link);
        return;
    }
    sdsrange(link->sndbuf,nwritten,-1);
    if (sdslen(link->sndbuf) == 0)
        connSetWriteHandler(link->conn, NULL);
}

/* A connect handler that gets called when a connection to another node
 * gets established.
 */
void clusterLinkConnectHandler(connection *conn) {
    clusterLink *link = connGetPrivateData(conn);
    clusterNode *node = link->node;

    /* Check if connection succeeded */
    if (connGetState(conn) != CONN_STATE_CONNECTED) {
        serverLog(LL_VERBOSE, "Connection with Node %.40s at %s:%d failed: %s",
                node->name, node->ip, node->cport,
                connGetLastError(conn));
        freeClusterLink(link);
        return;
    }

    /* Register a read handler from now on */
    connSetReadHandler(conn, clusterReadHandler);

    /* Queue a PING in the new connection ASAP: this is crucial
     * to avoid false positives in failure detection.
     *
     * If the node is flagged as MEET, we send a MEET message instead
     * of a PING one, to force the receiver to add us in its node
     * table. */
    mstime_t old_ping_sent = node->ping_sent;
    clusterSendPing(link, node->flags & CLUSTER_NODE_MEET ?
            CLUSTERMSG_TYPE_MEET : CLUSTERMSG_TYPE_PING);
    if (old_ping_sent) {
        /* If there was an active ping before the link was
         * disconnected, we want to restore the ping time, otherwise
         * replaced by the clusterSendPing() call. */
        node->ping_sent = old_ping_sent;
    }
    /* We can clear the flag after the first packet is sent.
     * If we'll never receive a PONG, we'll never send new packets
     * to this node. Instead after the PONG is received and we
     * are no longer in meet/handshake status, we want to send
     * normal PING packets. */
    node->flags &= ~CLUSTER_NODE_MEET;

    serverLog(LL_DEBUG,"Connecting with Node %.40s at %s:%d",
            node->name, node->ip, node->cport);
}

/* Read data. Try to read the first field of the header first to check the
 * full length of the packet. When a whole packet is in memory this function
 * will call the function to process the packet. And so forth. */
void clusterReadHandler(connection *conn) {
    clusterMsg buf[1];
    ssize_t nread;
    clusterMsg *hdr;
    clusterLink *link = connGetPrivateData(conn);
    unsigned int readlen, rcvbuflen;

    while(1) { /* Read as long as there is data to read. */
        rcvbuflen = link->rcvbuf_len;
        if (rcvbuflen < 8) {
            /* First, obtain the first 8 bytes to get the full message
             * length. */
            readlen = 8 - rcvbuflen;
        } else {
            /* Finally read the full message. */
            hdr = (clusterMsg*) link->rcvbuf;
            if (rcvbuflen == 8) {
                /* Perform some sanity check on the message signature
                 * and length. */
                if (memcmp(hdr->sig,"RCmb",4) != 0 ||
                    ntohl(hdr->totlen) < CLUSTERMSG_MIN_LEN)
                {
                    serverLog(LL_WARNING,
                        "Bad message length or signature received "
                        "from Cluster bus.");
                    handleLinkIOError(link);
                    return;
                }
            }
            readlen = ntohl(hdr->totlen) - rcvbuflen;
            if (readlen > sizeof(buf)) readlen = sizeof(buf);
        }

        nread = connRead(conn,buf,readlen);
        if (nread == -1 && (connGetState(conn) == CONN_STATE_CONNECTED)) return; /* No more data ready. */

        if (nread <= 0) {
            /* I/O error... */
            serverLog(LL_DEBUG,"I/O error reading from node link: %s",
                (nread == 0) ? "connection closed" : connGetLastError(conn));
            handleLinkIOError(link);
            return;
        } else {
            /* Read data and recast the pointer to the new buffer. */
            size_t unused = link->rcvbuf_alloc - link->rcvbuf_len;
            if ((size_t)nread > unused) {
                size_t required = link->rcvbuf_len + nread;
                /* If less than 1mb, grow to twice the needed size, if larger grow by 1mb. */
                link->rcvbuf_alloc = required < RCVBUF_MAX_PREALLOC ? required * 2: required + RCVBUF_MAX_PREALLOC;
                link->rcvbuf = zrealloc(link->rcvbuf, link->rcvbuf_alloc);
            }
            memcpy(link->rcvbuf + link->rcvbuf_len, buf, nread);
            link->rcvbuf_len += nread;
            hdr = (clusterMsg*) link->rcvbuf;
            rcvbuflen += nread;
        }

        /* Total length obtained? Process this packet. */
        if (rcvbuflen >= 8 && rcvbuflen == ntohl(hdr->totlen)) {
            if (clusterProcessPacket(link)) {
                if (link->rcvbuf_alloc > RCVBUF_INIT_LEN) {
                    zfree(link->rcvbuf);
                    link->rcvbuf = zmalloc(link->rcvbuf_alloc = RCVBUF_INIT_LEN);
                }
                link->rcvbuf_len = 0;
            } else {
                return; /* Link no longer valid. */
            }
        }
    }
}

/* Put stuff into the send buffer.
 *
 * It is guaranteed that this function will never have as a side effect
 * the link to be invalidated, so it is safe to call this function
 * from event handlers that will do stuff with the same link later. */
void clusterSendMessage(clusterLink *link, unsigned char *msg, size_t msglen) {
    if (sdslen(link->sndbuf) == 0 && msglen != 0)
        connSetWriteHandlerWithBarrier(link->conn, clusterWriteHandler, 1);

    link->sndbuf = sdscatlen(link->sndbuf, msg, msglen);

    /* Populate sent messages stats. */
    clusterMsg *hdr = (clusterMsg*) msg;
    uint16_t type = ntohs(hdr->type);
    if (type < CLUSTERMSG_TYPE_COUNT)
        server.cluster->stats_bus_messages_sent[type]++;
}

/* Send a message to all the nodes that are part of the cluster having
 * a connected link.
 *
 * It is guaranteed that this function will never have as a side effect
 * some node->link to be invalidated, so it is safe to call this function
 * from event handlers that will do stuff with node links later. */
void clusterBroadcastMessage(void *buf, size_t len) {
    dictIterator *di;
    dictEntry *de;

    di = dictGetSafeIterator(server.cluster->nodes);
    while((de = dictNext(di)) != NULL) {
        clusterNode *node = dictGetVal(de);

        if (!node->link) continue;
        if (node->flags & (CLUSTER_NODE_MYSELF|CLUSTER_NODE_HANDSHAKE))
            continue;
        clusterSendMessage(node->link,buf,len);
    }
    dictReleaseIterator(di);
}

/* Build the message header. hdr must point to a buffer at least
 * sizeof(clusterMsg) in bytes. */
void clusterBuildMessageHdr(clusterMsg *hdr, int type) {
    int totlen = 0;
    uint64_t offset;
    clusterNode *master;

    /* If this node is a master, we send its slots bitmap and configEpoch.
     * If this node is a slave we send the master's information instead (the
     * node is flagged as slave so the receiver knows that it is NOT really
     * in charge for this slots. */
    master = (nodeIsSlave(myself) && myself->slaveof) ?
              myself->slaveof : myself;

    memset(hdr,0,sizeof(*hdr));
    hdr->ver = htons(CLUSTER_PROTO_VER);
    hdr->sig[0] = 'R';
    hdr->sig[1] = 'C';
    hdr->sig[2] = 'm';
    hdr->sig[3] = 'b';
    hdr->type = htons(type);
    memcpy(hdr->sender,myself->name,CLUSTER_NAMELEN);

    /* If cluster-announce-ip option is enabled, force the receivers of our
     * packets to use the specified address for this node. Otherwise if the
     * first byte is zero, they'll do auto discovery. */
    memset(hdr->myip,0,NET_IP_STR_LEN);
    if (server.cluster_announce_ip) {
        strncpy(hdr->myip,server.cluster_announce_ip,NET_IP_STR_LEN);
        hdr->myip[NET_IP_STR_LEN-1] = '\0';
    }

    /* Handle cluster-announce-[tls-|bus-]port. */
    int announced_port, announced_pport, announced_cport;
    deriveAnnouncedPorts(&announced_port, &announced_pport, &announced_cport);

    memcpy(hdr->myslots,master->slots,sizeof(hdr->myslots));
    memset(hdr->slaveof,0,CLUSTER_NAMELEN);
    if (myself->slaveof != NULL)
        memcpy(hdr->slaveof,myself->slaveof->name, CLUSTER_NAMELEN);
    hdr->port = htons(announced_port);
    hdr->pport = htons(announced_pport);
    hdr->cport = htons(announced_cport);
    hdr->flags = htons(myself->flags);
    hdr->state = server.cluster->state;

    /* Set the currentEpoch and configEpochs. */
    hdr->currentEpoch = htonu64(server.cluster->currentEpoch);
    hdr->configEpoch = htonu64(master->configEpoch);

    /* Set the replication offset. */
    if (nodeIsSlave(myself))
        offset = replicationGetSlaveOffset();
    else
        offset = server.master_repl_offset;
    hdr->offset = htonu64(offset);

    /* Set the message flags. */
    if (nodeIsMaster(myself) && server.cluster->mf_end)
        hdr->mflags[0] |= CLUSTERMSG_FLAG0_PAUSED;

    /* Compute the message length for certain messages. For other messages
     * this is up to the caller. */
    if (type == CLUSTERMSG_TYPE_FAIL) {
        totlen = sizeof(clusterMsg)-sizeof(union clusterMsgData);
        totlen += sizeof(clusterMsgDataFail);
    } else if (type == CLUSTERMSG_TYPE_UPDATE) {
        totlen = sizeof(clusterMsg)-sizeof(union clusterMsgData);
        totlen += sizeof(clusterMsgDataUpdate);
    }
    hdr->totlen = htonl(totlen);
    /* For PING, PONG, MEET and other variable length messages fixing the
     * totlen field is up to the caller. */
}

/* Return non zero if the node is already present in the gossip section of the
 * message pointed by 'hdr' and having 'count' gossip entries. Otherwise
 * zero is returned. Helper for clusterSendPing(). */
int clusterNodeIsInGossipSection(clusterMsg *hdr, int count, clusterNode *n) {
    int j;
    for (j = 0; j < count; j++) {
        if (memcmp(hdr->data.ping.gossip[j].nodename,n->name,
                CLUSTER_NAMELEN) == 0) break;
    }
    return j != count;
}

/* Set the i-th entry of the gossip section in the message pointed by 'hdr'
 * to the info of the specified node 'n'. */
void clusterSetGossipEntry(clusterMsg *hdr, int i, clusterNode *n) {
    clusterMsgDataGossip *gossip;
    gossip = &(hdr->data.ping.gossip[i]);
    memcpy(gossip->nodename,n->name,CLUSTER_NAMELEN);
    gossip->ping_sent = htonl(n->ping_sent/1000);
    gossip->pong_received = htonl(n->pong_received/1000);
    memcpy(gossip->ip,n->ip,sizeof(n->ip));
    gossip->port = htons(n->port);
    gossip->cport = htons(n->cport);
    gossip->flags = htons(n->flags);
    gossip->pport = htons(n->pport);
    gossip->notused1 = 0;
}

/* Send a PING or PONG packet to the specified node, making sure to add enough
 * gossip information. */
void clusterSendPing(clusterLink *link, int type) {
    unsigned char *buf;
    clusterMsg *hdr;
    int gossipcount = 0; /* Number of gossip sections added so far. */
    int wanted; /* Number of gossip sections we want to append if possible. */
    int totlen; /* Total packet length. */
    /* freshnodes is the max number of nodes we can hope to append at all:
     * nodes available minus two (ourself and the node we are sending the
     * message to). However practically there may be less valid nodes since
     * nodes in handshake state, disconnected, are not considered. */
    int freshnodes = dictSize(server.cluster->nodes)-2;

    /* How many gossip sections we want to add? 1/10 of the number of nodes
     * and anyway at least 3. Why 1/10?
     *
     * If we have N masters, with N/10 entries, and we consider that in
     * node_timeout we exchange with each other node at least 4 packets
     * (we ping in the worst case in node_timeout/2 time, and we also
     * receive two pings from the host), we have a total of 8 packets
     * in the node_timeout*2 failure reports validity time. So we have
     * that, for a single PFAIL node, we can expect to receive the following
     * number of failure reports (in the specified window of time):
     *
     * PROB * GOSSIP_ENTRIES_PER_PACKET * TOTAL_PACKETS:
     *
     * PROB = probability of being featured in a single gossip entry,
     *        which is 1 / NUM_OF_NODES.
     * ENTRIES = 10.
     * TOTAL_PACKETS = 2 * 4 * NUM_OF_MASTERS.
     *
     * If we assume we have just masters (so num of nodes and num of masters
     * is the same), with 1/10 we always get over the majority, and specifically
     * 80% of the number of nodes, to account for many masters failing at the
     * same time.
     *
     * Since we have non-voting slaves that lower the probability of an entry
     * to feature our node, we set the number of entries per packet as
     * 10% of the total nodes we have. */
    wanted = floor(dictSize(server.cluster->nodes)/10);
    if (wanted < 3) wanted = 3;
    if (wanted > freshnodes) wanted = freshnodes;

    /* Include all the nodes in PFAIL state, so that failure reports are
     * faster to propagate to go from PFAIL to FAIL state. */
    int pfail_wanted = server.cluster->stats_pfail_nodes;

    /* Compute the maximum totlen to allocate our buffer. We'll fix the totlen
     * later according to the number of gossip sections we really were able
     * to put inside the packet. */
    totlen = sizeof(clusterMsg)-sizeof(union clusterMsgData);
    totlen += (sizeof(clusterMsgDataGossip)*(wanted+pfail_wanted));
    /* Note: clusterBuildMessageHdr() expects the buffer to be always at least
     * sizeof(clusterMsg) or more. */
    if (totlen < (int)sizeof(clusterMsg)) totlen = sizeof(clusterMsg);
    buf = zcalloc(totlen);
    hdr = (clusterMsg*) buf;

    /* Populate the header. */
    if (link->node && type == CLUSTERMSG_TYPE_PING)
        link->node->ping_sent = mstime();
    clusterBuildMessageHdr(hdr,type);

    /* Populate the gossip fields */
    int maxiterations = wanted*3;
    while(freshnodes > 0 && gossipcount < wanted && maxiterations--) {
        dictEntry *de = dictGetRandomKey(server.cluster->nodes);
        clusterNode *this = dictGetVal(de);

        /* Don't include this node: the whole packet header is about us
         * already, so we just gossip about other nodes. */
        if (this == myself) continue;

        /* PFAIL nodes will be added later. */
        if (this->flags & CLUSTER_NODE_PFAIL) continue;

        /* In the gossip section don't include:
         * 1) Nodes in HANDSHAKE state.
         * 3) Nodes with the NOADDR flag set.
         * 4) Disconnected nodes if they don't have configured slots.
         */
        if (this->flags & (CLUSTER_NODE_HANDSHAKE|CLUSTER_NODE_NOADDR) ||
            (this->link == NULL && this->numslots == 0))
        {
            freshnodes--; /* Technically not correct, but saves CPU. */
            continue;
        }

        /* Do not add a node we already have. */
        if (clusterNodeIsInGossipSection(hdr,gossipcount,this)) continue;

        /* Add it */
        clusterSetGossipEntry(hdr,gossipcount,this);
        freshnodes--;
        gossipcount++;
    }

    /* If there are PFAIL nodes, add them at the end. */
    if (pfail_wanted) {
        dictIterator *di;
        dictEntry *de;

        di = dictGetSafeIterator(server.cluster->nodes);
        while((de = dictNext(di)) != NULL && pfail_wanted > 0) {
            clusterNode *node = dictGetVal(de);
            if (node->flags & CLUSTER_NODE_HANDSHAKE) continue;
            if (node->flags & CLUSTER_NODE_NOADDR) continue;
            if (!(node->flags & CLUSTER_NODE_PFAIL)) continue;
            clusterSetGossipEntry(hdr,gossipcount,node);
            freshnodes--;
            gossipcount++;
            /* We take the count of the slots we allocated, since the
             * PFAIL stats may not match perfectly with the current number
             * of PFAIL nodes. */
            pfail_wanted--;
        }
        dictReleaseIterator(di);
    }

    /* Ready to send... fix the totlen field and queue the message in the
     * output buffer. */
    totlen = sizeof(clusterMsg)-sizeof(union clusterMsgData);
    totlen += (sizeof(clusterMsgDataGossip)*gossipcount);
    hdr->count = htons(gossipcount);
    hdr->totlen = htonl(totlen);
    clusterSendMessage(link,buf,totlen);
    zfree(buf);
}

/* Send a PONG packet to every connected node that's not in handshake state
 * and for which we have a valid link.
 *
 * In Redis Cluster pongs are not used just for failure detection, but also
 * to carry important configuration information. So broadcasting a pong is
 * useful when something changes in the configuration and we want to make
 * the cluster aware ASAP (for instance after a slave promotion).
 *
 * The 'target' argument specifies the receiving instances using the
 * defines below:
 *
 * CLUSTER_BROADCAST_ALL -> All known instances.
 * CLUSTER_BROADCAST_LOCAL_SLAVES -> All slaves in my master-slaves ring.
 */
#define CLUSTER_BROADCAST_ALL 0
#define CLUSTER_BROADCAST_LOCAL_SLAVES 1
void clusterBroadcastPong(int target) {
    dictIterator *di;
    dictEntry *de;

    di = dictGetSafeIterator(server.cluster->nodes);
    while((de = dictNext(di)) != NULL) {
        clusterNode *node = dictGetVal(de);

        if (!node->link) continue;
        if (node == myself || nodeInHandshake(node)) continue;
        if (target == CLUSTER_BROADCAST_LOCAL_SLAVES) {
            int local_slave =
                nodeIsSlave(node) && node->slaveof &&
                (node->slaveof == myself || node->slaveof == myself->slaveof);
            if (!local_slave) continue;
        }
        clusterSendPing(node->link,CLUSTERMSG_TYPE_PONG);
    }
    dictReleaseIterator(di);
}

/* Send a PUBLISH message.
 *
 * If link is NULL, then the message is broadcasted to the whole cluster. */
void clusterSendPublish(clusterLink *link, robj *channel, robj *message, uint16_t type) {
    unsigned char *payload;
    clusterMsg buf[1];
    clusterMsg *hdr = (clusterMsg*) buf;
    uint32_t totlen;
    uint32_t channel_len, message_len;

    channel = getDecodedObject(channel);
    message = getDecodedObject(message);
    channel_len = sdslen(channel->ptr);
    message_len = sdslen(message->ptr);

    clusterBuildMessageHdr(hdr,type);
    totlen = sizeof(clusterMsg)-sizeof(union clusterMsgData);
    totlen += sizeof(clusterMsgDataPublish) - 8 + channel_len + message_len;

    hdr->data.publish.msg.channel_len = htonl(channel_len);
    hdr->data.publish.msg.message_len = htonl(message_len);
    hdr->totlen = htonl(totlen);

    /* Try to use the local buffer if possible */
    if (totlen < sizeof(buf)) {
        payload = (unsigned char*)buf;
    } else {
        payload = zmalloc(totlen);
        memcpy(payload,hdr,sizeof(*hdr));
        hdr = (clusterMsg*) payload;
    }
    memcpy(hdr->data.publish.msg.bulk_data,channel->ptr,sdslen(channel->ptr));
    memcpy(hdr->data.publish.msg.bulk_data+sdslen(channel->ptr),
        message->ptr,sdslen(message->ptr));

    if (link)
        clusterSendMessage(link,payload,totlen);
    else
        clusterBroadcastMessage(payload,totlen);

    decrRefCount(channel);
    decrRefCount(message);
    if (payload != (unsigned char*)buf) zfree(payload);
}

/* Send a FAIL message to all the nodes we are able to contact.
 * The FAIL message is sent when we detect that a node is failing
 * (CLUSTER_NODE_PFAIL) and we also receive a gossip confirmation of this:
 * we switch the node state to CLUSTER_NODE_FAIL and ask all the other
 * nodes to do the same ASAP. */
void clusterSendFail(char *nodename) {
    clusterMsg buf[1];
    clusterMsg *hdr = (clusterMsg*) buf;

    clusterBuildMessageHdr(hdr,CLUSTERMSG_TYPE_FAIL);
    memcpy(hdr->data.fail.about.nodename,nodename,CLUSTER_NAMELEN);
    clusterBroadcastMessage(buf,ntohl(hdr->totlen));
}

/* Send an UPDATE message to the specified link carrying the specified 'node'
 * slots configuration. The node name, slots bitmap, and configEpoch info
 * are included. */
void clusterSendUpdate(clusterLink *link, clusterNode *node) {
    clusterMsg buf[1];
    clusterMsg *hdr = (clusterMsg*) buf;

    if (link == NULL) return;
    clusterBuildMessageHdr(hdr,CLUSTERMSG_TYPE_UPDATE);
    memcpy(hdr->data.update.nodecfg.nodename,node->name,CLUSTER_NAMELEN);
    hdr->data.update.nodecfg.configEpoch = htonu64(node->configEpoch);
    memcpy(hdr->data.update.nodecfg.slots,node->slots,sizeof(node->slots));
    clusterSendMessage(link,(unsigned char*)buf,ntohl(hdr->totlen));
}

/* Send a MODULE message.
 *
 * If link is NULL, then the message is broadcasted to the whole cluster. */
void clusterSendModule(clusterLink *link, uint64_t module_id, uint8_t type,
                       unsigned char *payload, uint32_t len) {
    unsigned char *heapbuf;
    clusterMsg buf[1];
    clusterMsg *hdr = (clusterMsg*) buf;
    uint32_t totlen;

    clusterBuildMessageHdr(hdr,CLUSTERMSG_TYPE_MODULE);
    totlen = sizeof(clusterMsg)-sizeof(union clusterMsgData);
    totlen += sizeof(clusterMsgModule) - 3 + len;

    hdr->data.module.msg.module_id = module_id; /* Already endian adjusted. */
    hdr->data.module.msg.type = type;
    hdr->data.module.msg.len = htonl(len);
    hdr->totlen = htonl(totlen);

    /* Try to use the local buffer if possible */
    if (totlen < sizeof(buf)) {
        heapbuf = (unsigned char*)buf;
    } else {
        heapbuf = zmalloc(totlen);
        memcpy(heapbuf,hdr,sizeof(*hdr));
        hdr = (clusterMsg*) heapbuf;
    }
    memcpy(hdr->data.module.msg.bulk_data,payload,len);

    if (link)
        clusterSendMessage(link,heapbuf,totlen);
    else
        clusterBroadcastMessage(heapbuf,totlen);

    if (heapbuf != (unsigned char*)buf) zfree(heapbuf);
}

/* This function gets a cluster node ID string as target, the same way the nodes
 * addresses are represented in the modules side, resolves the node, and sends
 * the message. If the target is NULL the message is broadcasted.
 *
 * The function returns C_OK if the target is valid, otherwise C_ERR is
 * returned. */
int clusterSendModuleMessageToTarget(const char *target, uint64_t module_id, uint8_t type, unsigned char *payload, uint32_t len) {
    clusterNode *node = NULL;

    if (target != NULL) {
        node = clusterLookupNode(target);
        if (node == NULL || node->link == NULL) return C_ERR;
    }

    clusterSendModule(target ? node->link : NULL,
                      module_id, type, payload, len);
    return C_OK;
}

/* -----------------------------------------------------------------------------
 * CLUSTER Pub/Sub support
 *
 * For now we do very little, just propagating PUBLISH messages across the whole
 * cluster. In the future we'll try to get smarter and avoiding propagating those
 * messages to hosts without receives for a given channel.
 * -------------------------------------------------------------------------- */
void clusterPropagatePublish(robj *channel, robj *message) {
    clusterSendPublish(NULL, channel, message, CLUSTERMSG_TYPE_PUBLISH);
}

/* -----------------------------------------------------------------------------
 * CLUSTER Pub/Sub local support
 *
 * Publish this message across the slot (primary/replica).
 * -------------------------------------------------------------------------- */
void clusterPropagatePublishLocal(robj *channel, robj *message) {
    list *nodes_for_slot = clusterGetNodesServingMySlots(server.cluster->myself);
    if (listLength(nodes_for_slot) != 0) {
        listIter li;
        listNode *ln;
        listRewind(nodes_for_slot, &li);
        while((ln = listNext(&li))) {
            clusterNode *node = listNodeValue(ln);
            clusterSendPublish(node->link, channel, message, CLUSTERMSG_TYPE_PUBLISHLOCAL);
        }
    }
    listRelease(nodes_for_slot);
}

/* -----------------------------------------------------------------------------
 * SLAVE node specific functions
 * -------------------------------------------------------------------------- */

/* This function sends a FAILOVER_AUTH_REQUEST message to every node in order to
 * see if there is the quorum for this slave instance to failover its failing
 * master.
 *
 * Note that we send the failover request to everybody, master and slave nodes,
 * but only the masters are supposed to reply to our query. */
void clusterRequestFailoverAuth(void) {
    clusterMsg buf[1];
    clusterMsg *hdr = (clusterMsg*) buf;
    uint32_t totlen;

    clusterBuildMessageHdr(hdr,CLUSTERMSG_TYPE_FAILOVER_AUTH_REQUEST);
    /* If this is a manual failover, set the CLUSTERMSG_FLAG0_FORCEACK bit
     * in the header to communicate the nodes receiving the message that
     * they should authorized the failover even if the master is working. */
    if (server.cluster->mf_end) hdr->mflags[0] |= CLUSTERMSG_FLAG0_FORCEACK;
    totlen = sizeof(clusterMsg)-sizeof(union clusterMsgData);
    hdr->totlen = htonl(totlen);
    clusterBroadcastMessage(buf,totlen);
}

/* Send a FAILOVER_AUTH_ACK message to the specified node. */
void clusterSendFailoverAuth(clusterNode *node) {
    clusterMsg buf[1];
    clusterMsg *hdr = (clusterMsg*) buf;
    uint32_t totlen;

    if (!node->link) return;
    clusterBuildMessageHdr(hdr,CLUSTERMSG_TYPE_FAILOVER_AUTH_ACK);
    totlen = sizeof(clusterMsg)-sizeof(union clusterMsgData);
    hdr->totlen = htonl(totlen);
    clusterSendMessage(node->link,(unsigned char*)buf,totlen);
}

/* Send a MFSTART message to the specified node. */
void clusterSendMFStart(clusterNode *node) {
    clusterMsg buf[1];
    clusterMsg *hdr = (clusterMsg*) buf;
    uint32_t totlen;

    if (!node->link) return;
    clusterBuildMessageHdr(hdr,CLUSTERMSG_TYPE_MFSTART);
    totlen = sizeof(clusterMsg)-sizeof(union clusterMsgData);
    hdr->totlen = htonl(totlen);
    clusterSendMessage(node->link,(unsigned char*)buf,totlen);
}

/* Vote for the node asking for our vote if there are the conditions. */
void clusterSendFailoverAuthIfNeeded(clusterNode *node, clusterMsg *request) {
    clusterNode *master = node->slaveof;
    uint64_t requestCurrentEpoch = ntohu64(request->currentEpoch);
    uint64_t requestConfigEpoch = ntohu64(request->configEpoch);
    unsigned char *claimed_slots = request->myslots;
    int force_ack = request->mflags[0] & CLUSTERMSG_FLAG0_FORCEACK;
    int j;

    /* IF we are not a master serving at least 1 slot, we don't have the
     * right to vote, as the cluster size in Redis Cluster is the number
     * of masters serving at least one slot, and quorum is the cluster
     * size + 1 */
    if (nodeIsSlave(myself) || myself->numslots == 0) return;

    /* Request epoch must be >= our currentEpoch.
     * Note that it is impossible for it to actually be greater since
     * our currentEpoch was updated as a side effect of receiving this
     * request, if the request epoch was greater. */
    if (requestCurrentEpoch < server.cluster->currentEpoch) {
        serverLog(LL_WARNING,
            "Failover auth denied to %.40s: reqEpoch (%llu) < curEpoch(%llu)",
            node->name,
            (unsigned long long) requestCurrentEpoch,
            (unsigned long long) server.cluster->currentEpoch);
        return;
    }

    /* I already voted for this epoch? Return ASAP. */
    if (server.cluster->lastVoteEpoch == server.cluster->currentEpoch) {
        serverLog(LL_WARNING,
                "Failover auth denied to %.40s: already voted for epoch %llu",
                node->name,
                (unsigned long long) server.cluster->currentEpoch);
        return;
    }

    /* Node must be a slave and its master down.
     * The master can be non failing if the request is flagged
     * with CLUSTERMSG_FLAG0_FORCEACK (manual failover). */
    if (nodeIsMaster(node) || master == NULL ||
        (!nodeFailed(master) && !force_ack))
    {
        if (nodeIsMaster(node)) {
            serverLog(LL_WARNING,
                    "Failover auth denied to %.40s: it is a master node",
                    node->name);
        } else if (master == NULL) {
            serverLog(LL_WARNING,
                    "Failover auth denied to %.40s: I don't know its master",
                    node->name);
        } else if (!nodeFailed(master)) {
            serverLog(LL_WARNING,
                    "Failover auth denied to %.40s: its master is up",
                    node->name);
        }
        return;
    }

    /* We did not voted for a slave about this master for two
     * times the node timeout. This is not strictly needed for correctness
     * of the algorithm but makes the base case more linear. */
    if (mstime() - node->slaveof->voted_time < server.cluster_node_timeout * 2)
    {
        serverLog(LL_WARNING,
                "Failover auth denied to %.40s: "
                "can't vote about this master before %lld milliseconds",
                node->name,
                (long long) ((server.cluster_node_timeout*2)-
                             (mstime() - node->slaveof->voted_time)));
        return;
    }

    /* The slave requesting the vote must have a configEpoch for the claimed
     * slots that is >= the one of the masters currently serving the same
     * slots in the current configuration. */
    for (j = 0; j < CLUSTER_SLOTS; j++) {
        if (bitmapTestBit(claimed_slots, j) == 0) continue;
        if (server.cluster->slots[j] == NULL ||
            server.cluster->slots[j]->configEpoch <= requestConfigEpoch)
        {
            continue;
        }
        /* If we reached this point we found a slot that in our current slots
         * is served by a master with a greater configEpoch than the one claimed
         * by the slave requesting our vote. Refuse to vote for this slave. */
        serverLog(LL_WARNING,
                "Failover auth denied to %.40s: "
                "slot %d epoch (%llu) > reqEpoch (%llu)",
                node->name, j,
                (unsigned long long) server.cluster->slots[j]->configEpoch,
                (unsigned long long) requestConfigEpoch);
        return;
    }

    /* We can vote for this slave. */
    server.cluster->lastVoteEpoch = server.cluster->currentEpoch;
    node->slaveof->voted_time = mstime();
    clusterDoBeforeSleep(CLUSTER_TODO_SAVE_CONFIG|CLUSTER_TODO_FSYNC_CONFIG);
    clusterSendFailoverAuth(node);
    serverLog(LL_WARNING, "Failover auth granted to %.40s for epoch %llu",
        node->name, (unsigned long long) server.cluster->currentEpoch);
}

/* This function returns the "rank" of this instance, a slave, in the context
 * of its master-slaves ring. The rank of the slave is given by the number of
 * other slaves for the same master that have a better replication offset
 * compared to the local one (better means, greater, so they claim more data).
 *
 * A slave with rank 0 is the one with the greatest (most up to date)
 * replication offset, and so forth. Note that because how the rank is computed
 * multiple slaves may have the same rank, in case they have the same offset.
 *
 * The slave rank is used to add a delay to start an election in order to
 * get voted and replace a failing master. Slaves with better replication
 * offsets are more likely to win. */
int clusterGetSlaveRank(void) {
    long long myoffset;
    int j, rank = 0;
    clusterNode *master;

    serverAssert(nodeIsSlave(myself));
    master = myself->slaveof;
    if (master == NULL) return 0; /* Never called by slaves without master. */

    myoffset = replicationGetSlaveOffset();
    for (j = 0; j < master->numslaves; j++)
        if (master->slaves[j] != myself &&
            !nodeCantFailover(master->slaves[j]) &&
            master->slaves[j]->repl_offset > myoffset) rank++;
    return rank;
}

/* This function is called by clusterHandleSlaveFailover() in order to
 * let the slave log why it is not able to failover. Sometimes there are
 * not the conditions, but since the failover function is called again and
 * again, we can't log the same things continuously.
 *
 * This function works by logging only if a given set of conditions are
 * true:
 *
 * 1) The reason for which the failover can't be initiated changed.
 *    The reasons also include a NONE reason we reset the state to
 *    when the slave finds that its master is fine (no FAIL flag).
 * 2) Also, the log is emitted again if the master is still down and
 *    the reason for not failing over is still the same, but more than
 *    CLUSTER_CANT_FAILOVER_RELOG_PERIOD seconds elapsed.
 * 3) Finally, the function only logs if the slave is down for more than
 *    five seconds + NODE_TIMEOUT. This way nothing is logged when a
 *    failover starts in a reasonable time.
 *
 * The function is called with the reason why the slave can't failover
 * which is one of the integer macros CLUSTER_CANT_FAILOVER_*.
 *
 * The function is guaranteed to be called only if 'myself' is a slave. */
void clusterLogCantFailover(int reason) {
    char *msg;
    static time_t lastlog_time = 0;
    mstime_t nolog_fail_time = server.cluster_node_timeout + 5000;

    /* Don't log if we have the same reason for some time. */
    if (reason == server.cluster->cant_failover_reason &&
        time(NULL)-lastlog_time < CLUSTER_CANT_FAILOVER_RELOG_PERIOD)
        return;

    server.cluster->cant_failover_reason = reason;

    /* We also don't emit any log if the master failed no long ago, the
     * goal of this function is to log slaves in a stalled condition for
     * a long time. */
    if (myself->slaveof &&
        nodeFailed(myself->slaveof) &&
        (mstime() - myself->slaveof->fail_time) < nolog_fail_time) return;

    switch(reason) {
    case CLUSTER_CANT_FAILOVER_DATA_AGE:
        msg = "Disconnected from master for longer than allowed. "
              "Please check the 'cluster-replica-validity-factor' configuration "
              "option.";
        break;
    case CLUSTER_CANT_FAILOVER_WAITING_DELAY:
        msg = "Waiting the delay before I can start a new failover.";
        break;
    case CLUSTER_CANT_FAILOVER_EXPIRED:
        msg = "Failover attempt expired.";
        break;
    case CLUSTER_CANT_FAILOVER_WAITING_VOTES:
        msg = "Waiting for votes, but majority still not reached.";
        break;
    default:
        msg = "Unknown reason code.";
        break;
    }
    lastlog_time = time(NULL);
    serverLog(LL_WARNING,"Currently unable to failover: %s", msg);
}

/* This function implements the final part of automatic and manual failovers,
 * where the slave grabs its master's hash slots, and propagates the new
 * configuration.
 *
 * Note that it's up to the caller to be sure that the node got a new
 * configuration epoch already. */
void clusterFailoverReplaceYourMaster(void) {
    int j;
    clusterNode *oldmaster = myself->slaveof;

    if (nodeIsMaster(myself) || oldmaster == NULL) return;

    /* 1) Turn this node into a master. */
    clusterSetNodeAsMaster(myself);
    replicationUnsetMaster();

    /* 2) Claim all the slots assigned to our master. */
    for (j = 0; j < CLUSTER_SLOTS; j++) {
        if (clusterNodeGetSlotBit(oldmaster,j)) {
            clusterDelSlot(j);
            clusterAddSlot(myself,j);
        }
    }

    /* 3) Update state and save config. */
    clusterUpdateState();
    clusterSaveConfigOrDie(1);

    /* 4) Pong all the other nodes so that they can update the state
     *    accordingly and detect that we switched to master role. */
    clusterBroadcastPong(CLUSTER_BROADCAST_ALL);

    /* 5) If there was a manual failover in progress, clear the state. */
    resetManualFailover();
}

/* This function is called if we are a slave node and our master serving
 * a non-zero amount of hash slots is in FAIL state.
 *
 * The goal of this function is:
 * 1) To check if we are able to perform a failover, is our data updated?
 * 2) Try to get elected by masters.
 * 3) Perform the failover informing all the other nodes.
 */
void clusterHandleSlaveFailover(void) {
    mstime_t data_age;
    mstime_t auth_age = mstime() - server.cluster->failover_auth_time;
    int needed_quorum = (server.cluster->size / 2) + 1;
    int manual_failover = server.cluster->mf_end != 0 &&
                          server.cluster->mf_can_start;
    mstime_t auth_timeout, auth_retry_time;

    server.cluster->todo_before_sleep &= ~CLUSTER_TODO_HANDLE_FAILOVER;

    /* Compute the failover timeout (the max time we have to send votes
     * and wait for replies), and the failover retry time (the time to wait
     * before trying to get voted again).
     *
     * Timeout is MAX(NODE_TIMEOUT*2,2000) milliseconds.
     * Retry is two times the Timeout.
     */
    auth_timeout = server.cluster_node_timeout*2;
    if (auth_timeout < 2000) auth_timeout = 2000;
    auth_retry_time = auth_timeout*2;

    /* Pre conditions to run the function, that must be met both in case
     * of an automatic or manual failover:
     * 1) We are a slave.
     * 2) Our master is flagged as FAIL, or this is a manual failover.
     * 3) We don't have the no failover configuration set, and this is
     *    not a manual failover.
     * 4) It is serving slots. */
    if (nodeIsMaster(myself) ||
        myself->slaveof == NULL ||
        (!nodeFailed(myself->slaveof) && !manual_failover) ||
        (server.cluster_slave_no_failover && !manual_failover) ||
        myself->slaveof->numslots == 0)
    {
        /* There are no reasons to failover, so we set the reason why we
         * are returning without failing over to NONE. */
        server.cluster->cant_failover_reason = CLUSTER_CANT_FAILOVER_NONE;
        return;
    }

    /* Set data_age to the number of milliseconds we are disconnected from
     * the master. */
    if (server.repl_state == REPL_STATE_CONNECTED) {
        data_age = (mstime_t)(server.unixtime - server.master->lastinteraction)
                   * 1000;
    } else {
        data_age = (mstime_t)(server.unixtime - server.repl_down_since) * 1000;
    }

    /* Remove the node timeout from the data age as it is fine that we are
     * disconnected from our master at least for the time it was down to be
     * flagged as FAIL, that's the baseline. */
    if (data_age > server.cluster_node_timeout)
        data_age -= server.cluster_node_timeout;

    /* Check if our data is recent enough according to the slave validity
     * factor configured by the user.
     *
     * Check bypassed for manual failovers. */
    if (server.cluster_slave_validity_factor &&
        data_age >
        (((mstime_t)server.repl_ping_slave_period * 1000) +
         (server.cluster_node_timeout * server.cluster_slave_validity_factor)))
    {
        if (!manual_failover) {
            clusterLogCantFailover(CLUSTER_CANT_FAILOVER_DATA_AGE);
            return;
        }
    }

    /* If the previous failover attempt timeout and the retry time has
     * elapsed, we can setup a new one. */
    if (auth_age > auth_retry_time) {
        server.cluster->failover_auth_time = mstime() +
            500 + /* Fixed delay of 500 milliseconds, let FAIL msg propagate. */
            random() % 500; /* Random delay between 0 and 500 milliseconds. */
        server.cluster->failover_auth_count = 0;
        server.cluster->failover_auth_sent = 0;
        server.cluster->failover_auth_rank = clusterGetSlaveRank();
        /* We add another delay that is proportional to the slave rank.
         * Specifically 1 second * rank. This way slaves that have a probably
         * less updated replication offset, are penalized. */
        server.cluster->failover_auth_time +=
            server.cluster->failover_auth_rank * 1000;
        /* However if this is a manual failover, no delay is needed. */
        if (server.cluster->mf_end) {
            server.cluster->failover_auth_time = mstime();
            server.cluster->failover_auth_rank = 0;
	    clusterDoBeforeSleep(CLUSTER_TODO_HANDLE_FAILOVER);
        }
        serverLog(LL_WARNING,
            "Start of election delayed for %lld milliseconds "
            "(rank #%d, offset %lld).",
            server.cluster->failover_auth_time - mstime(),
            server.cluster->failover_auth_rank,
            replicationGetSlaveOffset());
        /* Now that we have a scheduled election, broadcast our offset
         * to all the other slaves so that they'll updated their offsets
         * if our offset is better. */
        clusterBroadcastPong(CLUSTER_BROADCAST_LOCAL_SLAVES);
        return;
    }

    /* It is possible that we received more updated offsets from other
     * slaves for the same master since we computed our election delay.
     * Update the delay if our rank changed.
     *
     * Not performed if this is a manual failover. */
    if (server.cluster->failover_auth_sent == 0 &&
        server.cluster->mf_end == 0)
    {
        int newrank = clusterGetSlaveRank();
        if (newrank > server.cluster->failover_auth_rank) {
            long long added_delay =
                (newrank - server.cluster->failover_auth_rank) * 1000;
            server.cluster->failover_auth_time += added_delay;
            server.cluster->failover_auth_rank = newrank;
            serverLog(LL_WARNING,
                "Replica rank updated to #%d, added %lld milliseconds of delay.",
                newrank, added_delay);
        }
    }

    /* Return ASAP if we can't still start the election. */
    if (mstime() < server.cluster->failover_auth_time) {
        clusterLogCantFailover(CLUSTER_CANT_FAILOVER_WAITING_DELAY);
        return;
    }

    /* Return ASAP if the election is too old to be valid. */
    if (auth_age > auth_timeout) {
        clusterLogCantFailover(CLUSTER_CANT_FAILOVER_EXPIRED);
        return;
    }

    /* Ask for votes if needed. */
    if (server.cluster->failover_auth_sent == 0) {
        server.cluster->currentEpoch++;
        server.cluster->failover_auth_epoch = server.cluster->currentEpoch;
        serverLog(LL_WARNING,"Starting a failover election for epoch %llu.",
            (unsigned long long) server.cluster->currentEpoch);
        clusterRequestFailoverAuth();
        server.cluster->failover_auth_sent = 1;
        clusterDoBeforeSleep(CLUSTER_TODO_SAVE_CONFIG|
                             CLUSTER_TODO_UPDATE_STATE|
                             CLUSTER_TODO_FSYNC_CONFIG);
        return; /* Wait for replies. */
    }

    /* Check if we reached the quorum. */
    if (server.cluster->failover_auth_count >= needed_quorum) {
        /* We have the quorum, we can finally failover the master. */

        serverLog(LL_WARNING,
            "Failover election won: I'm the new master.");

        /* Update my configEpoch to the epoch of the election. */
        if (myself->configEpoch < server.cluster->failover_auth_epoch) {
            myself->configEpoch = server.cluster->failover_auth_epoch;
            serverLog(LL_WARNING,
                "configEpoch set to %llu after successful failover",
                (unsigned long long) myself->configEpoch);
        }

        /* Take responsibility for the cluster slots. */
        clusterFailoverReplaceYourMaster();
    } else {
        clusterLogCantFailover(CLUSTER_CANT_FAILOVER_WAITING_VOTES);
    }
}

/* -----------------------------------------------------------------------------
 * CLUSTER slave migration
 *
 * Slave migration is the process that allows a slave of a master that is
 * already covered by at least another slave, to "migrate" to a master that
 * is orphaned, that is, left with no working slaves.
 * ------------------------------------------------------------------------- */

/* This function is responsible to decide if this replica should be migrated
 * to a different (orphaned) master. It is called by the clusterCron() function
 * only if:
 *
 * 1) We are a slave node.
 * 2) It was detected that there is at least one orphaned master in
 *    the cluster.
 * 3) We are a slave of one of the masters with the greatest number of
 *    slaves.
 *
 * This checks are performed by the caller since it requires to iterate
 * the nodes anyway, so we spend time into clusterHandleSlaveMigration()
 * if definitely needed.
 *
 * The function is called with a pre-computed max_slaves, that is the max
 * number of working (not in FAIL state) slaves for a single master.
 *
 * Additional conditions for migration are examined inside the function.
 */
void clusterHandleSlaveMigration(int max_slaves) {
    int j, okslaves = 0;
    clusterNode *mymaster = myself->slaveof, *target = NULL, *candidate = NULL;
    dictIterator *di;
    dictEntry *de;

    /* Step 1: Don't migrate if the cluster state is not ok. */
    if (server.cluster->state != CLUSTER_OK) return;

    /* Step 2: Don't migrate if my master will not be left with at least
     *         'migration-barrier' slaves after my migration. */
    if (mymaster == NULL) return;
    for (j = 0; j < mymaster->numslaves; j++)
        if (!nodeFailed(mymaster->slaves[j]) &&
            !nodeTimedOut(mymaster->slaves[j])) okslaves++;
    if (okslaves <= server.cluster_migration_barrier) return;

    /* Step 3: Identify a candidate for migration, and check if among the
     * masters with the greatest number of ok slaves, I'm the one with the
     * smallest node ID (the "candidate slave").
     *
     * Note: this means that eventually a replica migration will occur
     * since slaves that are reachable again always have their FAIL flag
     * cleared, so eventually there must be a candidate.
     * There is a possible race condition causing multiple
     * slaves to migrate at the same time, but this is unlikely to
     * happen and relatively harmless when it does. */
    candidate = myself;
    di = dictGetSafeIterator(server.cluster->nodes);
    while((de = dictNext(di)) != NULL) {
        clusterNode *node = dictGetVal(de);
        int okslaves = 0, is_orphaned = 1;

        /* We want to migrate only if this master is working, orphaned, and
         * used to have slaves or if failed over a master that had slaves
         * (MIGRATE_TO flag). This way we only migrate to instances that were
         * supposed to have replicas. */
        if (nodeIsSlave(node) || nodeFailed(node)) is_orphaned = 0;
        if (!(node->flags & CLUSTER_NODE_MIGRATE_TO)) is_orphaned = 0;

        /* Check number of working slaves. */
        if (nodeIsMaster(node)) okslaves = clusterCountNonFailingSlaves(node);
        if (okslaves > 0) is_orphaned = 0;

        if (is_orphaned) {
            if (!target && node->numslots > 0) target = node;

            /* Track the starting time of the orphaned condition for this
             * master. */
            if (!node->orphaned_time) node->orphaned_time = mstime();
        } else {
            node->orphaned_time = 0;
        }

        /* Check if I'm the slave candidate for the migration: attached
         * to a master with the maximum number of slaves and with the smallest
         * node ID. */
        if (okslaves == max_slaves) {
            for (j = 0; j < node->numslaves; j++) {
                if (memcmp(node->slaves[j]->name,
                           candidate->name,
                           CLUSTER_NAMELEN) < 0)
                {
                    candidate = node->slaves[j];
                }
            }
        }
    }
    dictReleaseIterator(di);

    /* Step 4: perform the migration if there is a target, and if I'm the
     * candidate, but only if the master is continuously orphaned for a
     * couple of seconds, so that during failovers, we give some time to
     * the natural slaves of this instance to advertise their switch from
     * the old master to the new one. */
    if (target && candidate == myself &&
        (mstime()-target->orphaned_time) > CLUSTER_SLAVE_MIGRATION_DELAY &&
       !(server.cluster_module_flags & CLUSTER_MODULE_FLAG_NO_FAILOVER))
    {
        serverLog(LL_WARNING,"Migrating to orphaned master %.40s",
            target->name);
        clusterSetMaster(target);
    }
}

/* -----------------------------------------------------------------------------
 * CLUSTER manual failover
 *
 * This are the important steps performed by slaves during a manual failover:
 * 1) User send CLUSTER FAILOVER command. The failover state is initialized
 *    setting mf_end to the millisecond unix time at which we'll abort the
 *    attempt.
 * 2) Slave sends a MFSTART message to the master requesting to pause clients
 *    for two times the manual failover timeout CLUSTER_MF_TIMEOUT.
 *    When master is paused for manual failover, it also starts to flag
 *    packets with CLUSTERMSG_FLAG0_PAUSED.
 * 3) Slave waits for master to send its replication offset flagged as PAUSED.
 * 4) If slave received the offset from the master, and its offset matches,
 *    mf_can_start is set to 1, and clusterHandleSlaveFailover() will perform
 *    the failover as usually, with the difference that the vote request
 *    will be modified to force masters to vote for a slave that has a
 *    working master.
 *
 * From the point of view of the master things are simpler: when a
 * PAUSE_CLIENTS packet is received the master sets mf_end as well and
 * the sender in mf_slave. During the time limit for the manual failover
 * the master will just send PINGs more often to this slave, flagged with
 * the PAUSED flag, so that the slave will set mf_master_offset when receiving
 * a packet from the master with this flag set.
 *
 * The goal of the manual failover is to perform a fast failover without
 * data loss due to the asynchronous master-slave replication.
 * -------------------------------------------------------------------------- */

/* Reset the manual failover state. This works for both masters and slaves
 * as all the state about manual failover is cleared.
 *
 * The function can be used both to initialize the manual failover state at
 * startup or to abort a manual failover in progress. */
void resetManualFailover(void) {
    if (server.cluster->mf_end) {
        checkClientPauseTimeoutAndReturnIfPaused();
    }
    server.cluster->mf_end = 0; /* No manual failover in progress. */
    server.cluster->mf_can_start = 0;
    server.cluster->mf_slave = NULL;
    server.cluster->mf_master_offset = -1;
}

/* If a manual failover timed out, abort it. */
void manualFailoverCheckTimeout(void) {
    if (server.cluster->mf_end && server.cluster->mf_end < mstime()) {
        serverLog(LL_WARNING,"Manual failover timed out.");
        resetManualFailover();
    }
}

/* This function is called from the cluster cron function in order to go
 * forward with a manual failover state machine. */
void clusterHandleManualFailover(void) {
    /* Return ASAP if no manual failover is in progress. */
    if (server.cluster->mf_end == 0) return;

    /* If mf_can_start is non-zero, the failover was already triggered so the
     * next steps are performed by clusterHandleSlaveFailover(). */
    if (server.cluster->mf_can_start) return;

    if (server.cluster->mf_master_offset == -1) return; /* Wait for offset... */

    if (server.cluster->mf_master_offset == replicationGetSlaveOffset()) {
        /* Our replication offset matches the master replication offset
         * announced after clients were paused. We can start the failover. */
        server.cluster->mf_can_start = 1;
        serverLog(LL_WARNING,
            "All master replication stream processed, "
            "manual failover can start.");
        clusterDoBeforeSleep(CLUSTER_TODO_HANDLE_FAILOVER);
        return;
    }
    clusterDoBeforeSleep(CLUSTER_TODO_HANDLE_MANUALFAILOVER);
}

/* -----------------------------------------------------------------------------
 * CLUSTER cron job
 * -------------------------------------------------------------------------- */

/* Check if the node is disconnected and re-establish the connection.
 * Also update a few stats while we are here, that can be used to make
 * better decisions in other part of the code. */
int clusterNodeCronHandleReconnect(clusterNode *node, mstime_t handshake_timeout, mstime_t now) {
    /* Not interested in reconnecting the link with myself or nodes
     * for which we have no address. */
    if (node->flags & (CLUSTER_NODE_MYSELF|CLUSTER_NODE_NOADDR)) return 1;

    if (node->flags & CLUSTER_NODE_PFAIL)
        server.cluster->stats_pfail_nodes++;

    /* A Node in HANDSHAKE state has a limited lifespan equal to the
     * configured node timeout. */
    if (nodeInHandshake(node) && now - node->ctime > handshake_timeout) {
        clusterDelNode(node);
        return 1;
    }

    if (node->link == NULL) {
        clusterLink *link = createClusterLink(node);
        link->conn = server.tls_cluster ? connCreateTLS() : connCreateSocket();
        connSetPrivateData(link->conn, link);
        if (connConnect(link->conn, node->ip, node->cport, server.bind_source_addr,
                    clusterLinkConnectHandler) == -1) {
            /* We got a synchronous error from connect before
             * clusterSendPing() had a chance to be called.
             * If node->ping_sent is zero, failure detection can't work,
             * so we claim we actually sent a ping now (that will
             * be really sent as soon as the link is obtained). */
            if (node->ping_sent == 0) node->ping_sent = mstime();
            serverLog(LL_DEBUG, "Unable to connect to "
                "Cluster Node [%s]:%d -> %s", node->ip,
                node->cport, server.neterr);

            freeClusterLink(link);
            return 0;
        }
        node->link = link;
    }
    return 0;
}

/* Resize the send buffer of a node if it is wasting
 * enough space. */
int clusterNodeCronResizeBuffers(clusterNode *node) {
     /* If unused space is a lot bigger than the used portion of the buffer then free up unused space.
      * We use a factor of 4 because of the greediness of sdsMakeRoomFor (used by sdscatlen). */
    if (node->link != NULL && sdsavail(node->link->sndbuf) / 4 > sdslen(node->link->sndbuf)) {
        node->link->sndbuf = sdsRemoveFreeSpace(node->link->sndbuf);
    }
    return 0;
}

/* This is executed 10 times every second */
void clusterCron(void) {
    dictIterator *di;
    dictEntry *de;
    int update_state = 0;
    int orphaned_masters; /* How many masters there are without ok slaves. */
    int max_slaves; /* Max number of ok slaves for a single master. */
    int this_slaves; /* Number of ok slaves for our master (if we are slave). */
    mstime_t min_pong = 0, now = mstime();
    clusterNode *min_pong_node = NULL;
    static unsigned long long iteration = 0;
    mstime_t handshake_timeout;

    iteration++; /* Number of times this function was called so far. */

    /* We want to take myself->ip in sync with the cluster-announce-ip option.
     * The option can be set at runtime via CONFIG SET, so we periodically check
     * if the option changed to reflect this into myself->ip. */
    {
        static char *prev_ip = NULL;
        char *curr_ip = server.cluster_announce_ip;
        int changed = 0;

        if (prev_ip == NULL && curr_ip != NULL) changed = 1;
        else if (prev_ip != NULL && curr_ip == NULL) changed = 1;
        else if (prev_ip && curr_ip && strcmp(prev_ip,curr_ip)) changed = 1;

        if (changed) {
            if (prev_ip) zfree(prev_ip);
            prev_ip = curr_ip;

            if (curr_ip) {
                /* We always take a copy of the previous IP address, by
                 * duplicating the string. This way later we can check if
                 * the address really changed. */
                prev_ip = zstrdup(prev_ip);
                strncpy(myself->ip,server.cluster_announce_ip,NET_IP_STR_LEN);
                myself->ip[NET_IP_STR_LEN-1] = '\0';
            } else {
                myself->ip[0] = '\0'; /* Force autodetection. */
            }
        }
    }

    /* The handshake timeout is the time after which a handshake node that was
     * not turned into a normal node is removed from the nodes. Usually it is
     * just the NODE_TIMEOUT value, but when NODE_TIMEOUT is too small we use
     * the value of 1 second. */
    handshake_timeout = server.cluster_node_timeout;
    if (handshake_timeout < 1000) handshake_timeout = 1000;

    /* Update myself flags. */
    clusterUpdateMyselfFlags();

    /* Clear so clusterNodeCronHandleReconnect can count the number of nodes in PFAIL. */
    server.cluster->stats_pfail_nodes = 0;
    /* Run through some of the operations we want to do on each cluster node. */
    di = dictGetSafeIterator(server.cluster->nodes);
    while((de = dictNext(di)) != NULL) {
        clusterNode *node = dictGetVal(de);
        /* The protocol is that they return non-zero if the node was
         * terminated. */
        if(clusterNodeCronHandleReconnect(node, handshake_timeout, now)) continue;
        if(clusterNodeCronResizeBuffers(node)) continue;
    }
    dictReleaseIterator(di); 

    /* Ping some random node 1 time every 10 iterations, so that we usually ping
     * one random node every second. */
    if (!(iteration % 10)) {
        int j;

        /* Check a few random nodes and ping the one with the oldest
         * pong_received time. */
        for (j = 0; j < 5; j++) {
            de = dictGetRandomKey(server.cluster->nodes);
            clusterNode *this = dictGetVal(de);

            /* Don't ping nodes disconnected or with a ping currently active. */
            if (this->link == NULL || this->ping_sent != 0) continue;
            if (this->flags & (CLUSTER_NODE_MYSELF|CLUSTER_NODE_HANDSHAKE))
                continue;
            if (min_pong_node == NULL || min_pong > this->pong_received) {
                min_pong_node = this;
                min_pong = this->pong_received;
            }
        }
        if (min_pong_node) {
            serverLog(LL_DEBUG,"Pinging node %.40s", min_pong_node->name);
            clusterSendPing(min_pong_node->link, CLUSTERMSG_TYPE_PING);
        }
    }

    /* Iterate nodes to check if we need to flag something as failing.
     * This loop is also responsible to:
     * 1) Check if there are orphaned masters (masters without non failing
     *    slaves).
     * 2) Count the max number of non failing slaves for a single master.
     * 3) Count the number of slaves for our master, if we are a slave. */
    orphaned_masters = 0;
    max_slaves = 0;
    this_slaves = 0;
    di = dictGetSafeIterator(server.cluster->nodes);
    while((de = dictNext(di)) != NULL) {
        clusterNode *node = dictGetVal(de);
        now = mstime(); /* Use an updated time at every iteration. */

        if (node->flags &
            (CLUSTER_NODE_MYSELF|CLUSTER_NODE_NOADDR|CLUSTER_NODE_HANDSHAKE))
                continue;

        /* Orphaned master check, useful only if the current instance
         * is a slave that may migrate to another master. */
        if (nodeIsSlave(myself) && nodeIsMaster(node) && !nodeFailed(node)) {
            int okslaves = clusterCountNonFailingSlaves(node);

            /* A master is orphaned if it is serving a non-zero number of
             * slots, have no working slaves, but used to have at least one
             * slave, or failed over a master that used to have slaves. */
            if (okslaves == 0 && node->numslots > 0 &&
                node->flags & CLUSTER_NODE_MIGRATE_TO)
            {
                orphaned_masters++;
            }
            if (okslaves > max_slaves) max_slaves = okslaves;
            if (nodeIsSlave(myself) && myself->slaveof == node)
                this_slaves = okslaves;
        }

        /* If we are not receiving any data for more than half the cluster
         * timeout, reconnect the link: maybe there is a connection
         * issue even if the node is alive. */
        mstime_t ping_delay = now - node->ping_sent;
        mstime_t data_delay = now - node->data_received;
        if (node->link && /* is connected */
            now - node->link->ctime >
            server.cluster_node_timeout && /* was not already reconnected */
            node->ping_sent && /* we already sent a ping */
            /* and we are waiting for the pong more than timeout/2 */
            ping_delay > server.cluster_node_timeout/2 &&
            /* and in such interval we are not seeing any traffic at all. */
            data_delay > server.cluster_node_timeout/2)
        {
            /* Disconnect the link, it will be reconnected automatically. */
            freeClusterLink(node->link);
        }

        /* If we have currently no active ping in this instance, and the
         * received PONG is older than half the cluster timeout, send
         * a new ping now, to ensure all the nodes are pinged without
         * a too big delay. */
        if (node->link &&
            node->ping_sent == 0 &&
            (now - node->pong_received) > server.cluster_node_timeout/2)
        {
            clusterSendPing(node->link, CLUSTERMSG_TYPE_PING);
            continue;
        }

        /* If we are a master and one of the slaves requested a manual
         * failover, ping it continuously. */
        if (server.cluster->mf_end &&
            nodeIsMaster(myself) &&
            server.cluster->mf_slave == node &&
            node->link)
        {
            clusterSendPing(node->link, CLUSTERMSG_TYPE_PING);
            continue;
        }

        /* Check only if we have an active ping for this instance. */
        if (node->ping_sent == 0) continue;

        /* Check if this node looks unreachable.
         * Note that if we already received the PONG, then node->ping_sent
         * is zero, so can't reach this code at all, so we don't risk of
         * checking for a PONG delay if we didn't sent the PING.
         *
         * We also consider every incoming data as proof of liveness, since
         * our cluster bus link is also used for data: under heavy data
         * load pong delays are possible. */
        mstime_t node_delay = (ping_delay < data_delay) ? ping_delay :
                                                          data_delay;

        if (node_delay > server.cluster_node_timeout) {
            /* Timeout reached. Set the node as possibly failing if it is
             * not already in this state. */
            if (!(node->flags & (CLUSTER_NODE_PFAIL|CLUSTER_NODE_FAIL))) {
                serverLog(LL_DEBUG,"*** NODE %.40s possibly failing",
                    node->name);
                node->flags |= CLUSTER_NODE_PFAIL;
                update_state = 1;
            }
        }
    }
    dictReleaseIterator(di);

    /* If we are a slave node but the replication is still turned off,
     * enable it if we know the address of our master and it appears to
     * be up. */
    if (nodeIsSlave(myself) &&
        server.masterhost == NULL &&
        myself->slaveof &&
        nodeHasAddr(myself->slaveof))
    {
        replicationSetMaster(myself->slaveof->ip, myself->slaveof->port);
    }

    /* Abort a manual failover if the timeout is reached. */
    manualFailoverCheckTimeout();

    if (nodeIsSlave(myself)) {
        clusterHandleManualFailover();
        if (!(server.cluster_module_flags & CLUSTER_MODULE_FLAG_NO_FAILOVER))
            clusterHandleSlaveFailover();
        /* If there are orphaned slaves, and we are a slave among the masters
         * with the max number of non-failing slaves, consider migrating to
         * the orphaned masters. Note that it does not make sense to try
         * a migration if there is no master with at least *two* working
         * slaves. */
        if (orphaned_masters && max_slaves >= 2 && this_slaves == max_slaves &&
		server.cluster_allow_replica_migration)
            clusterHandleSlaveMigration(max_slaves);
    }

    if (update_state || server.cluster->state == CLUSTER_FAIL)
        clusterUpdateState();
}

/* This function is called before the event handler returns to sleep for
 * events. It is useful to perform operations that must be done ASAP in
 * reaction to events fired but that are not safe to perform inside event
 * handlers, or to perform potentially expansive tasks that we need to do
 * a single time before replying to clients. */
void clusterBeforeSleep(void) {
    int flags = server.cluster->todo_before_sleep;

    /* Reset our flags (not strictly needed since every single function
     * called for flags set should be able to clear its flag). */
    server.cluster->todo_before_sleep = 0;

    if (flags & CLUSTER_TODO_HANDLE_MANUALFAILOVER) {
        /* Handle manual failover as soon as possible so that won't have a 100ms
         * as it was handled only in clusterCron */
        if(nodeIsSlave(myself)) {
            clusterHandleManualFailover();
            if (!(server.cluster_module_flags & CLUSTER_MODULE_FLAG_NO_FAILOVER))
                clusterHandleSlaveFailover();
        }
    } else if (flags & CLUSTER_TODO_HANDLE_FAILOVER) {
        /* Handle failover, this is needed when it is likely that there is already
         * the quorum from masters in order to react fast. */
        clusterHandleSlaveFailover();
    }

    /* Update the cluster state. */
    if (flags & CLUSTER_TODO_UPDATE_STATE)
        clusterUpdateState();

    /* Save the config, possibly using fsync. */
    if (flags & CLUSTER_TODO_SAVE_CONFIG) {
        int fsync = flags & CLUSTER_TODO_FSYNC_CONFIG;
        clusterSaveConfigOrDie(fsync);
    }
}

void clusterDoBeforeSleep(int flags) {
    server.cluster->todo_before_sleep |= flags;
}

/* -----------------------------------------------------------------------------
 * Slots management
 * -------------------------------------------------------------------------- */

/* Test bit 'pos' in a generic bitmap. Return 1 if the bit is set,
 * otherwise 0. */
int bitmapTestBit(unsigned char *bitmap, int pos) {
    off_t byte = pos/8;
    int bit = pos&7;
    return (bitmap[byte] & (1<<bit)) != 0;
}

/* Set the bit at position 'pos' in a bitmap. */
void bitmapSetBit(unsigned char *bitmap, int pos) {
    off_t byte = pos/8;
    int bit = pos&7;
    bitmap[byte] |= 1<<bit;
}

/* Clear the bit at position 'pos' in a bitmap. */
void bitmapClearBit(unsigned char *bitmap, int pos) {
    off_t byte = pos/8;
    int bit = pos&7;
    bitmap[byte] &= ~(1<<bit);
}

/* Return non-zero if there is at least one master with slaves in the cluster.
 * Otherwise zero is returned. Used by clusterNodeSetSlotBit() to set the
 * MIGRATE_TO flag the when a master gets the first slot. */
int clusterMastersHaveSlaves(void) {
    dictIterator *di = dictGetSafeIterator(server.cluster->nodes);
    dictEntry *de;
    int slaves = 0;
    while((de = dictNext(di)) != NULL) {
        clusterNode *node = dictGetVal(de);

        if (nodeIsSlave(node)) continue;
        slaves += node->numslaves;
    }
    dictReleaseIterator(di);
    return slaves != 0;
}

/* Set the slot bit and return the old value. */
int clusterNodeSetSlotBit(clusterNode *n, int slot) {
    int old = bitmapTestBit(n->slots,slot);
    bitmapSetBit(n->slots,slot);
    if (!old) {
        n->numslots++;
        /* When a master gets its first slot, even if it has no slaves,
         * it gets flagged with MIGRATE_TO, that is, the master is a valid
         * target for replicas migration, if and only if at least one of
         * the other masters has slaves right now.
         *
         * Normally masters are valid targets of replica migration if:
         * 1. The used to have slaves (but no longer have).
         * 2. They are slaves failing over a master that used to have slaves.
         *
         * However new masters with slots assigned are considered valid
         * migration targets if the rest of the cluster is not a slave-less.
         *
         * See https://github.com/redis/redis/issues/3043 for more info. */
        if (n->numslots == 1 && clusterMastersHaveSlaves())
            n->flags |= CLUSTER_NODE_MIGRATE_TO;
    }
    return old;
}

/* Clear the slot bit and return the old value. */
int clusterNodeClearSlotBit(clusterNode *n, int slot) {
    int old = bitmapTestBit(n->slots,slot);
    bitmapClearBit(n->slots,slot);
    if (old) n->numslots--;
    return old;
}

/* Return the slot bit from the cluster node structure. */
int clusterNodeGetSlotBit(clusterNode *n, int slot) {
    return bitmapTestBit(n->slots,slot);
}

/* Add the specified slot to the list of slots that node 'n' will
 * serve. Return C_OK if the operation ended with success.
 * If the slot is already assigned to another instance this is considered
 * an error and C_ERR is returned. */
int clusterAddSlot(clusterNode *n, int slot) {
    if (server.cluster->slots[slot]) return C_ERR;
    clusterNodeSetSlotBit(n,slot);
    server.cluster->slots[slot] = n;
    return C_OK;
}

/* Delete the specified slot marking it as unassigned.
 * Returns C_OK if the slot was assigned, otherwise if the slot was
 * already unassigned C_ERR is returned. */
int clusterDelSlot(int slot) {
    /* Cleanup the channels as part of slot deletion. */
    removeChannelsInSlot(slot);
    clusterNode *n = server.cluster->slots[slot];

    if (!n) return C_ERR;
    serverAssert(clusterNodeClearSlotBit(n,slot) == 1);
    server.cluster->slots[slot] = NULL;
    return C_OK;
}

/* Delete all the slots associated with the specified node.
 * The number of deleted slots is returned. */
int clusterDelNodeSlots(clusterNode *node) {
    int deleted = 0, j;

    for (j = 0; j < CLUSTER_SLOTS; j++) {
        if (clusterNodeGetSlotBit(node,j)) {
            clusterDelSlot(j);
            deleted++;
        }
    }
    return deleted;
}

/* Clear the migrating / importing state for all the slots.
 * This is useful at initialization and when turning a master into slave. */
void clusterCloseAllSlots(void) {
    memset(server.cluster->migrating_slots_to,0,
        sizeof(server.cluster->migrating_slots_to));
    memset(server.cluster->importing_slots_from,0,
        sizeof(server.cluster->importing_slots_from));
}

/* -----------------------------------------------------------------------------
 * Cluster state evaluation function
 * -------------------------------------------------------------------------- */

/* The following are defines that are only used in the evaluation function
 * and are based on heuristics. Actually the main point about the rejoin and
 * writable delay is that they should be a few orders of magnitude larger
 * than the network latency. */
#define CLUSTER_MAX_REJOIN_DELAY 5000
#define CLUSTER_MIN_REJOIN_DELAY 500
#define CLUSTER_WRITABLE_DELAY 2000

void clusterUpdateState(void) {
    int j, new_state;
    int reachable_masters = 0;
    static mstime_t among_minority_time;
    static mstime_t first_call_time = 0;

    server.cluster->todo_before_sleep &= ~CLUSTER_TODO_UPDATE_STATE;

    /* If this is a master node, wait some time before turning the state
     * into OK, since it is not a good idea to rejoin the cluster as a writable
     * master, after a reboot, without giving the cluster a chance to
     * reconfigure this node. Note that the delay is calculated starting from
     * the first call to this function and not since the server start, in order
     * to not count the DB loading time. */
    if (first_call_time == 0) first_call_time = mstime();
    if (nodeIsMaster(myself) &&
        server.cluster->state == CLUSTER_FAIL &&
        mstime() - first_call_time < CLUSTER_WRITABLE_DELAY) return;

    /* Start assuming the state is OK. We'll turn it into FAIL if there
     * are the right conditions. */
    new_state = CLUSTER_OK;

    /* Check if all the slots are covered. */
    if (server.cluster_require_full_coverage) {
        for (j = 0; j < CLUSTER_SLOTS; j++) {
            if (server.cluster->slots[j] == NULL ||
                server.cluster->slots[j]->flags & (CLUSTER_NODE_FAIL))
            {
                new_state = CLUSTER_FAIL;
                break;
            }
        }
    }

    /* Compute the cluster size, that is the number of master nodes
     * serving at least a single slot.
     *
     * At the same time count the number of reachable masters having
     * at least one slot. */
    {
        dictIterator *di;
        dictEntry *de;

        server.cluster->size = 0;
        di = dictGetSafeIterator(server.cluster->nodes);
        while((de = dictNext(di)) != NULL) {
            clusterNode *node = dictGetVal(de);

            if (nodeIsMaster(node) && node->numslots) {
                server.cluster->size++;
                if ((node->flags & (CLUSTER_NODE_FAIL|CLUSTER_NODE_PFAIL)) == 0)
                    reachable_masters++;
            }
        }
        dictReleaseIterator(di);
    }

    /* If we are in a minority partition, change the cluster state
     * to FAIL. */
    {
        int needed_quorum = (server.cluster->size / 2) + 1;

        if (reachable_masters < needed_quorum) {
            new_state = CLUSTER_FAIL;
            among_minority_time = mstime();
        }
    }

    /* Log a state change */
    if (new_state != server.cluster->state) {
        mstime_t rejoin_delay = server.cluster_node_timeout;

        /* If the instance is a master and was partitioned away with the
         * minority, don't let it accept queries for some time after the
         * partition heals, to make sure there is enough time to receive
         * a configuration update. */
        if (rejoin_delay > CLUSTER_MAX_REJOIN_DELAY)
            rejoin_delay = CLUSTER_MAX_REJOIN_DELAY;
        if (rejoin_delay < CLUSTER_MIN_REJOIN_DELAY)
            rejoin_delay = CLUSTER_MIN_REJOIN_DELAY;

        if (new_state == CLUSTER_OK &&
            nodeIsMaster(myself) &&
            mstime() - among_minority_time < rejoin_delay)
        {
            return;
        }

        /* Change the state and log the event. */
        serverLog(LL_WARNING,"Cluster state changed: %s",
            new_state == CLUSTER_OK ? "ok" : "fail");
        server.cluster->state = new_state;
    }
}

/* This function is called after the node startup in order to verify that data
 * loaded from disk is in agreement with the cluster configuration:
 *
 * 1) If we find keys about hash slots we have no responsibility for, the
 *    following happens:
 *    A) If no other node is in charge according to the current cluster
 *       configuration, we add these slots to our node.
 *    B) If according to our config other nodes are already in charge for
 *       this slots, we set the slots as IMPORTING from our point of view
 *       in order to justify we have those slots, and in order to make
 *       redis-cli aware of the issue, so that it can try to fix it.
 * 2) If we find data in a DB different than DB0 we return C_ERR to
 *    signal the caller it should quit the server with an error message
 *    or take other actions.
 *
 * The function always returns C_OK even if it will try to correct
 * the error described in "1". However if data is found in DB different
 * from DB0, C_ERR is returned.
 *
 * The function also uses the logging facility in order to warn the user
 * about desynchronizations between the data we have in memory and the
 * cluster configuration. */
int verifyClusterConfigWithData(void) {
    int j;
    int update_config = 0;

    /* Return ASAP if a module disabled cluster redirections. In that case
     * every master can store keys about every possible hash slot. */
    if (server.cluster_module_flags & CLUSTER_MODULE_FLAG_NO_REDIRECTION)
        return C_OK;

    /* If this node is a slave, don't perform the check at all as we
     * completely depend on the replication stream. */
    if (nodeIsSlave(myself)) return C_OK;

    /* Make sure we only have keys in DB0. */
    for (j = 1; j < server.dbnum; j++) {
        if (dictSize(server.db[j].dict)) return C_ERR;
    }

    /* Check that all the slots we see populated memory have a corresponding
     * entry in the cluster table. Otherwise fix the table. */
    for (j = 0; j < CLUSTER_SLOTS; j++) {
        if (!countKeysInSlot(j)) continue; /* No keys in this slot. */
        /* Check if we are assigned to this slot or if we are importing it.
         * In both cases check the next slot as the configuration makes
         * sense. */
        if (server.cluster->slots[j] == myself ||
            server.cluster->importing_slots_from[j] != NULL) continue;

        /* If we are here data and cluster config don't agree, and we have
         * slot 'j' populated even if we are not importing it, nor we are
         * assigned to this slot. Fix this condition. */

        update_config++;
        /* Case A: slot is unassigned. Take responsibility for it. */
        if (server.cluster->slots[j] == NULL) {
            serverLog(LL_WARNING, "I have keys for unassigned slot %d. "
                                    "Taking responsibility for it.",j);
            clusterAddSlot(myself,j);
        } else {
            serverLog(LL_WARNING, "I have keys for slot %d, but the slot is "
                                    "assigned to another node. "
                                    "Setting it to importing state.",j);
            server.cluster->importing_slots_from[j] = server.cluster->slots[j];
        }
    }
    if (update_config) clusterSaveConfigOrDie(1);
    return C_OK;
}

/* -----------------------------------------------------------------------------
 * SLAVE nodes handling
 * -------------------------------------------------------------------------- */

/* Set the specified node 'n' as master for this node.
 * If this node is currently a master, it is turned into a slave. */
void clusterSetMaster(clusterNode *n) {
    serverAssert(n != myself);
    serverAssert(myself->numslots == 0);

    if (nodeIsMaster(myself)) {
        myself->flags &= ~(CLUSTER_NODE_MASTER|CLUSTER_NODE_MIGRATE_TO);
        myself->flags |= CLUSTER_NODE_SLAVE;
        clusterCloseAllSlots();
    } else {
        if (myself->slaveof)
            clusterNodeRemoveSlave(myself->slaveof,myself);
    }
    myself->slaveof = n;
    clusterNodeAddSlave(n,myself);
    replicationSetMaster(n->ip, n->port);
    resetManualFailover();
}

/* -----------------------------------------------------------------------------
 * Nodes to string representation functions.
 * -------------------------------------------------------------------------- */

struct redisNodeFlags {
    uint16_t flag;
    char *name;
};

static struct redisNodeFlags redisNodeFlagsTable[] = {
    {CLUSTER_NODE_MYSELF,       "myself,"},
    {CLUSTER_NODE_MASTER,       "master,"},
    {CLUSTER_NODE_SLAVE,        "slave,"},
    {CLUSTER_NODE_PFAIL,        "fail?,"},
    {CLUSTER_NODE_FAIL,         "fail,"},
    {CLUSTER_NODE_HANDSHAKE,    "handshake,"},
    {CLUSTER_NODE_NOADDR,       "noaddr,"},
    {CLUSTER_NODE_NOFAILOVER,   "nofailover,"}
};

/* Concatenate the comma separated list of node flags to the given SDS
 * string 'ci'. */
sds representClusterNodeFlags(sds ci, uint16_t flags) {
    size_t orig_len = sdslen(ci);
    int i, size = sizeof(redisNodeFlagsTable)/sizeof(struct redisNodeFlags);
    for (i = 0; i < size; i++) {
        struct redisNodeFlags *nodeflag = redisNodeFlagsTable + i;
        if (flags & nodeflag->flag) ci = sdscat(ci, nodeflag->name);
    }
    /* If no flag was added, add the "noflags" special flag. */
    if (sdslen(ci) == orig_len) ci = sdscat(ci,"noflags,");
    sdsIncrLen(ci,-1); /* Remove trailing comma. */
    return ci;
}

/* Generate a csv-alike representation of the specified cluster node.
 * See clusterGenNodesDescription() top comment for more information.
 *
 * The function returns the string representation as an SDS string. */
sds clusterGenNodeDescription(clusterNode *node, int use_pport) {
    int j, start;
    sds ci;
    int port = use_pport && node->pport ? node->pport : node->port;

    /* Node coordinates */
    ci = sdscatlen(sdsempty(),node->name,CLUSTER_NAMELEN);
    ci = sdscatfmt(ci," %s:%i@%i ",
        node->ip,
        port,
        node->cport);

    /* Flags */
    ci = representClusterNodeFlags(ci, node->flags);

    /* Slave of... or just "-" */
    ci = sdscatlen(ci," ",1);
    if (node->slaveof)
        ci = sdscatlen(ci,node->slaveof->name,CLUSTER_NAMELEN);
    else
        ci = sdscatlen(ci,"-",1);

    unsigned long long nodeEpoch = node->configEpoch;
    if (nodeIsSlave(node) && node->slaveof) {
        nodeEpoch = node->slaveof->configEpoch;
    }
    /* Latency from the POV of this node, config epoch, link status */
    ci = sdscatfmt(ci," %I %I %U %s",
        (long long) node->ping_sent,
        (long long) node->pong_received,
        nodeEpoch,
        (node->link || node->flags & CLUSTER_NODE_MYSELF) ?
                    "connected" : "disconnected");

    /* Slots served by this instance. If we already have slots info,
     * append it directly, otherwise, generate slots only if it has. */
    if (node->slots_info) {
        ci = sdscatsds(ci, node->slots_info);
    } else if (node->numslots > 0) {
        start = -1;
        for (j = 0; j < CLUSTER_SLOTS; j++) {
            int bit;

            if ((bit = clusterNodeGetSlotBit(node,j)) != 0) {
                if (start == -1) start = j;
            }
            if (start != -1 && (!bit || j == CLUSTER_SLOTS-1)) {
                if (bit && j == CLUSTER_SLOTS-1) j++;

                if (start == j-1) {
                    ci = sdscatfmt(ci," %i",start);
                } else {
                    ci = sdscatfmt(ci," %i-%i",start,j-1);
                }
                start = -1;
            }
        }
    }

    /* Just for MYSELF node we also dump info about slots that
     * we are migrating to other instances or importing from other
     * instances. */
    if (node->flags & CLUSTER_NODE_MYSELF) {
        for (j = 0; j < CLUSTER_SLOTS; j++) {
            if (server.cluster->migrating_slots_to[j]) {
                ci = sdscatprintf(ci," [%d->-%.40s]",j,
                    server.cluster->migrating_slots_to[j]->name);
            } else if (server.cluster->importing_slots_from[j]) {
                ci = sdscatprintf(ci," [%d-<-%.40s]",j,
                    server.cluster->importing_slots_from[j]->name);
            }
        }
    }
    return ci;
}

/* Generate the slot topology for all nodes and store the string representation
 * in the slots_info struct on the node. This is used to improve the efficiency
 * of clusterGenNodesDescription() because it removes looping of the slot space
 * for generating the slot info for each node individually. */
void clusterGenNodesSlotsInfo(int filter) {
    clusterNode *n = NULL;
    int start = -1;

    for (int i = 0; i <= CLUSTER_SLOTS; i++) {
        /* Find start node and slot id. */
        if (n == NULL) {
            if (i == CLUSTER_SLOTS) break;
            n = server.cluster->slots[i];
            start = i;
            continue;
        }

        /* Generate slots info when occur different node with start
         * or end of slot. */
        if (i == CLUSTER_SLOTS || n != server.cluster->slots[i]) {
            if (!(n->flags & filter)) {
                if (n->slots_info == NULL) n->slots_info = sdsempty();
                if (start == i-1) {
                    n->slots_info = sdscatfmt(n->slots_info," %i",start);
                } else {
                    n->slots_info = sdscatfmt(n->slots_info," %i-%i",start,i-1);
                }
            }
            if (i == CLUSTER_SLOTS) break;
            n = server.cluster->slots[i];
            start = i;
        }
    }
}

/* Generate a csv-alike representation of the nodes we are aware of,
 * including the "myself" node, and return an SDS string containing the
 * representation (it is up to the caller to free it).
 *
 * All the nodes matching at least one of the node flags specified in
 * "filter" are excluded from the output, so using zero as a filter will
 * include all the known nodes in the representation, including nodes in
 * the HANDSHAKE state.
 *
 * Setting use_pport to 1 in a TLS cluster makes the result contain the
 * plaintext client port rather then the TLS client port of each node.
 *
 * The representation obtained using this function is used for the output
 * of the CLUSTER NODES function, and as format for the cluster
 * configuration file (nodes.conf) for a given node. */
sds clusterGenNodesDescription(int filter, int use_pport) {
    sds ci = sdsempty(), ni;
    dictIterator *di;
    dictEntry *de;

    /* Generate all nodes slots info firstly. */
    clusterGenNodesSlotsInfo(filter);

    di = dictGetSafeIterator(server.cluster->nodes);
    while((de = dictNext(di)) != NULL) {
        clusterNode *node = dictGetVal(de);

        if (node->flags & filter) continue;
        ni = clusterGenNodeDescription(node, use_pport);
        ci = sdscatsds(ci,ni);
        sdsfree(ni);
        ci = sdscatlen(ci,"\n",1);

        /* Release slots info. */
        if (node->slots_info) {
            sdsfree(node->slots_info);
            node->slots_info = NULL;
        }
    }
    dictReleaseIterator(di);
    return ci;
}

/* -----------------------------------------------------------------------------
 * CLUSTER command
 * -------------------------------------------------------------------------- */

const char *clusterGetMessageTypeString(int type) {
    switch(type) {
    case CLUSTERMSG_TYPE_PING: return "ping";
    case CLUSTERMSG_TYPE_PONG: return "pong";
    case CLUSTERMSG_TYPE_MEET: return "meet";
    case CLUSTERMSG_TYPE_FAIL: return "fail";
    case CLUSTERMSG_TYPE_PUBLISH: return "publish";
    case CLUSTERMSG_TYPE_PUBLISHLOCAL: return "publishlocal";
    case CLUSTERMSG_TYPE_FAILOVER_AUTH_REQUEST: return "auth-req";
    case CLUSTERMSG_TYPE_FAILOVER_AUTH_ACK: return "auth-ack";
    case CLUSTERMSG_TYPE_UPDATE: return "update";
    case CLUSTERMSG_TYPE_MFSTART: return "mfstart";
    case CLUSTERMSG_TYPE_MODULE: return "module";
    }
    return "unknown";
}

int getSlotOrReply(client *c, robj *o) {
    long long slot;

    if (getLongLongFromObject(o,&slot) != C_OK ||
        slot < 0 || slot >= CLUSTER_SLOTS)
    {
        addReplyError(c,"Invalid or out of range slot");
        return -1;
    }
    return (int) slot;
}

/* Returns an indication if the replica node is fully available
 * and should be listed in CLUSTER SLOTS response.
 * Returns 1 for available nodes, 0 for nodes that have 
 * not finished their initial sync, in failed state, or are 
 * otherwise considered not available to serve read commands. */
static int isReplicaAvailable(clusterNode *node) {
    if (nodeFailed(node)) {
        return 0;
    }
    long long repl_offset = node->repl_offset;
    if (node->flags & CLUSTER_NODE_MYSELF) {
        /* Nodes do not update their own information
         * in the cluster node list. */
        repl_offset = replicationGetSlaveOffset();
    }
    return (repl_offset != 0);
}

int checkSlotAssignmentsOrReply(client *c, unsigned char *slots, int del, int start_slot, int end_slot) {
    int slot;
    for (slot = start_slot; slot <= end_slot; slot++) {
        if (del && server.cluster->slots[slot] == NULL) {
            addReplyErrorFormat(c,"Slot %d is already unassigned", slot);
            return C_ERR;
        } else if (!del && server.cluster->slots[slot]) {
            addReplyErrorFormat(c,"Slot %d is already busy", slot);
            return C_ERR;
        }
        if (slots[slot]++ == 1) {
            addReplyErrorFormat(c,"Slot %d specified multiple times",(int)slot);
            return C_ERR;
        }
    }
    return C_OK;
}

void clusterUpdateSlots(client *c, unsigned char *slots, int del) {
    int j;
    for (j = 0; j < CLUSTER_SLOTS; j++) {
        if (slots[j]) {
            int retval;
                
            /* If this slot was set as importing we can clear this
             * state as now we are the real owner of the slot. */
            if (server.cluster->importing_slots_from[j])
                server.cluster->importing_slots_from[j] = NULL;

            retval = del ? clusterDelSlot(j) :
                           clusterAddSlot(myself,j);
            serverAssertWithInfo(c,NULL,retval == C_OK);
        }
    }
}

void addNodeReplyForClusterSlot(client *c, clusterNode *node, int start_slot, int end_slot) {
    int i, nested_elements = 3; /* slots (2) + master addr (1) */
    void *nested_replylen = addReplyDeferredLen(c);
    addReplyLongLong(c, start_slot);
    addReplyLongLong(c, end_slot);
    addReplyArrayLen(c, 3);
    addReplyBulkCString(c, node->ip);
    /* Report non-TLS ports to non-TLS client in TLS cluster if available. */
    int use_pport = (server.tls_cluster &&
                     c->conn && connGetType(c->conn) != CONN_TYPE_TLS);
    addReplyLongLong(c, use_pport && node->pport ? node->pport : node->port);
    addReplyBulkCBuffer(c, node->name, CLUSTER_NAMELEN);

    /* Remaining nodes in reply are replicas for slot range */
    for (i = 0; i < node->numslaves; i++) {
        /* This loop is copy/pasted from clusterGenNodeDescription()
         * with modifications for per-slot node aggregation. */
        if (!isReplicaAvailable(node->slaves[i])) continue;
        addReplyArrayLen(c, 3);
        addReplyBulkCString(c, node->slaves[i]->ip);
        /* Report slave's non-TLS port to non-TLS client in TLS cluster */
        addReplyLongLong(c, (use_pport && node->slaves[i]->pport ?
                             node->slaves[i]->pport :
                             node->slaves[i]->port));
        addReplyBulkCBuffer(c, node->slaves[i]->name, CLUSTER_NAMELEN);
        nested_elements++;
    }
    setDeferredArrayLen(c, nested_replylen, nested_elements);
}

void clusterReplyMultiBulkSlots(client * c) {
    /* Format: 1) 1) start slot
     *            2) end slot
     *            3) 1) master IP
     *               2) master port
     *               3) node ID
     *            4) 1) replica IP
     *               2) replica port
     *               3) node ID
     *           ... continued until done
     */
    clusterNode *n = NULL;
    int num_masters = 0, start = -1;
    void *slot_replylen = addReplyDeferredLen(c);

    for (int i = 0; i <= CLUSTER_SLOTS; i++) {
        /* Find start node and slot id. */
        if (n == NULL) {
            if (i == CLUSTER_SLOTS) break;
            n = server.cluster->slots[i];
            start = i;
            continue;
        }

        /* Add cluster slots info when occur different node with start
         * or end of slot. */
        if (i == CLUSTER_SLOTS || n != server.cluster->slots[i]) {
            addNodeReplyForClusterSlot(c, n, start, i-1);
            num_masters++;
            if (i == CLUSTER_SLOTS) break;
            n = server.cluster->slots[i];
            start = i;
        }
    }
    setDeferredArrayLen(c, slot_replylen, num_masters);
}

void clusterCommand(client *c) {
    if (server.cluster_enabled == 0) {
        addReplyError(c,"This instance has cluster support disabled");
        return;
    }

    if (c->argc == 2 && !strcasecmp(c->argv[1]->ptr,"help")) {
        const char *help[] = {
"ADDSLOTS <slot> [<slot> ...]",
"    Assign slots to current node.",
"ADDSLOTSRANGE <start slot> <end slot> [<start slot> <end slot> ...]",
"    Assign slots which are between <start-slot> and <end-slot> to current node.",
"BUMPEPOCH",
"    Advance the cluster config epoch.",
"COUNT-FAILURE-REPORTS <node-id>",
"    Return number of failure reports for <node-id>.",
"COUNTKEYSINSLOT <slot>",
"    Return the number of keys in <slot>.",
"DELSLOTS <slot> [<slot> ...]",
"    Delete slots information from current node.",
"DELSLOTSRANGE <start slot> <end slot> [<start slot> <end slot> ...]",
"    Delete slots information which are between <start-slot> and <end-slot> from current node.",
"FAILOVER [FORCE|TAKEOVER]",
"    Promote current replica node to being a master.",
"FORGET <node-id>",
"    Remove a node from the cluster.",
"GETKEYSINSLOT <slot> <count>",
"    Return key names stored by current node in a slot.",
"FLUSHSLOTS",
"    Delete current node own slots information.",
"INFO",
"    Return information about the cluster.",
"KEYSLOT <key>",
"    Return the hash slot for <key>.",
"MEET <ip> <port> [<bus-port>]",
"    Connect nodes into a working cluster.",
"MYID",
"    Return the node id.",
"NODES",
"    Return cluster configuration seen by node. Output format:",
"    <id> <ip:port> <flags> <master> <pings> <pongs> <epoch> <link> <slot> ...",
"REPLICATE <node-id>",
"    Configure current node as replica to <node-id>.",
"RESET [HARD|SOFT]",
"    Reset current node (default: soft).",
"SET-CONFIG-EPOCH <epoch>",
"    Set config epoch of current node.",
"SETSLOT <slot> (IMPORTING|MIGRATING|STABLE|NODE <node-id>)",
"    Set slot state.",
"REPLICAS <node-id>",
"    Return <node-id> replicas.",
"SAVECONFIG",
"    Force saving cluster configuration on disk.",
"SLOTS",
"    Return information about slots range mappings. Each range is made of:",
"    start, end, master and replicas IP addresses, ports and ids",
NULL
        };
        addReplyHelp(c, help);
    } else if (!strcasecmp(c->argv[1]->ptr,"meet") && (c->argc == 4 || c->argc == 5)) {
        /* CLUSTER MEET <ip> <port> [cport] */
        long long port, cport;

        if (getLongLongFromObject(c->argv[3], &port) != C_OK) {
            addReplyErrorFormat(c,"Invalid TCP base port specified: %s",
                                (char*)c->argv[3]->ptr);
            return;
        }

        if (c->argc == 5) {
            if (getLongLongFromObject(c->argv[4], &cport) != C_OK) {
                addReplyErrorFormat(c,"Invalid TCP bus port specified: %s",
                                    (char*)c->argv[4]->ptr);
                return;
            }
        } else {
            cport = port + CLUSTER_PORT_INCR;
        }

        if (clusterStartHandshake(c->argv[2]->ptr,port,cport) == 0 &&
            errno == EINVAL)
        {
            addReplyErrorFormat(c,"Invalid node address specified: %s:%s",
                            (char*)c->argv[2]->ptr, (char*)c->argv[3]->ptr);
        } else {
            addReply(c,shared.ok);
        }
    } else if (!strcasecmp(c->argv[1]->ptr,"nodes") && c->argc == 2) {
        /* CLUSTER NODES */
        /* Report plaintext ports, only if cluster is TLS but client is known to
         * be non-TLS). */
        int use_pport = (server.tls_cluster &&
                         c->conn && connGetType(c->conn) != CONN_TYPE_TLS);
        sds nodes = clusterGenNodesDescription(0, use_pport);
        addReplyVerbatim(c,nodes,sdslen(nodes),"txt");
        sdsfree(nodes);
    } else if (!strcasecmp(c->argv[1]->ptr,"myid") && c->argc == 2) {
        /* CLUSTER MYID */
        addReplyBulkCBuffer(c,myself->name, CLUSTER_NAMELEN);
    } else if (!strcasecmp(c->argv[1]->ptr,"slots") && c->argc == 2) {
        /* CLUSTER SLOTS */
        clusterReplyMultiBulkSlots(c);
    } else if (!strcasecmp(c->argv[1]->ptr,"flushslots") && c->argc == 2) {
        /* CLUSTER FLUSHSLOTS */
        if (dictSize(server.db[0].dict) != 0) {
            addReplyError(c,"DB must be empty to perform CLUSTER FLUSHSLOTS.");
            return;
        }
        clusterDelNodeSlots(myself);
        clusterDoBeforeSleep(CLUSTER_TODO_UPDATE_STATE|CLUSTER_TODO_SAVE_CONFIG);
        addReply(c,shared.ok);
    } else if ((!strcasecmp(c->argv[1]->ptr,"addslots") ||
               !strcasecmp(c->argv[1]->ptr,"delslots")) && c->argc >= 3)
    {
        /* CLUSTER ADDSLOTS <slot> [slot] ... */
        /* CLUSTER DELSLOTS <slot> [slot] ... */
        int j, slot;
        unsigned char *slots = zmalloc(CLUSTER_SLOTS);
        int del = !strcasecmp(c->argv[1]->ptr,"delslots");

        memset(slots,0,CLUSTER_SLOTS);
        /* Check that all the arguments are parseable.*/
        for (j = 2; j < c->argc; j++) {
            if ((slot = getSlotOrReply(c,c->argv[j])) == C_ERR) {
                zfree(slots);
                return;
            }
        }
        /* Check that the slots are not already busy. */
        for (j = 2; j < c->argc; j++) {
            slot = getSlotOrReply(c,c->argv[j]);
            if (checkSlotAssignmentsOrReply(c, slots, del, slot, slot) == C_ERR) {
                zfree(slots);
                return;
            }
        }
        clusterUpdateSlots(c, slots, del);    
        zfree(slots);
        clusterDoBeforeSleep(CLUSTER_TODO_UPDATE_STATE|CLUSTER_TODO_SAVE_CONFIG);
        addReply(c,shared.ok);
    } else if ((!strcasecmp(c->argv[1]->ptr,"addslotsrange") ||
               !strcasecmp(c->argv[1]->ptr,"delslotsrange")) && c->argc >= 4) {
        if (c->argc % 2 == 1) {
            addReplyErrorFormat(c,"wrong number of arguments for '%s' command",
                            c->cmd->name);
            return;
        }
        /* CLUSTER ADDSLOTSRANGE <start slot> <end slot> [<start slot> <end slot> ...] */
        /* CLUSTER DELSLOTSRANGE <start slot> <end slot> [<start slot> <end slot> ...] */
        int j, startslot, endslot;
        unsigned char *slots = zmalloc(CLUSTER_SLOTS);
        int del = !strcasecmp(c->argv[1]->ptr,"delslotsrange");

        memset(slots,0,CLUSTER_SLOTS);
        /* Check that all the arguments are parseable and that all the
         * slots are not already busy. */
        for (j = 2; j < c->argc; j += 2) {
            if ((startslot = getSlotOrReply(c,c->argv[j])) == C_ERR) {
                zfree(slots);
                return;
            }
            if ((endslot = getSlotOrReply(c,c->argv[j+1])) == C_ERR) {
                zfree(slots);
                return;
            }
            if (startslot > endslot) {
                addReplyErrorFormat(c,"start slot number %d is greater than end slot number %d", startslot, endslot);
                zfree(slots);
                return;
            }

            if (checkSlotAssignmentsOrReply(c, slots, del, startslot, endslot) == C_ERR) {
                zfree(slots);
                return;
            }
        }
        clusterUpdateSlots(c, slots, del);
        zfree(slots);
        clusterDoBeforeSleep(CLUSTER_TODO_UPDATE_STATE|CLUSTER_TODO_SAVE_CONFIG);
        addReply(c,shared.ok);
    } else if (!strcasecmp(c->argv[1]->ptr,"setslot") && c->argc >= 4) {
        /* SETSLOT 10 MIGRATING <node ID> */
        /* SETSLOT 10 IMPORTING <node ID> */
        /* SETSLOT 10 STABLE */
        /* SETSLOT 10 NODE <node ID> */
        int slot;
        clusterNode *n;

        if (nodeIsSlave(myself)) {
            addReplyError(c,"Please use SETSLOT only with masters.");
            return;
        }

        if ((slot = getSlotOrReply(c,c->argv[2])) == -1) return;

        if (!strcasecmp(c->argv[3]->ptr,"migrating") && c->argc == 5) {
            if (server.cluster->slots[slot] != myself) {
                addReplyErrorFormat(c,"I'm not the owner of hash slot %u",slot);
                return;
            }
            if ((n = clusterLookupNode(c->argv[4]->ptr)) == NULL) {
                addReplyErrorFormat(c,"I don't know about node %s",
                    (char*)c->argv[4]->ptr);
                return;
            }
            if (nodeIsSlave(n)) {
                addReplyError(c,"Target node is not a master");
                return;
            }
            server.cluster->migrating_slots_to[slot] = n;
        } else if (!strcasecmp(c->argv[3]->ptr,"importing") && c->argc == 5) {
            if (server.cluster->slots[slot] == myself) {
                addReplyErrorFormat(c,
                    "I'm already the owner of hash slot %u",slot);
                return;
            }
            if ((n = clusterLookupNode(c->argv[4]->ptr)) == NULL) {
                addReplyErrorFormat(c,"I don't know about node %s",
                    (char*)c->argv[4]->ptr);
                return;
            }
            if (nodeIsSlave(n)) {
                addReplyError(c,"Target node is not a master");
                return;
            }
            server.cluster->importing_slots_from[slot] = n;
        } else if (!strcasecmp(c->argv[3]->ptr,"stable") && c->argc == 4) {
            /* CLUSTER SETSLOT <SLOT> STABLE */
            server.cluster->importing_slots_from[slot] = NULL;
            server.cluster->migrating_slots_to[slot] = NULL;
        } else if (!strcasecmp(c->argv[3]->ptr,"node") && c->argc == 5) {
            /* CLUSTER SETSLOT <SLOT> NODE <NODE ID> */
            clusterNode *n = clusterLookupNode(c->argv[4]->ptr);

            if (!n) {
                addReplyErrorFormat(c,"Unknown node %s",
                    (char*)c->argv[4]->ptr);
                return;
            }
            /* If this hash slot was served by 'myself' before to switch
             * make sure there are no longer local keys for this hash slot. */
            if (server.cluster->slots[slot] == myself && n != myself) {
                if (countKeysInSlot(slot) != 0) {
                    addReplyErrorFormat(c,
                        "Can't assign hashslot %d to a different node "
                        "while I still hold keys for this hash slot.", slot);
                    return;
                }
            }
            /* If this slot is in migrating status but we have no keys
             * for it assigning the slot to another node will clear
             * the migrating status and clear the channel to slot
             * information. */
            if (countKeysInSlot(slot) == 0 &&
                server.cluster->migrating_slots_to[slot]) {
                server.cluster->migrating_slots_to[slot] = NULL;
            }

            clusterDelSlot(slot);
            clusterAddSlot(n,slot);

            /* If this node was importing this slot, assigning the slot to
             * itself also clears the importing status. */
            if (n == myself &&
                server.cluster->importing_slots_from[slot])
            {
                /* This slot was manually migrated, set this node configEpoch
                 * to a new epoch so that the new version can be propagated
                 * by the cluster.
                 *
                 * Note that if this ever results in a collision with another
                 * node getting the same configEpoch, for example because a
                 * failover happens at the same time we close the slot, the
                 * configEpoch collision resolution will fix it assigning
                 * a different epoch to each node. */
                if (clusterBumpConfigEpochWithoutConsensus() == C_OK) {
                    serverLog(LL_WARNING,
                        "configEpoch updated after importing slot %d", slot);
                }
                server.cluster->importing_slots_from[slot] = NULL;
                /* After importing this slot, let the other nodes know as
                 * soon as possible. */
                clusterBroadcastPong(CLUSTER_BROADCAST_ALL);
            }
        } else {
            addReplyError(c,
                "Invalid CLUSTER SETSLOT action or number of arguments. Try CLUSTER HELP");
            return;
        }
        clusterDoBeforeSleep(CLUSTER_TODO_SAVE_CONFIG|CLUSTER_TODO_UPDATE_STATE);
        addReply(c,shared.ok);
    } else if (!strcasecmp(c->argv[1]->ptr,"bumpepoch") && c->argc == 2) {
        /* CLUSTER BUMPEPOCH */
        int retval = clusterBumpConfigEpochWithoutConsensus();
        sds reply = sdscatprintf(sdsempty(),"+%s %llu\r\n",
                (retval == C_OK) ? "BUMPED" : "STILL",
                (unsigned long long) myself->configEpoch);
        addReplySds(c,reply);
    } else if (!strcasecmp(c->argv[1]->ptr,"info") && c->argc == 2) {
        /* CLUSTER INFO */
        char *statestr[] = {"ok","fail","needhelp"};
        int slots_assigned = 0, slots_ok = 0, slots_pfail = 0, slots_fail = 0;
        uint64_t myepoch;
        int j;

        for (j = 0; j < CLUSTER_SLOTS; j++) {
            clusterNode *n = server.cluster->slots[j];

            if (n == NULL) continue;
            slots_assigned++;
            if (nodeFailed(n)) {
                slots_fail++;
            } else if (nodeTimedOut(n)) {
                slots_pfail++;
            } else {
                slots_ok++;
            }
        }

        myepoch = (nodeIsSlave(myself) && myself->slaveof) ?
                  myself->slaveof->configEpoch : myself->configEpoch;

        sds info = sdscatprintf(sdsempty(),
            "cluster_state:%s\r\n"
            "cluster_slots_assigned:%d\r\n"
            "cluster_slots_ok:%d\r\n"
            "cluster_slots_pfail:%d\r\n"
            "cluster_slots_fail:%d\r\n"
            "cluster_known_nodes:%lu\r\n"
            "cluster_size:%d\r\n"
            "cluster_current_epoch:%llu\r\n"
            "cluster_my_epoch:%llu\r\n"
            , statestr[server.cluster->state],
            slots_assigned,
            slots_ok,
            slots_pfail,
            slots_fail,
            dictSize(server.cluster->nodes),
            server.cluster->size,
            (unsigned long long) server.cluster->currentEpoch,
            (unsigned long long) myepoch
        );

        /* Show stats about messages sent and received. */
        long long tot_msg_sent = 0;
        long long tot_msg_received = 0;

        for (int i = 0; i < CLUSTERMSG_TYPE_COUNT; i++) {
            if (server.cluster->stats_bus_messages_sent[i] == 0) continue;
            tot_msg_sent += server.cluster->stats_bus_messages_sent[i];
            info = sdscatprintf(info,
                "cluster_stats_messages_%s_sent:%lld\r\n",
                clusterGetMessageTypeString(i),
                server.cluster->stats_bus_messages_sent[i]);
        }
        info = sdscatprintf(info,
            "cluster_stats_messages_sent:%lld\r\n", tot_msg_sent);

        for (int i = 0; i < CLUSTERMSG_TYPE_COUNT; i++) {
            if (server.cluster->stats_bus_messages_received[i] == 0) continue;
            tot_msg_received += server.cluster->stats_bus_messages_received[i];
            info = sdscatprintf(info,
                "cluster_stats_messages_%s_received:%lld\r\n",
                clusterGetMessageTypeString(i),
                server.cluster->stats_bus_messages_received[i]);
        }
        info = sdscatprintf(info,
            "cluster_stats_messages_received:%lld\r\n", tot_msg_received);

        /* Produce the reply protocol. */
        addReplyVerbatim(c,info,sdslen(info),"txt");
        sdsfree(info);
    } else if (!strcasecmp(c->argv[1]->ptr,"saveconfig") && c->argc == 2) {
        int retval = clusterSaveConfig(1);

        if (retval == 0)
            addReply(c,shared.ok);
        else
            addReplyErrorFormat(c,"error saving the cluster node config: %s",
                strerror(errno));
    } else if (!strcasecmp(c->argv[1]->ptr,"keyslot") && c->argc == 3) {
        /* CLUSTER KEYSLOT <key> */
        sds key = c->argv[2]->ptr;

        addReplyLongLong(c,keyHashSlot(key,sdslen(key)));
    } else if (!strcasecmp(c->argv[1]->ptr,"countkeysinslot") && c->argc == 3) {
        /* CLUSTER COUNTKEYSINSLOT <slot> */
        long long slot;

        if (getLongLongFromObjectOrReply(c,c->argv[2],&slot,NULL) != C_OK)
            return;
        if (slot < 0 || slot >= CLUSTER_SLOTS) {
            addReplyError(c,"Invalid slot");
            return;
        }
        addReplyLongLong(c,countKeysInSlot(slot));
    } else if (!strcasecmp(c->argv[1]->ptr,"getkeysinslot") && c->argc == 4) {
        /* CLUSTER GETKEYSINSLOT <slot> <count> */
        long long maxkeys, slot;

        if (getLongLongFromObjectOrReply(c,c->argv[2],&slot,NULL) != C_OK)
            return;
        if (getLongLongFromObjectOrReply(c,c->argv[3],&maxkeys,NULL)
            != C_OK)
            return;
        if (slot < 0 || slot >= CLUSTER_SLOTS || maxkeys < 0) {
            addReplyError(c,"Invalid slot or number of keys");
            return;
        }

        unsigned int keys_in_slot = countKeysInSlot(slot);
        unsigned int numkeys = maxkeys > keys_in_slot ? keys_in_slot : maxkeys;
        addReplyArrayLen(c,numkeys);
        dictEntry *de = server.cluster->slots_to_keys[slot].head;
        for (unsigned int j = 0; j < numkeys; j++) {
            serverAssert(de != NULL);
            sds sdskey = dictGetKey(de);
            addReplyBulkCBuffer(c, sdskey, sdslen(sdskey));
            de = dictEntryNextInSlot(de);
        }
    } else if (!strcasecmp(c->argv[1]->ptr,"forget") && c->argc == 3) {
        /* CLUSTER FORGET <NODE ID> */
        clusterNode *n = clusterLookupNode(c->argv[2]->ptr);

        if (!n) {
            addReplyErrorFormat(c,"Unknown node %s", (char*)c->argv[2]->ptr);
            return;
        } else if (n == myself) {
            addReplyError(c,"I tried hard but I can't forget myself...");
            return;
        } else if (nodeIsSlave(myself) && myself->slaveof == n) {
            addReplyError(c,"Can't forget my master!");
            return;
        }
        clusterBlacklistAddNode(n);
        clusterDelNode(n);
        clusterDoBeforeSleep(CLUSTER_TODO_UPDATE_STATE|
                             CLUSTER_TODO_SAVE_CONFIG);
        addReply(c,shared.ok);
    } else if (!strcasecmp(c->argv[1]->ptr,"replicate") && c->argc == 3) {
        /* CLUSTER REPLICATE <NODE ID> */
        clusterNode *n = clusterLookupNode(c->argv[2]->ptr);

        /* Lookup the specified node in our table. */
        if (!n) {
            addReplyErrorFormat(c,"Unknown node %s", (char*)c->argv[2]->ptr);
            return;
        }

        /* I can't replicate myself. */
        if (n == myself) {
            addReplyError(c,"Can't replicate myself");
            return;
        }

        /* Can't replicate a slave. */
        if (nodeIsSlave(n)) {
            addReplyError(c,"I can only replicate a master, not a replica.");
            return;
        }

        /* If the instance is currently a master, it should have no assigned
         * slots nor keys to accept to replicate some other node.
         * Slaves can switch to another master without issues. */
        if (nodeIsMaster(myself) &&
            (myself->numslots != 0 || dictSize(server.db[0].dict) != 0)) {
            addReplyError(c,
                "To set a master the node must be empty and "
                "without assigned slots.");
            return;
        }

        /* Set the master. */
        clusterSetMaster(n);
        clusterDoBeforeSleep(CLUSTER_TODO_UPDATE_STATE|CLUSTER_TODO_SAVE_CONFIG);
        addReply(c,shared.ok);
    } else if ((!strcasecmp(c->argv[1]->ptr,"slaves") ||
                !strcasecmp(c->argv[1]->ptr,"replicas")) && c->argc == 3) {
        /* CLUSTER SLAVES <NODE ID> */
        clusterNode *n = clusterLookupNode(c->argv[2]->ptr);
        int j;

        /* Lookup the specified node in our table. */
        if (!n) {
            addReplyErrorFormat(c,"Unknown node %s", (char*)c->argv[2]->ptr);
            return;
        }

        if (nodeIsSlave(n)) {
            addReplyError(c,"The specified node is not a master");
            return;
        }

        /* Use plaintext port if cluster is TLS but client is non-TLS. */
        int use_pport = (server.tls_cluster &&
                         c->conn && connGetType(c->conn) != CONN_TYPE_TLS);
        addReplyArrayLen(c,n->numslaves);
        for (j = 0; j < n->numslaves; j++) {
            sds ni = clusterGenNodeDescription(n->slaves[j], use_pport);
            addReplyBulkCString(c,ni);
            sdsfree(ni);
        }
    } else if (!strcasecmp(c->argv[1]->ptr,"count-failure-reports") &&
               c->argc == 3)
    {
        /* CLUSTER COUNT-FAILURE-REPORTS <NODE ID> */
        clusterNode *n = clusterLookupNode(c->argv[2]->ptr);

        if (!n) {
            addReplyErrorFormat(c,"Unknown node %s", (char*)c->argv[2]->ptr);
            return;
        } else {
            addReplyLongLong(c,clusterNodeFailureReportsCount(n));
        }
    } else if (!strcasecmp(c->argv[1]->ptr,"failover") &&
               (c->argc == 2 || c->argc == 3))
    {
        /* CLUSTER FAILOVER [FORCE|TAKEOVER] */
        int force = 0, takeover = 0;

        if (c->argc == 3) {
            if (!strcasecmp(c->argv[2]->ptr,"force")) {
                force = 1;
            } else if (!strcasecmp(c->argv[2]->ptr,"takeover")) {
                takeover = 1;
                force = 1; /* Takeover also implies force. */
            } else {
                addReplyErrorObject(c,shared.syntaxerr);
                return;
            }
        }

        /* Check preconditions. */
        if (nodeIsMaster(myself)) {
            addReplyError(c,"You should send CLUSTER FAILOVER to a replica");
            return;
        } else if (myself->slaveof == NULL) {
            addReplyError(c,"I'm a replica but my master is unknown to me");
            return;
        } else if (!force &&
                   (nodeFailed(myself->slaveof) ||
                    myself->slaveof->link == NULL))
        {
            addReplyError(c,"Master is down or failed, "
                            "please use CLUSTER FAILOVER FORCE");
            return;
        }
        resetManualFailover();
        server.cluster->mf_end = mstime() + CLUSTER_MF_TIMEOUT;

        if (takeover) {
            /* A takeover does not perform any initial check. It just
             * generates a new configuration epoch for this node without
             * consensus, claims the master's slots, and broadcast the new
             * configuration. */
            serverLog(LL_WARNING,"Taking over the master (user request).");
            clusterBumpConfigEpochWithoutConsensus();
            clusterFailoverReplaceYourMaster();
        } else if (force) {
            /* If this is a forced failover, we don't need to talk with our
             * master to agree about the offset. We just failover taking over
             * it without coordination. */
            serverLog(LL_WARNING,"Forced failover user request accepted.");
            server.cluster->mf_can_start = 1;
        } else {
            serverLog(LL_WARNING,"Manual failover user request accepted.");
            clusterSendMFStart(myself->slaveof);
        }
        addReply(c,shared.ok);
    } else if (!strcasecmp(c->argv[1]->ptr,"set-config-epoch") && c->argc == 3)
    {
        /* CLUSTER SET-CONFIG-EPOCH <epoch>
         *
         * The user is allowed to set the config epoch only when a node is
         * totally fresh: no config epoch, no other known node, and so forth.
         * This happens at cluster creation time to start with a cluster where
         * every node has a different node ID, without to rely on the conflicts
         * resolution system which is too slow when a big cluster is created. */
        long long epoch;

        if (getLongLongFromObjectOrReply(c,c->argv[2],&epoch,NULL) != C_OK)
            return;

        if (epoch < 0) {
            addReplyErrorFormat(c,"Invalid config epoch specified: %lld",epoch);
        } else if (dictSize(server.cluster->nodes) > 1) {
            addReplyError(c,"The user can assign a config epoch only when the "
                            "node does not know any other node.");
        } else if (myself->configEpoch != 0) {
            addReplyError(c,"Node config epoch is already non-zero");
        } else {
            myself->configEpoch = epoch;
            serverLog(LL_WARNING,
                "configEpoch set to %llu via CLUSTER SET-CONFIG-EPOCH",
                (unsigned long long) myself->configEpoch);

            if (server.cluster->currentEpoch < (uint64_t)epoch)
                server.cluster->currentEpoch = epoch;
            /* No need to fsync the config here since in the unlucky event
             * of a failure to persist the config, the conflict resolution code
             * will assign a unique config to this node. */
            clusterDoBeforeSleep(CLUSTER_TODO_UPDATE_STATE|
                                 CLUSTER_TODO_SAVE_CONFIG);
            addReply(c,shared.ok);
        }
    } else if (!strcasecmp(c->argv[1]->ptr,"reset") &&
               (c->argc == 2 || c->argc == 3))
    {
        /* CLUSTER RESET [SOFT|HARD] */
        int hard = 0;

        /* Parse soft/hard argument. Default is soft. */
        if (c->argc == 3) {
            if (!strcasecmp(c->argv[2]->ptr,"hard")) {
                hard = 1;
            } else if (!strcasecmp(c->argv[2]->ptr,"soft")) {
                hard = 0;
            } else {
                addReplyErrorObject(c,shared.syntaxerr);
                return;
            }
        }

        /* Slaves can be reset while containing data, but not master nodes
         * that must be empty. */
        if (nodeIsMaster(myself) && dictSize(c->db->dict) != 0) {
            addReplyError(c,"CLUSTER RESET can't be called with "
                            "master nodes containing keys");
            return;
        }
        clusterReset(hard);
        addReply(c,shared.ok);
    } else {
        addReplySubcommandSyntaxError(c);
        return;
    }
}

void removeChannelsInSlot(unsigned int slot) {
    unsigned int channelcount = countChannelsInSlot(slot);
    if (channelcount == 0) return;

    robj **channels = zmalloc(sizeof(robj*)*channelcount);
    getChannelsInSlot(slot,channels);
    pubsubUnsubscribeLocalChannels(channels,channelcount);
    zfree(channels);
}

/* -----------------------------------------------------------------------------
 * DUMP, RESTORE and MIGRATE commands
 * -------------------------------------------------------------------------- */

/* Generates a DUMP-format representation of the object 'o', adding it to the
 * io stream pointed by 'rio'. This function can't fail. */
void createDumpPayload(rio *payload, robj *o, robj *key, int dbid) {
    unsigned char buf[2];
    uint64_t crc;

    /* Serialize the object in an RDB-like format. It consist of an object type
     * byte followed by the serialized object. This is understood by RESTORE. */
    rioInitWithBuffer(payload,sdsempty());
    serverAssert(rdbSaveObjectType(payload,o));
    serverAssert(rdbSaveObject(payload,o,key,dbid));

    /* Write the footer, this is how it looks like:
     * ----------------+---------------------+---------------+
     * ... RDB payload | 2 bytes RDB version | 8 bytes CRC64 |
     * ----------------+---------------------+---------------+
     * RDB version and CRC are both in little endian.
     */

    /* RDB version */
    buf[0] = RDB_VERSION & 0xff;
    buf[1] = (RDB_VERSION >> 8) & 0xff;
    payload->io.buffer.ptr = sdscatlen(payload->io.buffer.ptr,buf,2);

    /* CRC64 */
    crc = crc64(0,(unsigned char*)payload->io.buffer.ptr,
                sdslen(payload->io.buffer.ptr));
    memrev64ifbe(&crc);
    payload->io.buffer.ptr = sdscatlen(payload->io.buffer.ptr,&crc,8);
}

/* Verify that the RDB version of the dump payload matches the one of this Redis
 * instance and that the checksum is ok.
 * If the DUMP payload looks valid C_OK is returned, otherwise C_ERR
 * is returned. */
int verifyDumpPayload(unsigned char *p, size_t len) {
    unsigned char *footer;
    uint16_t rdbver;
    uint64_t crc;

    /* At least 2 bytes of RDB version and 8 of CRC64 should be present. */
    if (len < 10) return C_ERR;
    footer = p+(len-10);

    /* Verify RDB version */
    rdbver = (footer[1] << 8) | footer[0];
    if (rdbver > RDB_VERSION) return C_ERR;

    if (server.skip_checksum_validation)
        return C_OK;

    /* Verify CRC64 */
    crc = crc64(0,p,len-8);
    memrev64ifbe(&crc);
    return (memcmp(&crc,footer+2,8) == 0) ? C_OK : C_ERR;
}

/* DUMP keyname
 * DUMP is actually not used by Redis Cluster but it is the obvious
 * complement of RESTORE and can be useful for different applications. */
void dumpCommand(client *c) {
    robj *o;
    rio payload;

    /* Check if the key is here. */
    if ((o = lookupKeyRead(c->db,c->argv[1])) == NULL) {
        addReplyNull(c);
        return;
    }

    /* Create the DUMP encoded representation. */
    createDumpPayload(&payload,o,c->argv[1],c->db->id);

    /* Transfer to the client */
    addReplyBulkSds(c,payload.io.buffer.ptr);
    return;
}

/* RESTORE key ttl serialized-value [REPLACE] */
void restoreCommand(client *c) {
    long long ttl, lfu_freq = -1, lru_idle = -1, lru_clock = -1;
    rio payload;
    int j, type, replace = 0, absttl = 0;
    robj *obj;

    /* Parse additional options */
    for (j = 4; j < c->argc; j++) {
        int additional = c->argc-j-1;
        if (!strcasecmp(c->argv[j]->ptr,"replace")) {
            replace = 1;
        } else if (!strcasecmp(c->argv[j]->ptr,"absttl")) {
            absttl = 1;
        } else if (!strcasecmp(c->argv[j]->ptr,"idletime") && additional >= 1 &&
                   lfu_freq == -1)
        {
            if (getLongLongFromObjectOrReply(c,c->argv[j+1],&lru_idle,NULL)
                    != C_OK) return;
            if (lru_idle < 0) {
                addReplyError(c,"Invalid IDLETIME value, must be >= 0");
                return;
            }
            lru_clock = LRU_CLOCK();
            j++; /* Consume additional arg. */
        } else if (!strcasecmp(c->argv[j]->ptr,"freq") && additional >= 1 &&
                   lru_idle == -1)
        {
            if (getLongLongFromObjectOrReply(c,c->argv[j+1],&lfu_freq,NULL)
                    != C_OK) return;
            if (lfu_freq < 0 || lfu_freq > 255) {
                addReplyError(c,"Invalid FREQ value, must be >= 0 and <= 255");
                return;
            }
            j++; /* Consume additional arg. */
        } else {
            addReplyErrorObject(c,shared.syntaxerr);
            return;
        }
    }

    /* Make sure this key does not already exist here... */
    robj *key = c->argv[1];
    if (!replace && lookupKeyWrite(c->db,key) != NULL) {
        addReplyErrorObject(c,shared.busykeyerr);
        return;
    }

    /* Check if the TTL value makes sense */
    if (getLongLongFromObjectOrReply(c,c->argv[2],&ttl,NULL) != C_OK) {
        return;
    } else if (ttl < 0) {
        addReplyError(c,"Invalid TTL value, must be >= 0");
        return;
    }

    /* Verify RDB version and data checksum. */
    if (verifyDumpPayload(c->argv[3]->ptr,sdslen(c->argv[3]->ptr)) == C_ERR)
    {
        addReplyError(c,"DUMP payload version or checksum are wrong");
        return;
    }

    rioInitWithBuffer(&payload,c->argv[3]->ptr);
    if (((type = rdbLoadObjectType(&payload)) == -1) ||
        ((obj = rdbLoadObject(type,&payload,key->ptr,c->db->id,NULL)) == NULL))
    {
        addReplyError(c,"Bad data format");
        return;
    }

    /* Remove the old key if needed. */
    int deleted = 0;
    if (replace)
        deleted = dbDelete(c->db,key);

    if (ttl && !absttl) ttl+=mstime();
    if (ttl && checkAlreadyExpired(ttl)) {
        if (deleted) {
            rewriteClientCommandVector(c,2,shared.del,key);
            signalModifiedKey(c,c->db,key);
            notifyKeyspaceEvent(NOTIFY_GENERIC,"del",key,c->db->id);
            server.dirty++;
        }
        decrRefCount(obj);
        addReply(c, shared.ok);
        return;
    }

    /* Create the key and set the TTL if any */
    dbAdd(c->db,key,obj);
    if (ttl) {
        setExpire(c,c->db,key,ttl);
        if (!absttl) {
            /* Propagate TTL as absolute timestamp */
            robj *ttl_obj = createStringObjectFromLongLong(ttl);
            rewriteClientCommandArgument(c,2,ttl_obj);
            decrRefCount(ttl_obj);
            rewriteClientCommandArgument(c,c->argc,shared.absttl);
        }
    }
    objectSetLRUOrLFU(obj,lfu_freq,lru_idle,lru_clock,1000);
    signalModifiedKey(c,c->db,key);
    notifyKeyspaceEvent(NOTIFY_GENERIC,"restore",key,c->db->id);
    addReply(c,shared.ok);
    server.dirty++;
}

/* MIGRATE socket cache implementation.
 *
 * We take a map between host:ip and a TCP socket that we used to connect
 * to this instance in recent time.
 * This sockets are closed when the max number we cache is reached, and also
 * in serverCron() when they are around for more than a few seconds. */
#define MIGRATE_SOCKET_CACHE_ITEMS 64 /* max num of items in the cache. */
#define MIGRATE_SOCKET_CACHE_TTL 10 /* close cached sockets after 10 sec. */

typedef struct migrateCachedSocket {
    connection *conn;
    long last_dbid;
    time_t last_use_time;
} migrateCachedSocket;

/* Return a migrateCachedSocket containing a TCP socket connected with the
 * target instance, possibly returning a cached one.
 *
 * This function is responsible of sending errors to the client if a
 * connection can't be established. In this case -1 is returned.
 * Otherwise on success the socket is returned, and the caller should not
 * attempt to free it after usage.
 *
 * If the caller detects an error while using the socket, migrateCloseSocket()
 * should be called so that the connection will be created from scratch
 * the next time. */
migrateCachedSocket* migrateGetSocket(client *c, robj *host, robj *port, long timeout) {
    connection *conn;
    sds name = sdsempty();
    migrateCachedSocket *cs;

    /* Check if we have an already cached socket for this ip:port pair. */
    name = sdscatlen(name,host->ptr,sdslen(host->ptr));
    name = sdscatlen(name,":",1);
    name = sdscatlen(name,port->ptr,sdslen(port->ptr));
    cs = dictFetchValue(server.migrate_cached_sockets,name);
    if (cs) {
        sdsfree(name);
        cs->last_use_time = server.unixtime;
        return cs;
    }

    /* No cached socket, create one. */
    if (dictSize(server.migrate_cached_sockets) == MIGRATE_SOCKET_CACHE_ITEMS) {
        /* Too many items, drop one at random. */
        dictEntry *de = dictGetRandomKey(server.migrate_cached_sockets);
        cs = dictGetVal(de);
        connClose(cs->conn);
        zfree(cs);
        dictDelete(server.migrate_cached_sockets,dictGetKey(de));
    }

    /* Create the socket */
    conn = server.tls_cluster ? connCreateTLS() : connCreateSocket();
    if (connBlockingConnect(conn, c->argv[1]->ptr, atoi(c->argv[2]->ptr), timeout)
            != C_OK) {
        addReplyError(c,"-IOERR error or timeout connecting to the client");
        connClose(conn);
        sdsfree(name);
        return NULL;
    }
    connEnableTcpNoDelay(conn);

    /* Add to the cache and return it to the caller. */
    cs = zmalloc(sizeof(*cs));
    cs->conn = conn;

    cs->last_dbid = -1;
    cs->last_use_time = server.unixtime;
    dictAdd(server.migrate_cached_sockets,name,cs);
    return cs;
}

/* Free a migrate cached connection. */
void migrateCloseSocket(robj *host, robj *port) {
    sds name = sdsempty();
    migrateCachedSocket *cs;

    name = sdscatlen(name,host->ptr,sdslen(host->ptr));
    name = sdscatlen(name,":",1);
    name = sdscatlen(name,port->ptr,sdslen(port->ptr));
    cs = dictFetchValue(server.migrate_cached_sockets,name);
    if (!cs) {
        sdsfree(name);
        return;
    }

    connClose(cs->conn);
    zfree(cs);
    dictDelete(server.migrate_cached_sockets,name);
    sdsfree(name);
}

void migrateCloseTimedoutSockets(void) {
    dictIterator *di = dictGetSafeIterator(server.migrate_cached_sockets);
    dictEntry *de;

    while((de = dictNext(di)) != NULL) {
        migrateCachedSocket *cs = dictGetVal(de);

        if ((server.unixtime - cs->last_use_time) > MIGRATE_SOCKET_CACHE_TTL) {
            connClose(cs->conn);
            zfree(cs);
            dictDelete(server.migrate_cached_sockets,dictGetKey(de));
        }
    }
    dictReleaseIterator(di);
}

/* MIGRATE host port key dbid timeout [COPY | REPLACE | AUTH password |
 *         AUTH2 username password]
 *
 * On in the multiple keys form:
 *
 * MIGRATE host port "" dbid timeout [COPY | REPLACE | AUTH password |
 *         AUTH2 username password] KEYS key1 key2 ... keyN */
void migrateCommand(client *c) {
    migrateCachedSocket *cs;
    int copy = 0, replace = 0, j;
    char *username = NULL;
    char *password = NULL;
    long timeout;
    long dbid;
    robj **ov = NULL; /* Objects to migrate. */
    robj **kv = NULL; /* Key names. */
    robj **newargv = NULL; /* Used to rewrite the command as DEL ... keys ... */
    rio cmd, payload;
    int may_retry = 1;
    int write_error = 0;
    int argv_rewritten = 0;

    /* To support the KEYS option we need the following additional state. */
    int first_key = 3; /* Argument index of the first key. */
    int num_keys = 1;  /* By default only migrate the 'key' argument. */

    /* Parse additional options */
    for (j = 6; j < c->argc; j++) {
        int moreargs = (c->argc-1) - j;
        if (!strcasecmp(c->argv[j]->ptr,"copy")) {
            copy = 1;
        } else if (!strcasecmp(c->argv[j]->ptr,"replace")) {
            replace = 1;
        } else if (!strcasecmp(c->argv[j]->ptr,"auth")) {
            if (!moreargs) {
                addReplyErrorObject(c,shared.syntaxerr);
                return;
            }
            j++;
            password = c->argv[j]->ptr;
            redactClientCommandArgument(c,j);
        } else if (!strcasecmp(c->argv[j]->ptr,"auth2")) {
            if (moreargs < 2) {
                addReplyErrorObject(c,shared.syntaxerr);
                return;
            }
            username = c->argv[++j]->ptr;
            redactClientCommandArgument(c,j);
            password = c->argv[++j]->ptr;
            redactClientCommandArgument(c,j);
        } else if (!strcasecmp(c->argv[j]->ptr,"keys")) {
            if (sdslen(c->argv[3]->ptr) != 0) {
                addReplyError(c,
                    "When using MIGRATE KEYS option, the key argument"
                    " must be set to the empty string");
                return;
            }
            first_key = j+1;
            num_keys = c->argc - j - 1;
            break; /* All the remaining args are keys. */
        } else {
            addReplyErrorObject(c,shared.syntaxerr);
            return;
        }
    }

    /* Sanity check */
    if (getLongFromObjectOrReply(c,c->argv[5],&timeout,NULL) != C_OK ||
        getLongFromObjectOrReply(c,c->argv[4],&dbid,NULL) != C_OK)
    {
        return;
    }
    if (timeout <= 0) timeout = 1000;

    /* Check if the keys are here. If at least one key is to migrate, do it
     * otherwise if all the keys are missing reply with "NOKEY" to signal
     * the caller there was nothing to migrate. We don't return an error in
     * this case, since often this is due to a normal condition like the key
     * expiring in the meantime. */
    ov = zrealloc(ov,sizeof(robj*)*num_keys);
    kv = zrealloc(kv,sizeof(robj*)*num_keys);
    int oi = 0;

    for (j = 0; j < num_keys; j++) {
        if ((ov[oi] = lookupKeyRead(c->db,c->argv[first_key+j])) != NULL) {
            kv[oi] = c->argv[first_key+j];
            oi++;
        }
    }
    num_keys = oi;
    if (num_keys == 0) {
        zfree(ov); zfree(kv);
        addReplySds(c,sdsnew("+NOKEY\r\n"));
        return;
    }

try_again:
    write_error = 0;

    /* Connect */
    cs = migrateGetSocket(c,c->argv[1],c->argv[2],timeout);
    if (cs == NULL) {
        zfree(ov); zfree(kv);
        return; /* error sent to the client by migrateGetSocket() */
    }

    rioInitWithBuffer(&cmd,sdsempty());

    /* Authentication */
    if (password) {
        int arity = username ? 3 : 2;
        serverAssertWithInfo(c,NULL,rioWriteBulkCount(&cmd,'*',arity));
        serverAssertWithInfo(c,NULL,rioWriteBulkString(&cmd,"AUTH",4));
        if (username) {
            serverAssertWithInfo(c,NULL,rioWriteBulkString(&cmd,username,
                                 sdslen(username)));
        }
        serverAssertWithInfo(c,NULL,rioWriteBulkString(&cmd,password,
            sdslen(password)));
    }

    /* Send the SELECT command if the current DB is not already selected. */
    int select = cs->last_dbid != dbid; /* Should we emit SELECT? */
    if (select) {
        serverAssertWithInfo(c,NULL,rioWriteBulkCount(&cmd,'*',2));
        serverAssertWithInfo(c,NULL,rioWriteBulkString(&cmd,"SELECT",6));
        serverAssertWithInfo(c,NULL,rioWriteBulkLongLong(&cmd,dbid));
    }

    int non_expired = 0; /* Number of keys that we'll find non expired.
                            Note that serializing large keys may take some time
                            so certain keys that were found non expired by the
                            lookupKey() function, may be expired later. */

    /* Create RESTORE payload and generate the protocol to call the command. */
    for (j = 0; j < num_keys; j++) {
        long long ttl = 0;
        long long expireat = getExpire(c->db,kv[j]);

        if (expireat != -1) {
            ttl = expireat-mstime();
            if (ttl < 0) {
                continue;
            }
            if (ttl < 1) ttl = 1;
        }

        /* Relocate valid (non expired) keys and values into the array in successive
         * positions to remove holes created by the keys that were present
         * in the first lookup but are now expired after the second lookup. */
        ov[non_expired] = ov[j];
        kv[non_expired++] = kv[j];

        serverAssertWithInfo(c,NULL,
            rioWriteBulkCount(&cmd,'*',replace ? 5 : 4));

        if (server.cluster_enabled)
            serverAssertWithInfo(c,NULL,
                rioWriteBulkString(&cmd,"RESTORE-ASKING",14));
        else
            serverAssertWithInfo(c,NULL,rioWriteBulkString(&cmd,"RESTORE",7));
        serverAssertWithInfo(c,NULL,sdsEncodedObject(kv[j]));
        serverAssertWithInfo(c,NULL,rioWriteBulkString(&cmd,kv[j]->ptr,
                sdslen(kv[j]->ptr)));
        serverAssertWithInfo(c,NULL,rioWriteBulkLongLong(&cmd,ttl));

        /* Emit the payload argument, that is the serialized object using
         * the DUMP format. */
        createDumpPayload(&payload,ov[j],kv[j],dbid);
        serverAssertWithInfo(c,NULL,
            rioWriteBulkString(&cmd,payload.io.buffer.ptr,
                               sdslen(payload.io.buffer.ptr)));
        sdsfree(payload.io.buffer.ptr);

        /* Add the REPLACE option to the RESTORE command if it was specified
         * as a MIGRATE option. */
        if (replace)
            serverAssertWithInfo(c,NULL,rioWriteBulkString(&cmd,"REPLACE",7));
    }

    /* Fix the actual number of keys we are migrating. */
    num_keys = non_expired;

    /* Transfer the query to the other node in 64K chunks. */
    errno = 0;
    {
        sds buf = cmd.io.buffer.ptr;
        size_t pos = 0, towrite;
        int nwritten = 0;

        while ((towrite = sdslen(buf)-pos) > 0) {
            towrite = (towrite > (64*1024) ? (64*1024) : towrite);
            nwritten = connSyncWrite(cs->conn,buf+pos,towrite,timeout);
            if (nwritten != (signed)towrite) {
                write_error = 1;
                goto socket_err;
            }
            pos += nwritten;
        }
    }

    char buf0[1024]; /* Auth reply. */
    char buf1[1024]; /* Select reply. */
    char buf2[1024]; /* Restore reply. */

    /* Read the AUTH reply if needed. */
    if (password && connSyncReadLine(cs->conn, buf0, sizeof(buf0), timeout) <= 0)
        goto socket_err;

    /* Read the SELECT reply if needed. */
    if (select && connSyncReadLine(cs->conn, buf1, sizeof(buf1), timeout) <= 0)
        goto socket_err;

    /* Read the RESTORE replies. */
    int error_from_target = 0;
    int socket_error = 0;
    int del_idx = 1; /* Index of the key argument for the replicated DEL op. */

    /* Allocate the new argument vector that will replace the current command,
     * to propagate the MIGRATE as a DEL command (if no COPY option was given).
     * We allocate num_keys+1 because the additional argument is for "DEL"
     * command name itself. */
    if (!copy) newargv = zmalloc(sizeof(robj*)*(num_keys+1));

    for (j = 0; j < num_keys; j++) {
        if (connSyncReadLine(cs->conn, buf2, sizeof(buf2), timeout) <= 0) {
            socket_error = 1;
            break;
        }
        if ((password && buf0[0] == '-') ||
            (select && buf1[0] == '-') ||
            buf2[0] == '-')
        {
            /* On error assume that last_dbid is no longer valid. */
            if (!error_from_target) {
                cs->last_dbid = -1;
                char *errbuf;
                if (password && buf0[0] == '-') errbuf = buf0;
                else if (select && buf1[0] == '-') errbuf = buf1;
                else errbuf = buf2;

                error_from_target = 1;
                addReplyErrorFormat(c,"Target instance replied with error: %s",
                    errbuf+1);
            }
        } else {
            if (!copy) {
                /* No COPY option: remove the local key, signal the change. */
                dbDelete(c->db,kv[j]);
                signalModifiedKey(c,c->db,kv[j]);
                notifyKeyspaceEvent(NOTIFY_GENERIC,"del",kv[j],c->db->id);
                server.dirty++;

                /* Populate the argument vector to replace the old one. */
                newargv[del_idx++] = kv[j];
                incrRefCount(kv[j]);
            }
        }
    }

    /* On socket error, if we want to retry, do it now before rewriting the
     * command vector. We only retry if we are sure nothing was processed
     * and we failed to read the first reply (j == 0 test). */
    if (!error_from_target && socket_error && j == 0 && may_retry &&
        errno != ETIMEDOUT)
    {
        goto socket_err; /* A retry is guaranteed because of tested conditions.*/
    }

    /* On socket errors, close the migration socket now that we still have
     * the original host/port in the ARGV. Later the original command may be
     * rewritten to DEL and will be too later. */
    if (socket_error) migrateCloseSocket(c->argv[1],c->argv[2]);

    if (!copy) {
        /* Translate MIGRATE as DEL for replication/AOF. Note that we do
         * this only for the keys for which we received an acknowledgement
         * from the receiving Redis server, by using the del_idx index. */
        if (del_idx > 1) {
            newargv[0] = createStringObject("DEL",3);
            /* Note that the following call takes ownership of newargv. */
            replaceClientCommandVector(c,del_idx,newargv);
            argv_rewritten = 1;
        } else {
            /* No key transfer acknowledged, no need to rewrite as DEL. */
            zfree(newargv);
        }
        newargv = NULL; /* Make it safe to call zfree() on it in the future. */
    }

    /* If we are here and a socket error happened, we don't want to retry.
     * Just signal the problem to the client, but only do it if we did not
     * already queue a different error reported by the destination server. */
    if (!error_from_target && socket_error) {
        may_retry = 0;
        goto socket_err;
    }

    if (!error_from_target) {
        /* Success! Update the last_dbid in migrateCachedSocket, so that we can
         * avoid SELECT the next time if the target DB is the same. Reply +OK.
         *
         * Note: If we reached this point, even if socket_error is true
         * still the SELECT command succeeded (otherwise the code jumps to
         * socket_err label. */
        cs->last_dbid = dbid;
        addReply(c,shared.ok);
    } else {
        /* On error we already sent it in the for loop above, and set
         * the currently selected socket to -1 to force SELECT the next time. */
    }

    sdsfree(cmd.io.buffer.ptr);
    zfree(ov); zfree(kv); zfree(newargv);
    return;

/* On socket errors we try to close the cached socket and try again.
 * It is very common for the cached socket to get closed, if just reopening
 * it works it's a shame to notify the error to the caller. */
socket_err:
    /* Cleanup we want to perform in both the retry and no retry case.
     * Note: Closing the migrate socket will also force SELECT next time. */
    sdsfree(cmd.io.buffer.ptr);

    /* If the command was rewritten as DEL and there was a socket error,
     * we already closed the socket earlier. While migrateCloseSocket()
     * is idempotent, the host/port arguments are now gone, so don't do it
     * again. */
    if (!argv_rewritten) migrateCloseSocket(c->argv[1],c->argv[2]);
    zfree(newargv);
    newargv = NULL; /* This will get reallocated on retry. */

    /* Retry only if it's not a timeout and we never attempted a retry
     * (or the code jumping here did not set may_retry to zero). */
    if (errno != ETIMEDOUT && may_retry) {
        may_retry = 0;
        goto try_again;
    }

    /* Cleanup we want to do if no retry is attempted. */
    zfree(ov); zfree(kv);
    addReplyErrorSds(c, sdscatprintf(sdsempty(),
                                  "-IOERR error or timeout %s to target instance",
                                  write_error ? "writing" : "reading"));
    return;
}

/* -----------------------------------------------------------------------------
 * Cluster functions related to serving / redirecting clients
 * -------------------------------------------------------------------------- */

/* The ASKING command is required after a -ASK redirection.
 * The client should issue ASKING before to actually send the command to
 * the target instance. See the Redis Cluster specification for more
 * information. */
void askingCommand(client *c) {
    if (server.cluster_enabled == 0) {
        addReplyError(c,"This instance has cluster support disabled");
        return;
    }
    c->flags |= CLIENT_ASKING;
    addReply(c,shared.ok);
}

/* The READONLY command is used by clients to enter the read-only mode.
 * In this mode slaves will not redirect clients as long as clients access
 * with read-only commands to keys that are served by the slave's master. */
void readonlyCommand(client *c) {
    if (server.cluster_enabled == 0) {
        addReplyError(c,"This instance has cluster support disabled");
        return;
    }
    c->flags |= CLIENT_READONLY;
    addReply(c,shared.ok);
}

/* The READWRITE command just clears the READONLY command state. */
void readwriteCommand(client *c) {
    if (server.cluster_enabled == 0) {
        addReplyError(c,"This instance has cluster support disabled");
        return;
    }
    c->flags &= ~CLIENT_READONLY;
    addReply(c,shared.ok);
}

/* Return the pointer to the cluster node that is able to serve the command.
 * For the function to succeed the command should only target either:
 *
 * 1) A single key (even multiple times like LPOPRPUSH mylist mylist).
 * 2) Multiple keys in the same hash slot, while the slot is stable (no
 *    resharding in progress).
 *
 * On success the function returns the node that is able to serve the request.
 * If the node is not 'myself' a redirection must be performed. The kind of
 * redirection is specified setting the integer passed by reference
 * 'error_code', which will be set to CLUSTER_REDIR_ASK or
 * CLUSTER_REDIR_MOVED.
 *
 * When the node is 'myself' 'error_code' is set to CLUSTER_REDIR_NONE.
 *
 * If the command fails NULL is returned, and the reason of the failure is
 * provided via 'error_code', which will be set to:
 *
 * CLUSTER_REDIR_CROSS_SLOT if the request contains multiple keys that
 * don't belong to the same hash slot.
 *
 * CLUSTER_REDIR_UNSTABLE if the request contains multiple keys
 * belonging to the same slot, but the slot is not stable (in migration or
 * importing state, likely because a resharding is in progress).
 *
 * CLUSTER_REDIR_DOWN_UNBOUND if the request addresses a slot which is
 * not bound to any node. In this case the cluster global state should be
 * already "down" but it is fragile to rely on the update of the global state,
 * so we also handle it here.
 *
 * CLUSTER_REDIR_DOWN_STATE and CLUSTER_REDIR_DOWN_RO_STATE if the cluster is
 * down but the user attempts to execute a command that addresses one or more keys. */
clusterNode *getNodeByQuery(client *c, struct redisCommand *cmd, robj **argv, int argc, int *hashslot, int *error_code) {
    clusterNode *n = NULL;
    robj *firstkey = NULL;
    int multiple_keys = 0;
    multiState *ms, _ms;
    multiCmd mc;
    int i, slot = 0, migrating_slot = 0, importing_slot = 0, missing_keys = 0;

    /* Allow any key to be set if a module disabled cluster redirections. */
    if (server.cluster_module_flags & CLUSTER_MODULE_FLAG_NO_REDIRECTION)
        return myself;

    /* Set error code optimistically for the base case. */
    if (error_code) *error_code = CLUSTER_REDIR_NONE;

    /* Modules can turn off Redis Cluster redirection: this is useful
     * when writing a module that implements a completely different
     * distributed system. */

    /* We handle all the cases as if they were EXEC commands, so we have
     * a common code path for everything */
    if (cmd->proc == execCommand) {
        /* If CLIENT_MULTI flag is not set EXEC is just going to return an
         * error. */
        if (!(c->flags & CLIENT_MULTI)) return myself;
        ms = &c->mstate;
    } else {
        /* In order to have a single codepath create a fake Multi State
         * structure if the client is not in MULTI/EXEC state, this way
         * we have a single codepath below. */
        ms = &_ms;
        _ms.commands = &mc;
        _ms.count = 1;
        mc.argv = argv;
        mc.argc = argc;
        mc.cmd = cmd;
    }

    int is_pubsublocal = cmd->proc == subscribeLocalCommand ||
                         cmd->proc == unsubscribeLocalCommand ||
                         cmd->proc == publishLocalCommand;

    /* Check that all the keys are in the same hash slot, and obtain this
     * slot and the node associated. */
    for (i = 0; i < ms->count; i++) {
        struct redisCommand *mcmd;
        robj **margv;
        int margc, *keyindex, numkeys, j;

        mcmd = ms->commands[i].cmd;
        margc = ms->commands[i].argc;
        margv = ms->commands[i].argv;

        getKeysResult result = GETKEYS_RESULT_INIT;
        if (is_pubsublocal) {
            numkeys = getChannelsFromCommand(mcmd,margc,&result);
        } else {
            numkeys = getKeysFromCommand(mcmd,margv,margc,&result);
        }
        keyindex = result.keys;

        for (j = 0; j < numkeys; j++) {
            robj *thiskey = margv[keyindex[j]];
            int thisslot = keyHashSlot((char*)thiskey->ptr,
                                       sdslen(thiskey->ptr));

            if (firstkey == NULL) {
                /* This is the first key we see. Check what is the slot
                 * and node. */
                firstkey = thiskey;
                slot = thisslot;
                n = server.cluster->slots[slot];

                /* Error: If a slot is not served, we are in "cluster down"
                 * state. However the state is yet to be updated, so this was
                 * not trapped earlier in processCommand(). Report the same
                 * error to the client. */
                if (n == NULL) {
                    getKeysFreeResult(&result);
                    if (error_code)
                        *error_code = CLUSTER_REDIR_DOWN_UNBOUND;
                    return NULL;
                }

                /* If we are migrating or importing this slot, we need to check
                 * if we have all the keys in the request (the only way we
                 * can safely serve the request, otherwise we return a TRYAGAIN
                 * error). To do so we set the importing/migrating state and
                 * increment a counter for every missing key. */
                if (n == myself &&
                    server.cluster->migrating_slots_to[slot] != NULL)
                {
                    migrating_slot = 1;
                } else if (server.cluster->importing_slots_from[slot] != NULL) {
                    importing_slot = 1;
                }
            } else {
                /* If it is not the first key/channel, make sure it is exactly
                 * the same key/channel as the first we saw. */
                if (!equalStringObjects(firstkey,thiskey)) {
                    if (slot != thisslot) {
                        /* Error: multiple keys from different slots. */
                        getKeysFreeResult(&result);
                        if (error_code)
                            *error_code = CLUSTER_REDIR_CROSS_SLOT;
                        return NULL;
                    } else {
                        /* Flag this request as one with multiple different
                         * keys/channels. */
                        multiple_keys = 1;
                    }
                }
            }

            /* Migrating / Importing slot? Count keys we don't have.
             * If it is pubsublocal command, it isn't required to check
             * the channel being present or not in the node during the
             * slot migration, the channel will be served from the source
             * node until the migration completes with CLUSTER SETSLOT <slot>
             * NODE <node-id>. */

            if ((migrating_slot || importing_slot) && !is_pubsublocal &&
                lookupKeyRead(&server.db[0],thiskey) == NULL)
            {
                missing_keys++;
            }
        }
        getKeysFreeResult(&result);
    }

    /* No key at all in command? then we can serve the request
     * without redirections or errors in all the cases. */
    if (n == NULL) return myself;

    /* Cluster is globally down but we got keys? We only serve the request
     * if it is a read command and when allow_reads_when_down is enabled. */
    if (server.cluster->state != CLUSTER_OK) {
        if (is_pubsublocal) {
            if (!server.cluster_allow_pubsub_when_down) {
                if (error_code) *error_code = CLUSTER_REDIR_DOWN_STATE;
                return NULL;
            }
        } else if (!server.cluster_allow_reads_when_down) {
            /* The cluster is configured to block commands when the
             * cluster is down. */
            if (error_code) *error_code = CLUSTER_REDIR_DOWN_STATE;
            return NULL;
        } else if (cmd->flags & CMD_WRITE) {
            /* The cluster is configured to allow read only commands */
            if (error_code) *error_code = CLUSTER_REDIR_DOWN_RO_STATE;
            return NULL;
        } else {
            /* Fall through and allow the command to be executed:
             * this happens when server.cluster_allow_reads_when_down is
             * true and the command is not a write command */
        }
    }

    /* Return the hashslot by reference. */
    if (hashslot) *hashslot = slot;

    /* MIGRATE always works in the context of the local node if the slot
     * is open (migrating or importing state). We need to be able to freely
     * move keys among instances in this case. */
    if ((migrating_slot || importing_slot) && cmd->proc == migrateCommand)
        return myself;

    /* If we don't have all the keys and we are migrating the slot, send
     * an ASK redirection. */
    if (migrating_slot && missing_keys) {
        if (error_code) *error_code = CLUSTER_REDIR_ASK;
        return server.cluster->migrating_slots_to[slot];
    }

    /* If we are receiving the slot, and the client correctly flagged the
     * request as "ASKING", we can serve the request. However if the request
     * involves multiple keys and we don't have them all, the only option is
     * to send a TRYAGAIN error. */
    if (importing_slot &&
        (c->flags & CLIENT_ASKING || cmd->flags & CMD_ASKING))
    {
        if (multiple_keys && missing_keys) {
            if (error_code) *error_code = CLUSTER_REDIR_UNSTABLE;
            return NULL;
        } else {
            return myself;
        }
    }

    /* Handle the read-only client case reading from a slave: if this
     * node is a slave and the request is about a hash slot our master
     * is serving, we can reply without redirection. */
    int is_write_command = (c->cmd->flags & CMD_WRITE) ||
                           (c->cmd->proc == execCommand && (c->mstate.cmd_flags & CMD_WRITE));
    if (((c->flags & CLIENT_READONLY) || is_pubsublocal) &&
        !is_write_command &&
        nodeIsSlave(myself) &&
        myself->slaveof == n)
    {
        return myself;
    }

    /* Base case: just return the right node. However if this node is not
     * myself, set error_code to MOVED since we need to issue a redirection. */
    if (n != myself && error_code) *error_code = CLUSTER_REDIR_MOVED;
    return n;
}

/* Send the client the right redirection code, according to error_code
 * that should be set to one of CLUSTER_REDIR_* macros.
 *
 * If CLUSTER_REDIR_ASK or CLUSTER_REDIR_MOVED error codes
 * are used, then the node 'n' should not be NULL, but should be the
 * node we want to mention in the redirection. Moreover hashslot should
 * be set to the hash slot that caused the redirection. */
void clusterRedirectClient(client *c, clusterNode *n, int hashslot, int error_code) {
    if (error_code == CLUSTER_REDIR_CROSS_SLOT) {
        addReplyError(c,"-CROSSSLOT Keys in request don't hash to the same slot");
    } else if (error_code == CLUSTER_REDIR_CROSS_NODE_CHANNEL) {
        addReplyError(c, "-CROSSNODE Channels in request don't hash to the same node");
    } else if (error_code == CLUSTER_REDIR_UNSTABLE) {
        /* The request spawns multiple keys in the same slot,
         * but the slot is not "stable" currently as there is
         * a migration or import in progress. */
        addReplyError(c,"-TRYAGAIN Multiple keys request during rehashing of slot");
    } else if (error_code == CLUSTER_REDIR_DOWN_STATE) {
        addReplyError(c,"-CLUSTERDOWN The cluster is down");
    } else if (error_code == CLUSTER_REDIR_DOWN_RO_STATE) {
        addReplyError(c,"-CLUSTERDOWN The cluster is down and only accepts read commands");
    } else if (error_code == CLUSTER_REDIR_DOWN_UNBOUND) {
        addReplyError(c,"-CLUSTERDOWN Hash slot not served");
    } else if (error_code == CLUSTER_REDIR_MOVED ||
               error_code == CLUSTER_REDIR_ASK)
    {
        /* Redirect to IP:port. Include plaintext port if cluster is TLS but
         * client is non-TLS. */
        int use_pport = (server.tls_cluster &&
                         c->conn && connGetType(c->conn) != CONN_TYPE_TLS);
        int port = use_pport && n->pport ? n->pport : n->port;
        addReplyErrorSds(c,sdscatprintf(sdsempty(),
            "-%s %d %s:%d",
            (error_code == CLUSTER_REDIR_ASK) ? "ASK" : "MOVED",
            hashslot, n->ip, port));
    } else {
        serverPanic("getNodeByQuery() unknown error.");
    }
}

/* This function is called by the function processing clients incrementally
 * to detect timeouts, in order to handle the following case:
 *
 * 1) A client blocks with BLPOP or similar blocking operation.
 * 2) The master migrates the hash slot elsewhere or turns into a slave.
 * 3) The client may remain blocked forever (or up to the max timeout time)
 *    waiting for a key change that will never happen.
 *
 * If the client is found to be blocked into a hash slot this node no
 * longer handles, the client is sent a redirection error, and the function
 * returns 1. Otherwise 0 is returned and no operation is performed. */
int clusterRedirectBlockedClientIfNeeded(client *c) {
    if (c->flags & CLIENT_BLOCKED &&
        (c->btype == BLOCKED_LIST ||
         c->btype == BLOCKED_ZSET ||
         c->btype == BLOCKED_STREAM ||
         c->btype == BLOCKED_MODULE))
    {
        dictEntry *de;
        dictIterator *di;

        /* If the cluster is down, unblock the client with the right error.
         * If the cluster is configured to allow reads on cluster down, we
         * still want to emit this error since a write will be required
         * to unblock them which may never come.  */
        if (server.cluster->state == CLUSTER_FAIL) {
            clusterRedirectClient(c,NULL,0,CLUSTER_REDIR_DOWN_STATE);
            return 1;
        }

        /* If the client is blocked on module, but ont on a specific key,
         * don't unblock it (except for the CLSUTER_FAIL case above). */
        if (c->btype == BLOCKED_MODULE && !moduleClientIsBlockedOnKeys(c))
            return 0;

        /* All keys must belong to the same slot, so check first key only. */
        di = dictGetIterator(c->bpop.keys);
        if ((de = dictNext(di)) != NULL) {
            robj *key = dictGetKey(de);
            int slot = keyHashSlot((char*)key->ptr, sdslen(key->ptr));
            clusterNode *node = server.cluster->slots[slot];

            /* if the client is read-only and attempting to access key that our
             * replica can handle, allow it. */
            if ((c->flags & CLIENT_READONLY) &&
                !(c->lastcmd->flags & CMD_WRITE) &&
                nodeIsSlave(myself) && myself->slaveof == node)
            {
                node = myself;
            }

            /* We send an error and unblock the client if:
             * 1) The slot is unassigned, emitting a cluster down error.
             * 2) The slot is not handled by this node, nor being imported. */
            if (node != myself &&
                server.cluster->importing_slots_from[slot] == NULL)
            {
                if (node == NULL) {
                    clusterRedirectClient(c,NULL,0,
                        CLUSTER_REDIR_DOWN_UNBOUND);
                } else {
                    clusterRedirectClient(c,node,slot,
                        CLUSTER_REDIR_MOVED);
                }
                dictReleaseIterator(di);
                return 1;
            }
        }
        dictReleaseIterator(di);
    }
    return 0;
}

/* Slot to Key API. This is used by Redis Cluster in order to obtain in
 * a fast way a key that belongs to a specified hash slot. This is useful
 * while rehashing the cluster and in other conditions when we need to
 * understand if we have keys for a given hash slot. */

void slotToKeyAddEntry(dictEntry *entry) {
    sds key = entry->key;
    unsigned int hashslot = keyHashSlot(key, sdslen(key));
    server.cluster->slots_to_keys[hashslot].count++;

    /* Insert entry before the first element in the list. */
    dictEntry *first = server.cluster->slots_to_keys[hashslot].head;
    dictEntryNextInSlot(entry) = first;
    if (first != NULL) {
        serverAssert(dictEntryPrevInSlot(first) == NULL);
        dictEntryPrevInSlot(first) = entry;
    }
    serverAssert(dictEntryPrevInSlot(entry) == NULL);
    server.cluster->slots_to_keys[hashslot].head = entry;
}

void slotToKeyDelEntry(dictEntry *entry) {
    sds key = entry->key;
    unsigned int hashslot = keyHashSlot(key, sdslen(key));
    server.cluster->slots_to_keys[hashslot].count--;

    /* Connect previous and next entries to each other. */
    dictEntry *next = dictEntryNextInSlot(entry);
    dictEntry *prev = dictEntryPrevInSlot(entry);
    if (next != NULL) {
        dictEntryPrevInSlot(next) = prev;
    }
    if (prev != NULL) {
        dictEntryNextInSlot(prev) = next;
    } else {
        /* The removed entry was the first in the list. */
        serverAssert(server.cluster->slots_to_keys[hashslot].head == entry);
        server.cluster->slots_to_keys[hashslot].head = next;
    }
}

/* Updates neighbour entries when an entry has been replaced (e.g. reallocated
 * during active defrag). */
void slotToKeyReplaceEntry(dictEntry *entry) {
    dictEntry *next = dictEntryNextInSlot(entry);
    dictEntry *prev = dictEntryPrevInSlot(entry);
    if (next != NULL) {
        dictEntryPrevInSlot(next) = entry;
    }
    if (prev != NULL) {
        dictEntryNextInSlot(prev) = entry;
    } else {
        /* The replaced entry was the first in the list. */
        sds key = entry->key;
        unsigned int hashslot = keyHashSlot(key, sdslen(key));
        server.cluster->slots_to_keys[hashslot].head = entry;
    }
}

/* Copies the slots-keys map to the specified backup structure. */
void slotToKeyCopyToBackup(clusterSlotsToKeysData *backup) {
    memcpy(backup, server.cluster->slots_to_keys,
           sizeof(server.cluster->slots_to_keys));
}

/* Overwrites the slots-keys map by copying the provided backup structure. */
void slotToKeyRestoreBackup(clusterSlotsToKeysData *backup) {
    memcpy(server.cluster->slots_to_keys, backup,
           sizeof(server.cluster->slots_to_keys));
}

/* Empty the slots-keys map of Redis Cluster. */
void slotToKeyFlush(void) {
    memset(&server.cluster->slots_to_keys, 0,
           sizeof(server.cluster->slots_to_keys));
}

/* Remove all the keys in the specified hash slot.
 * The number of removed items is returned. */
unsigned int delKeysInSlot(unsigned int hashslot) {
    unsigned int j = 0;
    dictEntry *de = server.cluster->slots_to_keys[hashslot].head;
    while (de != NULL) {
        sds sdskey = dictGetKey(de);
        de = dictEntryNextInSlot(de);
        robj *key = createStringObject(sdskey, sdslen(sdskey));
        dbDelete(&server.db[0], key);
        decrRefCount(key);
        j++;
    }
    return j;
}

unsigned int countKeysInSlot(unsigned int hashslot) {
    return server.cluster->slots_to_keys[hashslot].count;
}<|MERGE_RESOLUTION|>--- conflicted
+++ resolved
@@ -78,11 +78,11 @@
 int clusterBumpConfigEpochWithoutConsensus(void);
 void moduleCallClusterReceivers(const char *sender_id, uint64_t module_id, uint8_t type, const unsigned char *payload, uint32_t len);
 const char *clusterGetMessageTypeString(int type);
-<<<<<<< HEAD
 void removeChannelsInSlot(unsigned int slot);
-=======
 unsigned int countKeysInSlot(unsigned int hashslot);
+unsigned int countChannelsInSlot(unsigned int hashslot);
 unsigned int delKeysInSlot(unsigned int hashslot);
+void getChannelsInSlot(unsigned int hashslot, robj **channels);
 
 /* Links to the next and previous entries for keys in the same slot are stored
  * in the dict entry metadata. See Slot to Key API below. */
@@ -90,7 +90,6 @@
     (((clusterDictEntryMetadata *)dictMetadata(de))->next)
 #define dictEntryPrevInSlot(de) \
     (((clusterDictEntryMetadata *)dictMetadata(de))->prev)
->>>>>>> f27083a4
 
 #define RCVBUF_INIT_LEN 1024
 #define RCVBUF_MAX_PREALLOC (1<<20) /* 1MB */
