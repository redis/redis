<<<<<<< HEAD
/* Redis Cluster implementation.
 *
=======
/*
>>>>>>> 02a87885
 * Copyright (c) 2009-2012, Salvatore Sanfilippo <antirez at gmail dot com>
 * All rights reserved.
 *
 * Redistribution and use in source and binary forms, with or without
 * modification, are permitted provided that the following conditions are met:
 *
 *   * Redistributions of source code must retain the above copyright notice,
 *     this list of conditions and the following disclaimer.
 *   * Redistributions in binary form must reproduce the above copyright
 *     notice, this list of conditions and the following disclaimer in the
 *     documentation and/or other materials provided with the distribution.
 *   * Neither the name of Redis nor the names of its contributors may be used
 *     to endorse or promote products derived from this software without
 *     specific prior written permission.
 *
 * THIS SOFTWARE IS PROVIDED BY THE COPYRIGHT HOLDERS AND CONTRIBUTORS "AS IS"
 * AND ANY EXPRESS OR IMPLIED WARRANTIES, INCLUDING, BUT NOT LIMITED TO, THE
 * IMPLIED WARRANTIES OF MERCHANTABILITY AND FITNESS FOR A PARTICULAR PURPOSE
 * ARE DISCLAIMED. IN NO EVENT SHALL THE COPYRIGHT OWNER OR CONTRIBUTORS BE
 * LIABLE FOR ANY DIRECT, INDIRECT, INCIDENTAL, SPECIAL, EXEMPLARY, OR
 * CONSEQUENTIAL DAMAGES (INCLUDING, BUT NOT LIMITED TO, PROCUREMENT OF
 * SUBSTITUTE GOODS OR SERVICES; LOSS OF USE, DATA, OR PROFITS; OR BUSINESS
 * INTERRUPTION) HOWEVER CAUSED AND ON ANY THEORY OF LIABILITY, WHETHER IN
 * CONTRACT, STRICT LIABILITY, OR TORT (INCLUDING NEGLIGENCE OR OTHERWISE)
 * ARISING IN ANY WAY OUT OF THE USE OF THIS SOFTWARE, EVEN IF ADVISED OF THE
 * POSSIBILITY OF SUCH DAMAGE.
 */
<<<<<<< HEAD

#include "server.h"
#include "cluster.h"
#include "endianconv.h"
#include "connection.h"

#include <sys/types.h>
#include <sys/socket.h>
#include <arpa/inet.h>
#include <fcntl.h>
#include <unistd.h>
#include <sys/stat.h>
#include <sys/file.h>
#include <math.h>
#include <ctype.h>

/* A global reference to myself is handy to make code more clear.
 * Myself always points to server.cluster->myself, that is, the clusterNode
 * that represents this node. */
clusterNode *myself = NULL;

clusterNode *createClusterNode(char *nodename, int flags);
void clusterAddNode(clusterNode *node);
void clusterAcceptHandler(aeEventLoop *el, int fd, void *privdata, int mask);
void clusterReadHandler(connection *conn);
void clusterSendPing(clusterLink *link, int type);
void clusterSendFail(char *nodename);
void clusterSendFailoverAuthIfNeeded(clusterNode *node, clusterMsg *request);
void clusterUpdateState(void);
int clusterNodeGetSlotBit(clusterNode *n, int slot);
list *clusterGetNodesInMyShard(clusterNode *node);
int clusterNodeAddSlave(clusterNode *master, clusterNode *slave);
int clusterAddSlot(clusterNode *n, int slot);
int clusterDelSlot(int slot);
int clusterDelNodeSlots(clusterNode *node);
int clusterNodeSetSlotBit(clusterNode *n, int slot);
void clusterSetMaster(clusterNode *n, int closeSlots);
void clusterHandleSlaveFailover(void);
void clusterHandleSlaveMigration(int max_slaves);
int bitmapTestBit(unsigned char *bitmap, int pos);
void clusterDoBeforeSleep(int flags);
void clusterSendUpdate(clusterLink *link, clusterNode *node);
void resetManualFailover(void);
void clusterCloseAllSlots(void);
void clusterSetNodeAsMaster(clusterNode *n);
void clusterDelNode(clusterNode *delnode);
sds representClusterNodeFlags(sds ci, uint16_t flags);
sds representSlotInfo(sds ci, uint16_t *slot_info_pairs, int slot_info_pairs_count);
void clusterFreeNodesSlotsInfo(clusterNode *n);
uint64_t clusterGetMaxEpoch(void);
int clusterBumpConfigEpochWithoutConsensus(void);
void moduleCallClusterReceivers(const char *sender_id, uint64_t module_id, uint8_t type, const unsigned char *payload, uint32_t len);
const char *clusterGetMessageTypeString(int type);
void removeChannelsInSlot(unsigned int slot);
unsigned int countKeysInSlot(unsigned int hashslot);
unsigned int countChannelsInSlot(unsigned int hashslot);
unsigned int delKeysInSlot(unsigned int hashslot);
void clusterAddNodeToShard(const char *shard_id, clusterNode *node);
list *clusterLookupNodeListByShardId(const char *shard_id);
void clusterRemoveNodeFromShard(clusterNode *node);
int auxShardIdSetter(clusterNode *n, void *value, int length);
sds auxShardIdGetter(clusterNode *n, sds s);
int auxShardIdPresent(clusterNode *n);
int auxHumanNodenameSetter(clusterNode *n, void *value, int length);
sds auxHumanNodenameGetter(clusterNode *n, sds s);
int auxHumanNodenamePresent(clusterNode *n);
int auxTcpPortSetter(clusterNode *n, void *value, int length);
sds auxTcpPortGetter(clusterNode *n, sds s);
int auxTcpPortPresent(clusterNode *n);
int auxTlsPortSetter(clusterNode *n, void *value, int length);
sds auxTlsPortGetter(clusterNode *n, sds s);
int auxTlsPortPresent(clusterNode *n);
static void clusterBuildMessageHdr(clusterMsg *hdr, int type, size_t msglen);

int getNodeDefaultClientPort(clusterNode *n) {
    return server.tls_cluster ? n->tls_port : n->tcp_port;
}

static inline int getNodeDefaultReplicationPort(clusterNode *n) {
    return server.tls_replication ? n->tls_port : n->tcp_port;
}

static inline int getNodeClientPort(clusterNode *n, int use_tls) {
    return use_tls ? n->tls_port : n->tcp_port;
}

static inline int defaultClientPort(void) {
    return server.tls_cluster ? server.tls_port : server.port;
}

/* Links to the next and previous entries for keys in the same slot are stored
 * in the dict entry metadata. See Slot to Key API below. */
#define dictEntryNextInSlot(de) \
    (((clusterDictEntryMetadata *)dictEntryMetadata(de))->next)
#define dictEntryPrevInSlot(de) \
    (((clusterDictEntryMetadata *)dictEntryMetadata(de))->prev)

#define RCVBUF_INIT_LEN 1024
#define RCVBUF_MAX_PREALLOC (1<<20) /* 1MB */

/* Cluster nodes hash table, mapping nodes addresses 1.2.3.4:6379 to
 * clusterNode structures. */
dictType clusterNodesDictType = {
        dictSdsHash,                /* hash function */
        NULL,                       /* key dup */
        NULL,                       /* val dup */
        dictSdsKeyCompare,          /* key compare */
        dictSdsDestructor,          /* key destructor */
        NULL,                       /* val destructor */
        NULL                        /* allow to expand */
};

/* Cluster re-addition blacklist. This maps node IDs to the time
 * we can re-add this node. The goal is to avoid reading a removed
 * node for some time. */
dictType clusterNodesBlackListDictType = {
        dictSdsCaseHash,            /* hash function */
        NULL,                       /* key dup */
        NULL,                       /* val dup */
        dictSdsKeyCaseCompare,      /* key compare */
        dictSdsDestructor,          /* key destructor */
        NULL,                       /* val destructor */
        NULL                        /* allow to expand */
};

static ConnectionType *connTypeOfCluster(void) {
    if (server.tls_cluster) {
        return connectionTypeTls();
    }

    return connectionTypeTcp();
}
/* Cluster shards hash table, mapping shard id to list of nodes */
dictType clusterSdsToListType = {
        dictSdsHash,                /* hash function */
        NULL,                       /* key dup */
        NULL,                       /* val dup */
        dictSdsKeyCompare,          /* key compare */
        dictSdsDestructor,          /* key destructor */
        dictListDestructor,         /* val destructor */
        NULL                        /* allow to expand */
};

/* Aux fields are introduced in Redis 7.2 to support the persistence
 * of various important node properties, such as shard id, in nodes.conf.
 * Aux fields take an explicit format of name=value pairs and have no
 * intrinsic order among them. Aux fields are always grouped together
 * at the end of the second column of each row after the node's IP
 * address/port/cluster_port and the optional hostname. Aux fields
 * are separated by ','. */

/* Aux field setter function prototype
 * return C_OK when the update is successful; C_ERR otherwise */
typedef int (aux_value_setter) (clusterNode* n, void *value, int length);
/* Aux field getter function prototype
 * return an sds that is a concatenation of the input sds string and
 * the aux value */
typedef sds (aux_value_getter) (clusterNode* n, sds s);

typedef int (aux_value_present) (clusterNode* n);

typedef struct {
    char *field;
    aux_value_setter *setter;
    aux_value_getter *getter;
    aux_value_present *isPresent;
} auxFieldHandler;

/* Assign index to each aux field */
typedef enum {
    af_shard_id,
    af_human_nodename,
    af_tcp_port,
    af_tls_port,
    af_count,
} auxFieldIndex;

/* Note that
 * 1. the order of the elements below must match that of their
 *    indices as defined in auxFieldIndex
 * 2. aux name can contain characters that pass the isValidAuxChar check only */
auxFieldHandler auxFieldHandlers[] = {
    {"shard-id", auxShardIdSetter, auxShardIdGetter, auxShardIdPresent},
    {"nodename", auxHumanNodenameSetter, auxHumanNodenameGetter, auxHumanNodenamePresent},
    {"tcp-port", auxTcpPortSetter, auxTcpPortGetter, auxTcpPortPresent},
    {"tls-port", auxTlsPortSetter, auxTlsPortGetter, auxTlsPortPresent},
};

int isValidAuxChar(int c) {
    return isalnum(c) || (strchr("!#$%&()*+:;<>?@[]^{|}~", c) == NULL);
}

int isValidAuxString(char *s, unsigned int length) {
    for (unsigned i = 0; i < length; i++) {
        if (!isValidAuxChar(s[i])) return 0;
    }
    return 1;
}

int auxShardIdSetter(clusterNode *n, void *value, int length) {
    if (verifyClusterNodeId(value, length) == C_ERR) {
        return C_ERR;
    }
    memcpy(n->shard_id, value, CLUSTER_NAMELEN);
    /* if n already has replicas, make sure they all agree
     * on the shard id */
    for (int i = 0; i < n->numslaves; i++) {
        if (memcmp(n->slaves[i]->shard_id, n->shard_id, CLUSTER_NAMELEN) != 0) {
            return C_ERR;
        }
    }
    clusterAddNodeToShard(value, n);
    return C_OK;
}

sds auxShardIdGetter(clusterNode *n, sds s) {
    return sdscatprintf(s, "%.40s", n->shard_id);
}

int auxShardIdPresent(clusterNode *n) {
    return strlen(n->shard_id);
}

int auxHumanNodenameSetter(clusterNode *n, void *value, int length) {
    if (n && !strncmp(value, n->human_nodename, length)) {
        return C_OK;
    } else if (!n && (length == 0)) {
        return C_OK;
    }
    if (n) {
        n->human_nodename = sdscpylen(n->human_nodename, value, length);
    } else if (sdslen(n->human_nodename) != 0) {
        sdsclear(n->human_nodename);
    } else {
        return C_ERR;
    }
    return C_OK;
}

sds auxHumanNodenameGetter(clusterNode *n, sds s) {
    return sdscatprintf(s, "%s", n->human_nodename);
}

int auxHumanNodenamePresent(clusterNode *n) {
    return sdslen(n->human_nodename);
}

int auxTcpPortSetter(clusterNode *n, void *value, int length) {
    if (length > 5 || length < 1) {
        return C_ERR;
    }
    char buf[length + 1];
    memcpy(buf, (char*)value, length);
    buf[length] = '\0';
    n->tcp_port = atoi(buf);
    return (n->tcp_port < 0 || n->tcp_port >= 65536) ? C_ERR : C_OK;
}

sds auxTcpPortGetter(clusterNode *n, sds s) {
    return sdscatprintf(s, "%d", n->tcp_port);
}

int auxTcpPortPresent(clusterNode *n) {
    return n->tcp_port >= 0 && n->tcp_port < 65536;
}

int auxTlsPortSetter(clusterNode *n, void *value, int length) {
    if (length > 5 || length < 1) {
        return C_ERR;
    }
    char buf[length + 1];
    memcpy(buf, (char*)value, length);
    buf[length] = '\0';
    n->tls_port = atoi(buf);
    return (n->tls_port < 0 || n->tls_port >= 65536) ? C_ERR : C_OK;
}

sds auxTlsPortGetter(clusterNode *n, sds s) {
    return sdscatprintf(s, "%d", n->tls_port);
}

int auxTlsPortPresent(clusterNode *n) {
    return n->tls_port >= 0 && n->tls_port < 65536;
}

/* clusterLink send queue blocks */
typedef struct {
    size_t totlen; /* Total length of this block including the message */
    int refcount;  /* Number of cluster link send msg queues containing the message */
    clusterMsg msg;
} clusterMsgSendBlock;

/* -----------------------------------------------------------------------------
 * Initialization
 * -------------------------------------------------------------------------- */

/* Load the cluster config from 'filename'.
 *
 * If the file does not exist or is zero-length (this may happen because
 * when we lock the nodes.conf file, we create a zero-length one for the
 * sake of locking if it does not already exist), C_ERR is returned.
 * If the configuration was loaded from the file, C_OK is returned. */
int clusterLoadConfig(char *filename) {
    FILE *fp = fopen(filename,"r");
    struct stat sb;
    char *line;
    int maxline, j;

    if (fp == NULL) {
        if (errno == ENOENT) {
            return C_ERR;
        } else {
            serverLog(LL_WARNING,
                "Loading the cluster node config from %s: %s",
                filename, strerror(errno));
            exit(1);
        }
    }

    if (redis_fstat(fileno(fp),&sb) == -1) {
        serverLog(LL_WARNING,
            "Unable to obtain the cluster node config file stat %s: %s",
            filename, strerror(errno));
        exit(1);
    }
    /* Check if the file is zero-length: if so return C_ERR to signal
     * we have to write the config. */
    if (sb.st_size == 0) {
        fclose(fp);
        return C_ERR;
    }

    /* Parse the file. Note that single lines of the cluster config file can
     * be really long as they include all the hash slots of the node.
     * This means in the worst possible case, half of the Redis slots will be
     * present in a single line, possibly in importing or migrating state, so
     * together with the node ID of the sender/receiver.
     *
     * To simplify we allocate 1024+CLUSTER_SLOTS*128 bytes per line. */
    maxline = 1024+CLUSTER_SLOTS*128;
    line = zmalloc(maxline);
    while(fgets(line,maxline,fp) != NULL) {
        int argc, aux_argc;
        sds *argv, *aux_argv;
        clusterNode *n, *master;
        char *p, *s;

        /* Skip blank lines, they can be created either by users manually
         * editing nodes.conf or by the config writing process if stopped
         * before the truncate() call. */
        if (line[0] == '\n' || line[0] == '\0') continue;

        /* Split the line into arguments for processing. */
        argv = sdssplitargs(line,&argc);
        if (argv == NULL) goto fmterr;

        /* Handle the special "vars" line. Don't pretend it is the last
         * line even if it actually is when generated by Redis. */
        if (strcasecmp(argv[0],"vars") == 0) {
            if (!(argc % 2)) goto fmterr;
            for (j = 1; j < argc; j += 2) {
                if (strcasecmp(argv[j],"currentEpoch") == 0) {
                    server.cluster->currentEpoch =
                            strtoull(argv[j+1],NULL,10);
                } else if (strcasecmp(argv[j],"lastVoteEpoch") == 0) {
                    server.cluster->lastVoteEpoch =
                            strtoull(argv[j+1],NULL,10);
                } else {
                    serverLog(LL_NOTICE,
                        "Skipping unknown cluster config variable '%s'",
                        argv[j]);
                }
            }
            sdsfreesplitres(argv,argc);
            continue;
        }

        /* Regular config lines have at least eight fields */
        if (argc < 8) {
            sdsfreesplitres(argv,argc);
            goto fmterr;
        }

        /* Create this node if it does not exist */
        if (verifyClusterNodeId(argv[0], sdslen(argv[0])) == C_ERR) {
            sdsfreesplitres(argv, argc);
            goto fmterr;
        }
        n = clusterLookupNode(argv[0], sdslen(argv[0]));
        if (!n) {
            n = createClusterNode(argv[0],0);
            clusterAddNode(n);
        }
        /* Format for the node address and auxiliary argument information:
         * ip:port[@cport][,hostname][,aux=val]*] */

        aux_argv = sdssplitlen(argv[1], sdslen(argv[1]), ",", 1, &aux_argc);
        if (aux_argv == NULL) {
            sdsfreesplitres(argv,argc);
            goto fmterr;
        }

        /* Hostname is an optional argument that defines the endpoint
         * that can be reported to clients instead of IP. */
        if (aux_argc > 1 && sdslen(aux_argv[1]) > 0) {
            n->hostname = sdscpy(n->hostname, aux_argv[1]);
        } else if (sdslen(n->hostname) != 0) {
            sdsclear(n->hostname);
        }

        /* All fields after hostname are auxiliary and they take on
         * the format of "aux=val" where both aux and val can contain
         * characters that pass the isValidAuxChar check only. The order
         * of the aux fields is insignificant. */
        int aux_tcp_port = 0;
        int aux_tls_port = 0;
        for (int i = 2; i < aux_argc; i++) {
            int field_argc;
            sds *field_argv;
            field_argv = sdssplitlen(aux_argv[i], sdslen(aux_argv[i]), "=", 1, &field_argc);
            if (field_argv == NULL || field_argc != 2) {
                /* Invalid aux field format */
                if (field_argv != NULL) sdsfreesplitres(field_argv, field_argc);
                sdsfreesplitres(argv,argc);
                goto fmterr;
            }

            /* Validate that both aux and value contain valid characters only */
            for (unsigned j = 0; j < 2; j++) {
                if (!isValidAuxString(field_argv[j],sdslen(field_argv[j]))){
                    /* Invalid aux field format */
                    sdsfreesplitres(field_argv, field_argc);
                    sdsfreesplitres(argv,argc);
                    goto fmterr;
                }
            }

            /* Note that we don't expect lots of aux fields in the foreseeable
             * future so a linear search is completely fine. */
            int field_found = 0;
            for (unsigned j = 0; j < numElements(auxFieldHandlers); j++) {
                if (sdslen(field_argv[0]) != strlen(auxFieldHandlers[j].field) ||
                    memcmp(field_argv[0], auxFieldHandlers[j].field, sdslen(field_argv[0])) != 0) {
                    continue;
                }
                field_found = 1;
                aux_tcp_port |= j == af_tcp_port;
                aux_tls_port |= j == af_tls_port;
                if (auxFieldHandlers[j].setter(n, field_argv[1], sdslen(field_argv[1])) != C_OK) {
                    /* Invalid aux field format */
                    sdsfreesplitres(field_argv, field_argc);
                    sdsfreesplitres(argv,argc);
                    goto fmterr;
                }
            }

            if (field_found == 0) {
                /* Invalid aux field format */
                sdsfreesplitres(field_argv, field_argc);
                sdsfreesplitres(argv,argc);
                goto fmterr;
            }

            sdsfreesplitres(field_argv, field_argc);
        }
        /* Address and port */
        if ((p = strrchr(aux_argv[0],':')) == NULL) {
            sdsfreesplitres(aux_argv, aux_argc);
            sdsfreesplitres(argv,argc);
            goto fmterr;
        }
        *p = '\0';
        memcpy(n->ip,aux_argv[0],strlen(aux_argv[0])+1);
        char *port = p+1;
        char *busp = strchr(port,'@');
        if (busp) {
            *busp = '\0';
            busp++;
        }
        /* If neither TCP or TLS port is found in aux field, it is considered
         * an old version of nodes.conf file.*/
        if (!aux_tcp_port && !aux_tls_port) {
            if (server.tls_cluster) {
                n->tls_port = atoi(port);
            } else {
                n->tcp_port = atoi(port);
            }
        } else if (!aux_tcp_port) {
            n->tcp_port = atoi(port);
        } else if (!aux_tls_port) {
            n->tls_port = atoi(port);
        }
        /* In older versions of nodes.conf the "@busport" part is missing.
         * In this case we set it to the default offset of 10000 from the
         * base port. */
        n->cport = busp ? atoi(busp) : (getNodeDefaultClientPort(n) + CLUSTER_PORT_INCR);

        /* The plaintext port for client in a TLS cluster (n->pport) is not
         * stored in nodes.conf. It is received later over the bus protocol. */

        sdsfreesplitres(aux_argv, aux_argc);

        /* Parse flags */
        p = s = argv[2];
        while(p) {
            p = strchr(s,',');
            if (p) *p = '\0';
            if (!strcasecmp(s,"myself")) {
                serverAssert(server.cluster->myself == NULL);
                myself = server.cluster->myself = n;
                n->flags |= CLUSTER_NODE_MYSELF;
            } else if (!strcasecmp(s,"master")) {
                n->flags |= CLUSTER_NODE_MASTER;
            } else if (!strcasecmp(s,"slave")) {
                n->flags |= CLUSTER_NODE_SLAVE;
            } else if (!strcasecmp(s,"fail?")) {
                n->flags |= CLUSTER_NODE_PFAIL;
            } else if (!strcasecmp(s,"fail")) {
                n->flags |= CLUSTER_NODE_FAIL;
                n->fail_time = mstime();
            } else if (!strcasecmp(s,"handshake")) {
                n->flags |= CLUSTER_NODE_HANDSHAKE;
            } else if (!strcasecmp(s,"noaddr")) {
                n->flags |= CLUSTER_NODE_NOADDR;
            } else if (!strcasecmp(s,"nofailover")) {
                n->flags |= CLUSTER_NODE_NOFAILOVER;
            } else if (!strcasecmp(s,"noflags")) {
                /* nothing to do */
            } else {
                serverPanic("Unknown flag in redis cluster config file");
            }
            if (p) s = p+1;
        }

        /* Get master if any. Set the master and populate master's
         * slave list. */
        if (argv[3][0] != '-') {
            if (verifyClusterNodeId(argv[3], sdslen(argv[3])) == C_ERR) {
                sdsfreesplitres(argv, argc);
                goto fmterr;
            }
            master = clusterLookupNode(argv[3], sdslen(argv[3]));
            if (!master) {
                master = createClusterNode(argv[3],0);
                clusterAddNode(master);
            }
            /* shard_id can be absent if we are loading a nodes.conf generated
             * by an older version of Redis; we should follow the primary's
             * shard_id in this case */
            if (auxFieldHandlers[af_shard_id].isPresent(n) == 0) {
                memcpy(n->shard_id, master->shard_id, CLUSTER_NAMELEN);
                clusterAddNodeToShard(master->shard_id, n);
            } else if (clusterGetNodesInMyShard(master) != NULL &&
                       memcmp(master->shard_id, n->shard_id, CLUSTER_NAMELEN) != 0)
            {
                /* If the primary has been added to a shard, make sure this
                 * node has the same persisted shard id as the primary. */
                goto fmterr;
            }
            n->slaveof = master;
            clusterNodeAddSlave(master,n);
        } else if (auxFieldHandlers[af_shard_id].isPresent(n) == 0) {
            /* n is a primary but it does not have a persisted shard_id.
             * This happens if we are loading a nodes.conf generated by
             * an older version of Redis. We should manually update the
             * shard membership in this case */
            clusterAddNodeToShard(n->shard_id, n);
        }

        /* Set ping sent / pong received timestamps */
        if (atoi(argv[4])) n->ping_sent = mstime();
        if (atoi(argv[5])) n->pong_received = mstime();

        /* Set configEpoch for this node.
         * If the node is a replica, set its config epoch to 0.
         * If it's a primary, load the config epoch from the configuration file. */
        n->configEpoch = (nodeIsSlave(n) && n->slaveof) ? 0 : strtoull(argv[6],NULL,10);

        /* Populate hash slots served by this instance. */
        for (j = 8; j < argc; j++) {
            int start, stop;

            if (argv[j][0] == '[') {
                /* Here we handle migrating / importing slots */
                int slot;
                char direction;
                clusterNode *cn;

                p = strchr(argv[j],'-');
                serverAssert(p != NULL);
                *p = '\0';
                direction = p[1]; /* Either '>' or '<' */
                slot = atoi(argv[j]+1);
                if (slot < 0 || slot >= CLUSTER_SLOTS) {
                    sdsfreesplitres(argv,argc);
                    goto fmterr;
                }
                p += 3;

                char *pr = strchr(p, ']');
                size_t node_len = pr - p;
                if (pr == NULL || verifyClusterNodeId(p, node_len) == C_ERR) {
                    sdsfreesplitres(argv, argc);
                    goto fmterr;
                }
                cn = clusterLookupNode(p, CLUSTER_NAMELEN);
                if (!cn) {
                    cn = createClusterNode(p,0);
                    clusterAddNode(cn);
                }
                if (direction == '>') {
                    server.cluster->migrating_slots_to[slot] = cn;
                } else {
                    server.cluster->importing_slots_from[slot] = cn;
                }
                continue;
            } else if ((p = strchr(argv[j],'-')) != NULL) {
                *p = '\0';
                start = atoi(argv[j]);
                stop = atoi(p+1);
            } else {
                start = stop = atoi(argv[j]);
            }
            if (start < 0 || start >= CLUSTER_SLOTS ||
                stop < 0 || stop >= CLUSTER_SLOTS)
            {
                sdsfreesplitres(argv,argc);
                goto fmterr;
            }
            while(start <= stop) clusterAddSlot(n, start++);
        }

        sdsfreesplitres(argv,argc);
    }
    /* Config sanity check */
    if (server.cluster->myself == NULL) goto fmterr;

    zfree(line);
    fclose(fp);

    serverLog(LL_NOTICE,"Node configuration loaded, I'm %.40s", myself->name);

    /* Something that should never happen: currentEpoch smaller than
     * the max epoch found in the nodes configuration. However we handle this
     * as some form of protection against manual editing of critical files. */
    if (clusterGetMaxEpoch() > server.cluster->currentEpoch) {
        server.cluster->currentEpoch = clusterGetMaxEpoch();
    }
    return C_OK;

fmterr:
    serverLog(LL_WARNING,
        "Unrecoverable error: corrupted cluster config file \"%s\".", line);
    zfree(line);
    if (fp) fclose(fp);
    exit(1);
}

/* Cluster node configuration is exactly the same as CLUSTER NODES output.
 *
 * This function writes the node config and returns 0, on error -1
 * is returned.
 *
 * Note: we need to write the file in an atomic way from the point of view
 * of the POSIX filesystem semantics, so that if the server is stopped
 * or crashes during the write, we'll end with either the old file or the
 * new one. Since we have the full payload to write available we can use
 * a single write to write the whole file. If the pre-existing file was
 * bigger we pad our payload with newlines that are anyway ignored and truncate
 * the file afterward. */
int clusterSaveConfig(int do_fsync) {
    sds ci,tmpfilename;
    size_t content_size,offset = 0;
    ssize_t written_bytes;
    int fd = -1;
    int retval = C_ERR;

    server.cluster->todo_before_sleep &= ~CLUSTER_TODO_SAVE_CONFIG;

    /* Get the nodes description and concatenate our "vars" directive to
     * save currentEpoch and lastVoteEpoch. */
    ci = clusterGenNodesDescription(NULL, CLUSTER_NODE_HANDSHAKE, 0);
    ci = sdscatprintf(ci,"vars currentEpoch %llu lastVoteEpoch %llu\n",
        (unsigned long long) server.cluster->currentEpoch,
        (unsigned long long) server.cluster->lastVoteEpoch);
    content_size = sdslen(ci);

    /* Create a temp file with the new content. */
    tmpfilename = sdscatfmt(sdsempty(),"%s.tmp-%i-%I",
        server.cluster_configfile,(int) getpid(),mstime());
    if ((fd = open(tmpfilename,O_WRONLY|O_CREAT,0644)) == -1) {
        serverLog(LL_WARNING,"Could not open temp cluster config file: %s",strerror(errno));
        goto cleanup;
    }

    while (offset < content_size) {
        written_bytes = write(fd,ci + offset,content_size - offset);
        if (written_bytes <= 0) {
            if (errno == EINTR) continue;
            serverLog(LL_WARNING,"Failed after writing (%zd) bytes to tmp cluster config file: %s",
                offset,strerror(errno));
            goto cleanup;
        }
        offset += written_bytes;
    }

    if (do_fsync) {
        server.cluster->todo_before_sleep &= ~CLUSTER_TODO_FSYNC_CONFIG;
        if (redis_fsync(fd) == -1) {
            serverLog(LL_WARNING,"Could not sync tmp cluster config file: %s",strerror(errno));
            goto cleanup;
        }
    }

    if (rename(tmpfilename, server.cluster_configfile) == -1) {
        serverLog(LL_WARNING,"Could not rename tmp cluster config file: %s",strerror(errno));
        goto cleanup;
    }

    if (do_fsync) {
        if (fsyncFileDir(server.cluster_configfile) == -1) {
            serverLog(LL_WARNING,"Could not sync cluster config file dir: %s",strerror(errno));
            goto cleanup;
        }
    }
    retval = C_OK; /* If we reached this point, everything is fine. */

cleanup:
    if (fd != -1) close(fd);
    if (retval) unlink(tmpfilename);
    sdsfree(tmpfilename);
    sdsfree(ci);
    return retval;
}

void clusterSaveConfigOrDie(int do_fsync) {
    if (clusterSaveConfig(do_fsync) == -1) {
        serverLog(LL_WARNING,"Fatal: can't update cluster config file.");
        exit(1);
    }
}

/* Lock the cluster config using flock(), and retain the file descriptor used to
 * acquire the lock so that the file will be locked as long as the process is up.
 *
 * This works because we always update nodes.conf with a new version
 * in-place, reopening the file, and writing to it in place (later adjusting
 * the length with ftruncate()).
 *
 * On success C_OK is returned, otherwise an error is logged and
 * the function returns C_ERR to signal a lock was not acquired. */
int clusterLockConfig(char *filename) {
/* flock() does not exist on Solaris
 * and a fcntl-based solution won't help, as we constantly re-open that file,
 * which will release _all_ locks anyway
 */
#if !defined(__sun)
    /* To lock it, we need to open the file in a way it is created if
     * it does not exist, otherwise there is a race condition with other
     * processes. */
    int fd = open(filename,O_WRONLY|O_CREAT|O_CLOEXEC,0644);
    if (fd == -1) {
        serverLog(LL_WARNING,
            "Can't open %s in order to acquire a lock: %s",
            filename, strerror(errno));
        return C_ERR;
    }

    if (flock(fd,LOCK_EX|LOCK_NB) == -1) {
        if (errno == EWOULDBLOCK) {
            serverLog(LL_WARNING,
                 "Sorry, the cluster configuration file %s is already used "
                 "by a different Redis Cluster node. Please make sure that "
                 "different nodes use different cluster configuration "
                 "files.", filename);
        } else {
            serverLog(LL_WARNING,
                "Impossible to lock %s: %s", filename, strerror(errno));
        }
        close(fd);
        return C_ERR;
    }
    /* Lock acquired: leak the 'fd' by not closing it until shutdown time, so that
     * we'll retain the lock to the file as long as the process exists.
     *
     * After fork, the child process will get the fd opened by the parent process,
     * we need save `fd` to `cluster_config_file_lock_fd`, so that in redisFork(),
     * it will be closed in the child process.
     * If it is not closed, when the main process is killed -9, but the child process
     * (redis-aof-rewrite) is still alive, the fd(lock) will still be held by the
     * child process, and the main process will fail to get lock, means fail to start. */
    server.cluster_config_file_lock_fd = fd;
#else
    UNUSED(filename);
#endif /* __sun */

    return C_OK;
}

/* Derives our ports to be announced in the cluster bus. */
void deriveAnnouncedPorts(int *announced_tcp_port, int *announced_tls_port,
                          int *announced_cport) {
    /* Config overriding announced ports. */
    *announced_tcp_port = server.cluster_announce_port ? 
                          server.cluster_announce_port : server.port;
    *announced_tls_port = server.cluster_announce_tls_port ? 
                          server.cluster_announce_tls_port : server.tls_port;
    /* Derive cluster bus port. */
    if (server.cluster_announce_bus_port) {
        *announced_cport = server.cluster_announce_bus_port;
    } else if (server.cluster_port) {
        *announced_cport = server.cluster_port;
    } else {
        *announced_cport = defaultClientPort() + CLUSTER_PORT_INCR;
    }
}

/* Some flags (currently just the NOFAILOVER flag) may need to be updated
 * in the "myself" node based on the current configuration of the node,
 * that may change at runtime via CONFIG SET. This function changes the
 * set of flags in myself->flags accordingly. */
void clusterUpdateMyselfFlags(void) {
    if (!myself) return;
    int oldflags = myself->flags;
    int nofailover = server.cluster_slave_no_failover ?
                     CLUSTER_NODE_NOFAILOVER : 0;
    myself->flags &= ~CLUSTER_NODE_NOFAILOVER;
    myself->flags |= nofailover;
    if (myself->flags != oldflags) {
        clusterDoBeforeSleep(CLUSTER_TODO_SAVE_CONFIG|
                             CLUSTER_TODO_UPDATE_STATE);
    }
}


/* We want to take myself->port/cport/pport in sync with the
* cluster-announce-port/cluster-announce-bus-port/cluster-announce-tls-port option.
* The option can be set at runtime via CONFIG SET. */
void clusterUpdateMyselfAnnouncedPorts(void) {
    if (!myself) return;
    deriveAnnouncedPorts(&myself->tcp_port,&myself->tls_port,&myself->cport);
}

/* We want to take myself->ip in sync with the cluster-announce-ip option.
* The option can be set at runtime via CONFIG SET. */
void clusterUpdateMyselfIp(void) {
    if (!myself) return;
    static char *prev_ip = NULL;
    char *curr_ip = server.cluster_announce_ip;
    int changed = 0;

    if (prev_ip == NULL && curr_ip != NULL) changed = 1;
    else if (prev_ip != NULL && curr_ip == NULL) changed = 1;
    else if (prev_ip && curr_ip && strcmp(prev_ip,curr_ip)) changed = 1;

    if (changed) {
        if (prev_ip) zfree(prev_ip);
        prev_ip = curr_ip;

        if (curr_ip) {
            /* We always take a copy of the previous IP address, by
            * duplicating the string. This way later we can check if
            * the address really changed. */
            prev_ip = zstrdup(prev_ip);
            redis_strlcpy(myself->ip,server.cluster_announce_ip,NET_IP_STR_LEN);
        } else {
            myself->ip[0] = '\0'; /* Force autodetection. */
        }
    }
}

/* Update the hostname for the specified node with the provided C string. */
static void updateAnnouncedHostname(clusterNode *node, char *new) {
    /* Previous and new hostname are the same, no need to update. */
    if (new && !strcmp(new, node->hostname)) {
        return;
    } else if (!new && (sdslen(node->hostname) == 0)) {
        return;
    }

    if (new) {
        node->hostname = sdscpy(node->hostname, new);
    } else if (sdslen(node->hostname) != 0) {
        sdsclear(node->hostname);
    }
    clusterDoBeforeSleep(CLUSTER_TODO_SAVE_CONFIG);
}

static void updateAnnouncedHumanNodename(clusterNode *node, char *new) {
    if (new && !strcmp(new, node->human_nodename)) {
        return;
    } else if (!new && (sdslen(node->human_nodename) == 0)) {
        return;
    }
    
    if (new) {
        node->human_nodename = sdscpy(node->human_nodename, new);
    } else if (sdslen(node->human_nodename) != 0) {
        sdsclear(node->human_nodename);
    }
    clusterDoBeforeSleep(CLUSTER_TODO_SAVE_CONFIG);
}


static void updateShardId(clusterNode *node, const char *shard_id) {
    if (memcmp(node->shard_id, shard_id, CLUSTER_NAMELEN) != 0) {
        clusterRemoveNodeFromShard(node);
        memcpy(node->shard_id, shard_id, CLUSTER_NAMELEN);
        clusterAddNodeToShard(shard_id, node);
        clusterDoBeforeSleep(CLUSTER_TODO_SAVE_CONFIG);
    }
    if (myself != node && myself->slaveof == node) {
        if (memcmp(myself->shard_id, shard_id, CLUSTER_NAMELEN) != 0) {
            /* shard-id can diverge right after a rolling upgrade
             * from pre-7.2 releases */
            clusterRemoveNodeFromShard(myself);
            memcpy(myself->shard_id, shard_id, CLUSTER_NAMELEN);
            clusterAddNodeToShard(shard_id, myself);
            clusterDoBeforeSleep(CLUSTER_TODO_SAVE_CONFIG|CLUSTER_TODO_FSYNC_CONFIG);
        }
    }
}

static int areInSameShard(clusterNode *node1, clusterNode *node2) {
    return memcmp(node1->shard_id, node2->shard_id, CLUSTER_NAMELEN) == 0;
}

static uint64_t nodeEpoch(clusterNode *n) {
    return n->slaveof ? n->slaveof->configEpoch : n->configEpoch;
}

/* Update my hostname based on server configuration values */
void clusterUpdateMyselfHostname(void) {
    if (!myself) return;
    updateAnnouncedHostname(myself, server.cluster_announce_hostname);
}

void clusterUpdateMyselfHumanNodename(void) {
    if (!myself) return;
    updateAnnouncedHumanNodename(myself, server.cluster_announce_human_nodename);
}

void clusterInit(void) {
    int saveconf = 0;

    server.cluster = zmalloc(sizeof(clusterState));
    server.cluster->myself = NULL;
    server.cluster->currentEpoch = 0;
    server.cluster->state = CLUSTER_FAIL;
    server.cluster->size = 1;
    server.cluster->todo_before_sleep = 0;
    server.cluster->nodes = dictCreate(&clusterNodesDictType);
    server.cluster->shards = dictCreate(&clusterSdsToListType);
    server.cluster->nodes_black_list =
        dictCreate(&clusterNodesBlackListDictType);
    server.cluster->failover_auth_time = 0;
    server.cluster->failover_auth_count = 0;
    server.cluster->failover_auth_rank = 0;
    server.cluster->failover_auth_epoch = 0;
    server.cluster->cant_failover_reason = CLUSTER_CANT_FAILOVER_NONE;
    server.cluster->lastVoteEpoch = 0;

    /* Initialize stats */
    for (int i = 0; i < CLUSTERMSG_TYPE_COUNT; i++) {
        server.cluster->stats_bus_messages_sent[i] = 0;
        server.cluster->stats_bus_messages_received[i] = 0;
    }
    server.cluster->stats_pfail_nodes = 0;
    server.cluster->stat_cluster_links_buffer_limit_exceeded = 0;

    memset(server.cluster->slots,0, sizeof(server.cluster->slots));
    clusterCloseAllSlots();

    /* Lock the cluster config file to make sure every node uses
     * its own nodes.conf. */
    server.cluster_config_file_lock_fd = -1;
    if (clusterLockConfig(server.cluster_configfile) == C_ERR)
        exit(1);

    /* Load or create a new nodes configuration. */
    if (clusterLoadConfig(server.cluster_configfile) == C_ERR) {
        /* No configuration found. We will just use the random name provided
         * by the createClusterNode() function. */
        myself = server.cluster->myself =
            createClusterNode(NULL,CLUSTER_NODE_MYSELF|CLUSTER_NODE_MASTER);
        serverLog(LL_NOTICE,"No cluster configuration found, I'm %.40s",
            myself->name);
        clusterAddNode(myself);
        clusterAddNodeToShard(myself->shard_id, myself);
        saveconf = 1;
    }
    if (saveconf) clusterSaveConfigOrDie(1);

    /* Port sanity check II
     * The other handshake port check is triggered too late to stop
     * us from trying to use a too-high cluster port number. */
    int port = defaultClientPort();
    if (!server.cluster_port && port > (65535-CLUSTER_PORT_INCR)) {
        serverLog(LL_WARNING, "Redis port number too high. "
                   "Cluster communication port is 10,000 port "
                   "numbers higher than your Redis port. "
                   "Your Redis port number must be 55535 or less.");
        exit(1);
    }
    if (!server.bindaddr_count) {
        serverLog(LL_WARNING, "No bind address is configured, but it is required for the Cluster bus.");
        exit(1);
    }

    /* Initialize data for the Slot to key API. */
    slotToKeyInit(server.db);

    /* The slots -> channels map is a radix tree. Initialize it here. */
    server.cluster->slots_to_channels = raxNew();

    /* Set myself->port/cport/pport to my listening ports, we'll just need to
     * discover the IP address via MEET messages. */
    deriveAnnouncedPorts(&myself->tcp_port, &myself->tls_port, &myself->cport);

    server.cluster->mf_end = 0;
    server.cluster->mf_slave = NULL;
    resetManualFailover();
    clusterUpdateMyselfFlags();
    clusterUpdateMyselfIp();
    clusterUpdateMyselfHostname();
    clusterUpdateMyselfHumanNodename();
}

void clusterInitListeners(void) {
    if (connectionIndexByType(connTypeOfCluster()->get_type(NULL)) < 0) {
        serverLog(LL_WARNING, "Missing connection type %s, but it is required for the Cluster bus.", connTypeOfCluster()->get_type(NULL));
        exit(1);
    }

    int port = defaultClientPort();
    connListener *listener = &server.clistener;
    listener->count = 0;
    listener->bindaddr = server.bindaddr;
    listener->bindaddr_count = server.bindaddr_count;
    listener->port = server.cluster_port ? server.cluster_port : port + CLUSTER_PORT_INCR;
    listener->ct = connTypeOfCluster();
    if (connListen(listener) == C_ERR ) {
        /* Note: the following log text is matched by the test suite. */
        serverLog(LL_WARNING, "Failed listening on port %u (cluster), aborting.", listener->port);
        exit(1);
    }
    
    if (createSocketAcceptHandler(&server.clistener, clusterAcceptHandler) != C_OK) {
        serverPanic("Unrecoverable error creating Redis Cluster socket accept handler.");
    }
}

/* Reset a node performing a soft or hard reset:
 *
 * 1) All other nodes are forgotten.
 * 2) All the assigned / open slots are released.
 * 3) If the node is a slave, it turns into a master.
 * 4) Only for hard reset: a new Node ID is generated.
 * 5) Only for hard reset: currentEpoch and configEpoch are set to 0.
 * 6) The new configuration is saved and the cluster state updated.
 * 7) If the node was a slave, the whole data set is flushed away. */
void clusterReset(int hard) {
    dictIterator *di;
    dictEntry *de;
    int j;

    /* Turn into master. */
    if (nodeIsSlave(myself)) {
        clusterSetNodeAsMaster(myself);
        replicationUnsetMaster();
        emptyData(-1,EMPTYDB_NO_FLAGS,NULL);
    }

    /* Close slots, reset manual failover state. */
    clusterCloseAllSlots();
    resetManualFailover();

    /* Unassign all the slots. */
    for (j = 0; j < CLUSTER_SLOTS; j++) clusterDelSlot(j);

    /* Recreate shards dict */
    dictEmpty(server.cluster->shards, NULL);

    /* Forget all the nodes, but myself. */
    di = dictGetSafeIterator(server.cluster->nodes);
    while((de = dictNext(di)) != NULL) {
        clusterNode *node = dictGetVal(de);

        if (node == myself) continue;
        clusterDelNode(node);
    }
    dictReleaseIterator(di);

    /* Hard reset only: set epochs to 0, change node ID. */
    if (hard) {
        sds oldname;

        server.cluster->currentEpoch = 0;
        server.cluster->lastVoteEpoch = 0;
        myself->configEpoch = 0;
        serverLog(LL_NOTICE, "configEpoch set to 0 via CLUSTER RESET HARD");

        /* To change the Node ID we need to remove the old name from the
         * nodes table, change the ID, and re-add back with new name. */
        oldname = sdsnewlen(myself->name, CLUSTER_NAMELEN);
        dictDelete(server.cluster->nodes,oldname);
        sdsfree(oldname);
        getRandomHexChars(myself->name, CLUSTER_NAMELEN);
        getRandomHexChars(myself->shard_id, CLUSTER_NAMELEN);
        clusterAddNode(myself);
        serverLog(LL_NOTICE,"Node hard reset, now I'm %.40s", myself->name);
    }

    /* Re-populate shards */
    clusterAddNodeToShard(myself->shard_id, myself);

    /* Make sure to persist the new config and update the state. */
    clusterDoBeforeSleep(CLUSTER_TODO_SAVE_CONFIG|
                         CLUSTER_TODO_UPDATE_STATE|
                         CLUSTER_TODO_FSYNC_CONFIG);
}

/* -----------------------------------------------------------------------------
 * CLUSTER communication link
 * -------------------------------------------------------------------------- */
static clusterMsgSendBlock *createClusterMsgSendBlock(int type, uint32_t msglen) {
    uint32_t blocklen = msglen + sizeof(clusterMsgSendBlock) - sizeof(clusterMsg);
    clusterMsgSendBlock *msgblock = zcalloc(blocklen);
    msgblock->refcount = 1;
    msgblock->totlen = blocklen;
    server.stat_cluster_links_memory += blocklen;
    clusterBuildMessageHdr(&msgblock->msg,type,msglen);
    return msgblock;
}

static void clusterMsgSendBlockDecrRefCount(void *node) {
    clusterMsgSendBlock *msgblock = (clusterMsgSendBlock*)node;
    msgblock->refcount--;
    serverAssert(msgblock->refcount >= 0);
    if (msgblock->refcount == 0) {
        server.stat_cluster_links_memory -= msgblock->totlen;
        zfree(msgblock);
    }
}

clusterLink *createClusterLink(clusterNode *node) {
    clusterLink *link = zmalloc(sizeof(*link));
    link->ctime = mstime();
    link->send_msg_queue = listCreate();
    listSetFreeMethod(link->send_msg_queue, clusterMsgSendBlockDecrRefCount);
    link->head_msg_send_offset = 0;
    link->send_msg_queue_mem = sizeof(list);
    link->rcvbuf = zmalloc(link->rcvbuf_alloc = RCVBUF_INIT_LEN);
    link->rcvbuf_len = 0;
    server.stat_cluster_links_memory += link->rcvbuf_alloc + link->send_msg_queue_mem;
    link->conn = NULL;
    link->node = node;
    /* Related node can only possibly be known at link creation time if this is an outbound link */
    link->inbound = (node == NULL);
    if (!link->inbound) {
        node->link = link;
    }
    return link;
}

/* Free a cluster link, but does not free the associated node of course.
 * This function will just make sure that the original node associated
 * with this link will have the 'link' field set to NULL. */
void freeClusterLink(clusterLink *link) {
    if (link->conn) {
        connClose(link->conn);
        link->conn = NULL;
    }
    server.stat_cluster_links_memory -= sizeof(list) + listLength(link->send_msg_queue)*sizeof(listNode);
    listRelease(link->send_msg_queue);
    server.stat_cluster_links_memory -= link->rcvbuf_alloc;
    zfree(link->rcvbuf);
    if (link->node) {
        if (link->node->link == link) {
            serverAssert(!link->inbound);
            link->node->link = NULL;
        } else if (link->node->inbound_link == link) {
            serverAssert(link->inbound);
            link->node->inbound_link = NULL;
        }
    }
    zfree(link);
}

void setClusterNodeToInboundClusterLink(clusterNode *node, clusterLink *link) {
    serverAssert(!link->node);
    serverAssert(link->inbound);
    if (node->inbound_link) {
        /* A peer may disconnect and then reconnect with us, and it's not guaranteed that
         * we would always process the disconnection of the existing inbound link before
         * accepting a new existing inbound link. Therefore, it's possible to have more than
         * one inbound link from the same node at the same time. Our cleanup logic assumes
         * a one to one relationship between nodes and inbound links, so we need to kill
         * one of the links. The existing link is more likely the outdated one, but it's
         * possible the other node may need to open another link. */
        serverLog(LL_DEBUG, "Replacing inbound link fd %d from node %.40s with fd %d",
                node->inbound_link->conn->fd, node->name, link->conn->fd);
        freeClusterLink(node->inbound_link);
    }
    serverAssert(!node->inbound_link);
    node->inbound_link = link;
    link->node = node;
}

static void clusterConnAcceptHandler(connection *conn) {
    clusterLink *link;

    if (connGetState(conn) != CONN_STATE_CONNECTED) {
        serverLog(LL_VERBOSE,
                "Error accepting cluster node connection: %s", connGetLastError(conn));
        connClose(conn);
        return;
    }

    /* Create a link object we use to handle the connection.
     * It gets passed to the readable handler when data is available.
     * Initially the link->node pointer is set to NULL as we don't know
     * which node is, but the right node is references once we know the
     * node identity. */
    link = createClusterLink(NULL);
    link->conn = conn;
    connSetPrivateData(conn, link);

    /* Register read handler */
    connSetReadHandler(conn, clusterReadHandler);
}

#define MAX_CLUSTER_ACCEPTS_PER_CALL 1000
void clusterAcceptHandler(aeEventLoop *el, int fd, void *privdata, int mask) {
    int cport, cfd;
    int max = MAX_CLUSTER_ACCEPTS_PER_CALL;
    char cip[NET_IP_STR_LEN];
    int require_auth = TLS_CLIENT_AUTH_YES;
    UNUSED(el);
    UNUSED(mask);
    UNUSED(privdata);

    /* If the server is starting up, don't accept cluster connections:
     * UPDATE messages may interact with the database content. */
    if (server.masterhost == NULL && server.loading) return;

    while(max--) {
        cfd = anetTcpAccept(server.neterr, fd, cip, sizeof(cip), &cport);
        if (cfd == ANET_ERR) {
            if (errno != EWOULDBLOCK)
                serverLog(LL_VERBOSE,
                    "Error accepting cluster node: %s", server.neterr);
            return;
        }

        connection *conn = connCreateAccepted(connTypeOfCluster(), cfd, &require_auth);

        /* Make sure connection is not in an error state */
        if (connGetState(conn) != CONN_STATE_ACCEPTING) {
            serverLog(LL_VERBOSE,
                "Error creating an accepting connection for cluster node: %s",
                    connGetLastError(conn));
            connClose(conn);
            return;
        }
        connEnableTcpNoDelay(conn);
        connKeepAlive(conn,server.cluster_node_timeout / 1000 * 2);

        /* Use non-blocking I/O for cluster messages. */
        serverLog(LL_VERBOSE,"Accepting cluster node connection from %s:%d", cip, cport);

        /* Accept the connection now.  connAccept() may call our handler directly
         * or schedule it for later depending on connection implementation.
         */
        if (connAccept(conn, clusterConnAcceptHandler) == C_ERR) {
            if (connGetState(conn) == CONN_STATE_ERROR)
                serverLog(LL_VERBOSE,
                        "Error accepting cluster node connection: %s",
                        connGetLastError(conn));
            connClose(conn);
            return;
        }
    }
}

/* Return the approximated number of sockets we are using in order to
 * take the cluster bus connections. */
unsigned long getClusterConnectionsCount(void) {
    /* We decrement the number of nodes by one, since there is the
     * "myself" node too in the list. Each node uses two file descriptors,
     * one incoming and one outgoing, thus the multiplication by 2. */
    return server.cluster_enabled ?
           ((dictSize(server.cluster->nodes)-1)*2) : 0;
}

/* -----------------------------------------------------------------------------
 * Key space handling
 * -------------------------------------------------------------------------- */

/* We have 16384 hash slots. The hash slot of a given key is obtained
 * as the least significant 14 bits of the crc16 of the key.
 *
 * However if the key contains the {...} pattern, only the part between
 * { and } is hashed. This may be useful in the future to force certain
 * keys to be in the same node (assuming no resharding is in progress). */
unsigned int keyHashSlot(char *key, int keylen) {
    int s, e; /* start-end indexes of { and } */

    for (s = 0; s < keylen; s++)
        if (key[s] == '{') break;

    /* No '{' ? Hash the whole key. This is the base case. */
    if (s == keylen) return crc16(key,keylen) & 0x3FFF;

    /* '{' found? Check if we have the corresponding '}'. */
    for (e = s+1; e < keylen; e++)
        if (key[e] == '}') break;

    /* No '}' or nothing between {} ? Hash the whole key. */
    if (e == keylen || e == s+1) return crc16(key,keylen) & 0x3FFF;

    /* If we are here there is both a { and a } on its right. Hash
     * what is in the middle between { and }. */
    return crc16(key+s+1,e-s-1) & 0x3FFF;
}

/* -----------------------------------------------------------------------------
 * CLUSTER node API
 * -------------------------------------------------------------------------- */

/* Create a new cluster node, with the specified flags.
 * If "nodename" is NULL this is considered a first handshake and a random
 * node name is assigned to this node (it will be fixed later when we'll
 * receive the first pong).
 *
 * The node is created and returned to the user, but it is not automatically
 * added to the nodes hash table. */
clusterNode *createClusterNode(char *nodename, int flags) {
    clusterNode *node = zmalloc(sizeof(*node));

    if (nodename)
        memcpy(node->name, nodename, CLUSTER_NAMELEN);
    else
        getRandomHexChars(node->name, CLUSTER_NAMELEN);
    getRandomHexChars(node->shard_id, CLUSTER_NAMELEN);
    node->ctime = mstime();
    node->configEpoch = 0;
    node->flags = flags;
    memset(node->slots,0,sizeof(node->slots));
    node->slot_info_pairs = NULL;
    node->slot_info_pairs_count = 0;
    node->numslots = 0;
    node->numslaves = 0;
    node->slaves = NULL;
    node->slaveof = NULL;
    node->last_in_ping_gossip = 0;
    node->ping_sent = node->pong_received = 0;
    node->data_received = 0;
    node->fail_time = 0;
    node->link = NULL;
    node->inbound_link = NULL;
    memset(node->ip,0,sizeof(node->ip));
    node->hostname = sdsempty();
    node->human_nodename = sdsempty();
    node->tcp_port = 0;
    node->cport = 0;
    node->tls_port = 0;
    node->fail_reports = listCreate();
    node->voted_time = 0;
    node->orphaned_time = 0;
    node->repl_offset_time = 0;
    node->repl_offset = 0;
    listSetFreeMethod(node->fail_reports,zfree);
    return node;
}

/* This function is called every time we get a failure report from a node.
 * The side effect is to populate the fail_reports list (or to update
 * the timestamp of an existing report).
 *
 * 'failing' is the node that is in failure state according to the
 * 'sender' node.
 *
 * The function returns 0 if it just updates a timestamp of an existing
 * failure report from the same sender. 1 is returned if a new failure
 * report is created. */
int clusterNodeAddFailureReport(clusterNode *failing, clusterNode *sender) {
    list *l = failing->fail_reports;
    listNode *ln;
    listIter li;
    clusterNodeFailReport *fr;

    /* If a failure report from the same sender already exists, just update
     * the timestamp. */
    listRewind(l,&li);
    while ((ln = listNext(&li)) != NULL) {
        fr = ln->value;
        if (fr->node == sender) {
            fr->time = mstime();
            return 0;
        }
    }

    /* Otherwise create a new report. */
    fr = zmalloc(sizeof(*fr));
    fr->node = sender;
    fr->time = mstime();
    listAddNodeTail(l,fr);
    return 1;
}

/* Remove failure reports that are too old, where too old means reasonably
 * older than the global node timeout. Note that anyway for a node to be
 * flagged as FAIL we need to have a local PFAIL state that is at least
 * older than the global node timeout, so we don't just trust the number
 * of failure reports from other nodes. */
void clusterNodeCleanupFailureReports(clusterNode *node) {
    list *l = node->fail_reports;
    listNode *ln;
    listIter li;
    clusterNodeFailReport *fr;
    mstime_t maxtime = server.cluster_node_timeout *
                     CLUSTER_FAIL_REPORT_VALIDITY_MULT;
    mstime_t now = mstime();

    listRewind(l,&li);
    while ((ln = listNext(&li)) != NULL) {
        fr = ln->value;
        if (now - fr->time > maxtime) listDelNode(l,ln);
    }
}

/* Remove the failing report for 'node' if it was previously considered
 * failing by 'sender'. This function is called when a node informs us via
 * gossip that a node is OK from its point of view (no FAIL or PFAIL flags).
 *
 * Note that this function is called relatively often as it gets called even
 * when there are no nodes failing, and is O(N), however when the cluster is
 * fine the failure reports list is empty so the function runs in constant
 * time.
 *
 * The function returns 1 if the failure report was found and removed.
 * Otherwise 0 is returned. */
int clusterNodeDelFailureReport(clusterNode *node, clusterNode *sender) {
    list *l = node->fail_reports;
    listNode *ln;
    listIter li;
    clusterNodeFailReport *fr;

    /* Search for a failure report from this sender. */
    listRewind(l,&li);
    while ((ln = listNext(&li)) != NULL) {
        fr = ln->value;
        if (fr->node == sender) break;
    }
    if (!ln) return 0; /* No failure report from this sender. */

    /* Remove the failure report. */
    listDelNode(l,ln);
    clusterNodeCleanupFailureReports(node);
    return 1;
}

/* Return the number of external nodes that believe 'node' is failing,
 * not including this node, that may have a PFAIL or FAIL state for this
 * node as well. */
int clusterNodeFailureReportsCount(clusterNode *node) {
    clusterNodeCleanupFailureReports(node);
    return listLength(node->fail_reports);
}

int clusterNodeRemoveSlave(clusterNode *master, clusterNode *slave) {
    int j;

    for (j = 0; j < master->numslaves; j++) {
        if (master->slaves[j] == slave) {
            if ((j+1) < master->numslaves) {
                int remaining_slaves = (master->numslaves - j) - 1;
                memmove(master->slaves+j,master->slaves+(j+1),
                        (sizeof(*master->slaves) * remaining_slaves));
            }
            master->numslaves--;
            if (master->numslaves == 0)
                master->flags &= ~CLUSTER_NODE_MIGRATE_TO;
            return C_OK;
        }
    }
    return C_ERR;
}

int clusterNodeAddSlave(clusterNode *master, clusterNode *slave) {
    int j;

    /* If it's already a slave, don't add it again. */
    for (j = 0; j < master->numslaves; j++)
        if (master->slaves[j] == slave) return C_ERR;
    master->slaves = zrealloc(master->slaves,
        sizeof(clusterNode*)*(master->numslaves+1));
    master->slaves[master->numslaves] = slave;
    master->numslaves++;
    master->flags |= CLUSTER_NODE_MIGRATE_TO;
    return C_OK;
}

int clusterCountNonFailingSlaves(clusterNode *n) {
    int j, okslaves = 0;

    for (j = 0; j < n->numslaves; j++)
        if (!nodeFailed(n->slaves[j])) okslaves++;
    return okslaves;
}

/* Low level cleanup of the node structure. Only called by clusterDelNode(). */
void freeClusterNode(clusterNode *n) {
    sds nodename;
    int j;

    /* If the node has associated slaves, we have to set
     * all the slaves->slaveof fields to NULL (unknown). */
    for (j = 0; j < n->numslaves; j++)
        n->slaves[j]->slaveof = NULL;

    /* Remove this node from the list of slaves of its master. */
    if (nodeIsSlave(n) && n->slaveof) clusterNodeRemoveSlave(n->slaveof,n);

    /* Unlink from the set of nodes. */
    nodename = sdsnewlen(n->name, CLUSTER_NAMELEN);
    serverAssert(dictDelete(server.cluster->nodes,nodename) == DICT_OK);
    sdsfree(nodename);
    sdsfree(n->hostname);
    sdsfree(n->human_nodename);

    /* Release links and associated data structures. */
    if (n->link) freeClusterLink(n->link);
    if (n->inbound_link) freeClusterLink(n->inbound_link);
    listRelease(n->fail_reports);
    zfree(n->slaves);
    zfree(n);
}

/* Add a node to the nodes hash table */
void clusterAddNode(clusterNode *node) {
    int retval;

    retval = dictAdd(server.cluster->nodes,
            sdsnewlen(node->name,CLUSTER_NAMELEN), node);
    serverAssert(retval == DICT_OK);
}

/* Remove a node from the cluster. The function performs the high level
 * cleanup, calling freeClusterNode() for the low level cleanup.
 * Here we do the following:
 *
 * 1) Mark all the slots handled by it as unassigned.
 * 2) Remove all the failure reports sent by this node and referenced by
 *    other nodes.
 * 3) Remove the node from the owning shard
 * 4) Free the node with freeClusterNode() that will in turn remove it
 *    from the hash table and from the list of slaves of its master, if
 *    it is a slave node.
 */
void clusterDelNode(clusterNode *delnode) {
    int j;
    dictIterator *di;
    dictEntry *de;

    /* 1) Mark slots as unassigned. */
    for (j = 0; j < CLUSTER_SLOTS; j++) {
        if (server.cluster->importing_slots_from[j] == delnode)
            server.cluster->importing_slots_from[j] = NULL;
        if (server.cluster->migrating_slots_to[j] == delnode)
            server.cluster->migrating_slots_to[j] = NULL;
        if (server.cluster->slots[j] == delnode)
            clusterDelSlot(j);
    }

    /* 2) Remove failure reports. */
    di = dictGetSafeIterator(server.cluster->nodes);
    while((de = dictNext(di)) != NULL) {
        clusterNode *node = dictGetVal(de);

        if (node == delnode) continue;
        clusterNodeDelFailureReport(node,delnode);
    }
    dictReleaseIterator(di);

    /* 3) Remove the node from the owning shard */
    clusterRemoveNodeFromShard(delnode);

    /* 4) Free the node, unlinking it from the cluster. */
    freeClusterNode(delnode);
}

/* Cluster node sanity check. Returns C_OK if the node id
 * is valid an C_ERR otherwise. */
int verifyClusterNodeId(const char *name, int length) {
    if (length != CLUSTER_NAMELEN) return C_ERR;
    for (int i = 0; i < length; i++) {
        if (name[i] >= 'a' && name[i] <= 'z') continue;
        if (name[i] >= '0' && name[i] <= '9') continue;
        return C_ERR;
    }
    return C_OK;
}

/* Node lookup by name */
clusterNode *clusterLookupNode(const char *name, int length) {
    if (verifyClusterNodeId(name, length) != C_OK) return NULL;
    sds s = sdsnewlen(name, length);
    dictEntry *de = dictFind(server.cluster->nodes, s);
    sdsfree(s);
    if (de == NULL) return NULL;
    return dictGetVal(de);
}

/* Get all the nodes in my shard.
 * Note that the list returned is not computed on the fly
 * via slaveof; rather, it is maintained permanently to
 * track the shard membership and its life cycle is tied
 * to this Redis process. Therefore, the caller must not
 * release the list. */
list *clusterGetNodesInMyShard(clusterNode *node) {
    sds s = sdsnewlen(node->shard_id, CLUSTER_NAMELEN);
    dictEntry *de = dictFind(server.cluster->shards,s);
    sdsfree(s);
    return (de != NULL) ? dictGetVal(de) : NULL;
}

/* This is only used after the handshake. When we connect a given IP/PORT
 * as a result of CLUSTER MEET we don't have the node name yet, so we
 * pick a random one, and will fix it when we receive the PONG request using
 * this function. */
void clusterRenameNode(clusterNode *node, char *newname) {
    int retval;
    sds s = sdsnewlen(node->name, CLUSTER_NAMELEN);

    serverLog(LL_DEBUG,
              "Renaming node %.40s (%s) into %.40s",
              node->name,
              node->human_nodename,
              newname);
    retval = dictDelete(server.cluster->nodes, s);
    sdsfree(s);
    serverAssert(retval == DICT_OK);
    memcpy(node->name, newname, CLUSTER_NAMELEN);
    clusterAddNode(node);
}

void clusterAddNodeToShard(const char *shard_id, clusterNode *node) {
    sds s = sdsnewlen(shard_id, CLUSTER_NAMELEN);
    dictEntry *de = dictFind(server.cluster->shards,s);
    if (de == NULL) {
        list *l = listCreate();
        listAddNodeTail(l, node);
        serverAssert(dictAdd(server.cluster->shards, s, l) == DICT_OK);
    } else {
        list *l = dictGetVal(de);
        if (listSearchKey(l, node) == NULL) {
            listAddNodeTail(l, node);
        }
        sdsfree(s);
    }
}

void clusterRemoveNodeFromShard(clusterNode *node) {
    sds s = sdsnewlen(node->shard_id, CLUSTER_NAMELEN);
    dictEntry *de = dictFind(server.cluster->shards, s);
    if (de != NULL) {
        list *l = dictGetVal(de);
        listNode *ln = listSearchKey(l, node);
        if (ln != NULL) {
            listDelNode(l, ln);
        }
        if (listLength(l) == 0) {
            dictDelete(server.cluster->shards, s);
        }
    }
    sdsfree(s);
}

/* -----------------------------------------------------------------------------
 * CLUSTER config epoch handling
 * -------------------------------------------------------------------------- */

/* Return the greatest configEpoch found in the cluster, or the current
 * epoch if greater than any node configEpoch. */
uint64_t clusterGetMaxEpoch(void) {
    uint64_t max = 0;
    dictIterator *di;
    dictEntry *de;

    di = dictGetSafeIterator(server.cluster->nodes);
    while((de = dictNext(di)) != NULL) {
        clusterNode *node = dictGetVal(de);
        if (node->configEpoch > max) max = node->configEpoch;
    }
    dictReleaseIterator(di);
    if (max < server.cluster->currentEpoch) max = server.cluster->currentEpoch;
    return max;
}

/* If this node epoch is zero or is not already the greatest across the
 * cluster (from the POV of the local configuration), this function will:
 *
 * 1) Generate a new config epoch, incrementing the current epoch.
 * 2) Assign the new epoch to this node, WITHOUT any consensus.
 * 3) Persist the configuration on disk before sending packets with the
 *    new configuration.
 *
 * If the new config epoch is generated and assigned, C_OK is returned,
 * otherwise C_ERR is returned (since the node has already the greatest
 * configuration around) and no operation is performed.
 *
 * Important note: this function violates the principle that config epochs
 * should be generated with consensus and should be unique across the cluster.
 * However Redis Cluster uses this auto-generated new config epochs in two
 * cases:
 *
 * 1) When slots are closed after importing. Otherwise resharding would be
 *    too expensive.
 * 2) When CLUSTER FAILOVER is called with options that force a slave to
 *    failover its master even if there is not master majority able to
 *    create a new configuration epoch.
 *
 * Redis Cluster will not explode using this function, even in the case of
 * a collision between this node and another node, generating the same
 * configuration epoch unilaterally, because the config epoch conflict
 * resolution algorithm will eventually move colliding nodes to different
 * config epochs. However using this function may violate the "last failover
 * wins" rule, so should only be used with care. */
int clusterBumpConfigEpochWithoutConsensus(void) {
    uint64_t maxEpoch = clusterGetMaxEpoch();

    if (myself->configEpoch == 0 ||
        myself->configEpoch != maxEpoch)
    {
        server.cluster->currentEpoch++;
        myself->configEpoch = server.cluster->currentEpoch;
        clusterDoBeforeSleep(CLUSTER_TODO_SAVE_CONFIG|
                             CLUSTER_TODO_FSYNC_CONFIG);
        serverLog(LL_NOTICE,
            "New configEpoch set to %llu",
            (unsigned long long) myself->configEpoch);
        return C_OK;
    } else {
        return C_ERR;
    }
}

/* This function is called when this node is a master, and we receive from
 * another master a configuration epoch that is equal to our configuration
 * epoch.
 *
 * BACKGROUND
 *
 * It is not possible that different slaves get the same config
 * epoch during a failover election, because the slaves need to get voted
 * by a majority. However when we perform a manual resharding of the cluster
 * the node will assign a configuration epoch to itself without to ask
 * for agreement. Usually resharding happens when the cluster is working well
 * and is supervised by the sysadmin, however it is possible for a failover
 * to happen exactly while the node we are resharding a slot to assigns itself
 * a new configuration epoch, but before it is able to propagate it.
 *
 * So technically it is possible in this condition that two nodes end with
 * the same configuration epoch.
 *
 * Another possibility is that there are bugs in the implementation causing
 * this to happen.
 *
 * Moreover when a new cluster is created, all the nodes start with the same
 * configEpoch. This collision resolution code allows nodes to automatically
 * end with a different configEpoch at startup automatically.
 *
 * In all the cases, we want a mechanism that resolves this issue automatically
 * as a safeguard. The same configuration epoch for masters serving different
 * set of slots is not harmful, but it is if the nodes end serving the same
 * slots for some reason (manual errors or software bugs) without a proper
 * failover procedure.
 *
 * In general we want a system that eventually always ends with different
 * masters having different configuration epochs whatever happened, since
 * nothing is worse than a split-brain condition in a distributed system.
 *
 * BEHAVIOR
 *
 * When this function gets called, what happens is that if this node
 * has the lexicographically smaller Node ID compared to the other node
 * with the conflicting epoch (the 'sender' node), it will assign itself
 * the greatest configuration epoch currently detected among nodes plus 1.
 *
 * This means that even if there are multiple nodes colliding, the node
 * with the greatest Node ID never moves forward, so eventually all the nodes
 * end with a different configuration epoch.
 */
void clusterHandleConfigEpochCollision(clusterNode *sender) {
    /* Prerequisites: nodes have the same configEpoch and are both masters. */
    if (sender->configEpoch != myself->configEpoch ||
        !nodeIsMaster(sender) || !nodeIsMaster(myself)) return;
    /* Don't act if the colliding node has a smaller Node ID. */
    if (memcmp(sender->name,myself->name,CLUSTER_NAMELEN) <= 0) return;
    /* Get the next ID available at the best of this node knowledge. */
    server.cluster->currentEpoch++;
    myself->configEpoch = server.cluster->currentEpoch;
    clusterSaveConfigOrDie(1);
    serverLog(LL_VERBOSE,
        "WARNING: configEpoch collision with node %.40s (%s)."
        " configEpoch set to %llu",
        sender->name,sender->human_nodename,
        (unsigned long long) myself->configEpoch);
}

/* -----------------------------------------------------------------------------
 * CLUSTER nodes blacklist
 *
 * The nodes blacklist is just a way to ensure that a given node with a given
 * Node ID is not re-added before some time elapsed (this time is specified
 * in seconds in CLUSTER_BLACKLIST_TTL).
 *
 * This is useful when we want to remove a node from the cluster completely:
 * when CLUSTER FORGET is called, it also puts the node into the blacklist so
 * that even if we receive gossip messages from other nodes that still remember
 * about the node we want to remove, we don't re-add it before some time.
 *
 * Currently the CLUSTER_BLACKLIST_TTL is set to 1 minute, this means
 * that redis-cli has 60 seconds to send CLUSTER FORGET messages to nodes
 * in the cluster without dealing with the problem of other nodes re-adding
 * back the node to nodes we already sent the FORGET command to.
 *
 * The data structure used is a hash table with an sds string representing
 * the node ID as key, and the time when it is ok to re-add the node as
 * value.
 * -------------------------------------------------------------------------- */

#define CLUSTER_BLACKLIST_TTL 60      /* 1 minute. */


/* Before of the addNode() or Exists() operations we always remove expired
 * entries from the black list. This is an O(N) operation but it is not a
 * problem since add / exists operations are called very infrequently and
 * the hash table is supposed to contain very little elements at max.
 * However without the cleanup during long uptime and with some automated
 * node add/removal procedures, entries could accumulate. */
void clusterBlacklistCleanup(void) {
    dictIterator *di;
    dictEntry *de;

    di = dictGetSafeIterator(server.cluster->nodes_black_list);
    while((de = dictNext(di)) != NULL) {
        int64_t expire = dictGetUnsignedIntegerVal(de);

        if (expire < server.unixtime)
            dictDelete(server.cluster->nodes_black_list,dictGetKey(de));
    }
    dictReleaseIterator(di);
}

/* Cleanup the blacklist and add a new node ID to the black list. */
void clusterBlacklistAddNode(clusterNode *node) {
    dictEntry *de;
    sds id = sdsnewlen(node->name,CLUSTER_NAMELEN);

    clusterBlacklistCleanup();
    if (dictAdd(server.cluster->nodes_black_list,id,NULL) == DICT_OK) {
        /* If the key was added, duplicate the sds string representation of
         * the key for the next lookup. We'll free it at the end. */
        id = sdsdup(id);
    }
    de = dictFind(server.cluster->nodes_black_list,id);
    dictSetUnsignedIntegerVal(de,time(NULL)+CLUSTER_BLACKLIST_TTL);
    sdsfree(id);
}

/* Return non-zero if the specified node ID exists in the blacklist.
 * You don't need to pass an sds string here, any pointer to 40 bytes
 * will work. */
int clusterBlacklistExists(char *nodeid) {
    sds id = sdsnewlen(nodeid,CLUSTER_NAMELEN);
    int retval;

    clusterBlacklistCleanup();
    retval = dictFind(server.cluster->nodes_black_list,id) != NULL;
    sdsfree(id);
    return retval;
}

/* -----------------------------------------------------------------------------
 * CLUSTER messages exchange - PING/PONG and gossip
 * -------------------------------------------------------------------------- */

/* This function checks if a given node should be marked as FAIL.
 * It happens if the following conditions are met:
 *
 * 1) We received enough failure reports from other master nodes via gossip.
 *    Enough means that the majority of the masters signaled the node is
 *    down recently.
 * 2) We believe this node is in PFAIL state.
 *
 * If a failure is detected we also inform the whole cluster about this
 * event trying to force every other node to set the FAIL flag for the node.
 *
 * Note that the form of agreement used here is weak, as we collect the majority
 * of masters state during some time, and even if we force agreement by
 * propagating the FAIL message, because of partitions we may not reach every
 * node. However:
 *
 * 1) Either we reach the majority and eventually the FAIL state will propagate
 *    to all the cluster.
 * 2) Or there is no majority so no slave promotion will be authorized and the
 *    FAIL flag will be cleared after some time.
 */
void markNodeAsFailingIfNeeded(clusterNode *node) {
    int failures;
    int needed_quorum = (server.cluster->size / 2) + 1;

    if (!nodeTimedOut(node)) return; /* We can reach it. */
    if (nodeFailed(node)) return; /* Already FAILing. */

    failures = clusterNodeFailureReportsCount(node);
    /* Also count myself as a voter if I'm a master. */
    if (nodeIsMaster(myself)) failures++;
    if (failures < needed_quorum) return; /* No weak agreement from masters. */

    serverLog(LL_NOTICE,
        "Marking node %.40s (%s) as failing (quorum reached).", node->name, node->human_nodename);

    /* Mark the node as failing. */
    node->flags &= ~CLUSTER_NODE_PFAIL;
    node->flags |= CLUSTER_NODE_FAIL;
    node->fail_time = mstime();

    /* Broadcast the failing node name to everybody, forcing all the other
     * reachable nodes to flag the node as FAIL.
     * We do that even if this node is a replica and not a master: anyway
     * the failing state is triggered collecting failure reports from masters,
     * so here the replica is only helping propagating this status. */
    clusterSendFail(node->name);
    clusterDoBeforeSleep(CLUSTER_TODO_UPDATE_STATE|CLUSTER_TODO_SAVE_CONFIG);
}

/* This function is called only if a node is marked as FAIL, but we are able
 * to reach it again. It checks if there are the conditions to undo the FAIL
 * state. */
void clearNodeFailureIfNeeded(clusterNode *node) {
    mstime_t now = mstime();

    serverAssert(nodeFailed(node));

    /* For slaves we always clear the FAIL flag if we can contact the
     * node again. */
    if (nodeIsSlave(node) || node->numslots == 0) {
        serverLog(LL_NOTICE,
            "Clear FAIL state for node %.40s (%s):%s is reachable again.",
                node->name,node->human_nodename,
                nodeIsSlave(node) ? "replica" : "master without slots");
        node->flags &= ~CLUSTER_NODE_FAIL;
        clusterDoBeforeSleep(CLUSTER_TODO_UPDATE_STATE|CLUSTER_TODO_SAVE_CONFIG);
    }

    /* If it is a master and...
     * 1) The FAIL state is old enough.
     * 2) It is yet serving slots from our point of view (not failed over).
     * Apparently no one is going to fix these slots, clear the FAIL flag. */
    if (nodeIsMaster(node) && node->numslots > 0 &&
        (now - node->fail_time) >
        (server.cluster_node_timeout * CLUSTER_FAIL_UNDO_TIME_MULT))
    {
        serverLog(LL_NOTICE,
            "Clear FAIL state for node %.40s (%s): is reachable again and nobody is serving its slots after some time.",
                node->name, node->human_nodename);
        node->flags &= ~CLUSTER_NODE_FAIL;
        clusterDoBeforeSleep(CLUSTER_TODO_UPDATE_STATE|CLUSTER_TODO_SAVE_CONFIG);
    }
}

/* Return true if we already have a node in HANDSHAKE state matching the
 * specified ip address and port number. This function is used in order to
 * avoid adding a new handshake node for the same address multiple times. */
int clusterHandshakeInProgress(char *ip, int port, int cport) {
    dictIterator *di;
    dictEntry *de;

    di = dictGetSafeIterator(server.cluster->nodes);
    while((de = dictNext(di)) != NULL) {
        clusterNode *node = dictGetVal(de);

        if (!nodeInHandshake(node)) continue;
        if (!strcasecmp(node->ip,ip) &&
            getNodeDefaultClientPort(node) == port &&
            node->cport == cport) break;
    }
    dictReleaseIterator(di);
    return de != NULL;
}

/* Start a handshake with the specified address if there is not one
 * already in progress. Returns non-zero if the handshake was actually
 * started. On error zero is returned and errno is set to one of the
 * following values:
 *
 * EAGAIN - There is already a handshake in progress for this address.
 * EINVAL - IP or port are not valid. */
int clusterStartHandshake(char *ip, int port, int cport) {
    clusterNode *n;
    char norm_ip[NET_IP_STR_LEN];
    struct sockaddr_storage sa;

    /* IP sanity check */
    if (inet_pton(AF_INET,ip,
            &(((struct sockaddr_in *)&sa)->sin_addr)))
    {
        sa.ss_family = AF_INET;
    } else if (inet_pton(AF_INET6,ip,
            &(((struct sockaddr_in6 *)&sa)->sin6_addr)))
    {
        sa.ss_family = AF_INET6;
    } else {
        errno = EINVAL;
        return 0;
    }

    /* Port sanity check */
    if (port <= 0 || port > 65535 || cport <= 0 || cport > 65535) {
        errno = EINVAL;
        return 0;
    }

    /* Set norm_ip as the normalized string representation of the node
     * IP address. */
    memset(norm_ip,0,NET_IP_STR_LEN);
    if (sa.ss_family == AF_INET)
        inet_ntop(AF_INET,
            (void*)&(((struct sockaddr_in *)&sa)->sin_addr),
            norm_ip,NET_IP_STR_LEN);
    else
        inet_ntop(AF_INET6,
            (void*)&(((struct sockaddr_in6 *)&sa)->sin6_addr),
            norm_ip,NET_IP_STR_LEN);

    if (clusterHandshakeInProgress(norm_ip,port,cport)) {
        errno = EAGAIN;
        return 0;
    }

    /* Add the node with a random address (NULL as first argument to
     * createClusterNode()). Everything will be fixed during the
     * handshake. */
    n = createClusterNode(NULL,CLUSTER_NODE_HANDSHAKE|CLUSTER_NODE_MEET);
    memcpy(n->ip,norm_ip,sizeof(n->ip));
    if (server.tls_cluster) {
        n->tls_port = port;
    } else {
        n->tcp_port = port;
    }
    n->cport = cport;
    clusterAddNode(n);
    return 1;
}

static void getClientPortFromClusterMsg(clusterMsg *hdr, int *tls_port, int *tcp_port) {
    if (server.tls_cluster) {
        *tls_port = ntohs(hdr->port);
        *tcp_port = ntohs(hdr->pport);
    } else {
        *tls_port = ntohs(hdr->pport);
        *tcp_port = ntohs(hdr->port);
    }
}

static void getClientPortFromGossip(clusterMsgDataGossip *g, int *tls_port, int *tcp_port) {
    if (server.tls_cluster) {
        *tls_port = ntohs(g->port);
        *tcp_port = ntohs(g->pport);
    } else {
        *tls_port = ntohs(g->pport);
        *tcp_port = ntohs(g->port);
    }
}

/* Process the gossip section of PING or PONG packets.
 * Note that this function assumes that the packet is already sanity-checked
 * by the caller, not in the content of the gossip section, but in the
 * length. */
void clusterProcessGossipSection(clusterMsg *hdr, clusterLink *link) {
    uint16_t count = ntohs(hdr->count);
    clusterMsgDataGossip *g = (clusterMsgDataGossip*) hdr->data.ping.gossip;
    clusterNode *sender = link->node ? link->node : clusterLookupNode(hdr->sender, CLUSTER_NAMELEN);

    while(count--) {
        uint16_t flags = ntohs(g->flags);
        clusterNode *node;
        sds ci;

        if (server.verbosity == LL_DEBUG) {
            ci = representClusterNodeFlags(sdsempty(), flags);
            serverLog(LL_DEBUG,"GOSSIP %.40s %s:%d@%d %s",
                g->nodename,
                g->ip,
                ntohs(g->port),
                ntohs(g->cport),
                ci);
            sdsfree(ci);
        }

        /* Convert port and pport into TCP port and TLS port. */
        int msg_tls_port, msg_tcp_port;
        getClientPortFromGossip(g, &msg_tls_port, &msg_tcp_port);

        /* Update our state accordingly to the gossip sections */
        node = clusterLookupNode(g->nodename, CLUSTER_NAMELEN);
        if (node) {
            /* We already know this node.
               Handle failure reports, only when the sender is a master. */
            if (sender && nodeIsMaster(sender) && node != myself) {
                if (flags & (CLUSTER_NODE_FAIL|CLUSTER_NODE_PFAIL)) {
                    if (clusterNodeAddFailureReport(node,sender)) {
                        serverLog(LL_VERBOSE,
                            "Node %.40s (%s) reported node %.40s (%s) as not reachable.",
                            sender->name, sender->human_nodename, node->name, node->human_nodename);
                    }
                    markNodeAsFailingIfNeeded(node);
                } else {
                    if (clusterNodeDelFailureReport(node,sender)) {
                        serverLog(LL_VERBOSE,
                            "Node %.40s (%s) reported node %.40s (%s) is back online.",
                            sender->name, sender->human_nodename, node->name, node->human_nodename);
                    }
                }
            }

            /* If from our POV the node is up (no failure flags are set),
             * we have no pending ping for the node, nor we have failure
             * reports for this node, update the last pong time with the
             * one we see from the other nodes. */
            if (!(flags & (CLUSTER_NODE_FAIL|CLUSTER_NODE_PFAIL)) &&
                node->ping_sent == 0 &&
                clusterNodeFailureReportsCount(node) == 0)
            {
                mstime_t pongtime = ntohl(g->pong_received);
                pongtime *= 1000; /* Convert back to milliseconds. */

                /* Replace the pong time with the received one only if
                 * it's greater than our view but is not in the future
                 * (with 500 milliseconds tolerance) from the POV of our
                 * clock. */
                if (pongtime <= (server.mstime+500) &&
                    pongtime > node->pong_received)
                {
                    node->pong_received = pongtime;
                }
            }

            /* If we already know this node, but it is not reachable, and
             * we see a different address in the gossip section of a node that
             * can talk with this other node, update the address, disconnect
             * the old link if any, so that we'll attempt to connect with the
             * new address. */
            if (node->flags & (CLUSTER_NODE_FAIL|CLUSTER_NODE_PFAIL) &&
                !(flags & CLUSTER_NODE_NOADDR) &&
                !(flags & (CLUSTER_NODE_FAIL|CLUSTER_NODE_PFAIL)) &&
                (strcasecmp(node->ip,g->ip) ||
                 node->tls_port != (server.tls_cluster ? ntohs(g->port) : ntohs(g->pport)) ||
                 node->tcp_port != (server.tls_cluster ? ntohs(g->pport) : ntohs(g->port)) ||
                 node->cport != ntohs(g->cport)))
            {
                if (node->link) freeClusterLink(node->link);
                memcpy(node->ip,g->ip,NET_IP_STR_LEN);
                node->tcp_port = msg_tcp_port;
                node->tls_port = msg_tls_port;
                node->cport = ntohs(g->cport);
                node->flags &= ~CLUSTER_NODE_NOADDR;
            }
        } else {
            /* If it's not in NOADDR state and we don't have it, we
             * add it to our trusted dict with exact nodeid and flag.
             * Note that we cannot simply start a handshake against
             * this IP/PORT pairs, since IP/PORT can be reused already,
             * otherwise we risk joining another cluster.
             *
             * Note that we require that the sender of this gossip message
             * is a well known node in our cluster, otherwise we risk
             * joining another cluster. */
            if (sender &&
                !(flags & CLUSTER_NODE_NOADDR) &&
                !clusterBlacklistExists(g->nodename))
            {
                clusterNode *node;
                node = createClusterNode(g->nodename, flags);
                memcpy(node->ip,g->ip,NET_IP_STR_LEN);
                node->tcp_port = msg_tcp_port;
                node->tls_port = msg_tls_port;
                node->cport = ntohs(g->cport);
                clusterAddNode(node);
            }
        }

        /* Next node */
        g++;
    }
}

/* IP -> string conversion. 'buf' is supposed to at least be 46 bytes.
 * If 'announced_ip' length is non-zero, it is used instead of extracting
 * the IP from the socket peer address. */
int nodeIp2String(char *buf, clusterLink *link, char *announced_ip) {
    if (announced_ip[0] != '\0') {
        memcpy(buf,announced_ip,NET_IP_STR_LEN);
        buf[NET_IP_STR_LEN-1] = '\0'; /* We are not sure the input is sane. */
        return C_OK;
    } else {
        if (connAddrPeerName(link->conn, buf, NET_IP_STR_LEN, NULL) == -1) {
            serverLog(LL_NOTICE, "Error converting peer IP to string: %s",
                link->conn ? connGetLastError(link->conn) : "no link");
            return C_ERR;
        }
        return C_OK;
    }
}

/* Update the node address to the IP address that can be extracted
 * from link->fd, or if hdr->myip is non empty, to the address the node
 * is announcing us. The port is taken from the packet header as well.
 *
 * If the address or port changed, disconnect the node link so that we'll
 * connect again to the new address.
 *
 * If the ip/port pair are already correct no operation is performed at
 * all.
 *
 * The function returns 0 if the node address is still the same,
 * otherwise 1 is returned. */
int nodeUpdateAddressIfNeeded(clusterNode *node, clusterLink *link,
                              clusterMsg *hdr)
{
    char ip[NET_IP_STR_LEN] = {0};
    int cport = ntohs(hdr->cport);
    int tcp_port, tls_port;
    getClientPortFromClusterMsg(hdr, &tls_port, &tcp_port);

    /* We don't proceed if the link is the same as the sender link, as this
     * function is designed to see if the node link is consistent with the
     * symmetric link that is used to receive PINGs from the node.
     *
     * As a side effect this function never frees the passed 'link', so
     * it is safe to call during packet processing. */
    if (link == node->link) return 0;

    /* If the peer IP is unavailable for some reasons like invalid fd or closed
     * link, just give up the update this time, and the update will be retried
     * in the next round of PINGs */
    if (nodeIp2String(ip,link,hdr->myip) == C_ERR) return 0;

    if (node->tcp_port == tcp_port && node->cport == cport && node->tls_port == tls_port &&
        strcmp(ip,node->ip) == 0) return 0;

    /* IP / port is different, update it. */
    memcpy(node->ip,ip,sizeof(ip));
    node->tcp_port = tcp_port;
    node->tls_port = tls_port;
    node->cport = cport;
    if (node->link) freeClusterLink(node->link);
    node->flags &= ~CLUSTER_NODE_NOADDR;
    serverLog(LL_NOTICE,"Address updated for node %.40s (%s), now %s:%d",
        node->name, node->human_nodename, node->ip, getNodeDefaultClientPort(node)); 

    /* Check if this is our master and we have to change the
     * replication target as well. */
    if (nodeIsSlave(myself) && myself->slaveof == node)
        replicationSetMaster(node->ip, getNodeDefaultReplicationPort(node));
    return 1;
}

/* Reconfigure the specified node 'n' as a master. This function is called when
 * a node that we believed to be a slave is now acting as master in order to
 * update the state of the node. */
void clusterSetNodeAsMaster(clusterNode *n) {
    if (nodeIsMaster(n)) return;

    if (n->slaveof) {
        clusterNodeRemoveSlave(n->slaveof,n);
        if (n != myself) n->flags |= CLUSTER_NODE_MIGRATE_TO;
    }
    n->flags &= ~CLUSTER_NODE_SLAVE;
    n->flags |= CLUSTER_NODE_MASTER;
    n->slaveof = NULL;

    /* Update config and state. */
    clusterDoBeforeSleep(CLUSTER_TODO_SAVE_CONFIG|
                         CLUSTER_TODO_UPDATE_STATE);
}

/* This function is called when we receive a master configuration via a
 * PING, PONG or UPDATE packet. What we receive is a node, a configEpoch of the
 * node, and the set of slots claimed under this configEpoch.
 *
 * What we do is to rebind the slots with newer configuration compared to our
 * local configuration, and if needed, we turn ourself into a replica of the
 * node (see the function comments for more info).
 *
 * The 'sender' is the node for which we received a configuration update.
 * Sometimes it is not actually the "Sender" of the information, like in the
 * case we receive the info via an UPDATE packet. */
void clusterUpdateSlotsConfigWith(clusterNode *sender, uint64_t senderConfigEpoch, unsigned char *slots) {
    int updateConfig = 0;
    clusterNode *curmaster = NULL, *newmaster = NULL;
    /* The dirty slots list is a list of slots for which we lose the ownership
     * while having still keys inside. This usually happens after a failover
     * or after a manual cluster reconfiguration operated by the admin.
     *
     * If the update message is not able to demote a master to slave (in this
     * case we'll resync with the master updating the whole key space), we
     * need to delete all the keys in the slots we lost ownership. */
    uint16_t dirty_slots[CLUSTER_SLOTS];
    int dirty_slots_count = 0;

    /* We should detect if sender is new master of our shard.
     * We will know it if all our slots were migrated to sender, and sender
     * has no slots except ours */
    int sender_slots = 0;
    int migrated_our_slots = 0;


    /* Here we set curmaster to this node or the node this node
     * replicates to if it's a slave. In the for loop we are
     * interested to check if slots are taken away from curmaster. */
    curmaster = nodeIsMaster(myself) ? myself : myself->slaveof;

    if (sender == myself) {
        serverLog(LL_NOTICE,"Discarding UPDATE message about myself.");
        return;
    }

    for (int j = 0; j < CLUSTER_SLOTS; j++) {
        if (bitmapTestBit(slots,j)) {
            sender_slots++;

            /* The slot is already bound to the sender of this message. */
            if (server.cluster->slots[j] == sender) continue;

            /* We rebind the slot to the new node claiming it if
             * the slot was unassigned or the new node claims it with a
             * greater configEpoch. */
            if (server.cluster->slots[j] == NULL ||
                server.cluster->slots[j]->configEpoch < senderConfigEpoch)
            {
                if (server.cluster->slots[j] != NULL &&
                    !areInSameShard(server.cluster->slots[j], sender))
                {
                    serverLog(LL_NOTICE, "Slot %d is migrated to node %.40s", j, sender->name);
                }

                /* Was this slot mine, and still contains keys? Mark it as
                 * a dirty slot. */
                if (server.cluster->slots[j] == myself &&
                    countKeysInSlot(j) &&
                    sender != myself)
                {
                    dirty_slots[dirty_slots_count] = j;
                    dirty_slots_count++;
                }

                if (server.cluster->slots[j] == curmaster) {
                    newmaster = sender;
                    migrated_our_slots++;
                }

                clusterDelSlot(j);
                clusterAddSlot(sender,j);
                updateConfig += 1;

                /* If the sender who claims this slot is not in the same shard,
                 * it must be a result of deliberate operator actions. Therefore,
                 * we should honor it and clear the outstanding migrating_slots_to
                 * state for the slot. Otherwise, we are looking at a failover within
                 * the same shard and we should retain the migrating_slots_to state
                 * for the slot in question */
                if (server.cluster->migrating_slots_to[j] != NULL) {
                    if (!areInSameShard(sender, myself)) {
                        serverLog(LL_NOTICE, "Clear migrating target for slot %d.", j);
                        server.cluster->migrating_slots_to[j] = NULL;
                        updateConfig += 1;
                    }
                }

                /* Handle the case where we are importing this slot and the ownership changes */
                if (server.cluster->importing_slots_from[j] != NULL) {
                    /* Update importing_slots_from to point to the sender, if it is in the
                     * same shard as the previous slot owner */
                    if (areInSameShard(sender, server.cluster->importing_slots_from[j])) {
                        serverLog(LL_NOTICE,
                                  "Failover occurred in migration source."
                                  " Update importing source for slot %d to node %.40s.",
                                  j,
                                  sender->name);
                        server.cluster->importing_slots_from[j] = sender;
                    } else {
                        /* If the sender is from a different shard, it must be a result
                         * of deliberate operator actions. We should clear the importing
                         * state to conform to the operator's will. */
                        serverLog(LL_NOTICE, "Clear importing source for slot %d.", j);
                        server.cluster->importing_slots_from[j] = NULL;
                    }
                    updateConfig += 1;
                }
            }
        } else {
            /* If the sender doesn't claim the slot, check if we are migrating
             * any slot to its shard and if there is a primaryship change in
             * the shard. Update the migrating_slots_to state to point to the
             * sender if it has just taken over the primary role. */
            if (server.cluster->migrating_slots_to[j] != NULL &&
                server.cluster->migrating_slots_to[j] != sender &&
                (server.cluster->migrating_slots_to[j]->configEpoch < senderConfigEpoch ||
                 nodeIsSlave(server.cluster->migrating_slots_to[j])) &&
                areInSameShard(server.cluster->migrating_slots_to[j], sender)) 
            {
                serverLog(LL_NOTICE,
                          "Failover occurred in migration target."
                          " Update migrating target for slot %d to node %.40s.",
                          j,
                          sender->name);
                server.cluster->migrating_slots_to[j] = sender;
                updateConfig += 1;
            }

            /* If the sender is no longer the owner of the slot, and I am a primary
             * and I am still in the process of importing the slot from the sender,
             * there are two possibilities:
             *
             * 1. I could be a replica of the target primary and missed the slot
             *    finalization step on my primary due to my primary crashing during
             *    the slot migration process.
             * 2. I could be the original primary and missed the slot finalization
             *    step entirely.
             *
             * To ensure complete slot coverage in either case, the following steps
             * will be taken:
             *
             * 1. Remove the importing state for the specific slot.
             * 2. Finalize the slot's ownership, if I am not already the owner of
             *    the slot. */
            if (nodeIsMaster(myself) &&
                server.cluster->importing_slots_from[j] == sender)
            {
                serverLog(LL_NOTICE,
                          "Node %.40s (%s) is no longer the owner of slot %d;"
                          "Clear my importing source for the slot.",
                          sender->name,
                          sender->human_nodename,
                          j);
                server.cluster->importing_slots_from[j] = NULL;
                /* Take over the slot ownership if I am not the owner yet*/
                if (server.cluster->slots[j] != myself) {
                    /* We intentionally avoid updating myself's configEpoch when
                     * taking ownership of this slot. This approach is effective
                     * in scenarios where my primary crashed during the slot
                     * finalization process. I became the new primary without
                     * inheriting the slot ownership, while the source shard
                     * continued and relinquished the slot.
                     *
                     * By not increasing myself's configEpoch, we ensure that
                     * if the slot is correctly migrated to another primary, I
                     * will not mistakenly claim ownership. Instead, any ownership
                     * conflicts will be resolved accurately based on configEpoch
                     * values. */
                    clusterDelSlot(j);
                    clusterAddSlot(myself,j);
                }
                updateConfig += 1;
            }
        }
    }

    /* After updating the slots configuration, don't do any actual change
     * in the state of the server if a module disabled Redis Cluster
     * keys redirections. */
    if (server.cluster_module_flags & CLUSTER_MODULE_FLAG_NO_REDIRECTION)
        goto finish;

    /* Handle a special case where newmaster is not set but both sender
     * and myself own no slots and in the same shard. Set the sender as
     * the new primary if my current config epoch is lower than the
     * sender's. */
    if (!newmaster &&
        myself->slaveof != sender &&
        sender_slots == 0 &&
        myself->numslots == 0 &&
        nodeEpoch(myself) < senderConfigEpoch &&
        areInSameShard(sender, myself))
    {
        newmaster = sender;
    }

    /* If the shard to which this node (myself) belongs loses all of
     * its slots, this node should become a replica of the sender if
     * one of the following conditions is true:
     *
     * 1. cluster-allow-replication-migration is enabled
     * 2. all the lost slots go to the sender and the sender belongs
     *    to this node's shard
     *
     * Note that case 2 can happen in one of the following scenarios:
     * 1) we were a primary and the sender was a replica in the same
     *    shard but just became the primary after a failover
     * 2) we were a replica and our primary lost all of its slots to
     *    the sender who was another replica in the same shard and has
     *    just become the primary after a failover
     *
     * It is also possible that the sender is a primary in a different
     * shard and our primary just had its last slot migrated to the
     * sender. In this case we don't reconfigure ourselves as a replica
     * of the sender. */
    if (newmaster && curmaster->numslots == 0) {
        if (server.cluster_allow_replica_migration || areInSameShard(sender, myself)) {
            serverLog(LL_NOTICE,
                      "Configuration change detected. Reconfiguring myself "
                      "as a replica of %.40s (%s)", sender->name, sender->human_nodename);
            /* Don't clear the migrating/importing states if this is a replica that
             * just gets promoted to the new primary in the shard. */
            clusterSetMaster(sender, !areInSameShard(sender, myself));
            updateConfig += 1;
        } else if ((sender_slots >= migrated_our_slots) &&
                   !areInSameShard(sender, myself))
        {
            /* When all our slots are lost to the sender and the sender belongs to
             * a different shard, this is likely due to a client triggered slot
             * migration. Don't reconfigure this node to migrate to the new shard
             * in this case. */
            serverLog(LL_NOTICE,
                      "My last slot was migrated to %.40s (%s). I am now an empty master.",
                      sender->name, sender->human_nodename);
        }
    } else if (dirty_slots_count) {
        /* If we are here, we received an update message which removed
         * ownership for certain slots we still have keys about, but still
         * we are serving some slots, so this master node was not demoted to
         * a slave.
         *
         * In order to maintain a consistent state between keys and slots
         * we need to remove all the keys from the slots we lost. */
        for (int j = 0; j < dirty_slots_count; j++) {
            serverLog(LL_WARNING, "Deleting keys in dirty slot %d", dirty_slots[j]);
            delKeysInSlot(dirty_slots[j]);
        }
    }

finish:
    if (updateConfig) {
        clusterDoBeforeSleep(CLUSTER_TODO_SAVE_CONFIG|
                             CLUSTER_TODO_UPDATE_STATE|
                             CLUSTER_TODO_FSYNC_CONFIG);
    }
}

/* Cluster ping extensions.
 *
 * The ping/pong/meet messages support arbitrary extensions to add additional
 * metadata to the messages that are sent between the various nodes in the
 * cluster. The extensions take the form:
 * [ Header length + type (8 bytes) ] 
 * [ Extension information (Arbitrary length, but must be 8 byte padded) ]
 */


/* Returns the length of a given extension */
static uint32_t getPingExtLength(clusterMsgPingExt *ext) {
    return ntohl(ext->length);
}

/* Returns the initial position of ping extensions. May return an invalid
 * address if there are no ping extensions. */
static clusterMsgPingExt *getInitialPingExt(clusterMsg *hdr, int count) {
    clusterMsgPingExt *initial = (clusterMsgPingExt*) &(hdr->data.ping.gossip[count]);
    return initial;
} 

/* Given a current ping extension, returns the start of the next extension. May return
 * an invalid address if there are no further ping extensions. */
static clusterMsgPingExt *getNextPingExt(clusterMsgPingExt *ext) {
    clusterMsgPingExt *next = (clusterMsgPingExt *) (((char *) ext) + getPingExtLength(ext));
    return next;
}

/* All PING extensions must be 8-byte aligned */
uint32_t getAlignedPingExtSize(uint32_t dataSize) {

    return sizeof(clusterMsgPingExt) + EIGHT_BYTE_ALIGN(dataSize);
}

uint32_t getHostnamePingExtSize(void) {
    if (sdslen(myself->hostname) == 0) {
        return 0;
    }
    return getAlignedPingExtSize(sdslen(myself->hostname) + 1);
}

uint32_t getHumanNodenamePingExtSize(void) {
    if (sdslen(myself->human_nodename) == 0) {
        return 0;
    }
    return getAlignedPingExtSize(sdslen(myself->human_nodename) + 1);
}

uint32_t getShardIdPingExtSize(void) {
    return getAlignedPingExtSize(sizeof(clusterMsgPingExtShardId));
}

uint32_t getForgottenNodeExtSize(void) {
    return getAlignedPingExtSize(sizeof(clusterMsgPingExtForgottenNode));
}

void *preparePingExt(clusterMsgPingExt *ext, uint16_t type, uint32_t length) {
    ext->type = htons(type);
    ext->length = htonl(length);
    return &ext->ext[0];
}

clusterMsgPingExt *nextPingExt(clusterMsgPingExt *ext) {
    return (clusterMsgPingExt *)((char*)ext + ntohl(ext->length));
}

/* 1. If a NULL hdr is provided, compute the extension size;
 * 2. If a non-NULL hdr is provided, write the hostname ping
 *    extension at the start of the cursor. This function
 *    will update the cursor to point to the end of the
 *    written extension and will return the amount of bytes
 *    written. */
uint32_t writePingExt(clusterMsg *hdr, int gossipcount)  {
    uint16_t extensions = 0;
    uint32_t totlen = 0;
    clusterMsgPingExt *cursor = NULL;
    /* Set the initial extension position */
    if (hdr != NULL) {
        cursor = getInitialPingExt(hdr, gossipcount);
    }

    /* hostname is optional */
    if (sdslen(myself->hostname) != 0) {
        if (cursor != NULL) {
            /* Populate hostname */
            clusterMsgPingExtHostname *ext = preparePingExt(cursor, CLUSTERMSG_EXT_TYPE_HOSTNAME, getHostnamePingExtSize());
            memcpy(ext->hostname, myself->hostname, sdslen(myself->hostname));

            /* Move the write cursor */
            cursor = nextPingExt(cursor);
        }

        totlen += getHostnamePingExtSize();
        extensions++;
    }

    if (sdslen(myself->human_nodename) != 0) {
        if (cursor != NULL) {
            /* Populate human_nodename */
            clusterMsgPingExtHumanNodename *ext = preparePingExt(cursor, CLUSTERMSG_EXT_TYPE_HUMAN_NODENAME, getHumanNodenamePingExtSize());
            memcpy(ext->human_nodename, myself->human_nodename, sdslen(myself->human_nodename));
        
	    /* Move the write cursor */
            cursor = nextPingExt(cursor);
        }

        totlen += getHumanNodenamePingExtSize();
        extensions++;
    }

    /* Gossip forgotten nodes */
    if (dictSize(server.cluster->nodes_black_list) > 0) {
        dictIterator *di = dictGetIterator(server.cluster->nodes_black_list);
        dictEntry *de;
        while ((de = dictNext(di)) != NULL) {
            if (cursor != NULL) {
                uint64_t expire = dictGetUnsignedIntegerVal(de);
                if ((time_t)expire < server.unixtime) continue; /* already expired */
                uint64_t ttl = expire - server.unixtime;
                clusterMsgPingExtForgottenNode *ext = preparePingExt(cursor, CLUSTERMSG_EXT_TYPE_FORGOTTEN_NODE, getForgottenNodeExtSize());
                memcpy(ext->name, dictGetKey(de), CLUSTER_NAMELEN);
                ext->ttl = htonu64(ttl);

                /* Move the write cursor */
                cursor = nextPingExt(cursor);
            }
            totlen += getForgottenNodeExtSize();
            extensions++;
        }
        dictReleaseIterator(di);
    }

    /* Populate shard_id */
    if (cursor != NULL) {
        clusterMsgPingExtShardId *ext = preparePingExt(cursor, CLUSTERMSG_EXT_TYPE_SHARDID, getShardIdPingExtSize());
        memcpy(ext->shard_id, myself->shard_id, CLUSTER_NAMELEN);

        /* Move the write cursor */
        cursor = nextPingExt(cursor);
    }
    totlen += getShardIdPingExtSize();
    extensions++;

    if (hdr != NULL) {
        if (extensions != 0) {
            hdr->mflags[0] |= CLUSTERMSG_FLAG0_EXT_DATA;
        }
        hdr->extensions = htons(extensions);
    }

    return totlen;
}

/* We previously validated the extensions, so this function just needs to
 * handle the extensions. */
void clusterProcessPingExtensions(clusterMsg *hdr, clusterLink *link) {
    clusterNode *sender = link->node ? link->node : clusterLookupNode(hdr->sender, CLUSTER_NAMELEN);
    char *ext_hostname = NULL;
    char *ext_humannodename = NULL;
    char *ext_shardid = NULL;
    uint16_t extensions = ntohs(hdr->extensions);
    /* Loop through all the extensions and process them */
    clusterMsgPingExt *ext = getInitialPingExt(hdr, ntohs(hdr->count));
    while (extensions--) {
        uint16_t type = ntohs(ext->type);
        if (type == CLUSTERMSG_EXT_TYPE_HOSTNAME) {
            clusterMsgPingExtHostname *hostname_ext = (clusterMsgPingExtHostname *) &(ext->ext[0].hostname);
            ext_hostname = hostname_ext->hostname;
	} else if (type == CLUSTERMSG_EXT_TYPE_HUMAN_NODENAME) {
            clusterMsgPingExtHumanNodename *humannodename_ext = (clusterMsgPingExtHumanNodename *) &(ext->ext[0].human_nodename);
            ext_humannodename = humannodename_ext->human_nodename;
        } else if (type == CLUSTERMSG_EXT_TYPE_FORGOTTEN_NODE) {
            clusterMsgPingExtForgottenNode *forgotten_node_ext = &(ext->ext[0].forgotten_node);
            clusterNode *n = clusterLookupNode(forgotten_node_ext->name, CLUSTER_NAMELEN);
            if (n && n != myself && !(nodeIsSlave(myself) && myself->slaveof == n)) {
                sds id = sdsnewlen(forgotten_node_ext->name, CLUSTER_NAMELEN);
                dictEntry *de = dictAddRaw(server.cluster->nodes_black_list, id, NULL);
                serverAssert(de != NULL);
                uint64_t expire = server.unixtime + ntohu64(forgotten_node_ext->ttl);
                dictSetUnsignedIntegerVal(de, expire);
                clusterDelNode(n);
                clusterDoBeforeSleep(CLUSTER_TODO_UPDATE_STATE|
                                     CLUSTER_TODO_SAVE_CONFIG);
            }
        } else if (type == CLUSTERMSG_EXT_TYPE_SHARDID) {
            clusterMsgPingExtShardId *shardid_ext = (clusterMsgPingExtShardId *) &(ext->ext[0].shard_id);
            ext_shardid = shardid_ext->shard_id;
        } else {
            /* Unknown type, we will ignore it but log what happened. */
            serverLog(LL_WARNING, "Received unknown extension type %d", type);
        }

        /* We know this will be valid since we validated it ahead of time */
        ext = getNextPingExt(ext);
    }
    /* If the node did not send us a hostname extension, assume
     * they don't have an announced hostname. Otherwise, we'll
     * set it now. */
    updateAnnouncedHostname(sender, ext_hostname);
    updateAnnouncedHumanNodename(sender, ext_humannodename);
    updateShardId(sender, ext_shardid);
}

static clusterNode *getNodeFromLinkAndMsg(clusterLink *link, clusterMsg *hdr) {
    clusterNode *sender;
    if (link->node && !nodeInHandshake(link->node)) {
        /* If the link has an associated node, use that so that we don't have to look it
         * up every time, except when the node is still in handshake, the node still has
         * a random name thus not truly "known". */
        sender = link->node;
    } else {
        /* Otherwise, fetch sender based on the message */
        sender = clusterLookupNode(hdr->sender, CLUSTER_NAMELEN);
        /* We know the sender node but haven't associate it with the link. This must
         * be an inbound link because only for inbound links we didn't know which node
         * to associate when they were created. */
        if (sender && !link->node) {
            setClusterNodeToInboundClusterLink(sender, link);
        }
    }
    return sender;
}

/* When this function is called, there is a packet to process starting
 * at link->rcvbuf. Releasing the buffer is up to the caller, so this
 * function should just handle the higher level stuff of processing the
 * packet, modifying the cluster state if needed.
 *
 * The function returns 1 if the link is still valid after the packet
 * was processed, otherwise 0 if the link was freed since the packet
 * processing lead to some inconsistency error (for instance a PONG
 * received from the wrong sender ID). */
int clusterProcessPacket(clusterLink *link) {
    clusterMsg *hdr = (clusterMsg*) link->rcvbuf;
    uint32_t totlen = ntohl(hdr->totlen);
    uint16_t type = ntohs(hdr->type);
    mstime_t now = mstime();

    if (type < CLUSTERMSG_TYPE_COUNT)
        server.cluster->stats_bus_messages_received[type]++;
    serverLog(LL_DEBUG,"--- Processing packet of type %s, %lu bytes",
        clusterGetMessageTypeString(type), (unsigned long) totlen);

    /* Perform sanity checks */
    if (totlen < 16) return 1; /* At least signature, version, totlen, count. */
    if (totlen > link->rcvbuf_len) return 1;

    if (ntohs(hdr->ver) != CLUSTER_PROTO_VER) {
        /* Can't handle messages of different versions. */
        return 1;
    }

    if (type == server.cluster_drop_packet_filter) {
        serverLog(LL_WARNING, "Dropping packet that matches debug drop filter");
        return 1;
    }

    uint16_t flags = ntohs(hdr->flags);
    uint16_t extensions = ntohs(hdr->extensions);
    uint64_t senderCurrentEpoch = 0, senderConfigEpoch = 0;
    uint32_t explen; /* expected length of this packet */
    clusterNode *sender;

    if (type == CLUSTERMSG_TYPE_PING || type == CLUSTERMSG_TYPE_PONG ||
        type == CLUSTERMSG_TYPE_MEET)
    {
        uint16_t count = ntohs(hdr->count);

        explen = sizeof(clusterMsg)-sizeof(union clusterMsgData);
        explen += (sizeof(clusterMsgDataGossip)*count);

        /* If there is extension data, which doesn't have a fixed length,
         * loop through them and validate the length of it now. */
        if (hdr->mflags[0] & CLUSTERMSG_FLAG0_EXT_DATA) {
            clusterMsgPingExt *ext = getInitialPingExt(hdr, count);
            while (extensions--) {
                uint16_t extlen = getPingExtLength(ext);
                if (extlen % 8 != 0) {
                    serverLog(LL_WARNING, "Received a %s packet without proper padding (%d bytes)",
                        clusterGetMessageTypeString(type), (int) extlen);
                    return 1;
                }
                if ((totlen - explen) < extlen) {
                    serverLog(LL_WARNING, "Received invalid %s packet with extension data that exceeds "
                        "total packet length (%lld)", clusterGetMessageTypeString(type),
                        (unsigned long long) totlen);
                    return 1;
                }
                explen += extlen;
                ext = getNextPingExt(ext);
            }
        }
    } else if (type == CLUSTERMSG_TYPE_FAIL) {
        explen = sizeof(clusterMsg)-sizeof(union clusterMsgData);
        explen += sizeof(clusterMsgDataFail);
    } else if (type == CLUSTERMSG_TYPE_PUBLISH || type == CLUSTERMSG_TYPE_PUBLISHSHARD) {
        explen = sizeof(clusterMsg)-sizeof(union clusterMsgData);
        explen += sizeof(clusterMsgDataPublish) -
                8 +
                ntohl(hdr->data.publish.msg.channel_len) +
                ntohl(hdr->data.publish.msg.message_len);
    } else if (type == CLUSTERMSG_TYPE_FAILOVER_AUTH_REQUEST ||
               type == CLUSTERMSG_TYPE_FAILOVER_AUTH_ACK ||
               type == CLUSTERMSG_TYPE_MFSTART)
    {
        explen = sizeof(clusterMsg)-sizeof(union clusterMsgData);
    } else if (type == CLUSTERMSG_TYPE_UPDATE) {
        explen = sizeof(clusterMsg)-sizeof(union clusterMsgData);
        explen += sizeof(clusterMsgDataUpdate);
    } else if (type == CLUSTERMSG_TYPE_MODULE) {
        explen = sizeof(clusterMsg)-sizeof(union clusterMsgData);
        explen += sizeof(clusterMsgModule) -
                3 + ntohl(hdr->data.module.msg.len);
    } else {
        /* We don't know this type of packet, so we assume it's well formed. */
        explen = totlen;
    }

    if (totlen != explen) {
        serverLog(LL_WARNING, "Received invalid %s packet of length %lld but expected length %lld",
            clusterGetMessageTypeString(type), (unsigned long long) totlen, (unsigned long long) explen);
        return 1;
    }

    sender = getNodeFromLinkAndMsg(link, hdr);

    /* Update the last time we saw any data from this node. We
     * use this in order to avoid detecting a timeout from a node that
     * is just sending a lot of data in the cluster bus, for instance
     * because of Pub/Sub. */
    if (sender) sender->data_received = now;

    if (sender && !nodeInHandshake(sender)) {
        /* Update our currentEpoch if we see a newer epoch in the cluster. */
        senderCurrentEpoch = ntohu64(hdr->currentEpoch);
        senderConfigEpoch = ntohu64(hdr->configEpoch);
        if (senderCurrentEpoch > server.cluster->currentEpoch)
            server.cluster->currentEpoch = senderCurrentEpoch;
        /* Update the sender configEpoch if it is publishing a newer one. */
        if (senderConfigEpoch > sender->configEpoch) {
            sender->configEpoch = senderConfigEpoch;
            clusterDoBeforeSleep(CLUSTER_TODO_SAVE_CONFIG|
                                 CLUSTER_TODO_FSYNC_CONFIG);
        }
        /* Update the replication offset info for this node. */
        sender->repl_offset = ntohu64(hdr->offset);
        sender->repl_offset_time = now;
        /* If we are a slave performing a manual failover and our master
         * sent its offset while already paused, populate the MF state. */
        if (server.cluster->mf_end &&
            nodeIsSlave(myself) &&
            myself->slaveof == sender &&
            hdr->mflags[0] & CLUSTERMSG_FLAG0_PAUSED &&
            server.cluster->mf_master_offset == -1)
        {
            server.cluster->mf_master_offset = sender->repl_offset;
            clusterDoBeforeSleep(CLUSTER_TODO_HANDLE_MANUALFAILOVER);
            serverLog(LL_NOTICE,
                "Received replication offset for paused "
                "master manual failover: %lld",
                server.cluster->mf_master_offset);
        }
    }

    /* Initial processing of PING and MEET requests replying with a PONG. */
    if (type == CLUSTERMSG_TYPE_PING || type == CLUSTERMSG_TYPE_MEET) {
        /* We use incoming MEET messages in order to set the address
         * for 'myself', since only other cluster nodes will send us
         * MEET messages on handshakes, when the cluster joins, or
         * later if we changed address, and those nodes will use our
         * official address to connect to us. So by obtaining this address
         * from the socket is a simple way to discover / update our own
         * address in the cluster without it being hardcoded in the config.
         *
         * However if we don't have an address at all, we update the address
         * even with a normal PING packet. If it's wrong it will be fixed
         * by MEET later. */
        if ((type == CLUSTERMSG_TYPE_MEET || myself->ip[0] == '\0') &&
            server.cluster_announce_ip == NULL)
        {
            char ip[NET_IP_STR_LEN];

            if (connAddrSockName(link->conn,ip,sizeof(ip),NULL) != -1 &&
                strcmp(ip,myself->ip))
            {
                memcpy(myself->ip,ip,NET_IP_STR_LEN);
                serverLog(LL_NOTICE,"IP address for this node updated to %s",
                    myself->ip);
                clusterDoBeforeSleep(CLUSTER_TODO_SAVE_CONFIG);
            }
        }

        /* Add this node if it is new for us and the msg type is MEET.
         * In this stage we don't try to add the node with the right
         * flags, slaveof pointer, and so forth, as this details will be
         * resolved when we'll receive PONGs from the node. */
        if (!sender && type == CLUSTERMSG_TYPE_MEET) {
            clusterNode *node;

            node = createClusterNode(NULL,CLUSTER_NODE_HANDSHAKE);
            serverAssert(nodeIp2String(node->ip,link,hdr->myip) == C_OK);
            getClientPortFromClusterMsg(hdr, &node->tls_port, &node->tcp_port);
            node->cport = ntohs(hdr->cport);
            clusterAddNode(node);
            clusterDoBeforeSleep(CLUSTER_TODO_SAVE_CONFIG);
        }

        /* If this is a MEET packet from an unknown node, we still process
         * the gossip section here since we have to trust the sender because
         * of the message type. */
        if (!sender && type == CLUSTERMSG_TYPE_MEET)
            clusterProcessGossipSection(hdr,link);

        /* Anyway reply with a PONG */
        clusterSendPing(link,CLUSTERMSG_TYPE_PONG);
    }

    /* PING, PONG, MEET: process config information. */
    if (type == CLUSTERMSG_TYPE_PING || type == CLUSTERMSG_TYPE_PONG ||
        type == CLUSTERMSG_TYPE_MEET)
    {
        serverLog(LL_DEBUG,"%s packet received: %.40s",
            clusterGetMessageTypeString(type),
            link->node ? link->node->name : "NULL");
        if (!link->inbound) {
            if (nodeInHandshake(link->node)) {
                /* If we already have this node, try to change the
                 * IP/port of the node with the new one. */
                if (sender) {
                    serverLog(LL_VERBOSE,
                        "Handshake: we already know node %.40s (%s), "
                        "updating the address if needed.", sender->name, sender->human_nodename);
                    if (nodeUpdateAddressIfNeeded(sender,link,hdr))
                    {
                        clusterDoBeforeSleep(CLUSTER_TODO_SAVE_CONFIG|
                                             CLUSTER_TODO_UPDATE_STATE);
                    }
                    /* Free this node as we already have it. This will
                     * cause the link to be freed as well. */
                    clusterDelNode(link->node);
                    return 0;
                }

                /* First thing to do is replacing the random name with the
                 * right node name if this was a handshake stage. */
                clusterRenameNode(link->node, hdr->sender);
                serverLog(LL_DEBUG,"Handshake with node %.40s completed.",
                    link->node->name);
                link->node->flags &= ~CLUSTER_NODE_HANDSHAKE;
                link->node->flags |= flags&(CLUSTER_NODE_MASTER|CLUSTER_NODE_SLAVE);
                clusterDoBeforeSleep(CLUSTER_TODO_SAVE_CONFIG);
            } else if (memcmp(link->node->name,hdr->sender,
                        CLUSTER_NAMELEN) != 0)
            {
                /* If the reply has a non matching node ID we
                 * disconnect this node and set it as not having an associated
                 * address. */
                serverLog(LL_DEBUG,
                          "PONG contains mismatching sender ID. About node %.40s (%s) added %d ms ago, having flags %d",
                          link->node->name,
                          link->node->human_nodename,
                          (int)(now-(link->node->ctime)),
                          link->node->flags);
                link->node->flags |= CLUSTER_NODE_NOADDR;
                link->node->ip[0] = '\0';
                link->node->tcp_port = 0;
                link->node->tls_port = 0;
                link->node->cport = 0;
                freeClusterLink(link);
                clusterDoBeforeSleep(CLUSTER_TODO_SAVE_CONFIG);
                return 0;
            }
        }

        /* Copy the CLUSTER_NODE_NOFAILOVER flag from what the sender
         * announced. This is a dynamic flag that we receive from the
         * sender, and the latest status must be trusted. We need it to
         * be propagated because the slave ranking used to understand the
         * delay of each slave in the voting process, needs to know
         * what are the instances really competing. */
        if (sender) {
            int nofailover = flags & CLUSTER_NODE_NOFAILOVER;
            sender->flags &= ~CLUSTER_NODE_NOFAILOVER;
            sender->flags |= nofailover;
        }

        /* Update the node address if it changed. */
        if (sender && type == CLUSTERMSG_TYPE_PING &&
            !nodeInHandshake(sender) &&
            nodeUpdateAddressIfNeeded(sender,link,hdr))
        {
            clusterDoBeforeSleep(CLUSTER_TODO_SAVE_CONFIG|
                                 CLUSTER_TODO_UPDATE_STATE);
        }

        /* Update our info about the node */
        if (!link->inbound && type == CLUSTERMSG_TYPE_PONG) {
            link->node->pong_received = now;
            link->node->ping_sent = 0;

            /* The PFAIL condition can be reversed without external
             * help if it is momentary (that is, if it does not
             * turn into a FAIL state).
             *
             * The FAIL condition is also reversible under specific
             * conditions detected by clearNodeFailureIfNeeded(). */
            if (nodeTimedOut(link->node)) {
                link->node->flags &= ~CLUSTER_NODE_PFAIL;
                clusterDoBeforeSleep(CLUSTER_TODO_SAVE_CONFIG|
                                     CLUSTER_TODO_UPDATE_STATE);
            } else if (nodeFailed(link->node)) {
                clearNodeFailureIfNeeded(link->node);
            }
        }

        /* Check for role switch: slave -> master or master -> slave. */
        if (sender) {
            if (!memcmp(hdr->slaveof,CLUSTER_NODE_NULL_NAME,
                sizeof(hdr->slaveof)))
            {
                /* Node is a master. */
                clusterSetNodeAsMaster(sender);
            } else {
                /* Node is a slave. */
                clusterNode *master = clusterLookupNode(hdr->slaveof, CLUSTER_NAMELEN);

                if (nodeIsMaster(sender)) {
                    /* Master turned into a slave! Reconfigure the node. */
                    clusterDelNodeSlots(sender);
                    sender->flags &= ~(CLUSTER_NODE_MASTER|
                                       CLUSTER_NODE_MIGRATE_TO);
                    sender->flags |= CLUSTER_NODE_SLAVE;

                    /* Update config and state. */
                    clusterDoBeforeSleep(CLUSTER_TODO_SAVE_CONFIG|
                                         CLUSTER_TODO_UPDATE_STATE);
                }

                /* Master node changed for this slave? */
                if (master && sender->slaveof != master) {
                    if (sender->slaveof)
                        clusterNodeRemoveSlave(sender->slaveof,sender);
                    clusterNodeAddSlave(master,sender);
                    serverLog(LL_NOTICE,
                              "%.40s is now a replica of %.40s",
                              sender->name,
                              master->name);
                    sender->slaveof = master;
                    updateShardId(sender, master->shard_id);

                    /* Update config. */
                    clusterDoBeforeSleep(CLUSTER_TODO_SAVE_CONFIG);
                }
            }
        }

        /* Update our info about served slots.
         *
         * Note: this MUST happen after we update the master/slave state
         * so that CLUSTER_NODE_MASTER flag will be set. */

        /* Many checks are only needed if the set of served slots this
         * instance claims is different compared to the set of slots we have
         * for it. Check this ASAP to avoid other computational expansive
         * checks later. */
        clusterNode *sender_master = NULL; /* Sender or its master if slave. */
        int dirty_slots = 0; /* Sender claimed slots don't match my view? */

        if (sender) {
            sender_master = nodeIsMaster(sender) ? sender : sender->slaveof;
            if (sender_master) {
                dirty_slots = memcmp(sender_master->slots,
                        hdr->myslots,sizeof(hdr->myslots)) != 0;

                /* Force dirty when sender is primary and owns no slots so that
                 * we have a chance to examine and repair slot migrating/importing
                 * states that involve empty shards. */
                dirty_slots |= nodeIsMaster(sender) && sender_master->numslots == 0;
            }
        }

        /* 1) If the sender of the message is a master, and we detected that
         *    the set of slots it claims changed, scan the slots to see if we
         *    need to update our configuration. */
        if (sender && nodeIsMaster(sender) && dirty_slots)
            clusterUpdateSlotsConfigWith(sender,senderConfigEpoch,hdr->myslots);

        /* Explicitly check for a replication loop before attempting the replication
         * chain folding logic.
         *
         * In some rare case, slot config updates (via either PING/PONG or UPDATE)
         * can be delivered out of order as illustrated below.
         *
         * 1. To keep the discussion simple, let's assume we have 2 shards, shard a
         *    and shard b. Let's also assume there are two slots in total with shard
         *    a owning slot 1 and shard b owning slot 2.
         * 2. Shard a has two nodes: primary A and replica A*; shard b has primary
         *    B and replica B*.
         * 3. A manual failover was initiated on A* and A* just wins the election.
         * 4. A* announces to the world that it now owns slot 1 using PING messages.
         *    These PING messages are queued in the outgoing buffer to every other
         *    node in the cluster, namely, A, B, and B*.
         * 5. Keep in mind that there is no ordering in the delivery of these PING
         *    messages. For the stale PING message to appear, we need the following
         *    events in the exact order as they are laid out.
         * a. An old PING message before A* becomes the new primary is still queued
         *    in A*'s outgoing buffer to A. This later becomes the stale message,
         *    which says A* is a replica of A. It is followed by A*'s election
         *    winning announcement PING message.
         * b. B or B* processes A's election winning announcement PING message
         *    and sets slots[1]=A*.
         * c. A sends a PING message to B (or B*). Since A hasn't learnt that A*
         *    wins the election, it claims that it owns slot 1 but with a lower
         *    epoch than B has on slot 1. This leads to B sending an UPDATE to
         *    A directly saying A* is the new owner of slot 1 with a higher epoch.
         * d. A receives the UPDATE from B and executes clusterUpdateSlotsConfigWith.
         *    A now realizes that it is a replica of A* hence setting myself->slaveof
         *    to A*.
         * e. Finally, the pre-failover PING message queued up in A*'s outgoing
         *    buffer to A is delivered and processed, out of order though, to A.
         * f. This stale PING message creates the replication loop */
        if (myself->slaveof &&
            myself->slaveof->slaveof &&
            myself->slaveof->slaveof != myself) {
            /* Safeguard against sub-replicas. A replica's master can turn itself
             * into a replica if its last slot is removed. If no other node takes
             * over the slot, there is nothing else to trigger replica migration. */
            serverLog(LL_NOTICE,
                      "I'm a sub-replica! Reconfiguring myself as a replica of %.40s from %.40s",
                      myself->slaveof->slaveof->name,
                      myself->slaveof->name);
            clusterSetMaster(myself->slaveof->slaveof, 1);
            clusterDoBeforeSleep(CLUSTER_TODO_SAVE_CONFIG|
                                CLUSTER_TODO_UPDATE_STATE|
                                CLUSTER_TODO_FSYNC_CONFIG);
        }

        /* 2) We also check for the reverse condition, that is, the sender
         *    claims to serve slots we know are served by a master with a
         *    greater configEpoch. If this happens we inform the sender.
         *
         * This is useful because sometimes after a partition heals, a
         * reappearing master may be the last one to claim a given set of
         * hash slots, but with a configuration that other instances know to
         * be deprecated. Example:
         *
         * A and B are master and slave for slots 1,2,3.
         * A is partitioned away, B gets promoted.
         * B is partitioned away, and A returns available.
         *
         * Usually B would PING A publishing its set of served slots and its
         * configEpoch, but because of the partition B can't inform A of the
         * new configuration, so other nodes that have an updated table must
         * do it. In this way A will stop to act as a master (or can try to
         * failover if there are the conditions to win the election). */
        if (sender && dirty_slots) {
            int j;

            for (j = 0; j < CLUSTER_SLOTS; j++) {
                if (bitmapTestBit(hdr->myslots,j)) {
                    if (server.cluster->slots[j] == sender ||
                        server.cluster->slots[j] == NULL) continue;
                    if (server.cluster->slots[j]->configEpoch >
                        senderConfigEpoch)
                    {
                        serverLog(LL_VERBOSE,
                            "Node %.40s has old slots configuration, sending "
                            "an UPDATE message about %.40s",
                                sender->name, server.cluster->slots[j]->name);
                        clusterSendUpdate(sender->link,
                            server.cluster->slots[j]);

                        /* TODO: instead of exiting the loop send every other
                         * UPDATE packet for other nodes that are the new owner
                         * of sender's slots. */
                        break;
                    }
                }
            }
        }

        /* If our config epoch collides with the sender's try to fix
         * the problem. */
        if (sender &&
            nodeIsMaster(myself) && nodeIsMaster(sender) &&
            senderConfigEpoch == myself->configEpoch)
        {
            clusterHandleConfigEpochCollision(sender);
        }

        /* Get info from the gossip section */
        if (sender) {
            clusterProcessGossipSection(hdr,link);
            clusterProcessPingExtensions(hdr,link);
        }
    } else if (type == CLUSTERMSG_TYPE_FAIL) {
        clusterNode *failing;

        if (sender) {
            failing = clusterLookupNode(hdr->data.fail.about.nodename, CLUSTER_NAMELEN);
            if (failing &&
                !(failing->flags & (CLUSTER_NODE_FAIL|CLUSTER_NODE_MYSELF)))
            {
                serverLog(LL_NOTICE,
                    "FAIL message received from %.40s (%s) about %.40s (%s)",
                    hdr->sender, sender->human_nodename, hdr->data.fail.about.nodename, failing->human_nodename);
                failing->flags |= CLUSTER_NODE_FAIL;
                failing->fail_time = now;
                failing->flags &= ~CLUSTER_NODE_PFAIL;
                clusterDoBeforeSleep(CLUSTER_TODO_SAVE_CONFIG|
                                     CLUSTER_TODO_UPDATE_STATE);
            }
        } else {
            serverLog(LL_NOTICE,
                "Ignoring FAIL message from unknown node %.40s about %.40s",
                hdr->sender, hdr->data.fail.about.nodename);
        }
    } else if (type == CLUSTERMSG_TYPE_PUBLISH || type == CLUSTERMSG_TYPE_PUBLISHSHARD) {
        if (!sender) return 1;  /* We don't know that node. */

        robj *channel, *message;
        uint32_t channel_len, message_len;

        /* Don't bother creating useless objects if there are no
         * Pub/Sub subscribers. */
        if ((type == CLUSTERMSG_TYPE_PUBLISH
            && serverPubsubSubscriptionCount() > 0)
        || (type == CLUSTERMSG_TYPE_PUBLISHSHARD
            && serverPubsubShardSubscriptionCount() > 0))
        {
            channel_len = ntohl(hdr->data.publish.msg.channel_len);
            message_len = ntohl(hdr->data.publish.msg.message_len);
            channel = createStringObject(
                        (char*)hdr->data.publish.msg.bulk_data,channel_len);
            message = createStringObject(
                        (char*)hdr->data.publish.msg.bulk_data+channel_len,
                        message_len);
            pubsubPublishMessage(channel, message, type == CLUSTERMSG_TYPE_PUBLISHSHARD);
            decrRefCount(channel);
            decrRefCount(message);
        }
    } else if (type == CLUSTERMSG_TYPE_FAILOVER_AUTH_REQUEST) {
        if (!sender) return 1;  /* We don't know that node. */
        clusterSendFailoverAuthIfNeeded(sender,hdr);
    } else if (type == CLUSTERMSG_TYPE_FAILOVER_AUTH_ACK) {
        if (!sender) return 1;  /* We don't know that node. */
        /* We consider this vote only if the sender is a master serving
         * a non zero number of slots, and its currentEpoch is greater or
         * equal to epoch where this node started the election. */
        if (nodeIsMaster(sender) && sender->numslots > 0 &&
            senderCurrentEpoch >= server.cluster->failover_auth_epoch)
        {
            server.cluster->failover_auth_count++;
            /* Maybe we reached a quorum here, set a flag to make sure
             * we check ASAP. */
            clusterDoBeforeSleep(CLUSTER_TODO_HANDLE_FAILOVER);
        }
    } else if (type == CLUSTERMSG_TYPE_MFSTART) {
        /* This message is acceptable only if I'm a master and the sender
         * is one of my slaves. */
        if (!sender || sender->slaveof != myself) return 1;
        /* Manual failover requested from slaves. Initialize the state
         * accordingly. */
        resetManualFailover();
        server.cluster->mf_end = now + CLUSTER_MF_TIMEOUT;
        server.cluster->mf_slave = sender;
        pauseActions(PAUSE_DURING_FAILOVER,
                     now + (CLUSTER_MF_TIMEOUT * CLUSTER_MF_PAUSE_MULT),
                     PAUSE_ACTIONS_CLIENT_WRITE_SET);
        serverLog(LL_NOTICE,"Manual failover requested by replica %.40s (%s).",
            sender->name, sender->human_nodename);
        /* We need to send a ping message to the replica, as it would carry
         * `server.cluster->mf_master_offset`, which means the master paused clients
         * at offset `server.cluster->mf_master_offset`, so that the replica would
         * know that it is safe to set its `server.cluster->mf_can_start` to 1 so as
         * to complete failover as quickly as possible. */
        clusterSendPing(link, CLUSTERMSG_TYPE_PING);
    } else if (type == CLUSTERMSG_TYPE_UPDATE) {
        clusterNode *n; /* The node the update is about. */
        uint64_t reportedConfigEpoch =
                    ntohu64(hdr->data.update.nodecfg.configEpoch);

        if (!sender) return 1;  /* We don't know the sender. */
        n = clusterLookupNode(hdr->data.update.nodecfg.nodename, CLUSTER_NAMELEN);
        if (!n) return 1;   /* We don't know the reported node. */
        if (n->configEpoch >= reportedConfigEpoch) return 1; /* Nothing new. */

        /* If in our current config the node is a slave, set it as a master. */
        if (nodeIsSlave(n)) clusterSetNodeAsMaster(n);

        /* Update the node's configEpoch. */
        n->configEpoch = reportedConfigEpoch;
        clusterDoBeforeSleep(CLUSTER_TODO_SAVE_CONFIG|
                             CLUSTER_TODO_FSYNC_CONFIG);

        /* Check the bitmap of served slots and update our
         * config accordingly. */
        clusterUpdateSlotsConfigWith(n,reportedConfigEpoch,
            hdr->data.update.nodecfg.slots);
    } else if (type == CLUSTERMSG_TYPE_MODULE) {
        if (!sender) return 1;  /* Protect the module from unknown nodes. */
        /* We need to route this message back to the right module subscribed
         * for the right message type. */
        uint64_t module_id = hdr->data.module.msg.module_id; /* Endian-safe ID */
        uint32_t len = ntohl(hdr->data.module.msg.len);
        uint8_t type = hdr->data.module.msg.type;
        unsigned char *payload = hdr->data.module.msg.bulk_data;
        moduleCallClusterReceivers(sender->name,module_id,type,payload,len);
    } else {
        serverLog(LL_WARNING,"Received unknown packet type: %d", type);
    }
    return 1;
}

/* This function is called when we detect the link with this node is lost.
   We set the node as no longer connected. The Cluster Cron will detect
   this connection and will try to get it connected again.

   Instead if the node is a temporary node used to accept a query, we
   completely free the node on error. */
void handleLinkIOError(clusterLink *link) {
    freeClusterLink(link);
}

/* Send the messages queued for the link. */
void clusterWriteHandler(connection *conn) {
    clusterLink *link = connGetPrivateData(conn);
    ssize_t nwritten;
    size_t totwritten = 0;

    while (totwritten < NET_MAX_WRITES_PER_EVENT && listLength(link->send_msg_queue) > 0) {
        listNode *head = listFirst(link->send_msg_queue);
        clusterMsgSendBlock *msgblock = (clusterMsgSendBlock*)head->value;
        clusterMsg *msg = &msgblock->msg;
        size_t msg_offset = link->head_msg_send_offset;
        size_t msg_len = ntohl(msg->totlen);

        nwritten = connWrite(conn, (char*)msg + msg_offset, msg_len - msg_offset);
        if (nwritten <= 0) {
            serverLog(LL_DEBUG,"I/O error writing to node link: %s",
                (nwritten == -1) ? connGetLastError(conn) : "short write");
            handleLinkIOError(link);
            return;
        }
        if (msg_offset + nwritten < msg_len) {
            /* If full message wasn't written, record the offset
             * and continue sending from this point next time */
            link->head_msg_send_offset += nwritten;
            return;
        }
        serverAssert((msg_offset + nwritten) == msg_len);
        link->head_msg_send_offset = 0;

        /* Delete the node and update our memory tracking */
        uint32_t blocklen = msgblock->totlen;
        listDelNode(link->send_msg_queue, head);
        server.stat_cluster_links_memory -= sizeof(listNode);
        link->send_msg_queue_mem -= sizeof(listNode) + blocklen;

        totwritten += nwritten;
    }

    if (listLength(link->send_msg_queue) == 0)
        connSetWriteHandler(link->conn, NULL);
}

/* A connect handler that gets called when a connection to another node
 * gets established.
 */
void clusterLinkConnectHandler(connection *conn) {
    clusterLink *link = connGetPrivateData(conn);
    clusterNode *node = link->node;

    /* Check if connection succeeded */
    if (connGetState(conn) != CONN_STATE_CONNECTED) {
        serverLog(LL_VERBOSE, "Connection with Node %.40s at %s:%d failed: %s",
                node->name, node->ip, node->cport,
                connGetLastError(conn));
        freeClusterLink(link);
        return;
    }

    /* Register a read handler from now on */
    connSetReadHandler(conn, clusterReadHandler);

    /* Queue a PING in the new connection ASAP: this is crucial
     * to avoid false positives in failure detection.
     *
     * If the node is flagged as MEET, we send a MEET message instead
     * of a PING one, to force the receiver to add us in its node
     * table. */
    mstime_t old_ping_sent = node->ping_sent;
    clusterSendPing(link, node->flags & CLUSTER_NODE_MEET ?
            CLUSTERMSG_TYPE_MEET : CLUSTERMSG_TYPE_PING);
    if (old_ping_sent) {
        /* If there was an active ping before the link was
         * disconnected, we want to restore the ping time, otherwise
         * replaced by the clusterSendPing() call. */
        node->ping_sent = old_ping_sent;
    }
    /* We can clear the flag after the first packet is sent.
     * If we'll never receive a PONG, we'll never send new packets
     * to this node. Instead after the PONG is received and we
     * are no longer in meet/handshake status, we want to send
     * normal PING packets. */
    node->flags &= ~CLUSTER_NODE_MEET;

    serverLog(LL_DEBUG,"Connecting with Node %.40s at %s:%d",
            node->name, node->ip, node->cport);
}

/* Read data. Try to read the first field of the header first to check the
 * full length of the packet. When a whole packet is in memory this function
 * will call the function to process the packet. And so forth. */
void clusterReadHandler(connection *conn) {
    clusterMsg buf[1];
    ssize_t nread;
    clusterMsg *hdr;
    clusterLink *link = connGetPrivateData(conn);
    unsigned int readlen, rcvbuflen;

    while(1) { /* Read as long as there is data to read. */
        rcvbuflen = link->rcvbuf_len;
        if (rcvbuflen < 8) {
            /* First, obtain the first 8 bytes to get the full message
             * length. */
            readlen = 8 - rcvbuflen;
        } else {
            /* Finally read the full message. */
            hdr = (clusterMsg*) link->rcvbuf;
            if (rcvbuflen == 8) {
                /* Perform some sanity check on the message signature
                 * and length. */
                if (memcmp(hdr->sig,"RCmb",4) != 0 ||
                    ntohl(hdr->totlen) < CLUSTERMSG_MIN_LEN)
                {
                    char ip[NET_IP_STR_LEN];
                    int port;
                    if (connAddrPeerName(conn, ip, sizeof(ip), &port) == -1) {
                        serverLog(LL_WARNING,
                            "Bad message length or signature received "
                            "on the Cluster bus.");
                    } else {
                        serverLog(LL_WARNING,
                            "Bad message length or signature received "
                            "on the Cluster bus from %s:%d", ip, port);
                    }
                    handleLinkIOError(link);
                    return;
                }
            }
            readlen = ntohl(hdr->totlen) - rcvbuflen;
            if (readlen > sizeof(buf)) readlen = sizeof(buf);
        }

        nread = connRead(conn,buf,readlen);
        if (nread == -1 && (connGetState(conn) == CONN_STATE_CONNECTED)) return; /* No more data ready. */

        if (nread <= 0) {
            /* I/O error... */
            serverLog(LL_DEBUG,"I/O error reading from node link: %s",
                (nread == 0) ? "connection closed" : connGetLastError(conn));
            handleLinkIOError(link);
            return;
        } else {
            /* Read data and recast the pointer to the new buffer. */
            size_t unused = link->rcvbuf_alloc - link->rcvbuf_len;
            if ((size_t)nread > unused) {
                size_t required = link->rcvbuf_len + nread;
                size_t prev_rcvbuf_alloc = link->rcvbuf_alloc;
                /* If less than 1mb, grow to twice the needed size, if larger grow by 1mb. */
                link->rcvbuf_alloc = required < RCVBUF_MAX_PREALLOC ? required * 2: required + RCVBUF_MAX_PREALLOC;
                link->rcvbuf = zrealloc(link->rcvbuf, link->rcvbuf_alloc);
                server.stat_cluster_links_memory += link->rcvbuf_alloc - prev_rcvbuf_alloc;
            }
            memcpy(link->rcvbuf + link->rcvbuf_len, buf, nread);
            link->rcvbuf_len += nread;
            hdr = (clusterMsg*) link->rcvbuf;
            rcvbuflen += nread;
        }

        /* Total length obtained? Process this packet. */
        if (rcvbuflen >= 8 && rcvbuflen == ntohl(hdr->totlen)) {
            if (clusterProcessPacket(link)) {
                if (link->rcvbuf_alloc > RCVBUF_INIT_LEN) {
                    size_t prev_rcvbuf_alloc = link->rcvbuf_alloc;
                    zfree(link->rcvbuf);
                    link->rcvbuf = zmalloc(link->rcvbuf_alloc = RCVBUF_INIT_LEN);
                    server.stat_cluster_links_memory += link->rcvbuf_alloc - prev_rcvbuf_alloc;
                }
                link->rcvbuf_len = 0;
            } else {
                return; /* Link no longer valid. */
            }
        }
    }
}

/* Put the message block into the link's send queue.
 *
 * It is guaranteed that this function will never have as a side effect
 * the link to be invalidated, so it is safe to call this function
 * from event handlers that will do stuff with the same link later. */
void clusterSendMessage(clusterLink *link, clusterMsgSendBlock *msgblock) {
    if (!link) {
        return;
    }
    if (listLength(link->send_msg_queue) == 0 && msgblock->msg.totlen != 0)
        connSetWriteHandlerWithBarrier(link->conn, clusterWriteHandler, 1);

    listAddNodeTail(link->send_msg_queue, msgblock);
    msgblock->refcount++;

    /* Update memory tracking */
    link->send_msg_queue_mem += sizeof(listNode) + msgblock->totlen;
    server.stat_cluster_links_memory += sizeof(listNode);

    /* Populate sent messages stats. */
    uint16_t type = ntohs(msgblock->msg.type);
    if (type < CLUSTERMSG_TYPE_COUNT)
        server.cluster->stats_bus_messages_sent[type]++;
}

/* Send a message to all the nodes that are part of the cluster having
 * a connected link.
 *
 * It is guaranteed that this function will never have as a side effect
 * some node->link to be invalidated, so it is safe to call this function
 * from event handlers that will do stuff with node links later. */
void clusterBroadcastMessage(clusterMsgSendBlock *msgblock) {
    dictIterator *di;
    dictEntry *de;

    di = dictGetSafeIterator(server.cluster->nodes);
    while((de = dictNext(di)) != NULL) {
        clusterNode *node = dictGetVal(de);

        if (node->flags & (CLUSTER_NODE_MYSELF|CLUSTER_NODE_HANDSHAKE))
            continue;
        clusterSendMessage(node->link,msgblock);
    }
    dictReleaseIterator(di);
}

/* Build the message header. hdr must point to a buffer at least
 * sizeof(clusterMsg) in bytes. */
static void clusterBuildMessageHdr(clusterMsg *hdr, int type, size_t msglen) {
    uint64_t offset;
    clusterNode *master;

    /* If this node is a master, we send its slots bitmap and configEpoch.
     * If this node is a slave we send the master's information instead (the
     * node is flagged as slave so the receiver knows that it is NOT really
     * in charge for this slots. */
    master = (nodeIsSlave(myself) && myself->slaveof) ?
              myself->slaveof : myself;

    hdr->ver = htons(CLUSTER_PROTO_VER);
    hdr->sig[0] = 'R';
    hdr->sig[1] = 'C';
    hdr->sig[2] = 'm';
    hdr->sig[3] = 'b';
    hdr->type = htons(type);
    memcpy(hdr->sender,myself->name,CLUSTER_NAMELEN);

    /* If cluster-announce-ip option is enabled, force the receivers of our
     * packets to use the specified address for this node. Otherwise if the
     * first byte is zero, they'll do auto discovery. */
    memset(hdr->myip,0,NET_IP_STR_LEN);
    if (server.cluster_announce_ip) {
        redis_strlcpy(hdr->myip,server.cluster_announce_ip,NET_IP_STR_LEN);
    }

    /* Handle cluster-announce-[tls-|bus-]port. */
    int announced_tcp_port, announced_tls_port, announced_cport;
    deriveAnnouncedPorts(&announced_tcp_port, &announced_tls_port, &announced_cport);

    memcpy(hdr->myslots,master->slots,sizeof(hdr->myslots));
    memset(hdr->slaveof,0,CLUSTER_NAMELEN);
    if (myself->slaveof != NULL)
        memcpy(hdr->slaveof,myself->slaveof->name, CLUSTER_NAMELEN);
    if (server.tls_cluster) {
        hdr->port = htons(announced_tls_port);
        hdr->pport = htons(announced_tcp_port);
    } else {
        hdr->port = htons(announced_tcp_port);
        hdr->pport = htons(announced_tls_port);
    }
    hdr->cport = htons(announced_cport);
    hdr->flags = htons(myself->flags);
    hdr->state = server.cluster->state;

    /* Set the currentEpoch and configEpochs. */
    hdr->currentEpoch = htonu64(server.cluster->currentEpoch);
    hdr->configEpoch = htonu64(master->configEpoch);

    /* Set the replication offset. */
    if (nodeIsSlave(myself))
        offset = replicationGetSlaveOffset();
    else
        offset = server.master_repl_offset;
    hdr->offset = htonu64(offset);

    /* Set the message flags. */
    if (nodeIsMaster(myself) && server.cluster->mf_end)
        hdr->mflags[0] |= CLUSTERMSG_FLAG0_PAUSED;

    hdr->totlen = htonl(msglen);
}

/* Set the i-th entry of the gossip section in the message pointed by 'hdr'
 * to the info of the specified node 'n'. */
void clusterSetGossipEntry(clusterMsg *hdr, int i, clusterNode *n) {
    clusterMsgDataGossip *gossip;
    gossip = &(hdr->data.ping.gossip[i]);
    memcpy(gossip->nodename,n->name,CLUSTER_NAMELEN);
    gossip->ping_sent = htonl(n->ping_sent/1000);
    gossip->pong_received = htonl(n->pong_received/1000);
    memcpy(gossip->ip,n->ip,sizeof(n->ip));
    if (server.tls_cluster) {
        gossip->port = htons(n->tls_port);
        gossip->pport = htons(n->tcp_port);
    } else {
        gossip->port = htons(n->tcp_port);
        gossip->pport = htons(n->tls_port);
    }
    gossip->cport = htons(n->cport);
    gossip->flags = htons(n->flags);
    gossip->notused1 = 0;
}

/* Send a PING or PONG packet to the specified node, making sure to add enough
 * gossip information. */
void clusterSendPing(clusterLink *link, int type) {
    static unsigned long long cluster_pings_sent = 0;
    cluster_pings_sent++;
    int gossipcount = 0; /* Number of gossip sections added so far. */
    int wanted; /* Number of gossip sections we want to append if possible. */
    int estlen; /* Upper bound on estimated packet length */
    /* freshnodes is the max number of nodes we can hope to append at all:
     * nodes available minus two (ourself and the node we are sending the
     * message to). However practically there may be less valid nodes since
     * nodes in handshake state, disconnected, are not considered. */
    int freshnodes = dictSize(server.cluster->nodes)-2;

    /* How many gossip sections we want to add? 1/10 of the number of nodes
     * and anyway at least 3. Why 1/10?
     *
     * If we have N masters, with N/10 entries, and we consider that in
     * node_timeout we exchange with each other node at least 4 packets
     * (we ping in the worst case in node_timeout/2 time, and we also
     * receive two pings from the host), we have a total of 8 packets
     * in the node_timeout*2 failure reports validity time. So we have
     * that, for a single PFAIL node, we can expect to receive the following
     * number of failure reports (in the specified window of time):
     *
     * PROB * GOSSIP_ENTRIES_PER_PACKET * TOTAL_PACKETS:
     *
     * PROB = probability of being featured in a single gossip entry,
     *        which is 1 / NUM_OF_NODES.
     * ENTRIES = 10.
     * TOTAL_PACKETS = 2 * 4 * NUM_OF_MASTERS.
     *
     * If we assume we have just masters (so num of nodes and num of masters
     * is the same), with 1/10 we always get over the majority, and specifically
     * 80% of the number of nodes, to account for many masters failing at the
     * same time.
     *
     * Since we have non-voting slaves that lower the probability of an entry
     * to feature our node, we set the number of entries per packet as
     * 10% of the total nodes we have. */
    wanted = floor(dictSize(server.cluster->nodes)/10);
    if (wanted < 3) wanted = 3;
    if (wanted > freshnodes) wanted = freshnodes;

    /* Include all the nodes in PFAIL state, so that failure reports are
     * faster to propagate to go from PFAIL to FAIL state. */
    int pfail_wanted = server.cluster->stats_pfail_nodes;

    /* Compute the maximum estlen to allocate our buffer. We'll fix the estlen
     * later according to the number of gossip sections we really were able
     * to put inside the packet. */
    estlen = sizeof(clusterMsg) - sizeof(union clusterMsgData);
    estlen += (sizeof(clusterMsgDataGossip)*(wanted + pfail_wanted));
    estlen += writePingExt(NULL, 0);
    /* Note: clusterBuildMessageHdr() expects the buffer to be always at least
     * sizeof(clusterMsg) or more. */
    if (estlen < (int)sizeof(clusterMsg)) estlen = sizeof(clusterMsg);
    clusterMsgSendBlock *msgblock = createClusterMsgSendBlock(type, estlen);
    clusterMsg *hdr = &msgblock->msg;

    if (!link->inbound && type == CLUSTERMSG_TYPE_PING)
        link->node->ping_sent = mstime();

    /* Populate the gossip fields */
    int maxiterations = wanted*3;
    while(freshnodes > 0 && gossipcount < wanted && maxiterations--) {
        dictEntry *de = dictGetRandomKey(server.cluster->nodes);
        clusterNode *this = dictGetVal(de);

        /* Don't include this node: the whole packet header is about us
         * already, so we just gossip about other nodes. */
        if (this == myself) continue;

        /* PFAIL nodes will be added later. */
        if (this->flags & CLUSTER_NODE_PFAIL) continue;

        /* In the gossip section don't include:
         * 1) Nodes in HANDSHAKE state.
         * 3) Nodes with the NOADDR flag set.
         * 4) Disconnected nodes if they don't have configured slots.
         */
        if (this->flags & (CLUSTER_NODE_HANDSHAKE|CLUSTER_NODE_NOADDR) ||
            (this->link == NULL && this->numslots == 0))
        {
            freshnodes--; /* Technically not correct, but saves CPU. */
            continue;
        }

        /* Do not add a node we already have. */
        if (this->last_in_ping_gossip == cluster_pings_sent) continue;

        /* Add it */
        clusterSetGossipEntry(hdr,gossipcount,this);
        this->last_in_ping_gossip = cluster_pings_sent;
        freshnodes--;
        gossipcount++;
    }

    /* If there are PFAIL nodes, add them at the end. */
    if (pfail_wanted) {
        dictIterator *di;
        dictEntry *de;

        di = dictGetSafeIterator(server.cluster->nodes);
        while((de = dictNext(di)) != NULL && pfail_wanted > 0) {
            clusterNode *node = dictGetVal(de);
            if (node->flags & CLUSTER_NODE_HANDSHAKE) continue;
            if (node->flags & CLUSTER_NODE_NOADDR) continue;
            if (!(node->flags & CLUSTER_NODE_PFAIL)) continue;
            clusterSetGossipEntry(hdr,gossipcount,node);
            gossipcount++;
            /* We take the count of the slots we allocated, since the
             * PFAIL stats may not match perfectly with the current number
             * of PFAIL nodes. */
            pfail_wanted--;
        }
        dictReleaseIterator(di);
    }

    /* Compute the actual total length and send! */
    uint32_t totlen = 0;
    totlen += writePingExt(hdr, gossipcount);
    totlen += sizeof(clusterMsg)-sizeof(union clusterMsgData);
    totlen += (sizeof(clusterMsgDataGossip)*gossipcount);
    serverAssert(gossipcount < USHRT_MAX);
    hdr->count = htons(gossipcount);
    hdr->totlen = htonl(totlen);

    clusterSendMessage(link,msgblock);
    clusterMsgSendBlockDecrRefCount(msgblock);
}

/* Send a PONG packet to every connected node that's not in handshake state
 * and for which we have a valid link.
 *
 * In Redis Cluster pongs are not used just for failure detection, but also
 * to carry important configuration information. So broadcasting a pong is
 * useful when something changes in the configuration and we want to make
 * the cluster aware ASAP (for instance after a slave promotion).
 *
 * The 'target' argument specifies the receiving instances using the
 * defines below:
 *
 * CLUSTER_BROADCAST_ALL -> All known instances.
 * CLUSTER_BROADCAST_LOCAL_SLAVES -> All slaves in my master-slaves ring.
 */
#define CLUSTER_BROADCAST_ALL 0
#define CLUSTER_BROADCAST_LOCAL_SLAVES 1
void clusterBroadcastPong(int target) {
    dictIterator *di;
    dictEntry *de;

    di = dictGetSafeIterator(server.cluster->nodes);
    while((de = dictNext(di)) != NULL) {
        clusterNode *node = dictGetVal(de);

        if (!node->link) continue;
        if (node == myself || nodeInHandshake(node)) continue;
        if (target == CLUSTER_BROADCAST_LOCAL_SLAVES) {
            int local_slave =
                nodeIsSlave(node) && node->slaveof &&
                (node->slaveof == myself || node->slaveof == myself->slaveof);
            if (!local_slave) continue;
        }
        clusterSendPing(node->link,CLUSTERMSG_TYPE_PONG);
    }
    dictReleaseIterator(di);
}

/* Create a PUBLISH message block.
 *
 * Sanitizer suppression: In clusterMsgDataPublish, sizeof(bulk_data) is 8.
 * As all the struct is used as a buffer, when more than 8 bytes are copied into
 * the 'bulk_data', sanitizer generates an out-of-bounds error which is a false
 * positive in this context. */
REDIS_NO_SANITIZE("bounds")
clusterMsgSendBlock *clusterCreatePublishMsgBlock(robj *channel, robj *message, uint16_t type) {

    uint32_t channel_len, message_len;

    channel = getDecodedObject(channel);
    message = getDecodedObject(message);
    channel_len = sdslen(channel->ptr);
    message_len = sdslen(message->ptr);

    size_t msglen = sizeof(clusterMsg)-sizeof(union clusterMsgData);
    msglen += sizeof(clusterMsgDataPublish) - 8 + channel_len + message_len;
    clusterMsgSendBlock *msgblock = createClusterMsgSendBlock(type, msglen);

    clusterMsg *hdr = &msgblock->msg;
    hdr->data.publish.msg.channel_len = htonl(channel_len);
    hdr->data.publish.msg.message_len = htonl(message_len);
    memcpy(hdr->data.publish.msg.bulk_data,channel->ptr,sdslen(channel->ptr));
    memcpy(hdr->data.publish.msg.bulk_data+sdslen(channel->ptr),
        message->ptr,sdslen(message->ptr));

    decrRefCount(channel);
    decrRefCount(message);
    
    return msgblock;
}

/* Send a FAIL message to all the nodes we are able to contact.
 * The FAIL message is sent when we detect that a node is failing
 * (CLUSTER_NODE_PFAIL) and we also receive a gossip confirmation of this:
 * we switch the node state to CLUSTER_NODE_FAIL and ask all the other
 * nodes to do the same ASAP. */
void clusterSendFail(char *nodename) {
    uint32_t msglen = sizeof(clusterMsg) - sizeof(union clusterMsgData)
        + sizeof(clusterMsgDataFail);
    clusterMsgSendBlock *msgblock = createClusterMsgSendBlock(CLUSTERMSG_TYPE_FAIL, msglen);

    clusterMsg *hdr = &msgblock->msg;
    memcpy(hdr->data.fail.about.nodename,nodename,CLUSTER_NAMELEN);

    clusterBroadcastMessage(msgblock);
    clusterMsgSendBlockDecrRefCount(msgblock);
}

/* Send an UPDATE message to the specified link carrying the specified 'node'
 * slots configuration. The node name, slots bitmap, and configEpoch info
 * are included. */
void clusterSendUpdate(clusterLink *link, clusterNode *node) {
    if (link == NULL) return;

    uint32_t msglen = sizeof(clusterMsg) - sizeof(union clusterMsgData)
        + sizeof(clusterMsgDataUpdate);
    clusterMsgSendBlock *msgblock = createClusterMsgSendBlock(CLUSTERMSG_TYPE_UPDATE, msglen);

    clusterMsg *hdr = &msgblock->msg;
    memcpy(hdr->data.update.nodecfg.nodename,node->name,CLUSTER_NAMELEN);
    hdr->data.update.nodecfg.configEpoch = htonu64(node->configEpoch);
    memcpy(hdr->data.update.nodecfg.slots,node->slots,sizeof(node->slots));

    clusterSendMessage(link,msgblock);
    clusterMsgSendBlockDecrRefCount(msgblock);
}

/* Send a MODULE message.
 *
 * If link is NULL, then the message is broadcasted to the whole cluster. */
void clusterSendModule(clusterLink *link, uint64_t module_id, uint8_t type,
                       const char *payload, uint32_t len) {
    uint32_t msglen = sizeof(clusterMsg)-sizeof(union clusterMsgData);
    msglen += sizeof(clusterMsgModule) - 3 + len;
    clusterMsgSendBlock *msgblock = createClusterMsgSendBlock(CLUSTERMSG_TYPE_MODULE, msglen);

    clusterMsg *hdr = &msgblock->msg;
    hdr->data.module.msg.module_id = module_id; /* Already endian adjusted. */
    hdr->data.module.msg.type = type;
    hdr->data.module.msg.len = htonl(len);
    memcpy(hdr->data.module.msg.bulk_data,payload,len);

    if (link)
        clusterSendMessage(link,msgblock);
    else
        clusterBroadcastMessage(msgblock);

    clusterMsgSendBlockDecrRefCount(msgblock);
}

/* This function gets a cluster node ID string as target, the same way the nodes
 * addresses are represented in the modules side, resolves the node, and sends
 * the message. If the target is NULL the message is broadcasted.
 *
 * The function returns C_OK if the target is valid, otherwise C_ERR is
 * returned. */
int clusterSendModuleMessageToTarget(const char *target, uint64_t module_id, uint8_t type, const char *payload, uint32_t len) {
    clusterNode *node = NULL;

    if (target != NULL) {
        node = clusterLookupNode(target, strlen(target));
        if (node == NULL || node->link == NULL) return C_ERR;
    }

    clusterSendModule(target ? node->link : NULL,
                      module_id, type, payload, len);
    return C_OK;
}

/* -----------------------------------------------------------------------------
 * CLUSTER Pub/Sub support
 *
 * If `sharded` is 0:
 * For now we do very little, just propagating [S]PUBLISH messages across the whole
 * cluster. In the future we'll try to get smarter and avoiding propagating those
 * messages to hosts without receives for a given channel.
 * Otherwise:
 * Publish this message across the slot (primary/replica).
 * -------------------------------------------------------------------------- */
void clusterPropagatePublish(robj *channel, robj *message, int sharded) {
    clusterMsgSendBlock *msgblock;

    if (!sharded) {
        msgblock = clusterCreatePublishMsgBlock(channel, message, CLUSTERMSG_TYPE_PUBLISH);
        clusterBroadcastMessage(msgblock);
        clusterMsgSendBlockDecrRefCount(msgblock);
        return;
    }

    listIter li;
    listNode *ln;
    list *nodes_for_slot = clusterGetNodesInMyShard(server.cluster->myself);
    serverAssert(nodes_for_slot != NULL);
    listRewind(nodes_for_slot, &li);
    msgblock = clusterCreatePublishMsgBlock(channel, message, CLUSTERMSG_TYPE_PUBLISHSHARD);
    while((ln = listNext(&li))) {
        clusterNode *node = listNodeValue(ln);
        if (node->flags & (CLUSTER_NODE_MYSELF|CLUSTER_NODE_HANDSHAKE))
            continue;
        clusterSendMessage(node->link,msgblock);
    }
    clusterMsgSendBlockDecrRefCount(msgblock);
}

/* -----------------------------------------------------------------------------
 * SLAVE node specific functions
 * -------------------------------------------------------------------------- */

/* This function sends a FAILOVER_AUTH_REQUEST message to every node in order to
 * see if there is the quorum for this slave instance to failover its failing
 * master.
 *
 * Note that we send the failover request to everybody, master and slave nodes,
 * but only the masters are supposed to reply to our query. */
void clusterRequestFailoverAuth(void) {
    uint32_t msglen = sizeof(clusterMsg)-sizeof(union clusterMsgData);
    clusterMsgSendBlock *msgblock = createClusterMsgSendBlock(CLUSTERMSG_TYPE_FAILOVER_AUTH_REQUEST, msglen);

    clusterMsg *hdr = &msgblock->msg;
    /* If this is a manual failover, set the CLUSTERMSG_FLAG0_FORCEACK bit
     * in the header to communicate the nodes receiving the message that
     * they should authorized the failover even if the master is working. */
    if (server.cluster->mf_end) hdr->mflags[0] |= CLUSTERMSG_FLAG0_FORCEACK;
    clusterBroadcastMessage(msgblock);
    clusterMsgSendBlockDecrRefCount(msgblock);
}

/* Send a FAILOVER_AUTH_ACK message to the specified node. */
void clusterSendFailoverAuth(clusterNode *node) {
    if (!node->link) return;

    uint32_t msglen = sizeof(clusterMsg)-sizeof(union clusterMsgData);
    clusterMsgSendBlock *msgblock = createClusterMsgSendBlock(CLUSTERMSG_TYPE_FAILOVER_AUTH_ACK, msglen);

    clusterSendMessage(node->link,msgblock);
    clusterMsgSendBlockDecrRefCount(msgblock);
}

/* Send a MFSTART message to the specified node. */
void clusterSendMFStart(clusterNode *node) {
    if (!node->link) return;

    uint32_t msglen = sizeof(clusterMsg)-sizeof(union clusterMsgData);
    clusterMsgSendBlock *msgblock = createClusterMsgSendBlock(CLUSTERMSG_TYPE_MFSTART, msglen);

    clusterSendMessage(node->link,msgblock);
    clusterMsgSendBlockDecrRefCount(msgblock);
}

/* Vote for the node asking for our vote if there are the conditions. */
void clusterSendFailoverAuthIfNeeded(clusterNode *node, clusterMsg *request) {
    clusterNode *master = node->slaveof;
    uint64_t requestCurrentEpoch = ntohu64(request->currentEpoch);
    uint64_t requestConfigEpoch = ntohu64(request->configEpoch);
    unsigned char *claimed_slots = request->myslots;
    int force_ack = request->mflags[0] & CLUSTERMSG_FLAG0_FORCEACK;
    int j;

    /* IF we are not a master serving at least 1 slot, we don't have the
     * right to vote, as the cluster size in Redis Cluster is the number
     * of masters serving at least one slot, and quorum is the cluster
     * size + 1 */
    if (nodeIsSlave(myself) || myself->numslots == 0) return;

    /* Request epoch must be >= our currentEpoch.
     * Note that it is impossible for it to actually be greater since
     * our currentEpoch was updated as a side effect of receiving this
     * request, if the request epoch was greater. */
    if (requestCurrentEpoch < server.cluster->currentEpoch) {
        serverLog(LL_WARNING,
            "Failover auth denied to %.40s (%s): reqEpoch (%llu) < curEpoch(%llu)",
            node->name, node->human_nodename,
            (unsigned long long) requestCurrentEpoch,
            (unsigned long long) server.cluster->currentEpoch);
        return;
    }

    /* I already voted for this epoch? Return ASAP. */
    if (server.cluster->lastVoteEpoch == server.cluster->currentEpoch) {
        serverLog(LL_WARNING,
                "Failover auth denied to %.40s (%s): already voted for epoch %llu",
                node->name, node->human_nodename,
                (unsigned long long) server.cluster->currentEpoch);
        return;
    }

    /* Node must be a slave and its master down.
     * The master can be non failing if the request is flagged
     * with CLUSTERMSG_FLAG0_FORCEACK (manual failover). */
    if (nodeIsMaster(node) || master == NULL ||
        (!nodeFailed(master) && !force_ack))
    {
        if (nodeIsMaster(node)) {
            serverLog(LL_WARNING,
                    "Failover auth denied to %.40s (%s): it is a master node",
                    node->name, node->human_nodename);
        } else if (master == NULL) {
            serverLog(LL_WARNING,
                    "Failover auth denied to %.40s (%s): I don't know its master",
                    node->name, node->human_nodename);
        } else if (!nodeFailed(master)) {
            serverLog(LL_WARNING,
                    "Failover auth denied to %.40s (%s): its master is up",
                    node->name, node->human_nodename);
        }
        return;
    }

    /* We did not voted for a slave about this master for two
     * times the node timeout. This is not strictly needed for correctness
     * of the algorithm but makes the base case more linear. */
    if (mstime() - node->slaveof->voted_time < server.cluster_node_timeout * 2)
    {
        serverLog(LL_WARNING,
                "Failover auth denied to %.40s %s: "
                "can't vote about this master before %lld milliseconds",
                node->name, node->human_nodename,
                (long long) ((server.cluster_node_timeout*2)-
                             (mstime() - node->slaveof->voted_time)));
        return;
    }

    /* The slave requesting the vote must have a configEpoch for the claimed
     * slots that is >= the one of the masters currently serving the same
     * slots in the current configuration. */
    for (j = 0; j < CLUSTER_SLOTS; j++) {
        if (bitmapTestBit(claimed_slots, j) == 0) continue;
        if (server.cluster->slots[j] == NULL ||
            server.cluster->slots[j]->configEpoch <= requestConfigEpoch)
        {
            continue;
        }
        /* If we reached this point we found a slot that in our current slots
         * is served by a master with a greater configEpoch than the one claimed
         * by the slave requesting our vote. Refuse to vote for this slave. */
        serverLog(LL_WARNING,
                "Failover auth denied to %.40s (%s): "
                "slot %d epoch (%llu) > reqEpoch (%llu)",
                node->name, node->human_nodename, j,
                (unsigned long long) server.cluster->slots[j]->configEpoch,
                (unsigned long long) requestConfigEpoch);
        return;
    }

    /* We can vote for this slave. */
    server.cluster->lastVoteEpoch = server.cluster->currentEpoch;
    node->slaveof->voted_time = mstime();
    clusterDoBeforeSleep(CLUSTER_TODO_SAVE_CONFIG|CLUSTER_TODO_FSYNC_CONFIG);
    clusterSendFailoverAuth(node);
    serverLog(LL_NOTICE, "Failover auth granted to %.40s (%s) for epoch %llu",
        node->name, node->human_nodename, (unsigned long long) server.cluster->currentEpoch);
}

/* This function returns the "rank" of this instance, a slave, in the context
 * of its master-slaves ring. The rank of the slave is given by the number of
 * other slaves for the same master that have a better replication offset
 * compared to the local one (better means, greater, so they claim more data).
 *
 * A slave with rank 0 is the one with the greatest (most up to date)
 * replication offset, and so forth. Note that because how the rank is computed
 * multiple slaves may have the same rank, in case they have the same offset.
 *
 * The slave rank is used to add a delay to start an election in order to
 * get voted and replace a failing master. Slaves with better replication
 * offsets are more likely to win. */
int clusterGetSlaveRank(void) {
    long long myoffset;
    int j, rank = 0;
    clusterNode *master;

    serverAssert(nodeIsSlave(myself));
    master = myself->slaveof;
    if (master == NULL) return 0; /* Never called by slaves without master. */

    myoffset = replicationGetSlaveOffset();
    for (j = 0; j < master->numslaves; j++)
        if (master->slaves[j] != myself &&
            !nodeCantFailover(master->slaves[j]) &&
            master->slaves[j]->repl_offset > myoffset) rank++;
    return rank;
}

/* This function is called by clusterHandleSlaveFailover() in order to
 * let the slave log why it is not able to failover. Sometimes there are
 * not the conditions, but since the failover function is called again and
 * again, we can't log the same things continuously.
 *
 * This function works by logging only if a given set of conditions are
 * true:
 *
 * 1) The reason for which the failover can't be initiated changed.
 *    The reasons also include a NONE reason we reset the state to
 *    when the slave finds that its master is fine (no FAIL flag).
 * 2) Also, the log is emitted again if the master is still down and
 *    the reason for not failing over is still the same, but more than
 *    CLUSTER_CANT_FAILOVER_RELOG_PERIOD seconds elapsed.
 * 3) Finally, the function only logs if the slave is down for more than
 *    five seconds + NODE_TIMEOUT. This way nothing is logged when a
 *    failover starts in a reasonable time.
 *
 * The function is called with the reason why the slave can't failover
 * which is one of the integer macros CLUSTER_CANT_FAILOVER_*.
 *
 * The function is guaranteed to be called only if 'myself' is a slave. */
void clusterLogCantFailover(int reason) {
    char *msg;
    static time_t lastlog_time = 0;
    mstime_t nolog_fail_time = server.cluster_node_timeout + 5000;

    /* Don't log if we have the same reason for some time. */
    if (reason == server.cluster->cant_failover_reason &&
        time(NULL)-lastlog_time < CLUSTER_CANT_FAILOVER_RELOG_PERIOD)
        return;

    server.cluster->cant_failover_reason = reason;

    /* We also don't emit any log if the master failed no long ago, the
     * goal of this function is to log slaves in a stalled condition for
     * a long time. */
    if (myself->slaveof &&
        nodeFailed(myself->slaveof) &&
        (mstime() - myself->slaveof->fail_time) < nolog_fail_time) return;

    switch(reason) {
    case CLUSTER_CANT_FAILOVER_DATA_AGE:
        msg = "Disconnected from master for longer than allowed. "
              "Please check the 'cluster-replica-validity-factor' configuration "
              "option.";
        break;
    case CLUSTER_CANT_FAILOVER_WAITING_DELAY:
        msg = "Waiting the delay before I can start a new failover.";
        break;
    case CLUSTER_CANT_FAILOVER_EXPIRED:
        msg = "Failover attempt expired.";
        break;
    case CLUSTER_CANT_FAILOVER_WAITING_VOTES:
        msg = "Waiting for votes, but majority still not reached.";
        break;
    default:
        msg = "Unknown reason code.";
        break;
    }
    lastlog_time = time(NULL);
    serverLog(LL_NOTICE,"Currently unable to failover: %s", msg);
    
    int cur_vote = server.cluster->failover_auth_count;
    int cur_quorum = (server.cluster->size / 2) + 1;
    /* Emits a log when an election is in progress and waiting for votes or when the failover attempt expired. */
    if (reason == CLUSTER_CANT_FAILOVER_WAITING_VOTES || reason == CLUSTER_CANT_FAILOVER_EXPIRED) {
        serverLog(LL_NOTICE, "Needed quorum: %d. Number of votes received so far: %d", cur_quorum, cur_vote);
    } 
}

/* This function implements the final part of automatic and manual failovers,
 * where the slave grabs its master's hash slots, and propagates the new
 * configuration.
 *
 * Note that it's up to the caller to be sure that the node got a new
 * configuration epoch already. */
void clusterFailoverReplaceYourMaster(void) {
    int j;
    clusterNode *oldmaster = myself->slaveof;

    if (nodeIsMaster(myself) || oldmaster == NULL) return;

    /* 1) Turn this node into a master. */
    clusterSetNodeAsMaster(myself);
    replicationUnsetMaster();

    /* 2) Claim all the slots assigned to our master. */
    for (j = 0; j < CLUSTER_SLOTS; j++) {
        if (clusterNodeGetSlotBit(oldmaster,j)) {
            clusterDelSlot(j);
            clusterAddSlot(myself,j);
        }
    }

    /* 3) Update state and save config. */
    clusterUpdateState();
    clusterSaveConfigOrDie(1);

    /* 4) Pong all the other nodes so that they can update the state
     *    accordingly and detect that we switched to master role. */
    clusterBroadcastPong(CLUSTER_BROADCAST_ALL);

    /* 5) If there was a manual failover in progress, clear the state. */
    resetManualFailover();
}

/* This function is called if we are a slave node and our master serving
 * a non-zero amount of hash slots is in FAIL state.
 *
 * The goal of this function is:
 * 1) To check if we are able to perform a failover, is our data updated?
 * 2) Try to get elected by masters.
 * 3) Perform the failover informing all the other nodes.
 */
void clusterHandleSlaveFailover(void) {
    mstime_t data_age;
    mstime_t auth_age = mstime() - server.cluster->failover_auth_time;
    int needed_quorum = (server.cluster->size / 2) + 1;
    int manual_failover = server.cluster->mf_end != 0 &&
                          server.cluster->mf_can_start;
    mstime_t auth_timeout, auth_retry_time;

    server.cluster->todo_before_sleep &= ~CLUSTER_TODO_HANDLE_FAILOVER;

    /* Compute the failover timeout (the max time we have to send votes
     * and wait for replies), and the failover retry time (the time to wait
     * before trying to get voted again).
     *
     * Timeout is MAX(NODE_TIMEOUT*2,2000) milliseconds.
     * Retry is two times the Timeout.
     */
    auth_timeout = server.cluster_node_timeout*2;
    if (auth_timeout < 2000) auth_timeout = 2000;
    auth_retry_time = auth_timeout*2;

    /* Pre conditions to run the function, that must be met both in case
     * of an automatic or manual failover:
     * 1) We are a slave.
     * 2) Our master is flagged as FAIL, or this is a manual failover.
     * 3) We don't have the no failover configuration set, and this is
     *    not a manual failover. */
    if (nodeIsMaster(myself) ||
        myself->slaveof == NULL ||
        (!nodeFailed(myself->slaveof) && !manual_failover) ||
        (server.cluster_slave_no_failover && !manual_failover))
    {
        /* There are no reasons to failover, so we set the reason why we
         * are returning without failing over to NONE. */
        server.cluster->cant_failover_reason = CLUSTER_CANT_FAILOVER_NONE;
        return;
    }

    /* Set data_age to the number of milliseconds we are disconnected from
     * the master. */
    if (server.repl_state == REPL_STATE_CONNECTED) {
        data_age = (mstime_t)(server.unixtime - server.master->lastinteraction)
                   * 1000;
    } else {
        data_age = (mstime_t)(server.unixtime - server.repl_down_since) * 1000;
    }

    /* Remove the node timeout from the data age as it is fine that we are
     * disconnected from our master at least for the time it was down to be
     * flagged as FAIL, that's the baseline. */
    if (data_age > server.cluster_node_timeout)
        data_age -= server.cluster_node_timeout;

    /* Check if our data is recent enough according to the slave validity
     * factor configured by the user.
     *
     * Check bypassed for manual failovers. */
    if (server.cluster_slave_validity_factor &&
        data_age >
        (((mstime_t)server.repl_ping_slave_period * 1000) +
         (server.cluster_node_timeout * server.cluster_slave_validity_factor)))
    {
        if (!manual_failover) {
            clusterLogCantFailover(CLUSTER_CANT_FAILOVER_DATA_AGE);
            return;
        }
    }

    /* If the previous failover attempt timeout and the retry time has
     * elapsed, we can setup a new one. */
    if (auth_age > auth_retry_time) {
        server.cluster->failover_auth_time = mstime() +
            500 + /* Fixed delay of 500 milliseconds, let FAIL msg propagate. */
            random() % 500; /* Random delay between 0 and 500 milliseconds. */
        server.cluster->failover_auth_count = 0;
        server.cluster->failover_auth_sent = 0;
        server.cluster->failover_auth_rank = clusterGetSlaveRank();
        /* We add another delay that is proportional to the slave rank.
         * Specifically 1 second * rank. This way slaves that have a probably
         * less updated replication offset, are penalized. */
        server.cluster->failover_auth_time +=
            server.cluster->failover_auth_rank * 1000;
        /* However if this is a manual failover, no delay is needed. */
        if (server.cluster->mf_end) {
            server.cluster->failover_auth_time = mstime();
            server.cluster->failover_auth_rank = 0;
	    clusterDoBeforeSleep(CLUSTER_TODO_HANDLE_FAILOVER);
        }
        serverLog(LL_NOTICE,
            "Start of election delayed for %lld milliseconds "
            "(rank #%d, offset %lld).",
            server.cluster->failover_auth_time - mstime(),
            server.cluster->failover_auth_rank,
            replicationGetSlaveOffset());
        /* Now that we have a scheduled election, broadcast our offset
         * to all the other slaves so that they'll updated their offsets
         * if our offset is better. */
        clusterBroadcastPong(CLUSTER_BROADCAST_LOCAL_SLAVES);
        return;
    }

    /* It is possible that we received more updated offsets from other
     * slaves for the same master since we computed our election delay.
     * Update the delay if our rank changed.
     *
     * Not performed if this is a manual failover. */
    if (server.cluster->failover_auth_sent == 0 &&
        server.cluster->mf_end == 0)
    {
        int newrank = clusterGetSlaveRank();
        if (newrank > server.cluster->failover_auth_rank) {
            long long added_delay =
                (newrank - server.cluster->failover_auth_rank) * 1000;
            server.cluster->failover_auth_time += added_delay;
            server.cluster->failover_auth_rank = newrank;
            serverLog(LL_NOTICE,
                "Replica rank updated to #%d, added %lld milliseconds of delay.",
                newrank, added_delay);
        }
    }

    /* Return ASAP if we can't still start the election. */
    if (mstime() < server.cluster->failover_auth_time) {
        clusterLogCantFailover(CLUSTER_CANT_FAILOVER_WAITING_DELAY);
        return;
    }

    /* Return ASAP if the election is too old to be valid. */
    if (auth_age > auth_timeout) {
        clusterLogCantFailover(CLUSTER_CANT_FAILOVER_EXPIRED);
        return;
    }

    /* Ask for votes if needed. */
    if (server.cluster->failover_auth_sent == 0) {
        server.cluster->currentEpoch++;
        server.cluster->failover_auth_epoch = server.cluster->currentEpoch;
        serverLog(LL_NOTICE,"Starting a failover election for epoch %llu.",
            (unsigned long long) server.cluster->currentEpoch);
        clusterRequestFailoverAuth();
        server.cluster->failover_auth_sent = 1;
        clusterDoBeforeSleep(CLUSTER_TODO_SAVE_CONFIG|
                             CLUSTER_TODO_UPDATE_STATE|
                             CLUSTER_TODO_FSYNC_CONFIG);
        return; /* Wait for replies. */
    }

    /* Check if we reached the quorum. */
    if (server.cluster->failover_auth_count >= needed_quorum) {
        /* We have the quorum, we can finally failover the master. */

        serverLog(LL_NOTICE,
            "Failover election won: I'm the new master.");

        /* Update my configEpoch to the epoch of the election. */
        if (myself->configEpoch < server.cluster->failover_auth_epoch) {
            myself->configEpoch = server.cluster->failover_auth_epoch;
            serverLog(LL_NOTICE,
                "configEpoch set to %llu after successful failover",
                (unsigned long long) myself->configEpoch);
        }

        /* Take responsibility for the cluster slots. */
        clusterFailoverReplaceYourMaster();
    } else {
        clusterLogCantFailover(CLUSTER_CANT_FAILOVER_WAITING_VOTES);
    }
}

/* -----------------------------------------------------------------------------
 * CLUSTER slave migration
 *
 * Slave migration is the process that allows a slave of a master that is
 * already covered by at least another slave, to "migrate" to a master that
 * is orphaned, that is, left with no working slaves.
 * ------------------------------------------------------------------------- */

/* This function is responsible to decide if this replica should be migrated
 * to a different (orphaned) master. It is called by the clusterCron() function
 * only if:
 *
 * 1) We are a slave node.
 * 2) It was detected that there is at least one orphaned master in
 *    the cluster.
 * 3) We are a slave of one of the masters with the greatest number of
 *    slaves.
 *
 * This checks are performed by the caller since it requires to iterate
 * the nodes anyway, so we spend time into clusterHandleSlaveMigration()
 * if definitely needed.
 *
 * The function is called with a pre-computed max_slaves, that is the max
 * number of working (not in FAIL state) slaves for a single master.
 *
 * Additional conditions for migration are examined inside the function.
 */
void clusterHandleSlaveMigration(int max_slaves) {
    int j, okslaves = 0;
    clusterNode *mymaster = myself->slaveof, *target = NULL, *candidate = NULL;
    dictIterator *di;
    dictEntry *de;

    /* Step 1: Don't migrate if the cluster state is not ok. */
    if (server.cluster->state != CLUSTER_OK) return;

    /* Step 2: Don't migrate if my master will not be left with at least
     *         'migration-barrier' slaves after my migration. */
    if (mymaster == NULL) return;
    for (j = 0; j < mymaster->numslaves; j++)
        if (!nodeFailed(mymaster->slaves[j]) &&
            !nodeTimedOut(mymaster->slaves[j])) okslaves++;
    if (okslaves <= server.cluster_migration_barrier) return;

    /* Step 3: Identify a candidate for migration, and check if among the
     * masters with the greatest number of ok slaves, I'm the one with the
     * smallest node ID (the "candidate slave").
     *
     * Note: this means that eventually a replica migration will occur
     * since slaves that are reachable again always have their FAIL flag
     * cleared, so eventually there must be a candidate.
     * There is a possible race condition causing multiple
     * slaves to migrate at the same time, but this is unlikely to
     * happen and relatively harmless when it does. */
    candidate = myself;
    di = dictGetSafeIterator(server.cluster->nodes);
    while((de = dictNext(di)) != NULL) {
        clusterNode *node = dictGetVal(de);
        int okslaves = 0, is_orphaned = 1;

        /* We want to migrate only if this master is working, orphaned, and
         * used to have slaves or if failed over a master that had slaves
         * (MIGRATE_TO flag). This way we only migrate to instances that were
         * supposed to have replicas. */
        if (nodeIsSlave(node) || nodeFailed(node)) is_orphaned = 0;
        if (!(node->flags & CLUSTER_NODE_MIGRATE_TO)) is_orphaned = 0;

        /* Check number of working slaves. */
        if (nodeIsMaster(node)) okslaves = clusterCountNonFailingSlaves(node);
        if (okslaves > 0) is_orphaned = 0;

        if (is_orphaned) {
            if (!target && node->numslots > 0) target = node;

            /* Track the starting time of the orphaned condition for this
             * master. */
            if (!node->orphaned_time) node->orphaned_time = mstime();
        } else {
            node->orphaned_time = 0;
        }

        /* Check if I'm the slave candidate for the migration: attached
         * to a master with the maximum number of slaves and with the smallest
         * node ID. */
        if (okslaves == max_slaves) {
            for (j = 0; j < node->numslaves; j++) {
                if (memcmp(node->slaves[j]->name,
                           candidate->name,
                           CLUSTER_NAMELEN) < 0)
                {
                    candidate = node->slaves[j];
                }
            }
        }
    }
    dictReleaseIterator(di);

    /* Step 4: perform the migration if there is a target, and if I'm the
     * candidate, but only if the master is continuously orphaned for a
     * couple of seconds, so that during failovers, we give some time to
     * the natural slaves of this instance to advertise their switch from
     * the old master to the new one. */
    if (target && candidate == myself &&
        (mstime()-target->orphaned_time) > CLUSTER_SLAVE_MIGRATION_DELAY &&
       !(server.cluster_module_flags & CLUSTER_MODULE_FLAG_NO_FAILOVER))
    {
        serverLog(LL_NOTICE,"Migrating to orphaned master %.40s",
            target->name);
        clusterSetMaster(target, 1);
    }
}

/* -----------------------------------------------------------------------------
 * CLUSTER manual failover
 *
 * This are the important steps performed by slaves during a manual failover:
 * 1) User send CLUSTER FAILOVER command. The failover state is initialized
 *    setting mf_end to the millisecond unix time at which we'll abort the
 *    attempt.
 * 2) Slave sends a MFSTART message to the master requesting to pause clients
 *    for two times the manual failover timeout CLUSTER_MF_TIMEOUT.
 *    When master is paused for manual failover, it also starts to flag
 *    packets with CLUSTERMSG_FLAG0_PAUSED.
 * 3) Slave waits for master to send its replication offset flagged as PAUSED.
 * 4) If slave received the offset from the master, and its offset matches,
 *    mf_can_start is set to 1, and clusterHandleSlaveFailover() will perform
 *    the failover as usually, with the difference that the vote request
 *    will be modified to force masters to vote for a slave that has a
 *    working master.
 *
 * From the point of view of the master things are simpler: when a
 * PAUSE_CLIENTS packet is received the master sets mf_end as well and
 * the sender in mf_slave. During the time limit for the manual failover
 * the master will just send PINGs more often to this slave, flagged with
 * the PAUSED flag, so that the slave will set mf_master_offset when receiving
 * a packet from the master with this flag set.
 *
 * The goal of the manual failover is to perform a fast failover without
 * data loss due to the asynchronous master-slave replication.
 * -------------------------------------------------------------------------- */

/* Reset the manual failover state. This works for both masters and slaves
 * as all the state about manual failover is cleared.
 *
 * The function can be used both to initialize the manual failover state at
 * startup or to abort a manual failover in progress. */
void resetManualFailover(void) {
    if (server.cluster->mf_slave) {
        /* We were a master failing over, so we paused clients and related actions.
         * Regardless of the outcome we unpause now to allow traffic again. */
        unpauseActions(PAUSE_DURING_FAILOVER);
    }
    server.cluster->mf_end = 0; /* No manual failover in progress. */
    server.cluster->mf_can_start = 0;
    server.cluster->mf_slave = NULL;
    server.cluster->mf_master_offset = -1;
}

/* If a manual failover timed out, abort it. */
void manualFailoverCheckTimeout(void) {
    if (server.cluster->mf_end && server.cluster->mf_end < mstime()) {
        serverLog(LL_WARNING,"Manual failover timed out.");
        resetManualFailover();
    }
}

/* This function is called from the cluster cron function in order to go
 * forward with a manual failover state machine. */
void clusterHandleManualFailover(void) {
    /* Return ASAP if no manual failover is in progress. */
    if (server.cluster->mf_end == 0) return;

    /* If mf_can_start is non-zero, the failover was already triggered so the
     * next steps are performed by clusterHandleSlaveFailover(). */
    if (server.cluster->mf_can_start) return;

    if (server.cluster->mf_master_offset == -1) return; /* Wait for offset... */

    if (server.cluster->mf_master_offset == replicationGetSlaveOffset()) {
        /* Our replication offset matches the master replication offset
         * announced after clients were paused. We can start the failover. */
        server.cluster->mf_can_start = 1;
        serverLog(LL_NOTICE,
            "All master replication stream processed, "
            "manual failover can start.");
        clusterDoBeforeSleep(CLUSTER_TODO_HANDLE_FAILOVER);
        return;
    }
    clusterDoBeforeSleep(CLUSTER_TODO_HANDLE_MANUALFAILOVER);
}

/* -----------------------------------------------------------------------------
 * CLUSTER cron job
 * -------------------------------------------------------------------------- */

/* Check if the node is disconnected and re-establish the connection.
 * Also update a few stats while we are here, that can be used to make
 * better decisions in other part of the code. */
static int clusterNodeCronHandleReconnect(clusterNode *node, mstime_t handshake_timeout, mstime_t now) {
    /* Not interested in reconnecting the link with myself or nodes
     * for which we have no address. */
    if (node->flags & (CLUSTER_NODE_MYSELF|CLUSTER_NODE_NOADDR)) return 1;

    if (node->flags & CLUSTER_NODE_PFAIL)
        server.cluster->stats_pfail_nodes++;

    /* A Node in HANDSHAKE state has a limited lifespan equal to the
     * configured node timeout. */
    if (nodeInHandshake(node) && now - node->ctime > handshake_timeout) {
        clusterDelNode(node);
        return 1;
    }

    if (node->link == NULL) {
        clusterLink *link = createClusterLink(node);
        link->conn = connCreate(connTypeOfCluster());
        connSetPrivateData(link->conn, link);
        if (connConnect(link->conn, node->ip, node->cport, server.bind_source_addr,
                    clusterLinkConnectHandler) == C_ERR) {
            /* We got a synchronous error from connect before
             * clusterSendPing() had a chance to be called.
             * If node->ping_sent is zero, failure detection can't work,
             * so we claim we actually sent a ping now (that will
             * be really sent as soon as the link is obtained). */
            if (node->ping_sent == 0) node->ping_sent = mstime();
            serverLog(LL_DEBUG, "Unable to connect to "
                "Cluster Node [%s]:%d -> %s", node->ip,
                node->cport, server.neterr);

            freeClusterLink(link);
            return 0;
        }
    }
    return 0;
}

static void freeClusterLinkOnBufferLimitReached(clusterLink *link) {
    if (link == NULL || server.cluster_link_msg_queue_limit_bytes == 0) {
        return;
    }

    unsigned long long mem_link = link->send_msg_queue_mem;
    if (mem_link > server.cluster_link_msg_queue_limit_bytes) {
        serverLog(LL_WARNING, "Freeing cluster link(%s node %.40s, used memory: %llu) due to "
                "exceeding send buffer memory limit.", link->inbound ? "from" : "to",
                link->node ? link->node->name : "", mem_link);
        freeClusterLink(link);
        server.cluster->stat_cluster_links_buffer_limit_exceeded++;
    }
}

/* Free outbound link to a node if its send buffer size exceeded limit. */
static void clusterNodeCronFreeLinkOnBufferLimitReached(clusterNode *node) {
    freeClusterLinkOnBufferLimitReached(node->link);
    freeClusterLinkOnBufferLimitReached(node->inbound_link);
}

/* This is executed 10 times every second */
void clusterCron(void) {
    dictIterator *di;
    dictEntry *de;
    int update_state = 0;
    int orphaned_masters; /* How many masters there are without ok slaves. */
    int max_slaves; /* Max number of ok slaves for a single master. */
    int this_slaves; /* Number of ok slaves for our master (if we are slave). */
    mstime_t min_pong = 0, now = mstime();
    clusterNode *min_pong_node = NULL;
    static unsigned long long iteration = 0;
    mstime_t handshake_timeout;

    iteration++; /* Number of times this function was called so far. */

    clusterUpdateMyselfHostname();

    /* The handshake timeout is the time after which a handshake node that was
     * not turned into a normal node is removed from the nodes. Usually it is
     * just the NODE_TIMEOUT value, but when NODE_TIMEOUT is too small we use
     * the value of 1 second. */
    handshake_timeout = server.cluster_node_timeout;
    if (handshake_timeout < 1000) handshake_timeout = 1000;

    /* Clear so clusterNodeCronHandleReconnect can count the number of nodes in PFAIL. */
    server.cluster->stats_pfail_nodes = 0;
    /* Run through some of the operations we want to do on each cluster node. */
    di = dictGetSafeIterator(server.cluster->nodes);
    while((de = dictNext(di)) != NULL) {
        clusterNode *node = dictGetVal(de);
        /* We free the inbound or outboud link to the node if the link has an
         * oversized message send queue and immediately try reconnecting. */
        clusterNodeCronFreeLinkOnBufferLimitReached(node);
        /* The protocol is that function(s) below return non-zero if the node was
         * terminated.
         */
        if(clusterNodeCronHandleReconnect(node, handshake_timeout, now)) continue;
    }
    dictReleaseIterator(di); 

    /* Ping some random node 1 time every 10 iterations, so that we usually ping
     * one random node every second. */
    if (!(iteration % 10)) {
        int j;

        /* Check a few random nodes and ping the one with the oldest
         * pong_received time. */
        for (j = 0; j < 5; j++) {
            de = dictGetRandomKey(server.cluster->nodes);
            clusterNode *this = dictGetVal(de);

            /* Don't ping nodes disconnected or with a ping currently active. */
            if (this->link == NULL || this->ping_sent != 0) continue;
            if (this->flags & (CLUSTER_NODE_MYSELF|CLUSTER_NODE_HANDSHAKE))
                continue;
            if (min_pong_node == NULL || min_pong > this->pong_received) {
                min_pong_node = this;
                min_pong = this->pong_received;
            }
        }
        if (min_pong_node) {
            serverLog(LL_DEBUG,"Pinging node %.40s", min_pong_node->name);
            clusterSendPing(min_pong_node->link, CLUSTERMSG_TYPE_PING);
        }
    }

    /* Iterate nodes to check if we need to flag something as failing.
     * This loop is also responsible to:
     * 1) Check if there are orphaned masters (masters without non failing
     *    slaves).
     * 2) Count the max number of non failing slaves for a single master.
     * 3) Count the number of slaves for our master, if we are a slave. */
    orphaned_masters = 0;
    max_slaves = 0;
    this_slaves = 0;
    di = dictGetSafeIterator(server.cluster->nodes);
    while((de = dictNext(di)) != NULL) {
        clusterNode *node = dictGetVal(de);
        now = mstime(); /* Use an updated time at every iteration. */

        if (node->flags &
            (CLUSTER_NODE_MYSELF|CLUSTER_NODE_NOADDR|CLUSTER_NODE_HANDSHAKE))
                continue;

        /* Orphaned master check, useful only if the current instance
         * is a slave that may migrate to another master. */
        if (nodeIsSlave(myself) && nodeIsMaster(node) && !nodeFailed(node)) {
            int okslaves = clusterCountNonFailingSlaves(node);

            /* A master is orphaned if it is serving a non-zero number of
             * slots, have no working slaves, but used to have at least one
             * slave, or failed over a master that used to have slaves. */
            if (okslaves == 0 && node->numslots > 0 &&
                node->flags & CLUSTER_NODE_MIGRATE_TO)
            {
                orphaned_masters++;
            }
            if (okslaves > max_slaves) max_slaves = okslaves;
            if (myself->slaveof == node)
                this_slaves = okslaves;
        }

        /* If we are not receiving any data for more than half the cluster
         * timeout, reconnect the link: maybe there is a connection
         * issue even if the node is alive. */
        mstime_t ping_delay = now - node->ping_sent;
        mstime_t data_delay = now - node->data_received;
        if (node->link && /* is connected */
            now - node->link->ctime >
            server.cluster_node_timeout && /* was not already reconnected */
            node->ping_sent && /* we already sent a ping */
            /* and we are waiting for the pong more than timeout/2 */
            ping_delay > server.cluster_node_timeout/2 &&
            /* and in such interval we are not seeing any traffic at all. */
            data_delay > server.cluster_node_timeout/2)
        {
            /* Disconnect the link, it will be reconnected automatically. */
            freeClusterLink(node->link);
        }

        /* If we have currently no active ping in this instance, and the
         * received PONG is older than half the cluster timeout, send
         * a new ping now, to ensure all the nodes are pinged without
         * a too big delay. */
        mstime_t ping_interval = server.cluster_ping_interval ? 
            server.cluster_ping_interval : server.cluster_node_timeout/2;
        if (node->link &&
            node->ping_sent == 0 &&
            (now - node->pong_received) > ping_interval)
        {
            clusterSendPing(node->link, CLUSTERMSG_TYPE_PING);
            continue;
        }

        /* If we are a master and one of the slaves requested a manual
         * failover, ping it continuously. */
        if (server.cluster->mf_end &&
            nodeIsMaster(myself) &&
            server.cluster->mf_slave == node &&
            node->link)
        {
            clusterSendPing(node->link, CLUSTERMSG_TYPE_PING);
            continue;
        }

        /* Check only if we have an active ping for this instance. */
        if (node->ping_sent == 0) continue;

        /* Check if this node looks unreachable.
         * Note that if we already received the PONG, then node->ping_sent
         * is zero, so can't reach this code at all, so we don't risk of
         * checking for a PONG delay if we didn't sent the PING.
         *
         * We also consider every incoming data as proof of liveness, since
         * our cluster bus link is also used for data: under heavy data
         * load pong delays are possible. */
        mstime_t node_delay = (ping_delay < data_delay) ? ping_delay :
                                                          data_delay;

        if (node_delay > server.cluster_node_timeout) {
            /* Timeout reached. Set the node as possibly failing if it is
             * not already in this state. */
            if (!(node->flags & (CLUSTER_NODE_PFAIL|CLUSTER_NODE_FAIL))) {
                serverLog(LL_DEBUG,"*** NODE %.40s possibly failing",
                    node->name);
                node->flags |= CLUSTER_NODE_PFAIL;
                update_state = 1;
            }
        }
    }
    dictReleaseIterator(di);

    /* If we are a slave node but the replication is still turned off,
     * enable it if we know the address of our master and it appears to
     * be up. */
    if (nodeIsSlave(myself) &&
        server.masterhost == NULL &&
        myself->slaveof &&
        nodeHasAddr(myself->slaveof))
    {
        replicationSetMaster(myself->slaveof->ip, getNodeDefaultReplicationPort(myself->slaveof));
    }

    /* Abort a manual failover if the timeout is reached. */
    manualFailoverCheckTimeout();

    if (nodeIsSlave(myself)) {
        clusterHandleManualFailover();
        if (!(server.cluster_module_flags & CLUSTER_MODULE_FLAG_NO_FAILOVER))
            clusterHandleSlaveFailover();
        /* If there are orphaned slaves, and we are a slave among the masters
         * with the max number of non-failing slaves, consider migrating to
         * the orphaned masters. Note that it does not make sense to try
         * a migration if there is no master with at least *two* working
         * slaves. */
        if (orphaned_masters && max_slaves >= 2 && this_slaves == max_slaves &&
		server.cluster_allow_replica_migration)
            clusterHandleSlaveMigration(max_slaves);
    }

    if (update_state || server.cluster->state == CLUSTER_FAIL)
        clusterUpdateState();
}

/* This function is called before the event handler returns to sleep for
 * events. It is useful to perform operations that must be done ASAP in
 * reaction to events fired but that are not safe to perform inside event
 * handlers, or to perform potentially expansive tasks that we need to do
 * a single time before replying to clients. */
void clusterBeforeSleep(void) {
    int flags = server.cluster->todo_before_sleep;

    /* Reset our flags (not strictly needed since every single function
     * called for flags set should be able to clear its flag). */
    server.cluster->todo_before_sleep = 0;

    if (flags & CLUSTER_TODO_HANDLE_MANUALFAILOVER) {
        /* Handle manual failover as soon as possible so that won't have a 100ms
         * as it was handled only in clusterCron */
        if(nodeIsSlave(myself)) {
            clusterHandleManualFailover();
            if (!(server.cluster_module_flags & CLUSTER_MODULE_FLAG_NO_FAILOVER))
                clusterHandleSlaveFailover();
        }
    } else if (flags & CLUSTER_TODO_HANDLE_FAILOVER) {
        /* Handle failover, this is needed when it is likely that there is already
         * the quorum from masters in order to react fast. */
        clusterHandleSlaveFailover();
    }

    /* Update the cluster state. */
    if (flags & CLUSTER_TODO_UPDATE_STATE)
        clusterUpdateState();

    /* Save the config, possibly using fsync. */
    if (flags & CLUSTER_TODO_SAVE_CONFIG) {
        int fsync = flags & CLUSTER_TODO_FSYNC_CONFIG;
        clusterSaveConfigOrDie(fsync);
    }
}

void clusterDoBeforeSleep(int flags) {
    server.cluster->todo_before_sleep |= flags;
}

/* -----------------------------------------------------------------------------
 * Slots management
 * -------------------------------------------------------------------------- */

/* Test bit 'pos' in a generic bitmap. Return 1 if the bit is set,
 * otherwise 0. */
int bitmapTestBit(unsigned char *bitmap, int pos) {
    off_t byte = pos/8;
    int bit = pos&7;
    return (bitmap[byte] & (1<<bit)) != 0;
}

/* Set the bit at position 'pos' in a bitmap. */
void bitmapSetBit(unsigned char *bitmap, int pos) {
    off_t byte = pos/8;
    int bit = pos&7;
    bitmap[byte] |= 1<<bit;
}

/* Clear the bit at position 'pos' in a bitmap. */
void bitmapClearBit(unsigned char *bitmap, int pos) {
    off_t byte = pos/8;
    int bit = pos&7;
    bitmap[byte] &= ~(1<<bit);
}

/* Return non-zero if there is at least one master with slaves in the cluster.
 * Otherwise zero is returned. Used by clusterNodeSetSlotBit() to set the
 * MIGRATE_TO flag the when a master gets the first slot. */
int clusterMastersHaveSlaves(void) {
    dictIterator *di = dictGetSafeIterator(server.cluster->nodes);
    dictEntry *de;
    int slaves = 0;
    while((de = dictNext(di)) != NULL) {
        clusterNode *node = dictGetVal(de);

        if (nodeIsSlave(node)) continue;
        slaves += node->numslaves;
    }
    dictReleaseIterator(di);
    return slaves != 0;
}

/* Set the slot bit and return the old value. */
int clusterNodeSetSlotBit(clusterNode *n, int slot) {
    int old = bitmapTestBit(n->slots,slot);
    if (!old) {
        bitmapSetBit(n->slots,slot);
        n->numslots++;
        /* When a master gets its first slot, even if it has no slaves,
         * it gets flagged with MIGRATE_TO, that is, the master is a valid
         * target for replicas migration, if and only if at least one of
         * the other masters has slaves right now.
         *
         * Normally masters are valid targets of replica migration if:
         * 1. The used to have slaves (but no longer have).
         * 2. They are slaves failing over a master that used to have slaves.
         *
         * However new masters with slots assigned are considered valid
         * migration targets if the rest of the cluster is not a slave-less.
         *
         * See https://github.com/redis/redis/issues/3043 for more info. */
        if (n->numslots == 1 && clusterMastersHaveSlaves())
            n->flags |= CLUSTER_NODE_MIGRATE_TO;
    }
    return old;
}

/* Clear the slot bit and return the old value. */
int clusterNodeClearSlotBit(clusterNode *n, int slot) {
    int old = bitmapTestBit(n->slots,slot);
    if (old) {
        bitmapClearBit(n->slots,slot);
        n->numslots--;
    }
    return old;
}

/* Return the slot bit from the cluster node structure. */
int clusterNodeGetSlotBit(clusterNode *n, int slot) {
    return bitmapTestBit(n->slots,slot);
}

/* Add the specified slot to the list of slots that node 'n' will
 * serve. Return C_OK if the operation ended with success.
 * If the slot is already assigned to another instance this is considered
 * an error and C_ERR is returned. */
int clusterAddSlot(clusterNode *n, int slot) {
    if (server.cluster->slots[slot]) return C_ERR;
    clusterNodeSetSlotBit(n,slot);
    server.cluster->slots[slot] = n;
    return C_OK;
}

/* Delete the specified slot marking it as unassigned.
 * Returns C_OK if the slot was assigned, otherwise if the slot was
 * already unassigned C_ERR is returned. */
int clusterDelSlot(int slot) {
    clusterNode *n = server.cluster->slots[slot];

    if (!n) return C_ERR;

    /* Cleanup the channels in master/replica as part of slot deletion. */
    list *nodes_for_slot = clusterGetNodesInMyShard(n);
    serverAssert(nodes_for_slot != NULL);
    listNode *ln = listSearchKey(nodes_for_slot, myself);
    if (ln != NULL) {
        removeChannelsInSlot(slot);
    }
    serverAssert(clusterNodeClearSlotBit(n,slot) == 1);
    server.cluster->slots[slot] = NULL;
    return C_OK;
}

/* Delete all the slots associated with the specified node.
 * The number of deleted slots is returned. */
int clusterDelNodeSlots(clusterNode *node) {
    int deleted = 0, j;

    for (j = 0; j < CLUSTER_SLOTS; j++) {
        if (clusterNodeGetSlotBit(node,j)) {
            clusterDelSlot(j);
            deleted++;
        }
    }
    return deleted;
}

/* Clear the migrating / importing state for all the slots.
 * This is useful at initialization and when turning a master into slave. */
void clusterCloseAllSlots(void) {
    memset(server.cluster->migrating_slots_to,0,
        sizeof(server.cluster->migrating_slots_to));
    memset(server.cluster->importing_slots_from,0,
        sizeof(server.cluster->importing_slots_from));
}

/* -----------------------------------------------------------------------------
 * Cluster state evaluation function
 * -------------------------------------------------------------------------- */

/* The following are defines that are only used in the evaluation function
 * and are based on heuristics. Actually the main point about the rejoin and
 * writable delay is that they should be a few orders of magnitude larger
 * than the network latency. */
#define CLUSTER_MAX_REJOIN_DELAY 5000
#define CLUSTER_MIN_REJOIN_DELAY 500
#define CLUSTER_WRITABLE_DELAY 2000

void clusterUpdateState(void) {
    int j, new_state;
    int reachable_masters = 0;
    static mstime_t among_minority_time;
    static mstime_t first_call_time = 0;

    server.cluster->todo_before_sleep &= ~CLUSTER_TODO_UPDATE_STATE;

    /* If this is a master node, wait some time before turning the state
     * into OK, since it is not a good idea to rejoin the cluster as a writable
     * master, after a reboot, without giving the cluster a chance to
     * reconfigure this node. Note that the delay is calculated starting from
     * the first call to this function and not since the server start, in order
     * to not count the DB loading time. */
    if (first_call_time == 0) first_call_time = mstime();
    if (nodeIsMaster(myself) &&
        server.cluster->state == CLUSTER_FAIL &&
        mstime() - first_call_time < CLUSTER_WRITABLE_DELAY) return;

    /* Start assuming the state is OK. We'll turn it into FAIL if there
     * are the right conditions. */
    new_state = CLUSTER_OK;

    /* Check if all the slots are covered. */
    if (server.cluster_require_full_coverage) {
        for (j = 0; j < CLUSTER_SLOTS; j++) {
            if (server.cluster->slots[j] == NULL ||
                server.cluster->slots[j]->flags & (CLUSTER_NODE_FAIL))
            {
                new_state = CLUSTER_FAIL;
                break;
            }
        }
    }

    /* Compute the cluster size, that is the number of master nodes
     * serving at least a single slot.
     *
     * At the same time count the number of reachable masters having
     * at least one slot. */
    {
        dictIterator *di;
        dictEntry *de;

        server.cluster->size = 0;
        di = dictGetSafeIterator(server.cluster->nodes);
        while((de = dictNext(di)) != NULL) {
            clusterNode *node = dictGetVal(de);

            if (nodeIsMaster(node) && node->numslots) {
                server.cluster->size++;
                if ((node->flags & (CLUSTER_NODE_FAIL|CLUSTER_NODE_PFAIL)) == 0)
                    reachable_masters++;
            }
        }
        dictReleaseIterator(di);
    }

    /* If we are in a minority partition, change the cluster state
     * to FAIL. */
    {
        int needed_quorum = (server.cluster->size / 2) + 1;

        if (reachable_masters < needed_quorum) {
            new_state = CLUSTER_FAIL;
            among_minority_time = mstime();
        }
    }

    /* Log a state change */
    if (new_state != server.cluster->state) {
        mstime_t rejoin_delay = server.cluster_node_timeout;

        /* If the instance is a master and was partitioned away with the
         * minority, don't let it accept queries for some time after the
         * partition heals, to make sure there is enough time to receive
         * a configuration update. */
        if (rejoin_delay > CLUSTER_MAX_REJOIN_DELAY)
            rejoin_delay = CLUSTER_MAX_REJOIN_DELAY;
        if (rejoin_delay < CLUSTER_MIN_REJOIN_DELAY)
            rejoin_delay = CLUSTER_MIN_REJOIN_DELAY;

        if (new_state == CLUSTER_OK &&
            nodeIsMaster(myself) &&
            mstime() - among_minority_time < rejoin_delay)
        {
            return;
        }

        /* Change the state and log the event. */
        serverLog(new_state == CLUSTER_OK ? LL_NOTICE : LL_WARNING,
            "Cluster state changed: %s",
            new_state == CLUSTER_OK ? "ok" : "fail");
        server.cluster->state = new_state;
    }
}

/* This function is called after the node startup in order to verify that data
 * loaded from disk is in agreement with the cluster configuration:
 *
 * 1) If we find keys about hash slots we have no responsibility for and
 *    no other node is in charge according to the current cluster
 *    configuration, we add these slots to our node.
 * 2) If we find data in a DB different than DB0 we return C_ERR to
 *    signal the caller it should quit the server with an error message
 *    or take other actions.
 *
 * The function always returns C_OK even if it will try to correct
 * the error described in "1". However if data is found in DB different
 * from DB0, C_ERR is returned.
 *
 * The function also uses the logging facility in order to warn the user
 * about desynchronizations between the data we have in memory and the
 * cluster configuration. */
int verifyClusterConfigWithData(void) {
    int j;
    int update_config = 0;

    /* Return ASAP if a module disabled cluster redirections. In that case
     * every master can store keys about every possible hash slot. */
    if (server.cluster_module_flags & CLUSTER_MODULE_FLAG_NO_REDIRECTION)
        return C_OK;

    /* If this node is a slave, don't perform the check at all as we
     * completely depend on the replication stream. */
    if (nodeIsSlave(myself)) return C_OK;

    /* Make sure we only have keys in DB0. */
    for (j = 1; j < server.dbnum; j++) {
        if (dictSize(server.db[j].dict)) return C_ERR;
    }

    /* Check that all the slots we see populated memory have a corresponding
     * entry in the cluster table. Otherwise fix the table. */
    for (j = 0; j < CLUSTER_SLOTS; j++) {
        if (!countKeysInSlot(j)) continue; /* No keys in this slot. */
        /* Check if we are assigned to this slot or if we are importing it.
         * In both cases check the next slot as the configuration makes
         * sense. */
        if (server.cluster->slots[j] == myself ||
            server.cluster->importing_slots_from[j] != NULL) continue;

        /* If we are here data and cluster config don't agree, and we have
         * slot 'j' populated even if we are not importing it, nor we are
         * assigned to this slot. Fix this condition. */

        update_config++;
        /* slot is unassigned. Take responsibility for it. */
        if (server.cluster->slots[j] == NULL) {
            serverLog(LL_NOTICE, "I have keys for unassigned slot %d. "
                                    "Taking responsibility for it.",j);
            clusterAddSlot(myself,j);
        } else if (server.cluster->importing_slots_from[j] != server.cluster->slots[j]) {
            if (server.cluster->importing_slots_from[j] == NULL) {
                serverLog(LL_WARNING, "I have keys for slot %d, but the slot is "
                                      "assigned to another node. Deleting keys in the slot.", j);
            } else {
                serverLog(LL_WARNING, "I am importing keys from node %.40s (%s) to slot %d, "
                                      "but the slot is now owned by node %.40s (%s). Deleting keys in the slot",
                                      server.cluster->importing_slots_from[j]->name,
                                      server.cluster->importing_slots_from[j]->human_nodename,
                                      j,
                                      server.cluster->slots[j]->name,
                                      server.cluster->slots[j]->human_nodename);
            }
            delKeysInSlot(j);
        }
    }
    if (update_config) clusterSaveConfigOrDie(1);
    return C_OK;
}

/* -----------------------------------------------------------------------------
 * SLAVE nodes handling
 * -------------------------------------------------------------------------- */

/* Set the specified node 'n' as master for this node.
 * If this node is currently a master, it is turned into a slave. */
void clusterSetMaster(clusterNode *n, int closeSlots) {
    serverAssert(n != myself);
    serverAssert(myself->numslots == 0);

    if (nodeIsMaster(myself)) {
        myself->flags &= ~(CLUSTER_NODE_MASTER|CLUSTER_NODE_MIGRATE_TO);
        myself->flags |= CLUSTER_NODE_SLAVE;
    } else {
        if (myself->slaveof)
            clusterNodeRemoveSlave(myself->slaveof,myself);
    }
    if (closeSlots) clusterCloseAllSlots();
    myself->slaveof = n;
    updateShardId(myself, n->shard_id);
    clusterNodeAddSlave(n,myself);
    replicationSetMaster(n->ip, getNodeDefaultReplicationPort(n));
    resetManualFailover();
}

/* -----------------------------------------------------------------------------
 * Nodes to string representation functions.
 * -------------------------------------------------------------------------- */

struct redisNodeFlags {
    uint16_t flag;
    char *name;
};

static struct redisNodeFlags redisNodeFlagsTable[] = {
    {CLUSTER_NODE_MYSELF,       "myself,"},
    {CLUSTER_NODE_MASTER,       "master,"},
    {CLUSTER_NODE_SLAVE,        "slave,"},
    {CLUSTER_NODE_PFAIL,        "fail?,"},
    {CLUSTER_NODE_FAIL,         "fail,"},
    {CLUSTER_NODE_HANDSHAKE,    "handshake,"},
    {CLUSTER_NODE_NOADDR,       "noaddr,"},
    {CLUSTER_NODE_NOFAILOVER,   "nofailover,"}
};

/* Concatenate the comma separated list of node flags to the given SDS
 * string 'ci'. */
sds representClusterNodeFlags(sds ci, uint16_t flags) {
    size_t orig_len = sdslen(ci);
    int i, size = sizeof(redisNodeFlagsTable)/sizeof(struct redisNodeFlags);
    for (i = 0; i < size; i++) {
        struct redisNodeFlags *nodeflag = redisNodeFlagsTable + i;
        if (flags & nodeflag->flag) ci = sdscat(ci, nodeflag->name);
    }
    /* If no flag was added, add the "noflags" special flag. */
    if (sdslen(ci) == orig_len) ci = sdscat(ci,"noflags,");
    sdsIncrLen(ci,-1); /* Remove trailing comma. */
    return ci;
}

/* Concatenate the slot ownership information to the given SDS string 'ci'.
 * If the slot ownership is in a contiguous block, it's represented as start-end pair,
 * else each slot is added separately. */
sds representSlotInfo(sds ci, uint16_t *slot_info_pairs, int slot_info_pairs_count) {
    for (int i = 0; i< slot_info_pairs_count; i+=2) {
        unsigned long start = slot_info_pairs[i];
        unsigned long end = slot_info_pairs[i+1];
        if (start == end) {
            ci = sdscatfmt(ci, " %i", start);
        } else {
            ci = sdscatfmt(ci, " %i-%i", start, end);
        }
    }
    return ci;
}

/* Generate a csv-alike representation of the specified cluster node.
 * See clusterGenNodesDescription() top comment for more information.
 *
 * The function returns the string representation as an SDS string. */
sds clusterGenNodeDescription(client *c, clusterNode *node, int tls_primary) {
    int j, start;
    sds ci;
    int port = getNodeClientPort(node, tls_primary);

    /* Node coordinates */
    ci = sdscatlen(sdsempty(),node->name,CLUSTER_NAMELEN);
    ci = sdscatfmt(ci," %s:%i@%i",
        node->ip,
        port,
        node->cport);
    if (sdslen(node->hostname) != 0) {
        ci = sdscatfmt(ci,",%s", node->hostname);
    }
    if (sdslen(node->hostname) == 0) {
        ci = sdscatfmt(ci,",", 1);
    }
    /* Don't expose aux fields to any clients yet but do allow them
     * to be persisted to nodes.conf */
    if (c == NULL) {
        for (int i = af_count-1; i >=0; i--) {
            if ((tls_primary && i == af_tls_port) || (!tls_primary && i == af_tcp_port)) {
                continue;
            }
            if (auxFieldHandlers[i].isPresent(node)) {
                ci = sdscatprintf(ci, ",%s=", auxFieldHandlers[i].field);
                ci = auxFieldHandlers[i].getter(node, ci);
            }
        }
    }

    /* Flags */
    ci = sdscatlen(ci," ",1);
    ci = representClusterNodeFlags(ci, node->flags);

    /* Slave of... or just "-" */
    ci = sdscatlen(ci," ",1);
    if (node->slaveof)
        ci = sdscatlen(ci,node->slaveof->name,CLUSTER_NAMELEN);
    else
        ci = sdscatlen(ci,"-",1);

    /* Latency from the POV of this node, config epoch, link status */
    ci = sdscatfmt(ci," %I %I %U %s",
        (long long) node->ping_sent,
        (long long) node->pong_received,
        nodeEpoch(node),
        (node->link || node->flags & CLUSTER_NODE_MYSELF) ?
                    "connected" : "disconnected");

    /* Slots served by this instance. If we already have slots info,
     * append it directly, otherwise, generate slots only if it has. */
    if (node->slot_info_pairs) {
        ci = representSlotInfo(ci, node->slot_info_pairs, node->slot_info_pairs_count);
    } else if (node->numslots > 0) {
        start = -1;
        for (j = 0; j < CLUSTER_SLOTS; j++) {
            int bit;

            if ((bit = clusterNodeGetSlotBit(node,j)) != 0) {
                if (start == -1) start = j;
            }
            if (start != -1 && (!bit || j == CLUSTER_SLOTS-1)) {
                if (bit && j == CLUSTER_SLOTS-1) j++;

                if (start == j-1) {
                    ci = sdscatfmt(ci," %i",start);
                } else {
                    ci = sdscatfmt(ci," %i-%i",start,j-1);
                }
                start = -1;
            }
        }
    }

    /* Just for MYSELF node we also dump info about slots that
     * we are migrating to other instances or importing from other
     * instances. */
    if (node->flags & CLUSTER_NODE_MYSELF) {
        for (j = 0; j < CLUSTER_SLOTS; j++) {
            if (server.cluster->migrating_slots_to[j]) {
                ci = sdscatprintf(ci," [%d->-%.40s]",j,
                    server.cluster->migrating_slots_to[j]->name);
            } else if (server.cluster->importing_slots_from[j]) {
                ci = sdscatprintf(ci," [%d-<-%.40s]",j,
                    server.cluster->importing_slots_from[j]->name);
            }
        }
    }
    return ci;
}

/* Generate the slot topology for all nodes and store the string representation
 * in the slots_info struct on the node. This is used to improve the efficiency
 * of clusterGenNodesDescription() because it removes looping of the slot space
 * for generating the slot info for each node individually. */
void clusterGenNodesSlotsInfo(int filter) {
    clusterNode *n = NULL;
    int start = -1;

    for (int i = 0; i <= CLUSTER_SLOTS; i++) {
        /* Find start node and slot id. */
        if (n == NULL) {
            if (i == CLUSTER_SLOTS) break;
            n = server.cluster->slots[i];
            start = i;
            continue;
        }

        /* Generate slots info when occur different node with start
         * or end of slot. */
        if (i == CLUSTER_SLOTS || n != server.cluster->slots[i]) {
            if (!(n->flags & filter)) {
                if (!n->slot_info_pairs) {
                    n->slot_info_pairs = zmalloc(2 * n->numslots * sizeof(uint16_t));
                }
                serverAssert((n->slot_info_pairs_count + 1) < (2 * n->numslots));
                n->slot_info_pairs[n->slot_info_pairs_count++] = start;
                n->slot_info_pairs[n->slot_info_pairs_count++] = i-1;
            }
            if (i == CLUSTER_SLOTS) break;
            n = server.cluster->slots[i];
            start = i;
        }
    }
}

void clusterFreeNodesSlotsInfo(clusterNode *n) {
    zfree(n->slot_info_pairs);
    n->slot_info_pairs = NULL;
    n->slot_info_pairs_count = 0;
}

/* Generate a csv-alike representation of the nodes we are aware of,
 * including the "myself" node, and return an SDS string containing the
 * representation (it is up to the caller to free it).
 *
 * All the nodes matching at least one of the node flags specified in
 * "filter" are excluded from the output, so using zero as a filter will
 * include all the known nodes in the representation, including nodes in
 * the HANDSHAKE state.
 *
 * Setting tls_primary to 1 to put TLS port in the main <ip>:<port> 
 * field and put TCP port in aux field, instead of the opposite way.
 *
 * The representation obtained using this function is used for the output
 * of the CLUSTER NODES function, and as format for the cluster
 * configuration file (nodes.conf) for a given node. */
sds clusterGenNodesDescription(client *c, int filter, int tls_primary) {
    sds ci = sdsempty(), ni;
    dictIterator *di;
    dictEntry *de;

    /* Generate all nodes slots info firstly. */
    clusterGenNodesSlotsInfo(filter);

    di = dictGetSafeIterator(server.cluster->nodes);
    while((de = dictNext(di)) != NULL) {
        clusterNode *node = dictGetVal(de);

        if (node->flags & filter) continue;
        ni = clusterGenNodeDescription(c, node, tls_primary);
        ci = sdscatsds(ci,ni);
        sdsfree(ni);
        ci = sdscatlen(ci,"\n",1);

        /* Release slots info. */
        clusterFreeNodesSlotsInfo(node);
    }
    dictReleaseIterator(di);
    return ci;
}

/* Add to the output buffer of the given client the description of the given cluster link.
 * The description is a map with each entry being an attribute of the link. */
void addReplyClusterLinkDescription(client *c, clusterLink *link) {
    addReplyMapLen(c, 6);

    addReplyBulkCString(c, "direction");
    addReplyBulkCString(c, link->inbound ? "from" : "to");

    /* addReplyClusterLinkDescription is only called for links that have been
     * associated with nodes. The association is always bi-directional, so
     * in addReplyClusterLinkDescription, link->node should never be NULL. */
    serverAssert(link->node);
    sds node_name = sdsnewlen(link->node->name, CLUSTER_NAMELEN);
    addReplyBulkCString(c, "node");
    addReplyBulkCString(c, node_name);
    sdsfree(node_name);

    addReplyBulkCString(c, "create-time");
    addReplyLongLong(c, link->ctime);

    char events[3], *p;
    p = events;
    if (link->conn) {
        if (connHasReadHandler(link->conn)) *p++ = 'r';
        if (connHasWriteHandler(link->conn)) *p++ = 'w';
    }
    *p = '\0';
    addReplyBulkCString(c, "events");
    addReplyBulkCString(c, events);

    addReplyBulkCString(c, "send-buffer-allocated");
    addReplyLongLong(c, link->send_msg_queue_mem);

    addReplyBulkCString(c, "send-buffer-used");
    addReplyLongLong(c, link->send_msg_queue_mem);
}

/* Add to the output buffer of the given client an array of cluster link descriptions,
 * with array entry being a description of a single current cluster link. */
void addReplyClusterLinksDescription(client *c) {
    dictIterator *di;
    dictEntry *de;
    void *arraylen_ptr = NULL;
    int num_links = 0;

    arraylen_ptr = addReplyDeferredLen(c);

    di = dictGetSafeIterator(server.cluster->nodes);
    while((de = dictNext(di)) != NULL) {
        clusterNode *node = dictGetVal(de);
        if (node->link) {
            num_links++;
            addReplyClusterLinkDescription(c, node->link);
        }
        if (node->inbound_link) {
            num_links++;
            addReplyClusterLinkDescription(c, node->inbound_link);
        }
    }
    dictReleaseIterator(di);

    setDeferredArrayLen(c, arraylen_ptr, num_links);
}

/* -----------------------------------------------------------------------------
 * CLUSTER command
 * -------------------------------------------------------------------------- */

const char *getPreferredEndpoint(clusterNode *n) {
    switch(server.cluster_preferred_endpoint_type) {
    case CLUSTER_ENDPOINT_TYPE_IP: return n->ip;
    case CLUSTER_ENDPOINT_TYPE_HOSTNAME: return (sdslen(n->hostname) != 0) ? n->hostname : "?";
    case CLUSTER_ENDPOINT_TYPE_UNKNOWN_ENDPOINT: return "";
    }
    return "unknown";
}

const char *clusterGetMessageTypeString(int type) {
    switch(type) {
    case CLUSTERMSG_TYPE_PING: return "ping";
    case CLUSTERMSG_TYPE_PONG: return "pong";
    case CLUSTERMSG_TYPE_MEET: return "meet";
    case CLUSTERMSG_TYPE_FAIL: return "fail";
    case CLUSTERMSG_TYPE_PUBLISH: return "publish";
    case CLUSTERMSG_TYPE_PUBLISHSHARD: return "publishshard";
    case CLUSTERMSG_TYPE_FAILOVER_AUTH_REQUEST: return "auth-req";
    case CLUSTERMSG_TYPE_FAILOVER_AUTH_ACK: return "auth-ack";
    case CLUSTERMSG_TYPE_UPDATE: return "update";
    case CLUSTERMSG_TYPE_MFSTART: return "mfstart";
    case CLUSTERMSG_TYPE_MODULE: return "module";
    }
    return "unknown";
}

int getSlotOrReply(client *c, robj *o) {
    long long slot;

    if (getLongLongFromObject(o,&slot) != C_OK ||
        slot < 0 || slot >= CLUSTER_SLOTS)
    {
        addReplyError(c,"Invalid or out of range slot");
        return -1;
    }
    return (int) slot;
}

/* Returns an indication if the replica node is fully available
 * and should be listed in CLUSTER SLOTS response.
 * Returns 1 for available nodes, 0 for nodes that have
 * not finished their initial sync, in failed state, or are
 * otherwise considered not available to serve read commands. */
static int isReplicaAvailable(clusterNode *node) {
    if (nodeFailed(node)) {
        return 0;
    }
    long long repl_offset = node->repl_offset;
    if (node->flags & CLUSTER_NODE_MYSELF) {
        /* Nodes do not update their own information
         * in the cluster node list. */
        repl_offset = replicationGetSlaveOffset();
    }
    return (repl_offset != 0);
}

int checkSlotAssignmentsOrReply(client *c, unsigned char *slots, int del, int start_slot, int end_slot) {
    int slot;
    for (slot = start_slot; slot <= end_slot; slot++) {
        if (del && server.cluster->slots[slot] == NULL) {
            addReplyErrorFormat(c,"Slot %d is already unassigned", slot);
            return C_ERR;
        } else if (!del && server.cluster->slots[slot]) {
            addReplyErrorFormat(c,"Slot %d is already busy", slot);
            return C_ERR;
        }
        if (slots[slot]++ == 1) {
            addReplyErrorFormat(c,"Slot %d specified multiple times",(int)slot);
            return C_ERR;
        }
    }
    return C_OK;
}

void clusterUpdateSlots(client *c, unsigned char *slots, int del) {
    int j;
    for (j = 0; j < CLUSTER_SLOTS; j++) {
        if (slots[j]) {
            int retval;
                
            /* If this slot was set as importing we can clear this
             * state as now we are the real owner of the slot. */
            if (server.cluster->importing_slots_from[j])
                server.cluster->importing_slots_from[j] = NULL;

            retval = del ? clusterDelSlot(j) :
                           clusterAddSlot(myself,j);
            serverAssertWithInfo(c,NULL,retval == C_OK);
        }
    }
}

void addNodeToNodeReply(client *c, clusterNode *node) {
    addReplyArrayLen(c, 4);
    if (server.cluster_preferred_endpoint_type == CLUSTER_ENDPOINT_TYPE_IP) {
        addReplyBulkCString(c, node->ip);
    } else if (server.cluster_preferred_endpoint_type == CLUSTER_ENDPOINT_TYPE_HOSTNAME) {
        if (sdslen(node->hostname) != 0) {
            addReplyBulkCBuffer(c, node->hostname, sdslen(node->hostname));
        } else {
            addReplyBulkCString(c, "?");
        }
    } else if (server.cluster_preferred_endpoint_type == CLUSTER_ENDPOINT_TYPE_UNKNOWN_ENDPOINT) {
        addReplyNull(c);
    } else {
        serverPanic("Unrecognized preferred endpoint type");
    }

    /* Report TLS ports to TLS client, and report non-TLS port to non-TLS client. */
    addReplyLongLong(c, getNodeClientPort(node, connIsTLS(c->conn)));
    addReplyBulkCBuffer(c, node->name, CLUSTER_NAMELEN);

    /* Add the additional endpoint information, this is all the known networking information
     * that is not the preferred endpoint. Note the logic is evaluated twice so we can
     * correctly report the number of additional network arguments without using a deferred
     * map, an assertion is made at the end to check we set the right length. */
    int length = 0;
    if (server.cluster_preferred_endpoint_type != CLUSTER_ENDPOINT_TYPE_IP) {
        length++;
    }
    if (server.cluster_preferred_endpoint_type != CLUSTER_ENDPOINT_TYPE_HOSTNAME
        && sdslen(node->hostname) != 0)
    {
        length++;
    }
    addReplyMapLen(c, length);

    if (server.cluster_preferred_endpoint_type != CLUSTER_ENDPOINT_TYPE_IP) {
        addReplyBulkCString(c, "ip");
        addReplyBulkCString(c, node->ip);
        length--;
    }
    if (server.cluster_preferred_endpoint_type != CLUSTER_ENDPOINT_TYPE_HOSTNAME
        && sdslen(node->hostname) != 0)
    {
        addReplyBulkCString(c, "hostname");
        addReplyBulkCBuffer(c, node->hostname, sdslen(node->hostname));
        length--;
    }
    serverAssert(length == 0);
}

void addNodeReplyForClusterSlot(client *c, clusterNode *node, int start_slot, int end_slot) {
    int i, nested_elements = 3; /* slots (2) + master addr (1) */
    for (i = 0; i < node->numslaves; i++) {
        if (!isReplicaAvailable(node->slaves[i])) continue;
        nested_elements++;
    }
    addReplyArrayLen(c, nested_elements);
    addReplyLongLong(c, start_slot);
    addReplyLongLong(c, end_slot);
    addNodeToNodeReply(c, node);

    /* Remaining nodes in reply are replicas for slot range */
    for (i = 0; i < node->numslaves; i++) {
        /* This loop is copy/pasted from clusterGenNodeDescription()
         * with modifications for per-slot node aggregation. */
        if (!isReplicaAvailable(node->slaves[i])) continue;
        addNodeToNodeReply(c, node->slaves[i]);
        nested_elements--;
    }
    serverAssert(nested_elements == 3); /* Original 3 elements */
}

/* Add detailed information of a node to the output buffer of the given client. */
void addNodeDetailsToShardReply(client *c, clusterNode *node) {
    int reply_count = 0;
    void *node_replylen = addReplyDeferredLen(c);
    addReplyBulkCString(c, "id");
    addReplyBulkCBuffer(c, node->name, CLUSTER_NAMELEN);
    reply_count++;

    if (node->tcp_port) {
        addReplyBulkCString(c, "port");
        addReplyLongLong(c, node->tcp_port);
        reply_count++;
    }

    if (node->tls_port) {
        addReplyBulkCString(c, "tls-port");
        addReplyLongLong(c, node->tls_port);
        reply_count++;
    }

    addReplyBulkCString(c, "ip");
    addReplyBulkCString(c, node->ip);
    reply_count++;

    addReplyBulkCString(c, "endpoint");
    addReplyBulkCString(c, getPreferredEndpoint(node));
    reply_count++;

    if (sdslen(node->hostname) != 0) {
        addReplyBulkCString(c, "hostname");
        addReplyBulkCBuffer(c, node->hostname, sdslen(node->hostname));
        reply_count++;
    }

    long long node_offset;
    if (node->flags & CLUSTER_NODE_MYSELF) {
        node_offset = nodeIsSlave(node) ? replicationGetSlaveOffset() : server.master_repl_offset;
    } else {
        node_offset = node->repl_offset;
    }

    addReplyBulkCString(c, "role");
    addReplyBulkCString(c, nodeIsSlave(node) ? "replica" : "master");
    reply_count++;

    addReplyBulkCString(c, "replication-offset");
    addReplyLongLong(c, node_offset);
    reply_count++;

    addReplyBulkCString(c, "health");
    const char *health_msg = NULL;
    if (nodeFailed(node)) {
        health_msg = "fail";
    } else if (nodeIsSlave(node) && node_offset == 0) {
        health_msg = "loading";
    } else {
        health_msg = "online";
    }
    addReplyBulkCString(c, health_msg);
    reply_count++;

    setDeferredMapLen(c, node_replylen, reply_count);
}

/* Add the shard reply of a single shard based off the given primary node. */
void addShardReplyForClusterShards(client *c, list *nodes) {
    serverAssert(listLength(nodes) > 0);
    clusterNode *n = listNodeValue(listFirst(nodes));
    addReplyMapLen(c, 2);
    addReplyBulkCString(c, "slots");

    /* Use slot_info_pairs from the primary only */
    while (n->slaveof != NULL) n = n->slaveof;

    if (n->slot_info_pairs != NULL) {
        serverAssert((n->slot_info_pairs_count % 2) == 0);
        addReplyArrayLen(c, n->slot_info_pairs_count);
        for (int i = 0; i < n->slot_info_pairs_count; i++)
            addReplyBulkLongLong(c, (unsigned long)n->slot_info_pairs[i]);
    } else {
        /* If no slot info pair is provided, the node owns no slots */
        addReplyArrayLen(c, 0);
    }

    addReplyBulkCString(c, "nodes");
    addReplyArrayLen(c, listLength(nodes));
    listIter li;
    listRewind(nodes, &li);
    for (listNode *ln = listNext(&li); ln != NULL; ln = listNext(&li)) {
        clusterNode *n = listNodeValue(ln);
        addNodeDetailsToShardReply(c, n);
        clusterFreeNodesSlotsInfo(n);
    }
}

/* Add to the output buffer of the given client, an array of slot (start, end)
 * pair owned by the shard, also the primary and set of replica(s) along with
 * information about each node. */
void clusterReplyShards(client *c) {
    addReplyArrayLen(c, dictSize(server.cluster->shards));
    /* This call will add slot_info_pairs to all nodes */
    clusterGenNodesSlotsInfo(0);
    dictIterator *di = dictGetSafeIterator(server.cluster->shards);
    for(dictEntry *de = dictNext(di); de != NULL; de = dictNext(di)) {
        addShardReplyForClusterShards(c, dictGetVal(de));
    }
    dictReleaseIterator(di);
}

void clusterReplyMultiBulkSlots(client * c) {
    /* Format: 1) 1) start slot
     *            2) end slot
     *            3) 1) master IP
     *               2) master port
     *               3) node ID
     *            4) 1) replica IP
     *               2) replica port
     *               3) node ID
     *           ... continued until done
     */
    clusterNode *n = NULL;
    int num_masters = 0, start = -1;
    void *slot_replylen = addReplyDeferredLen(c);

    for (int i = 0; i <= CLUSTER_SLOTS; i++) {
        /* Find start node and slot id. */
        if (n == NULL) {
            if (i == CLUSTER_SLOTS) break;
            n = server.cluster->slots[i];
            start = i;
            continue;
        }

        /* Add cluster slots info when occur different node with start
         * or end of slot. */
        if (i == CLUSTER_SLOTS || n != server.cluster->slots[i]) {
            addNodeReplyForClusterSlot(c, n, start, i-1);
            num_masters++;
            if (i == CLUSTER_SLOTS) break;
            n = server.cluster->slots[i];
            start = i;
        }
    }
    setDeferredArrayLen(c, slot_replylen, num_masters);
}

sds genClusterInfoString(void) {
    sds info = sdsempty();
    char *statestr[] = {"ok","fail"};
    int slots_assigned = 0, slots_ok = 0, slots_pfail = 0, slots_fail = 0;
    int j;

    for (j = 0; j < CLUSTER_SLOTS; j++) {
        clusterNode *n = server.cluster->slots[j];

        if (n == NULL) continue;
        slots_assigned++;
        if (nodeFailed(n)) {
            slots_fail++;
        } else if (nodeTimedOut(n)) {
            slots_pfail++;
        } else {
            slots_ok++;
        }
    }

    info = sdscatprintf(info,
        "cluster_state:%s\r\n"
        "cluster_slots_assigned:%d\r\n"
        "cluster_slots_ok:%d\r\n"
        "cluster_slots_pfail:%d\r\n"
        "cluster_slots_fail:%d\r\n"
        "cluster_known_nodes:%lu\r\n"
        "cluster_size:%d\r\n"
        "cluster_current_epoch:%llu\r\n"
        "cluster_my_epoch:%llu\r\n"
        , statestr[server.cluster->state],
        slots_assigned,
        slots_ok,
        slots_pfail,
        slots_fail,
        dictSize(server.cluster->nodes),
        server.cluster->size,
        (unsigned long long) server.cluster->currentEpoch,
        (unsigned long long) nodeEpoch(myself)
    );

    /* Show stats about messages sent and received. */
    long long tot_msg_sent = 0;
    long long tot_msg_received = 0;

    for (int i = 0; i < CLUSTERMSG_TYPE_COUNT; i++) {
        if (server.cluster->stats_bus_messages_sent[i] == 0) continue;
        tot_msg_sent += server.cluster->stats_bus_messages_sent[i];
        info = sdscatprintf(info,
            "cluster_stats_messages_%s_sent:%lld\r\n",
            clusterGetMessageTypeString(i),
            server.cluster->stats_bus_messages_sent[i]);
    }
    info = sdscatprintf(info,
        "cluster_stats_messages_sent:%lld\r\n", tot_msg_sent);

    for (int i = 0; i < CLUSTERMSG_TYPE_COUNT; i++) {
        if (server.cluster->stats_bus_messages_received[i] == 0) continue;
        tot_msg_received += server.cluster->stats_bus_messages_received[i];
        info = sdscatprintf(info,
            "cluster_stats_messages_%s_received:%lld\r\n",
            clusterGetMessageTypeString(i),
            server.cluster->stats_bus_messages_received[i]);
    }
    info = sdscatprintf(info,
        "cluster_stats_messages_received:%lld\r\n", tot_msg_received);

    info = sdscatprintf(info,
        "total_cluster_links_buffer_limit_exceeded:%llu\r\n",
        server.cluster->stat_cluster_links_buffer_limit_exceeded);

    return info;
}

void clusterCommand(client *c) {
    if (server.cluster_enabled == 0) {
        addReplyError(c,"This instance has cluster support disabled");
        return;
    }

    if (c->argc == 2 && !strcasecmp(c->argv[1]->ptr,"help")) {
        const char *help[] = {
"ADDSLOTS <slot> [<slot> ...]",
"    Assign slots to current node.",
"ADDSLOTSRANGE <start slot> <end slot> [<start slot> <end slot> ...]",
"    Assign slots which are between <start-slot> and <end-slot> to current node.",
"BUMPEPOCH",
"    Advance the cluster config epoch.",
"COUNT-FAILURE-REPORTS <node-id>",
"    Return number of failure reports for <node-id>.",
"COUNTKEYSINSLOT <slot>",
"    Return the number of keys in <slot>.",
"DELSLOTS <slot> [<slot> ...]",
"    Delete slots information from current node.",
"DELSLOTSRANGE <start slot> <end slot> [<start slot> <end slot> ...]",
"    Delete slots information which are between <start-slot> and <end-slot> from current node.",
"FAILOVER [FORCE|TAKEOVER]",
"    Promote current replica node to being a master.",
"FORGET <node-id>",
"    Remove a node from the cluster.",
"GETKEYSINSLOT <slot> <count>",
"    Return key names stored by current node in a slot.",
"FLUSHSLOTS",
"    Delete current node own slots information.",
"INFO",
"    Return information about the cluster.",
"KEYSLOT <key>",
"    Return the hash slot for <key>.",
"MEET <ip> <port> [<bus-port>]",
"    Connect nodes into a working cluster.",
"MYID",
"    Return the node id.",
"MYSHARDID",
"    Return the node's shard id.",
"NODES",
"    Return cluster configuration seen by node. Output format:",
"    <id> <ip:port@bus-port[,hostname]> <flags> <master> <pings> <pongs> <epoch> <link> <slot> ...",
"REPLICATE <node-id>",
"    Configure current node as replica to <node-id>.",
"RESET [HARD|SOFT]",
"    Reset current node (default: soft).",
"SET-CONFIG-EPOCH <epoch>",
"    Set config epoch of current node.",
"SETSLOT <slot> (IMPORTING <node-id>|MIGRATING <node-id>|STABLE|NODE <node-id>)",
"    Set slot state.",
"REPLICAS <node-id>",
"    Return <node-id> replicas.",
"SAVECONFIG",
"    Force saving cluster configuration on disk.",
"SLOTS",
"    Return information about slots range mappings. Each range is made of:",
"    start, end, master and replicas IP addresses, ports and ids",
"SHARDS",
"    Return information about slot range mappings and the nodes associated with them.",
"LINKS",
"    Return information about all network links between this node and its peers.",
"    Output format is an array where each array element is a map containing attributes of a link",
NULL
        };
        addReplyHelp(c, help);
    } else if (!strcasecmp(c->argv[1]->ptr,"meet") && (c->argc == 4 || c->argc == 5)) {
        /* CLUSTER MEET <ip> <port> [cport] */
        long long port, cport;

        if (getLongLongFromObject(c->argv[3], &port) != C_OK) {
            addReplyErrorFormat(c,"Invalid base port specified: %s",
                                (char*)c->argv[3]->ptr);
            return;
        }

        if (c->argc == 5) {
            if (getLongLongFromObject(c->argv[4], &cport) != C_OK) {
                addReplyErrorFormat(c,"Invalid bus port specified: %s",
                                    (char*)c->argv[4]->ptr);
                return;
            }
        } else {
            cport = port + CLUSTER_PORT_INCR;
        }

        if (clusterStartHandshake(c->argv[2]->ptr,port,cport) == 0 &&
            errno == EINVAL)
        {
            addReplyErrorFormat(c,"Invalid node address specified: %s:%s",
                            (char*)c->argv[2]->ptr, (char*)c->argv[3]->ptr);
        } else {
            addReply(c,shared.ok);
        }
    } else if (!strcasecmp(c->argv[1]->ptr,"nodes") && c->argc == 2) {
        /* CLUSTER NODES */
        /* Report TLS ports to TLS client, and report non-TLS port to non-TLS client. */
        sds nodes = clusterGenNodesDescription(c, 0, connIsTLS(c->conn));
        addReplyVerbatim(c,nodes,sdslen(nodes),"txt");
        sdsfree(nodes);
    } else if (!strcasecmp(c->argv[1]->ptr,"myid") && c->argc == 2) {
        /* CLUSTER MYID */
        addReplyBulkCBuffer(c,myself->name, CLUSTER_NAMELEN);
    } else if (!strcasecmp(c->argv[1]->ptr,"myshardid") && c->argc == 2) {
        /* CLUSTER MYSHARDID */
        addReplyBulkCBuffer(c,myself->shard_id, CLUSTER_NAMELEN);
    } else if (!strcasecmp(c->argv[1]->ptr,"slots") && c->argc == 2) {
        /* CLUSTER SLOTS */
        clusterReplyMultiBulkSlots(c);
    } else if (!strcasecmp(c->argv[1]->ptr,"shards") && c->argc == 2) {
        /* CLUSTER SHARDS */
        clusterReplyShards(c);
    } else if (!strcasecmp(c->argv[1]->ptr,"flushslots") && c->argc == 2) {
        /* CLUSTER FLUSHSLOTS */
        if (dictSize(server.db[0].dict) != 0) {
            addReplyError(c,"DB must be empty to perform CLUSTER FLUSHSLOTS.");
            return;
        }
        clusterDelNodeSlots(myself);
        clusterDoBeforeSleep(CLUSTER_TODO_UPDATE_STATE|CLUSTER_TODO_SAVE_CONFIG);
        addReply(c,shared.ok);
    } else if ((!strcasecmp(c->argv[1]->ptr,"addslots") ||
               !strcasecmp(c->argv[1]->ptr,"delslots")) && c->argc >= 3)
    {
        /* CLUSTER ADDSLOTS <slot> [slot] ... */
        /* CLUSTER DELSLOTS <slot> [slot] ... */
        int j, slot;
        unsigned char *slots = zmalloc(CLUSTER_SLOTS);
        int del = !strcasecmp(c->argv[1]->ptr,"delslots");

        memset(slots,0,CLUSTER_SLOTS);
        /* Check that all the arguments are parseable.*/
        for (j = 2; j < c->argc; j++) {
            if ((slot = getSlotOrReply(c,c->argv[j])) == C_ERR) {
                zfree(slots);
                return;
            }
        }
        /* Check that the slots are not already busy. */
        for (j = 2; j < c->argc; j++) {
            slot = getSlotOrReply(c,c->argv[j]);
            if (checkSlotAssignmentsOrReply(c, slots, del, slot, slot) == C_ERR) {
                zfree(slots);
                return;
            }
        }
        clusterUpdateSlots(c, slots, del);    
        zfree(slots);
        clusterDoBeforeSleep(CLUSTER_TODO_UPDATE_STATE|CLUSTER_TODO_SAVE_CONFIG);
        addReply(c,shared.ok);
    } else if ((!strcasecmp(c->argv[1]->ptr,"addslotsrange") ||
               !strcasecmp(c->argv[1]->ptr,"delslotsrange")) && c->argc >= 4) {
        if (c->argc % 2 == 1) {
            addReplyErrorArity(c);
            return;
        }
        /* CLUSTER ADDSLOTSRANGE <start slot> <end slot> [<start slot> <end slot> ...] */
        /* CLUSTER DELSLOTSRANGE <start slot> <end slot> [<start slot> <end slot> ...] */
        int j, startslot, endslot;
        unsigned char *slots = zmalloc(CLUSTER_SLOTS);
        int del = !strcasecmp(c->argv[1]->ptr,"delslotsrange");

        memset(slots,0,CLUSTER_SLOTS);
        /* Check that all the arguments are parseable and that all the
         * slots are not already busy. */
        for (j = 2; j < c->argc; j += 2) {
            if ((startslot = getSlotOrReply(c,c->argv[j])) == C_ERR) {
                zfree(slots);
                return;
            }
            if ((endslot = getSlotOrReply(c,c->argv[j+1])) == C_ERR) {
                zfree(slots);
                return;
            }
            if (startslot > endslot) {
                addReplyErrorFormat(c,"start slot number %d is greater than end slot number %d", startslot, endslot);
                zfree(slots);
                return;
            }

            if (checkSlotAssignmentsOrReply(c, slots, del, startslot, endslot) == C_ERR) {
                zfree(slots);
                return;
            }
        }
        clusterUpdateSlots(c, slots, del);
        zfree(slots);
        clusterDoBeforeSleep(CLUSTER_TODO_UPDATE_STATE|CLUSTER_TODO_SAVE_CONFIG);
        addReply(c,shared.ok);
    } else if (!strcasecmp(c->argv[1]->ptr,"setslot") && c->argc >= 4) {
        /* SETSLOT 10 MIGRATING <node ID> */
        /* SETSLOT 10 IMPORTING <node ID> */
        /* SETSLOT 10 STABLE */
        /* SETSLOT 10 NODE <node ID> */
        int slot;
        clusterNode *n;

        /* Allow primaries to replicate "CLUSTER SETSLOT" */
        if (!(c->flags & CLIENT_MASTER) && nodeIsSlave(myself)) {
            addReplyError(c,"Please use SETSLOT only with masters.");
            return;
        }

        if ((slot = getSlotOrReply(c,c->argv[2])) == -1) return;

        if (!strcasecmp(c->argv[3]->ptr,"migrating") && c->argc == 5) {
            /* Scope the check to primaries only */
            if (nodeIsMaster(myself) && server.cluster->slots[slot] != myself) {
                addReplyErrorFormat(c,"I'm not the owner of hash slot %u",slot);
                return;
            }
            n = clusterLookupNode(c->argv[4]->ptr, sdslen(c->argv[4]->ptr));
            if (n == NULL) {
                addReplyErrorFormat(c,"I don't know about node %s",
                    (char*)c->argv[4]->ptr);
                return;
            }
            if (nodeIsSlave(n)) {
                addReplyError(c,"Target node is not a master");
                return;
            }
            server.cluster->migrating_slots_to[slot] = n;
        } else if (!strcasecmp(c->argv[3]->ptr,"importing") && c->argc == 5) {
            if (server.cluster->slots[slot] == myself) {
                addReplyErrorFormat(c,
                    "I'm already the owner of hash slot %u",slot);
                return;
            }
            n = clusterLookupNode(c->argv[4]->ptr, sdslen(c->argv[4]->ptr));
            if (n == NULL) {
                addReplyErrorFormat(c,"I don't know about node %s",
                    (char*)c->argv[4]->ptr);
                return;
            }
            if (nodeIsSlave(n)) {
                addReplyError(c,"Target node is not a master");
                return;
            }
            server.cluster->importing_slots_from[slot] = n;
        } else if (!strcasecmp(c->argv[3]->ptr,"stable") && c->argc == 4) {
            /* CLUSTER SETSLOT <SLOT> STABLE */
            server.cluster->importing_slots_from[slot] = NULL;
            server.cluster->migrating_slots_to[slot] = NULL;
        } else if (!strcasecmp(c->argv[3]->ptr,"node") && c->argc == 5) {
            /* CLUSTER SETSLOT <SLOT> NODE <NODE ID> */
            n = clusterLookupNode(c->argv[4]->ptr, sdslen(c->argv[4]->ptr));
            if (!n) {
                addReplyErrorFormat(c,"Unknown node %s",
                    (char*)c->argv[4]->ptr);
                return;
            }
            if (nodeIsSlave(n)) {
                addReplyError(c,"Target node is not a master");
                return;
            }

            /* If this hash slot was served by 'myself' before to switch
             * make sure there are no longer local keys for this hash slot. */
            if (server.cluster->slots[slot] == myself && n != myself) {
                if (countKeysInSlot(slot) != 0) {
                    addReplyErrorFormat(c,
                        "Can't assign hashslot %d to a different node "
                        "while I still hold keys for this hash slot.", slot);
                    return;
                }
            }

            serverLog(LL_NOTICE, "Assigning slot %d to %.40s", slot, n->name);

            /* If this slot is in migrating status but we have no keys
             * for it assigning the slot to another node will clear
             * the migrating status. */
            if (countKeysInSlot(slot) == 0 &&
                server.cluster->migrating_slots_to[slot])
                server.cluster->migrating_slots_to[slot] = NULL;

            int slot_was_mine = server.cluster->slots[slot] == myself;
            clusterDelSlot(slot);
            clusterAddSlot(n,slot);

            /* If we are a master left without slots, we should turn into a
             * replica of the new master. */
            if (slot_was_mine &&
                n != myself &&
                myself->numslots == 0 &&
                server.cluster_allow_replica_migration)
            {
                serverLog(LL_NOTICE,
                          "Lost my last slot during slot migration. Reconfiguring myself "
                          "as a replica of %.40s (%s)", n->name, n->human_nodename);
                clusterSetMaster(n,1);
                clusterDoBeforeSleep(CLUSTER_TODO_SAVE_CONFIG |
                                     CLUSTER_TODO_UPDATE_STATE |
                                     CLUSTER_TODO_FSYNC_CONFIG);
            }

            /* If this node or this node's primary was importing this slot,
            * assigning the slot to itself also clears the importing status. */
            if ((n == myself || n == myself->slaveof) &&
                server.cluster->importing_slots_from[slot])
            {
                server.cluster->importing_slots_from[slot] = NULL;

                /* Only primary broadcasts the updates */
                if (n == myself) {
                    /* This slot was manually migrated, set this node configEpoch
                     * to a new epoch so that the new version can be propagated
                     * by the cluster.
                     *
                     * Note that if this ever results in a collision with another
                     * node getting the same configEpoch, for example because a
                     * failover happens at the same time we close the slot, the
                     * configEpoch collision resolution will fix it assigning
                     * a different epoch to each node. */
                    if (clusterBumpConfigEpochWithoutConsensus() == C_OK) {
                        serverLog(LL_NOTICE,
                                  "ConfigEpoch updated after importing slot %d",
                                  slot);
                    }
                    /* After importing this slot, let the other nodes know as
                     * soon as possible. */
                    clusterBroadcastPong(CLUSTER_BROADCAST_ALL);
                }
            }
        } else if (!strcasecmp(c->argv[3]->ptr,"node") && c->argc == 6 && !strcasecmp(c->argv[5]->ptr,"replicaonly")) {
            /* CLUSTER SETSLOT <SLOT> NODE <NODE ID> REPLICAONLY */

            /* When finalizing the slot, there is a possibility that the
             * target node B sends a cluster PONG to the source node A
             * before SETSLOT has been replicated to B'. If B crashes here,
             * B' will be in an importing state and the slot will have no
             * owner. To help mitigate this issue, we added a new SETSLOT
             * command variant that takes a special marker token called
             * "REPLICAONLY". This command is a no-op on the primary. It
             * simply replicates asynchronously the command without the
             * "REPLICAONLY" marker to the replicas, if there exist any.
             * The caller is expected to wait for this asynchronous
             * replication to complete using the "WAIT" command.
             *
             * With the help of this command, we finalize the slots
             * on the replicas before the primary in the following
             * sequence, where A is the source primary and B is the target
             * primary:
             *
             * 1. Client C issues SETSLOT n NODE B REPLICAONLY against
             *    node B
             * 2. Node B replicates SETSLOT n NODE B to all of its replicas,
             *    such as B', B'', etc
             * 3. Client C then issues WAIT <num_replicas> <timeout> for
             *    a number of B's replicas of C's choice to complete the
             *    finalization
             * 4. On successful WAIT completion, Client C executes SETSLOT
             *    n NODE B against node B but without the "REPLICAONLY"
             *    marker this time, which completes the slot finalization
             *    on node B
             *
             * The following steps can happen in parallel:
             * a. Client C issues SETSLOT n NODE B against node A
             * b. Node B gossips its new slot ownership to the cluster,
             *    including A, A', etc */

            n = clusterLookupNode(c->argv[4]->ptr, sdslen(c->argv[4]->ptr));

            if (!n) {
                addReplyErrorFormat(c,"Unknown node %s", (char*)c->argv[4]->ptr);
                return;
            }
            if (nodeIsSlave(n)) {
                addReplyError(c,"Target node is not a master");
                return;
            }
            /* If this hash slot was served by 'myself' before to switch
             * make sure there are no longer local keys for this hash slot. */
            if (server.cluster->slots[slot] == myself && n != myself) {
                if (countKeysInSlot(slot) != 0) {
                    addReplyErrorFormat(c,
                        "Can't assign hashslot %d to a different node "
                        "while I still hold keys for this hash slot.", slot);
                    return;
                }
            }
            if (server.cluster->importing_slots_from[slot] == NULL) {
                addReplyError(c,"Slot is not open for importing");
                return;
            }
            if (myself->numslaves == 0) {
                addReplyError(c,"Target node has no replicas");
                return;
            }

            /* Remove the last "REPLICAONLY" token so the command
             * can be applied as the real "SETSLOT" command on the
             * replicas. */
            serverAssert(c->argc == 6);
            rewriteClientCommandVector(c, 5, c->argv[0], c->argv[1], c->argv[2], c->argv[3], c->argv[4]);
        } else {
            addReplyError(c,
                "Invalid CLUSTER SETSLOT action or number of arguments. Try CLUSTER HELP");
            return;
        }

        /* Force-replicate "CLUSTER SETSLOT" */
        if (nodeIsMaster(myself)) forceCommandPropagation(c, PROPAGATE_REPL);

        clusterDoBeforeSleep(CLUSTER_TODO_SAVE_CONFIG|CLUSTER_TODO_UPDATE_STATE);
        addReply(c,shared.ok);
    } else if (!strcasecmp(c->argv[1]->ptr,"bumpepoch") && c->argc == 2) {
        /* CLUSTER BUMPEPOCH */
        int retval = clusterBumpConfigEpochWithoutConsensus();
        sds reply = sdscatprintf(sdsempty(),"+%s %llu\r\n",
                (retval == C_OK) ? "BUMPED" : "STILL",
                (unsigned long long) myself->configEpoch);
        addReplySds(c,reply);
    } else if (!strcasecmp(c->argv[1]->ptr,"info") && c->argc == 2) {
        /* CLUSTER INFO */

        sds info = genClusterInfoString();

        /* Produce the reply protocol. */
        addReplyVerbatim(c,info,sdslen(info),"txt");
        sdsfree(info);
    } else if (!strcasecmp(c->argv[1]->ptr,"saveconfig") && c->argc == 2) {
        int retval = clusterSaveConfig(1);

        if (retval == 0)
            addReply(c,shared.ok);
        else
            addReplyErrorFormat(c,"error saving the cluster node config: %s",
                strerror(errno));
    } else if (!strcasecmp(c->argv[1]->ptr,"keyslot") && c->argc == 3) {
        /* CLUSTER KEYSLOT <key> */
        sds key = c->argv[2]->ptr;

        addReplyLongLong(c,keyHashSlot(key,sdslen(key)));
    } else if (!strcasecmp(c->argv[1]->ptr,"countkeysinslot") && c->argc == 3) {
        /* CLUSTER COUNTKEYSINSLOT <slot> */
        long long slot;

        if (getLongLongFromObjectOrReply(c,c->argv[2],&slot,NULL) != C_OK)
            return;
        if (slot < 0 || slot >= CLUSTER_SLOTS) {
            addReplyError(c,"Invalid slot");
            return;
        }
        addReplyLongLong(c,countKeysInSlot(slot));
    } else if (!strcasecmp(c->argv[1]->ptr,"getkeysinslot") && c->argc == 4) {
        /* CLUSTER GETKEYSINSLOT <slot> <count> */
        long long maxkeys, slot;

        if (getLongLongFromObjectOrReply(c,c->argv[2],&slot,NULL) != C_OK)
            return;
        if (getLongLongFromObjectOrReply(c,c->argv[3],&maxkeys,NULL)
            != C_OK)
            return;
        if (slot < 0 || slot >= CLUSTER_SLOTS || maxkeys < 0) {
            addReplyError(c,"Invalid slot or number of keys");
            return;
        }

        unsigned int keys_in_slot = countKeysInSlot(slot);
        unsigned int numkeys = maxkeys > keys_in_slot ? keys_in_slot : maxkeys;
        addReplyArrayLen(c,numkeys);
        dictEntry *de = (*server.db->slots_to_keys).by_slot[slot].head;
        for (unsigned int j = 0; j < numkeys; j++) {
            serverAssert(de != NULL);
            sds sdskey = dictGetKey(de);
            addReplyBulkCBuffer(c, sdskey, sdslen(sdskey));
            de = dictEntryNextInSlot(de);
        }
    } else if (!strcasecmp(c->argv[1]->ptr,"forget") && c->argc == 3) {
        /* CLUSTER FORGET <NODE ID> */
        clusterNode *n = clusterLookupNode(c->argv[2]->ptr, sdslen(c->argv[2]->ptr));
        if (!n) {
            if (clusterBlacklistExists((char*)c->argv[2]->ptr))
                /* Already forgotten. The deletion may have been gossipped by
                 * another node, so we pretend it succeeded. */
                addReply(c,shared.ok);
            else
                addReplyErrorFormat(c,"Unknown node %s", (char*)c->argv[2]->ptr);
            return;
        } else if (n == myself) {
            addReplyError(c,"I tried hard but I can't forget myself...");
            return;
        } else if (nodeIsSlave(myself) && myself->slaveof == n) {
            addReplyError(c,"Can't forget my master!");
            return;
        }
        clusterBlacklistAddNode(n);
        clusterDelNode(n);
        clusterDoBeforeSleep(CLUSTER_TODO_UPDATE_STATE|
                             CLUSTER_TODO_SAVE_CONFIG);
        addReply(c,shared.ok);
    } else if (!strcasecmp(c->argv[1]->ptr,"replicate") && c->argc == 3) {
        /* CLUSTER REPLICATE <NODE ID> */
        /* Lookup the specified node in our table. */
        clusterNode *n = clusterLookupNode(c->argv[2]->ptr, sdslen(c->argv[2]->ptr));
        if (!n) {
            addReplyErrorFormat(c,"Unknown node %s", (char*)c->argv[2]->ptr);
            return;
        }

        /* I can't replicate myself. */
        if (n == myself) {
            addReplyError(c,"Can't replicate myself");
            return;
        }
=======
>>>>>>> 02a87885

/*
 * cluster.c contains the common parts of a clustering
 * implementation, the parts that are shared between
 * any implementation of Redis clustering.
 */

#include "server.h"
#include "cluster.h"

<<<<<<< HEAD
        /* Set the master. */
        clusterSetMaster(n,1);
        clusterDoBeforeSleep(CLUSTER_TODO_UPDATE_STATE|CLUSTER_TODO_SAVE_CONFIG);
        addReply(c,shared.ok);
    } else if ((!strcasecmp(c->argv[1]->ptr,"slaves") ||
                !strcasecmp(c->argv[1]->ptr,"replicas")) && c->argc == 3) {
        /* CLUSTER SLAVES <NODE ID> */
        clusterNode *n = clusterLookupNode(c->argv[2]->ptr, sdslen(c->argv[2]->ptr));
        int j;
=======
#include <ctype.h>
>>>>>>> 02a87885

/* -----------------------------------------------------------------------------
 * Key space handling
 * -------------------------------------------------------------------------- */

/* We have 16384 hash slots. The hash slot of a given key is obtained
 * as the least significant 14 bits of the crc16 of the key.
 *
 * However, if the key contains the {...} pattern, only the part between
 * { and } is hashed. This may be useful in the future to force certain
 * keys to be in the same node (assuming no resharding is in progress). */
unsigned int keyHashSlot(char *key, int keylen) {
    int s, e; /* start-end indexes of { and } */

    for (s = 0; s < keylen; s++)
        if (key[s] == '{') break;

    /* No '{' ? Hash the whole key. This is the base case. */
    if (s == keylen) return crc16(key,keylen) & 0x3FFF;

    /* '{' found? Check if we have the corresponding '}'. */
    for (e = s+1; e < keylen; e++)
        if (key[e] == '}') break;

    /* No '}' or nothing between {} ? Hash the whole key. */
    if (e == keylen || e == s+1) return crc16(key,keylen) & 0x3FFF;

    /* If we are here there is both a { and a } on its right. Hash
     * what is in the middle between { and }. */
    return crc16(key+s+1,e-s-1) & 0x3FFF;
}

/* If it can be inferred that the given glob-style pattern, as implemented in
 * stringmatchlen() in util.c, only can match keys belonging to a single slot,
 * that slot is returned. Otherwise -1 is returned. */
int patternHashSlot(char *pattern, int length) {
    int s = -1; /* index of the first '{' */

    for (int i = 0; i < length; i++) {
        if (pattern[i] == '*' || pattern[i] == '?' || pattern[i] == '[') {
            /* Wildcard or character class found. Keys can be in any slot. */
            return -1;
        } else if (pattern[i] == '\\') {
            /* Escaped character. Computing slot in this case is not
             * implemented. We would need a temp buffer. */
            return -1;
        } else if (s == -1 && pattern[i] == '{') {
            /* Opening brace '{' found. */
            s = i;
        } else if (s >= 0 && pattern[i] == '}' && i == s + 1) {
            /* Empty tag '{}' found. The whole key is hashed. Ignore braces. */
            s = -2;
        } else if (s >= 0 && pattern[i] == '}') {
            /* Non-empty tag '{...}' found. Hash what's between braces. */
            return crc16(pattern + s + 1, i - s - 1) & 0x3FFF;
        }
    }

    /* The pattern matches a single key. Hash the whole pattern. */
    return crc16(pattern, length) & 0x3FFF;
}

ConnectionType *connTypeOfCluster(void) {
    if (server.tls_cluster) {
        return connectionTypeTls();
    }

    return connectionTypeTcp();
}

/* -----------------------------------------------------------------------------
 * DUMP, RESTORE and MIGRATE commands
 * -------------------------------------------------------------------------- */

/* Generates a DUMP-format representation of the object 'o', adding it to the
 * io stream pointed by 'rio'. This function can't fail. */
void createDumpPayload(rio *payload, robj *o, robj *key, int dbid) {
    unsigned char buf[2];
    uint64_t crc;

    /* Serialize the object in an RDB-like format. It consist of an object type
     * byte followed by the serialized object. This is understood by RESTORE. */
    rioInitWithBuffer(payload,sdsempty());
    serverAssert(rdbSaveObjectType(payload,o));
    serverAssert(rdbSaveObject(payload,o,key,dbid));

    /* Write the footer, this is how it looks like:
     * ----------------+---------------------+---------------+
     * ... RDB payload | 2 bytes RDB version | 8 bytes CRC64 |
     * ----------------+---------------------+---------------+
     * RDB version and CRC are both in little endian.
     */

    /* RDB version */
    buf[0] = RDB_VERSION & 0xff;
    buf[1] = (RDB_VERSION >> 8) & 0xff;
    payload->io.buffer.ptr = sdscatlen(payload->io.buffer.ptr,buf,2);

    /* CRC64 */
    crc = crc64(0,(unsigned char*)payload->io.buffer.ptr,
                sdslen(payload->io.buffer.ptr));
    memrev64ifbe(&crc);
    payload->io.buffer.ptr = sdscatlen(payload->io.buffer.ptr,&crc,8);
}

/* Verify that the RDB version of the dump payload matches the one of this Redis
 * instance and that the checksum is ok.
 * If the DUMP payload looks valid C_OK is returned, otherwise C_ERR
 * is returned. If rdbver_ptr is not NULL, its populated with the value read
 * from the input buffer. */
int verifyDumpPayload(unsigned char *p, size_t len, uint16_t *rdbver_ptr) {
    unsigned char *footer;
    uint16_t rdbver;
    uint64_t crc;

    /* At least 2 bytes of RDB version and 8 of CRC64 should be present. */
    if (len < 10) return C_ERR;
    footer = p+(len-10);

    /* Set and verify RDB version. */
    rdbver = (footer[1] << 8) | footer[0];
    if (rdbver_ptr) {
        *rdbver_ptr = rdbver;
    }
    if (rdbver > RDB_VERSION) return C_ERR;

    if (server.skip_checksum_validation)
        return C_OK;

    /* Verify CRC64 */
    crc = crc64(0,p,len-8);
    memrev64ifbe(&crc);
    return (memcmp(&crc,footer+2,8) == 0) ? C_OK : C_ERR;
}

/* DUMP keyname
 * DUMP is actually not used by Redis Cluster but it is the obvious
 * complement of RESTORE and can be useful for different applications. */
void dumpCommand(client *c) {
    robj *o;
    rio payload;

    /* Check if the key is here. */
    if ((o = lookupKeyRead(c->db,c->argv[1])) == NULL) {
        addReplyNull(c);
        return;
    }

    /* Create the DUMP encoded representation. */
    createDumpPayload(&payload,o,c->argv[1],c->db->id);

    /* Transfer to the client */
    addReplyBulkSds(c,payload.io.buffer.ptr);
    return;
}

/* RESTORE key ttl serialized-value [REPLACE] [ABSTTL] [IDLETIME seconds] [FREQ frequency] */
void restoreCommand(client *c) {
    long long ttl, lfu_freq = -1, lru_idle = -1, lru_clock = -1;
    rio payload;
    int j, type, replace = 0, absttl = 0;
    robj *obj;

    /* Parse additional options */
    for (j = 4; j < c->argc; j++) {
        int additional = c->argc-j-1;
        if (!strcasecmp(c->argv[j]->ptr,"replace")) {
            replace = 1;
        } else if (!strcasecmp(c->argv[j]->ptr,"absttl")) {
            absttl = 1;
        } else if (!strcasecmp(c->argv[j]->ptr,"idletime") && additional >= 1 &&
                   lfu_freq == -1)
        {
            if (getLongLongFromObjectOrReply(c,c->argv[j+1],&lru_idle,NULL)
                != C_OK) return;
            if (lru_idle < 0) {
                addReplyError(c,"Invalid IDLETIME value, must be >= 0");
                return;
            }
            lru_clock = LRU_CLOCK();
            j++; /* Consume additional arg. */
        } else if (!strcasecmp(c->argv[j]->ptr,"freq") && additional >= 1 &&
                   lru_idle == -1)
        {
            if (getLongLongFromObjectOrReply(c,c->argv[j+1],&lfu_freq,NULL)
                != C_OK) return;
            if (lfu_freq < 0 || lfu_freq > 255) {
                addReplyError(c,"Invalid FREQ value, must be >= 0 and <= 255");
                return;
            }
            j++; /* Consume additional arg. */
        } else {
            addReplyErrorObject(c,shared.syntaxerr);
            return;
        }
    }

    /* Make sure this key does not already exist here... */
    robj *key = c->argv[1];
    if (!replace && lookupKeyWrite(c->db,key) != NULL) {
        addReplyErrorObject(c,shared.busykeyerr);
        return;
    }

    /* Check if the TTL value makes sense */
    if (getLongLongFromObjectOrReply(c,c->argv[2],&ttl,NULL) != C_OK) {
        return;
    } else if (ttl < 0) {
        addReplyError(c,"Invalid TTL value, must be >= 0");
        return;
    }

    /* Verify RDB version and data checksum. */
    if (verifyDumpPayload(c->argv[3]->ptr,sdslen(c->argv[3]->ptr),NULL) == C_ERR)
    {
        addReplyError(c,"DUMP payload version or checksum are wrong");
        return;
    }

    rioInitWithBuffer(&payload,c->argv[3]->ptr);
    if (((type = rdbLoadObjectType(&payload)) == -1) ||
        ((obj = rdbLoadObject(type,&payload,key->ptr,c->db->id,NULL)) == NULL))
    {
        addReplyError(c,"Bad data format");
        return;
    }

    /* Remove the old key if needed. */
    int deleted = 0;
    if (replace)
        deleted = dbDelete(c->db,key);

    if (ttl && !absttl) ttl+=commandTimeSnapshot();
    if (ttl && checkAlreadyExpired(ttl)) {
        if (deleted) {
            robj *aux = server.lazyfree_lazy_server_del ? shared.unlink : shared.del;
            rewriteClientCommandVector(c, 2, aux, key);
            signalModifiedKey(c,c->db,key);
            notifyKeyspaceEvent(NOTIFY_GENERIC,"del",key,c->db->id);
            server.dirty++;
        }
        decrRefCount(obj);
        addReply(c, shared.ok);
        return;
    }

    /* Create the key and set the TTL if any */
    dbAdd(c->db,key,obj);
    if (ttl) {
        setExpire(c,c->db,key,ttl);
        if (!absttl) {
            /* Propagate TTL as absolute timestamp */
            robj *ttl_obj = createStringObjectFromLongLong(ttl);
            rewriteClientCommandArgument(c,2,ttl_obj);
            decrRefCount(ttl_obj);
            rewriteClientCommandArgument(c,c->argc,shared.absttl);
        }
    }
    objectSetLRUOrLFU(obj,lfu_freq,lru_idle,lru_clock,1000);
    signalModifiedKey(c,c->db,key);
    notifyKeyspaceEvent(NOTIFY_GENERIC,"restore",key,c->db->id);
    addReply(c,shared.ok);
    server.dirty++;
}
/* MIGRATE socket cache implementation.
 *
 * We take a map between host:ip and a TCP socket that we used to connect
 * to this instance in recent time.
 * This sockets are closed when the max number we cache is reached, and also
 * in serverCron() when they are around for more than a few seconds. */
#define MIGRATE_SOCKET_CACHE_ITEMS 64 /* max num of items in the cache. */
#define MIGRATE_SOCKET_CACHE_TTL 10 /* close cached sockets after 10 sec. */

typedef struct migrateCachedSocket {
    connection *conn;
    long last_dbid;
    time_t last_use_time;
} migrateCachedSocket;

/* Return a migrateCachedSocket containing a TCP socket connected with the
 * target instance, possibly returning a cached one.
 *
 * This function is responsible of sending errors to the client if a
 * connection can't be established. In this case -1 is returned.
 * Otherwise on success the socket is returned, and the caller should not
 * attempt to free it after usage.
 *
 * If the caller detects an error while using the socket, migrateCloseSocket()
 * should be called so that the connection will be created from scratch
 * the next time. */
migrateCachedSocket* migrateGetSocket(client *c, robj *host, robj *port, long timeout) {
    connection *conn;
    sds name = sdsempty();
    migrateCachedSocket *cs;

    /* Check if we have an already cached socket for this ip:port pair. */
    name = sdscatlen(name,host->ptr,sdslen(host->ptr));
    name = sdscatlen(name,":",1);
    name = sdscatlen(name,port->ptr,sdslen(port->ptr));
    cs = dictFetchValue(server.migrate_cached_sockets,name);
    if (cs) {
        sdsfree(name);
        cs->last_use_time = server.unixtime;
        return cs;
    }

    /* No cached socket, create one. */
    if (dictSize(server.migrate_cached_sockets) == MIGRATE_SOCKET_CACHE_ITEMS) {
        /* Too many items, drop one at random. */
        dictEntry *de = dictGetRandomKey(server.migrate_cached_sockets);
        cs = dictGetVal(de);
        connClose(cs->conn);
        zfree(cs);
        dictDelete(server.migrate_cached_sockets,dictGetKey(de));
    }

    /* Create the connection */
    conn = connCreate(connTypeOfCluster());
    if (connBlockingConnect(conn, host->ptr, atoi(port->ptr), timeout)
        != C_OK) {
        addReplyError(c,"-IOERR error or timeout connecting to the client");
        connClose(conn);
        sdsfree(name);
        return NULL;
    }
    connEnableTcpNoDelay(conn);

    /* Add to the cache and return it to the caller. */
    cs = zmalloc(sizeof(*cs));
    cs->conn = conn;

    cs->last_dbid = -1;
    cs->last_use_time = server.unixtime;
    dictAdd(server.migrate_cached_sockets,name,cs);
    return cs;
}

/* Free a migrate cached connection. */
void migrateCloseSocket(robj *host, robj *port) {
    sds name = sdsempty();
    migrateCachedSocket *cs;

    name = sdscatlen(name,host->ptr,sdslen(host->ptr));
    name = sdscatlen(name,":",1);
    name = sdscatlen(name,port->ptr,sdslen(port->ptr));
    cs = dictFetchValue(server.migrate_cached_sockets,name);
    if (!cs) {
        sdsfree(name);
        return;
    }

    connClose(cs->conn);
    zfree(cs);
    dictDelete(server.migrate_cached_sockets,name);
    sdsfree(name);
}

void migrateCloseTimedoutSockets(void) {
    dictIterator *di = dictGetSafeIterator(server.migrate_cached_sockets);
    dictEntry *de;

    while((de = dictNext(di)) != NULL) {
        migrateCachedSocket *cs = dictGetVal(de);

        if ((server.unixtime - cs->last_use_time) > MIGRATE_SOCKET_CACHE_TTL) {
            connClose(cs->conn);
            zfree(cs);
            dictDelete(server.migrate_cached_sockets,dictGetKey(de));
        }
    }
    dictReleaseIterator(di);
}

/* MIGRATE host port key dbid timeout [COPY | REPLACE | AUTH password |
 *         AUTH2 username password]
 *
 * On in the multiple keys form:
 *
 * MIGRATE host port "" dbid timeout [COPY | REPLACE | AUTH password |
 *         AUTH2 username password] KEYS key1 key2 ... keyN */
void migrateCommand(client *c) {
    migrateCachedSocket *cs;
    int copy = 0, replace = 0, j;
    char *username = NULL;
    char *password = NULL;
    long timeout;
    long dbid;
    robj **ov = NULL; /* Objects to migrate. */
    robj **kv = NULL; /* Key names. */
    robj **newargv = NULL; /* Used to rewrite the command as DEL ... keys ... */
    rio cmd, payload;
    int may_retry = 1;
    int write_error = 0;
    int argv_rewritten = 0;

    /* To support the KEYS option we need the following additional state. */
    int first_key = 3; /* Argument index of the first key. */
    int num_keys = 1;  /* By default only migrate the 'key' argument. */

    /* Parse additional options */
    for (j = 6; j < c->argc; j++) {
        int moreargs = (c->argc-1) - j;
        if (!strcasecmp(c->argv[j]->ptr,"copy")) {
            copy = 1;
        } else if (!strcasecmp(c->argv[j]->ptr,"replace")) {
            replace = 1;
        } else if (!strcasecmp(c->argv[j]->ptr,"auth")) {
            if (!moreargs) {
                addReplyErrorObject(c,shared.syntaxerr);
                return;
            }
            j++;
            password = c->argv[j]->ptr;
            redactClientCommandArgument(c,j);
        } else if (!strcasecmp(c->argv[j]->ptr,"auth2")) {
            if (moreargs < 2) {
                addReplyErrorObject(c,shared.syntaxerr);
                return;
            }
            username = c->argv[++j]->ptr;
            redactClientCommandArgument(c,j);
            password = c->argv[++j]->ptr;
            redactClientCommandArgument(c,j);
        } else if (!strcasecmp(c->argv[j]->ptr,"keys")) {
            if (sdslen(c->argv[3]->ptr) != 0) {
                addReplyError(c,
                              "When using MIGRATE KEYS option, the key argument"
                              " must be set to the empty string");
                return;
            }
            first_key = j+1;
            num_keys = c->argc - j - 1;
            break; /* All the remaining args are keys. */
        } else {
            addReplyErrorObject(c,shared.syntaxerr);
            return;
        }
    }

    /* Sanity check */
    if (getLongFromObjectOrReply(c,c->argv[5],&timeout,NULL) != C_OK ||
        getLongFromObjectOrReply(c,c->argv[4],&dbid,NULL) != C_OK)
    {
        return;
    }
    if (timeout <= 0) timeout = 1000;

    /* Check if the keys are here. If at least one key is to migrate, do it
     * otherwise if all the keys are missing reply with "NOKEY" to signal
     * the caller there was nothing to migrate. We don't return an error in
     * this case, since often this is due to a normal condition like the key
     * expiring in the meantime. */
    ov = zrealloc(ov,sizeof(robj*)*num_keys);
    kv = zrealloc(kv,sizeof(robj*)*num_keys);
    int oi = 0;

    for (j = 0; j < num_keys; j++) {
        if ((ov[oi] = lookupKeyRead(c->db,c->argv[first_key+j])) != NULL) {
            kv[oi] = c->argv[first_key+j];
            oi++;
        }
    }
    num_keys = oi;
    if (num_keys == 0) {
        zfree(ov); zfree(kv);
        addReplySds(c,sdsnew("+NOKEY\r\n"));
        return;
    }

    try_again:
    write_error = 0;

    /* Connect */
    cs = migrateGetSocket(c,c->argv[1],c->argv[2],timeout);
    if (cs == NULL) {
        zfree(ov); zfree(kv);
        return; /* error sent to the client by migrateGetSocket() */
    }

    rioInitWithBuffer(&cmd,sdsempty());

    /* Authentication */
    if (password) {
        int arity = username ? 3 : 2;
        serverAssertWithInfo(c,NULL,rioWriteBulkCount(&cmd,'*',arity));
        serverAssertWithInfo(c,NULL,rioWriteBulkString(&cmd,"AUTH",4));
        if (username) {
            serverAssertWithInfo(c,NULL,rioWriteBulkString(&cmd,username,
                                                           sdslen(username)));
        }
        serverAssertWithInfo(c,NULL,rioWriteBulkString(&cmd,password,
                                                       sdslen(password)));
    }

    /* Send the SELECT command if the current DB is not already selected. */
    int select = cs->last_dbid != dbid; /* Should we emit SELECT? */
    if (select) {
        serverAssertWithInfo(c,NULL,rioWriteBulkCount(&cmd,'*',2));
        serverAssertWithInfo(c,NULL,rioWriteBulkString(&cmd,"SELECT",6));
        serverAssertWithInfo(c,NULL,rioWriteBulkLongLong(&cmd,dbid));
    }

    int non_expired = 0; /* Number of keys that we'll find non expired.
                            Note that serializing large keys may take some time
                            so certain keys that were found non expired by the
                            lookupKey() function, may be expired later. */

    /* Create RESTORE payload and generate the protocol to call the command. */
    for (j = 0; j < num_keys; j++) {
        long long ttl = 0;
        long long expireat = getExpire(c->db,kv[j]);

        if (expireat != -1) {
            ttl = expireat-commandTimeSnapshot();
            if (ttl < 0) {
                continue;
            }
            if (ttl < 1) ttl = 1;
        }

        /* Relocate valid (non expired) keys and values into the array in successive
         * positions to remove holes created by the keys that were present
         * in the first lookup but are now expired after the second lookup. */
        ov[non_expired] = ov[j];
        kv[non_expired++] = kv[j];

        serverAssertWithInfo(c,NULL,
                             rioWriteBulkCount(&cmd,'*',replace ? 5 : 4));

        if (server.cluster_enabled)
            serverAssertWithInfo(c,NULL,
                                 rioWriteBulkString(&cmd,"RESTORE-ASKING",14));
        else
            serverAssertWithInfo(c,NULL,rioWriteBulkString(&cmd,"RESTORE",7));
        serverAssertWithInfo(c,NULL,sdsEncodedObject(kv[j]));
        serverAssertWithInfo(c,NULL,rioWriteBulkString(&cmd,kv[j]->ptr,
                                                       sdslen(kv[j]->ptr)));
        serverAssertWithInfo(c,NULL,rioWriteBulkLongLong(&cmd,ttl));

        /* Emit the payload argument, that is the serialized object using
         * the DUMP format. */
        createDumpPayload(&payload,ov[j],kv[j],dbid);
        serverAssertWithInfo(c,NULL,
                             rioWriteBulkString(&cmd,payload.io.buffer.ptr,
                                                sdslen(payload.io.buffer.ptr)));
        sdsfree(payload.io.buffer.ptr);

        /* Add the REPLACE option to the RESTORE command if it was specified
         * as a MIGRATE option. */
        if (replace)
            serverAssertWithInfo(c,NULL,rioWriteBulkString(&cmd,"REPLACE",7));
    }

    /* Fix the actual number of keys we are migrating. */
    num_keys = non_expired;

    /* Transfer the query to the other node in 64K chunks. */
    errno = 0;
    {
        sds buf = cmd.io.buffer.ptr;
        size_t pos = 0, towrite;
        int nwritten = 0;

        while ((towrite = sdslen(buf)-pos) > 0) {
            towrite = (towrite > (64*1024) ? (64*1024) : towrite);
            nwritten = connSyncWrite(cs->conn,buf+pos,towrite,timeout);
            if (nwritten != (signed)towrite) {
                write_error = 1;
                goto socket_err;
            }
            pos += nwritten;
        }
    }

    char buf0[1024]; /* Auth reply. */
    char buf1[1024]; /* Select reply. */
    char buf2[1024]; /* Restore reply. */

    /* Read the AUTH reply if needed. */
    if (password && connSyncReadLine(cs->conn, buf0, sizeof(buf0), timeout) <= 0)
        goto socket_err;

    /* Read the SELECT reply if needed. */
    if (select && connSyncReadLine(cs->conn, buf1, sizeof(buf1), timeout) <= 0)
        goto socket_err;

    /* Read the RESTORE replies. */
    int error_from_target = 0;
    int socket_error = 0;
    int del_idx = 1; /* Index of the key argument for the replicated DEL op. */

    /* Allocate the new argument vector that will replace the current command,
     * to propagate the MIGRATE as a DEL command (if no COPY option was given).
     * We allocate num_keys+1 because the additional argument is for "DEL"
     * command name itself. */
    if (!copy) newargv = zmalloc(sizeof(robj*)*(num_keys+1));

    for (j = 0; j < num_keys; j++) {
        if (connSyncReadLine(cs->conn, buf2, sizeof(buf2), timeout) <= 0) {
            socket_error = 1;
            break;
        }
        if ((password && buf0[0] == '-') ||
            (select && buf1[0] == '-') ||
            buf2[0] == '-')
        {
            /* On error assume that last_dbid is no longer valid. */
            if (!error_from_target) {
                cs->last_dbid = -1;
                char *errbuf;
                if (password && buf0[0] == '-') errbuf = buf0;
                else if (select && buf1[0] == '-') errbuf = buf1;
                else errbuf = buf2;

                error_from_target = 1;
                addReplyErrorFormat(c,"Target instance replied with error: %s",
                                    errbuf+1);
            }
        } else {
            if (!copy) {
                /* No COPY option: remove the local key, signal the change. */
                dbDelete(c->db,kv[j]);
                signalModifiedKey(c,c->db,kv[j]);
                notifyKeyspaceEvent(NOTIFY_GENERIC,"del",kv[j],c->db->id);
                server.dirty++;

                /* Populate the argument vector to replace the old one. */
                newargv[del_idx++] = kv[j];
                incrRefCount(kv[j]);
            }
        }
    }

    /* On socket error, if we want to retry, do it now before rewriting the
     * command vector. We only retry if we are sure nothing was processed
     * and we failed to read the first reply (j == 0 test). */
    if (!error_from_target && socket_error && j == 0 && may_retry &&
        errno != ETIMEDOUT)
    {
        goto socket_err; /* A retry is guaranteed because of tested conditions.*/
    }

    /* On socket errors, close the migration socket now that we still have
     * the original host/port in the ARGV. Later the original command may be
     * rewritten to DEL and will be too later. */
    if (socket_error) migrateCloseSocket(c->argv[1],c->argv[2]);

    if (!copy) {
        /* Translate MIGRATE as DEL for replication/AOF. Note that we do
         * this only for the keys for which we received an acknowledgement
         * from the receiving Redis server, by using the del_idx index. */
        if (del_idx > 1) {
            newargv[0] = createStringObject("DEL",3);
            /* Note that the following call takes ownership of newargv. */
            replaceClientCommandVector(c,del_idx,newargv);
            argv_rewritten = 1;
        } else {
            /* No key transfer acknowledged, no need to rewrite as DEL. */
            zfree(newargv);
        }
        newargv = NULL; /* Make it safe to call zfree() on it in the future. */
    }

    /* If we are here and a socket error happened, we don't want to retry.
     * Just signal the problem to the client, but only do it if we did not
     * already queue a different error reported by the target server. */
    if (!error_from_target && socket_error) {
        may_retry = 0;
        goto socket_err;
    }

    if (!error_from_target) {
        /* Success! Update the last_dbid in migrateCachedSocket, so that we can
         * avoid SELECT the next time if the target DB is the same. Reply +OK.
         *
         * Note: If we reached this point, even if socket_error is true
         * still the SELECT command succeeded (otherwise the code jumps to
         * socket_err label. */
        cs->last_dbid = dbid;
        addReply(c,shared.ok);
    } else {
        /* On error we already sent it in the for loop above, and set
         * the currently selected socket to -1 to force SELECT the next time. */
    }

    sdsfree(cmd.io.buffer.ptr);
    zfree(ov); zfree(kv); zfree(newargv);
    return;

/* On socket errors we try to close the cached socket and try again.
 * It is very common for the cached socket to get closed, if just reopening
 * it works it's a shame to notify the error to the caller. */
    socket_err:
    /* Cleanup we want to perform in both the retry and no retry case.
     * Note: Closing the migrate socket will also force SELECT next time. */
    sdsfree(cmd.io.buffer.ptr);

    /* If the command was rewritten as DEL and there was a socket error,
     * we already closed the socket earlier. While migrateCloseSocket()
     * is idempotent, the host/port arguments are now gone, so don't do it
     * again. */
    if (!argv_rewritten) migrateCloseSocket(c->argv[1],c->argv[2]);
    zfree(newargv);
    newargv = NULL; /* This will get reallocated on retry. */

    /* Retry only if it's not a timeout and we never attempted a retry
     * (or the code jumping here did not set may_retry to zero). */
    if (errno != ETIMEDOUT && may_retry) {
        may_retry = 0;
        goto try_again;
    }

    /* Cleanup we want to do if no retry is attempted. */
    zfree(ov); zfree(kv);
    addReplyErrorSds(c, sdscatprintf(sdsempty(),
                                     "-IOERR error or timeout %s to target instance",
                                     write_error ? "writing" : "reading"));
    return;
}

/* Cluster node sanity check. Returns C_OK if the node id
 * is valid an C_ERR otherwise. */
int verifyClusterNodeId(const char *name, int length) {
    if (length != CLUSTER_NAMELEN) return C_ERR;
    for (int i = 0; i < length; i++) {
        if (name[i] >= 'a' && name[i] <= 'z') continue;
        if (name[i] >= '0' && name[i] <= '9') continue;
        return C_ERR;
    }
    return C_OK;
}

int isValidAuxChar(int c) {
    return isalnum(c) || (strchr("!#$%&()*+:;<>?@[]^{|}~", c) == NULL);
}

int isValidAuxString(char *s, unsigned int length) {
    for (unsigned i = 0; i < length; i++) {
        if (!isValidAuxChar(s[i])) return 0;
    }
    return 1;
}

void clusterCommandMyId(client *c) {
    char *name = clusterNodeGetName(getMyClusterNode());
    if (name) {
        addReplyBulkCBuffer(c,name, CLUSTER_NAMELEN);
    } else {
        addReplyError(c, "No ID yet");
    }
}

char* getMyClusterId(void) {
    return clusterNodeGetName(getMyClusterNode());
}

void clusterCommandMyShardId(client *c) {
    char *sid = clusterNodeGetShardId(getMyClusterNode());
    if (sid) {
        addReplyBulkCBuffer(c,sid, CLUSTER_NAMELEN);
    } else {
        addReplyError(c, "No shard ID yet");
    }
}

/* When a cluster command is called, we need to decide whether to return TLS info or
 * non-TLS info by the client's connection type. However if the command is called by
 * a Lua script or RM_call, there is no connection in the fake client, so we use
 * server.current_client here to get the real client if available. And if it is not
 * available (modules may call commands without a real client), we return the default
 * info, which is determined by server.tls_cluster. */
static int shouldReturnTlsInfo(void) {
    if (server.current_client && server.current_client->conn) {
        return connIsTLS(server.current_client->conn);
    } else {
        return server.tls_cluster;
    }
}

unsigned int countKeysInSlot(unsigned int slot) {
    return dictSize(server.db->dict[slot]);
}

void clusterCommandHelp(client *c) {
    const char *help[] = {
            "COUNTKEYSINSLOT <slot>",
            "    Return the number of keys in <slot>.",
            "GETKEYSINSLOT <slot> <count>",
            "    Return key names stored by current node in a slot.",
            "INFO",
            "    Return information about the cluster.",
            "KEYSLOT <key>",
            "    Return the hash slot for <key>.",
            "MYID",
            "    Return the node id.",
            "MYSHARDID",
            "    Return the node's shard id.",
            "NODES",
            "    Return cluster configuration seen by node. Output format:",
            "    <id> <ip:port@bus-port[,hostname]> <flags> <master> <pings> <pongs> <epoch> <link> <slot> ...",
            "REPLICAS <node-id>",
            "    Return <node-id> replicas.",
            "SLOTS",
            "    Return information about slots range mappings. Each range is made of:",
            "    start, end, master and replicas IP addresses, ports and ids",
            "SHARDS",
            "    Return information about slot range mappings and the nodes associated with them.",
            NULL
    };

    addExtendedReplyHelp(c, help, clusterCommandExtendedHelp());
}

void clusterCommand(client *c) {
    if (server.cluster_enabled == 0) {
        addReplyError(c,"This instance has cluster support disabled");
        return;
    }

    if (c->argc == 2 && !strcasecmp(c->argv[1]->ptr,"help")) {
        clusterCommandHelp(c);
    } else  if (!strcasecmp(c->argv[1]->ptr,"nodes") && c->argc == 2) {
        /* CLUSTER NODES */
        /* Report TLS ports to TLS client, and report non-TLS port to non-TLS client. */
        sds nodes = clusterGenNodesDescription(c, 0, shouldReturnTlsInfo());
        addReplyVerbatim(c,nodes,sdslen(nodes),"txt");
        sdsfree(nodes);
    } else if (!strcasecmp(c->argv[1]->ptr,"myid") && c->argc == 2) {
        /* CLUSTER MYID */
        clusterCommandMyId(c);
    } else if (!strcasecmp(c->argv[1]->ptr,"myshardid") && c->argc == 2) {
        /* CLUSTER MYSHARDID */
        clusterCommandMyShardId(c);
    } else if (!strcasecmp(c->argv[1]->ptr,"slots") && c->argc == 2) {
        /* CLUSTER SLOTS */
        clusterCommandSlots(c);
    } else if (!strcasecmp(c->argv[1]->ptr,"shards") && c->argc == 2) {
        /* CLUSTER SHARDS */
        clusterCommandShards(c);
    } else if (!strcasecmp(c->argv[1]->ptr,"info") && c->argc == 2) {
        /* CLUSTER INFO */

        sds info = genClusterInfoString();

        /* Produce the reply protocol. */
        addReplyVerbatim(c,info,sdslen(info),"txt");
        sdsfree(info);
    } else if (!strcasecmp(c->argv[1]->ptr,"keyslot") && c->argc == 3) {
        /* CLUSTER KEYSLOT <key> */
        sds key = c->argv[2]->ptr;

        addReplyLongLong(c,keyHashSlot(key,sdslen(key)));
    } else if (!strcasecmp(c->argv[1]->ptr,"countkeysinslot") && c->argc == 3) {
        /* CLUSTER COUNTKEYSINSLOT <slot> */
        long long slot;

        if (getLongLongFromObjectOrReply(c,c->argv[2],&slot,NULL) != C_OK)
            return;
        if (slot < 0 || slot >= CLUSTER_SLOTS) {
            addReplyError(c,"Invalid slot");
            return;
        }
        addReplyLongLong(c,countKeysInSlot(slot));
    } else if (!strcasecmp(c->argv[1]->ptr,"getkeysinslot") && c->argc == 4) {
        /* CLUSTER GETKEYSINSLOT <slot> <count> */
        long long maxkeys, slot;

        if (getLongLongFromObjectOrReply(c,c->argv[2],&slot,NULL) != C_OK)
            return;
        if (getLongLongFromObjectOrReply(c,c->argv[3],&maxkeys,NULL)
            != C_OK)
            return;
        if (slot < 0 || slot >= CLUSTER_SLOTS || maxkeys < 0) {
            addReplyError(c,"Invalid slot or number of keys");
            return;
        }

        unsigned int keys_in_slot = countKeysInSlot(slot);
        unsigned int numkeys = maxkeys > keys_in_slot ? keys_in_slot : maxkeys;
        addReplyArrayLen(c,numkeys);
        dictIterator *iter = NULL;
        dictEntry *de = NULL;
        iter = dictGetIterator(server.db->dict[slot]);
        for (unsigned int i = 0; i < numkeys; i++) {
            de = dictNext(iter);
            serverAssert(de != NULL);
            sds sdskey = dictGetKey(de);
            addReplyBulkCBuffer(c, sdskey, sdslen(sdskey));
        }
        dictReleaseIterator(iter);
    } else if ((!strcasecmp(c->argv[1]->ptr,"slaves") ||
                !strcasecmp(c->argv[1]->ptr,"replicas")) && c->argc == 3) {
        /* CLUSTER SLAVES <NODE ID> */
        /* CLUSTER REPLICAS <NODE ID> */
        clusterNode *n = clusterLookupNode(c->argv[2]->ptr, sdslen(c->argv[2]->ptr));
        int j;

        /* Lookup the specified node in our table. */
        if (!n) {
            addReplyErrorFormat(c,"Unknown node %s", (char*)c->argv[2]->ptr);
            return;
        }

        if (clusterNodeIsSlave(n)) {
            addReplyError(c,"The specified node is not a master");
            return;
        }

        /* Report TLS ports to TLS client, and report non-TLS port to non-TLS client. */
        addReplyArrayLen(c, clusterNodeNumSlaves(n));
        for (j = 0; j < clusterNodeNumSlaves(n); j++) {
            sds ni = clusterGenNodeDescription(c, clusterNodeGetSlave(n, j), shouldReturnTlsInfo());
            addReplyBulkCString(c,ni);
            sdsfree(ni);
        }
    } else if(!clusterCommandSpecial(c)) {
        addReplySubcommandSyntaxError(c);
        return;
    }
}

/* Return the pointer to the cluster node that is able to serve the command.
 * For the function to succeed the command should only target either:
 *
 * 1) A single key (even multiple times like RPOPLPUSH mylist mylist).
 * 2) Multiple keys in the same hash slot, while the slot is stable (no
 *    resharding in progress).
 *
 * On success the function returns the node that is able to serve the request.
 * If the node is not 'myself' a redirection must be performed. The kind of
 * redirection is specified setting the integer passed by reference
 * 'error_code', which will be set to CLUSTER_REDIR_ASK or
 * CLUSTER_REDIR_MOVED.
 *
 * When the node is 'myself' 'error_code' is set to CLUSTER_REDIR_NONE.
 *
 * If the command fails NULL is returned, and the reason of the failure is
 * provided via 'error_code', which will be set to:
 *
 * CLUSTER_REDIR_CROSS_SLOT if the request contains multiple keys that
 * don't belong to the same hash slot.
 *
 * CLUSTER_REDIR_UNSTABLE if the request contains multiple keys
 * belonging to the same slot, but the slot is not stable (in migration or
 * importing state, likely because a resharding is in progress).
 *
 * CLUSTER_REDIR_DOWN_UNBOUND if the request addresses a slot which is
 * not bound to any node. In this case the cluster global state should be
 * already "down" but it is fragile to rely on the update of the global state,
 * so we also handle it here.
 *
 * CLUSTER_REDIR_DOWN_STATE and CLUSTER_REDIR_DOWN_RO_STATE if the cluster is
 * down but the user attempts to execute a command that addresses one or more keys. */
clusterNode *getNodeByQuery(client *c, struct redisCommand *cmd, robj **argv, int argc, int *hashslot, int *error_code) {
    clusterNode *myself = getMyClusterNode();
    clusterNode *n = NULL;
    robj *firstkey = NULL;
    int multiple_keys = 0;
    multiState *ms, _ms;
    multiCmd mc;
    int i, slot = 0, migrating_slot = 0, importing_slot = 0, missing_keys = 0,
            existing_keys = 0;

    /* Allow any key to be set if a module disabled cluster redirections. */
    if (server.cluster_module_flags & CLUSTER_MODULE_FLAG_NO_REDIRECTION)
        return myself;

    /* Set error code optimistically for the base case. */
    if (error_code) *error_code = CLUSTER_REDIR_NONE;

    /* Modules can turn off Redis Cluster redirection: this is useful
     * when writing a module that implements a completely different
     * distributed system. */

    /* We handle all the cases as if they were EXEC commands, so we have
     * a common code path for everything */
    if (cmd->proc == execCommand) {
        /* If CLIENT_MULTI flag is not set EXEC is just going to return an
         * error. */
        if (!(c->flags & CLIENT_MULTI)) return myself;
        ms = &c->mstate;
    } else {
        /* In order to have a single codepath create a fake Multi State
         * structure if the client is not in MULTI/EXEC state, this way
         * we have a single codepath below. */
        ms = &_ms;
        _ms.commands = &mc;
        _ms.count = 1;
        mc.argv = argv;
        mc.argc = argc;
        mc.cmd = cmd;
    }

    int is_pubsubshard = cmd->proc == ssubscribeCommand ||
                         cmd->proc == sunsubscribeCommand ||
                         cmd->proc == spublishCommand;

    /* Check that all the keys are in the same hash slot, and obtain this
     * slot and the node associated. */
    for (i = 0; i < ms->count; i++) {
        struct redisCommand *mcmd;
        robj **margv;
        int margc, numkeys, j;
        keyReference *keyindex;

        mcmd = ms->commands[i].cmd;
        margc = ms->commands[i].argc;
        margv = ms->commands[i].argv;

        getKeysResult result = GETKEYS_RESULT_INIT;
        numkeys = getKeysFromCommand(mcmd,margv,margc,&result);
        keyindex = result.keys;

        for (j = 0; j < numkeys; j++) {
            robj *thiskey = margv[keyindex[j].pos];
            int thisslot = keyHashSlot((char*)thiskey->ptr,
                                       sdslen(thiskey->ptr));

            if (firstkey == NULL) {
                /* This is the first key we see. Check what is the slot
                 * and node. */
                firstkey = thiskey;
                slot = thisslot;
                n = getNodeBySlot(slot);

                /* Error: If a slot is not served, we are in "cluster down"
                 * state. However the state is yet to be updated, so this was
                 * not trapped earlier in processCommand(). Report the same
                 * error to the client. */
                if (n == NULL) {
                    getKeysFreeResult(&result);
                    if (error_code)
                        *error_code = CLUSTER_REDIR_DOWN_UNBOUND;
                    return NULL;
                }

                /* If we are migrating or importing this slot, we need to check
                 * if we have all the keys in the request (the only way we
                 * can safely serve the request, otherwise we return a TRYAGAIN
                 * error). To do so we set the importing/migrating state and
                 * increment a counter for every missing key. */
<<<<<<< HEAD
                if ((n == myself || n == myself->slaveof) &&
                    server.cluster->migrating_slots_to[slot] != NULL)
=======
                if (n == myself &&
                    getMigratingSlotDest(slot) != NULL)
>>>>>>> 02a87885
                {
                    migrating_slot = 1;
                } else if (getImportingSlotSource(slot) != NULL) {
                    importing_slot = 1;
                }
            } else {
                /* If it is not the first key/channel, make sure it is exactly
                 * the same key/channel as the first we saw. */
                if (slot != thisslot) {
                    /* Error: multiple keys from different slots. */
                    getKeysFreeResult(&result);
                    if (error_code)
                        *error_code = CLUSTER_REDIR_CROSS_SLOT;
                    return NULL;
                }
                if (importing_slot && !multiple_keys && !equalStringObjects(firstkey,thiskey)) {
                    /* Flag this request as one with multiple different
                     * keys/channels when the slot is in importing state. */
                    multiple_keys = 1;
                }
            }

            /* Migrating / Importing slot? Count keys we don't have.
             * If it is pubsubshard command, it isn't required to check
             * the channel being present or not in the node during the
             * slot migration, the channel will be served from the source
             * node until the migration completes with CLUSTER SETSLOT <slot>
             * NODE <node-id>. */
            int flags = LOOKUP_NOTOUCH | LOOKUP_NOSTATS | LOOKUP_NONOTIFY | LOOKUP_NOEXPIRE;
            if ((migrating_slot || importing_slot) && !is_pubsubshard)
            {
                if (lookupKeyReadWithFlags(&server.db[0], thiskey, flags) == NULL) missing_keys++;
                else existing_keys++;
            }
        }
        getKeysFreeResult(&result);
    }

    /* No key at all in command? then we can serve the request
     * without redirections or errors in all the cases. */
    if (n == NULL) return myself;

    uint64_t cmd_flags = getCommandFlags(c);
    /* Cluster is globally down but we got keys? We only serve the request
     * if it is a read command and when allow_reads_when_down is enabled. */
    if (!isClusterHealthy()) {
        if (is_pubsubshard) {
            if (!server.cluster_allow_pubsubshard_when_down) {
                if (error_code) *error_code = CLUSTER_REDIR_DOWN_STATE;
                return NULL;
            }
        } else if (!server.cluster_allow_reads_when_down) {
            /* The cluster is configured to block commands when the
             * cluster is down. */
            if (error_code) *error_code = CLUSTER_REDIR_DOWN_STATE;
            return NULL;
        } else if (cmd_flags & CMD_WRITE) {
            /* The cluster is configured to allow read only commands */
            if (error_code) *error_code = CLUSTER_REDIR_DOWN_RO_STATE;
            return NULL;
        } else {
            /* Fall through and allow the command to be executed:
             * this happens when server.cluster_allow_reads_when_down is
             * true and the command is not a write command */
        }
    }

    /* Return the hashslot by reference. */
    if (hashslot) *hashslot = slot;

    /* MIGRATE always works in the context of the local node if the slot
     * is open (migrating or importing state). We need to be able to freely
     * move keys among instances in this case. */
    if ((migrating_slot || importing_slot) && cmd->proc == migrateCommand)
        return myself;

    /* If we don't have all the keys and we are migrating the slot, send
     * an ASK redirection or TRYAGAIN. */
    if (migrating_slot && missing_keys) {
        /* If we have keys but we don't have all keys, we return TRYAGAIN */
        if (existing_keys) {
            if (error_code) *error_code = CLUSTER_REDIR_UNSTABLE;
            return NULL;
        } else {
            if (error_code) *error_code = CLUSTER_REDIR_ASK;
            return getMigratingSlotDest(slot);
        }
    }

    /* If we are receiving the slot, and the client correctly flagged the
     * request as "ASKING", we can serve the request. However if the request
     * involves multiple keys and we don't have them all, the only option is
     * to send a TRYAGAIN error. */
    if (importing_slot &&
        (c->flags & CLIENT_ASKING || cmd_flags & CMD_ASKING))
    {
        if (multiple_keys && missing_keys) {
            if (error_code) *error_code = CLUSTER_REDIR_UNSTABLE;
            return NULL;
        } else {
            return myself;
        }
    }

    /* Handle the read-only client case reading from a slave: if this
     * node is a slave and the request is about a hash slot our master
     * is serving, we can reply without redirection. */
    int is_write_command = (cmd_flags & CMD_WRITE) ||
                           (c->cmd->proc == execCommand && (c->mstate.cmd_flags & CMD_WRITE));
    if (((c->flags & CLIENT_READONLY) || is_pubsubshard) &&
        !is_write_command &&
        clusterNodeIsSlave(myself) &&
        clusterNodeGetSlaveof(myself) == n)
    {
        return myself;
    }

    /* Base case: just return the right node. However, if this node is not
     * myself, set error_code to MOVED since we need to issue a redirection. */
    if (n != myself && error_code) *error_code = CLUSTER_REDIR_MOVED;
    return n;
}

/* Send the client the right redirection code, according to error_code
 * that should be set to one of CLUSTER_REDIR_* macros.
 *
 * If CLUSTER_REDIR_ASK or CLUSTER_REDIR_MOVED error codes
 * are used, then the node 'n' should not be NULL, but should be the
 * node we want to mention in the redirection. Moreover hashslot should
 * be set to the hash slot that caused the redirection. */
void clusterRedirectClient(client *c, clusterNode *n, int hashslot, int error_code) {
    if (error_code == CLUSTER_REDIR_CROSS_SLOT) {
        addReplyError(c,"-CROSSSLOT Keys in request don't hash to the same slot");
    } else if (error_code == CLUSTER_REDIR_UNSTABLE) {
        /* The request spawns multiple keys in the same slot,
         * but the slot is not "stable" currently as there is
         * a migration or import in progress. */
        addReplyError(c,"-TRYAGAIN Multiple keys request during rehashing of slot");
    } else if (error_code == CLUSTER_REDIR_DOWN_STATE) {
        addReplyError(c,"-CLUSTERDOWN The cluster is down");
    } else if (error_code == CLUSTER_REDIR_DOWN_RO_STATE) {
        addReplyError(c,"-CLUSTERDOWN The cluster is down and only accepts read commands");
    } else if (error_code == CLUSTER_REDIR_DOWN_UNBOUND) {
        addReplyError(c,"-CLUSTERDOWN Hash slot not served");
    } else if (error_code == CLUSTER_REDIR_MOVED ||
               error_code == CLUSTER_REDIR_ASK)
    {
        /* Report TLS ports to TLS client, and report non-TLS port to non-TLS client. */
        int port = clusterNodeClientPort(n, shouldReturnTlsInfo());
        addReplyErrorSds(c,sdscatprintf(sdsempty(),
                                        "-%s %d %s:%d",
                                        (error_code == CLUSTER_REDIR_ASK) ? "ASK" : "MOVED",
                                        hashslot, clusterNodePreferredEndpoint(n), port));
    } else {
        serverPanic("getNodeByQuery() unknown error.");
    }
}

/* This function is called by the function processing clients incrementally
 * to detect timeouts, in order to handle the following case:
 *
 * 1) A client blocks with BLPOP or similar blocking operation.
 * 2) The master migrates the hash slot elsewhere or turns into a slave.
 * 3) The client may remain blocked forever (or up to the max timeout time)
 *    waiting for a key change that will never happen.
 *
 * If the client is found to be blocked into a hash slot this node no
 * longer handles, the client is sent a redirection error, and the function
 * returns 1. Otherwise 0 is returned and no operation is performed. */
int clusterRedirectBlockedClientIfNeeded(client *c) {
    clusterNode *myself = getMyClusterNode();
    if (c->flags & CLIENT_BLOCKED &&
        (c->bstate.btype == BLOCKED_LIST ||
         c->bstate.btype == BLOCKED_ZSET ||
         c->bstate.btype == BLOCKED_STREAM ||
         c->bstate.btype == BLOCKED_MODULE))
    {
        dictEntry *de;
        dictIterator *di;

        /* If the cluster is down, unblock the client with the right error.
         * If the cluster is configured to allow reads on cluster down, we
         * still want to emit this error since a write will be required
         * to unblock them which may never come.  */
        if (!isClusterHealthy()) {
            clusterRedirectClient(c,NULL,0,CLUSTER_REDIR_DOWN_STATE);
            return 1;
        }

        /* If the client is blocked on module, but not on a specific key,
         * don't unblock it (except for the CLUSTER_FAIL case above). */
        if (c->bstate.btype == BLOCKED_MODULE && !moduleClientIsBlockedOnKeys(c))
            return 0;

        /* All keys must belong to the same slot, so check first key only. */
        di = dictGetIterator(c->bstate.keys);
        if ((de = dictNext(di)) != NULL) {
            robj *key = dictGetKey(de);
            int slot = keyHashSlot((char*)key->ptr, sdslen(key->ptr));
            clusterNode *node = getNodeBySlot(slot);

            /* if the client is read-only and attempting to access key that our
             * replica can handle, allow it. */
            if ((c->flags & CLIENT_READONLY) &&
                !(c->lastcmd->flags & CMD_WRITE) &&
                clusterNodeIsSlave(myself) && clusterNodeGetSlaveof(myself) == node)
            {
                node = myself;
            }

            /* We send an error and unblock the client if:
             * 1) The slot is unassigned, emitting a cluster down error.
             * 2) The slot is not handled by this node, nor being imported. */
            if (node != myself && getImportingSlotSource(slot) == NULL)
            {
                if (node == NULL) {
                    clusterRedirectClient(c,NULL,0,
                                          CLUSTER_REDIR_DOWN_UNBOUND);
                } else {
                    clusterRedirectClient(c,node,slot,
                                          CLUSTER_REDIR_MOVED);
                }
                dictReleaseIterator(di);
                return 1;
            }
        }
        dictReleaseIterator(di);
    }
    return 0;
}

/* Returns an indication if the replica node is fully available
 * and should be listed in CLUSTER SLOTS response.
 * Returns 1 for available nodes, 0 for nodes that have
 * not finished their initial sync, in failed state, or are
 * otherwise considered not available to serve read commands. */
static int isReplicaAvailable(clusterNode *node) {
    if (clusterNodeIsFailing(node)) {
        return 0;
    }
    long long repl_offset = clusterNodeReplOffset(node);
    if (clusterNodeIsMyself(node)) {
        /* Nodes do not update their own information
         * in the cluster node list. */
        repl_offset = replicationGetSlaveOffset();
    }
    return (repl_offset != 0);
}

void addNodeToNodeReply(client *c, clusterNode *node) {
    char* hostname = clusterNodeHostname(node);
    addReplyArrayLen(c, 4);
    if (server.cluster_preferred_endpoint_type == CLUSTER_ENDPOINT_TYPE_IP) {
        addReplyBulkCString(c, clusterNodeIp(node));
    } else if (server.cluster_preferred_endpoint_type == CLUSTER_ENDPOINT_TYPE_HOSTNAME) {
        if (hostname != NULL && hostname[0] != '\0') {
            addReplyBulkCString(c, hostname);
        } else {
            addReplyBulkCString(c, "?");
        }
    } else if (server.cluster_preferred_endpoint_type == CLUSTER_ENDPOINT_TYPE_UNKNOWN_ENDPOINT) {
        addReplyNull(c);
    } else {
        serverPanic("Unrecognized preferred endpoint type");
    }

    /* Report TLS ports to TLS client, and report non-TLS port to non-TLS client. */
    addReplyLongLong(c, clusterNodeClientPort(node, shouldReturnTlsInfo()));
    addReplyBulkCBuffer(c, clusterNodeGetName(node), CLUSTER_NAMELEN);

    /* Add the additional endpoint information, this is all the known networking information
     * that is not the preferred endpoint. Note the logic is evaluated twice so we can
     * correctly report the number of additional network arguments without using a deferred
     * map, an assertion is made at the end to check we set the right length. */
    int length = 0;
    if (server.cluster_preferred_endpoint_type != CLUSTER_ENDPOINT_TYPE_IP) {
        length++;
    }
    if (server.cluster_preferred_endpoint_type != CLUSTER_ENDPOINT_TYPE_HOSTNAME
        && hostname != NULL && hostname[0] != '\0')
    {
        length++;
    }
    addReplyMapLen(c, length);

    if (server.cluster_preferred_endpoint_type != CLUSTER_ENDPOINT_TYPE_IP) {
        addReplyBulkCString(c, "ip");
        addReplyBulkCString(c, clusterNodeIp(node));
        length--;
    }
    if (server.cluster_preferred_endpoint_type != CLUSTER_ENDPOINT_TYPE_HOSTNAME
        && hostname != NULL && hostname[0] != '\0')
    {
        addReplyBulkCString(c, "hostname");
        addReplyBulkCString(c, hostname);
        length--;
    }
    serverAssert(length == 0);
}

void addNodeReplyForClusterSlot(client *c, clusterNode *node, int start_slot, int end_slot) {
    int i, nested_elements = 3; /* slots (2) + master addr (1) */
    for (i = 0; i < clusterNodeNumSlaves(node); i++) {
        if (!isReplicaAvailable(clusterNodeGetSlave(node, i))) continue;
        nested_elements++;
    }
    addReplyArrayLen(c, nested_elements);
    addReplyLongLong(c, start_slot);
    addReplyLongLong(c, end_slot);
    addNodeToNodeReply(c, node);

    /* Remaining nodes in reply are replicas for slot range */
    for (i = 0; i < clusterNodeNumSlaves(node); i++) {
        /* This loop is copy/pasted from clusterGenNodeDescription()
         * with modifications for per-slot node aggregation. */
        if (!isReplicaAvailable(clusterNodeGetSlave(node, i))) continue;
        addNodeToNodeReply(c, clusterNodeGetSlave(node, i));
        nested_elements--;
    }
    serverAssert(nested_elements == 3); /* Original 3 elements */
}

void clusterCommandSlots(client * c) {
    /* Format: 1) 1) start slot
     *            2) end slot
     *            3) 1) master IP
     *               2) master port
     *               3) node ID
     *            4) 1) replica IP
     *               2) replica port
     *               3) node ID
     *           ... continued until done
     */
    clusterNode *n = NULL;
    int num_masters = 0, start = -1;
    void *slot_replylen = addReplyDeferredLen(c);

    for (int i = 0; i <= CLUSTER_SLOTS; i++) {
        /* Find start node and slot id. */
        if (n == NULL) {
            if (i == CLUSTER_SLOTS) break;
            n = getNodeBySlot(i);
            start = i;
            continue;
        }

        /* Add cluster slots info when occur different node with start
         * or end of slot. */
        if (i == CLUSTER_SLOTS || n != getNodeBySlot(i)) {
            addNodeReplyForClusterSlot(c, n, start, i-1);
            num_masters++;
            if (i == CLUSTER_SLOTS) break;
            n = getNodeBySlot(i);
            start = i;
        }
    }
    setDeferredArrayLen(c, slot_replylen, num_masters);
}

/* -----------------------------------------------------------------------------
 * Cluster functions related to serving / redirecting clients
 * -------------------------------------------------------------------------- */

/* The ASKING command is required after a -ASK redirection.
 * The client should issue ASKING before to actually send the command to
 * the target instance. See the Redis Cluster specification for more
 * information. */
void askingCommand(client *c) {
    if (server.cluster_enabled == 0) {
        addReplyError(c,"This instance has cluster support disabled");
        return;
    }
    c->flags |= CLIENT_ASKING;
    addReply(c,shared.ok);
}

/* The READONLY command is used by clients to enter the read-only mode.
 * In this mode slaves will not redirect clients as long as clients access
 * with read-only commands to keys that are served by the slave's master. */
void readonlyCommand(client *c) {
    if (server.cluster_enabled == 0) {
        addReplyError(c,"This instance has cluster support disabled");
        return;
    }
    c->flags |= CLIENT_READONLY;
    addReply(c,shared.ok);
}

/* The READWRITE command just clears the READONLY command state. */
void readwriteCommand(client *c) {
    if (server.cluster_enabled == 0) {
        addReplyError(c,"This instance has cluster support disabled");
        return;
    }
<<<<<<< HEAD
    raxStop(&iter);
    return j;
}

/* Replicate all migrating and importing slot states to a
 * a given replica client. */
void replicateOpenSlots(void)
{
    if (!server.cluster_enabled) return;

    int argc = 5;
    robj **argv = zmalloc(sizeof(robj*)*argc);

    sds cmd = sdsnew("CLUSTER");
    sds subcmd = sdsnew("SETSLOT");
    sds importing = sdsnew("IMPORTING");
    sds migrating = sdsnew("MIGRATING");
    robj *cmd_obj = createObject(OBJ_STRING, cmd);
    robj *subcmd_obj = createObject(OBJ_STRING, subcmd);
    robj *imp_obj = createObject(OBJ_STRING, importing);
    robj *mig_obj = createObject(OBJ_STRING, migrating);

    argv[0] = cmd_obj;
    argv[1] = subcmd_obj;

    for (int i = 0; i < 2; i++) {
        clusterNode **nodes_ptr = NULL;
        if (i == 0) {
            nodes_ptr = server.cluster->importing_slots_from;
            argv[3] = imp_obj;
        } else {
            nodes_ptr = server.cluster->migrating_slots_to;
            argv[3] = mig_obj;
        }

        for (int j = 0; j < CLUSTER_SLOTS; j++) {
            if (nodes_ptr[j] == NULL) continue;

            argv[2] = createStringObjectFromLongLongForValue(j);
            sds name = sdsnewlen(nodes_ptr[j]->name, sizeof(nodes_ptr[j]->name));
            argv[4] = createObject(OBJ_STRING, name);

            replicationFeedSlaves(0, argv, argc);

            decrRefCount(argv[2]);
            decrRefCount(argv[4]);
        }
    }

    decrRefCount(mig_obj);
    decrRefCount(imp_obj);
    decrRefCount(subcmd_obj);
    decrRefCount(cmd_obj);
    zfree(argv);
=======
    c->flags &= ~CLIENT_READONLY;
    addReply(c,shared.ok);
>>>>>>> 02a87885
}<|MERGE_RESOLUTION|>--- conflicted
+++ resolved
@@ -1,9 +1,4 @@
-<<<<<<< HEAD
-/* Redis Cluster implementation.
- *
-=======
 /*
->>>>>>> 02a87885
  * Copyright (c) 2009-2012, Salvatore Sanfilippo <antirez at gmail dot com>
  * All rights reserved.
  *
@@ -31,6506 +26,6 @@
  * ARISING IN ANY WAY OUT OF THE USE OF THIS SOFTWARE, EVEN IF ADVISED OF THE
  * POSSIBILITY OF SUCH DAMAGE.
  */
-<<<<<<< HEAD
-
-#include "server.h"
-#include "cluster.h"
-#include "endianconv.h"
-#include "connection.h"
-
-#include <sys/types.h>
-#include <sys/socket.h>
-#include <arpa/inet.h>
-#include <fcntl.h>
-#include <unistd.h>
-#include <sys/stat.h>
-#include <sys/file.h>
-#include <math.h>
-#include <ctype.h>
-
-/* A global reference to myself is handy to make code more clear.
- * Myself always points to server.cluster->myself, that is, the clusterNode
- * that represents this node. */
-clusterNode *myself = NULL;
-
-clusterNode *createClusterNode(char *nodename, int flags);
-void clusterAddNode(clusterNode *node);
-void clusterAcceptHandler(aeEventLoop *el, int fd, void *privdata, int mask);
-void clusterReadHandler(connection *conn);
-void clusterSendPing(clusterLink *link, int type);
-void clusterSendFail(char *nodename);
-void clusterSendFailoverAuthIfNeeded(clusterNode *node, clusterMsg *request);
-void clusterUpdateState(void);
-int clusterNodeGetSlotBit(clusterNode *n, int slot);
-list *clusterGetNodesInMyShard(clusterNode *node);
-int clusterNodeAddSlave(clusterNode *master, clusterNode *slave);
-int clusterAddSlot(clusterNode *n, int slot);
-int clusterDelSlot(int slot);
-int clusterDelNodeSlots(clusterNode *node);
-int clusterNodeSetSlotBit(clusterNode *n, int slot);
-void clusterSetMaster(clusterNode *n, int closeSlots);
-void clusterHandleSlaveFailover(void);
-void clusterHandleSlaveMigration(int max_slaves);
-int bitmapTestBit(unsigned char *bitmap, int pos);
-void clusterDoBeforeSleep(int flags);
-void clusterSendUpdate(clusterLink *link, clusterNode *node);
-void resetManualFailover(void);
-void clusterCloseAllSlots(void);
-void clusterSetNodeAsMaster(clusterNode *n);
-void clusterDelNode(clusterNode *delnode);
-sds representClusterNodeFlags(sds ci, uint16_t flags);
-sds representSlotInfo(sds ci, uint16_t *slot_info_pairs, int slot_info_pairs_count);
-void clusterFreeNodesSlotsInfo(clusterNode *n);
-uint64_t clusterGetMaxEpoch(void);
-int clusterBumpConfigEpochWithoutConsensus(void);
-void moduleCallClusterReceivers(const char *sender_id, uint64_t module_id, uint8_t type, const unsigned char *payload, uint32_t len);
-const char *clusterGetMessageTypeString(int type);
-void removeChannelsInSlot(unsigned int slot);
-unsigned int countKeysInSlot(unsigned int hashslot);
-unsigned int countChannelsInSlot(unsigned int hashslot);
-unsigned int delKeysInSlot(unsigned int hashslot);
-void clusterAddNodeToShard(const char *shard_id, clusterNode *node);
-list *clusterLookupNodeListByShardId(const char *shard_id);
-void clusterRemoveNodeFromShard(clusterNode *node);
-int auxShardIdSetter(clusterNode *n, void *value, int length);
-sds auxShardIdGetter(clusterNode *n, sds s);
-int auxShardIdPresent(clusterNode *n);
-int auxHumanNodenameSetter(clusterNode *n, void *value, int length);
-sds auxHumanNodenameGetter(clusterNode *n, sds s);
-int auxHumanNodenamePresent(clusterNode *n);
-int auxTcpPortSetter(clusterNode *n, void *value, int length);
-sds auxTcpPortGetter(clusterNode *n, sds s);
-int auxTcpPortPresent(clusterNode *n);
-int auxTlsPortSetter(clusterNode *n, void *value, int length);
-sds auxTlsPortGetter(clusterNode *n, sds s);
-int auxTlsPortPresent(clusterNode *n);
-static void clusterBuildMessageHdr(clusterMsg *hdr, int type, size_t msglen);
-
-int getNodeDefaultClientPort(clusterNode *n) {
-    return server.tls_cluster ? n->tls_port : n->tcp_port;
-}
-
-static inline int getNodeDefaultReplicationPort(clusterNode *n) {
-    return server.tls_replication ? n->tls_port : n->tcp_port;
-}
-
-static inline int getNodeClientPort(clusterNode *n, int use_tls) {
-    return use_tls ? n->tls_port : n->tcp_port;
-}
-
-static inline int defaultClientPort(void) {
-    return server.tls_cluster ? server.tls_port : server.port;
-}
-
-/* Links to the next and previous entries for keys in the same slot are stored
- * in the dict entry metadata. See Slot to Key API below. */
-#define dictEntryNextInSlot(de) \
-    (((clusterDictEntryMetadata *)dictEntryMetadata(de))->next)
-#define dictEntryPrevInSlot(de) \
-    (((clusterDictEntryMetadata *)dictEntryMetadata(de))->prev)
-
-#define RCVBUF_INIT_LEN 1024
-#define RCVBUF_MAX_PREALLOC (1<<20) /* 1MB */
-
-/* Cluster nodes hash table, mapping nodes addresses 1.2.3.4:6379 to
- * clusterNode structures. */
-dictType clusterNodesDictType = {
-        dictSdsHash,                /* hash function */
-        NULL,                       /* key dup */
-        NULL,                       /* val dup */
-        dictSdsKeyCompare,          /* key compare */
-        dictSdsDestructor,          /* key destructor */
-        NULL,                       /* val destructor */
-        NULL                        /* allow to expand */
-};
-
-/* Cluster re-addition blacklist. This maps node IDs to the time
- * we can re-add this node. The goal is to avoid reading a removed
- * node for some time. */
-dictType clusterNodesBlackListDictType = {
-        dictSdsCaseHash,            /* hash function */
-        NULL,                       /* key dup */
-        NULL,                       /* val dup */
-        dictSdsKeyCaseCompare,      /* key compare */
-        dictSdsDestructor,          /* key destructor */
-        NULL,                       /* val destructor */
-        NULL                        /* allow to expand */
-};
-
-static ConnectionType *connTypeOfCluster(void) {
-    if (server.tls_cluster) {
-        return connectionTypeTls();
-    }
-
-    return connectionTypeTcp();
-}
-/* Cluster shards hash table, mapping shard id to list of nodes */
-dictType clusterSdsToListType = {
-        dictSdsHash,                /* hash function */
-        NULL,                       /* key dup */
-        NULL,                       /* val dup */
-        dictSdsKeyCompare,          /* key compare */
-        dictSdsDestructor,          /* key destructor */
-        dictListDestructor,         /* val destructor */
-        NULL                        /* allow to expand */
-};
-
-/* Aux fields are introduced in Redis 7.2 to support the persistence
- * of various important node properties, such as shard id, in nodes.conf.
- * Aux fields take an explicit format of name=value pairs and have no
- * intrinsic order among them. Aux fields are always grouped together
- * at the end of the second column of each row after the node's IP
- * address/port/cluster_port and the optional hostname. Aux fields
- * are separated by ','. */
-
-/* Aux field setter function prototype
- * return C_OK when the update is successful; C_ERR otherwise */
-typedef int (aux_value_setter) (clusterNode* n, void *value, int length);
-/* Aux field getter function prototype
- * return an sds that is a concatenation of the input sds string and
- * the aux value */
-typedef sds (aux_value_getter) (clusterNode* n, sds s);
-
-typedef int (aux_value_present) (clusterNode* n);
-
-typedef struct {
-    char *field;
-    aux_value_setter *setter;
-    aux_value_getter *getter;
-    aux_value_present *isPresent;
-} auxFieldHandler;
-
-/* Assign index to each aux field */
-typedef enum {
-    af_shard_id,
-    af_human_nodename,
-    af_tcp_port,
-    af_tls_port,
-    af_count,
-} auxFieldIndex;
-
-/* Note that
- * 1. the order of the elements below must match that of their
- *    indices as defined in auxFieldIndex
- * 2. aux name can contain characters that pass the isValidAuxChar check only */
-auxFieldHandler auxFieldHandlers[] = {
-    {"shard-id", auxShardIdSetter, auxShardIdGetter, auxShardIdPresent},
-    {"nodename", auxHumanNodenameSetter, auxHumanNodenameGetter, auxHumanNodenamePresent},
-    {"tcp-port", auxTcpPortSetter, auxTcpPortGetter, auxTcpPortPresent},
-    {"tls-port", auxTlsPortSetter, auxTlsPortGetter, auxTlsPortPresent},
-};
-
-int isValidAuxChar(int c) {
-    return isalnum(c) || (strchr("!#$%&()*+:;<>?@[]^{|}~", c) == NULL);
-}
-
-int isValidAuxString(char *s, unsigned int length) {
-    for (unsigned i = 0; i < length; i++) {
-        if (!isValidAuxChar(s[i])) return 0;
-    }
-    return 1;
-}
-
-int auxShardIdSetter(clusterNode *n, void *value, int length) {
-    if (verifyClusterNodeId(value, length) == C_ERR) {
-        return C_ERR;
-    }
-    memcpy(n->shard_id, value, CLUSTER_NAMELEN);
-    /* if n already has replicas, make sure they all agree
-     * on the shard id */
-    for (int i = 0; i < n->numslaves; i++) {
-        if (memcmp(n->slaves[i]->shard_id, n->shard_id, CLUSTER_NAMELEN) != 0) {
-            return C_ERR;
-        }
-    }
-    clusterAddNodeToShard(value, n);
-    return C_OK;
-}
-
-sds auxShardIdGetter(clusterNode *n, sds s) {
-    return sdscatprintf(s, "%.40s", n->shard_id);
-}
-
-int auxShardIdPresent(clusterNode *n) {
-    return strlen(n->shard_id);
-}
-
-int auxHumanNodenameSetter(clusterNode *n, void *value, int length) {
-    if (n && !strncmp(value, n->human_nodename, length)) {
-        return C_OK;
-    } else if (!n && (length == 0)) {
-        return C_OK;
-    }
-    if (n) {
-        n->human_nodename = sdscpylen(n->human_nodename, value, length);
-    } else if (sdslen(n->human_nodename) != 0) {
-        sdsclear(n->human_nodename);
-    } else {
-        return C_ERR;
-    }
-    return C_OK;
-}
-
-sds auxHumanNodenameGetter(clusterNode *n, sds s) {
-    return sdscatprintf(s, "%s", n->human_nodename);
-}
-
-int auxHumanNodenamePresent(clusterNode *n) {
-    return sdslen(n->human_nodename);
-}
-
-int auxTcpPortSetter(clusterNode *n, void *value, int length) {
-    if (length > 5 || length < 1) {
-        return C_ERR;
-    }
-    char buf[length + 1];
-    memcpy(buf, (char*)value, length);
-    buf[length] = '\0';
-    n->tcp_port = atoi(buf);
-    return (n->tcp_port < 0 || n->tcp_port >= 65536) ? C_ERR : C_OK;
-}
-
-sds auxTcpPortGetter(clusterNode *n, sds s) {
-    return sdscatprintf(s, "%d", n->tcp_port);
-}
-
-int auxTcpPortPresent(clusterNode *n) {
-    return n->tcp_port >= 0 && n->tcp_port < 65536;
-}
-
-int auxTlsPortSetter(clusterNode *n, void *value, int length) {
-    if (length > 5 || length < 1) {
-        return C_ERR;
-    }
-    char buf[length + 1];
-    memcpy(buf, (char*)value, length);
-    buf[length] = '\0';
-    n->tls_port = atoi(buf);
-    return (n->tls_port < 0 || n->tls_port >= 65536) ? C_ERR : C_OK;
-}
-
-sds auxTlsPortGetter(clusterNode *n, sds s) {
-    return sdscatprintf(s, "%d", n->tls_port);
-}
-
-int auxTlsPortPresent(clusterNode *n) {
-    return n->tls_port >= 0 && n->tls_port < 65536;
-}
-
-/* clusterLink send queue blocks */
-typedef struct {
-    size_t totlen; /* Total length of this block including the message */
-    int refcount;  /* Number of cluster link send msg queues containing the message */
-    clusterMsg msg;
-} clusterMsgSendBlock;
-
-/* -----------------------------------------------------------------------------
- * Initialization
- * -------------------------------------------------------------------------- */
-
-/* Load the cluster config from 'filename'.
- *
- * If the file does not exist or is zero-length (this may happen because
- * when we lock the nodes.conf file, we create a zero-length one for the
- * sake of locking if it does not already exist), C_ERR is returned.
- * If the configuration was loaded from the file, C_OK is returned. */
-int clusterLoadConfig(char *filename) {
-    FILE *fp = fopen(filename,"r");
-    struct stat sb;
-    char *line;
-    int maxline, j;
-
-    if (fp == NULL) {
-        if (errno == ENOENT) {
-            return C_ERR;
-        } else {
-            serverLog(LL_WARNING,
-                "Loading the cluster node config from %s: %s",
-                filename, strerror(errno));
-            exit(1);
-        }
-    }
-
-    if (redis_fstat(fileno(fp),&sb) == -1) {
-        serverLog(LL_WARNING,
-            "Unable to obtain the cluster node config file stat %s: %s",
-            filename, strerror(errno));
-        exit(1);
-    }
-    /* Check if the file is zero-length: if so return C_ERR to signal
-     * we have to write the config. */
-    if (sb.st_size == 0) {
-        fclose(fp);
-        return C_ERR;
-    }
-
-    /* Parse the file. Note that single lines of the cluster config file can
-     * be really long as they include all the hash slots of the node.
-     * This means in the worst possible case, half of the Redis slots will be
-     * present in a single line, possibly in importing or migrating state, so
-     * together with the node ID of the sender/receiver.
-     *
-     * To simplify we allocate 1024+CLUSTER_SLOTS*128 bytes per line. */
-    maxline = 1024+CLUSTER_SLOTS*128;
-    line = zmalloc(maxline);
-    while(fgets(line,maxline,fp) != NULL) {
-        int argc, aux_argc;
-        sds *argv, *aux_argv;
-        clusterNode *n, *master;
-        char *p, *s;
-
-        /* Skip blank lines, they can be created either by users manually
-         * editing nodes.conf or by the config writing process if stopped
-         * before the truncate() call. */
-        if (line[0] == '\n' || line[0] == '\0') continue;
-
-        /* Split the line into arguments for processing. */
-        argv = sdssplitargs(line,&argc);
-        if (argv == NULL) goto fmterr;
-
-        /* Handle the special "vars" line. Don't pretend it is the last
-         * line even if it actually is when generated by Redis. */
-        if (strcasecmp(argv[0],"vars") == 0) {
-            if (!(argc % 2)) goto fmterr;
-            for (j = 1; j < argc; j += 2) {
-                if (strcasecmp(argv[j],"currentEpoch") == 0) {
-                    server.cluster->currentEpoch =
-                            strtoull(argv[j+1],NULL,10);
-                } else if (strcasecmp(argv[j],"lastVoteEpoch") == 0) {
-                    server.cluster->lastVoteEpoch =
-                            strtoull(argv[j+1],NULL,10);
-                } else {
-                    serverLog(LL_NOTICE,
-                        "Skipping unknown cluster config variable '%s'",
-                        argv[j]);
-                }
-            }
-            sdsfreesplitres(argv,argc);
-            continue;
-        }
-
-        /* Regular config lines have at least eight fields */
-        if (argc < 8) {
-            sdsfreesplitres(argv,argc);
-            goto fmterr;
-        }
-
-        /* Create this node if it does not exist */
-        if (verifyClusterNodeId(argv[0], sdslen(argv[0])) == C_ERR) {
-            sdsfreesplitres(argv, argc);
-            goto fmterr;
-        }
-        n = clusterLookupNode(argv[0], sdslen(argv[0]));
-        if (!n) {
-            n = createClusterNode(argv[0],0);
-            clusterAddNode(n);
-        }
-        /* Format for the node address and auxiliary argument information:
-         * ip:port[@cport][,hostname][,aux=val]*] */
-
-        aux_argv = sdssplitlen(argv[1], sdslen(argv[1]), ",", 1, &aux_argc);
-        if (aux_argv == NULL) {
-            sdsfreesplitres(argv,argc);
-            goto fmterr;
-        }
-
-        /* Hostname is an optional argument that defines the endpoint
-         * that can be reported to clients instead of IP. */
-        if (aux_argc > 1 && sdslen(aux_argv[1]) > 0) {
-            n->hostname = sdscpy(n->hostname, aux_argv[1]);
-        } else if (sdslen(n->hostname) != 0) {
-            sdsclear(n->hostname);
-        }
-
-        /* All fields after hostname are auxiliary and they take on
-         * the format of "aux=val" where both aux and val can contain
-         * characters that pass the isValidAuxChar check only. The order
-         * of the aux fields is insignificant. */
-        int aux_tcp_port = 0;
-        int aux_tls_port = 0;
-        for (int i = 2; i < aux_argc; i++) {
-            int field_argc;
-            sds *field_argv;
-            field_argv = sdssplitlen(aux_argv[i], sdslen(aux_argv[i]), "=", 1, &field_argc);
-            if (field_argv == NULL || field_argc != 2) {
-                /* Invalid aux field format */
-                if (field_argv != NULL) sdsfreesplitres(field_argv, field_argc);
-                sdsfreesplitres(argv,argc);
-                goto fmterr;
-            }
-
-            /* Validate that both aux and value contain valid characters only */
-            for (unsigned j = 0; j < 2; j++) {
-                if (!isValidAuxString(field_argv[j],sdslen(field_argv[j]))){
-                    /* Invalid aux field format */
-                    sdsfreesplitres(field_argv, field_argc);
-                    sdsfreesplitres(argv,argc);
-                    goto fmterr;
-                }
-            }
-
-            /* Note that we don't expect lots of aux fields in the foreseeable
-             * future so a linear search is completely fine. */
-            int field_found = 0;
-            for (unsigned j = 0; j < numElements(auxFieldHandlers); j++) {
-                if (sdslen(field_argv[0]) != strlen(auxFieldHandlers[j].field) ||
-                    memcmp(field_argv[0], auxFieldHandlers[j].field, sdslen(field_argv[0])) != 0) {
-                    continue;
-                }
-                field_found = 1;
-                aux_tcp_port |= j == af_tcp_port;
-                aux_tls_port |= j == af_tls_port;
-                if (auxFieldHandlers[j].setter(n, field_argv[1], sdslen(field_argv[1])) != C_OK) {
-                    /* Invalid aux field format */
-                    sdsfreesplitres(field_argv, field_argc);
-                    sdsfreesplitres(argv,argc);
-                    goto fmterr;
-                }
-            }
-
-            if (field_found == 0) {
-                /* Invalid aux field format */
-                sdsfreesplitres(field_argv, field_argc);
-                sdsfreesplitres(argv,argc);
-                goto fmterr;
-            }
-
-            sdsfreesplitres(field_argv, field_argc);
-        }
-        /* Address and port */
-        if ((p = strrchr(aux_argv[0],':')) == NULL) {
-            sdsfreesplitres(aux_argv, aux_argc);
-            sdsfreesplitres(argv,argc);
-            goto fmterr;
-        }
-        *p = '\0';
-        memcpy(n->ip,aux_argv[0],strlen(aux_argv[0])+1);
-        char *port = p+1;
-        char *busp = strchr(port,'@');
-        if (busp) {
-            *busp = '\0';
-            busp++;
-        }
-        /* If neither TCP or TLS port is found in aux field, it is considered
-         * an old version of nodes.conf file.*/
-        if (!aux_tcp_port && !aux_tls_port) {
-            if (server.tls_cluster) {
-                n->tls_port = atoi(port);
-            } else {
-                n->tcp_port = atoi(port);
-            }
-        } else if (!aux_tcp_port) {
-            n->tcp_port = atoi(port);
-        } else if (!aux_tls_port) {
-            n->tls_port = atoi(port);
-        }
-        /* In older versions of nodes.conf the "@busport" part is missing.
-         * In this case we set it to the default offset of 10000 from the
-         * base port. */
-        n->cport = busp ? atoi(busp) : (getNodeDefaultClientPort(n) + CLUSTER_PORT_INCR);
-
-        /* The plaintext port for client in a TLS cluster (n->pport) is not
-         * stored in nodes.conf. It is received later over the bus protocol. */
-
-        sdsfreesplitres(aux_argv, aux_argc);
-
-        /* Parse flags */
-        p = s = argv[2];
-        while(p) {
-            p = strchr(s,',');
-            if (p) *p = '\0';
-            if (!strcasecmp(s,"myself")) {
-                serverAssert(server.cluster->myself == NULL);
-                myself = server.cluster->myself = n;
-                n->flags |= CLUSTER_NODE_MYSELF;
-            } else if (!strcasecmp(s,"master")) {
-                n->flags |= CLUSTER_NODE_MASTER;
-            } else if (!strcasecmp(s,"slave")) {
-                n->flags |= CLUSTER_NODE_SLAVE;
-            } else if (!strcasecmp(s,"fail?")) {
-                n->flags |= CLUSTER_NODE_PFAIL;
-            } else if (!strcasecmp(s,"fail")) {
-                n->flags |= CLUSTER_NODE_FAIL;
-                n->fail_time = mstime();
-            } else if (!strcasecmp(s,"handshake")) {
-                n->flags |= CLUSTER_NODE_HANDSHAKE;
-            } else if (!strcasecmp(s,"noaddr")) {
-                n->flags |= CLUSTER_NODE_NOADDR;
-            } else if (!strcasecmp(s,"nofailover")) {
-                n->flags |= CLUSTER_NODE_NOFAILOVER;
-            } else if (!strcasecmp(s,"noflags")) {
-                /* nothing to do */
-            } else {
-                serverPanic("Unknown flag in redis cluster config file");
-            }
-            if (p) s = p+1;
-        }
-
-        /* Get master if any. Set the master and populate master's
-         * slave list. */
-        if (argv[3][0] != '-') {
-            if (verifyClusterNodeId(argv[3], sdslen(argv[3])) == C_ERR) {
-                sdsfreesplitres(argv, argc);
-                goto fmterr;
-            }
-            master = clusterLookupNode(argv[3], sdslen(argv[3]));
-            if (!master) {
-                master = createClusterNode(argv[3],0);
-                clusterAddNode(master);
-            }
-            /* shard_id can be absent if we are loading a nodes.conf generated
-             * by an older version of Redis; we should follow the primary's
-             * shard_id in this case */
-            if (auxFieldHandlers[af_shard_id].isPresent(n) == 0) {
-                memcpy(n->shard_id, master->shard_id, CLUSTER_NAMELEN);
-                clusterAddNodeToShard(master->shard_id, n);
-            } else if (clusterGetNodesInMyShard(master) != NULL &&
-                       memcmp(master->shard_id, n->shard_id, CLUSTER_NAMELEN) != 0)
-            {
-                /* If the primary has been added to a shard, make sure this
-                 * node has the same persisted shard id as the primary. */
-                goto fmterr;
-            }
-            n->slaveof = master;
-            clusterNodeAddSlave(master,n);
-        } else if (auxFieldHandlers[af_shard_id].isPresent(n) == 0) {
-            /* n is a primary but it does not have a persisted shard_id.
-             * This happens if we are loading a nodes.conf generated by
-             * an older version of Redis. We should manually update the
-             * shard membership in this case */
-            clusterAddNodeToShard(n->shard_id, n);
-        }
-
-        /* Set ping sent / pong received timestamps */
-        if (atoi(argv[4])) n->ping_sent = mstime();
-        if (atoi(argv[5])) n->pong_received = mstime();
-
-        /* Set configEpoch for this node.
-         * If the node is a replica, set its config epoch to 0.
-         * If it's a primary, load the config epoch from the configuration file. */
-        n->configEpoch = (nodeIsSlave(n) && n->slaveof) ? 0 : strtoull(argv[6],NULL,10);
-
-        /* Populate hash slots served by this instance. */
-        for (j = 8; j < argc; j++) {
-            int start, stop;
-
-            if (argv[j][0] == '[') {
-                /* Here we handle migrating / importing slots */
-                int slot;
-                char direction;
-                clusterNode *cn;
-
-                p = strchr(argv[j],'-');
-                serverAssert(p != NULL);
-                *p = '\0';
-                direction = p[1]; /* Either '>' or '<' */
-                slot = atoi(argv[j]+1);
-                if (slot < 0 || slot >= CLUSTER_SLOTS) {
-                    sdsfreesplitres(argv,argc);
-                    goto fmterr;
-                }
-                p += 3;
-
-                char *pr = strchr(p, ']');
-                size_t node_len = pr - p;
-                if (pr == NULL || verifyClusterNodeId(p, node_len) == C_ERR) {
-                    sdsfreesplitres(argv, argc);
-                    goto fmterr;
-                }
-                cn = clusterLookupNode(p, CLUSTER_NAMELEN);
-                if (!cn) {
-                    cn = createClusterNode(p,0);
-                    clusterAddNode(cn);
-                }
-                if (direction == '>') {
-                    server.cluster->migrating_slots_to[slot] = cn;
-                } else {
-                    server.cluster->importing_slots_from[slot] = cn;
-                }
-                continue;
-            } else if ((p = strchr(argv[j],'-')) != NULL) {
-                *p = '\0';
-                start = atoi(argv[j]);
-                stop = atoi(p+1);
-            } else {
-                start = stop = atoi(argv[j]);
-            }
-            if (start < 0 || start >= CLUSTER_SLOTS ||
-                stop < 0 || stop >= CLUSTER_SLOTS)
-            {
-                sdsfreesplitres(argv,argc);
-                goto fmterr;
-            }
-            while(start <= stop) clusterAddSlot(n, start++);
-        }
-
-        sdsfreesplitres(argv,argc);
-    }
-    /* Config sanity check */
-    if (server.cluster->myself == NULL) goto fmterr;
-
-    zfree(line);
-    fclose(fp);
-
-    serverLog(LL_NOTICE,"Node configuration loaded, I'm %.40s", myself->name);
-
-    /* Something that should never happen: currentEpoch smaller than
-     * the max epoch found in the nodes configuration. However we handle this
-     * as some form of protection against manual editing of critical files. */
-    if (clusterGetMaxEpoch() > server.cluster->currentEpoch) {
-        server.cluster->currentEpoch = clusterGetMaxEpoch();
-    }
-    return C_OK;
-
-fmterr:
-    serverLog(LL_WARNING,
-        "Unrecoverable error: corrupted cluster config file \"%s\".", line);
-    zfree(line);
-    if (fp) fclose(fp);
-    exit(1);
-}
-
-/* Cluster node configuration is exactly the same as CLUSTER NODES output.
- *
- * This function writes the node config and returns 0, on error -1
- * is returned.
- *
- * Note: we need to write the file in an atomic way from the point of view
- * of the POSIX filesystem semantics, so that if the server is stopped
- * or crashes during the write, we'll end with either the old file or the
- * new one. Since we have the full payload to write available we can use
- * a single write to write the whole file. If the pre-existing file was
- * bigger we pad our payload with newlines that are anyway ignored and truncate
- * the file afterward. */
-int clusterSaveConfig(int do_fsync) {
-    sds ci,tmpfilename;
-    size_t content_size,offset = 0;
-    ssize_t written_bytes;
-    int fd = -1;
-    int retval = C_ERR;
-
-    server.cluster->todo_before_sleep &= ~CLUSTER_TODO_SAVE_CONFIG;
-
-    /* Get the nodes description and concatenate our "vars" directive to
-     * save currentEpoch and lastVoteEpoch. */
-    ci = clusterGenNodesDescription(NULL, CLUSTER_NODE_HANDSHAKE, 0);
-    ci = sdscatprintf(ci,"vars currentEpoch %llu lastVoteEpoch %llu\n",
-        (unsigned long long) server.cluster->currentEpoch,
-        (unsigned long long) server.cluster->lastVoteEpoch);
-    content_size = sdslen(ci);
-
-    /* Create a temp file with the new content. */
-    tmpfilename = sdscatfmt(sdsempty(),"%s.tmp-%i-%I",
-        server.cluster_configfile,(int) getpid(),mstime());
-    if ((fd = open(tmpfilename,O_WRONLY|O_CREAT,0644)) == -1) {
-        serverLog(LL_WARNING,"Could not open temp cluster config file: %s",strerror(errno));
-        goto cleanup;
-    }
-
-    while (offset < content_size) {
-        written_bytes = write(fd,ci + offset,content_size - offset);
-        if (written_bytes <= 0) {
-            if (errno == EINTR) continue;
-            serverLog(LL_WARNING,"Failed after writing (%zd) bytes to tmp cluster config file: %s",
-                offset,strerror(errno));
-            goto cleanup;
-        }
-        offset += written_bytes;
-    }
-
-    if (do_fsync) {
-        server.cluster->todo_before_sleep &= ~CLUSTER_TODO_FSYNC_CONFIG;
-        if (redis_fsync(fd) == -1) {
-            serverLog(LL_WARNING,"Could not sync tmp cluster config file: %s",strerror(errno));
-            goto cleanup;
-        }
-    }
-
-    if (rename(tmpfilename, server.cluster_configfile) == -1) {
-        serverLog(LL_WARNING,"Could not rename tmp cluster config file: %s",strerror(errno));
-        goto cleanup;
-    }
-
-    if (do_fsync) {
-        if (fsyncFileDir(server.cluster_configfile) == -1) {
-            serverLog(LL_WARNING,"Could not sync cluster config file dir: %s",strerror(errno));
-            goto cleanup;
-        }
-    }
-    retval = C_OK; /* If we reached this point, everything is fine. */
-
-cleanup:
-    if (fd != -1) close(fd);
-    if (retval) unlink(tmpfilename);
-    sdsfree(tmpfilename);
-    sdsfree(ci);
-    return retval;
-}
-
-void clusterSaveConfigOrDie(int do_fsync) {
-    if (clusterSaveConfig(do_fsync) == -1) {
-        serverLog(LL_WARNING,"Fatal: can't update cluster config file.");
-        exit(1);
-    }
-}
-
-/* Lock the cluster config using flock(), and retain the file descriptor used to
- * acquire the lock so that the file will be locked as long as the process is up.
- *
- * This works because we always update nodes.conf with a new version
- * in-place, reopening the file, and writing to it in place (later adjusting
- * the length with ftruncate()).
- *
- * On success C_OK is returned, otherwise an error is logged and
- * the function returns C_ERR to signal a lock was not acquired. */
-int clusterLockConfig(char *filename) {
-/* flock() does not exist on Solaris
- * and a fcntl-based solution won't help, as we constantly re-open that file,
- * which will release _all_ locks anyway
- */
-#if !defined(__sun)
-    /* To lock it, we need to open the file in a way it is created if
-     * it does not exist, otherwise there is a race condition with other
-     * processes. */
-    int fd = open(filename,O_WRONLY|O_CREAT|O_CLOEXEC,0644);
-    if (fd == -1) {
-        serverLog(LL_WARNING,
-            "Can't open %s in order to acquire a lock: %s",
-            filename, strerror(errno));
-        return C_ERR;
-    }
-
-    if (flock(fd,LOCK_EX|LOCK_NB) == -1) {
-        if (errno == EWOULDBLOCK) {
-            serverLog(LL_WARNING,
-                 "Sorry, the cluster configuration file %s is already used "
-                 "by a different Redis Cluster node. Please make sure that "
-                 "different nodes use different cluster configuration "
-                 "files.", filename);
-        } else {
-            serverLog(LL_WARNING,
-                "Impossible to lock %s: %s", filename, strerror(errno));
-        }
-        close(fd);
-        return C_ERR;
-    }
-    /* Lock acquired: leak the 'fd' by not closing it until shutdown time, so that
-     * we'll retain the lock to the file as long as the process exists.
-     *
-     * After fork, the child process will get the fd opened by the parent process,
-     * we need save `fd` to `cluster_config_file_lock_fd`, so that in redisFork(),
-     * it will be closed in the child process.
-     * If it is not closed, when the main process is killed -9, but the child process
-     * (redis-aof-rewrite) is still alive, the fd(lock) will still be held by the
-     * child process, and the main process will fail to get lock, means fail to start. */
-    server.cluster_config_file_lock_fd = fd;
-#else
-    UNUSED(filename);
-#endif /* __sun */
-
-    return C_OK;
-}
-
-/* Derives our ports to be announced in the cluster bus. */
-void deriveAnnouncedPorts(int *announced_tcp_port, int *announced_tls_port,
-                          int *announced_cport) {
-    /* Config overriding announced ports. */
-    *announced_tcp_port = server.cluster_announce_port ? 
-                          server.cluster_announce_port : server.port;
-    *announced_tls_port = server.cluster_announce_tls_port ? 
-                          server.cluster_announce_tls_port : server.tls_port;
-    /* Derive cluster bus port. */
-    if (server.cluster_announce_bus_port) {
-        *announced_cport = server.cluster_announce_bus_port;
-    } else if (server.cluster_port) {
-        *announced_cport = server.cluster_port;
-    } else {
-        *announced_cport = defaultClientPort() + CLUSTER_PORT_INCR;
-    }
-}
-
-/* Some flags (currently just the NOFAILOVER flag) may need to be updated
- * in the "myself" node based on the current configuration of the node,
- * that may change at runtime via CONFIG SET. This function changes the
- * set of flags in myself->flags accordingly. */
-void clusterUpdateMyselfFlags(void) {
-    if (!myself) return;
-    int oldflags = myself->flags;
-    int nofailover = server.cluster_slave_no_failover ?
-                     CLUSTER_NODE_NOFAILOVER : 0;
-    myself->flags &= ~CLUSTER_NODE_NOFAILOVER;
-    myself->flags |= nofailover;
-    if (myself->flags != oldflags) {
-        clusterDoBeforeSleep(CLUSTER_TODO_SAVE_CONFIG|
-                             CLUSTER_TODO_UPDATE_STATE);
-    }
-}
-
-
-/* We want to take myself->port/cport/pport in sync with the
-* cluster-announce-port/cluster-announce-bus-port/cluster-announce-tls-port option.
-* The option can be set at runtime via CONFIG SET. */
-void clusterUpdateMyselfAnnouncedPorts(void) {
-    if (!myself) return;
-    deriveAnnouncedPorts(&myself->tcp_port,&myself->tls_port,&myself->cport);
-}
-
-/* We want to take myself->ip in sync with the cluster-announce-ip option.
-* The option can be set at runtime via CONFIG SET. */
-void clusterUpdateMyselfIp(void) {
-    if (!myself) return;
-    static char *prev_ip = NULL;
-    char *curr_ip = server.cluster_announce_ip;
-    int changed = 0;
-
-    if (prev_ip == NULL && curr_ip != NULL) changed = 1;
-    else if (prev_ip != NULL && curr_ip == NULL) changed = 1;
-    else if (prev_ip && curr_ip && strcmp(prev_ip,curr_ip)) changed = 1;
-
-    if (changed) {
-        if (prev_ip) zfree(prev_ip);
-        prev_ip = curr_ip;
-
-        if (curr_ip) {
-            /* We always take a copy of the previous IP address, by
-            * duplicating the string. This way later we can check if
-            * the address really changed. */
-            prev_ip = zstrdup(prev_ip);
-            redis_strlcpy(myself->ip,server.cluster_announce_ip,NET_IP_STR_LEN);
-        } else {
-            myself->ip[0] = '\0'; /* Force autodetection. */
-        }
-    }
-}
-
-/* Update the hostname for the specified node with the provided C string. */
-static void updateAnnouncedHostname(clusterNode *node, char *new) {
-    /* Previous and new hostname are the same, no need to update. */
-    if (new && !strcmp(new, node->hostname)) {
-        return;
-    } else if (!new && (sdslen(node->hostname) == 0)) {
-        return;
-    }
-
-    if (new) {
-        node->hostname = sdscpy(node->hostname, new);
-    } else if (sdslen(node->hostname) != 0) {
-        sdsclear(node->hostname);
-    }
-    clusterDoBeforeSleep(CLUSTER_TODO_SAVE_CONFIG);
-}
-
-static void updateAnnouncedHumanNodename(clusterNode *node, char *new) {
-    if (new && !strcmp(new, node->human_nodename)) {
-        return;
-    } else if (!new && (sdslen(node->human_nodename) == 0)) {
-        return;
-    }
-    
-    if (new) {
-        node->human_nodename = sdscpy(node->human_nodename, new);
-    } else if (sdslen(node->human_nodename) != 0) {
-        sdsclear(node->human_nodename);
-    }
-    clusterDoBeforeSleep(CLUSTER_TODO_SAVE_CONFIG);
-}
-
-
-static void updateShardId(clusterNode *node, const char *shard_id) {
-    if (memcmp(node->shard_id, shard_id, CLUSTER_NAMELEN) != 0) {
-        clusterRemoveNodeFromShard(node);
-        memcpy(node->shard_id, shard_id, CLUSTER_NAMELEN);
-        clusterAddNodeToShard(shard_id, node);
-        clusterDoBeforeSleep(CLUSTER_TODO_SAVE_CONFIG);
-    }
-    if (myself != node && myself->slaveof == node) {
-        if (memcmp(myself->shard_id, shard_id, CLUSTER_NAMELEN) != 0) {
-            /* shard-id can diverge right after a rolling upgrade
-             * from pre-7.2 releases */
-            clusterRemoveNodeFromShard(myself);
-            memcpy(myself->shard_id, shard_id, CLUSTER_NAMELEN);
-            clusterAddNodeToShard(shard_id, myself);
-            clusterDoBeforeSleep(CLUSTER_TODO_SAVE_CONFIG|CLUSTER_TODO_FSYNC_CONFIG);
-        }
-    }
-}
-
-static int areInSameShard(clusterNode *node1, clusterNode *node2) {
-    return memcmp(node1->shard_id, node2->shard_id, CLUSTER_NAMELEN) == 0;
-}
-
-static uint64_t nodeEpoch(clusterNode *n) {
-    return n->slaveof ? n->slaveof->configEpoch : n->configEpoch;
-}
-
-/* Update my hostname based on server configuration values */
-void clusterUpdateMyselfHostname(void) {
-    if (!myself) return;
-    updateAnnouncedHostname(myself, server.cluster_announce_hostname);
-}
-
-void clusterUpdateMyselfHumanNodename(void) {
-    if (!myself) return;
-    updateAnnouncedHumanNodename(myself, server.cluster_announce_human_nodename);
-}
-
-void clusterInit(void) {
-    int saveconf = 0;
-
-    server.cluster = zmalloc(sizeof(clusterState));
-    server.cluster->myself = NULL;
-    server.cluster->currentEpoch = 0;
-    server.cluster->state = CLUSTER_FAIL;
-    server.cluster->size = 1;
-    server.cluster->todo_before_sleep = 0;
-    server.cluster->nodes = dictCreate(&clusterNodesDictType);
-    server.cluster->shards = dictCreate(&clusterSdsToListType);
-    server.cluster->nodes_black_list =
-        dictCreate(&clusterNodesBlackListDictType);
-    server.cluster->failover_auth_time = 0;
-    server.cluster->failover_auth_count = 0;
-    server.cluster->failover_auth_rank = 0;
-    server.cluster->failover_auth_epoch = 0;
-    server.cluster->cant_failover_reason = CLUSTER_CANT_FAILOVER_NONE;
-    server.cluster->lastVoteEpoch = 0;
-
-    /* Initialize stats */
-    for (int i = 0; i < CLUSTERMSG_TYPE_COUNT; i++) {
-        server.cluster->stats_bus_messages_sent[i] = 0;
-        server.cluster->stats_bus_messages_received[i] = 0;
-    }
-    server.cluster->stats_pfail_nodes = 0;
-    server.cluster->stat_cluster_links_buffer_limit_exceeded = 0;
-
-    memset(server.cluster->slots,0, sizeof(server.cluster->slots));
-    clusterCloseAllSlots();
-
-    /* Lock the cluster config file to make sure every node uses
-     * its own nodes.conf. */
-    server.cluster_config_file_lock_fd = -1;
-    if (clusterLockConfig(server.cluster_configfile) == C_ERR)
-        exit(1);
-
-    /* Load or create a new nodes configuration. */
-    if (clusterLoadConfig(server.cluster_configfile) == C_ERR) {
-        /* No configuration found. We will just use the random name provided
-         * by the createClusterNode() function. */
-        myself = server.cluster->myself =
-            createClusterNode(NULL,CLUSTER_NODE_MYSELF|CLUSTER_NODE_MASTER);
-        serverLog(LL_NOTICE,"No cluster configuration found, I'm %.40s",
-            myself->name);
-        clusterAddNode(myself);
-        clusterAddNodeToShard(myself->shard_id, myself);
-        saveconf = 1;
-    }
-    if (saveconf) clusterSaveConfigOrDie(1);
-
-    /* Port sanity check II
-     * The other handshake port check is triggered too late to stop
-     * us from trying to use a too-high cluster port number. */
-    int port = defaultClientPort();
-    if (!server.cluster_port && port > (65535-CLUSTER_PORT_INCR)) {
-        serverLog(LL_WARNING, "Redis port number too high. "
-                   "Cluster communication port is 10,000 port "
-                   "numbers higher than your Redis port. "
-                   "Your Redis port number must be 55535 or less.");
-        exit(1);
-    }
-    if (!server.bindaddr_count) {
-        serverLog(LL_WARNING, "No bind address is configured, but it is required for the Cluster bus.");
-        exit(1);
-    }
-
-    /* Initialize data for the Slot to key API. */
-    slotToKeyInit(server.db);
-
-    /* The slots -> channels map is a radix tree. Initialize it here. */
-    server.cluster->slots_to_channels = raxNew();
-
-    /* Set myself->port/cport/pport to my listening ports, we'll just need to
-     * discover the IP address via MEET messages. */
-    deriveAnnouncedPorts(&myself->tcp_port, &myself->tls_port, &myself->cport);
-
-    server.cluster->mf_end = 0;
-    server.cluster->mf_slave = NULL;
-    resetManualFailover();
-    clusterUpdateMyselfFlags();
-    clusterUpdateMyselfIp();
-    clusterUpdateMyselfHostname();
-    clusterUpdateMyselfHumanNodename();
-}
-
-void clusterInitListeners(void) {
-    if (connectionIndexByType(connTypeOfCluster()->get_type(NULL)) < 0) {
-        serverLog(LL_WARNING, "Missing connection type %s, but it is required for the Cluster bus.", connTypeOfCluster()->get_type(NULL));
-        exit(1);
-    }
-
-    int port = defaultClientPort();
-    connListener *listener = &server.clistener;
-    listener->count = 0;
-    listener->bindaddr = server.bindaddr;
-    listener->bindaddr_count = server.bindaddr_count;
-    listener->port = server.cluster_port ? server.cluster_port : port + CLUSTER_PORT_INCR;
-    listener->ct = connTypeOfCluster();
-    if (connListen(listener) == C_ERR ) {
-        /* Note: the following log text is matched by the test suite. */
-        serverLog(LL_WARNING, "Failed listening on port %u (cluster), aborting.", listener->port);
-        exit(1);
-    }
-    
-    if (createSocketAcceptHandler(&server.clistener, clusterAcceptHandler) != C_OK) {
-        serverPanic("Unrecoverable error creating Redis Cluster socket accept handler.");
-    }
-}
-
-/* Reset a node performing a soft or hard reset:
- *
- * 1) All other nodes are forgotten.
- * 2) All the assigned / open slots are released.
- * 3) If the node is a slave, it turns into a master.
- * 4) Only for hard reset: a new Node ID is generated.
- * 5) Only for hard reset: currentEpoch and configEpoch are set to 0.
- * 6) The new configuration is saved and the cluster state updated.
- * 7) If the node was a slave, the whole data set is flushed away. */
-void clusterReset(int hard) {
-    dictIterator *di;
-    dictEntry *de;
-    int j;
-
-    /* Turn into master. */
-    if (nodeIsSlave(myself)) {
-        clusterSetNodeAsMaster(myself);
-        replicationUnsetMaster();
-        emptyData(-1,EMPTYDB_NO_FLAGS,NULL);
-    }
-
-    /* Close slots, reset manual failover state. */
-    clusterCloseAllSlots();
-    resetManualFailover();
-
-    /* Unassign all the slots. */
-    for (j = 0; j < CLUSTER_SLOTS; j++) clusterDelSlot(j);
-
-    /* Recreate shards dict */
-    dictEmpty(server.cluster->shards, NULL);
-
-    /* Forget all the nodes, but myself. */
-    di = dictGetSafeIterator(server.cluster->nodes);
-    while((de = dictNext(di)) != NULL) {
-        clusterNode *node = dictGetVal(de);
-
-        if (node == myself) continue;
-        clusterDelNode(node);
-    }
-    dictReleaseIterator(di);
-
-    /* Hard reset only: set epochs to 0, change node ID. */
-    if (hard) {
-        sds oldname;
-
-        server.cluster->currentEpoch = 0;
-        server.cluster->lastVoteEpoch = 0;
-        myself->configEpoch = 0;
-        serverLog(LL_NOTICE, "configEpoch set to 0 via CLUSTER RESET HARD");
-
-        /* To change the Node ID we need to remove the old name from the
-         * nodes table, change the ID, and re-add back with new name. */
-        oldname = sdsnewlen(myself->name, CLUSTER_NAMELEN);
-        dictDelete(server.cluster->nodes,oldname);
-        sdsfree(oldname);
-        getRandomHexChars(myself->name, CLUSTER_NAMELEN);
-        getRandomHexChars(myself->shard_id, CLUSTER_NAMELEN);
-        clusterAddNode(myself);
-        serverLog(LL_NOTICE,"Node hard reset, now I'm %.40s", myself->name);
-    }
-
-    /* Re-populate shards */
-    clusterAddNodeToShard(myself->shard_id, myself);
-
-    /* Make sure to persist the new config and update the state. */
-    clusterDoBeforeSleep(CLUSTER_TODO_SAVE_CONFIG|
-                         CLUSTER_TODO_UPDATE_STATE|
-                         CLUSTER_TODO_FSYNC_CONFIG);
-}
-
-/* -----------------------------------------------------------------------------
- * CLUSTER communication link
- * -------------------------------------------------------------------------- */
-static clusterMsgSendBlock *createClusterMsgSendBlock(int type, uint32_t msglen) {
-    uint32_t blocklen = msglen + sizeof(clusterMsgSendBlock) - sizeof(clusterMsg);
-    clusterMsgSendBlock *msgblock = zcalloc(blocklen);
-    msgblock->refcount = 1;
-    msgblock->totlen = blocklen;
-    server.stat_cluster_links_memory += blocklen;
-    clusterBuildMessageHdr(&msgblock->msg,type,msglen);
-    return msgblock;
-}
-
-static void clusterMsgSendBlockDecrRefCount(void *node) {
-    clusterMsgSendBlock *msgblock = (clusterMsgSendBlock*)node;
-    msgblock->refcount--;
-    serverAssert(msgblock->refcount >= 0);
-    if (msgblock->refcount == 0) {
-        server.stat_cluster_links_memory -= msgblock->totlen;
-        zfree(msgblock);
-    }
-}
-
-clusterLink *createClusterLink(clusterNode *node) {
-    clusterLink *link = zmalloc(sizeof(*link));
-    link->ctime = mstime();
-    link->send_msg_queue = listCreate();
-    listSetFreeMethod(link->send_msg_queue, clusterMsgSendBlockDecrRefCount);
-    link->head_msg_send_offset = 0;
-    link->send_msg_queue_mem = sizeof(list);
-    link->rcvbuf = zmalloc(link->rcvbuf_alloc = RCVBUF_INIT_LEN);
-    link->rcvbuf_len = 0;
-    server.stat_cluster_links_memory += link->rcvbuf_alloc + link->send_msg_queue_mem;
-    link->conn = NULL;
-    link->node = node;
-    /* Related node can only possibly be known at link creation time if this is an outbound link */
-    link->inbound = (node == NULL);
-    if (!link->inbound) {
-        node->link = link;
-    }
-    return link;
-}
-
-/* Free a cluster link, but does not free the associated node of course.
- * This function will just make sure that the original node associated
- * with this link will have the 'link' field set to NULL. */
-void freeClusterLink(clusterLink *link) {
-    if (link->conn) {
-        connClose(link->conn);
-        link->conn = NULL;
-    }
-    server.stat_cluster_links_memory -= sizeof(list) + listLength(link->send_msg_queue)*sizeof(listNode);
-    listRelease(link->send_msg_queue);
-    server.stat_cluster_links_memory -= link->rcvbuf_alloc;
-    zfree(link->rcvbuf);
-    if (link->node) {
-        if (link->node->link == link) {
-            serverAssert(!link->inbound);
-            link->node->link = NULL;
-        } else if (link->node->inbound_link == link) {
-            serverAssert(link->inbound);
-            link->node->inbound_link = NULL;
-        }
-    }
-    zfree(link);
-}
-
-void setClusterNodeToInboundClusterLink(clusterNode *node, clusterLink *link) {
-    serverAssert(!link->node);
-    serverAssert(link->inbound);
-    if (node->inbound_link) {
-        /* A peer may disconnect and then reconnect with us, and it's not guaranteed that
-         * we would always process the disconnection of the existing inbound link before
-         * accepting a new existing inbound link. Therefore, it's possible to have more than
-         * one inbound link from the same node at the same time. Our cleanup logic assumes
-         * a one to one relationship between nodes and inbound links, so we need to kill
-         * one of the links. The existing link is more likely the outdated one, but it's
-         * possible the other node may need to open another link. */
-        serverLog(LL_DEBUG, "Replacing inbound link fd %d from node %.40s with fd %d",
-                node->inbound_link->conn->fd, node->name, link->conn->fd);
-        freeClusterLink(node->inbound_link);
-    }
-    serverAssert(!node->inbound_link);
-    node->inbound_link = link;
-    link->node = node;
-}
-
-static void clusterConnAcceptHandler(connection *conn) {
-    clusterLink *link;
-
-    if (connGetState(conn) != CONN_STATE_CONNECTED) {
-        serverLog(LL_VERBOSE,
-                "Error accepting cluster node connection: %s", connGetLastError(conn));
-        connClose(conn);
-        return;
-    }
-
-    /* Create a link object we use to handle the connection.
-     * It gets passed to the readable handler when data is available.
-     * Initially the link->node pointer is set to NULL as we don't know
-     * which node is, but the right node is references once we know the
-     * node identity. */
-    link = createClusterLink(NULL);
-    link->conn = conn;
-    connSetPrivateData(conn, link);
-
-    /* Register read handler */
-    connSetReadHandler(conn, clusterReadHandler);
-}
-
-#define MAX_CLUSTER_ACCEPTS_PER_CALL 1000
-void clusterAcceptHandler(aeEventLoop *el, int fd, void *privdata, int mask) {
-    int cport, cfd;
-    int max = MAX_CLUSTER_ACCEPTS_PER_CALL;
-    char cip[NET_IP_STR_LEN];
-    int require_auth = TLS_CLIENT_AUTH_YES;
-    UNUSED(el);
-    UNUSED(mask);
-    UNUSED(privdata);
-
-    /* If the server is starting up, don't accept cluster connections:
-     * UPDATE messages may interact with the database content. */
-    if (server.masterhost == NULL && server.loading) return;
-
-    while(max--) {
-        cfd = anetTcpAccept(server.neterr, fd, cip, sizeof(cip), &cport);
-        if (cfd == ANET_ERR) {
-            if (errno != EWOULDBLOCK)
-                serverLog(LL_VERBOSE,
-                    "Error accepting cluster node: %s", server.neterr);
-            return;
-        }
-
-        connection *conn = connCreateAccepted(connTypeOfCluster(), cfd, &require_auth);
-
-        /* Make sure connection is not in an error state */
-        if (connGetState(conn) != CONN_STATE_ACCEPTING) {
-            serverLog(LL_VERBOSE,
-                "Error creating an accepting connection for cluster node: %s",
-                    connGetLastError(conn));
-            connClose(conn);
-            return;
-        }
-        connEnableTcpNoDelay(conn);
-        connKeepAlive(conn,server.cluster_node_timeout / 1000 * 2);
-
-        /* Use non-blocking I/O for cluster messages. */
-        serverLog(LL_VERBOSE,"Accepting cluster node connection from %s:%d", cip, cport);
-
-        /* Accept the connection now.  connAccept() may call our handler directly
-         * or schedule it for later depending on connection implementation.
-         */
-        if (connAccept(conn, clusterConnAcceptHandler) == C_ERR) {
-            if (connGetState(conn) == CONN_STATE_ERROR)
-                serverLog(LL_VERBOSE,
-                        "Error accepting cluster node connection: %s",
-                        connGetLastError(conn));
-            connClose(conn);
-            return;
-        }
-    }
-}
-
-/* Return the approximated number of sockets we are using in order to
- * take the cluster bus connections. */
-unsigned long getClusterConnectionsCount(void) {
-    /* We decrement the number of nodes by one, since there is the
-     * "myself" node too in the list. Each node uses two file descriptors,
-     * one incoming and one outgoing, thus the multiplication by 2. */
-    return server.cluster_enabled ?
-           ((dictSize(server.cluster->nodes)-1)*2) : 0;
-}
-
-/* -----------------------------------------------------------------------------
- * Key space handling
- * -------------------------------------------------------------------------- */
-
-/* We have 16384 hash slots. The hash slot of a given key is obtained
- * as the least significant 14 bits of the crc16 of the key.
- *
- * However if the key contains the {...} pattern, only the part between
- * { and } is hashed. This may be useful in the future to force certain
- * keys to be in the same node (assuming no resharding is in progress). */
-unsigned int keyHashSlot(char *key, int keylen) {
-    int s, e; /* start-end indexes of { and } */
-
-    for (s = 0; s < keylen; s++)
-        if (key[s] == '{') break;
-
-    /* No '{' ? Hash the whole key. This is the base case. */
-    if (s == keylen) return crc16(key,keylen) & 0x3FFF;
-
-    /* '{' found? Check if we have the corresponding '}'. */
-    for (e = s+1; e < keylen; e++)
-        if (key[e] == '}') break;
-
-    /* No '}' or nothing between {} ? Hash the whole key. */
-    if (e == keylen || e == s+1) return crc16(key,keylen) & 0x3FFF;
-
-    /* If we are here there is both a { and a } on its right. Hash
-     * what is in the middle between { and }. */
-    return crc16(key+s+1,e-s-1) & 0x3FFF;
-}
-
-/* -----------------------------------------------------------------------------
- * CLUSTER node API
- * -------------------------------------------------------------------------- */
-
-/* Create a new cluster node, with the specified flags.
- * If "nodename" is NULL this is considered a first handshake and a random
- * node name is assigned to this node (it will be fixed later when we'll
- * receive the first pong).
- *
- * The node is created and returned to the user, but it is not automatically
- * added to the nodes hash table. */
-clusterNode *createClusterNode(char *nodename, int flags) {
-    clusterNode *node = zmalloc(sizeof(*node));
-
-    if (nodename)
-        memcpy(node->name, nodename, CLUSTER_NAMELEN);
-    else
-        getRandomHexChars(node->name, CLUSTER_NAMELEN);
-    getRandomHexChars(node->shard_id, CLUSTER_NAMELEN);
-    node->ctime = mstime();
-    node->configEpoch = 0;
-    node->flags = flags;
-    memset(node->slots,0,sizeof(node->slots));
-    node->slot_info_pairs = NULL;
-    node->slot_info_pairs_count = 0;
-    node->numslots = 0;
-    node->numslaves = 0;
-    node->slaves = NULL;
-    node->slaveof = NULL;
-    node->last_in_ping_gossip = 0;
-    node->ping_sent = node->pong_received = 0;
-    node->data_received = 0;
-    node->fail_time = 0;
-    node->link = NULL;
-    node->inbound_link = NULL;
-    memset(node->ip,0,sizeof(node->ip));
-    node->hostname = sdsempty();
-    node->human_nodename = sdsempty();
-    node->tcp_port = 0;
-    node->cport = 0;
-    node->tls_port = 0;
-    node->fail_reports = listCreate();
-    node->voted_time = 0;
-    node->orphaned_time = 0;
-    node->repl_offset_time = 0;
-    node->repl_offset = 0;
-    listSetFreeMethod(node->fail_reports,zfree);
-    return node;
-}
-
-/* This function is called every time we get a failure report from a node.
- * The side effect is to populate the fail_reports list (or to update
- * the timestamp of an existing report).
- *
- * 'failing' is the node that is in failure state according to the
- * 'sender' node.
- *
- * The function returns 0 if it just updates a timestamp of an existing
- * failure report from the same sender. 1 is returned if a new failure
- * report is created. */
-int clusterNodeAddFailureReport(clusterNode *failing, clusterNode *sender) {
-    list *l = failing->fail_reports;
-    listNode *ln;
-    listIter li;
-    clusterNodeFailReport *fr;
-
-    /* If a failure report from the same sender already exists, just update
-     * the timestamp. */
-    listRewind(l,&li);
-    while ((ln = listNext(&li)) != NULL) {
-        fr = ln->value;
-        if (fr->node == sender) {
-            fr->time = mstime();
-            return 0;
-        }
-    }
-
-    /* Otherwise create a new report. */
-    fr = zmalloc(sizeof(*fr));
-    fr->node = sender;
-    fr->time = mstime();
-    listAddNodeTail(l,fr);
-    return 1;
-}
-
-/* Remove failure reports that are too old, where too old means reasonably
- * older than the global node timeout. Note that anyway for a node to be
- * flagged as FAIL we need to have a local PFAIL state that is at least
- * older than the global node timeout, so we don't just trust the number
- * of failure reports from other nodes. */
-void clusterNodeCleanupFailureReports(clusterNode *node) {
-    list *l = node->fail_reports;
-    listNode *ln;
-    listIter li;
-    clusterNodeFailReport *fr;
-    mstime_t maxtime = server.cluster_node_timeout *
-                     CLUSTER_FAIL_REPORT_VALIDITY_MULT;
-    mstime_t now = mstime();
-
-    listRewind(l,&li);
-    while ((ln = listNext(&li)) != NULL) {
-        fr = ln->value;
-        if (now - fr->time > maxtime) listDelNode(l,ln);
-    }
-}
-
-/* Remove the failing report for 'node' if it was previously considered
- * failing by 'sender'. This function is called when a node informs us via
- * gossip that a node is OK from its point of view (no FAIL or PFAIL flags).
- *
- * Note that this function is called relatively often as it gets called even
- * when there are no nodes failing, and is O(N), however when the cluster is
- * fine the failure reports list is empty so the function runs in constant
- * time.
- *
- * The function returns 1 if the failure report was found and removed.
- * Otherwise 0 is returned. */
-int clusterNodeDelFailureReport(clusterNode *node, clusterNode *sender) {
-    list *l = node->fail_reports;
-    listNode *ln;
-    listIter li;
-    clusterNodeFailReport *fr;
-
-    /* Search for a failure report from this sender. */
-    listRewind(l,&li);
-    while ((ln = listNext(&li)) != NULL) {
-        fr = ln->value;
-        if (fr->node == sender) break;
-    }
-    if (!ln) return 0; /* No failure report from this sender. */
-
-    /* Remove the failure report. */
-    listDelNode(l,ln);
-    clusterNodeCleanupFailureReports(node);
-    return 1;
-}
-
-/* Return the number of external nodes that believe 'node' is failing,
- * not including this node, that may have a PFAIL or FAIL state for this
- * node as well. */
-int clusterNodeFailureReportsCount(clusterNode *node) {
-    clusterNodeCleanupFailureReports(node);
-    return listLength(node->fail_reports);
-}
-
-int clusterNodeRemoveSlave(clusterNode *master, clusterNode *slave) {
-    int j;
-
-    for (j = 0; j < master->numslaves; j++) {
-        if (master->slaves[j] == slave) {
-            if ((j+1) < master->numslaves) {
-                int remaining_slaves = (master->numslaves - j) - 1;
-                memmove(master->slaves+j,master->slaves+(j+1),
-                        (sizeof(*master->slaves) * remaining_slaves));
-            }
-            master->numslaves--;
-            if (master->numslaves == 0)
-                master->flags &= ~CLUSTER_NODE_MIGRATE_TO;
-            return C_OK;
-        }
-    }
-    return C_ERR;
-}
-
-int clusterNodeAddSlave(clusterNode *master, clusterNode *slave) {
-    int j;
-
-    /* If it's already a slave, don't add it again. */
-    for (j = 0; j < master->numslaves; j++)
-        if (master->slaves[j] == slave) return C_ERR;
-    master->slaves = zrealloc(master->slaves,
-        sizeof(clusterNode*)*(master->numslaves+1));
-    master->slaves[master->numslaves] = slave;
-    master->numslaves++;
-    master->flags |= CLUSTER_NODE_MIGRATE_TO;
-    return C_OK;
-}
-
-int clusterCountNonFailingSlaves(clusterNode *n) {
-    int j, okslaves = 0;
-
-    for (j = 0; j < n->numslaves; j++)
-        if (!nodeFailed(n->slaves[j])) okslaves++;
-    return okslaves;
-}
-
-/* Low level cleanup of the node structure. Only called by clusterDelNode(). */
-void freeClusterNode(clusterNode *n) {
-    sds nodename;
-    int j;
-
-    /* If the node has associated slaves, we have to set
-     * all the slaves->slaveof fields to NULL (unknown). */
-    for (j = 0; j < n->numslaves; j++)
-        n->slaves[j]->slaveof = NULL;
-
-    /* Remove this node from the list of slaves of its master. */
-    if (nodeIsSlave(n) && n->slaveof) clusterNodeRemoveSlave(n->slaveof,n);
-
-    /* Unlink from the set of nodes. */
-    nodename = sdsnewlen(n->name, CLUSTER_NAMELEN);
-    serverAssert(dictDelete(server.cluster->nodes,nodename) == DICT_OK);
-    sdsfree(nodename);
-    sdsfree(n->hostname);
-    sdsfree(n->human_nodename);
-
-    /* Release links and associated data structures. */
-    if (n->link) freeClusterLink(n->link);
-    if (n->inbound_link) freeClusterLink(n->inbound_link);
-    listRelease(n->fail_reports);
-    zfree(n->slaves);
-    zfree(n);
-}
-
-/* Add a node to the nodes hash table */
-void clusterAddNode(clusterNode *node) {
-    int retval;
-
-    retval = dictAdd(server.cluster->nodes,
-            sdsnewlen(node->name,CLUSTER_NAMELEN), node);
-    serverAssert(retval == DICT_OK);
-}
-
-/* Remove a node from the cluster. The function performs the high level
- * cleanup, calling freeClusterNode() for the low level cleanup.
- * Here we do the following:
- *
- * 1) Mark all the slots handled by it as unassigned.
- * 2) Remove all the failure reports sent by this node and referenced by
- *    other nodes.
- * 3) Remove the node from the owning shard
- * 4) Free the node with freeClusterNode() that will in turn remove it
- *    from the hash table and from the list of slaves of its master, if
- *    it is a slave node.
- */
-void clusterDelNode(clusterNode *delnode) {
-    int j;
-    dictIterator *di;
-    dictEntry *de;
-
-    /* 1) Mark slots as unassigned. */
-    for (j = 0; j < CLUSTER_SLOTS; j++) {
-        if (server.cluster->importing_slots_from[j] == delnode)
-            server.cluster->importing_slots_from[j] = NULL;
-        if (server.cluster->migrating_slots_to[j] == delnode)
-            server.cluster->migrating_slots_to[j] = NULL;
-        if (server.cluster->slots[j] == delnode)
-            clusterDelSlot(j);
-    }
-
-    /* 2) Remove failure reports. */
-    di = dictGetSafeIterator(server.cluster->nodes);
-    while((de = dictNext(di)) != NULL) {
-        clusterNode *node = dictGetVal(de);
-
-        if (node == delnode) continue;
-        clusterNodeDelFailureReport(node,delnode);
-    }
-    dictReleaseIterator(di);
-
-    /* 3) Remove the node from the owning shard */
-    clusterRemoveNodeFromShard(delnode);
-
-    /* 4) Free the node, unlinking it from the cluster. */
-    freeClusterNode(delnode);
-}
-
-/* Cluster node sanity check. Returns C_OK if the node id
- * is valid an C_ERR otherwise. */
-int verifyClusterNodeId(const char *name, int length) {
-    if (length != CLUSTER_NAMELEN) return C_ERR;
-    for (int i = 0; i < length; i++) {
-        if (name[i] >= 'a' && name[i] <= 'z') continue;
-        if (name[i] >= '0' && name[i] <= '9') continue;
-        return C_ERR;
-    }
-    return C_OK;
-}
-
-/* Node lookup by name */
-clusterNode *clusterLookupNode(const char *name, int length) {
-    if (verifyClusterNodeId(name, length) != C_OK) return NULL;
-    sds s = sdsnewlen(name, length);
-    dictEntry *de = dictFind(server.cluster->nodes, s);
-    sdsfree(s);
-    if (de == NULL) return NULL;
-    return dictGetVal(de);
-}
-
-/* Get all the nodes in my shard.
- * Note that the list returned is not computed on the fly
- * via slaveof; rather, it is maintained permanently to
- * track the shard membership and its life cycle is tied
- * to this Redis process. Therefore, the caller must not
- * release the list. */
-list *clusterGetNodesInMyShard(clusterNode *node) {
-    sds s = sdsnewlen(node->shard_id, CLUSTER_NAMELEN);
-    dictEntry *de = dictFind(server.cluster->shards,s);
-    sdsfree(s);
-    return (de != NULL) ? dictGetVal(de) : NULL;
-}
-
-/* This is only used after the handshake. When we connect a given IP/PORT
- * as a result of CLUSTER MEET we don't have the node name yet, so we
- * pick a random one, and will fix it when we receive the PONG request using
- * this function. */
-void clusterRenameNode(clusterNode *node, char *newname) {
-    int retval;
-    sds s = sdsnewlen(node->name, CLUSTER_NAMELEN);
-
-    serverLog(LL_DEBUG,
-              "Renaming node %.40s (%s) into %.40s",
-              node->name,
-              node->human_nodename,
-              newname);
-    retval = dictDelete(server.cluster->nodes, s);
-    sdsfree(s);
-    serverAssert(retval == DICT_OK);
-    memcpy(node->name, newname, CLUSTER_NAMELEN);
-    clusterAddNode(node);
-}
-
-void clusterAddNodeToShard(const char *shard_id, clusterNode *node) {
-    sds s = sdsnewlen(shard_id, CLUSTER_NAMELEN);
-    dictEntry *de = dictFind(server.cluster->shards,s);
-    if (de == NULL) {
-        list *l = listCreate();
-        listAddNodeTail(l, node);
-        serverAssert(dictAdd(server.cluster->shards, s, l) == DICT_OK);
-    } else {
-        list *l = dictGetVal(de);
-        if (listSearchKey(l, node) == NULL) {
-            listAddNodeTail(l, node);
-        }
-        sdsfree(s);
-    }
-}
-
-void clusterRemoveNodeFromShard(clusterNode *node) {
-    sds s = sdsnewlen(node->shard_id, CLUSTER_NAMELEN);
-    dictEntry *de = dictFind(server.cluster->shards, s);
-    if (de != NULL) {
-        list *l = dictGetVal(de);
-        listNode *ln = listSearchKey(l, node);
-        if (ln != NULL) {
-            listDelNode(l, ln);
-        }
-        if (listLength(l) == 0) {
-            dictDelete(server.cluster->shards, s);
-        }
-    }
-    sdsfree(s);
-}
-
-/* -----------------------------------------------------------------------------
- * CLUSTER config epoch handling
- * -------------------------------------------------------------------------- */
-
-/* Return the greatest configEpoch found in the cluster, or the current
- * epoch if greater than any node configEpoch. */
-uint64_t clusterGetMaxEpoch(void) {
-    uint64_t max = 0;
-    dictIterator *di;
-    dictEntry *de;
-
-    di = dictGetSafeIterator(server.cluster->nodes);
-    while((de = dictNext(di)) != NULL) {
-        clusterNode *node = dictGetVal(de);
-        if (node->configEpoch > max) max = node->configEpoch;
-    }
-    dictReleaseIterator(di);
-    if (max < server.cluster->currentEpoch) max = server.cluster->currentEpoch;
-    return max;
-}
-
-/* If this node epoch is zero or is not already the greatest across the
- * cluster (from the POV of the local configuration), this function will:
- *
- * 1) Generate a new config epoch, incrementing the current epoch.
- * 2) Assign the new epoch to this node, WITHOUT any consensus.
- * 3) Persist the configuration on disk before sending packets with the
- *    new configuration.
- *
- * If the new config epoch is generated and assigned, C_OK is returned,
- * otherwise C_ERR is returned (since the node has already the greatest
- * configuration around) and no operation is performed.
- *
- * Important note: this function violates the principle that config epochs
- * should be generated with consensus and should be unique across the cluster.
- * However Redis Cluster uses this auto-generated new config epochs in two
- * cases:
- *
- * 1) When slots are closed after importing. Otherwise resharding would be
- *    too expensive.
- * 2) When CLUSTER FAILOVER is called with options that force a slave to
- *    failover its master even if there is not master majority able to
- *    create a new configuration epoch.
- *
- * Redis Cluster will not explode using this function, even in the case of
- * a collision between this node and another node, generating the same
- * configuration epoch unilaterally, because the config epoch conflict
- * resolution algorithm will eventually move colliding nodes to different
- * config epochs. However using this function may violate the "last failover
- * wins" rule, so should only be used with care. */
-int clusterBumpConfigEpochWithoutConsensus(void) {
-    uint64_t maxEpoch = clusterGetMaxEpoch();
-
-    if (myself->configEpoch == 0 ||
-        myself->configEpoch != maxEpoch)
-    {
-        server.cluster->currentEpoch++;
-        myself->configEpoch = server.cluster->currentEpoch;
-        clusterDoBeforeSleep(CLUSTER_TODO_SAVE_CONFIG|
-                             CLUSTER_TODO_FSYNC_CONFIG);
-        serverLog(LL_NOTICE,
-            "New configEpoch set to %llu",
-            (unsigned long long) myself->configEpoch);
-        return C_OK;
-    } else {
-        return C_ERR;
-    }
-}
-
-/* This function is called when this node is a master, and we receive from
- * another master a configuration epoch that is equal to our configuration
- * epoch.
- *
- * BACKGROUND
- *
- * It is not possible that different slaves get the same config
- * epoch during a failover election, because the slaves need to get voted
- * by a majority. However when we perform a manual resharding of the cluster
- * the node will assign a configuration epoch to itself without to ask
- * for agreement. Usually resharding happens when the cluster is working well
- * and is supervised by the sysadmin, however it is possible for a failover
- * to happen exactly while the node we are resharding a slot to assigns itself
- * a new configuration epoch, but before it is able to propagate it.
- *
- * So technically it is possible in this condition that two nodes end with
- * the same configuration epoch.
- *
- * Another possibility is that there are bugs in the implementation causing
- * this to happen.
- *
- * Moreover when a new cluster is created, all the nodes start with the same
- * configEpoch. This collision resolution code allows nodes to automatically
- * end with a different configEpoch at startup automatically.
- *
- * In all the cases, we want a mechanism that resolves this issue automatically
- * as a safeguard. The same configuration epoch for masters serving different
- * set of slots is not harmful, but it is if the nodes end serving the same
- * slots for some reason (manual errors or software bugs) without a proper
- * failover procedure.
- *
- * In general we want a system that eventually always ends with different
- * masters having different configuration epochs whatever happened, since
- * nothing is worse than a split-brain condition in a distributed system.
- *
- * BEHAVIOR
- *
- * When this function gets called, what happens is that if this node
- * has the lexicographically smaller Node ID compared to the other node
- * with the conflicting epoch (the 'sender' node), it will assign itself
- * the greatest configuration epoch currently detected among nodes plus 1.
- *
- * This means that even if there are multiple nodes colliding, the node
- * with the greatest Node ID never moves forward, so eventually all the nodes
- * end with a different configuration epoch.
- */
-void clusterHandleConfigEpochCollision(clusterNode *sender) {
-    /* Prerequisites: nodes have the same configEpoch and are both masters. */
-    if (sender->configEpoch != myself->configEpoch ||
-        !nodeIsMaster(sender) || !nodeIsMaster(myself)) return;
-    /* Don't act if the colliding node has a smaller Node ID. */
-    if (memcmp(sender->name,myself->name,CLUSTER_NAMELEN) <= 0) return;
-    /* Get the next ID available at the best of this node knowledge. */
-    server.cluster->currentEpoch++;
-    myself->configEpoch = server.cluster->currentEpoch;
-    clusterSaveConfigOrDie(1);
-    serverLog(LL_VERBOSE,
-        "WARNING: configEpoch collision with node %.40s (%s)."
-        " configEpoch set to %llu",
-        sender->name,sender->human_nodename,
-        (unsigned long long) myself->configEpoch);
-}
-
-/* -----------------------------------------------------------------------------
- * CLUSTER nodes blacklist
- *
- * The nodes blacklist is just a way to ensure that a given node with a given
- * Node ID is not re-added before some time elapsed (this time is specified
- * in seconds in CLUSTER_BLACKLIST_TTL).
- *
- * This is useful when we want to remove a node from the cluster completely:
- * when CLUSTER FORGET is called, it also puts the node into the blacklist so
- * that even if we receive gossip messages from other nodes that still remember
- * about the node we want to remove, we don't re-add it before some time.
- *
- * Currently the CLUSTER_BLACKLIST_TTL is set to 1 minute, this means
- * that redis-cli has 60 seconds to send CLUSTER FORGET messages to nodes
- * in the cluster without dealing with the problem of other nodes re-adding
- * back the node to nodes we already sent the FORGET command to.
- *
- * The data structure used is a hash table with an sds string representing
- * the node ID as key, and the time when it is ok to re-add the node as
- * value.
- * -------------------------------------------------------------------------- */
-
-#define CLUSTER_BLACKLIST_TTL 60      /* 1 minute. */
-
-
-/* Before of the addNode() or Exists() operations we always remove expired
- * entries from the black list. This is an O(N) operation but it is not a
- * problem since add / exists operations are called very infrequently and
- * the hash table is supposed to contain very little elements at max.
- * However without the cleanup during long uptime and with some automated
- * node add/removal procedures, entries could accumulate. */
-void clusterBlacklistCleanup(void) {
-    dictIterator *di;
-    dictEntry *de;
-
-    di = dictGetSafeIterator(server.cluster->nodes_black_list);
-    while((de = dictNext(di)) != NULL) {
-        int64_t expire = dictGetUnsignedIntegerVal(de);
-
-        if (expire < server.unixtime)
-            dictDelete(server.cluster->nodes_black_list,dictGetKey(de));
-    }
-    dictReleaseIterator(di);
-}
-
-/* Cleanup the blacklist and add a new node ID to the black list. */
-void clusterBlacklistAddNode(clusterNode *node) {
-    dictEntry *de;
-    sds id = sdsnewlen(node->name,CLUSTER_NAMELEN);
-
-    clusterBlacklistCleanup();
-    if (dictAdd(server.cluster->nodes_black_list,id,NULL) == DICT_OK) {
-        /* If the key was added, duplicate the sds string representation of
-         * the key for the next lookup. We'll free it at the end. */
-        id = sdsdup(id);
-    }
-    de = dictFind(server.cluster->nodes_black_list,id);
-    dictSetUnsignedIntegerVal(de,time(NULL)+CLUSTER_BLACKLIST_TTL);
-    sdsfree(id);
-}
-
-/* Return non-zero if the specified node ID exists in the blacklist.
- * You don't need to pass an sds string here, any pointer to 40 bytes
- * will work. */
-int clusterBlacklistExists(char *nodeid) {
-    sds id = sdsnewlen(nodeid,CLUSTER_NAMELEN);
-    int retval;
-
-    clusterBlacklistCleanup();
-    retval = dictFind(server.cluster->nodes_black_list,id) != NULL;
-    sdsfree(id);
-    return retval;
-}
-
-/* -----------------------------------------------------------------------------
- * CLUSTER messages exchange - PING/PONG and gossip
- * -------------------------------------------------------------------------- */
-
-/* This function checks if a given node should be marked as FAIL.
- * It happens if the following conditions are met:
- *
- * 1) We received enough failure reports from other master nodes via gossip.
- *    Enough means that the majority of the masters signaled the node is
- *    down recently.
- * 2) We believe this node is in PFAIL state.
- *
- * If a failure is detected we also inform the whole cluster about this
- * event trying to force every other node to set the FAIL flag for the node.
- *
- * Note that the form of agreement used here is weak, as we collect the majority
- * of masters state during some time, and even if we force agreement by
- * propagating the FAIL message, because of partitions we may not reach every
- * node. However:
- *
- * 1) Either we reach the majority and eventually the FAIL state will propagate
- *    to all the cluster.
- * 2) Or there is no majority so no slave promotion will be authorized and the
- *    FAIL flag will be cleared after some time.
- */
-void markNodeAsFailingIfNeeded(clusterNode *node) {
-    int failures;
-    int needed_quorum = (server.cluster->size / 2) + 1;
-
-    if (!nodeTimedOut(node)) return; /* We can reach it. */
-    if (nodeFailed(node)) return; /* Already FAILing. */
-
-    failures = clusterNodeFailureReportsCount(node);
-    /* Also count myself as a voter if I'm a master. */
-    if (nodeIsMaster(myself)) failures++;
-    if (failures < needed_quorum) return; /* No weak agreement from masters. */
-
-    serverLog(LL_NOTICE,
-        "Marking node %.40s (%s) as failing (quorum reached).", node->name, node->human_nodename);
-
-    /* Mark the node as failing. */
-    node->flags &= ~CLUSTER_NODE_PFAIL;
-    node->flags |= CLUSTER_NODE_FAIL;
-    node->fail_time = mstime();
-
-    /* Broadcast the failing node name to everybody, forcing all the other
-     * reachable nodes to flag the node as FAIL.
-     * We do that even if this node is a replica and not a master: anyway
-     * the failing state is triggered collecting failure reports from masters,
-     * so here the replica is only helping propagating this status. */
-    clusterSendFail(node->name);
-    clusterDoBeforeSleep(CLUSTER_TODO_UPDATE_STATE|CLUSTER_TODO_SAVE_CONFIG);
-}
-
-/* This function is called only if a node is marked as FAIL, but we are able
- * to reach it again. It checks if there are the conditions to undo the FAIL
- * state. */
-void clearNodeFailureIfNeeded(clusterNode *node) {
-    mstime_t now = mstime();
-
-    serverAssert(nodeFailed(node));
-
-    /* For slaves we always clear the FAIL flag if we can contact the
-     * node again. */
-    if (nodeIsSlave(node) || node->numslots == 0) {
-        serverLog(LL_NOTICE,
-            "Clear FAIL state for node %.40s (%s):%s is reachable again.",
-                node->name,node->human_nodename,
-                nodeIsSlave(node) ? "replica" : "master without slots");
-        node->flags &= ~CLUSTER_NODE_FAIL;
-        clusterDoBeforeSleep(CLUSTER_TODO_UPDATE_STATE|CLUSTER_TODO_SAVE_CONFIG);
-    }
-
-    /* If it is a master and...
-     * 1) The FAIL state is old enough.
-     * 2) It is yet serving slots from our point of view (not failed over).
-     * Apparently no one is going to fix these slots, clear the FAIL flag. */
-    if (nodeIsMaster(node) && node->numslots > 0 &&
-        (now - node->fail_time) >
-        (server.cluster_node_timeout * CLUSTER_FAIL_UNDO_TIME_MULT))
-    {
-        serverLog(LL_NOTICE,
-            "Clear FAIL state for node %.40s (%s): is reachable again and nobody is serving its slots after some time.",
-                node->name, node->human_nodename);
-        node->flags &= ~CLUSTER_NODE_FAIL;
-        clusterDoBeforeSleep(CLUSTER_TODO_UPDATE_STATE|CLUSTER_TODO_SAVE_CONFIG);
-    }
-}
-
-/* Return true if we already have a node in HANDSHAKE state matching the
- * specified ip address and port number. This function is used in order to
- * avoid adding a new handshake node for the same address multiple times. */
-int clusterHandshakeInProgress(char *ip, int port, int cport) {
-    dictIterator *di;
-    dictEntry *de;
-
-    di = dictGetSafeIterator(server.cluster->nodes);
-    while((de = dictNext(di)) != NULL) {
-        clusterNode *node = dictGetVal(de);
-
-        if (!nodeInHandshake(node)) continue;
-        if (!strcasecmp(node->ip,ip) &&
-            getNodeDefaultClientPort(node) == port &&
-            node->cport == cport) break;
-    }
-    dictReleaseIterator(di);
-    return de != NULL;
-}
-
-/* Start a handshake with the specified address if there is not one
- * already in progress. Returns non-zero if the handshake was actually
- * started. On error zero is returned and errno is set to one of the
- * following values:
- *
- * EAGAIN - There is already a handshake in progress for this address.
- * EINVAL - IP or port are not valid. */
-int clusterStartHandshake(char *ip, int port, int cport) {
-    clusterNode *n;
-    char norm_ip[NET_IP_STR_LEN];
-    struct sockaddr_storage sa;
-
-    /* IP sanity check */
-    if (inet_pton(AF_INET,ip,
-            &(((struct sockaddr_in *)&sa)->sin_addr)))
-    {
-        sa.ss_family = AF_INET;
-    } else if (inet_pton(AF_INET6,ip,
-            &(((struct sockaddr_in6 *)&sa)->sin6_addr)))
-    {
-        sa.ss_family = AF_INET6;
-    } else {
-        errno = EINVAL;
-        return 0;
-    }
-
-    /* Port sanity check */
-    if (port <= 0 || port > 65535 || cport <= 0 || cport > 65535) {
-        errno = EINVAL;
-        return 0;
-    }
-
-    /* Set norm_ip as the normalized string representation of the node
-     * IP address. */
-    memset(norm_ip,0,NET_IP_STR_LEN);
-    if (sa.ss_family == AF_INET)
-        inet_ntop(AF_INET,
-            (void*)&(((struct sockaddr_in *)&sa)->sin_addr),
-            norm_ip,NET_IP_STR_LEN);
-    else
-        inet_ntop(AF_INET6,
-            (void*)&(((struct sockaddr_in6 *)&sa)->sin6_addr),
-            norm_ip,NET_IP_STR_LEN);
-
-    if (clusterHandshakeInProgress(norm_ip,port,cport)) {
-        errno = EAGAIN;
-        return 0;
-    }
-
-    /* Add the node with a random address (NULL as first argument to
-     * createClusterNode()). Everything will be fixed during the
-     * handshake. */
-    n = createClusterNode(NULL,CLUSTER_NODE_HANDSHAKE|CLUSTER_NODE_MEET);
-    memcpy(n->ip,norm_ip,sizeof(n->ip));
-    if (server.tls_cluster) {
-        n->tls_port = port;
-    } else {
-        n->tcp_port = port;
-    }
-    n->cport = cport;
-    clusterAddNode(n);
-    return 1;
-}
-
-static void getClientPortFromClusterMsg(clusterMsg *hdr, int *tls_port, int *tcp_port) {
-    if (server.tls_cluster) {
-        *tls_port = ntohs(hdr->port);
-        *tcp_port = ntohs(hdr->pport);
-    } else {
-        *tls_port = ntohs(hdr->pport);
-        *tcp_port = ntohs(hdr->port);
-    }
-}
-
-static void getClientPortFromGossip(clusterMsgDataGossip *g, int *tls_port, int *tcp_port) {
-    if (server.tls_cluster) {
-        *tls_port = ntohs(g->port);
-        *tcp_port = ntohs(g->pport);
-    } else {
-        *tls_port = ntohs(g->pport);
-        *tcp_port = ntohs(g->port);
-    }
-}
-
-/* Process the gossip section of PING or PONG packets.
- * Note that this function assumes that the packet is already sanity-checked
- * by the caller, not in the content of the gossip section, but in the
- * length. */
-void clusterProcessGossipSection(clusterMsg *hdr, clusterLink *link) {
-    uint16_t count = ntohs(hdr->count);
-    clusterMsgDataGossip *g = (clusterMsgDataGossip*) hdr->data.ping.gossip;
-    clusterNode *sender = link->node ? link->node : clusterLookupNode(hdr->sender, CLUSTER_NAMELEN);
-
-    while(count--) {
-        uint16_t flags = ntohs(g->flags);
-        clusterNode *node;
-        sds ci;
-
-        if (server.verbosity == LL_DEBUG) {
-            ci = representClusterNodeFlags(sdsempty(), flags);
-            serverLog(LL_DEBUG,"GOSSIP %.40s %s:%d@%d %s",
-                g->nodename,
-                g->ip,
-                ntohs(g->port),
-                ntohs(g->cport),
-                ci);
-            sdsfree(ci);
-        }
-
-        /* Convert port and pport into TCP port and TLS port. */
-        int msg_tls_port, msg_tcp_port;
-        getClientPortFromGossip(g, &msg_tls_port, &msg_tcp_port);
-
-        /* Update our state accordingly to the gossip sections */
-        node = clusterLookupNode(g->nodename, CLUSTER_NAMELEN);
-        if (node) {
-            /* We already know this node.
-               Handle failure reports, only when the sender is a master. */
-            if (sender && nodeIsMaster(sender) && node != myself) {
-                if (flags & (CLUSTER_NODE_FAIL|CLUSTER_NODE_PFAIL)) {
-                    if (clusterNodeAddFailureReport(node,sender)) {
-                        serverLog(LL_VERBOSE,
-                            "Node %.40s (%s) reported node %.40s (%s) as not reachable.",
-                            sender->name, sender->human_nodename, node->name, node->human_nodename);
-                    }
-                    markNodeAsFailingIfNeeded(node);
-                } else {
-                    if (clusterNodeDelFailureReport(node,sender)) {
-                        serverLog(LL_VERBOSE,
-                            "Node %.40s (%s) reported node %.40s (%s) is back online.",
-                            sender->name, sender->human_nodename, node->name, node->human_nodename);
-                    }
-                }
-            }
-
-            /* If from our POV the node is up (no failure flags are set),
-             * we have no pending ping for the node, nor we have failure
-             * reports for this node, update the last pong time with the
-             * one we see from the other nodes. */
-            if (!(flags & (CLUSTER_NODE_FAIL|CLUSTER_NODE_PFAIL)) &&
-                node->ping_sent == 0 &&
-                clusterNodeFailureReportsCount(node) == 0)
-            {
-                mstime_t pongtime = ntohl(g->pong_received);
-                pongtime *= 1000; /* Convert back to milliseconds. */
-
-                /* Replace the pong time with the received one only if
-                 * it's greater than our view but is not in the future
-                 * (with 500 milliseconds tolerance) from the POV of our
-                 * clock. */
-                if (pongtime <= (server.mstime+500) &&
-                    pongtime > node->pong_received)
-                {
-                    node->pong_received = pongtime;
-                }
-            }
-
-            /* If we already know this node, but it is not reachable, and
-             * we see a different address in the gossip section of a node that
-             * can talk with this other node, update the address, disconnect
-             * the old link if any, so that we'll attempt to connect with the
-             * new address. */
-            if (node->flags & (CLUSTER_NODE_FAIL|CLUSTER_NODE_PFAIL) &&
-                !(flags & CLUSTER_NODE_NOADDR) &&
-                !(flags & (CLUSTER_NODE_FAIL|CLUSTER_NODE_PFAIL)) &&
-                (strcasecmp(node->ip,g->ip) ||
-                 node->tls_port != (server.tls_cluster ? ntohs(g->port) : ntohs(g->pport)) ||
-                 node->tcp_port != (server.tls_cluster ? ntohs(g->pport) : ntohs(g->port)) ||
-                 node->cport != ntohs(g->cport)))
-            {
-                if (node->link) freeClusterLink(node->link);
-                memcpy(node->ip,g->ip,NET_IP_STR_LEN);
-                node->tcp_port = msg_tcp_port;
-                node->tls_port = msg_tls_port;
-                node->cport = ntohs(g->cport);
-                node->flags &= ~CLUSTER_NODE_NOADDR;
-            }
-        } else {
-            /* If it's not in NOADDR state and we don't have it, we
-             * add it to our trusted dict with exact nodeid and flag.
-             * Note that we cannot simply start a handshake against
-             * this IP/PORT pairs, since IP/PORT can be reused already,
-             * otherwise we risk joining another cluster.
-             *
-             * Note that we require that the sender of this gossip message
-             * is a well known node in our cluster, otherwise we risk
-             * joining another cluster. */
-            if (sender &&
-                !(flags & CLUSTER_NODE_NOADDR) &&
-                !clusterBlacklistExists(g->nodename))
-            {
-                clusterNode *node;
-                node = createClusterNode(g->nodename, flags);
-                memcpy(node->ip,g->ip,NET_IP_STR_LEN);
-                node->tcp_port = msg_tcp_port;
-                node->tls_port = msg_tls_port;
-                node->cport = ntohs(g->cport);
-                clusterAddNode(node);
-            }
-        }
-
-        /* Next node */
-        g++;
-    }
-}
-
-/* IP -> string conversion. 'buf' is supposed to at least be 46 bytes.
- * If 'announced_ip' length is non-zero, it is used instead of extracting
- * the IP from the socket peer address. */
-int nodeIp2String(char *buf, clusterLink *link, char *announced_ip) {
-    if (announced_ip[0] != '\0') {
-        memcpy(buf,announced_ip,NET_IP_STR_LEN);
-        buf[NET_IP_STR_LEN-1] = '\0'; /* We are not sure the input is sane. */
-        return C_OK;
-    } else {
-        if (connAddrPeerName(link->conn, buf, NET_IP_STR_LEN, NULL) == -1) {
-            serverLog(LL_NOTICE, "Error converting peer IP to string: %s",
-                link->conn ? connGetLastError(link->conn) : "no link");
-            return C_ERR;
-        }
-        return C_OK;
-    }
-}
-
-/* Update the node address to the IP address that can be extracted
- * from link->fd, or if hdr->myip is non empty, to the address the node
- * is announcing us. The port is taken from the packet header as well.
- *
- * If the address or port changed, disconnect the node link so that we'll
- * connect again to the new address.
- *
- * If the ip/port pair are already correct no operation is performed at
- * all.
- *
- * The function returns 0 if the node address is still the same,
- * otherwise 1 is returned. */
-int nodeUpdateAddressIfNeeded(clusterNode *node, clusterLink *link,
-                              clusterMsg *hdr)
-{
-    char ip[NET_IP_STR_LEN] = {0};
-    int cport = ntohs(hdr->cport);
-    int tcp_port, tls_port;
-    getClientPortFromClusterMsg(hdr, &tls_port, &tcp_port);
-
-    /* We don't proceed if the link is the same as the sender link, as this
-     * function is designed to see if the node link is consistent with the
-     * symmetric link that is used to receive PINGs from the node.
-     *
-     * As a side effect this function never frees the passed 'link', so
-     * it is safe to call during packet processing. */
-    if (link == node->link) return 0;
-
-    /* If the peer IP is unavailable for some reasons like invalid fd or closed
-     * link, just give up the update this time, and the update will be retried
-     * in the next round of PINGs */
-    if (nodeIp2String(ip,link,hdr->myip) == C_ERR) return 0;
-
-    if (node->tcp_port == tcp_port && node->cport == cport && node->tls_port == tls_port &&
-        strcmp(ip,node->ip) == 0) return 0;
-
-    /* IP / port is different, update it. */
-    memcpy(node->ip,ip,sizeof(ip));
-    node->tcp_port = tcp_port;
-    node->tls_port = tls_port;
-    node->cport = cport;
-    if (node->link) freeClusterLink(node->link);
-    node->flags &= ~CLUSTER_NODE_NOADDR;
-    serverLog(LL_NOTICE,"Address updated for node %.40s (%s), now %s:%d",
-        node->name, node->human_nodename, node->ip, getNodeDefaultClientPort(node)); 
-
-    /* Check if this is our master and we have to change the
-     * replication target as well. */
-    if (nodeIsSlave(myself) && myself->slaveof == node)
-        replicationSetMaster(node->ip, getNodeDefaultReplicationPort(node));
-    return 1;
-}
-
-/* Reconfigure the specified node 'n' as a master. This function is called when
- * a node that we believed to be a slave is now acting as master in order to
- * update the state of the node. */
-void clusterSetNodeAsMaster(clusterNode *n) {
-    if (nodeIsMaster(n)) return;
-
-    if (n->slaveof) {
-        clusterNodeRemoveSlave(n->slaveof,n);
-        if (n != myself) n->flags |= CLUSTER_NODE_MIGRATE_TO;
-    }
-    n->flags &= ~CLUSTER_NODE_SLAVE;
-    n->flags |= CLUSTER_NODE_MASTER;
-    n->slaveof = NULL;
-
-    /* Update config and state. */
-    clusterDoBeforeSleep(CLUSTER_TODO_SAVE_CONFIG|
-                         CLUSTER_TODO_UPDATE_STATE);
-}
-
-/* This function is called when we receive a master configuration via a
- * PING, PONG or UPDATE packet. What we receive is a node, a configEpoch of the
- * node, and the set of slots claimed under this configEpoch.
- *
- * What we do is to rebind the slots with newer configuration compared to our
- * local configuration, and if needed, we turn ourself into a replica of the
- * node (see the function comments for more info).
- *
- * The 'sender' is the node for which we received a configuration update.
- * Sometimes it is not actually the "Sender" of the information, like in the
- * case we receive the info via an UPDATE packet. */
-void clusterUpdateSlotsConfigWith(clusterNode *sender, uint64_t senderConfigEpoch, unsigned char *slots) {
-    int updateConfig = 0;
-    clusterNode *curmaster = NULL, *newmaster = NULL;
-    /* The dirty slots list is a list of slots for which we lose the ownership
-     * while having still keys inside. This usually happens after a failover
-     * or after a manual cluster reconfiguration operated by the admin.
-     *
-     * If the update message is not able to demote a master to slave (in this
-     * case we'll resync with the master updating the whole key space), we
-     * need to delete all the keys in the slots we lost ownership. */
-    uint16_t dirty_slots[CLUSTER_SLOTS];
-    int dirty_slots_count = 0;
-
-    /* We should detect if sender is new master of our shard.
-     * We will know it if all our slots were migrated to sender, and sender
-     * has no slots except ours */
-    int sender_slots = 0;
-    int migrated_our_slots = 0;
-
-
-    /* Here we set curmaster to this node or the node this node
-     * replicates to if it's a slave. In the for loop we are
-     * interested to check if slots are taken away from curmaster. */
-    curmaster = nodeIsMaster(myself) ? myself : myself->slaveof;
-
-    if (sender == myself) {
-        serverLog(LL_NOTICE,"Discarding UPDATE message about myself.");
-        return;
-    }
-
-    for (int j = 0; j < CLUSTER_SLOTS; j++) {
-        if (bitmapTestBit(slots,j)) {
-            sender_slots++;
-
-            /* The slot is already bound to the sender of this message. */
-            if (server.cluster->slots[j] == sender) continue;
-
-            /* We rebind the slot to the new node claiming it if
-             * the slot was unassigned or the new node claims it with a
-             * greater configEpoch. */
-            if (server.cluster->slots[j] == NULL ||
-                server.cluster->slots[j]->configEpoch < senderConfigEpoch)
-            {
-                if (server.cluster->slots[j] != NULL &&
-                    !areInSameShard(server.cluster->slots[j], sender))
-                {
-                    serverLog(LL_NOTICE, "Slot %d is migrated to node %.40s", j, sender->name);
-                }
-
-                /* Was this slot mine, and still contains keys? Mark it as
-                 * a dirty slot. */
-                if (server.cluster->slots[j] == myself &&
-                    countKeysInSlot(j) &&
-                    sender != myself)
-                {
-                    dirty_slots[dirty_slots_count] = j;
-                    dirty_slots_count++;
-                }
-
-                if (server.cluster->slots[j] == curmaster) {
-                    newmaster = sender;
-                    migrated_our_slots++;
-                }
-
-                clusterDelSlot(j);
-                clusterAddSlot(sender,j);
-                updateConfig += 1;
-
-                /* If the sender who claims this slot is not in the same shard,
-                 * it must be a result of deliberate operator actions. Therefore,
-                 * we should honor it and clear the outstanding migrating_slots_to
-                 * state for the slot. Otherwise, we are looking at a failover within
-                 * the same shard and we should retain the migrating_slots_to state
-                 * for the slot in question */
-                if (server.cluster->migrating_slots_to[j] != NULL) {
-                    if (!areInSameShard(sender, myself)) {
-                        serverLog(LL_NOTICE, "Clear migrating target for slot %d.", j);
-                        server.cluster->migrating_slots_to[j] = NULL;
-                        updateConfig += 1;
-                    }
-                }
-
-                /* Handle the case where we are importing this slot and the ownership changes */
-                if (server.cluster->importing_slots_from[j] != NULL) {
-                    /* Update importing_slots_from to point to the sender, if it is in the
-                     * same shard as the previous slot owner */
-                    if (areInSameShard(sender, server.cluster->importing_slots_from[j])) {
-                        serverLog(LL_NOTICE,
-                                  "Failover occurred in migration source."
-                                  " Update importing source for slot %d to node %.40s.",
-                                  j,
-                                  sender->name);
-                        server.cluster->importing_slots_from[j] = sender;
-                    } else {
-                        /* If the sender is from a different shard, it must be a result
-                         * of deliberate operator actions. We should clear the importing
-                         * state to conform to the operator's will. */
-                        serverLog(LL_NOTICE, "Clear importing source for slot %d.", j);
-                        server.cluster->importing_slots_from[j] = NULL;
-                    }
-                    updateConfig += 1;
-                }
-            }
-        } else {
-            /* If the sender doesn't claim the slot, check if we are migrating
-             * any slot to its shard and if there is a primaryship change in
-             * the shard. Update the migrating_slots_to state to point to the
-             * sender if it has just taken over the primary role. */
-            if (server.cluster->migrating_slots_to[j] != NULL &&
-                server.cluster->migrating_slots_to[j] != sender &&
-                (server.cluster->migrating_slots_to[j]->configEpoch < senderConfigEpoch ||
-                 nodeIsSlave(server.cluster->migrating_slots_to[j])) &&
-                areInSameShard(server.cluster->migrating_slots_to[j], sender)) 
-            {
-                serverLog(LL_NOTICE,
-                          "Failover occurred in migration target."
-                          " Update migrating target for slot %d to node %.40s.",
-                          j,
-                          sender->name);
-                server.cluster->migrating_slots_to[j] = sender;
-                updateConfig += 1;
-            }
-
-            /* If the sender is no longer the owner of the slot, and I am a primary
-             * and I am still in the process of importing the slot from the sender,
-             * there are two possibilities:
-             *
-             * 1. I could be a replica of the target primary and missed the slot
-             *    finalization step on my primary due to my primary crashing during
-             *    the slot migration process.
-             * 2. I could be the original primary and missed the slot finalization
-             *    step entirely.
-             *
-             * To ensure complete slot coverage in either case, the following steps
-             * will be taken:
-             *
-             * 1. Remove the importing state for the specific slot.
-             * 2. Finalize the slot's ownership, if I am not already the owner of
-             *    the slot. */
-            if (nodeIsMaster(myself) &&
-                server.cluster->importing_slots_from[j] == sender)
-            {
-                serverLog(LL_NOTICE,
-                          "Node %.40s (%s) is no longer the owner of slot %d;"
-                          "Clear my importing source for the slot.",
-                          sender->name,
-                          sender->human_nodename,
-                          j);
-                server.cluster->importing_slots_from[j] = NULL;
-                /* Take over the slot ownership if I am not the owner yet*/
-                if (server.cluster->slots[j] != myself) {
-                    /* We intentionally avoid updating myself's configEpoch when
-                     * taking ownership of this slot. This approach is effective
-                     * in scenarios where my primary crashed during the slot
-                     * finalization process. I became the new primary without
-                     * inheriting the slot ownership, while the source shard
-                     * continued and relinquished the slot.
-                     *
-                     * By not increasing myself's configEpoch, we ensure that
-                     * if the slot is correctly migrated to another primary, I
-                     * will not mistakenly claim ownership. Instead, any ownership
-                     * conflicts will be resolved accurately based on configEpoch
-                     * values. */
-                    clusterDelSlot(j);
-                    clusterAddSlot(myself,j);
-                }
-                updateConfig += 1;
-            }
-        }
-    }
-
-    /* After updating the slots configuration, don't do any actual change
-     * in the state of the server if a module disabled Redis Cluster
-     * keys redirections. */
-    if (server.cluster_module_flags & CLUSTER_MODULE_FLAG_NO_REDIRECTION)
-        goto finish;
-
-    /* Handle a special case where newmaster is not set but both sender
-     * and myself own no slots and in the same shard. Set the sender as
-     * the new primary if my current config epoch is lower than the
-     * sender's. */
-    if (!newmaster &&
-        myself->slaveof != sender &&
-        sender_slots == 0 &&
-        myself->numslots == 0 &&
-        nodeEpoch(myself) < senderConfigEpoch &&
-        areInSameShard(sender, myself))
-    {
-        newmaster = sender;
-    }
-
-    /* If the shard to which this node (myself) belongs loses all of
-     * its slots, this node should become a replica of the sender if
-     * one of the following conditions is true:
-     *
-     * 1. cluster-allow-replication-migration is enabled
-     * 2. all the lost slots go to the sender and the sender belongs
-     *    to this node's shard
-     *
-     * Note that case 2 can happen in one of the following scenarios:
-     * 1) we were a primary and the sender was a replica in the same
-     *    shard but just became the primary after a failover
-     * 2) we were a replica and our primary lost all of its slots to
-     *    the sender who was another replica in the same shard and has
-     *    just become the primary after a failover
-     *
-     * It is also possible that the sender is a primary in a different
-     * shard and our primary just had its last slot migrated to the
-     * sender. In this case we don't reconfigure ourselves as a replica
-     * of the sender. */
-    if (newmaster && curmaster->numslots == 0) {
-        if (server.cluster_allow_replica_migration || areInSameShard(sender, myself)) {
-            serverLog(LL_NOTICE,
-                      "Configuration change detected. Reconfiguring myself "
-                      "as a replica of %.40s (%s)", sender->name, sender->human_nodename);
-            /* Don't clear the migrating/importing states if this is a replica that
-             * just gets promoted to the new primary in the shard. */
-            clusterSetMaster(sender, !areInSameShard(sender, myself));
-            updateConfig += 1;
-        } else if ((sender_slots >= migrated_our_slots) &&
-                   !areInSameShard(sender, myself))
-        {
-            /* When all our slots are lost to the sender and the sender belongs to
-             * a different shard, this is likely due to a client triggered slot
-             * migration. Don't reconfigure this node to migrate to the new shard
-             * in this case. */
-            serverLog(LL_NOTICE,
-                      "My last slot was migrated to %.40s (%s). I am now an empty master.",
-                      sender->name, sender->human_nodename);
-        }
-    } else if (dirty_slots_count) {
-        /* If we are here, we received an update message which removed
-         * ownership for certain slots we still have keys about, but still
-         * we are serving some slots, so this master node was not demoted to
-         * a slave.
-         *
-         * In order to maintain a consistent state between keys and slots
-         * we need to remove all the keys from the slots we lost. */
-        for (int j = 0; j < dirty_slots_count; j++) {
-            serverLog(LL_WARNING, "Deleting keys in dirty slot %d", dirty_slots[j]);
-            delKeysInSlot(dirty_slots[j]);
-        }
-    }
-
-finish:
-    if (updateConfig) {
-        clusterDoBeforeSleep(CLUSTER_TODO_SAVE_CONFIG|
-                             CLUSTER_TODO_UPDATE_STATE|
-                             CLUSTER_TODO_FSYNC_CONFIG);
-    }
-}
-
-/* Cluster ping extensions.
- *
- * The ping/pong/meet messages support arbitrary extensions to add additional
- * metadata to the messages that are sent between the various nodes in the
- * cluster. The extensions take the form:
- * [ Header length + type (8 bytes) ] 
- * [ Extension information (Arbitrary length, but must be 8 byte padded) ]
- */
-
-
-/* Returns the length of a given extension */
-static uint32_t getPingExtLength(clusterMsgPingExt *ext) {
-    return ntohl(ext->length);
-}
-
-/* Returns the initial position of ping extensions. May return an invalid
- * address if there are no ping extensions. */
-static clusterMsgPingExt *getInitialPingExt(clusterMsg *hdr, int count) {
-    clusterMsgPingExt *initial = (clusterMsgPingExt*) &(hdr->data.ping.gossip[count]);
-    return initial;
-} 
-
-/* Given a current ping extension, returns the start of the next extension. May return
- * an invalid address if there are no further ping extensions. */
-static clusterMsgPingExt *getNextPingExt(clusterMsgPingExt *ext) {
-    clusterMsgPingExt *next = (clusterMsgPingExt *) (((char *) ext) + getPingExtLength(ext));
-    return next;
-}
-
-/* All PING extensions must be 8-byte aligned */
-uint32_t getAlignedPingExtSize(uint32_t dataSize) {
-
-    return sizeof(clusterMsgPingExt) + EIGHT_BYTE_ALIGN(dataSize);
-}
-
-uint32_t getHostnamePingExtSize(void) {
-    if (sdslen(myself->hostname) == 0) {
-        return 0;
-    }
-    return getAlignedPingExtSize(sdslen(myself->hostname) + 1);
-}
-
-uint32_t getHumanNodenamePingExtSize(void) {
-    if (sdslen(myself->human_nodename) == 0) {
-        return 0;
-    }
-    return getAlignedPingExtSize(sdslen(myself->human_nodename) + 1);
-}
-
-uint32_t getShardIdPingExtSize(void) {
-    return getAlignedPingExtSize(sizeof(clusterMsgPingExtShardId));
-}
-
-uint32_t getForgottenNodeExtSize(void) {
-    return getAlignedPingExtSize(sizeof(clusterMsgPingExtForgottenNode));
-}
-
-void *preparePingExt(clusterMsgPingExt *ext, uint16_t type, uint32_t length) {
-    ext->type = htons(type);
-    ext->length = htonl(length);
-    return &ext->ext[0];
-}
-
-clusterMsgPingExt *nextPingExt(clusterMsgPingExt *ext) {
-    return (clusterMsgPingExt *)((char*)ext + ntohl(ext->length));
-}
-
-/* 1. If a NULL hdr is provided, compute the extension size;
- * 2. If a non-NULL hdr is provided, write the hostname ping
- *    extension at the start of the cursor. This function
- *    will update the cursor to point to the end of the
- *    written extension and will return the amount of bytes
- *    written. */
-uint32_t writePingExt(clusterMsg *hdr, int gossipcount)  {
-    uint16_t extensions = 0;
-    uint32_t totlen = 0;
-    clusterMsgPingExt *cursor = NULL;
-    /* Set the initial extension position */
-    if (hdr != NULL) {
-        cursor = getInitialPingExt(hdr, gossipcount);
-    }
-
-    /* hostname is optional */
-    if (sdslen(myself->hostname) != 0) {
-        if (cursor != NULL) {
-            /* Populate hostname */
-            clusterMsgPingExtHostname *ext = preparePingExt(cursor, CLUSTERMSG_EXT_TYPE_HOSTNAME, getHostnamePingExtSize());
-            memcpy(ext->hostname, myself->hostname, sdslen(myself->hostname));
-
-            /* Move the write cursor */
-            cursor = nextPingExt(cursor);
-        }
-
-        totlen += getHostnamePingExtSize();
-        extensions++;
-    }
-
-    if (sdslen(myself->human_nodename) != 0) {
-        if (cursor != NULL) {
-            /* Populate human_nodename */
-            clusterMsgPingExtHumanNodename *ext = preparePingExt(cursor, CLUSTERMSG_EXT_TYPE_HUMAN_NODENAME, getHumanNodenamePingExtSize());
-            memcpy(ext->human_nodename, myself->human_nodename, sdslen(myself->human_nodename));
-        
-	    /* Move the write cursor */
-            cursor = nextPingExt(cursor);
-        }
-
-        totlen += getHumanNodenamePingExtSize();
-        extensions++;
-    }
-
-    /* Gossip forgotten nodes */
-    if (dictSize(server.cluster->nodes_black_list) > 0) {
-        dictIterator *di = dictGetIterator(server.cluster->nodes_black_list);
-        dictEntry *de;
-        while ((de = dictNext(di)) != NULL) {
-            if (cursor != NULL) {
-                uint64_t expire = dictGetUnsignedIntegerVal(de);
-                if ((time_t)expire < server.unixtime) continue; /* already expired */
-                uint64_t ttl = expire - server.unixtime;
-                clusterMsgPingExtForgottenNode *ext = preparePingExt(cursor, CLUSTERMSG_EXT_TYPE_FORGOTTEN_NODE, getForgottenNodeExtSize());
-                memcpy(ext->name, dictGetKey(de), CLUSTER_NAMELEN);
-                ext->ttl = htonu64(ttl);
-
-                /* Move the write cursor */
-                cursor = nextPingExt(cursor);
-            }
-            totlen += getForgottenNodeExtSize();
-            extensions++;
-        }
-        dictReleaseIterator(di);
-    }
-
-    /* Populate shard_id */
-    if (cursor != NULL) {
-        clusterMsgPingExtShardId *ext = preparePingExt(cursor, CLUSTERMSG_EXT_TYPE_SHARDID, getShardIdPingExtSize());
-        memcpy(ext->shard_id, myself->shard_id, CLUSTER_NAMELEN);
-
-        /* Move the write cursor */
-        cursor = nextPingExt(cursor);
-    }
-    totlen += getShardIdPingExtSize();
-    extensions++;
-
-    if (hdr != NULL) {
-        if (extensions != 0) {
-            hdr->mflags[0] |= CLUSTERMSG_FLAG0_EXT_DATA;
-        }
-        hdr->extensions = htons(extensions);
-    }
-
-    return totlen;
-}
-
-/* We previously validated the extensions, so this function just needs to
- * handle the extensions. */
-void clusterProcessPingExtensions(clusterMsg *hdr, clusterLink *link) {
-    clusterNode *sender = link->node ? link->node : clusterLookupNode(hdr->sender, CLUSTER_NAMELEN);
-    char *ext_hostname = NULL;
-    char *ext_humannodename = NULL;
-    char *ext_shardid = NULL;
-    uint16_t extensions = ntohs(hdr->extensions);
-    /* Loop through all the extensions and process them */
-    clusterMsgPingExt *ext = getInitialPingExt(hdr, ntohs(hdr->count));
-    while (extensions--) {
-        uint16_t type = ntohs(ext->type);
-        if (type == CLUSTERMSG_EXT_TYPE_HOSTNAME) {
-            clusterMsgPingExtHostname *hostname_ext = (clusterMsgPingExtHostname *) &(ext->ext[0].hostname);
-            ext_hostname = hostname_ext->hostname;
-	} else if (type == CLUSTERMSG_EXT_TYPE_HUMAN_NODENAME) {
-            clusterMsgPingExtHumanNodename *humannodename_ext = (clusterMsgPingExtHumanNodename *) &(ext->ext[0].human_nodename);
-            ext_humannodename = humannodename_ext->human_nodename;
-        } else if (type == CLUSTERMSG_EXT_TYPE_FORGOTTEN_NODE) {
-            clusterMsgPingExtForgottenNode *forgotten_node_ext = &(ext->ext[0].forgotten_node);
-            clusterNode *n = clusterLookupNode(forgotten_node_ext->name, CLUSTER_NAMELEN);
-            if (n && n != myself && !(nodeIsSlave(myself) && myself->slaveof == n)) {
-                sds id = sdsnewlen(forgotten_node_ext->name, CLUSTER_NAMELEN);
-                dictEntry *de = dictAddRaw(server.cluster->nodes_black_list, id, NULL);
-                serverAssert(de != NULL);
-                uint64_t expire = server.unixtime + ntohu64(forgotten_node_ext->ttl);
-                dictSetUnsignedIntegerVal(de, expire);
-                clusterDelNode(n);
-                clusterDoBeforeSleep(CLUSTER_TODO_UPDATE_STATE|
-                                     CLUSTER_TODO_SAVE_CONFIG);
-            }
-        } else if (type == CLUSTERMSG_EXT_TYPE_SHARDID) {
-            clusterMsgPingExtShardId *shardid_ext = (clusterMsgPingExtShardId *) &(ext->ext[0].shard_id);
-            ext_shardid = shardid_ext->shard_id;
-        } else {
-            /* Unknown type, we will ignore it but log what happened. */
-            serverLog(LL_WARNING, "Received unknown extension type %d", type);
-        }
-
-        /* We know this will be valid since we validated it ahead of time */
-        ext = getNextPingExt(ext);
-    }
-    /* If the node did not send us a hostname extension, assume
-     * they don't have an announced hostname. Otherwise, we'll
-     * set it now. */
-    updateAnnouncedHostname(sender, ext_hostname);
-    updateAnnouncedHumanNodename(sender, ext_humannodename);
-    updateShardId(sender, ext_shardid);
-}
-
-static clusterNode *getNodeFromLinkAndMsg(clusterLink *link, clusterMsg *hdr) {
-    clusterNode *sender;
-    if (link->node && !nodeInHandshake(link->node)) {
-        /* If the link has an associated node, use that so that we don't have to look it
-         * up every time, except when the node is still in handshake, the node still has
-         * a random name thus not truly "known". */
-        sender = link->node;
-    } else {
-        /* Otherwise, fetch sender based on the message */
-        sender = clusterLookupNode(hdr->sender, CLUSTER_NAMELEN);
-        /* We know the sender node but haven't associate it with the link. This must
-         * be an inbound link because only for inbound links we didn't know which node
-         * to associate when they were created. */
-        if (sender && !link->node) {
-            setClusterNodeToInboundClusterLink(sender, link);
-        }
-    }
-    return sender;
-}
-
-/* When this function is called, there is a packet to process starting
- * at link->rcvbuf. Releasing the buffer is up to the caller, so this
- * function should just handle the higher level stuff of processing the
- * packet, modifying the cluster state if needed.
- *
- * The function returns 1 if the link is still valid after the packet
- * was processed, otherwise 0 if the link was freed since the packet
- * processing lead to some inconsistency error (for instance a PONG
- * received from the wrong sender ID). */
-int clusterProcessPacket(clusterLink *link) {
-    clusterMsg *hdr = (clusterMsg*) link->rcvbuf;
-    uint32_t totlen = ntohl(hdr->totlen);
-    uint16_t type = ntohs(hdr->type);
-    mstime_t now = mstime();
-
-    if (type < CLUSTERMSG_TYPE_COUNT)
-        server.cluster->stats_bus_messages_received[type]++;
-    serverLog(LL_DEBUG,"--- Processing packet of type %s, %lu bytes",
-        clusterGetMessageTypeString(type), (unsigned long) totlen);
-
-    /* Perform sanity checks */
-    if (totlen < 16) return 1; /* At least signature, version, totlen, count. */
-    if (totlen > link->rcvbuf_len) return 1;
-
-    if (ntohs(hdr->ver) != CLUSTER_PROTO_VER) {
-        /* Can't handle messages of different versions. */
-        return 1;
-    }
-
-    if (type == server.cluster_drop_packet_filter) {
-        serverLog(LL_WARNING, "Dropping packet that matches debug drop filter");
-        return 1;
-    }
-
-    uint16_t flags = ntohs(hdr->flags);
-    uint16_t extensions = ntohs(hdr->extensions);
-    uint64_t senderCurrentEpoch = 0, senderConfigEpoch = 0;
-    uint32_t explen; /* expected length of this packet */
-    clusterNode *sender;
-
-    if (type == CLUSTERMSG_TYPE_PING || type == CLUSTERMSG_TYPE_PONG ||
-        type == CLUSTERMSG_TYPE_MEET)
-    {
-        uint16_t count = ntohs(hdr->count);
-
-        explen = sizeof(clusterMsg)-sizeof(union clusterMsgData);
-        explen += (sizeof(clusterMsgDataGossip)*count);
-
-        /* If there is extension data, which doesn't have a fixed length,
-         * loop through them and validate the length of it now. */
-        if (hdr->mflags[0] & CLUSTERMSG_FLAG0_EXT_DATA) {
-            clusterMsgPingExt *ext = getInitialPingExt(hdr, count);
-            while (extensions--) {
-                uint16_t extlen = getPingExtLength(ext);
-                if (extlen % 8 != 0) {
-                    serverLog(LL_WARNING, "Received a %s packet without proper padding (%d bytes)",
-                        clusterGetMessageTypeString(type), (int) extlen);
-                    return 1;
-                }
-                if ((totlen - explen) < extlen) {
-                    serverLog(LL_WARNING, "Received invalid %s packet with extension data that exceeds "
-                        "total packet length (%lld)", clusterGetMessageTypeString(type),
-                        (unsigned long long) totlen);
-                    return 1;
-                }
-                explen += extlen;
-                ext = getNextPingExt(ext);
-            }
-        }
-    } else if (type == CLUSTERMSG_TYPE_FAIL) {
-        explen = sizeof(clusterMsg)-sizeof(union clusterMsgData);
-        explen += sizeof(clusterMsgDataFail);
-    } else if (type == CLUSTERMSG_TYPE_PUBLISH || type == CLUSTERMSG_TYPE_PUBLISHSHARD) {
-        explen = sizeof(clusterMsg)-sizeof(union clusterMsgData);
-        explen += sizeof(clusterMsgDataPublish) -
-                8 +
-                ntohl(hdr->data.publish.msg.channel_len) +
-                ntohl(hdr->data.publish.msg.message_len);
-    } else if (type == CLUSTERMSG_TYPE_FAILOVER_AUTH_REQUEST ||
-               type == CLUSTERMSG_TYPE_FAILOVER_AUTH_ACK ||
-               type == CLUSTERMSG_TYPE_MFSTART)
-    {
-        explen = sizeof(clusterMsg)-sizeof(union clusterMsgData);
-    } else if (type == CLUSTERMSG_TYPE_UPDATE) {
-        explen = sizeof(clusterMsg)-sizeof(union clusterMsgData);
-        explen += sizeof(clusterMsgDataUpdate);
-    } else if (type == CLUSTERMSG_TYPE_MODULE) {
-        explen = sizeof(clusterMsg)-sizeof(union clusterMsgData);
-        explen += sizeof(clusterMsgModule) -
-                3 + ntohl(hdr->data.module.msg.len);
-    } else {
-        /* We don't know this type of packet, so we assume it's well formed. */
-        explen = totlen;
-    }
-
-    if (totlen != explen) {
-        serverLog(LL_WARNING, "Received invalid %s packet of length %lld but expected length %lld",
-            clusterGetMessageTypeString(type), (unsigned long long) totlen, (unsigned long long) explen);
-        return 1;
-    }
-
-    sender = getNodeFromLinkAndMsg(link, hdr);
-
-    /* Update the last time we saw any data from this node. We
-     * use this in order to avoid detecting a timeout from a node that
-     * is just sending a lot of data in the cluster bus, for instance
-     * because of Pub/Sub. */
-    if (sender) sender->data_received = now;
-
-    if (sender && !nodeInHandshake(sender)) {
-        /* Update our currentEpoch if we see a newer epoch in the cluster. */
-        senderCurrentEpoch = ntohu64(hdr->currentEpoch);
-        senderConfigEpoch = ntohu64(hdr->configEpoch);
-        if (senderCurrentEpoch > server.cluster->currentEpoch)
-            server.cluster->currentEpoch = senderCurrentEpoch;
-        /* Update the sender configEpoch if it is publishing a newer one. */
-        if (senderConfigEpoch > sender->configEpoch) {
-            sender->configEpoch = senderConfigEpoch;
-            clusterDoBeforeSleep(CLUSTER_TODO_SAVE_CONFIG|
-                                 CLUSTER_TODO_FSYNC_CONFIG);
-        }
-        /* Update the replication offset info for this node. */
-        sender->repl_offset = ntohu64(hdr->offset);
-        sender->repl_offset_time = now;
-        /* If we are a slave performing a manual failover and our master
-         * sent its offset while already paused, populate the MF state. */
-        if (server.cluster->mf_end &&
-            nodeIsSlave(myself) &&
-            myself->slaveof == sender &&
-            hdr->mflags[0] & CLUSTERMSG_FLAG0_PAUSED &&
-            server.cluster->mf_master_offset == -1)
-        {
-            server.cluster->mf_master_offset = sender->repl_offset;
-            clusterDoBeforeSleep(CLUSTER_TODO_HANDLE_MANUALFAILOVER);
-            serverLog(LL_NOTICE,
-                "Received replication offset for paused "
-                "master manual failover: %lld",
-                server.cluster->mf_master_offset);
-        }
-    }
-
-    /* Initial processing of PING and MEET requests replying with a PONG. */
-    if (type == CLUSTERMSG_TYPE_PING || type == CLUSTERMSG_TYPE_MEET) {
-        /* We use incoming MEET messages in order to set the address
-         * for 'myself', since only other cluster nodes will send us
-         * MEET messages on handshakes, when the cluster joins, or
-         * later if we changed address, and those nodes will use our
-         * official address to connect to us. So by obtaining this address
-         * from the socket is a simple way to discover / update our own
-         * address in the cluster without it being hardcoded in the config.
-         *
-         * However if we don't have an address at all, we update the address
-         * even with a normal PING packet. If it's wrong it will be fixed
-         * by MEET later. */
-        if ((type == CLUSTERMSG_TYPE_MEET || myself->ip[0] == '\0') &&
-            server.cluster_announce_ip == NULL)
-        {
-            char ip[NET_IP_STR_LEN];
-
-            if (connAddrSockName(link->conn,ip,sizeof(ip),NULL) != -1 &&
-                strcmp(ip,myself->ip))
-            {
-                memcpy(myself->ip,ip,NET_IP_STR_LEN);
-                serverLog(LL_NOTICE,"IP address for this node updated to %s",
-                    myself->ip);
-                clusterDoBeforeSleep(CLUSTER_TODO_SAVE_CONFIG);
-            }
-        }
-
-        /* Add this node if it is new for us and the msg type is MEET.
-         * In this stage we don't try to add the node with the right
-         * flags, slaveof pointer, and so forth, as this details will be
-         * resolved when we'll receive PONGs from the node. */
-        if (!sender && type == CLUSTERMSG_TYPE_MEET) {
-            clusterNode *node;
-
-            node = createClusterNode(NULL,CLUSTER_NODE_HANDSHAKE);
-            serverAssert(nodeIp2String(node->ip,link,hdr->myip) == C_OK);
-            getClientPortFromClusterMsg(hdr, &node->tls_port, &node->tcp_port);
-            node->cport = ntohs(hdr->cport);
-            clusterAddNode(node);
-            clusterDoBeforeSleep(CLUSTER_TODO_SAVE_CONFIG);
-        }
-
-        /* If this is a MEET packet from an unknown node, we still process
-         * the gossip section here since we have to trust the sender because
-         * of the message type. */
-        if (!sender && type == CLUSTERMSG_TYPE_MEET)
-            clusterProcessGossipSection(hdr,link);
-
-        /* Anyway reply with a PONG */
-        clusterSendPing(link,CLUSTERMSG_TYPE_PONG);
-    }
-
-    /* PING, PONG, MEET: process config information. */
-    if (type == CLUSTERMSG_TYPE_PING || type == CLUSTERMSG_TYPE_PONG ||
-        type == CLUSTERMSG_TYPE_MEET)
-    {
-        serverLog(LL_DEBUG,"%s packet received: %.40s",
-            clusterGetMessageTypeString(type),
-            link->node ? link->node->name : "NULL");
-        if (!link->inbound) {
-            if (nodeInHandshake(link->node)) {
-                /* If we already have this node, try to change the
-                 * IP/port of the node with the new one. */
-                if (sender) {
-                    serverLog(LL_VERBOSE,
-                        "Handshake: we already know node %.40s (%s), "
-                        "updating the address if needed.", sender->name, sender->human_nodename);
-                    if (nodeUpdateAddressIfNeeded(sender,link,hdr))
-                    {
-                        clusterDoBeforeSleep(CLUSTER_TODO_SAVE_CONFIG|
-                                             CLUSTER_TODO_UPDATE_STATE);
-                    }
-                    /* Free this node as we already have it. This will
-                     * cause the link to be freed as well. */
-                    clusterDelNode(link->node);
-                    return 0;
-                }
-
-                /* First thing to do is replacing the random name with the
-                 * right node name if this was a handshake stage. */
-                clusterRenameNode(link->node, hdr->sender);
-                serverLog(LL_DEBUG,"Handshake with node %.40s completed.",
-                    link->node->name);
-                link->node->flags &= ~CLUSTER_NODE_HANDSHAKE;
-                link->node->flags |= flags&(CLUSTER_NODE_MASTER|CLUSTER_NODE_SLAVE);
-                clusterDoBeforeSleep(CLUSTER_TODO_SAVE_CONFIG);
-            } else if (memcmp(link->node->name,hdr->sender,
-                        CLUSTER_NAMELEN) != 0)
-            {
-                /* If the reply has a non matching node ID we
-                 * disconnect this node and set it as not having an associated
-                 * address. */
-                serverLog(LL_DEBUG,
-                          "PONG contains mismatching sender ID. About node %.40s (%s) added %d ms ago, having flags %d",
-                          link->node->name,
-                          link->node->human_nodename,
-                          (int)(now-(link->node->ctime)),
-                          link->node->flags);
-                link->node->flags |= CLUSTER_NODE_NOADDR;
-                link->node->ip[0] = '\0';
-                link->node->tcp_port = 0;
-                link->node->tls_port = 0;
-                link->node->cport = 0;
-                freeClusterLink(link);
-                clusterDoBeforeSleep(CLUSTER_TODO_SAVE_CONFIG);
-                return 0;
-            }
-        }
-
-        /* Copy the CLUSTER_NODE_NOFAILOVER flag from what the sender
-         * announced. This is a dynamic flag that we receive from the
-         * sender, and the latest status must be trusted. We need it to
-         * be propagated because the slave ranking used to understand the
-         * delay of each slave in the voting process, needs to know
-         * what are the instances really competing. */
-        if (sender) {
-            int nofailover = flags & CLUSTER_NODE_NOFAILOVER;
-            sender->flags &= ~CLUSTER_NODE_NOFAILOVER;
-            sender->flags |= nofailover;
-        }
-
-        /* Update the node address if it changed. */
-        if (sender && type == CLUSTERMSG_TYPE_PING &&
-            !nodeInHandshake(sender) &&
-            nodeUpdateAddressIfNeeded(sender,link,hdr))
-        {
-            clusterDoBeforeSleep(CLUSTER_TODO_SAVE_CONFIG|
-                                 CLUSTER_TODO_UPDATE_STATE);
-        }
-
-        /* Update our info about the node */
-        if (!link->inbound && type == CLUSTERMSG_TYPE_PONG) {
-            link->node->pong_received = now;
-            link->node->ping_sent = 0;
-
-            /* The PFAIL condition can be reversed without external
-             * help if it is momentary (that is, if it does not
-             * turn into a FAIL state).
-             *
-             * The FAIL condition is also reversible under specific
-             * conditions detected by clearNodeFailureIfNeeded(). */
-            if (nodeTimedOut(link->node)) {
-                link->node->flags &= ~CLUSTER_NODE_PFAIL;
-                clusterDoBeforeSleep(CLUSTER_TODO_SAVE_CONFIG|
-                                     CLUSTER_TODO_UPDATE_STATE);
-            } else if (nodeFailed(link->node)) {
-                clearNodeFailureIfNeeded(link->node);
-            }
-        }
-
-        /* Check for role switch: slave -> master or master -> slave. */
-        if (sender) {
-            if (!memcmp(hdr->slaveof,CLUSTER_NODE_NULL_NAME,
-                sizeof(hdr->slaveof)))
-            {
-                /* Node is a master. */
-                clusterSetNodeAsMaster(sender);
-            } else {
-                /* Node is a slave. */
-                clusterNode *master = clusterLookupNode(hdr->slaveof, CLUSTER_NAMELEN);
-
-                if (nodeIsMaster(sender)) {
-                    /* Master turned into a slave! Reconfigure the node. */
-                    clusterDelNodeSlots(sender);
-                    sender->flags &= ~(CLUSTER_NODE_MASTER|
-                                       CLUSTER_NODE_MIGRATE_TO);
-                    sender->flags |= CLUSTER_NODE_SLAVE;
-
-                    /* Update config and state. */
-                    clusterDoBeforeSleep(CLUSTER_TODO_SAVE_CONFIG|
-                                         CLUSTER_TODO_UPDATE_STATE);
-                }
-
-                /* Master node changed for this slave? */
-                if (master && sender->slaveof != master) {
-                    if (sender->slaveof)
-                        clusterNodeRemoveSlave(sender->slaveof,sender);
-                    clusterNodeAddSlave(master,sender);
-                    serverLog(LL_NOTICE,
-                              "%.40s is now a replica of %.40s",
-                              sender->name,
-                              master->name);
-                    sender->slaveof = master;
-                    updateShardId(sender, master->shard_id);
-
-                    /* Update config. */
-                    clusterDoBeforeSleep(CLUSTER_TODO_SAVE_CONFIG);
-                }
-            }
-        }
-
-        /* Update our info about served slots.
-         *
-         * Note: this MUST happen after we update the master/slave state
-         * so that CLUSTER_NODE_MASTER flag will be set. */
-
-        /* Many checks are only needed if the set of served slots this
-         * instance claims is different compared to the set of slots we have
-         * for it. Check this ASAP to avoid other computational expansive
-         * checks later. */
-        clusterNode *sender_master = NULL; /* Sender or its master if slave. */
-        int dirty_slots = 0; /* Sender claimed slots don't match my view? */
-
-        if (sender) {
-            sender_master = nodeIsMaster(sender) ? sender : sender->slaveof;
-            if (sender_master) {
-                dirty_slots = memcmp(sender_master->slots,
-                        hdr->myslots,sizeof(hdr->myslots)) != 0;
-
-                /* Force dirty when sender is primary and owns no slots so that
-                 * we have a chance to examine and repair slot migrating/importing
-                 * states that involve empty shards. */
-                dirty_slots |= nodeIsMaster(sender) && sender_master->numslots == 0;
-            }
-        }
-
-        /* 1) If the sender of the message is a master, and we detected that
-         *    the set of slots it claims changed, scan the slots to see if we
-         *    need to update our configuration. */
-        if (sender && nodeIsMaster(sender) && dirty_slots)
-            clusterUpdateSlotsConfigWith(sender,senderConfigEpoch,hdr->myslots);
-
-        /* Explicitly check for a replication loop before attempting the replication
-         * chain folding logic.
-         *
-         * In some rare case, slot config updates (via either PING/PONG or UPDATE)
-         * can be delivered out of order as illustrated below.
-         *
-         * 1. To keep the discussion simple, let's assume we have 2 shards, shard a
-         *    and shard b. Let's also assume there are two slots in total with shard
-         *    a owning slot 1 and shard b owning slot 2.
-         * 2. Shard a has two nodes: primary A and replica A*; shard b has primary
-         *    B and replica B*.
-         * 3. A manual failover was initiated on A* and A* just wins the election.
-         * 4. A* announces to the world that it now owns slot 1 using PING messages.
-         *    These PING messages are queued in the outgoing buffer to every other
-         *    node in the cluster, namely, A, B, and B*.
-         * 5. Keep in mind that there is no ordering in the delivery of these PING
-         *    messages. For the stale PING message to appear, we need the following
-         *    events in the exact order as they are laid out.
-         * a. An old PING message before A* becomes the new primary is still queued
-         *    in A*'s outgoing buffer to A. This later becomes the stale message,
-         *    which says A* is a replica of A. It is followed by A*'s election
-         *    winning announcement PING message.
-         * b. B or B* processes A's election winning announcement PING message
-         *    and sets slots[1]=A*.
-         * c. A sends a PING message to B (or B*). Since A hasn't learnt that A*
-         *    wins the election, it claims that it owns slot 1 but with a lower
-         *    epoch than B has on slot 1. This leads to B sending an UPDATE to
-         *    A directly saying A* is the new owner of slot 1 with a higher epoch.
-         * d. A receives the UPDATE from B and executes clusterUpdateSlotsConfigWith.
-         *    A now realizes that it is a replica of A* hence setting myself->slaveof
-         *    to A*.
-         * e. Finally, the pre-failover PING message queued up in A*'s outgoing
-         *    buffer to A is delivered and processed, out of order though, to A.
-         * f. This stale PING message creates the replication loop */
-        if (myself->slaveof &&
-            myself->slaveof->slaveof &&
-            myself->slaveof->slaveof != myself) {
-            /* Safeguard against sub-replicas. A replica's master can turn itself
-             * into a replica if its last slot is removed. If no other node takes
-             * over the slot, there is nothing else to trigger replica migration. */
-            serverLog(LL_NOTICE,
-                      "I'm a sub-replica! Reconfiguring myself as a replica of %.40s from %.40s",
-                      myself->slaveof->slaveof->name,
-                      myself->slaveof->name);
-            clusterSetMaster(myself->slaveof->slaveof, 1);
-            clusterDoBeforeSleep(CLUSTER_TODO_SAVE_CONFIG|
-                                CLUSTER_TODO_UPDATE_STATE|
-                                CLUSTER_TODO_FSYNC_CONFIG);
-        }
-
-        /* 2) We also check for the reverse condition, that is, the sender
-         *    claims to serve slots we know are served by a master with a
-         *    greater configEpoch. If this happens we inform the sender.
-         *
-         * This is useful because sometimes after a partition heals, a
-         * reappearing master may be the last one to claim a given set of
-         * hash slots, but with a configuration that other instances know to
-         * be deprecated. Example:
-         *
-         * A and B are master and slave for slots 1,2,3.
-         * A is partitioned away, B gets promoted.
-         * B is partitioned away, and A returns available.
-         *
-         * Usually B would PING A publishing its set of served slots and its
-         * configEpoch, but because of the partition B can't inform A of the
-         * new configuration, so other nodes that have an updated table must
-         * do it. In this way A will stop to act as a master (or can try to
-         * failover if there are the conditions to win the election). */
-        if (sender && dirty_slots) {
-            int j;
-
-            for (j = 0; j < CLUSTER_SLOTS; j++) {
-                if (bitmapTestBit(hdr->myslots,j)) {
-                    if (server.cluster->slots[j] == sender ||
-                        server.cluster->slots[j] == NULL) continue;
-                    if (server.cluster->slots[j]->configEpoch >
-                        senderConfigEpoch)
-                    {
-                        serverLog(LL_VERBOSE,
-                            "Node %.40s has old slots configuration, sending "
-                            "an UPDATE message about %.40s",
-                                sender->name, server.cluster->slots[j]->name);
-                        clusterSendUpdate(sender->link,
-                            server.cluster->slots[j]);
-
-                        /* TODO: instead of exiting the loop send every other
-                         * UPDATE packet for other nodes that are the new owner
-                         * of sender's slots. */
-                        break;
-                    }
-                }
-            }
-        }
-
-        /* If our config epoch collides with the sender's try to fix
-         * the problem. */
-        if (sender &&
-            nodeIsMaster(myself) && nodeIsMaster(sender) &&
-            senderConfigEpoch == myself->configEpoch)
-        {
-            clusterHandleConfigEpochCollision(sender);
-        }
-
-        /* Get info from the gossip section */
-        if (sender) {
-            clusterProcessGossipSection(hdr,link);
-            clusterProcessPingExtensions(hdr,link);
-        }
-    } else if (type == CLUSTERMSG_TYPE_FAIL) {
-        clusterNode *failing;
-
-        if (sender) {
-            failing = clusterLookupNode(hdr->data.fail.about.nodename, CLUSTER_NAMELEN);
-            if (failing &&
-                !(failing->flags & (CLUSTER_NODE_FAIL|CLUSTER_NODE_MYSELF)))
-            {
-                serverLog(LL_NOTICE,
-                    "FAIL message received from %.40s (%s) about %.40s (%s)",
-                    hdr->sender, sender->human_nodename, hdr->data.fail.about.nodename, failing->human_nodename);
-                failing->flags |= CLUSTER_NODE_FAIL;
-                failing->fail_time = now;
-                failing->flags &= ~CLUSTER_NODE_PFAIL;
-                clusterDoBeforeSleep(CLUSTER_TODO_SAVE_CONFIG|
-                                     CLUSTER_TODO_UPDATE_STATE);
-            }
-        } else {
-            serverLog(LL_NOTICE,
-                "Ignoring FAIL message from unknown node %.40s about %.40s",
-                hdr->sender, hdr->data.fail.about.nodename);
-        }
-    } else if (type == CLUSTERMSG_TYPE_PUBLISH || type == CLUSTERMSG_TYPE_PUBLISHSHARD) {
-        if (!sender) return 1;  /* We don't know that node. */
-
-        robj *channel, *message;
-        uint32_t channel_len, message_len;
-
-        /* Don't bother creating useless objects if there are no
-         * Pub/Sub subscribers. */
-        if ((type == CLUSTERMSG_TYPE_PUBLISH
-            && serverPubsubSubscriptionCount() > 0)
-        || (type == CLUSTERMSG_TYPE_PUBLISHSHARD
-            && serverPubsubShardSubscriptionCount() > 0))
-        {
-            channel_len = ntohl(hdr->data.publish.msg.channel_len);
-            message_len = ntohl(hdr->data.publish.msg.message_len);
-            channel = createStringObject(
-                        (char*)hdr->data.publish.msg.bulk_data,channel_len);
-            message = createStringObject(
-                        (char*)hdr->data.publish.msg.bulk_data+channel_len,
-                        message_len);
-            pubsubPublishMessage(channel, message, type == CLUSTERMSG_TYPE_PUBLISHSHARD);
-            decrRefCount(channel);
-            decrRefCount(message);
-        }
-    } else if (type == CLUSTERMSG_TYPE_FAILOVER_AUTH_REQUEST) {
-        if (!sender) return 1;  /* We don't know that node. */
-        clusterSendFailoverAuthIfNeeded(sender,hdr);
-    } else if (type == CLUSTERMSG_TYPE_FAILOVER_AUTH_ACK) {
-        if (!sender) return 1;  /* We don't know that node. */
-        /* We consider this vote only if the sender is a master serving
-         * a non zero number of slots, and its currentEpoch is greater or
-         * equal to epoch where this node started the election. */
-        if (nodeIsMaster(sender) && sender->numslots > 0 &&
-            senderCurrentEpoch >= server.cluster->failover_auth_epoch)
-        {
-            server.cluster->failover_auth_count++;
-            /* Maybe we reached a quorum here, set a flag to make sure
-             * we check ASAP. */
-            clusterDoBeforeSleep(CLUSTER_TODO_HANDLE_FAILOVER);
-        }
-    } else if (type == CLUSTERMSG_TYPE_MFSTART) {
-        /* This message is acceptable only if I'm a master and the sender
-         * is one of my slaves. */
-        if (!sender || sender->slaveof != myself) return 1;
-        /* Manual failover requested from slaves. Initialize the state
-         * accordingly. */
-        resetManualFailover();
-        server.cluster->mf_end = now + CLUSTER_MF_TIMEOUT;
-        server.cluster->mf_slave = sender;
-        pauseActions(PAUSE_DURING_FAILOVER,
-                     now + (CLUSTER_MF_TIMEOUT * CLUSTER_MF_PAUSE_MULT),
-                     PAUSE_ACTIONS_CLIENT_WRITE_SET);
-        serverLog(LL_NOTICE,"Manual failover requested by replica %.40s (%s).",
-            sender->name, sender->human_nodename);
-        /* We need to send a ping message to the replica, as it would carry
-         * `server.cluster->mf_master_offset`, which means the master paused clients
-         * at offset `server.cluster->mf_master_offset`, so that the replica would
-         * know that it is safe to set its `server.cluster->mf_can_start` to 1 so as
-         * to complete failover as quickly as possible. */
-        clusterSendPing(link, CLUSTERMSG_TYPE_PING);
-    } else if (type == CLUSTERMSG_TYPE_UPDATE) {
-        clusterNode *n; /* The node the update is about. */
-        uint64_t reportedConfigEpoch =
-                    ntohu64(hdr->data.update.nodecfg.configEpoch);
-
-        if (!sender) return 1;  /* We don't know the sender. */
-        n = clusterLookupNode(hdr->data.update.nodecfg.nodename, CLUSTER_NAMELEN);
-        if (!n) return 1;   /* We don't know the reported node. */
-        if (n->configEpoch >= reportedConfigEpoch) return 1; /* Nothing new. */
-
-        /* If in our current config the node is a slave, set it as a master. */
-        if (nodeIsSlave(n)) clusterSetNodeAsMaster(n);
-
-        /* Update the node's configEpoch. */
-        n->configEpoch = reportedConfigEpoch;
-        clusterDoBeforeSleep(CLUSTER_TODO_SAVE_CONFIG|
-                             CLUSTER_TODO_FSYNC_CONFIG);
-
-        /* Check the bitmap of served slots and update our
-         * config accordingly. */
-        clusterUpdateSlotsConfigWith(n,reportedConfigEpoch,
-            hdr->data.update.nodecfg.slots);
-    } else if (type == CLUSTERMSG_TYPE_MODULE) {
-        if (!sender) return 1;  /* Protect the module from unknown nodes. */
-        /* We need to route this message back to the right module subscribed
-         * for the right message type. */
-        uint64_t module_id = hdr->data.module.msg.module_id; /* Endian-safe ID */
-        uint32_t len = ntohl(hdr->data.module.msg.len);
-        uint8_t type = hdr->data.module.msg.type;
-        unsigned char *payload = hdr->data.module.msg.bulk_data;
-        moduleCallClusterReceivers(sender->name,module_id,type,payload,len);
-    } else {
-        serverLog(LL_WARNING,"Received unknown packet type: %d", type);
-    }
-    return 1;
-}
-
-/* This function is called when we detect the link with this node is lost.
-   We set the node as no longer connected. The Cluster Cron will detect
-   this connection and will try to get it connected again.
-
-   Instead if the node is a temporary node used to accept a query, we
-   completely free the node on error. */
-void handleLinkIOError(clusterLink *link) {
-    freeClusterLink(link);
-}
-
-/* Send the messages queued for the link. */
-void clusterWriteHandler(connection *conn) {
-    clusterLink *link = connGetPrivateData(conn);
-    ssize_t nwritten;
-    size_t totwritten = 0;
-
-    while (totwritten < NET_MAX_WRITES_PER_EVENT && listLength(link->send_msg_queue) > 0) {
-        listNode *head = listFirst(link->send_msg_queue);
-        clusterMsgSendBlock *msgblock = (clusterMsgSendBlock*)head->value;
-        clusterMsg *msg = &msgblock->msg;
-        size_t msg_offset = link->head_msg_send_offset;
-        size_t msg_len = ntohl(msg->totlen);
-
-        nwritten = connWrite(conn, (char*)msg + msg_offset, msg_len - msg_offset);
-        if (nwritten <= 0) {
-            serverLog(LL_DEBUG,"I/O error writing to node link: %s",
-                (nwritten == -1) ? connGetLastError(conn) : "short write");
-            handleLinkIOError(link);
-            return;
-        }
-        if (msg_offset + nwritten < msg_len) {
-            /* If full message wasn't written, record the offset
-             * and continue sending from this point next time */
-            link->head_msg_send_offset += nwritten;
-            return;
-        }
-        serverAssert((msg_offset + nwritten) == msg_len);
-        link->head_msg_send_offset = 0;
-
-        /* Delete the node and update our memory tracking */
-        uint32_t blocklen = msgblock->totlen;
-        listDelNode(link->send_msg_queue, head);
-        server.stat_cluster_links_memory -= sizeof(listNode);
-        link->send_msg_queue_mem -= sizeof(listNode) + blocklen;
-
-        totwritten += nwritten;
-    }
-
-    if (listLength(link->send_msg_queue) == 0)
-        connSetWriteHandler(link->conn, NULL);
-}
-
-/* A connect handler that gets called when a connection to another node
- * gets established.
- */
-void clusterLinkConnectHandler(connection *conn) {
-    clusterLink *link = connGetPrivateData(conn);
-    clusterNode *node = link->node;
-
-    /* Check if connection succeeded */
-    if (connGetState(conn) != CONN_STATE_CONNECTED) {
-        serverLog(LL_VERBOSE, "Connection with Node %.40s at %s:%d failed: %s",
-                node->name, node->ip, node->cport,
-                connGetLastError(conn));
-        freeClusterLink(link);
-        return;
-    }
-
-    /* Register a read handler from now on */
-    connSetReadHandler(conn, clusterReadHandler);
-
-    /* Queue a PING in the new connection ASAP: this is crucial
-     * to avoid false positives in failure detection.
-     *
-     * If the node is flagged as MEET, we send a MEET message instead
-     * of a PING one, to force the receiver to add us in its node
-     * table. */
-    mstime_t old_ping_sent = node->ping_sent;
-    clusterSendPing(link, node->flags & CLUSTER_NODE_MEET ?
-            CLUSTERMSG_TYPE_MEET : CLUSTERMSG_TYPE_PING);
-    if (old_ping_sent) {
-        /* If there was an active ping before the link was
-         * disconnected, we want to restore the ping time, otherwise
-         * replaced by the clusterSendPing() call. */
-        node->ping_sent = old_ping_sent;
-    }
-    /* We can clear the flag after the first packet is sent.
-     * If we'll never receive a PONG, we'll never send new packets
-     * to this node. Instead after the PONG is received and we
-     * are no longer in meet/handshake status, we want to send
-     * normal PING packets. */
-    node->flags &= ~CLUSTER_NODE_MEET;
-
-    serverLog(LL_DEBUG,"Connecting with Node %.40s at %s:%d",
-            node->name, node->ip, node->cport);
-}
-
-/* Read data. Try to read the first field of the header first to check the
- * full length of the packet. When a whole packet is in memory this function
- * will call the function to process the packet. And so forth. */
-void clusterReadHandler(connection *conn) {
-    clusterMsg buf[1];
-    ssize_t nread;
-    clusterMsg *hdr;
-    clusterLink *link = connGetPrivateData(conn);
-    unsigned int readlen, rcvbuflen;
-
-    while(1) { /* Read as long as there is data to read. */
-        rcvbuflen = link->rcvbuf_len;
-        if (rcvbuflen < 8) {
-            /* First, obtain the first 8 bytes to get the full message
-             * length. */
-            readlen = 8 - rcvbuflen;
-        } else {
-            /* Finally read the full message. */
-            hdr = (clusterMsg*) link->rcvbuf;
-            if (rcvbuflen == 8) {
-                /* Perform some sanity check on the message signature
-                 * and length. */
-                if (memcmp(hdr->sig,"RCmb",4) != 0 ||
-                    ntohl(hdr->totlen) < CLUSTERMSG_MIN_LEN)
-                {
-                    char ip[NET_IP_STR_LEN];
-                    int port;
-                    if (connAddrPeerName(conn, ip, sizeof(ip), &port) == -1) {
-                        serverLog(LL_WARNING,
-                            "Bad message length or signature received "
-                            "on the Cluster bus.");
-                    } else {
-                        serverLog(LL_WARNING,
-                            "Bad message length or signature received "
-                            "on the Cluster bus from %s:%d", ip, port);
-                    }
-                    handleLinkIOError(link);
-                    return;
-                }
-            }
-            readlen = ntohl(hdr->totlen) - rcvbuflen;
-            if (readlen > sizeof(buf)) readlen = sizeof(buf);
-        }
-
-        nread = connRead(conn,buf,readlen);
-        if (nread == -1 && (connGetState(conn) == CONN_STATE_CONNECTED)) return; /* No more data ready. */
-
-        if (nread <= 0) {
-            /* I/O error... */
-            serverLog(LL_DEBUG,"I/O error reading from node link: %s",
-                (nread == 0) ? "connection closed" : connGetLastError(conn));
-            handleLinkIOError(link);
-            return;
-        } else {
-            /* Read data and recast the pointer to the new buffer. */
-            size_t unused = link->rcvbuf_alloc - link->rcvbuf_len;
-            if ((size_t)nread > unused) {
-                size_t required = link->rcvbuf_len + nread;
-                size_t prev_rcvbuf_alloc = link->rcvbuf_alloc;
-                /* If less than 1mb, grow to twice the needed size, if larger grow by 1mb. */
-                link->rcvbuf_alloc = required < RCVBUF_MAX_PREALLOC ? required * 2: required + RCVBUF_MAX_PREALLOC;
-                link->rcvbuf = zrealloc(link->rcvbuf, link->rcvbuf_alloc);
-                server.stat_cluster_links_memory += link->rcvbuf_alloc - prev_rcvbuf_alloc;
-            }
-            memcpy(link->rcvbuf + link->rcvbuf_len, buf, nread);
-            link->rcvbuf_len += nread;
-            hdr = (clusterMsg*) link->rcvbuf;
-            rcvbuflen += nread;
-        }
-
-        /* Total length obtained? Process this packet. */
-        if (rcvbuflen >= 8 && rcvbuflen == ntohl(hdr->totlen)) {
-            if (clusterProcessPacket(link)) {
-                if (link->rcvbuf_alloc > RCVBUF_INIT_LEN) {
-                    size_t prev_rcvbuf_alloc = link->rcvbuf_alloc;
-                    zfree(link->rcvbuf);
-                    link->rcvbuf = zmalloc(link->rcvbuf_alloc = RCVBUF_INIT_LEN);
-                    server.stat_cluster_links_memory += link->rcvbuf_alloc - prev_rcvbuf_alloc;
-                }
-                link->rcvbuf_len = 0;
-            } else {
-                return; /* Link no longer valid. */
-            }
-        }
-    }
-}
-
-/* Put the message block into the link's send queue.
- *
- * It is guaranteed that this function will never have as a side effect
- * the link to be invalidated, so it is safe to call this function
- * from event handlers that will do stuff with the same link later. */
-void clusterSendMessage(clusterLink *link, clusterMsgSendBlock *msgblock) {
-    if (!link) {
-        return;
-    }
-    if (listLength(link->send_msg_queue) == 0 && msgblock->msg.totlen != 0)
-        connSetWriteHandlerWithBarrier(link->conn, clusterWriteHandler, 1);
-
-    listAddNodeTail(link->send_msg_queue, msgblock);
-    msgblock->refcount++;
-
-    /* Update memory tracking */
-    link->send_msg_queue_mem += sizeof(listNode) + msgblock->totlen;
-    server.stat_cluster_links_memory += sizeof(listNode);
-
-    /* Populate sent messages stats. */
-    uint16_t type = ntohs(msgblock->msg.type);
-    if (type < CLUSTERMSG_TYPE_COUNT)
-        server.cluster->stats_bus_messages_sent[type]++;
-}
-
-/* Send a message to all the nodes that are part of the cluster having
- * a connected link.
- *
- * It is guaranteed that this function will never have as a side effect
- * some node->link to be invalidated, so it is safe to call this function
- * from event handlers that will do stuff with node links later. */
-void clusterBroadcastMessage(clusterMsgSendBlock *msgblock) {
-    dictIterator *di;
-    dictEntry *de;
-
-    di = dictGetSafeIterator(server.cluster->nodes);
-    while((de = dictNext(di)) != NULL) {
-        clusterNode *node = dictGetVal(de);
-
-        if (node->flags & (CLUSTER_NODE_MYSELF|CLUSTER_NODE_HANDSHAKE))
-            continue;
-        clusterSendMessage(node->link,msgblock);
-    }
-    dictReleaseIterator(di);
-}
-
-/* Build the message header. hdr must point to a buffer at least
- * sizeof(clusterMsg) in bytes. */
-static void clusterBuildMessageHdr(clusterMsg *hdr, int type, size_t msglen) {
-    uint64_t offset;
-    clusterNode *master;
-
-    /* If this node is a master, we send its slots bitmap and configEpoch.
-     * If this node is a slave we send the master's information instead (the
-     * node is flagged as slave so the receiver knows that it is NOT really
-     * in charge for this slots. */
-    master = (nodeIsSlave(myself) && myself->slaveof) ?
-              myself->slaveof : myself;
-
-    hdr->ver = htons(CLUSTER_PROTO_VER);
-    hdr->sig[0] = 'R';
-    hdr->sig[1] = 'C';
-    hdr->sig[2] = 'm';
-    hdr->sig[3] = 'b';
-    hdr->type = htons(type);
-    memcpy(hdr->sender,myself->name,CLUSTER_NAMELEN);
-
-    /* If cluster-announce-ip option is enabled, force the receivers of our
-     * packets to use the specified address for this node. Otherwise if the
-     * first byte is zero, they'll do auto discovery. */
-    memset(hdr->myip,0,NET_IP_STR_LEN);
-    if (server.cluster_announce_ip) {
-        redis_strlcpy(hdr->myip,server.cluster_announce_ip,NET_IP_STR_LEN);
-    }
-
-    /* Handle cluster-announce-[tls-|bus-]port. */
-    int announced_tcp_port, announced_tls_port, announced_cport;
-    deriveAnnouncedPorts(&announced_tcp_port, &announced_tls_port, &announced_cport);
-
-    memcpy(hdr->myslots,master->slots,sizeof(hdr->myslots));
-    memset(hdr->slaveof,0,CLUSTER_NAMELEN);
-    if (myself->slaveof != NULL)
-        memcpy(hdr->slaveof,myself->slaveof->name, CLUSTER_NAMELEN);
-    if (server.tls_cluster) {
-        hdr->port = htons(announced_tls_port);
-        hdr->pport = htons(announced_tcp_port);
-    } else {
-        hdr->port = htons(announced_tcp_port);
-        hdr->pport = htons(announced_tls_port);
-    }
-    hdr->cport = htons(announced_cport);
-    hdr->flags = htons(myself->flags);
-    hdr->state = server.cluster->state;
-
-    /* Set the currentEpoch and configEpochs. */
-    hdr->currentEpoch = htonu64(server.cluster->currentEpoch);
-    hdr->configEpoch = htonu64(master->configEpoch);
-
-    /* Set the replication offset. */
-    if (nodeIsSlave(myself))
-        offset = replicationGetSlaveOffset();
-    else
-        offset = server.master_repl_offset;
-    hdr->offset = htonu64(offset);
-
-    /* Set the message flags. */
-    if (nodeIsMaster(myself) && server.cluster->mf_end)
-        hdr->mflags[0] |= CLUSTERMSG_FLAG0_PAUSED;
-
-    hdr->totlen = htonl(msglen);
-}
-
-/* Set the i-th entry of the gossip section in the message pointed by 'hdr'
- * to the info of the specified node 'n'. */
-void clusterSetGossipEntry(clusterMsg *hdr, int i, clusterNode *n) {
-    clusterMsgDataGossip *gossip;
-    gossip = &(hdr->data.ping.gossip[i]);
-    memcpy(gossip->nodename,n->name,CLUSTER_NAMELEN);
-    gossip->ping_sent = htonl(n->ping_sent/1000);
-    gossip->pong_received = htonl(n->pong_received/1000);
-    memcpy(gossip->ip,n->ip,sizeof(n->ip));
-    if (server.tls_cluster) {
-        gossip->port = htons(n->tls_port);
-        gossip->pport = htons(n->tcp_port);
-    } else {
-        gossip->port = htons(n->tcp_port);
-        gossip->pport = htons(n->tls_port);
-    }
-    gossip->cport = htons(n->cport);
-    gossip->flags = htons(n->flags);
-    gossip->notused1 = 0;
-}
-
-/* Send a PING or PONG packet to the specified node, making sure to add enough
- * gossip information. */
-void clusterSendPing(clusterLink *link, int type) {
-    static unsigned long long cluster_pings_sent = 0;
-    cluster_pings_sent++;
-    int gossipcount = 0; /* Number of gossip sections added so far. */
-    int wanted; /* Number of gossip sections we want to append if possible. */
-    int estlen; /* Upper bound on estimated packet length */
-    /* freshnodes is the max number of nodes we can hope to append at all:
-     * nodes available minus two (ourself and the node we are sending the
-     * message to). However practically there may be less valid nodes since
-     * nodes in handshake state, disconnected, are not considered. */
-    int freshnodes = dictSize(server.cluster->nodes)-2;
-
-    /* How many gossip sections we want to add? 1/10 of the number of nodes
-     * and anyway at least 3. Why 1/10?
-     *
-     * If we have N masters, with N/10 entries, and we consider that in
-     * node_timeout we exchange with each other node at least 4 packets
-     * (we ping in the worst case in node_timeout/2 time, and we also
-     * receive two pings from the host), we have a total of 8 packets
-     * in the node_timeout*2 failure reports validity time. So we have
-     * that, for a single PFAIL node, we can expect to receive the following
-     * number of failure reports (in the specified window of time):
-     *
-     * PROB * GOSSIP_ENTRIES_PER_PACKET * TOTAL_PACKETS:
-     *
-     * PROB = probability of being featured in a single gossip entry,
-     *        which is 1 / NUM_OF_NODES.
-     * ENTRIES = 10.
-     * TOTAL_PACKETS = 2 * 4 * NUM_OF_MASTERS.
-     *
-     * If we assume we have just masters (so num of nodes and num of masters
-     * is the same), with 1/10 we always get over the majority, and specifically
-     * 80% of the number of nodes, to account for many masters failing at the
-     * same time.
-     *
-     * Since we have non-voting slaves that lower the probability of an entry
-     * to feature our node, we set the number of entries per packet as
-     * 10% of the total nodes we have. */
-    wanted = floor(dictSize(server.cluster->nodes)/10);
-    if (wanted < 3) wanted = 3;
-    if (wanted > freshnodes) wanted = freshnodes;
-
-    /* Include all the nodes in PFAIL state, so that failure reports are
-     * faster to propagate to go from PFAIL to FAIL state. */
-    int pfail_wanted = server.cluster->stats_pfail_nodes;
-
-    /* Compute the maximum estlen to allocate our buffer. We'll fix the estlen
-     * later according to the number of gossip sections we really were able
-     * to put inside the packet. */
-    estlen = sizeof(clusterMsg) - sizeof(union clusterMsgData);
-    estlen += (sizeof(clusterMsgDataGossip)*(wanted + pfail_wanted));
-    estlen += writePingExt(NULL, 0);
-    /* Note: clusterBuildMessageHdr() expects the buffer to be always at least
-     * sizeof(clusterMsg) or more. */
-    if (estlen < (int)sizeof(clusterMsg)) estlen = sizeof(clusterMsg);
-    clusterMsgSendBlock *msgblock = createClusterMsgSendBlock(type, estlen);
-    clusterMsg *hdr = &msgblock->msg;
-
-    if (!link->inbound && type == CLUSTERMSG_TYPE_PING)
-        link->node->ping_sent = mstime();
-
-    /* Populate the gossip fields */
-    int maxiterations = wanted*3;
-    while(freshnodes > 0 && gossipcount < wanted && maxiterations--) {
-        dictEntry *de = dictGetRandomKey(server.cluster->nodes);
-        clusterNode *this = dictGetVal(de);
-
-        /* Don't include this node: the whole packet header is about us
-         * already, so we just gossip about other nodes. */
-        if (this == myself) continue;
-
-        /* PFAIL nodes will be added later. */
-        if (this->flags & CLUSTER_NODE_PFAIL) continue;
-
-        /* In the gossip section don't include:
-         * 1) Nodes in HANDSHAKE state.
-         * 3) Nodes with the NOADDR flag set.
-         * 4) Disconnected nodes if they don't have configured slots.
-         */
-        if (this->flags & (CLUSTER_NODE_HANDSHAKE|CLUSTER_NODE_NOADDR) ||
-            (this->link == NULL && this->numslots == 0))
-        {
-            freshnodes--; /* Technically not correct, but saves CPU. */
-            continue;
-        }
-
-        /* Do not add a node we already have. */
-        if (this->last_in_ping_gossip == cluster_pings_sent) continue;
-
-        /* Add it */
-        clusterSetGossipEntry(hdr,gossipcount,this);
-        this->last_in_ping_gossip = cluster_pings_sent;
-        freshnodes--;
-        gossipcount++;
-    }
-
-    /* If there are PFAIL nodes, add them at the end. */
-    if (pfail_wanted) {
-        dictIterator *di;
-        dictEntry *de;
-
-        di = dictGetSafeIterator(server.cluster->nodes);
-        while((de = dictNext(di)) != NULL && pfail_wanted > 0) {
-            clusterNode *node = dictGetVal(de);
-            if (node->flags & CLUSTER_NODE_HANDSHAKE) continue;
-            if (node->flags & CLUSTER_NODE_NOADDR) continue;
-            if (!(node->flags & CLUSTER_NODE_PFAIL)) continue;
-            clusterSetGossipEntry(hdr,gossipcount,node);
-            gossipcount++;
-            /* We take the count of the slots we allocated, since the
-             * PFAIL stats may not match perfectly with the current number
-             * of PFAIL nodes. */
-            pfail_wanted--;
-        }
-        dictReleaseIterator(di);
-    }
-
-    /* Compute the actual total length and send! */
-    uint32_t totlen = 0;
-    totlen += writePingExt(hdr, gossipcount);
-    totlen += sizeof(clusterMsg)-sizeof(union clusterMsgData);
-    totlen += (sizeof(clusterMsgDataGossip)*gossipcount);
-    serverAssert(gossipcount < USHRT_MAX);
-    hdr->count = htons(gossipcount);
-    hdr->totlen = htonl(totlen);
-
-    clusterSendMessage(link,msgblock);
-    clusterMsgSendBlockDecrRefCount(msgblock);
-}
-
-/* Send a PONG packet to every connected node that's not in handshake state
- * and for which we have a valid link.
- *
- * In Redis Cluster pongs are not used just for failure detection, but also
- * to carry important configuration information. So broadcasting a pong is
- * useful when something changes in the configuration and we want to make
- * the cluster aware ASAP (for instance after a slave promotion).
- *
- * The 'target' argument specifies the receiving instances using the
- * defines below:
- *
- * CLUSTER_BROADCAST_ALL -> All known instances.
- * CLUSTER_BROADCAST_LOCAL_SLAVES -> All slaves in my master-slaves ring.
- */
-#define CLUSTER_BROADCAST_ALL 0
-#define CLUSTER_BROADCAST_LOCAL_SLAVES 1
-void clusterBroadcastPong(int target) {
-    dictIterator *di;
-    dictEntry *de;
-
-    di = dictGetSafeIterator(server.cluster->nodes);
-    while((de = dictNext(di)) != NULL) {
-        clusterNode *node = dictGetVal(de);
-
-        if (!node->link) continue;
-        if (node == myself || nodeInHandshake(node)) continue;
-        if (target == CLUSTER_BROADCAST_LOCAL_SLAVES) {
-            int local_slave =
-                nodeIsSlave(node) && node->slaveof &&
-                (node->slaveof == myself || node->slaveof == myself->slaveof);
-            if (!local_slave) continue;
-        }
-        clusterSendPing(node->link,CLUSTERMSG_TYPE_PONG);
-    }
-    dictReleaseIterator(di);
-}
-
-/* Create a PUBLISH message block.
- *
- * Sanitizer suppression: In clusterMsgDataPublish, sizeof(bulk_data) is 8.
- * As all the struct is used as a buffer, when more than 8 bytes are copied into
- * the 'bulk_data', sanitizer generates an out-of-bounds error which is a false
- * positive in this context. */
-REDIS_NO_SANITIZE("bounds")
-clusterMsgSendBlock *clusterCreatePublishMsgBlock(robj *channel, robj *message, uint16_t type) {
-
-    uint32_t channel_len, message_len;
-
-    channel = getDecodedObject(channel);
-    message = getDecodedObject(message);
-    channel_len = sdslen(channel->ptr);
-    message_len = sdslen(message->ptr);
-
-    size_t msglen = sizeof(clusterMsg)-sizeof(union clusterMsgData);
-    msglen += sizeof(clusterMsgDataPublish) - 8 + channel_len + message_len;
-    clusterMsgSendBlock *msgblock = createClusterMsgSendBlock(type, msglen);
-
-    clusterMsg *hdr = &msgblock->msg;
-    hdr->data.publish.msg.channel_len = htonl(channel_len);
-    hdr->data.publish.msg.message_len = htonl(message_len);
-    memcpy(hdr->data.publish.msg.bulk_data,channel->ptr,sdslen(channel->ptr));
-    memcpy(hdr->data.publish.msg.bulk_data+sdslen(channel->ptr),
-        message->ptr,sdslen(message->ptr));
-
-    decrRefCount(channel);
-    decrRefCount(message);
-    
-    return msgblock;
-}
-
-/* Send a FAIL message to all the nodes we are able to contact.
- * The FAIL message is sent when we detect that a node is failing
- * (CLUSTER_NODE_PFAIL) and we also receive a gossip confirmation of this:
- * we switch the node state to CLUSTER_NODE_FAIL and ask all the other
- * nodes to do the same ASAP. */
-void clusterSendFail(char *nodename) {
-    uint32_t msglen = sizeof(clusterMsg) - sizeof(union clusterMsgData)
-        + sizeof(clusterMsgDataFail);
-    clusterMsgSendBlock *msgblock = createClusterMsgSendBlock(CLUSTERMSG_TYPE_FAIL, msglen);
-
-    clusterMsg *hdr = &msgblock->msg;
-    memcpy(hdr->data.fail.about.nodename,nodename,CLUSTER_NAMELEN);
-
-    clusterBroadcastMessage(msgblock);
-    clusterMsgSendBlockDecrRefCount(msgblock);
-}
-
-/* Send an UPDATE message to the specified link carrying the specified 'node'
- * slots configuration. The node name, slots bitmap, and configEpoch info
- * are included. */
-void clusterSendUpdate(clusterLink *link, clusterNode *node) {
-    if (link == NULL) return;
-
-    uint32_t msglen = sizeof(clusterMsg) - sizeof(union clusterMsgData)
-        + sizeof(clusterMsgDataUpdate);
-    clusterMsgSendBlock *msgblock = createClusterMsgSendBlock(CLUSTERMSG_TYPE_UPDATE, msglen);
-
-    clusterMsg *hdr = &msgblock->msg;
-    memcpy(hdr->data.update.nodecfg.nodename,node->name,CLUSTER_NAMELEN);
-    hdr->data.update.nodecfg.configEpoch = htonu64(node->configEpoch);
-    memcpy(hdr->data.update.nodecfg.slots,node->slots,sizeof(node->slots));
-
-    clusterSendMessage(link,msgblock);
-    clusterMsgSendBlockDecrRefCount(msgblock);
-}
-
-/* Send a MODULE message.
- *
- * If link is NULL, then the message is broadcasted to the whole cluster. */
-void clusterSendModule(clusterLink *link, uint64_t module_id, uint8_t type,
-                       const char *payload, uint32_t len) {
-    uint32_t msglen = sizeof(clusterMsg)-sizeof(union clusterMsgData);
-    msglen += sizeof(clusterMsgModule) - 3 + len;
-    clusterMsgSendBlock *msgblock = createClusterMsgSendBlock(CLUSTERMSG_TYPE_MODULE, msglen);
-
-    clusterMsg *hdr = &msgblock->msg;
-    hdr->data.module.msg.module_id = module_id; /* Already endian adjusted. */
-    hdr->data.module.msg.type = type;
-    hdr->data.module.msg.len = htonl(len);
-    memcpy(hdr->data.module.msg.bulk_data,payload,len);
-
-    if (link)
-        clusterSendMessage(link,msgblock);
-    else
-        clusterBroadcastMessage(msgblock);
-
-    clusterMsgSendBlockDecrRefCount(msgblock);
-}
-
-/* This function gets a cluster node ID string as target, the same way the nodes
- * addresses are represented in the modules side, resolves the node, and sends
- * the message. If the target is NULL the message is broadcasted.
- *
- * The function returns C_OK if the target is valid, otherwise C_ERR is
- * returned. */
-int clusterSendModuleMessageToTarget(const char *target, uint64_t module_id, uint8_t type, const char *payload, uint32_t len) {
-    clusterNode *node = NULL;
-
-    if (target != NULL) {
-        node = clusterLookupNode(target, strlen(target));
-        if (node == NULL || node->link == NULL) return C_ERR;
-    }
-
-    clusterSendModule(target ? node->link : NULL,
-                      module_id, type, payload, len);
-    return C_OK;
-}
-
-/* -----------------------------------------------------------------------------
- * CLUSTER Pub/Sub support
- *
- * If `sharded` is 0:
- * For now we do very little, just propagating [S]PUBLISH messages across the whole
- * cluster. In the future we'll try to get smarter and avoiding propagating those
- * messages to hosts without receives for a given channel.
- * Otherwise:
- * Publish this message across the slot (primary/replica).
- * -------------------------------------------------------------------------- */
-void clusterPropagatePublish(robj *channel, robj *message, int sharded) {
-    clusterMsgSendBlock *msgblock;
-
-    if (!sharded) {
-        msgblock = clusterCreatePublishMsgBlock(channel, message, CLUSTERMSG_TYPE_PUBLISH);
-        clusterBroadcastMessage(msgblock);
-        clusterMsgSendBlockDecrRefCount(msgblock);
-        return;
-    }
-
-    listIter li;
-    listNode *ln;
-    list *nodes_for_slot = clusterGetNodesInMyShard(server.cluster->myself);
-    serverAssert(nodes_for_slot != NULL);
-    listRewind(nodes_for_slot, &li);
-    msgblock = clusterCreatePublishMsgBlock(channel, message, CLUSTERMSG_TYPE_PUBLISHSHARD);
-    while((ln = listNext(&li))) {
-        clusterNode *node = listNodeValue(ln);
-        if (node->flags & (CLUSTER_NODE_MYSELF|CLUSTER_NODE_HANDSHAKE))
-            continue;
-        clusterSendMessage(node->link,msgblock);
-    }
-    clusterMsgSendBlockDecrRefCount(msgblock);
-}
-
-/* -----------------------------------------------------------------------------
- * SLAVE node specific functions
- * -------------------------------------------------------------------------- */
-
-/* This function sends a FAILOVER_AUTH_REQUEST message to every node in order to
- * see if there is the quorum for this slave instance to failover its failing
- * master.
- *
- * Note that we send the failover request to everybody, master and slave nodes,
- * but only the masters are supposed to reply to our query. */
-void clusterRequestFailoverAuth(void) {
-    uint32_t msglen = sizeof(clusterMsg)-sizeof(union clusterMsgData);
-    clusterMsgSendBlock *msgblock = createClusterMsgSendBlock(CLUSTERMSG_TYPE_FAILOVER_AUTH_REQUEST, msglen);
-
-    clusterMsg *hdr = &msgblock->msg;
-    /* If this is a manual failover, set the CLUSTERMSG_FLAG0_FORCEACK bit
-     * in the header to communicate the nodes receiving the message that
-     * they should authorized the failover even if the master is working. */
-    if (server.cluster->mf_end) hdr->mflags[0] |= CLUSTERMSG_FLAG0_FORCEACK;
-    clusterBroadcastMessage(msgblock);
-    clusterMsgSendBlockDecrRefCount(msgblock);
-}
-
-/* Send a FAILOVER_AUTH_ACK message to the specified node. */
-void clusterSendFailoverAuth(clusterNode *node) {
-    if (!node->link) return;
-
-    uint32_t msglen = sizeof(clusterMsg)-sizeof(union clusterMsgData);
-    clusterMsgSendBlock *msgblock = createClusterMsgSendBlock(CLUSTERMSG_TYPE_FAILOVER_AUTH_ACK, msglen);
-
-    clusterSendMessage(node->link,msgblock);
-    clusterMsgSendBlockDecrRefCount(msgblock);
-}
-
-/* Send a MFSTART message to the specified node. */
-void clusterSendMFStart(clusterNode *node) {
-    if (!node->link) return;
-
-    uint32_t msglen = sizeof(clusterMsg)-sizeof(union clusterMsgData);
-    clusterMsgSendBlock *msgblock = createClusterMsgSendBlock(CLUSTERMSG_TYPE_MFSTART, msglen);
-
-    clusterSendMessage(node->link,msgblock);
-    clusterMsgSendBlockDecrRefCount(msgblock);
-}
-
-/* Vote for the node asking for our vote if there are the conditions. */
-void clusterSendFailoverAuthIfNeeded(clusterNode *node, clusterMsg *request) {
-    clusterNode *master = node->slaveof;
-    uint64_t requestCurrentEpoch = ntohu64(request->currentEpoch);
-    uint64_t requestConfigEpoch = ntohu64(request->configEpoch);
-    unsigned char *claimed_slots = request->myslots;
-    int force_ack = request->mflags[0] & CLUSTERMSG_FLAG0_FORCEACK;
-    int j;
-
-    /* IF we are not a master serving at least 1 slot, we don't have the
-     * right to vote, as the cluster size in Redis Cluster is the number
-     * of masters serving at least one slot, and quorum is the cluster
-     * size + 1 */
-    if (nodeIsSlave(myself) || myself->numslots == 0) return;
-
-    /* Request epoch must be >= our currentEpoch.
-     * Note that it is impossible for it to actually be greater since
-     * our currentEpoch was updated as a side effect of receiving this
-     * request, if the request epoch was greater. */
-    if (requestCurrentEpoch < server.cluster->currentEpoch) {
-        serverLog(LL_WARNING,
-            "Failover auth denied to %.40s (%s): reqEpoch (%llu) < curEpoch(%llu)",
-            node->name, node->human_nodename,
-            (unsigned long long) requestCurrentEpoch,
-            (unsigned long long) server.cluster->currentEpoch);
-        return;
-    }
-
-    /* I already voted for this epoch? Return ASAP. */
-    if (server.cluster->lastVoteEpoch == server.cluster->currentEpoch) {
-        serverLog(LL_WARNING,
-                "Failover auth denied to %.40s (%s): already voted for epoch %llu",
-                node->name, node->human_nodename,
-                (unsigned long long) server.cluster->currentEpoch);
-        return;
-    }
-
-    /* Node must be a slave and its master down.
-     * The master can be non failing if the request is flagged
-     * with CLUSTERMSG_FLAG0_FORCEACK (manual failover). */
-    if (nodeIsMaster(node) || master == NULL ||
-        (!nodeFailed(master) && !force_ack))
-    {
-        if (nodeIsMaster(node)) {
-            serverLog(LL_WARNING,
-                    "Failover auth denied to %.40s (%s): it is a master node",
-                    node->name, node->human_nodename);
-        } else if (master == NULL) {
-            serverLog(LL_WARNING,
-                    "Failover auth denied to %.40s (%s): I don't know its master",
-                    node->name, node->human_nodename);
-        } else if (!nodeFailed(master)) {
-            serverLog(LL_WARNING,
-                    "Failover auth denied to %.40s (%s): its master is up",
-                    node->name, node->human_nodename);
-        }
-        return;
-    }
-
-    /* We did not voted for a slave about this master for two
-     * times the node timeout. This is not strictly needed for correctness
-     * of the algorithm but makes the base case more linear. */
-    if (mstime() - node->slaveof->voted_time < server.cluster_node_timeout * 2)
-    {
-        serverLog(LL_WARNING,
-                "Failover auth denied to %.40s %s: "
-                "can't vote about this master before %lld milliseconds",
-                node->name, node->human_nodename,
-                (long long) ((server.cluster_node_timeout*2)-
-                             (mstime() - node->slaveof->voted_time)));
-        return;
-    }
-
-    /* The slave requesting the vote must have a configEpoch for the claimed
-     * slots that is >= the one of the masters currently serving the same
-     * slots in the current configuration. */
-    for (j = 0; j < CLUSTER_SLOTS; j++) {
-        if (bitmapTestBit(claimed_slots, j) == 0) continue;
-        if (server.cluster->slots[j] == NULL ||
-            server.cluster->slots[j]->configEpoch <= requestConfigEpoch)
-        {
-            continue;
-        }
-        /* If we reached this point we found a slot that in our current slots
-         * is served by a master with a greater configEpoch than the one claimed
-         * by the slave requesting our vote. Refuse to vote for this slave. */
-        serverLog(LL_WARNING,
-                "Failover auth denied to %.40s (%s): "
-                "slot %d epoch (%llu) > reqEpoch (%llu)",
-                node->name, node->human_nodename, j,
-                (unsigned long long) server.cluster->slots[j]->configEpoch,
-                (unsigned long long) requestConfigEpoch);
-        return;
-    }
-
-    /* We can vote for this slave. */
-    server.cluster->lastVoteEpoch = server.cluster->currentEpoch;
-    node->slaveof->voted_time = mstime();
-    clusterDoBeforeSleep(CLUSTER_TODO_SAVE_CONFIG|CLUSTER_TODO_FSYNC_CONFIG);
-    clusterSendFailoverAuth(node);
-    serverLog(LL_NOTICE, "Failover auth granted to %.40s (%s) for epoch %llu",
-        node->name, node->human_nodename, (unsigned long long) server.cluster->currentEpoch);
-}
-
-/* This function returns the "rank" of this instance, a slave, in the context
- * of its master-slaves ring. The rank of the slave is given by the number of
- * other slaves for the same master that have a better replication offset
- * compared to the local one (better means, greater, so they claim more data).
- *
- * A slave with rank 0 is the one with the greatest (most up to date)
- * replication offset, and so forth. Note that because how the rank is computed
- * multiple slaves may have the same rank, in case they have the same offset.
- *
- * The slave rank is used to add a delay to start an election in order to
- * get voted and replace a failing master. Slaves with better replication
- * offsets are more likely to win. */
-int clusterGetSlaveRank(void) {
-    long long myoffset;
-    int j, rank = 0;
-    clusterNode *master;
-
-    serverAssert(nodeIsSlave(myself));
-    master = myself->slaveof;
-    if (master == NULL) return 0; /* Never called by slaves without master. */
-
-    myoffset = replicationGetSlaveOffset();
-    for (j = 0; j < master->numslaves; j++)
-        if (master->slaves[j] != myself &&
-            !nodeCantFailover(master->slaves[j]) &&
-            master->slaves[j]->repl_offset > myoffset) rank++;
-    return rank;
-}
-
-/* This function is called by clusterHandleSlaveFailover() in order to
- * let the slave log why it is not able to failover. Sometimes there are
- * not the conditions, but since the failover function is called again and
- * again, we can't log the same things continuously.
- *
- * This function works by logging only if a given set of conditions are
- * true:
- *
- * 1) The reason for which the failover can't be initiated changed.
- *    The reasons also include a NONE reason we reset the state to
- *    when the slave finds that its master is fine (no FAIL flag).
- * 2) Also, the log is emitted again if the master is still down and
- *    the reason for not failing over is still the same, but more than
- *    CLUSTER_CANT_FAILOVER_RELOG_PERIOD seconds elapsed.
- * 3) Finally, the function only logs if the slave is down for more than
- *    five seconds + NODE_TIMEOUT. This way nothing is logged when a
- *    failover starts in a reasonable time.
- *
- * The function is called with the reason why the slave can't failover
- * which is one of the integer macros CLUSTER_CANT_FAILOVER_*.
- *
- * The function is guaranteed to be called only if 'myself' is a slave. */
-void clusterLogCantFailover(int reason) {
-    char *msg;
-    static time_t lastlog_time = 0;
-    mstime_t nolog_fail_time = server.cluster_node_timeout + 5000;
-
-    /* Don't log if we have the same reason for some time. */
-    if (reason == server.cluster->cant_failover_reason &&
-        time(NULL)-lastlog_time < CLUSTER_CANT_FAILOVER_RELOG_PERIOD)
-        return;
-
-    server.cluster->cant_failover_reason = reason;
-
-    /* We also don't emit any log if the master failed no long ago, the
-     * goal of this function is to log slaves in a stalled condition for
-     * a long time. */
-    if (myself->slaveof &&
-        nodeFailed(myself->slaveof) &&
-        (mstime() - myself->slaveof->fail_time) < nolog_fail_time) return;
-
-    switch(reason) {
-    case CLUSTER_CANT_FAILOVER_DATA_AGE:
-        msg = "Disconnected from master for longer than allowed. "
-              "Please check the 'cluster-replica-validity-factor' configuration "
-              "option.";
-        break;
-    case CLUSTER_CANT_FAILOVER_WAITING_DELAY:
-        msg = "Waiting the delay before I can start a new failover.";
-        break;
-    case CLUSTER_CANT_FAILOVER_EXPIRED:
-        msg = "Failover attempt expired.";
-        break;
-    case CLUSTER_CANT_FAILOVER_WAITING_VOTES:
-        msg = "Waiting for votes, but majority still not reached.";
-        break;
-    default:
-        msg = "Unknown reason code.";
-        break;
-    }
-    lastlog_time = time(NULL);
-    serverLog(LL_NOTICE,"Currently unable to failover: %s", msg);
-    
-    int cur_vote = server.cluster->failover_auth_count;
-    int cur_quorum = (server.cluster->size / 2) + 1;
-    /* Emits a log when an election is in progress and waiting for votes or when the failover attempt expired. */
-    if (reason == CLUSTER_CANT_FAILOVER_WAITING_VOTES || reason == CLUSTER_CANT_FAILOVER_EXPIRED) {
-        serverLog(LL_NOTICE, "Needed quorum: %d. Number of votes received so far: %d", cur_quorum, cur_vote);
-    } 
-}
-
-/* This function implements the final part of automatic and manual failovers,
- * where the slave grabs its master's hash slots, and propagates the new
- * configuration.
- *
- * Note that it's up to the caller to be sure that the node got a new
- * configuration epoch already. */
-void clusterFailoverReplaceYourMaster(void) {
-    int j;
-    clusterNode *oldmaster = myself->slaveof;
-
-    if (nodeIsMaster(myself) || oldmaster == NULL) return;
-
-    /* 1) Turn this node into a master. */
-    clusterSetNodeAsMaster(myself);
-    replicationUnsetMaster();
-
-    /* 2) Claim all the slots assigned to our master. */
-    for (j = 0; j < CLUSTER_SLOTS; j++) {
-        if (clusterNodeGetSlotBit(oldmaster,j)) {
-            clusterDelSlot(j);
-            clusterAddSlot(myself,j);
-        }
-    }
-
-    /* 3) Update state and save config. */
-    clusterUpdateState();
-    clusterSaveConfigOrDie(1);
-
-    /* 4) Pong all the other nodes so that they can update the state
-     *    accordingly and detect that we switched to master role. */
-    clusterBroadcastPong(CLUSTER_BROADCAST_ALL);
-
-    /* 5) If there was a manual failover in progress, clear the state. */
-    resetManualFailover();
-}
-
-/* This function is called if we are a slave node and our master serving
- * a non-zero amount of hash slots is in FAIL state.
- *
- * The goal of this function is:
- * 1) To check if we are able to perform a failover, is our data updated?
- * 2) Try to get elected by masters.
- * 3) Perform the failover informing all the other nodes.
- */
-void clusterHandleSlaveFailover(void) {
-    mstime_t data_age;
-    mstime_t auth_age = mstime() - server.cluster->failover_auth_time;
-    int needed_quorum = (server.cluster->size / 2) + 1;
-    int manual_failover = server.cluster->mf_end != 0 &&
-                          server.cluster->mf_can_start;
-    mstime_t auth_timeout, auth_retry_time;
-
-    server.cluster->todo_before_sleep &= ~CLUSTER_TODO_HANDLE_FAILOVER;
-
-    /* Compute the failover timeout (the max time we have to send votes
-     * and wait for replies), and the failover retry time (the time to wait
-     * before trying to get voted again).
-     *
-     * Timeout is MAX(NODE_TIMEOUT*2,2000) milliseconds.
-     * Retry is two times the Timeout.
-     */
-    auth_timeout = server.cluster_node_timeout*2;
-    if (auth_timeout < 2000) auth_timeout = 2000;
-    auth_retry_time = auth_timeout*2;
-
-    /* Pre conditions to run the function, that must be met both in case
-     * of an automatic or manual failover:
-     * 1) We are a slave.
-     * 2) Our master is flagged as FAIL, or this is a manual failover.
-     * 3) We don't have the no failover configuration set, and this is
-     *    not a manual failover. */
-    if (nodeIsMaster(myself) ||
-        myself->slaveof == NULL ||
-        (!nodeFailed(myself->slaveof) && !manual_failover) ||
-        (server.cluster_slave_no_failover && !manual_failover))
-    {
-        /* There are no reasons to failover, so we set the reason why we
-         * are returning without failing over to NONE. */
-        server.cluster->cant_failover_reason = CLUSTER_CANT_FAILOVER_NONE;
-        return;
-    }
-
-    /* Set data_age to the number of milliseconds we are disconnected from
-     * the master. */
-    if (server.repl_state == REPL_STATE_CONNECTED) {
-        data_age = (mstime_t)(server.unixtime - server.master->lastinteraction)
-                   * 1000;
-    } else {
-        data_age = (mstime_t)(server.unixtime - server.repl_down_since) * 1000;
-    }
-
-    /* Remove the node timeout from the data age as it is fine that we are
-     * disconnected from our master at least for the time it was down to be
-     * flagged as FAIL, that's the baseline. */
-    if (data_age > server.cluster_node_timeout)
-        data_age -= server.cluster_node_timeout;
-
-    /* Check if our data is recent enough according to the slave validity
-     * factor configured by the user.
-     *
-     * Check bypassed for manual failovers. */
-    if (server.cluster_slave_validity_factor &&
-        data_age >
-        (((mstime_t)server.repl_ping_slave_period * 1000) +
-         (server.cluster_node_timeout * server.cluster_slave_validity_factor)))
-    {
-        if (!manual_failover) {
-            clusterLogCantFailover(CLUSTER_CANT_FAILOVER_DATA_AGE);
-            return;
-        }
-    }
-
-    /* If the previous failover attempt timeout and the retry time has
-     * elapsed, we can setup a new one. */
-    if (auth_age > auth_retry_time) {
-        server.cluster->failover_auth_time = mstime() +
-            500 + /* Fixed delay of 500 milliseconds, let FAIL msg propagate. */
-            random() % 500; /* Random delay between 0 and 500 milliseconds. */
-        server.cluster->failover_auth_count = 0;
-        server.cluster->failover_auth_sent = 0;
-        server.cluster->failover_auth_rank = clusterGetSlaveRank();
-        /* We add another delay that is proportional to the slave rank.
-         * Specifically 1 second * rank. This way slaves that have a probably
-         * less updated replication offset, are penalized. */
-        server.cluster->failover_auth_time +=
-            server.cluster->failover_auth_rank * 1000;
-        /* However if this is a manual failover, no delay is needed. */
-        if (server.cluster->mf_end) {
-            server.cluster->failover_auth_time = mstime();
-            server.cluster->failover_auth_rank = 0;
-	    clusterDoBeforeSleep(CLUSTER_TODO_HANDLE_FAILOVER);
-        }
-        serverLog(LL_NOTICE,
-            "Start of election delayed for %lld milliseconds "
-            "(rank #%d, offset %lld).",
-            server.cluster->failover_auth_time - mstime(),
-            server.cluster->failover_auth_rank,
-            replicationGetSlaveOffset());
-        /* Now that we have a scheduled election, broadcast our offset
-         * to all the other slaves so that they'll updated their offsets
-         * if our offset is better. */
-        clusterBroadcastPong(CLUSTER_BROADCAST_LOCAL_SLAVES);
-        return;
-    }
-
-    /* It is possible that we received more updated offsets from other
-     * slaves for the same master since we computed our election delay.
-     * Update the delay if our rank changed.
-     *
-     * Not performed if this is a manual failover. */
-    if (server.cluster->failover_auth_sent == 0 &&
-        server.cluster->mf_end == 0)
-    {
-        int newrank = clusterGetSlaveRank();
-        if (newrank > server.cluster->failover_auth_rank) {
-            long long added_delay =
-                (newrank - server.cluster->failover_auth_rank) * 1000;
-            server.cluster->failover_auth_time += added_delay;
-            server.cluster->failover_auth_rank = newrank;
-            serverLog(LL_NOTICE,
-                "Replica rank updated to #%d, added %lld milliseconds of delay.",
-                newrank, added_delay);
-        }
-    }
-
-    /* Return ASAP if we can't still start the election. */
-    if (mstime() < server.cluster->failover_auth_time) {
-        clusterLogCantFailover(CLUSTER_CANT_FAILOVER_WAITING_DELAY);
-        return;
-    }
-
-    /* Return ASAP if the election is too old to be valid. */
-    if (auth_age > auth_timeout) {
-        clusterLogCantFailover(CLUSTER_CANT_FAILOVER_EXPIRED);
-        return;
-    }
-
-    /* Ask for votes if needed. */
-    if (server.cluster->failover_auth_sent == 0) {
-        server.cluster->currentEpoch++;
-        server.cluster->failover_auth_epoch = server.cluster->currentEpoch;
-        serverLog(LL_NOTICE,"Starting a failover election for epoch %llu.",
-            (unsigned long long) server.cluster->currentEpoch);
-        clusterRequestFailoverAuth();
-        server.cluster->failover_auth_sent = 1;
-        clusterDoBeforeSleep(CLUSTER_TODO_SAVE_CONFIG|
-                             CLUSTER_TODO_UPDATE_STATE|
-                             CLUSTER_TODO_FSYNC_CONFIG);
-        return; /* Wait for replies. */
-    }
-
-    /* Check if we reached the quorum. */
-    if (server.cluster->failover_auth_count >= needed_quorum) {
-        /* We have the quorum, we can finally failover the master. */
-
-        serverLog(LL_NOTICE,
-            "Failover election won: I'm the new master.");
-
-        /* Update my configEpoch to the epoch of the election. */
-        if (myself->configEpoch < server.cluster->failover_auth_epoch) {
-            myself->configEpoch = server.cluster->failover_auth_epoch;
-            serverLog(LL_NOTICE,
-                "configEpoch set to %llu after successful failover",
-                (unsigned long long) myself->configEpoch);
-        }
-
-        /* Take responsibility for the cluster slots. */
-        clusterFailoverReplaceYourMaster();
-    } else {
-        clusterLogCantFailover(CLUSTER_CANT_FAILOVER_WAITING_VOTES);
-    }
-}
-
-/* -----------------------------------------------------------------------------
- * CLUSTER slave migration
- *
- * Slave migration is the process that allows a slave of a master that is
- * already covered by at least another slave, to "migrate" to a master that
- * is orphaned, that is, left with no working slaves.
- * ------------------------------------------------------------------------- */
-
-/* This function is responsible to decide if this replica should be migrated
- * to a different (orphaned) master. It is called by the clusterCron() function
- * only if:
- *
- * 1) We are a slave node.
- * 2) It was detected that there is at least one orphaned master in
- *    the cluster.
- * 3) We are a slave of one of the masters with the greatest number of
- *    slaves.
- *
- * This checks are performed by the caller since it requires to iterate
- * the nodes anyway, so we spend time into clusterHandleSlaveMigration()
- * if definitely needed.
- *
- * The function is called with a pre-computed max_slaves, that is the max
- * number of working (not in FAIL state) slaves for a single master.
- *
- * Additional conditions for migration are examined inside the function.
- */
-void clusterHandleSlaveMigration(int max_slaves) {
-    int j, okslaves = 0;
-    clusterNode *mymaster = myself->slaveof, *target = NULL, *candidate = NULL;
-    dictIterator *di;
-    dictEntry *de;
-
-    /* Step 1: Don't migrate if the cluster state is not ok. */
-    if (server.cluster->state != CLUSTER_OK) return;
-
-    /* Step 2: Don't migrate if my master will not be left with at least
-     *         'migration-barrier' slaves after my migration. */
-    if (mymaster == NULL) return;
-    for (j = 0; j < mymaster->numslaves; j++)
-        if (!nodeFailed(mymaster->slaves[j]) &&
-            !nodeTimedOut(mymaster->slaves[j])) okslaves++;
-    if (okslaves <= server.cluster_migration_barrier) return;
-
-    /* Step 3: Identify a candidate for migration, and check if among the
-     * masters with the greatest number of ok slaves, I'm the one with the
-     * smallest node ID (the "candidate slave").
-     *
-     * Note: this means that eventually a replica migration will occur
-     * since slaves that are reachable again always have their FAIL flag
-     * cleared, so eventually there must be a candidate.
-     * There is a possible race condition causing multiple
-     * slaves to migrate at the same time, but this is unlikely to
-     * happen and relatively harmless when it does. */
-    candidate = myself;
-    di = dictGetSafeIterator(server.cluster->nodes);
-    while((de = dictNext(di)) != NULL) {
-        clusterNode *node = dictGetVal(de);
-        int okslaves = 0, is_orphaned = 1;
-
-        /* We want to migrate only if this master is working, orphaned, and
-         * used to have slaves or if failed over a master that had slaves
-         * (MIGRATE_TO flag). This way we only migrate to instances that were
-         * supposed to have replicas. */
-        if (nodeIsSlave(node) || nodeFailed(node)) is_orphaned = 0;
-        if (!(node->flags & CLUSTER_NODE_MIGRATE_TO)) is_orphaned = 0;
-
-        /* Check number of working slaves. */
-        if (nodeIsMaster(node)) okslaves = clusterCountNonFailingSlaves(node);
-        if (okslaves > 0) is_orphaned = 0;
-
-        if (is_orphaned) {
-            if (!target && node->numslots > 0) target = node;
-
-            /* Track the starting time of the orphaned condition for this
-             * master. */
-            if (!node->orphaned_time) node->orphaned_time = mstime();
-        } else {
-            node->orphaned_time = 0;
-        }
-
-        /* Check if I'm the slave candidate for the migration: attached
-         * to a master with the maximum number of slaves and with the smallest
-         * node ID. */
-        if (okslaves == max_slaves) {
-            for (j = 0; j < node->numslaves; j++) {
-                if (memcmp(node->slaves[j]->name,
-                           candidate->name,
-                           CLUSTER_NAMELEN) < 0)
-                {
-                    candidate = node->slaves[j];
-                }
-            }
-        }
-    }
-    dictReleaseIterator(di);
-
-    /* Step 4: perform the migration if there is a target, and if I'm the
-     * candidate, but only if the master is continuously orphaned for a
-     * couple of seconds, so that during failovers, we give some time to
-     * the natural slaves of this instance to advertise their switch from
-     * the old master to the new one. */
-    if (target && candidate == myself &&
-        (mstime()-target->orphaned_time) > CLUSTER_SLAVE_MIGRATION_DELAY &&
-       !(server.cluster_module_flags & CLUSTER_MODULE_FLAG_NO_FAILOVER))
-    {
-        serverLog(LL_NOTICE,"Migrating to orphaned master %.40s",
-            target->name);
-        clusterSetMaster(target, 1);
-    }
-}
-
-/* -----------------------------------------------------------------------------
- * CLUSTER manual failover
- *
- * This are the important steps performed by slaves during a manual failover:
- * 1) User send CLUSTER FAILOVER command. The failover state is initialized
- *    setting mf_end to the millisecond unix time at which we'll abort the
- *    attempt.
- * 2) Slave sends a MFSTART message to the master requesting to pause clients
- *    for two times the manual failover timeout CLUSTER_MF_TIMEOUT.
- *    When master is paused for manual failover, it also starts to flag
- *    packets with CLUSTERMSG_FLAG0_PAUSED.
- * 3) Slave waits for master to send its replication offset flagged as PAUSED.
- * 4) If slave received the offset from the master, and its offset matches,
- *    mf_can_start is set to 1, and clusterHandleSlaveFailover() will perform
- *    the failover as usually, with the difference that the vote request
- *    will be modified to force masters to vote for a slave that has a
- *    working master.
- *
- * From the point of view of the master things are simpler: when a
- * PAUSE_CLIENTS packet is received the master sets mf_end as well and
- * the sender in mf_slave. During the time limit for the manual failover
- * the master will just send PINGs more often to this slave, flagged with
- * the PAUSED flag, so that the slave will set mf_master_offset when receiving
- * a packet from the master with this flag set.
- *
- * The goal of the manual failover is to perform a fast failover without
- * data loss due to the asynchronous master-slave replication.
- * -------------------------------------------------------------------------- */
-
-/* Reset the manual failover state. This works for both masters and slaves
- * as all the state about manual failover is cleared.
- *
- * The function can be used both to initialize the manual failover state at
- * startup or to abort a manual failover in progress. */
-void resetManualFailover(void) {
-    if (server.cluster->mf_slave) {
-        /* We were a master failing over, so we paused clients and related actions.
-         * Regardless of the outcome we unpause now to allow traffic again. */
-        unpauseActions(PAUSE_DURING_FAILOVER);
-    }
-    server.cluster->mf_end = 0; /* No manual failover in progress. */
-    server.cluster->mf_can_start = 0;
-    server.cluster->mf_slave = NULL;
-    server.cluster->mf_master_offset = -1;
-}
-
-/* If a manual failover timed out, abort it. */
-void manualFailoverCheckTimeout(void) {
-    if (server.cluster->mf_end && server.cluster->mf_end < mstime()) {
-        serverLog(LL_WARNING,"Manual failover timed out.");
-        resetManualFailover();
-    }
-}
-
-/* This function is called from the cluster cron function in order to go
- * forward with a manual failover state machine. */
-void clusterHandleManualFailover(void) {
-    /* Return ASAP if no manual failover is in progress. */
-    if (server.cluster->mf_end == 0) return;
-
-    /* If mf_can_start is non-zero, the failover was already triggered so the
-     * next steps are performed by clusterHandleSlaveFailover(). */
-    if (server.cluster->mf_can_start) return;
-
-    if (server.cluster->mf_master_offset == -1) return; /* Wait for offset... */
-
-    if (server.cluster->mf_master_offset == replicationGetSlaveOffset()) {
-        /* Our replication offset matches the master replication offset
-         * announced after clients were paused. We can start the failover. */
-        server.cluster->mf_can_start = 1;
-        serverLog(LL_NOTICE,
-            "All master replication stream processed, "
-            "manual failover can start.");
-        clusterDoBeforeSleep(CLUSTER_TODO_HANDLE_FAILOVER);
-        return;
-    }
-    clusterDoBeforeSleep(CLUSTER_TODO_HANDLE_MANUALFAILOVER);
-}
-
-/* -----------------------------------------------------------------------------
- * CLUSTER cron job
- * -------------------------------------------------------------------------- */
-
-/* Check if the node is disconnected and re-establish the connection.
- * Also update a few stats while we are here, that can be used to make
- * better decisions in other part of the code. */
-static int clusterNodeCronHandleReconnect(clusterNode *node, mstime_t handshake_timeout, mstime_t now) {
-    /* Not interested in reconnecting the link with myself or nodes
-     * for which we have no address. */
-    if (node->flags & (CLUSTER_NODE_MYSELF|CLUSTER_NODE_NOADDR)) return 1;
-
-    if (node->flags & CLUSTER_NODE_PFAIL)
-        server.cluster->stats_pfail_nodes++;
-
-    /* A Node in HANDSHAKE state has a limited lifespan equal to the
-     * configured node timeout. */
-    if (nodeInHandshake(node) && now - node->ctime > handshake_timeout) {
-        clusterDelNode(node);
-        return 1;
-    }
-
-    if (node->link == NULL) {
-        clusterLink *link = createClusterLink(node);
-        link->conn = connCreate(connTypeOfCluster());
-        connSetPrivateData(link->conn, link);
-        if (connConnect(link->conn, node->ip, node->cport, server.bind_source_addr,
-                    clusterLinkConnectHandler) == C_ERR) {
-            /* We got a synchronous error from connect before
-             * clusterSendPing() had a chance to be called.
-             * If node->ping_sent is zero, failure detection can't work,
-             * so we claim we actually sent a ping now (that will
-             * be really sent as soon as the link is obtained). */
-            if (node->ping_sent == 0) node->ping_sent = mstime();
-            serverLog(LL_DEBUG, "Unable to connect to "
-                "Cluster Node [%s]:%d -> %s", node->ip,
-                node->cport, server.neterr);
-
-            freeClusterLink(link);
-            return 0;
-        }
-    }
-    return 0;
-}
-
-static void freeClusterLinkOnBufferLimitReached(clusterLink *link) {
-    if (link == NULL || server.cluster_link_msg_queue_limit_bytes == 0) {
-        return;
-    }
-
-    unsigned long long mem_link = link->send_msg_queue_mem;
-    if (mem_link > server.cluster_link_msg_queue_limit_bytes) {
-        serverLog(LL_WARNING, "Freeing cluster link(%s node %.40s, used memory: %llu) due to "
-                "exceeding send buffer memory limit.", link->inbound ? "from" : "to",
-                link->node ? link->node->name : "", mem_link);
-        freeClusterLink(link);
-        server.cluster->stat_cluster_links_buffer_limit_exceeded++;
-    }
-}
-
-/* Free outbound link to a node if its send buffer size exceeded limit. */
-static void clusterNodeCronFreeLinkOnBufferLimitReached(clusterNode *node) {
-    freeClusterLinkOnBufferLimitReached(node->link);
-    freeClusterLinkOnBufferLimitReached(node->inbound_link);
-}
-
-/* This is executed 10 times every second */
-void clusterCron(void) {
-    dictIterator *di;
-    dictEntry *de;
-    int update_state = 0;
-    int orphaned_masters; /* How many masters there are without ok slaves. */
-    int max_slaves; /* Max number of ok slaves for a single master. */
-    int this_slaves; /* Number of ok slaves for our master (if we are slave). */
-    mstime_t min_pong = 0, now = mstime();
-    clusterNode *min_pong_node = NULL;
-    static unsigned long long iteration = 0;
-    mstime_t handshake_timeout;
-
-    iteration++; /* Number of times this function was called so far. */
-
-    clusterUpdateMyselfHostname();
-
-    /* The handshake timeout is the time after which a handshake node that was
-     * not turned into a normal node is removed from the nodes. Usually it is
-     * just the NODE_TIMEOUT value, but when NODE_TIMEOUT is too small we use
-     * the value of 1 second. */
-    handshake_timeout = server.cluster_node_timeout;
-    if (handshake_timeout < 1000) handshake_timeout = 1000;
-
-    /* Clear so clusterNodeCronHandleReconnect can count the number of nodes in PFAIL. */
-    server.cluster->stats_pfail_nodes = 0;
-    /* Run through some of the operations we want to do on each cluster node. */
-    di = dictGetSafeIterator(server.cluster->nodes);
-    while((de = dictNext(di)) != NULL) {
-        clusterNode *node = dictGetVal(de);
-        /* We free the inbound or outboud link to the node if the link has an
-         * oversized message send queue and immediately try reconnecting. */
-        clusterNodeCronFreeLinkOnBufferLimitReached(node);
-        /* The protocol is that function(s) below return non-zero if the node was
-         * terminated.
-         */
-        if(clusterNodeCronHandleReconnect(node, handshake_timeout, now)) continue;
-    }
-    dictReleaseIterator(di); 
-
-    /* Ping some random node 1 time every 10 iterations, so that we usually ping
-     * one random node every second. */
-    if (!(iteration % 10)) {
-        int j;
-
-        /* Check a few random nodes and ping the one with the oldest
-         * pong_received time. */
-        for (j = 0; j < 5; j++) {
-            de = dictGetRandomKey(server.cluster->nodes);
-            clusterNode *this = dictGetVal(de);
-
-            /* Don't ping nodes disconnected or with a ping currently active. */
-            if (this->link == NULL || this->ping_sent != 0) continue;
-            if (this->flags & (CLUSTER_NODE_MYSELF|CLUSTER_NODE_HANDSHAKE))
-                continue;
-            if (min_pong_node == NULL || min_pong > this->pong_received) {
-                min_pong_node = this;
-                min_pong = this->pong_received;
-            }
-        }
-        if (min_pong_node) {
-            serverLog(LL_DEBUG,"Pinging node %.40s", min_pong_node->name);
-            clusterSendPing(min_pong_node->link, CLUSTERMSG_TYPE_PING);
-        }
-    }
-
-    /* Iterate nodes to check if we need to flag something as failing.
-     * This loop is also responsible to:
-     * 1) Check if there are orphaned masters (masters without non failing
-     *    slaves).
-     * 2) Count the max number of non failing slaves for a single master.
-     * 3) Count the number of slaves for our master, if we are a slave. */
-    orphaned_masters = 0;
-    max_slaves = 0;
-    this_slaves = 0;
-    di = dictGetSafeIterator(server.cluster->nodes);
-    while((de = dictNext(di)) != NULL) {
-        clusterNode *node = dictGetVal(de);
-        now = mstime(); /* Use an updated time at every iteration. */
-
-        if (node->flags &
-            (CLUSTER_NODE_MYSELF|CLUSTER_NODE_NOADDR|CLUSTER_NODE_HANDSHAKE))
-                continue;
-
-        /* Orphaned master check, useful only if the current instance
-         * is a slave that may migrate to another master. */
-        if (nodeIsSlave(myself) && nodeIsMaster(node) && !nodeFailed(node)) {
-            int okslaves = clusterCountNonFailingSlaves(node);
-
-            /* A master is orphaned if it is serving a non-zero number of
-             * slots, have no working slaves, but used to have at least one
-             * slave, or failed over a master that used to have slaves. */
-            if (okslaves == 0 && node->numslots > 0 &&
-                node->flags & CLUSTER_NODE_MIGRATE_TO)
-            {
-                orphaned_masters++;
-            }
-            if (okslaves > max_slaves) max_slaves = okslaves;
-            if (myself->slaveof == node)
-                this_slaves = okslaves;
-        }
-
-        /* If we are not receiving any data for more than half the cluster
-         * timeout, reconnect the link: maybe there is a connection
-         * issue even if the node is alive. */
-        mstime_t ping_delay = now - node->ping_sent;
-        mstime_t data_delay = now - node->data_received;
-        if (node->link && /* is connected */
-            now - node->link->ctime >
-            server.cluster_node_timeout && /* was not already reconnected */
-            node->ping_sent && /* we already sent a ping */
-            /* and we are waiting for the pong more than timeout/2 */
-            ping_delay > server.cluster_node_timeout/2 &&
-            /* and in such interval we are not seeing any traffic at all. */
-            data_delay > server.cluster_node_timeout/2)
-        {
-            /* Disconnect the link, it will be reconnected automatically. */
-            freeClusterLink(node->link);
-        }
-
-        /* If we have currently no active ping in this instance, and the
-         * received PONG is older than half the cluster timeout, send
-         * a new ping now, to ensure all the nodes are pinged without
-         * a too big delay. */
-        mstime_t ping_interval = server.cluster_ping_interval ? 
-            server.cluster_ping_interval : server.cluster_node_timeout/2;
-        if (node->link &&
-            node->ping_sent == 0 &&
-            (now - node->pong_received) > ping_interval)
-        {
-            clusterSendPing(node->link, CLUSTERMSG_TYPE_PING);
-            continue;
-        }
-
-        /* If we are a master and one of the slaves requested a manual
-         * failover, ping it continuously. */
-        if (server.cluster->mf_end &&
-            nodeIsMaster(myself) &&
-            server.cluster->mf_slave == node &&
-            node->link)
-        {
-            clusterSendPing(node->link, CLUSTERMSG_TYPE_PING);
-            continue;
-        }
-
-        /* Check only if we have an active ping for this instance. */
-        if (node->ping_sent == 0) continue;
-
-        /* Check if this node looks unreachable.
-         * Note that if we already received the PONG, then node->ping_sent
-         * is zero, so can't reach this code at all, so we don't risk of
-         * checking for a PONG delay if we didn't sent the PING.
-         *
-         * We also consider every incoming data as proof of liveness, since
-         * our cluster bus link is also used for data: under heavy data
-         * load pong delays are possible. */
-        mstime_t node_delay = (ping_delay < data_delay) ? ping_delay :
-                                                          data_delay;
-
-        if (node_delay > server.cluster_node_timeout) {
-            /* Timeout reached. Set the node as possibly failing if it is
-             * not already in this state. */
-            if (!(node->flags & (CLUSTER_NODE_PFAIL|CLUSTER_NODE_FAIL))) {
-                serverLog(LL_DEBUG,"*** NODE %.40s possibly failing",
-                    node->name);
-                node->flags |= CLUSTER_NODE_PFAIL;
-                update_state = 1;
-            }
-        }
-    }
-    dictReleaseIterator(di);
-
-    /* If we are a slave node but the replication is still turned off,
-     * enable it if we know the address of our master and it appears to
-     * be up. */
-    if (nodeIsSlave(myself) &&
-        server.masterhost == NULL &&
-        myself->slaveof &&
-        nodeHasAddr(myself->slaveof))
-    {
-        replicationSetMaster(myself->slaveof->ip, getNodeDefaultReplicationPort(myself->slaveof));
-    }
-
-    /* Abort a manual failover if the timeout is reached. */
-    manualFailoverCheckTimeout();
-
-    if (nodeIsSlave(myself)) {
-        clusterHandleManualFailover();
-        if (!(server.cluster_module_flags & CLUSTER_MODULE_FLAG_NO_FAILOVER))
-            clusterHandleSlaveFailover();
-        /* If there are orphaned slaves, and we are a slave among the masters
-         * with the max number of non-failing slaves, consider migrating to
-         * the orphaned masters. Note that it does not make sense to try
-         * a migration if there is no master with at least *two* working
-         * slaves. */
-        if (orphaned_masters && max_slaves >= 2 && this_slaves == max_slaves &&
-		server.cluster_allow_replica_migration)
-            clusterHandleSlaveMigration(max_slaves);
-    }
-
-    if (update_state || server.cluster->state == CLUSTER_FAIL)
-        clusterUpdateState();
-}
-
-/* This function is called before the event handler returns to sleep for
- * events. It is useful to perform operations that must be done ASAP in
- * reaction to events fired but that are not safe to perform inside event
- * handlers, or to perform potentially expansive tasks that we need to do
- * a single time before replying to clients. */
-void clusterBeforeSleep(void) {
-    int flags = server.cluster->todo_before_sleep;
-
-    /* Reset our flags (not strictly needed since every single function
-     * called for flags set should be able to clear its flag). */
-    server.cluster->todo_before_sleep = 0;
-
-    if (flags & CLUSTER_TODO_HANDLE_MANUALFAILOVER) {
-        /* Handle manual failover as soon as possible so that won't have a 100ms
-         * as it was handled only in clusterCron */
-        if(nodeIsSlave(myself)) {
-            clusterHandleManualFailover();
-            if (!(server.cluster_module_flags & CLUSTER_MODULE_FLAG_NO_FAILOVER))
-                clusterHandleSlaveFailover();
-        }
-    } else if (flags & CLUSTER_TODO_HANDLE_FAILOVER) {
-        /* Handle failover, this is needed when it is likely that there is already
-         * the quorum from masters in order to react fast. */
-        clusterHandleSlaveFailover();
-    }
-
-    /* Update the cluster state. */
-    if (flags & CLUSTER_TODO_UPDATE_STATE)
-        clusterUpdateState();
-
-    /* Save the config, possibly using fsync. */
-    if (flags & CLUSTER_TODO_SAVE_CONFIG) {
-        int fsync = flags & CLUSTER_TODO_FSYNC_CONFIG;
-        clusterSaveConfigOrDie(fsync);
-    }
-}
-
-void clusterDoBeforeSleep(int flags) {
-    server.cluster->todo_before_sleep |= flags;
-}
-
-/* -----------------------------------------------------------------------------
- * Slots management
- * -------------------------------------------------------------------------- */
-
-/* Test bit 'pos' in a generic bitmap. Return 1 if the bit is set,
- * otherwise 0. */
-int bitmapTestBit(unsigned char *bitmap, int pos) {
-    off_t byte = pos/8;
-    int bit = pos&7;
-    return (bitmap[byte] & (1<<bit)) != 0;
-}
-
-/* Set the bit at position 'pos' in a bitmap. */
-void bitmapSetBit(unsigned char *bitmap, int pos) {
-    off_t byte = pos/8;
-    int bit = pos&7;
-    bitmap[byte] |= 1<<bit;
-}
-
-/* Clear the bit at position 'pos' in a bitmap. */
-void bitmapClearBit(unsigned char *bitmap, int pos) {
-    off_t byte = pos/8;
-    int bit = pos&7;
-    bitmap[byte] &= ~(1<<bit);
-}
-
-/* Return non-zero if there is at least one master with slaves in the cluster.
- * Otherwise zero is returned. Used by clusterNodeSetSlotBit() to set the
- * MIGRATE_TO flag the when a master gets the first slot. */
-int clusterMastersHaveSlaves(void) {
-    dictIterator *di = dictGetSafeIterator(server.cluster->nodes);
-    dictEntry *de;
-    int slaves = 0;
-    while((de = dictNext(di)) != NULL) {
-        clusterNode *node = dictGetVal(de);
-
-        if (nodeIsSlave(node)) continue;
-        slaves += node->numslaves;
-    }
-    dictReleaseIterator(di);
-    return slaves != 0;
-}
-
-/* Set the slot bit and return the old value. */
-int clusterNodeSetSlotBit(clusterNode *n, int slot) {
-    int old = bitmapTestBit(n->slots,slot);
-    if (!old) {
-        bitmapSetBit(n->slots,slot);
-        n->numslots++;
-        /* When a master gets its first slot, even if it has no slaves,
-         * it gets flagged with MIGRATE_TO, that is, the master is a valid
-         * target for replicas migration, if and only if at least one of
-         * the other masters has slaves right now.
-         *
-         * Normally masters are valid targets of replica migration if:
-         * 1. The used to have slaves (but no longer have).
-         * 2. They are slaves failing over a master that used to have slaves.
-         *
-         * However new masters with slots assigned are considered valid
-         * migration targets if the rest of the cluster is not a slave-less.
-         *
-         * See https://github.com/redis/redis/issues/3043 for more info. */
-        if (n->numslots == 1 && clusterMastersHaveSlaves())
-            n->flags |= CLUSTER_NODE_MIGRATE_TO;
-    }
-    return old;
-}
-
-/* Clear the slot bit and return the old value. */
-int clusterNodeClearSlotBit(clusterNode *n, int slot) {
-    int old = bitmapTestBit(n->slots,slot);
-    if (old) {
-        bitmapClearBit(n->slots,slot);
-        n->numslots--;
-    }
-    return old;
-}
-
-/* Return the slot bit from the cluster node structure. */
-int clusterNodeGetSlotBit(clusterNode *n, int slot) {
-    return bitmapTestBit(n->slots,slot);
-}
-
-/* Add the specified slot to the list of slots that node 'n' will
- * serve. Return C_OK if the operation ended with success.
- * If the slot is already assigned to another instance this is considered
- * an error and C_ERR is returned. */
-int clusterAddSlot(clusterNode *n, int slot) {
-    if (server.cluster->slots[slot]) return C_ERR;
-    clusterNodeSetSlotBit(n,slot);
-    server.cluster->slots[slot] = n;
-    return C_OK;
-}
-
-/* Delete the specified slot marking it as unassigned.
- * Returns C_OK if the slot was assigned, otherwise if the slot was
- * already unassigned C_ERR is returned. */
-int clusterDelSlot(int slot) {
-    clusterNode *n = server.cluster->slots[slot];
-
-    if (!n) return C_ERR;
-
-    /* Cleanup the channels in master/replica as part of slot deletion. */
-    list *nodes_for_slot = clusterGetNodesInMyShard(n);
-    serverAssert(nodes_for_slot != NULL);
-    listNode *ln = listSearchKey(nodes_for_slot, myself);
-    if (ln != NULL) {
-        removeChannelsInSlot(slot);
-    }
-    serverAssert(clusterNodeClearSlotBit(n,slot) == 1);
-    server.cluster->slots[slot] = NULL;
-    return C_OK;
-}
-
-/* Delete all the slots associated with the specified node.
- * The number of deleted slots is returned. */
-int clusterDelNodeSlots(clusterNode *node) {
-    int deleted = 0, j;
-
-    for (j = 0; j < CLUSTER_SLOTS; j++) {
-        if (clusterNodeGetSlotBit(node,j)) {
-            clusterDelSlot(j);
-            deleted++;
-        }
-    }
-    return deleted;
-}
-
-/* Clear the migrating / importing state for all the slots.
- * This is useful at initialization and when turning a master into slave. */
-void clusterCloseAllSlots(void) {
-    memset(server.cluster->migrating_slots_to,0,
-        sizeof(server.cluster->migrating_slots_to));
-    memset(server.cluster->importing_slots_from,0,
-        sizeof(server.cluster->importing_slots_from));
-}
-
-/* -----------------------------------------------------------------------------
- * Cluster state evaluation function
- * -------------------------------------------------------------------------- */
-
-/* The following are defines that are only used in the evaluation function
- * and are based on heuristics. Actually the main point about the rejoin and
- * writable delay is that they should be a few orders of magnitude larger
- * than the network latency. */
-#define CLUSTER_MAX_REJOIN_DELAY 5000
-#define CLUSTER_MIN_REJOIN_DELAY 500
-#define CLUSTER_WRITABLE_DELAY 2000
-
-void clusterUpdateState(void) {
-    int j, new_state;
-    int reachable_masters = 0;
-    static mstime_t among_minority_time;
-    static mstime_t first_call_time = 0;
-
-    server.cluster->todo_before_sleep &= ~CLUSTER_TODO_UPDATE_STATE;
-
-    /* If this is a master node, wait some time before turning the state
-     * into OK, since it is not a good idea to rejoin the cluster as a writable
-     * master, after a reboot, without giving the cluster a chance to
-     * reconfigure this node. Note that the delay is calculated starting from
-     * the first call to this function and not since the server start, in order
-     * to not count the DB loading time. */
-    if (first_call_time == 0) first_call_time = mstime();
-    if (nodeIsMaster(myself) &&
-        server.cluster->state == CLUSTER_FAIL &&
-        mstime() - first_call_time < CLUSTER_WRITABLE_DELAY) return;
-
-    /* Start assuming the state is OK. We'll turn it into FAIL if there
-     * are the right conditions. */
-    new_state = CLUSTER_OK;
-
-    /* Check if all the slots are covered. */
-    if (server.cluster_require_full_coverage) {
-        for (j = 0; j < CLUSTER_SLOTS; j++) {
-            if (server.cluster->slots[j] == NULL ||
-                server.cluster->slots[j]->flags & (CLUSTER_NODE_FAIL))
-            {
-                new_state = CLUSTER_FAIL;
-                break;
-            }
-        }
-    }
-
-    /* Compute the cluster size, that is the number of master nodes
-     * serving at least a single slot.
-     *
-     * At the same time count the number of reachable masters having
-     * at least one slot. */
-    {
-        dictIterator *di;
-        dictEntry *de;
-
-        server.cluster->size = 0;
-        di = dictGetSafeIterator(server.cluster->nodes);
-        while((de = dictNext(di)) != NULL) {
-            clusterNode *node = dictGetVal(de);
-
-            if (nodeIsMaster(node) && node->numslots) {
-                server.cluster->size++;
-                if ((node->flags & (CLUSTER_NODE_FAIL|CLUSTER_NODE_PFAIL)) == 0)
-                    reachable_masters++;
-            }
-        }
-        dictReleaseIterator(di);
-    }
-
-    /* If we are in a minority partition, change the cluster state
-     * to FAIL. */
-    {
-        int needed_quorum = (server.cluster->size / 2) + 1;
-
-        if (reachable_masters < needed_quorum) {
-            new_state = CLUSTER_FAIL;
-            among_minority_time = mstime();
-        }
-    }
-
-    /* Log a state change */
-    if (new_state != server.cluster->state) {
-        mstime_t rejoin_delay = server.cluster_node_timeout;
-
-        /* If the instance is a master and was partitioned away with the
-         * minority, don't let it accept queries for some time after the
-         * partition heals, to make sure there is enough time to receive
-         * a configuration update. */
-        if (rejoin_delay > CLUSTER_MAX_REJOIN_DELAY)
-            rejoin_delay = CLUSTER_MAX_REJOIN_DELAY;
-        if (rejoin_delay < CLUSTER_MIN_REJOIN_DELAY)
-            rejoin_delay = CLUSTER_MIN_REJOIN_DELAY;
-
-        if (new_state == CLUSTER_OK &&
-            nodeIsMaster(myself) &&
-            mstime() - among_minority_time < rejoin_delay)
-        {
-            return;
-        }
-
-        /* Change the state and log the event. */
-        serverLog(new_state == CLUSTER_OK ? LL_NOTICE : LL_WARNING,
-            "Cluster state changed: %s",
-            new_state == CLUSTER_OK ? "ok" : "fail");
-        server.cluster->state = new_state;
-    }
-}
-
-/* This function is called after the node startup in order to verify that data
- * loaded from disk is in agreement with the cluster configuration:
- *
- * 1) If we find keys about hash slots we have no responsibility for and
- *    no other node is in charge according to the current cluster
- *    configuration, we add these slots to our node.
- * 2) If we find data in a DB different than DB0 we return C_ERR to
- *    signal the caller it should quit the server with an error message
- *    or take other actions.
- *
- * The function always returns C_OK even if it will try to correct
- * the error described in "1". However if data is found in DB different
- * from DB0, C_ERR is returned.
- *
- * The function also uses the logging facility in order to warn the user
- * about desynchronizations between the data we have in memory and the
- * cluster configuration. */
-int verifyClusterConfigWithData(void) {
-    int j;
-    int update_config = 0;
-
-    /* Return ASAP if a module disabled cluster redirections. In that case
-     * every master can store keys about every possible hash slot. */
-    if (server.cluster_module_flags & CLUSTER_MODULE_FLAG_NO_REDIRECTION)
-        return C_OK;
-
-    /* If this node is a slave, don't perform the check at all as we
-     * completely depend on the replication stream. */
-    if (nodeIsSlave(myself)) return C_OK;
-
-    /* Make sure we only have keys in DB0. */
-    for (j = 1; j < server.dbnum; j++) {
-        if (dictSize(server.db[j].dict)) return C_ERR;
-    }
-
-    /* Check that all the slots we see populated memory have a corresponding
-     * entry in the cluster table. Otherwise fix the table. */
-    for (j = 0; j < CLUSTER_SLOTS; j++) {
-        if (!countKeysInSlot(j)) continue; /* No keys in this slot. */
-        /* Check if we are assigned to this slot or if we are importing it.
-         * In both cases check the next slot as the configuration makes
-         * sense. */
-        if (server.cluster->slots[j] == myself ||
-            server.cluster->importing_slots_from[j] != NULL) continue;
-
-        /* If we are here data and cluster config don't agree, and we have
-         * slot 'j' populated even if we are not importing it, nor we are
-         * assigned to this slot. Fix this condition. */
-
-        update_config++;
-        /* slot is unassigned. Take responsibility for it. */
-        if (server.cluster->slots[j] == NULL) {
-            serverLog(LL_NOTICE, "I have keys for unassigned slot %d. "
-                                    "Taking responsibility for it.",j);
-            clusterAddSlot(myself,j);
-        } else if (server.cluster->importing_slots_from[j] != server.cluster->slots[j]) {
-            if (server.cluster->importing_slots_from[j] == NULL) {
-                serverLog(LL_WARNING, "I have keys for slot %d, but the slot is "
-                                      "assigned to another node. Deleting keys in the slot.", j);
-            } else {
-                serverLog(LL_WARNING, "I am importing keys from node %.40s (%s) to slot %d, "
-                                      "but the slot is now owned by node %.40s (%s). Deleting keys in the slot",
-                                      server.cluster->importing_slots_from[j]->name,
-                                      server.cluster->importing_slots_from[j]->human_nodename,
-                                      j,
-                                      server.cluster->slots[j]->name,
-                                      server.cluster->slots[j]->human_nodename);
-            }
-            delKeysInSlot(j);
-        }
-    }
-    if (update_config) clusterSaveConfigOrDie(1);
-    return C_OK;
-}
-
-/* -----------------------------------------------------------------------------
- * SLAVE nodes handling
- * -------------------------------------------------------------------------- */
-
-/* Set the specified node 'n' as master for this node.
- * If this node is currently a master, it is turned into a slave. */
-void clusterSetMaster(clusterNode *n, int closeSlots) {
-    serverAssert(n != myself);
-    serverAssert(myself->numslots == 0);
-
-    if (nodeIsMaster(myself)) {
-        myself->flags &= ~(CLUSTER_NODE_MASTER|CLUSTER_NODE_MIGRATE_TO);
-        myself->flags |= CLUSTER_NODE_SLAVE;
-    } else {
-        if (myself->slaveof)
-            clusterNodeRemoveSlave(myself->slaveof,myself);
-    }
-    if (closeSlots) clusterCloseAllSlots();
-    myself->slaveof = n;
-    updateShardId(myself, n->shard_id);
-    clusterNodeAddSlave(n,myself);
-    replicationSetMaster(n->ip, getNodeDefaultReplicationPort(n));
-    resetManualFailover();
-}
-
-/* -----------------------------------------------------------------------------
- * Nodes to string representation functions.
- * -------------------------------------------------------------------------- */
-
-struct redisNodeFlags {
-    uint16_t flag;
-    char *name;
-};
-
-static struct redisNodeFlags redisNodeFlagsTable[] = {
-    {CLUSTER_NODE_MYSELF,       "myself,"},
-    {CLUSTER_NODE_MASTER,       "master,"},
-    {CLUSTER_NODE_SLAVE,        "slave,"},
-    {CLUSTER_NODE_PFAIL,        "fail?,"},
-    {CLUSTER_NODE_FAIL,         "fail,"},
-    {CLUSTER_NODE_HANDSHAKE,    "handshake,"},
-    {CLUSTER_NODE_NOADDR,       "noaddr,"},
-    {CLUSTER_NODE_NOFAILOVER,   "nofailover,"}
-};
-
-/* Concatenate the comma separated list of node flags to the given SDS
- * string 'ci'. */
-sds representClusterNodeFlags(sds ci, uint16_t flags) {
-    size_t orig_len = sdslen(ci);
-    int i, size = sizeof(redisNodeFlagsTable)/sizeof(struct redisNodeFlags);
-    for (i = 0; i < size; i++) {
-        struct redisNodeFlags *nodeflag = redisNodeFlagsTable + i;
-        if (flags & nodeflag->flag) ci = sdscat(ci, nodeflag->name);
-    }
-    /* If no flag was added, add the "noflags" special flag. */
-    if (sdslen(ci) == orig_len) ci = sdscat(ci,"noflags,");
-    sdsIncrLen(ci,-1); /* Remove trailing comma. */
-    return ci;
-}
-
-/* Concatenate the slot ownership information to the given SDS string 'ci'.
- * If the slot ownership is in a contiguous block, it's represented as start-end pair,
- * else each slot is added separately. */
-sds representSlotInfo(sds ci, uint16_t *slot_info_pairs, int slot_info_pairs_count) {
-    for (int i = 0; i< slot_info_pairs_count; i+=2) {
-        unsigned long start = slot_info_pairs[i];
-        unsigned long end = slot_info_pairs[i+1];
-        if (start == end) {
-            ci = sdscatfmt(ci, " %i", start);
-        } else {
-            ci = sdscatfmt(ci, " %i-%i", start, end);
-        }
-    }
-    return ci;
-}
-
-/* Generate a csv-alike representation of the specified cluster node.
- * See clusterGenNodesDescription() top comment for more information.
- *
- * The function returns the string representation as an SDS string. */
-sds clusterGenNodeDescription(client *c, clusterNode *node, int tls_primary) {
-    int j, start;
-    sds ci;
-    int port = getNodeClientPort(node, tls_primary);
-
-    /* Node coordinates */
-    ci = sdscatlen(sdsempty(),node->name,CLUSTER_NAMELEN);
-    ci = sdscatfmt(ci," %s:%i@%i",
-        node->ip,
-        port,
-        node->cport);
-    if (sdslen(node->hostname) != 0) {
-        ci = sdscatfmt(ci,",%s", node->hostname);
-    }
-    if (sdslen(node->hostname) == 0) {
-        ci = sdscatfmt(ci,",", 1);
-    }
-    /* Don't expose aux fields to any clients yet but do allow them
-     * to be persisted to nodes.conf */
-    if (c == NULL) {
-        for (int i = af_count-1; i >=0; i--) {
-            if ((tls_primary && i == af_tls_port) || (!tls_primary && i == af_tcp_port)) {
-                continue;
-            }
-            if (auxFieldHandlers[i].isPresent(node)) {
-                ci = sdscatprintf(ci, ",%s=", auxFieldHandlers[i].field);
-                ci = auxFieldHandlers[i].getter(node, ci);
-            }
-        }
-    }
-
-    /* Flags */
-    ci = sdscatlen(ci," ",1);
-    ci = representClusterNodeFlags(ci, node->flags);
-
-    /* Slave of... or just "-" */
-    ci = sdscatlen(ci," ",1);
-    if (node->slaveof)
-        ci = sdscatlen(ci,node->slaveof->name,CLUSTER_NAMELEN);
-    else
-        ci = sdscatlen(ci,"-",1);
-
-    /* Latency from the POV of this node, config epoch, link status */
-    ci = sdscatfmt(ci," %I %I %U %s",
-        (long long) node->ping_sent,
-        (long long) node->pong_received,
-        nodeEpoch(node),
-        (node->link || node->flags & CLUSTER_NODE_MYSELF) ?
-                    "connected" : "disconnected");
-
-    /* Slots served by this instance. If we already have slots info,
-     * append it directly, otherwise, generate slots only if it has. */
-    if (node->slot_info_pairs) {
-        ci = representSlotInfo(ci, node->slot_info_pairs, node->slot_info_pairs_count);
-    } else if (node->numslots > 0) {
-        start = -1;
-        for (j = 0; j < CLUSTER_SLOTS; j++) {
-            int bit;
-
-            if ((bit = clusterNodeGetSlotBit(node,j)) != 0) {
-                if (start == -1) start = j;
-            }
-            if (start != -1 && (!bit || j == CLUSTER_SLOTS-1)) {
-                if (bit && j == CLUSTER_SLOTS-1) j++;
-
-                if (start == j-1) {
-                    ci = sdscatfmt(ci," %i",start);
-                } else {
-                    ci = sdscatfmt(ci," %i-%i",start,j-1);
-                }
-                start = -1;
-            }
-        }
-    }
-
-    /* Just for MYSELF node we also dump info about slots that
-     * we are migrating to other instances or importing from other
-     * instances. */
-    if (node->flags & CLUSTER_NODE_MYSELF) {
-        for (j = 0; j < CLUSTER_SLOTS; j++) {
-            if (server.cluster->migrating_slots_to[j]) {
-                ci = sdscatprintf(ci," [%d->-%.40s]",j,
-                    server.cluster->migrating_slots_to[j]->name);
-            } else if (server.cluster->importing_slots_from[j]) {
-                ci = sdscatprintf(ci," [%d-<-%.40s]",j,
-                    server.cluster->importing_slots_from[j]->name);
-            }
-        }
-    }
-    return ci;
-}
-
-/* Generate the slot topology for all nodes and store the string representation
- * in the slots_info struct on the node. This is used to improve the efficiency
- * of clusterGenNodesDescription() because it removes looping of the slot space
- * for generating the slot info for each node individually. */
-void clusterGenNodesSlotsInfo(int filter) {
-    clusterNode *n = NULL;
-    int start = -1;
-
-    for (int i = 0; i <= CLUSTER_SLOTS; i++) {
-        /* Find start node and slot id. */
-        if (n == NULL) {
-            if (i == CLUSTER_SLOTS) break;
-            n = server.cluster->slots[i];
-            start = i;
-            continue;
-        }
-
-        /* Generate slots info when occur different node with start
-         * or end of slot. */
-        if (i == CLUSTER_SLOTS || n != server.cluster->slots[i]) {
-            if (!(n->flags & filter)) {
-                if (!n->slot_info_pairs) {
-                    n->slot_info_pairs = zmalloc(2 * n->numslots * sizeof(uint16_t));
-                }
-                serverAssert((n->slot_info_pairs_count + 1) < (2 * n->numslots));
-                n->slot_info_pairs[n->slot_info_pairs_count++] = start;
-                n->slot_info_pairs[n->slot_info_pairs_count++] = i-1;
-            }
-            if (i == CLUSTER_SLOTS) break;
-            n = server.cluster->slots[i];
-            start = i;
-        }
-    }
-}
-
-void clusterFreeNodesSlotsInfo(clusterNode *n) {
-    zfree(n->slot_info_pairs);
-    n->slot_info_pairs = NULL;
-    n->slot_info_pairs_count = 0;
-}
-
-/* Generate a csv-alike representation of the nodes we are aware of,
- * including the "myself" node, and return an SDS string containing the
- * representation (it is up to the caller to free it).
- *
- * All the nodes matching at least one of the node flags specified in
- * "filter" are excluded from the output, so using zero as a filter will
- * include all the known nodes in the representation, including nodes in
- * the HANDSHAKE state.
- *
- * Setting tls_primary to 1 to put TLS port in the main <ip>:<port> 
- * field and put TCP port in aux field, instead of the opposite way.
- *
- * The representation obtained using this function is used for the output
- * of the CLUSTER NODES function, and as format for the cluster
- * configuration file (nodes.conf) for a given node. */
-sds clusterGenNodesDescription(client *c, int filter, int tls_primary) {
-    sds ci = sdsempty(), ni;
-    dictIterator *di;
-    dictEntry *de;
-
-    /* Generate all nodes slots info firstly. */
-    clusterGenNodesSlotsInfo(filter);
-
-    di = dictGetSafeIterator(server.cluster->nodes);
-    while((de = dictNext(di)) != NULL) {
-        clusterNode *node = dictGetVal(de);
-
-        if (node->flags & filter) continue;
-        ni = clusterGenNodeDescription(c, node, tls_primary);
-        ci = sdscatsds(ci,ni);
-        sdsfree(ni);
-        ci = sdscatlen(ci,"\n",1);
-
-        /* Release slots info. */
-        clusterFreeNodesSlotsInfo(node);
-    }
-    dictReleaseIterator(di);
-    return ci;
-}
-
-/* Add to the output buffer of the given client the description of the given cluster link.
- * The description is a map with each entry being an attribute of the link. */
-void addReplyClusterLinkDescription(client *c, clusterLink *link) {
-    addReplyMapLen(c, 6);
-
-    addReplyBulkCString(c, "direction");
-    addReplyBulkCString(c, link->inbound ? "from" : "to");
-
-    /* addReplyClusterLinkDescription is only called for links that have been
-     * associated with nodes. The association is always bi-directional, so
-     * in addReplyClusterLinkDescription, link->node should never be NULL. */
-    serverAssert(link->node);
-    sds node_name = sdsnewlen(link->node->name, CLUSTER_NAMELEN);
-    addReplyBulkCString(c, "node");
-    addReplyBulkCString(c, node_name);
-    sdsfree(node_name);
-
-    addReplyBulkCString(c, "create-time");
-    addReplyLongLong(c, link->ctime);
-
-    char events[3], *p;
-    p = events;
-    if (link->conn) {
-        if (connHasReadHandler(link->conn)) *p++ = 'r';
-        if (connHasWriteHandler(link->conn)) *p++ = 'w';
-    }
-    *p = '\0';
-    addReplyBulkCString(c, "events");
-    addReplyBulkCString(c, events);
-
-    addReplyBulkCString(c, "send-buffer-allocated");
-    addReplyLongLong(c, link->send_msg_queue_mem);
-
-    addReplyBulkCString(c, "send-buffer-used");
-    addReplyLongLong(c, link->send_msg_queue_mem);
-}
-
-/* Add to the output buffer of the given client an array of cluster link descriptions,
- * with array entry being a description of a single current cluster link. */
-void addReplyClusterLinksDescription(client *c) {
-    dictIterator *di;
-    dictEntry *de;
-    void *arraylen_ptr = NULL;
-    int num_links = 0;
-
-    arraylen_ptr = addReplyDeferredLen(c);
-
-    di = dictGetSafeIterator(server.cluster->nodes);
-    while((de = dictNext(di)) != NULL) {
-        clusterNode *node = dictGetVal(de);
-        if (node->link) {
-            num_links++;
-            addReplyClusterLinkDescription(c, node->link);
-        }
-        if (node->inbound_link) {
-            num_links++;
-            addReplyClusterLinkDescription(c, node->inbound_link);
-        }
-    }
-    dictReleaseIterator(di);
-
-    setDeferredArrayLen(c, arraylen_ptr, num_links);
-}
-
-/* -----------------------------------------------------------------------------
- * CLUSTER command
- * -------------------------------------------------------------------------- */
-
-const char *getPreferredEndpoint(clusterNode *n) {
-    switch(server.cluster_preferred_endpoint_type) {
-    case CLUSTER_ENDPOINT_TYPE_IP: return n->ip;
-    case CLUSTER_ENDPOINT_TYPE_HOSTNAME: return (sdslen(n->hostname) != 0) ? n->hostname : "?";
-    case CLUSTER_ENDPOINT_TYPE_UNKNOWN_ENDPOINT: return "";
-    }
-    return "unknown";
-}
-
-const char *clusterGetMessageTypeString(int type) {
-    switch(type) {
-    case CLUSTERMSG_TYPE_PING: return "ping";
-    case CLUSTERMSG_TYPE_PONG: return "pong";
-    case CLUSTERMSG_TYPE_MEET: return "meet";
-    case CLUSTERMSG_TYPE_FAIL: return "fail";
-    case CLUSTERMSG_TYPE_PUBLISH: return "publish";
-    case CLUSTERMSG_TYPE_PUBLISHSHARD: return "publishshard";
-    case CLUSTERMSG_TYPE_FAILOVER_AUTH_REQUEST: return "auth-req";
-    case CLUSTERMSG_TYPE_FAILOVER_AUTH_ACK: return "auth-ack";
-    case CLUSTERMSG_TYPE_UPDATE: return "update";
-    case CLUSTERMSG_TYPE_MFSTART: return "mfstart";
-    case CLUSTERMSG_TYPE_MODULE: return "module";
-    }
-    return "unknown";
-}
-
-int getSlotOrReply(client *c, robj *o) {
-    long long slot;
-
-    if (getLongLongFromObject(o,&slot) != C_OK ||
-        slot < 0 || slot >= CLUSTER_SLOTS)
-    {
-        addReplyError(c,"Invalid or out of range slot");
-        return -1;
-    }
-    return (int) slot;
-}
-
-/* Returns an indication if the replica node is fully available
- * and should be listed in CLUSTER SLOTS response.
- * Returns 1 for available nodes, 0 for nodes that have
- * not finished their initial sync, in failed state, or are
- * otherwise considered not available to serve read commands. */
-static int isReplicaAvailable(clusterNode *node) {
-    if (nodeFailed(node)) {
-        return 0;
-    }
-    long long repl_offset = node->repl_offset;
-    if (node->flags & CLUSTER_NODE_MYSELF) {
-        /* Nodes do not update their own information
-         * in the cluster node list. */
-        repl_offset = replicationGetSlaveOffset();
-    }
-    return (repl_offset != 0);
-}
-
-int checkSlotAssignmentsOrReply(client *c, unsigned char *slots, int del, int start_slot, int end_slot) {
-    int slot;
-    for (slot = start_slot; slot <= end_slot; slot++) {
-        if (del && server.cluster->slots[slot] == NULL) {
-            addReplyErrorFormat(c,"Slot %d is already unassigned", slot);
-            return C_ERR;
-        } else if (!del && server.cluster->slots[slot]) {
-            addReplyErrorFormat(c,"Slot %d is already busy", slot);
-            return C_ERR;
-        }
-        if (slots[slot]++ == 1) {
-            addReplyErrorFormat(c,"Slot %d specified multiple times",(int)slot);
-            return C_ERR;
-        }
-    }
-    return C_OK;
-}
-
-void clusterUpdateSlots(client *c, unsigned char *slots, int del) {
-    int j;
-    for (j = 0; j < CLUSTER_SLOTS; j++) {
-        if (slots[j]) {
-            int retval;
-                
-            /* If this slot was set as importing we can clear this
-             * state as now we are the real owner of the slot. */
-            if (server.cluster->importing_slots_from[j])
-                server.cluster->importing_slots_from[j] = NULL;
-
-            retval = del ? clusterDelSlot(j) :
-                           clusterAddSlot(myself,j);
-            serverAssertWithInfo(c,NULL,retval == C_OK);
-        }
-    }
-}
-
-void addNodeToNodeReply(client *c, clusterNode *node) {
-    addReplyArrayLen(c, 4);
-    if (server.cluster_preferred_endpoint_type == CLUSTER_ENDPOINT_TYPE_IP) {
-        addReplyBulkCString(c, node->ip);
-    } else if (server.cluster_preferred_endpoint_type == CLUSTER_ENDPOINT_TYPE_HOSTNAME) {
-        if (sdslen(node->hostname) != 0) {
-            addReplyBulkCBuffer(c, node->hostname, sdslen(node->hostname));
-        } else {
-            addReplyBulkCString(c, "?");
-        }
-    } else if (server.cluster_preferred_endpoint_type == CLUSTER_ENDPOINT_TYPE_UNKNOWN_ENDPOINT) {
-        addReplyNull(c);
-    } else {
-        serverPanic("Unrecognized preferred endpoint type");
-    }
-
-    /* Report TLS ports to TLS client, and report non-TLS port to non-TLS client. */
-    addReplyLongLong(c, getNodeClientPort(node, connIsTLS(c->conn)));
-    addReplyBulkCBuffer(c, node->name, CLUSTER_NAMELEN);
-
-    /* Add the additional endpoint information, this is all the known networking information
-     * that is not the preferred endpoint. Note the logic is evaluated twice so we can
-     * correctly report the number of additional network arguments without using a deferred
-     * map, an assertion is made at the end to check we set the right length. */
-    int length = 0;
-    if (server.cluster_preferred_endpoint_type != CLUSTER_ENDPOINT_TYPE_IP) {
-        length++;
-    }
-    if (server.cluster_preferred_endpoint_type != CLUSTER_ENDPOINT_TYPE_HOSTNAME
-        && sdslen(node->hostname) != 0)
-    {
-        length++;
-    }
-    addReplyMapLen(c, length);
-
-    if (server.cluster_preferred_endpoint_type != CLUSTER_ENDPOINT_TYPE_IP) {
-        addReplyBulkCString(c, "ip");
-        addReplyBulkCString(c, node->ip);
-        length--;
-    }
-    if (server.cluster_preferred_endpoint_type != CLUSTER_ENDPOINT_TYPE_HOSTNAME
-        && sdslen(node->hostname) != 0)
-    {
-        addReplyBulkCString(c, "hostname");
-        addReplyBulkCBuffer(c, node->hostname, sdslen(node->hostname));
-        length--;
-    }
-    serverAssert(length == 0);
-}
-
-void addNodeReplyForClusterSlot(client *c, clusterNode *node, int start_slot, int end_slot) {
-    int i, nested_elements = 3; /* slots (2) + master addr (1) */
-    for (i = 0; i < node->numslaves; i++) {
-        if (!isReplicaAvailable(node->slaves[i])) continue;
-        nested_elements++;
-    }
-    addReplyArrayLen(c, nested_elements);
-    addReplyLongLong(c, start_slot);
-    addReplyLongLong(c, end_slot);
-    addNodeToNodeReply(c, node);
-
-    /* Remaining nodes in reply are replicas for slot range */
-    for (i = 0; i < node->numslaves; i++) {
-        /* This loop is copy/pasted from clusterGenNodeDescription()
-         * with modifications for per-slot node aggregation. */
-        if (!isReplicaAvailable(node->slaves[i])) continue;
-        addNodeToNodeReply(c, node->slaves[i]);
-        nested_elements--;
-    }
-    serverAssert(nested_elements == 3); /* Original 3 elements */
-}
-
-/* Add detailed information of a node to the output buffer of the given client. */
-void addNodeDetailsToShardReply(client *c, clusterNode *node) {
-    int reply_count = 0;
-    void *node_replylen = addReplyDeferredLen(c);
-    addReplyBulkCString(c, "id");
-    addReplyBulkCBuffer(c, node->name, CLUSTER_NAMELEN);
-    reply_count++;
-
-    if (node->tcp_port) {
-        addReplyBulkCString(c, "port");
-        addReplyLongLong(c, node->tcp_port);
-        reply_count++;
-    }
-
-    if (node->tls_port) {
-        addReplyBulkCString(c, "tls-port");
-        addReplyLongLong(c, node->tls_port);
-        reply_count++;
-    }
-
-    addReplyBulkCString(c, "ip");
-    addReplyBulkCString(c, node->ip);
-    reply_count++;
-
-    addReplyBulkCString(c, "endpoint");
-    addReplyBulkCString(c, getPreferredEndpoint(node));
-    reply_count++;
-
-    if (sdslen(node->hostname) != 0) {
-        addReplyBulkCString(c, "hostname");
-        addReplyBulkCBuffer(c, node->hostname, sdslen(node->hostname));
-        reply_count++;
-    }
-
-    long long node_offset;
-    if (node->flags & CLUSTER_NODE_MYSELF) {
-        node_offset = nodeIsSlave(node) ? replicationGetSlaveOffset() : server.master_repl_offset;
-    } else {
-        node_offset = node->repl_offset;
-    }
-
-    addReplyBulkCString(c, "role");
-    addReplyBulkCString(c, nodeIsSlave(node) ? "replica" : "master");
-    reply_count++;
-
-    addReplyBulkCString(c, "replication-offset");
-    addReplyLongLong(c, node_offset);
-    reply_count++;
-
-    addReplyBulkCString(c, "health");
-    const char *health_msg = NULL;
-    if (nodeFailed(node)) {
-        health_msg = "fail";
-    } else if (nodeIsSlave(node) && node_offset == 0) {
-        health_msg = "loading";
-    } else {
-        health_msg = "online";
-    }
-    addReplyBulkCString(c, health_msg);
-    reply_count++;
-
-    setDeferredMapLen(c, node_replylen, reply_count);
-}
-
-/* Add the shard reply of a single shard based off the given primary node. */
-void addShardReplyForClusterShards(client *c, list *nodes) {
-    serverAssert(listLength(nodes) > 0);
-    clusterNode *n = listNodeValue(listFirst(nodes));
-    addReplyMapLen(c, 2);
-    addReplyBulkCString(c, "slots");
-
-    /* Use slot_info_pairs from the primary only */
-    while (n->slaveof != NULL) n = n->slaveof;
-
-    if (n->slot_info_pairs != NULL) {
-        serverAssert((n->slot_info_pairs_count % 2) == 0);
-        addReplyArrayLen(c, n->slot_info_pairs_count);
-        for (int i = 0; i < n->slot_info_pairs_count; i++)
-            addReplyBulkLongLong(c, (unsigned long)n->slot_info_pairs[i]);
-    } else {
-        /* If no slot info pair is provided, the node owns no slots */
-        addReplyArrayLen(c, 0);
-    }
-
-    addReplyBulkCString(c, "nodes");
-    addReplyArrayLen(c, listLength(nodes));
-    listIter li;
-    listRewind(nodes, &li);
-    for (listNode *ln = listNext(&li); ln != NULL; ln = listNext(&li)) {
-        clusterNode *n = listNodeValue(ln);
-        addNodeDetailsToShardReply(c, n);
-        clusterFreeNodesSlotsInfo(n);
-    }
-}
-
-/* Add to the output buffer of the given client, an array of slot (start, end)
- * pair owned by the shard, also the primary and set of replica(s) along with
- * information about each node. */
-void clusterReplyShards(client *c) {
-    addReplyArrayLen(c, dictSize(server.cluster->shards));
-    /* This call will add slot_info_pairs to all nodes */
-    clusterGenNodesSlotsInfo(0);
-    dictIterator *di = dictGetSafeIterator(server.cluster->shards);
-    for(dictEntry *de = dictNext(di); de != NULL; de = dictNext(di)) {
-        addShardReplyForClusterShards(c, dictGetVal(de));
-    }
-    dictReleaseIterator(di);
-}
-
-void clusterReplyMultiBulkSlots(client * c) {
-    /* Format: 1) 1) start slot
-     *            2) end slot
-     *            3) 1) master IP
-     *               2) master port
-     *               3) node ID
-     *            4) 1) replica IP
-     *               2) replica port
-     *               3) node ID
-     *           ... continued until done
-     */
-    clusterNode *n = NULL;
-    int num_masters = 0, start = -1;
-    void *slot_replylen = addReplyDeferredLen(c);
-
-    for (int i = 0; i <= CLUSTER_SLOTS; i++) {
-        /* Find start node and slot id. */
-        if (n == NULL) {
-            if (i == CLUSTER_SLOTS) break;
-            n = server.cluster->slots[i];
-            start = i;
-            continue;
-        }
-
-        /* Add cluster slots info when occur different node with start
-         * or end of slot. */
-        if (i == CLUSTER_SLOTS || n != server.cluster->slots[i]) {
-            addNodeReplyForClusterSlot(c, n, start, i-1);
-            num_masters++;
-            if (i == CLUSTER_SLOTS) break;
-            n = server.cluster->slots[i];
-            start = i;
-        }
-    }
-    setDeferredArrayLen(c, slot_replylen, num_masters);
-}
-
-sds genClusterInfoString(void) {
-    sds info = sdsempty();
-    char *statestr[] = {"ok","fail"};
-    int slots_assigned = 0, slots_ok = 0, slots_pfail = 0, slots_fail = 0;
-    int j;
-
-    for (j = 0; j < CLUSTER_SLOTS; j++) {
-        clusterNode *n = server.cluster->slots[j];
-
-        if (n == NULL) continue;
-        slots_assigned++;
-        if (nodeFailed(n)) {
-            slots_fail++;
-        } else if (nodeTimedOut(n)) {
-            slots_pfail++;
-        } else {
-            slots_ok++;
-        }
-    }
-
-    info = sdscatprintf(info,
-        "cluster_state:%s\r\n"
-        "cluster_slots_assigned:%d\r\n"
-        "cluster_slots_ok:%d\r\n"
-        "cluster_slots_pfail:%d\r\n"
-        "cluster_slots_fail:%d\r\n"
-        "cluster_known_nodes:%lu\r\n"
-        "cluster_size:%d\r\n"
-        "cluster_current_epoch:%llu\r\n"
-        "cluster_my_epoch:%llu\r\n"
-        , statestr[server.cluster->state],
-        slots_assigned,
-        slots_ok,
-        slots_pfail,
-        slots_fail,
-        dictSize(server.cluster->nodes),
-        server.cluster->size,
-        (unsigned long long) server.cluster->currentEpoch,
-        (unsigned long long) nodeEpoch(myself)
-    );
-
-    /* Show stats about messages sent and received. */
-    long long tot_msg_sent = 0;
-    long long tot_msg_received = 0;
-
-    for (int i = 0; i < CLUSTERMSG_TYPE_COUNT; i++) {
-        if (server.cluster->stats_bus_messages_sent[i] == 0) continue;
-        tot_msg_sent += server.cluster->stats_bus_messages_sent[i];
-        info = sdscatprintf(info,
-            "cluster_stats_messages_%s_sent:%lld\r\n",
-            clusterGetMessageTypeString(i),
-            server.cluster->stats_bus_messages_sent[i]);
-    }
-    info = sdscatprintf(info,
-        "cluster_stats_messages_sent:%lld\r\n", tot_msg_sent);
-
-    for (int i = 0; i < CLUSTERMSG_TYPE_COUNT; i++) {
-        if (server.cluster->stats_bus_messages_received[i] == 0) continue;
-        tot_msg_received += server.cluster->stats_bus_messages_received[i];
-        info = sdscatprintf(info,
-            "cluster_stats_messages_%s_received:%lld\r\n",
-            clusterGetMessageTypeString(i),
-            server.cluster->stats_bus_messages_received[i]);
-    }
-    info = sdscatprintf(info,
-        "cluster_stats_messages_received:%lld\r\n", tot_msg_received);
-
-    info = sdscatprintf(info,
-        "total_cluster_links_buffer_limit_exceeded:%llu\r\n",
-        server.cluster->stat_cluster_links_buffer_limit_exceeded);
-
-    return info;
-}
-
-void clusterCommand(client *c) {
-    if (server.cluster_enabled == 0) {
-        addReplyError(c,"This instance has cluster support disabled");
-        return;
-    }
-
-    if (c->argc == 2 && !strcasecmp(c->argv[1]->ptr,"help")) {
-        const char *help[] = {
-"ADDSLOTS <slot> [<slot> ...]",
-"    Assign slots to current node.",
-"ADDSLOTSRANGE <start slot> <end slot> [<start slot> <end slot> ...]",
-"    Assign slots which are between <start-slot> and <end-slot> to current node.",
-"BUMPEPOCH",
-"    Advance the cluster config epoch.",
-"COUNT-FAILURE-REPORTS <node-id>",
-"    Return number of failure reports for <node-id>.",
-"COUNTKEYSINSLOT <slot>",
-"    Return the number of keys in <slot>.",
-"DELSLOTS <slot> [<slot> ...]",
-"    Delete slots information from current node.",
-"DELSLOTSRANGE <start slot> <end slot> [<start slot> <end slot> ...]",
-"    Delete slots information which are between <start-slot> and <end-slot> from current node.",
-"FAILOVER [FORCE|TAKEOVER]",
-"    Promote current replica node to being a master.",
-"FORGET <node-id>",
-"    Remove a node from the cluster.",
-"GETKEYSINSLOT <slot> <count>",
-"    Return key names stored by current node in a slot.",
-"FLUSHSLOTS",
-"    Delete current node own slots information.",
-"INFO",
-"    Return information about the cluster.",
-"KEYSLOT <key>",
-"    Return the hash slot for <key>.",
-"MEET <ip> <port> [<bus-port>]",
-"    Connect nodes into a working cluster.",
-"MYID",
-"    Return the node id.",
-"MYSHARDID",
-"    Return the node's shard id.",
-"NODES",
-"    Return cluster configuration seen by node. Output format:",
-"    <id> <ip:port@bus-port[,hostname]> <flags> <master> <pings> <pongs> <epoch> <link> <slot> ...",
-"REPLICATE <node-id>",
-"    Configure current node as replica to <node-id>.",
-"RESET [HARD|SOFT]",
-"    Reset current node (default: soft).",
-"SET-CONFIG-EPOCH <epoch>",
-"    Set config epoch of current node.",
-"SETSLOT <slot> (IMPORTING <node-id>|MIGRATING <node-id>|STABLE|NODE <node-id>)",
-"    Set slot state.",
-"REPLICAS <node-id>",
-"    Return <node-id> replicas.",
-"SAVECONFIG",
-"    Force saving cluster configuration on disk.",
-"SLOTS",
-"    Return information about slots range mappings. Each range is made of:",
-"    start, end, master and replicas IP addresses, ports and ids",
-"SHARDS",
-"    Return information about slot range mappings and the nodes associated with them.",
-"LINKS",
-"    Return information about all network links between this node and its peers.",
-"    Output format is an array where each array element is a map containing attributes of a link",
-NULL
-        };
-        addReplyHelp(c, help);
-    } else if (!strcasecmp(c->argv[1]->ptr,"meet") && (c->argc == 4 || c->argc == 5)) {
-        /* CLUSTER MEET <ip> <port> [cport] */
-        long long port, cport;
-
-        if (getLongLongFromObject(c->argv[3], &port) != C_OK) {
-            addReplyErrorFormat(c,"Invalid base port specified: %s",
-                                (char*)c->argv[3]->ptr);
-            return;
-        }
-
-        if (c->argc == 5) {
-            if (getLongLongFromObject(c->argv[4], &cport) != C_OK) {
-                addReplyErrorFormat(c,"Invalid bus port specified: %s",
-                                    (char*)c->argv[4]->ptr);
-                return;
-            }
-        } else {
-            cport = port + CLUSTER_PORT_INCR;
-        }
-
-        if (clusterStartHandshake(c->argv[2]->ptr,port,cport) == 0 &&
-            errno == EINVAL)
-        {
-            addReplyErrorFormat(c,"Invalid node address specified: %s:%s",
-                            (char*)c->argv[2]->ptr, (char*)c->argv[3]->ptr);
-        } else {
-            addReply(c,shared.ok);
-        }
-    } else if (!strcasecmp(c->argv[1]->ptr,"nodes") && c->argc == 2) {
-        /* CLUSTER NODES */
-        /* Report TLS ports to TLS client, and report non-TLS port to non-TLS client. */
-        sds nodes = clusterGenNodesDescription(c, 0, connIsTLS(c->conn));
-        addReplyVerbatim(c,nodes,sdslen(nodes),"txt");
-        sdsfree(nodes);
-    } else if (!strcasecmp(c->argv[1]->ptr,"myid") && c->argc == 2) {
-        /* CLUSTER MYID */
-        addReplyBulkCBuffer(c,myself->name, CLUSTER_NAMELEN);
-    } else if (!strcasecmp(c->argv[1]->ptr,"myshardid") && c->argc == 2) {
-        /* CLUSTER MYSHARDID */
-        addReplyBulkCBuffer(c,myself->shard_id, CLUSTER_NAMELEN);
-    } else if (!strcasecmp(c->argv[1]->ptr,"slots") && c->argc == 2) {
-        /* CLUSTER SLOTS */
-        clusterReplyMultiBulkSlots(c);
-    } else if (!strcasecmp(c->argv[1]->ptr,"shards") && c->argc == 2) {
-        /* CLUSTER SHARDS */
-        clusterReplyShards(c);
-    } else if (!strcasecmp(c->argv[1]->ptr,"flushslots") && c->argc == 2) {
-        /* CLUSTER FLUSHSLOTS */
-        if (dictSize(server.db[0].dict) != 0) {
-            addReplyError(c,"DB must be empty to perform CLUSTER FLUSHSLOTS.");
-            return;
-        }
-        clusterDelNodeSlots(myself);
-        clusterDoBeforeSleep(CLUSTER_TODO_UPDATE_STATE|CLUSTER_TODO_SAVE_CONFIG);
-        addReply(c,shared.ok);
-    } else if ((!strcasecmp(c->argv[1]->ptr,"addslots") ||
-               !strcasecmp(c->argv[1]->ptr,"delslots")) && c->argc >= 3)
-    {
-        /* CLUSTER ADDSLOTS <slot> [slot] ... */
-        /* CLUSTER DELSLOTS <slot> [slot] ... */
-        int j, slot;
-        unsigned char *slots = zmalloc(CLUSTER_SLOTS);
-        int del = !strcasecmp(c->argv[1]->ptr,"delslots");
-
-        memset(slots,0,CLUSTER_SLOTS);
-        /* Check that all the arguments are parseable.*/
-        for (j = 2; j < c->argc; j++) {
-            if ((slot = getSlotOrReply(c,c->argv[j])) == C_ERR) {
-                zfree(slots);
-                return;
-            }
-        }
-        /* Check that the slots are not already busy. */
-        for (j = 2; j < c->argc; j++) {
-            slot = getSlotOrReply(c,c->argv[j]);
-            if (checkSlotAssignmentsOrReply(c, slots, del, slot, slot) == C_ERR) {
-                zfree(slots);
-                return;
-            }
-        }
-        clusterUpdateSlots(c, slots, del);    
-        zfree(slots);
-        clusterDoBeforeSleep(CLUSTER_TODO_UPDATE_STATE|CLUSTER_TODO_SAVE_CONFIG);
-        addReply(c,shared.ok);
-    } else if ((!strcasecmp(c->argv[1]->ptr,"addslotsrange") ||
-               !strcasecmp(c->argv[1]->ptr,"delslotsrange")) && c->argc >= 4) {
-        if (c->argc % 2 == 1) {
-            addReplyErrorArity(c);
-            return;
-        }
-        /* CLUSTER ADDSLOTSRANGE <start slot> <end slot> [<start slot> <end slot> ...] */
-        /* CLUSTER DELSLOTSRANGE <start slot> <end slot> [<start slot> <end slot> ...] */
-        int j, startslot, endslot;
-        unsigned char *slots = zmalloc(CLUSTER_SLOTS);
-        int del = !strcasecmp(c->argv[1]->ptr,"delslotsrange");
-
-        memset(slots,0,CLUSTER_SLOTS);
-        /* Check that all the arguments are parseable and that all the
-         * slots are not already busy. */
-        for (j = 2; j < c->argc; j += 2) {
-            if ((startslot = getSlotOrReply(c,c->argv[j])) == C_ERR) {
-                zfree(slots);
-                return;
-            }
-            if ((endslot = getSlotOrReply(c,c->argv[j+1])) == C_ERR) {
-                zfree(slots);
-                return;
-            }
-            if (startslot > endslot) {
-                addReplyErrorFormat(c,"start slot number %d is greater than end slot number %d", startslot, endslot);
-                zfree(slots);
-                return;
-            }
-
-            if (checkSlotAssignmentsOrReply(c, slots, del, startslot, endslot) == C_ERR) {
-                zfree(slots);
-                return;
-            }
-        }
-        clusterUpdateSlots(c, slots, del);
-        zfree(slots);
-        clusterDoBeforeSleep(CLUSTER_TODO_UPDATE_STATE|CLUSTER_TODO_SAVE_CONFIG);
-        addReply(c,shared.ok);
-    } else if (!strcasecmp(c->argv[1]->ptr,"setslot") && c->argc >= 4) {
-        /* SETSLOT 10 MIGRATING <node ID> */
-        /* SETSLOT 10 IMPORTING <node ID> */
-        /* SETSLOT 10 STABLE */
-        /* SETSLOT 10 NODE <node ID> */
-        int slot;
-        clusterNode *n;
-
-        /* Allow primaries to replicate "CLUSTER SETSLOT" */
-        if (!(c->flags & CLIENT_MASTER) && nodeIsSlave(myself)) {
-            addReplyError(c,"Please use SETSLOT only with masters.");
-            return;
-        }
-
-        if ((slot = getSlotOrReply(c,c->argv[2])) == -1) return;
-
-        if (!strcasecmp(c->argv[3]->ptr,"migrating") && c->argc == 5) {
-            /* Scope the check to primaries only */
-            if (nodeIsMaster(myself) && server.cluster->slots[slot] != myself) {
-                addReplyErrorFormat(c,"I'm not the owner of hash slot %u",slot);
-                return;
-            }
-            n = clusterLookupNode(c->argv[4]->ptr, sdslen(c->argv[4]->ptr));
-            if (n == NULL) {
-                addReplyErrorFormat(c,"I don't know about node %s",
-                    (char*)c->argv[4]->ptr);
-                return;
-            }
-            if (nodeIsSlave(n)) {
-                addReplyError(c,"Target node is not a master");
-                return;
-            }
-            server.cluster->migrating_slots_to[slot] = n;
-        } else if (!strcasecmp(c->argv[3]->ptr,"importing") && c->argc == 5) {
-            if (server.cluster->slots[slot] == myself) {
-                addReplyErrorFormat(c,
-                    "I'm already the owner of hash slot %u",slot);
-                return;
-            }
-            n = clusterLookupNode(c->argv[4]->ptr, sdslen(c->argv[4]->ptr));
-            if (n == NULL) {
-                addReplyErrorFormat(c,"I don't know about node %s",
-                    (char*)c->argv[4]->ptr);
-                return;
-            }
-            if (nodeIsSlave(n)) {
-                addReplyError(c,"Target node is not a master");
-                return;
-            }
-            server.cluster->importing_slots_from[slot] = n;
-        } else if (!strcasecmp(c->argv[3]->ptr,"stable") && c->argc == 4) {
-            /* CLUSTER SETSLOT <SLOT> STABLE */
-            server.cluster->importing_slots_from[slot] = NULL;
-            server.cluster->migrating_slots_to[slot] = NULL;
-        } else if (!strcasecmp(c->argv[3]->ptr,"node") && c->argc == 5) {
-            /* CLUSTER SETSLOT <SLOT> NODE <NODE ID> */
-            n = clusterLookupNode(c->argv[4]->ptr, sdslen(c->argv[4]->ptr));
-            if (!n) {
-                addReplyErrorFormat(c,"Unknown node %s",
-                    (char*)c->argv[4]->ptr);
-                return;
-            }
-            if (nodeIsSlave(n)) {
-                addReplyError(c,"Target node is not a master");
-                return;
-            }
-
-            /* If this hash slot was served by 'myself' before to switch
-             * make sure there are no longer local keys for this hash slot. */
-            if (server.cluster->slots[slot] == myself && n != myself) {
-                if (countKeysInSlot(slot) != 0) {
-                    addReplyErrorFormat(c,
-                        "Can't assign hashslot %d to a different node "
-                        "while I still hold keys for this hash slot.", slot);
-                    return;
-                }
-            }
-
-            serverLog(LL_NOTICE, "Assigning slot %d to %.40s", slot, n->name);
-
-            /* If this slot is in migrating status but we have no keys
-             * for it assigning the slot to another node will clear
-             * the migrating status. */
-            if (countKeysInSlot(slot) == 0 &&
-                server.cluster->migrating_slots_to[slot])
-                server.cluster->migrating_slots_to[slot] = NULL;
-
-            int slot_was_mine = server.cluster->slots[slot] == myself;
-            clusterDelSlot(slot);
-            clusterAddSlot(n,slot);
-
-            /* If we are a master left without slots, we should turn into a
-             * replica of the new master. */
-            if (slot_was_mine &&
-                n != myself &&
-                myself->numslots == 0 &&
-                server.cluster_allow_replica_migration)
-            {
-                serverLog(LL_NOTICE,
-                          "Lost my last slot during slot migration. Reconfiguring myself "
-                          "as a replica of %.40s (%s)", n->name, n->human_nodename);
-                clusterSetMaster(n,1);
-                clusterDoBeforeSleep(CLUSTER_TODO_SAVE_CONFIG |
-                                     CLUSTER_TODO_UPDATE_STATE |
-                                     CLUSTER_TODO_FSYNC_CONFIG);
-            }
-
-            /* If this node or this node's primary was importing this slot,
-            * assigning the slot to itself also clears the importing status. */
-            if ((n == myself || n == myself->slaveof) &&
-                server.cluster->importing_slots_from[slot])
-            {
-                server.cluster->importing_slots_from[slot] = NULL;
-
-                /* Only primary broadcasts the updates */
-                if (n == myself) {
-                    /* This slot was manually migrated, set this node configEpoch
-                     * to a new epoch so that the new version can be propagated
-                     * by the cluster.
-                     *
-                     * Note that if this ever results in a collision with another
-                     * node getting the same configEpoch, for example because a
-                     * failover happens at the same time we close the slot, the
-                     * configEpoch collision resolution will fix it assigning
-                     * a different epoch to each node. */
-                    if (clusterBumpConfigEpochWithoutConsensus() == C_OK) {
-                        serverLog(LL_NOTICE,
-                                  "ConfigEpoch updated after importing slot %d",
-                                  slot);
-                    }
-                    /* After importing this slot, let the other nodes know as
-                     * soon as possible. */
-                    clusterBroadcastPong(CLUSTER_BROADCAST_ALL);
-                }
-            }
-        } else if (!strcasecmp(c->argv[3]->ptr,"node") && c->argc == 6 && !strcasecmp(c->argv[5]->ptr,"replicaonly")) {
-            /* CLUSTER SETSLOT <SLOT> NODE <NODE ID> REPLICAONLY */
-
-            /* When finalizing the slot, there is a possibility that the
-             * target node B sends a cluster PONG to the source node A
-             * before SETSLOT has been replicated to B'. If B crashes here,
-             * B' will be in an importing state and the slot will have no
-             * owner. To help mitigate this issue, we added a new SETSLOT
-             * command variant that takes a special marker token called
-             * "REPLICAONLY". This command is a no-op on the primary. It
-             * simply replicates asynchronously the command without the
-             * "REPLICAONLY" marker to the replicas, if there exist any.
-             * The caller is expected to wait for this asynchronous
-             * replication to complete using the "WAIT" command.
-             *
-             * With the help of this command, we finalize the slots
-             * on the replicas before the primary in the following
-             * sequence, where A is the source primary and B is the target
-             * primary:
-             *
-             * 1. Client C issues SETSLOT n NODE B REPLICAONLY against
-             *    node B
-             * 2. Node B replicates SETSLOT n NODE B to all of its replicas,
-             *    such as B', B'', etc
-             * 3. Client C then issues WAIT <num_replicas> <timeout> for
-             *    a number of B's replicas of C's choice to complete the
-             *    finalization
-             * 4. On successful WAIT completion, Client C executes SETSLOT
-             *    n NODE B against node B but without the "REPLICAONLY"
-             *    marker this time, which completes the slot finalization
-             *    on node B
-             *
-             * The following steps can happen in parallel:
-             * a. Client C issues SETSLOT n NODE B against node A
-             * b. Node B gossips its new slot ownership to the cluster,
-             *    including A, A', etc */
-
-            n = clusterLookupNode(c->argv[4]->ptr, sdslen(c->argv[4]->ptr));
-
-            if (!n) {
-                addReplyErrorFormat(c,"Unknown node %s", (char*)c->argv[4]->ptr);
-                return;
-            }
-            if (nodeIsSlave(n)) {
-                addReplyError(c,"Target node is not a master");
-                return;
-            }
-            /* If this hash slot was served by 'myself' before to switch
-             * make sure there are no longer local keys for this hash slot. */
-            if (server.cluster->slots[slot] == myself && n != myself) {
-                if (countKeysInSlot(slot) != 0) {
-                    addReplyErrorFormat(c,
-                        "Can't assign hashslot %d to a different node "
-                        "while I still hold keys for this hash slot.", slot);
-                    return;
-                }
-            }
-            if (server.cluster->importing_slots_from[slot] == NULL) {
-                addReplyError(c,"Slot is not open for importing");
-                return;
-            }
-            if (myself->numslaves == 0) {
-                addReplyError(c,"Target node has no replicas");
-                return;
-            }
-
-            /* Remove the last "REPLICAONLY" token so the command
-             * can be applied as the real "SETSLOT" command on the
-             * replicas. */
-            serverAssert(c->argc == 6);
-            rewriteClientCommandVector(c, 5, c->argv[0], c->argv[1], c->argv[2], c->argv[3], c->argv[4]);
-        } else {
-            addReplyError(c,
-                "Invalid CLUSTER SETSLOT action or number of arguments. Try CLUSTER HELP");
-            return;
-        }
-
-        /* Force-replicate "CLUSTER SETSLOT" */
-        if (nodeIsMaster(myself)) forceCommandPropagation(c, PROPAGATE_REPL);
-
-        clusterDoBeforeSleep(CLUSTER_TODO_SAVE_CONFIG|CLUSTER_TODO_UPDATE_STATE);
-        addReply(c,shared.ok);
-    } else if (!strcasecmp(c->argv[1]->ptr,"bumpepoch") && c->argc == 2) {
-        /* CLUSTER BUMPEPOCH */
-        int retval = clusterBumpConfigEpochWithoutConsensus();
-        sds reply = sdscatprintf(sdsempty(),"+%s %llu\r\n",
-                (retval == C_OK) ? "BUMPED" : "STILL",
-                (unsigned long long) myself->configEpoch);
-        addReplySds(c,reply);
-    } else if (!strcasecmp(c->argv[1]->ptr,"info") && c->argc == 2) {
-        /* CLUSTER INFO */
-
-        sds info = genClusterInfoString();
-
-        /* Produce the reply protocol. */
-        addReplyVerbatim(c,info,sdslen(info),"txt");
-        sdsfree(info);
-    } else if (!strcasecmp(c->argv[1]->ptr,"saveconfig") && c->argc == 2) {
-        int retval = clusterSaveConfig(1);
-
-        if (retval == 0)
-            addReply(c,shared.ok);
-        else
-            addReplyErrorFormat(c,"error saving the cluster node config: %s",
-                strerror(errno));
-    } else if (!strcasecmp(c->argv[1]->ptr,"keyslot") && c->argc == 3) {
-        /* CLUSTER KEYSLOT <key> */
-        sds key = c->argv[2]->ptr;
-
-        addReplyLongLong(c,keyHashSlot(key,sdslen(key)));
-    } else if (!strcasecmp(c->argv[1]->ptr,"countkeysinslot") && c->argc == 3) {
-        /* CLUSTER COUNTKEYSINSLOT <slot> */
-        long long slot;
-
-        if (getLongLongFromObjectOrReply(c,c->argv[2],&slot,NULL) != C_OK)
-            return;
-        if (slot < 0 || slot >= CLUSTER_SLOTS) {
-            addReplyError(c,"Invalid slot");
-            return;
-        }
-        addReplyLongLong(c,countKeysInSlot(slot));
-    } else if (!strcasecmp(c->argv[1]->ptr,"getkeysinslot") && c->argc == 4) {
-        /* CLUSTER GETKEYSINSLOT <slot> <count> */
-        long long maxkeys, slot;
-
-        if (getLongLongFromObjectOrReply(c,c->argv[2],&slot,NULL) != C_OK)
-            return;
-        if (getLongLongFromObjectOrReply(c,c->argv[3],&maxkeys,NULL)
-            != C_OK)
-            return;
-        if (slot < 0 || slot >= CLUSTER_SLOTS || maxkeys < 0) {
-            addReplyError(c,"Invalid slot or number of keys");
-            return;
-        }
-
-        unsigned int keys_in_slot = countKeysInSlot(slot);
-        unsigned int numkeys = maxkeys > keys_in_slot ? keys_in_slot : maxkeys;
-        addReplyArrayLen(c,numkeys);
-        dictEntry *de = (*server.db->slots_to_keys).by_slot[slot].head;
-        for (unsigned int j = 0; j < numkeys; j++) {
-            serverAssert(de != NULL);
-            sds sdskey = dictGetKey(de);
-            addReplyBulkCBuffer(c, sdskey, sdslen(sdskey));
-            de = dictEntryNextInSlot(de);
-        }
-    } else if (!strcasecmp(c->argv[1]->ptr,"forget") && c->argc == 3) {
-        /* CLUSTER FORGET <NODE ID> */
-        clusterNode *n = clusterLookupNode(c->argv[2]->ptr, sdslen(c->argv[2]->ptr));
-        if (!n) {
-            if (clusterBlacklistExists((char*)c->argv[2]->ptr))
-                /* Already forgotten. The deletion may have been gossipped by
-                 * another node, so we pretend it succeeded. */
-                addReply(c,shared.ok);
-            else
-                addReplyErrorFormat(c,"Unknown node %s", (char*)c->argv[2]->ptr);
-            return;
-        } else if (n == myself) {
-            addReplyError(c,"I tried hard but I can't forget myself...");
-            return;
-        } else if (nodeIsSlave(myself) && myself->slaveof == n) {
-            addReplyError(c,"Can't forget my master!");
-            return;
-        }
-        clusterBlacklistAddNode(n);
-        clusterDelNode(n);
-        clusterDoBeforeSleep(CLUSTER_TODO_UPDATE_STATE|
-                             CLUSTER_TODO_SAVE_CONFIG);
-        addReply(c,shared.ok);
-    } else if (!strcasecmp(c->argv[1]->ptr,"replicate") && c->argc == 3) {
-        /* CLUSTER REPLICATE <NODE ID> */
-        /* Lookup the specified node in our table. */
-        clusterNode *n = clusterLookupNode(c->argv[2]->ptr, sdslen(c->argv[2]->ptr));
-        if (!n) {
-            addReplyErrorFormat(c,"Unknown node %s", (char*)c->argv[2]->ptr);
-            return;
-        }
-
-        /* I can't replicate myself. */
-        if (n == myself) {
-            addReplyError(c,"Can't replicate myself");
-            return;
-        }
-=======
->>>>>>> 02a87885
 
 /*
  * cluster.c contains the common parts of a clustering
@@ -6541,19 +36,7 @@
 #include "server.h"
 #include "cluster.h"
 
-<<<<<<< HEAD
-        /* Set the master. */
-        clusterSetMaster(n,1);
-        clusterDoBeforeSleep(CLUSTER_TODO_UPDATE_STATE|CLUSTER_TODO_SAVE_CONFIG);
-        addReply(c,shared.ok);
-    } else if ((!strcasecmp(c->argv[1]->ptr,"slaves") ||
-                !strcasecmp(c->argv[1]->ptr,"replicas")) && c->argc == 3) {
-        /* CLUSTER SLAVES <NODE ID> */
-        clusterNode *n = clusterLookupNode(c->argv[2]->ptr, sdslen(c->argv[2]->ptr));
-        int j;
-=======
 #include <ctype.h>
->>>>>>> 02a87885
 
 /* -----------------------------------------------------------------------------
  * Key space handling
@@ -7595,13 +1078,8 @@
                  * can safely serve the request, otherwise we return a TRYAGAIN
                  * error). To do so we set the importing/migrating state and
                  * increment a counter for every missing key. */
-<<<<<<< HEAD
-                if ((n == myself || n == myself->slaveof) &&
-                    server.cluster->migrating_slots_to[slot] != NULL)
-=======
-                if (n == myself &&
+                if ((n == myself || n == clusterNodeGetSlaveof(myself)) &&
                     getMigratingSlotDest(slot) != NULL)
->>>>>>> 02a87885
                 {
                     migrating_slot = 1;
                 } else if (getImportingSlotSource(slot) != NULL) {
@@ -7996,63 +1474,6 @@
         addReplyError(c,"This instance has cluster support disabled");
         return;
     }
-<<<<<<< HEAD
-    raxStop(&iter);
-    return j;
-}
-
-/* Replicate all migrating and importing slot states to a
- * a given replica client. */
-void replicateOpenSlots(void)
-{
-    if (!server.cluster_enabled) return;
-
-    int argc = 5;
-    robj **argv = zmalloc(sizeof(robj*)*argc);
-
-    sds cmd = sdsnew("CLUSTER");
-    sds subcmd = sdsnew("SETSLOT");
-    sds importing = sdsnew("IMPORTING");
-    sds migrating = sdsnew("MIGRATING");
-    robj *cmd_obj = createObject(OBJ_STRING, cmd);
-    robj *subcmd_obj = createObject(OBJ_STRING, subcmd);
-    robj *imp_obj = createObject(OBJ_STRING, importing);
-    robj *mig_obj = createObject(OBJ_STRING, migrating);
-
-    argv[0] = cmd_obj;
-    argv[1] = subcmd_obj;
-
-    for (int i = 0; i < 2; i++) {
-        clusterNode **nodes_ptr = NULL;
-        if (i == 0) {
-            nodes_ptr = server.cluster->importing_slots_from;
-            argv[3] = imp_obj;
-        } else {
-            nodes_ptr = server.cluster->migrating_slots_to;
-            argv[3] = mig_obj;
-        }
-
-        for (int j = 0; j < CLUSTER_SLOTS; j++) {
-            if (nodes_ptr[j] == NULL) continue;
-
-            argv[2] = createStringObjectFromLongLongForValue(j);
-            sds name = sdsnewlen(nodes_ptr[j]->name, sizeof(nodes_ptr[j]->name));
-            argv[4] = createObject(OBJ_STRING, name);
-
-            replicationFeedSlaves(0, argv, argc);
-
-            decrRefCount(argv[2]);
-            decrRefCount(argv[4]);
-        }
-    }
-
-    decrRefCount(mig_obj);
-    decrRefCount(imp_obj);
-    decrRefCount(subcmd_obj);
-    decrRefCount(cmd_obj);
-    zfree(argv);
-=======
     c->flags &= ~CLIENT_READONLY;
     addReply(c,shared.ok);
->>>>>>> 02a87885
 }