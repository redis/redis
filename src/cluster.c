--- conflicted
+++ resolved
@@ -4864,22 +4864,18 @@
     dictReleaseIterator(di);
 }
 
-<<<<<<< HEAD
-/* MIGRATE host port key dbid timeout [COPY | REPLACE | AUTH password] */
-void migrateCommand(redisClient *c) {
-=======
-/* MIGRATE host port key dbid timeout [COPY | REPLACE]
+/* MIGRATE host port key dbid timeout [COPY | REPLACE | AUTH password]
  *
  * On in the multiple keys form:
  *
- * MIGRATE host port "" dbid timeout [COPY | REPLACE] KEYS key1 key2 ... keyN */
+ * MIGRATE host port "" dbid timeout [COPY | REPLACE | AUTH password] KEYS key1 key2 ... keyN */
 void migrateCommand(client *c) {
->>>>>>> 202c2ebe
     migrateCachedSocket *cs;
     int copy, replace, auth, j;
     char *password;
     long timeout;
     long dbid;
+    long long ttl;
     robj **ov = NULL; /* Objects to migrate. */
     robj **kv = NULL; /* Key names. */
     robj **newargv = NULL; /* Used to rewrite the command as DEL ... keys ... */
@@ -4895,20 +4891,16 @@
     /* Initialization */
     copy = 0;
     replace = 0;
-<<<<<<< HEAD
     ttl = 0;
     auth = 0;
     password = NULL;
-=======
->>>>>>> 202c2ebe
 
     /* Parse additional options */
     for (j = 6; j < c->argc; j++) {
-        if (!strcasecmp(c->argv[j]->ptr,"copy")) {
+        if (!strcasecmp(c->argv[j]->ptr,"copy")) {                                                                                
             copy = 1;
         } else if (!strcasecmp(c->argv[j]->ptr,"replace")) {
             replace = 1;
-<<<<<<< HEAD
         } else if (!strcasecmp(c->argv[j]->ptr,"auth")) {
             auth = 1;
             /* use auth option without password argument */
@@ -4917,7 +4909,6 @@
                 return;
             }
             password = c->argv[++j]->ptr;
-=======
         } else if (!strcasecmp(c->argv[j]->ptr,"keys")) {
             if (sdslen(c->argv[3]->ptr) != 0) {
                 addReplyError(c,
@@ -4928,7 +4919,6 @@
             first_key = j+1;
             num_keys = c->argc - j - 1;
             break; /* All the remaining args are keys. */
->>>>>>> 202c2ebe
         } else {
             addReply(c,shared.syntaxerr);
             return;
@@ -4979,9 +4969,9 @@
 
     /* Authentication */
     if (auth) {
-        redisAssertWithInfo(c,NULL,rioWriteBulkCount(&cmd,'*',2));
-        redisAssertWithInfo(c,NULL,rioWriteBulkString(&cmd,"AUTH",4));
-        redisAssertWithInfo(c,NULL,rioWriteBulkString(&cmd,password,strlen(password)));
+        serverAssertWithInfo(c,NULL,rioWriteBulkCount(&cmd,'*',2));
+        serverAssertWithInfo(c,NULL,rioWriteBulkString(&cmd,"AUTH",4));
+        serverAssertWithInfo(c,NULL,rioWriteBulkString(&cmd,password,strlen(password)));
     }
 
     /* Send the SELECT command if the current DB is not already selected. */
@@ -5044,45 +5034,13 @@
         }
     }
 
-<<<<<<< HEAD
-    /* Read back the reply. */
-    {
-        char buf1[1024];
-        char buf2[1024];
-        char buf3[1024];
-
-        /* Read the three replies */
-        if (auth && syncReadLine(cs->fd, buf1, sizeof(buf1), timeout) <= 0)
-            goto socket_rd_err;
-        if (select && syncReadLine(cs->fd, buf2, sizeof(buf2), timeout) <= 0)
-            goto socket_rd_err;
-        if (syncReadLine(cs->fd, buf3, sizeof(buf3), timeout) <= 0)
-            goto socket_rd_err;
-
-        // Do not need to return error about server password.
-        //
-        // If the server (c->argv[1]:c->argv[2]) have not set the password while the client
-        // sent its command with password, the following operations will continue to sucess.
-        //
-        // if the server have set the password while the client sent its command without any
-        // any password, the following operations will also fail and return the alert
-        // "NOAUTH Authentication required".
-        //
-        // if ((auth && buf1[0] == '-') || (select && buf2[0] == '-') || buf3[0] == '-') {
-        //     addReplyErrorFormat(c,"Target instance replied with error: %s",
-        //         (auth && buf1[0] == '-') ? buf1+1 : ((select && buf2[0] == '-') ? buf2+1 : buf3+1));
-        //     goto socket_rd_err;
-        // }
-        if ((select && buf2[0] == '-') || buf3[0] == '-') {
-            /* On error assume that last_dbid is no longer valid. */
-            if (!auth) {
-                cs->last_dbid = -1;
-            }
-            addReplyErrorFormat(c,"Target instance replied with error: %s",
-                (select && buf2[0] == '-') ? buf2+1 : buf3+1);
-=======
+    char buf0[1024]; /* Auth reply. */
     char buf1[1024]; /* Select reply. */
     char buf2[1024]; /* Restore reply. */
+
+    /* Read the AUTH reply if needed. */
+    if (auth && syncReadLine(cs->fd, buf0, sizeof(buf0), timeout) <= 0)
+        goto socket_err;
 
     /* Read the SELECT reply if needed. */
     if (select && syncReadLine(cs->fd, buf1, sizeof(buf1), timeout) <= 0)
@@ -5108,7 +5066,7 @@
                     (select && buf1[0] == '-') ? buf1+1 : buf2+1);
                 error_from_target = 1;
             }
->>>>>>> 202c2ebe
+
         } else {
             if (!copy) {
                 /* No COPY option: remove the local key, signal the change. */
@@ -5172,7 +5130,7 @@
         addReply(c,shared.ok);
     } else {
         /* On error we already sent it in the for loop above, and set
-         * the curretly selected socket to -1 to force SELECT the next time. */
+         * the currently selected socket to -1 to force SELECT the next time. */
     }
 
     sdsfree(cmd.io.buffer.ptr);
