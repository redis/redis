/* Redis Cluster implementation.
 *
 * Copyright (c) 2009-2012, Salvatore Sanfilippo <antirez at gmail dot com>
 * All rights reserved.
 *
 * Redistribution and use in source and binary forms, with or without
 * modification, are permitted provided that the following conditions are met:
 *
 *   * Redistributions of source code must retain the above copyright notice,
 *     this list of conditions and the following disclaimer.
 *   * Redistributions in binary form must reproduce the above copyright
 *     notice, this list of conditions and the following disclaimer in the
 *     documentation and/or other materials provided with the distribution.
 *   * Neither the name of Redis nor the names of its contributors may be used
 *     to endorse or promote products derived from this software without
 *     specific prior written permission.
 *
 * THIS SOFTWARE IS PROVIDED BY THE COPYRIGHT HOLDERS AND CONTRIBUTORS "AS IS"
 * AND ANY EXPRESS OR IMPLIED WARRANTIES, INCLUDING, BUT NOT LIMITED TO, THE
 * IMPLIED WARRANTIES OF MERCHANTABILITY AND FITNESS FOR A PARTICULAR PURPOSE
 * ARE DISCLAIMED. IN NO EVENT SHALL THE COPYRIGHT OWNER OR CONTRIBUTORS BE
 * LIABLE FOR ANY DIRECT, INDIRECT, INCIDENTAL, SPECIAL, EXEMPLARY, OR
 * CONSEQUENTIAL DAMAGES (INCLUDING, BUT NOT LIMITED TO, PROCUREMENT OF
 * SUBSTITUTE GOODS OR SERVICES; LOSS OF USE, DATA, OR PROFITS; OR BUSINESS
 * INTERRUPTION) HOWEVER CAUSED AND ON ANY THEORY OF LIABILITY, WHETHER IN
 * CONTRACT, STRICT LIABILITY, OR TORT (INCLUDING NEGLIGENCE OR OTHERWISE)
 * ARISING IN ANY WAY OUT OF THE USE OF THIS SOFTWARE, EVEN IF ADVISED OF THE
 * POSSIBILITY OF SUCH DAMAGE.
 */

#include "server.h"
#include "cluster.h"
#include "endianconv.h"

#include <sys/types.h>
#include <sys/socket.h>
#include <arpa/inet.h>
#include <fcntl.h>
#include <unistd.h>
#include <sys/stat.h>
#include <sys/file.h>
#include <math.h>

/* A global reference to myself is handy to make code more clear.
 * Myself always points to server.cluster->myself, that is, the clusterNode
 * that represents this node. */
clusterNode *myself = NULL;

clusterNode *createClusterNode(char *nodename, int flags);
void clusterAddNode(clusterNode *node);
void clusterAcceptHandler(aeEventLoop *el, int fd, void *privdata, int mask);
void clusterReadHandler(connection *conn);
void clusterSendPing(clusterLink *link, int type);
void clusterSendFail(char *nodename);
void clusterSendFailoverAuthIfNeeded(clusterNode *node, clusterMsg *request);
void clusterUpdateState(void);
int clusterNodeGetSlotBit(clusterNode *n, int slot);
sds clusterGenNodesDescription(int filter, int use_pport);
clusterNode *clusterLookupNode(const char *name);
list *clusterGetNodesServingMySlots(clusterNode *node);
int clusterNodeAddSlave(clusterNode *master, clusterNode *slave);
int clusterAddSlot(clusterNode *n, int slot);
int clusterDelSlot(int slot);
int clusterDelNodeSlots(clusterNode *node);
int clusterNodeSetSlotBit(clusterNode *n, int slot);
void clusterSetMaster(clusterNode *n);
void clusterHandleSlaveFailover(void);
void clusterHandleSlaveMigration(int max_slaves);
int bitmapTestBit(unsigned char *bitmap, int pos);
void clusterDoBeforeSleep(int flags);
void clusterSendUpdate(clusterLink *link, clusterNode *node);
void resetManualFailover(void);
void clusterCloseAllSlots(void);
void clusterSetNodeAsMaster(clusterNode *n);
void clusterDelNode(clusterNode *delnode);
sds representClusterNodeFlags(sds ci, uint16_t flags);
uint64_t clusterGetMaxEpoch(void);
int clusterBumpConfigEpochWithoutConsensus(void);
void moduleCallClusterReceivers(const char *sender_id, uint64_t module_id, uint8_t type, const unsigned char *payload, uint32_t len);
const char *clusterGetMessageTypeString(int type);
void removeChannelsInSlot(unsigned int slot);
unsigned int countKeysInSlot(unsigned int hashslot);
unsigned int countChannelsInSlot(unsigned int hashslot);
unsigned int delKeysInSlot(unsigned int hashslot);

/* Links to the next and previous entries for keys in the same slot are stored
 * in the dict entry metadata. See Slot to Key API below. */
#define dictEntryNextInSlot(de) \
    (((clusterDictEntryMetadata *)dictMetadata(de))->next)
#define dictEntryPrevInSlot(de) \
    (((clusterDictEntryMetadata *)dictMetadata(de))->prev)

#define RCVBUF_INIT_LEN 1024
#define RCVBUF_MAX_PREALLOC (1<<20) /* 1MB */

/* Cluster nodes hash table, mapping nodes addresses 1.2.3.4:6379 to
 * clusterNode structures. */
dictType clusterNodesDictType = {
        dictSdsHash,                /* hash function */
        NULL,                       /* key dup */
        NULL,                       /* val dup */
        dictSdsKeyCompare,          /* key compare */
        dictSdsDestructor,          /* key destructor */
        NULL,                       /* val destructor */
        NULL                        /* allow to expand */
};

/* Cluster re-addition blacklist. This maps node IDs to the time
 * we can re-add this node. The goal is to avoid readding a removed
 * node for some time. */
dictType clusterNodesBlackListDictType = {
        dictSdsCaseHash,            /* hash function */
        NULL,                       /* key dup */
        NULL,                       /* val dup */
        dictSdsKeyCaseCompare,      /* key compare */
        dictSdsDestructor,          /* key destructor */
        NULL,                       /* val destructor */
        NULL                        /* allow to expand */
};

/* -----------------------------------------------------------------------------
 * Initialization
 * -------------------------------------------------------------------------- */

/* Load the cluster config from 'filename'.
 *
 * If the file does not exist or is zero-length (this may happen because
 * when we lock the nodes.conf file, we create a zero-length one for the
 * sake of locking if it does not already exist), C_ERR is returned.
 * If the configuration was loaded from the file, C_OK is returned. */
int clusterLoadConfig(char *filename) {
    FILE *fp = fopen(filename,"r");
    struct stat sb;
    char *line;
    int maxline, j;

    if (fp == NULL) {
        if (errno == ENOENT) {
            return C_ERR;
        } else {
            serverLog(LL_WARNING,
                "Loading the cluster node config from %s: %s",
                filename, strerror(errno));
            exit(1);
        }
    }

    if (redis_fstat(fileno(fp),&sb) == -1) {
        serverLog(LL_WARNING,
            "Unable to obtain the cluster node config file stat %s: %s",
            filename, strerror(errno));
        exit(1);
    }
    /* Check if the file is zero-length: if so return C_ERR to signal
     * we have to write the config. */
    if (sb.st_size == 0) {
        fclose(fp);
        return C_ERR;
    }

    /* Parse the file. Note that single lines of the cluster config file can
     * be really long as they include all the hash slots of the node.
     * This means in the worst possible case, half of the Redis slots will be
     * present in a single line, possibly in importing or migrating state, so
     * together with the node ID of the sender/receiver.
     *
     * To simplify we allocate 1024+CLUSTER_SLOTS*128 bytes per line. */
    maxline = 1024+CLUSTER_SLOTS*128;
    line = zmalloc(maxline);
    while(fgets(line,maxline,fp) != NULL) {
        int argc;
        sds *argv;
        clusterNode *n, *master;
        char *p, *s;

        /* Skip blank lines, they can be created either by users manually
         * editing nodes.conf or by the config writing process if stopped
         * before the truncate() call. */
        if (line[0] == '\n' || line[0] == '\0') continue;

        /* Split the line into arguments for processing. */
        argv = sdssplitargs(line,&argc);
        if (argv == NULL) goto fmterr;

        /* Handle the special "vars" line. Don't pretend it is the last
         * line even if it actually is when generated by Redis. */
        if (strcasecmp(argv[0],"vars") == 0) {
            if (!(argc % 2)) goto fmterr;
            for (j = 1; j < argc; j += 2) {
                if (strcasecmp(argv[j],"currentEpoch") == 0) {
                    server.cluster->currentEpoch =
                            strtoull(argv[j+1],NULL,10);
                } else if (strcasecmp(argv[j],"lastVoteEpoch") == 0) {
                    server.cluster->lastVoteEpoch =
                            strtoull(argv[j+1],NULL,10);
                } else {
                    serverLog(LL_WARNING,
                        "Skipping unknown cluster config variable '%s'",
                        argv[j]);
                }
            }
            sdsfreesplitres(argv,argc);
            continue;
        }

        /* Regular config lines have at least eight fields */
        if (argc < 8) {
            sdsfreesplitres(argv,argc);
            goto fmterr;
        }

        /* Create this node if it does not exist */
        n = clusterLookupNode(argv[0]);
        if (!n) {
            n = createClusterNode(argv[0],0);
            clusterAddNode(n);
        }
        /* Address and port */
        if ((p = strrchr(argv[1],':')) == NULL) {
            sdsfreesplitres(argv,argc);
            goto fmterr;
        }
        *p = '\0';
        memcpy(n->ip,argv[1],strlen(argv[1])+1);
        char *port = p+1;
        char *busp = strchr(port,'@');
        if (busp) {
            *busp = '\0';
            busp++;
        }
        n->port = atoi(port);
        /* In older versions of nodes.conf the "@busport" part is missing.
         * In this case we set it to the default offset of 10000 from the
         * base port. */
        n->cport = busp ? atoi(busp) : n->port + CLUSTER_PORT_INCR;

        /* The plaintext port for client in a TLS cluster (n->pport) is not
         * stored in nodes.conf. It is received later over the bus protocol. */

        /* Parse flags */
        p = s = argv[2];
        while(p) {
            p = strchr(s,',');
            if (p) *p = '\0';
            if (!strcasecmp(s,"myself")) {
                serverAssert(server.cluster->myself == NULL);
                myself = server.cluster->myself = n;
                n->flags |= CLUSTER_NODE_MYSELF;
            } else if (!strcasecmp(s,"master")) {
                n->flags |= CLUSTER_NODE_MASTER;
            } else if (!strcasecmp(s,"slave")) {
                n->flags |= CLUSTER_NODE_SLAVE;
            } else if (!strcasecmp(s,"fail?")) {
                n->flags |= CLUSTER_NODE_PFAIL;
            } else if (!strcasecmp(s,"fail")) {
                n->flags |= CLUSTER_NODE_FAIL;
                n->fail_time = mstime();
            } else if (!strcasecmp(s,"handshake")) {
                n->flags |= CLUSTER_NODE_HANDSHAKE;
            } else if (!strcasecmp(s,"noaddr")) {
                n->flags |= CLUSTER_NODE_NOADDR;
            } else if (!strcasecmp(s,"nofailover")) {
                n->flags |= CLUSTER_NODE_NOFAILOVER;
            } else if (!strcasecmp(s,"noflags")) {
                /* nothing to do */
            } else {
                serverPanic("Unknown flag in redis cluster config file");
            }
            if (p) s = p+1;
        }

        /* Get master if any. Set the master and populate master's
         * slave list. */
        if (argv[3][0] != '-') {
            master = clusterLookupNode(argv[3]);
            if (!master) {
                master = createClusterNode(argv[3],0);
                clusterAddNode(master);
            }
            n->slaveof = master;
            clusterNodeAddSlave(master,n);
        }

        /* Set ping sent / pong received timestamps */
        if (atoi(argv[4])) n->ping_sent = mstime();
        if (atoi(argv[5])) n->pong_received = mstime();

        /* Set configEpoch for this node. */
        n->configEpoch = strtoull(argv[6],NULL,10);

        /* Populate hash slots served by this instance. */
        for (j = 8; j < argc; j++) {
            int start, stop;

            if (argv[j][0] == '[') {
                /* Here we handle migrating / importing slots */
                int slot;
                char direction;
                clusterNode *cn;

                p = strchr(argv[j],'-');
                serverAssert(p != NULL);
                *p = '\0';
                direction = p[1]; /* Either '>' or '<' */
                slot = atoi(argv[j]+1);
                if (slot < 0 || slot >= CLUSTER_SLOTS) {
                    sdsfreesplitres(argv,argc);
                    goto fmterr;
                }
                p += 3;
                cn = clusterLookupNode(p);
                if (!cn) {
                    cn = createClusterNode(p,0);
                    clusterAddNode(cn);
                }
                if (direction == '>') {
                    server.cluster->migrating_slots_to[slot] = cn;
                } else {
                    server.cluster->importing_slots_from[slot] = cn;
                }
                continue;
            } else if ((p = strchr(argv[j],'-')) != NULL) {
                *p = '\0';
                start = atoi(argv[j]);
                stop = atoi(p+1);
            } else {
                start = stop = atoi(argv[j]);
            }
            if (start < 0 || start >= CLUSTER_SLOTS ||
                stop < 0 || stop >= CLUSTER_SLOTS)
            {
                sdsfreesplitres(argv,argc);
                goto fmterr;
            }
            while(start <= stop) clusterAddSlot(n, start++);
        }

        sdsfreesplitres(argv,argc);
    }
    /* Config sanity check */
    if (server.cluster->myself == NULL) goto fmterr;

    zfree(line);
    fclose(fp);

    serverLog(LL_NOTICE,"Node configuration loaded, I'm %.40s", myself->name);

    /* Something that should never happen: currentEpoch smaller than
     * the max epoch found in the nodes configuration. However we handle this
     * as some form of protection against manual editing of critical files. */
    if (clusterGetMaxEpoch() > server.cluster->currentEpoch) {
        server.cluster->currentEpoch = clusterGetMaxEpoch();
    }
    return C_OK;

fmterr:
    serverLog(LL_WARNING,
        "Unrecoverable error: corrupted cluster config file.");
    zfree(line);
    if (fp) fclose(fp);
    exit(1);
}

/* Cluster node configuration is exactly the same as CLUSTER NODES output.
 *
 * This function writes the node config and returns 0, on error -1
 * is returned.
 *
 * Note: we need to write the file in an atomic way from the point of view
 * of the POSIX filesystem semantics, so that if the server is stopped
 * or crashes during the write, we'll end with either the old file or the
 * new one. Since we have the full payload to write available we can use
 * a single write to write the whole file. If the pre-existing file was
 * bigger we pad our payload with newlines that are anyway ignored and truncate
 * the file afterward. */
int clusterSaveConfig(int do_fsync) {
    sds ci;
    size_t content_size;
    struct stat sb;
    int fd;

    server.cluster->todo_before_sleep &= ~CLUSTER_TODO_SAVE_CONFIG;

    /* Get the nodes description and concatenate our "vars" directive to
     * save currentEpoch and lastVoteEpoch. */
    ci = clusterGenNodesDescription(CLUSTER_NODE_HANDSHAKE, 0);
    ci = sdscatprintf(ci,"vars currentEpoch %llu lastVoteEpoch %llu\n",
        (unsigned long long) server.cluster->currentEpoch,
        (unsigned long long) server.cluster->lastVoteEpoch);
    content_size = sdslen(ci);

    if ((fd = open(server.cluster_configfile,O_WRONLY|O_CREAT,0644))
        == -1) goto err;

    if (redis_fstat(fd,&sb) == -1) goto err;

    /* Pad the new payload if the existing file length is greater. */
    if (sb.st_size > (off_t)content_size) {
        ci = sdsgrowzero(ci,sb.st_size);
        memset(ci+content_size,'\n',sb.st_size-content_size);
    }
    
    if (write(fd,ci,sdslen(ci)) != (ssize_t)sdslen(ci)) goto err;
    if (do_fsync) {
        server.cluster->todo_before_sleep &= ~CLUSTER_TODO_FSYNC_CONFIG;
        if (fsync(fd) == -1) goto err;
    }

    /* Truncate the file if needed to remove the final \n padding that
     * is just garbage. */
    if (content_size != sdslen(ci) && ftruncate(fd,content_size) == -1) {
        /* ftruncate() failing is not a critical error. */
    }
    close(fd);
    sdsfree(ci);
    return 0;

err:
    if (fd != -1) close(fd);
    sdsfree(ci);
    return -1;
}

void clusterSaveConfigOrDie(int do_fsync) {
    if (clusterSaveConfig(do_fsync) == -1) {
        serverLog(LL_WARNING,"Fatal: can't update cluster config file.");
        exit(1);
    }
}

/* Lock the cluster config using flock(), and leaks the file descriptor used to
 * acquire the lock so that the file will be locked forever.
 *
 * This works because we always update nodes.conf with a new version
 * in-place, reopening the file, and writing to it in place (later adjusting
 * the length with ftruncate()).
 *
 * On success C_OK is returned, otherwise an error is logged and
 * the function returns C_ERR to signal a lock was not acquired. */
int clusterLockConfig(char *filename) {
/* flock() does not exist on Solaris
 * and a fcntl-based solution won't help, as we constantly re-open that file,
 * which will release _all_ locks anyway
 */
#if !defined(__sun)
    /* To lock it, we need to open the file in a way it is created if
     * it does not exist, otherwise there is a race condition with other
     * processes. */
    int fd = open(filename,O_WRONLY|O_CREAT|O_CLOEXEC,0644);
    if (fd == -1) {
        serverLog(LL_WARNING,
            "Can't open %s in order to acquire a lock: %s",
            filename, strerror(errno));
        return C_ERR;
    }

    if (flock(fd,LOCK_EX|LOCK_NB) == -1) {
        if (errno == EWOULDBLOCK) {
            serverLog(LL_WARNING,
                 "Sorry, the cluster configuration file %s is already used "
                 "by a different Redis Cluster node. Please make sure that "
                 "different nodes use different cluster configuration "
                 "files.", filename);
        } else {
            serverLog(LL_WARNING,
                "Impossible to lock %s: %s", filename, strerror(errno));
        }
        close(fd);
        return C_ERR;
    }
    /* Lock acquired: leak the 'fd' by not closing it, so that we'll retain the
     * lock to the file as long as the process exists.
     *
     * After fork, the child process will get the fd opened by the parent process,
     * we need save `fd` to `cluster_config_file_lock_fd`, so that in redisFork(),
     * it will be closed in the child process.
     * If it is not closed, when the main process is killed -9, but the child process
     * (redis-aof-rewrite) is still alive, the fd(lock) will still be held by the
     * child process, and the main process will fail to get lock, means fail to start. */
    server.cluster_config_file_lock_fd = fd;
#else
    UNUSED(filename);
#endif /* __sun */

    return C_OK;
}

/* Derives our ports to be announced in the cluster bus. */
void deriveAnnouncedPorts(int *announced_port, int *announced_pport,
                          int *announced_cport) {
    int port = server.tls_cluster ? server.tls_port : server.port;
    /* Default announced ports. */
    *announced_port = port;
    *announced_pport = server.tls_cluster ? server.port : 0;
    *announced_cport = server.cluster_port ? server.cluster_port : port + CLUSTER_PORT_INCR;
    
    /* Config overriding announced ports. */
    if (server.tls_cluster && server.cluster_announce_tls_port) {
        *announced_port = server.cluster_announce_tls_port;
        *announced_pport = server.cluster_announce_port;
    } else if (server.cluster_announce_port) {
        *announced_port = server.cluster_announce_port;
    }
    if (server.cluster_announce_bus_port) {
        *announced_cport = server.cluster_announce_bus_port;
    }
}

/* Some flags (currently just the NOFAILOVER flag) may need to be updated
 * in the "myself" node based on the current configuration of the node,
 * that may change at runtime via CONFIG SET. This function changes the
 * set of flags in myself->flags accordingly. */
void clusterUpdateMyselfFlags(void) {
    if (!myself) return;
    int oldflags = myself->flags;
    int nofailover = server.cluster_slave_no_failover ?
                     CLUSTER_NODE_NOFAILOVER : 0;
    myself->flags &= ~CLUSTER_NODE_NOFAILOVER;
    myself->flags |= nofailover;
    if (myself->flags != oldflags) {
        clusterDoBeforeSleep(CLUSTER_TODO_SAVE_CONFIG|
                             CLUSTER_TODO_UPDATE_STATE);
    }
}


/* We want to take myself->ip in sync with the cluster-announce-ip option.
* The option can be set at runtime via CONFIG SET. */
void clusterUpdateMyselfIp(void) {
    if (!myself) return;
    static char *prev_ip = NULL;
    char *curr_ip = server.cluster_announce_ip;
    int changed = 0;

    if (prev_ip == NULL && curr_ip != NULL) changed = 1;
    else if (prev_ip != NULL && curr_ip == NULL) changed = 1;
    else if (prev_ip && curr_ip && strcmp(prev_ip,curr_ip)) changed = 1;

    if (changed) {
        if (prev_ip) zfree(prev_ip);
        prev_ip = curr_ip;

        if (curr_ip) {
            /* We always take a copy of the previous IP address, by
            * duplicating the string. This way later we can check if
            * the address really changed. */
            prev_ip = zstrdup(prev_ip);
            strncpy(myself->ip,server.cluster_announce_ip,NET_IP_STR_LEN-1);
            myself->ip[NET_IP_STR_LEN-1] = '\0';
        } else {
            myself->ip[0] = '\0'; /* Force autodetection. */
        }
    }
}

void clusterInit(void) {
    int saveconf = 0;

    server.cluster = zmalloc(sizeof(clusterState));
    server.cluster->myself = NULL;
    server.cluster->currentEpoch = 0;
    server.cluster->state = CLUSTER_FAIL;
    server.cluster->size = 1;
    server.cluster->todo_before_sleep = 0;
    server.cluster->nodes = dictCreate(&clusterNodesDictType);
    server.cluster->nodes_black_list =
        dictCreate(&clusterNodesBlackListDictType);
    server.cluster->failover_auth_time = 0;
    server.cluster->failover_auth_count = 0;
    server.cluster->failover_auth_rank = 0;
    server.cluster->failover_auth_epoch = 0;
    server.cluster->cant_failover_reason = CLUSTER_CANT_FAILOVER_NONE;
    server.cluster->lastVoteEpoch = 0;
    for (int i = 0; i < CLUSTERMSG_TYPE_COUNT; i++) {
        server.cluster->stats_bus_messages_sent[i] = 0;
        server.cluster->stats_bus_messages_received[i] = 0;
    }
    server.cluster->stats_pfail_nodes = 0;
    memset(server.cluster->slots,0, sizeof(server.cluster->slots));
    clusterCloseAllSlots();

    /* Lock the cluster config file to make sure every node uses
     * its own nodes.conf. */
    server.cluster_config_file_lock_fd = -1;
    if (clusterLockConfig(server.cluster_configfile) == C_ERR)
        exit(1);

    /* Load or create a new nodes configuration. */
    if (clusterLoadConfig(server.cluster_configfile) == C_ERR) {
        /* No configuration found. We will just use the random name provided
         * by the createClusterNode() function. */
        myself = server.cluster->myself =
            createClusterNode(NULL,CLUSTER_NODE_MYSELF|CLUSTER_NODE_MASTER);
        serverLog(LL_NOTICE,"No cluster configuration found, I'm %.40s",
            myself->name);
        clusterAddNode(myself);
        saveconf = 1;
    }
    if (saveconf) clusterSaveConfigOrDie(1);

    /* We need a listening TCP port for our cluster messaging needs. */
    server.cfd.count = 0;

    /* Port sanity check II
     * The other handshake port check is triggered too late to stop
     * us from trying to use a too-high cluster port number. */
    int port = server.tls_cluster ? server.tls_port : server.port;
    if (!server.cluster_port && port > (65535-CLUSTER_PORT_INCR)) {
        serverLog(LL_WARNING, "Redis port number too high. "
                   "Cluster communication port is 10,000 port "
                   "numbers higher than your Redis port. "
                   "Your Redis port number must be 55535 or less.");
        exit(1);
    }
    if (!server.bindaddr_count) {
        serverLog(LL_WARNING, "No bind address is configured, but it is required for the Cluster bus.");
        exit(1);
    }
    int cport = server.cluster_port ? server.cluster_port : port + CLUSTER_PORT_INCR;
    if (listenToPort(cport, &server.cfd) == C_ERR ) {
        /* Note: the following log text is matched by the test suite. */
        serverLog(LL_WARNING, "Failed listening on port %u (cluster), aborting.", cport);
        exit(1);
    }
    
    if (createSocketAcceptHandler(&server.cfd, clusterAcceptHandler) != C_OK) {
        serverPanic("Unrecoverable error creating Redis Cluster socket accept handler.");
    }

    /* Initialize data for the Slot to key API. */
    slotToKeyInit(server.db);

    /* The slots -> channels map is a radix tree. Initialize it here. */
    server.cluster->slots_to_channels = raxNew();

    /* Set myself->port/cport/pport to my listening ports, we'll just need to
     * discover the IP address via MEET messages. */
    deriveAnnouncedPorts(&myself->port, &myself->pport, &myself->cport);

    server.cluster->mf_end = 0;
    server.cluster->mf_slave = NULL;
    resetManualFailover();
    clusterUpdateMyselfFlags();
    clusterUpdateMyselfIp();
}

/* Reset a node performing a soft or hard reset:
 *
 * 1) All other nodes are forgotten.
 * 2) All the assigned / open slots are released.
 * 3) If the node is a slave, it turns into a master.
 * 4) Only for hard reset: a new Node ID is generated.
 * 5) Only for hard reset: currentEpoch and configEpoch are set to 0.
 * 6) The new configuration is saved and the cluster state updated.
 * 7) If the node was a slave, the whole data set is flushed away. */
void clusterReset(int hard) {
    dictIterator *di;
    dictEntry *de;
    int j;

    /* Turn into master. */
    if (nodeIsSlave(myself)) {
        clusterSetNodeAsMaster(myself);
        replicationUnsetMaster();
        emptyDb(-1,EMPTYDB_NO_FLAGS,NULL);
    }

    /* Close slots, reset manual failover state. */
    clusterCloseAllSlots();
    resetManualFailover();

    /* Unassign all the slots. */
    for (j = 0; j < CLUSTER_SLOTS; j++) clusterDelSlot(j);

    /* Forget all the nodes, but myself. */
    di = dictGetSafeIterator(server.cluster->nodes);
    while((de = dictNext(di)) != NULL) {
        clusterNode *node = dictGetVal(de);

        if (node == myself) continue;
        clusterDelNode(node);
    }
    dictReleaseIterator(di);

    /* Hard reset only: set epochs to 0, change node ID. */
    if (hard) {
        sds oldname;

        server.cluster->currentEpoch = 0;
        server.cluster->lastVoteEpoch = 0;
        myself->configEpoch = 0;
        serverLog(LL_WARNING, "configEpoch set to 0 via CLUSTER RESET HARD");

        /* To change the Node ID we need to remove the old name from the
         * nodes table, change the ID, and re-add back with new name. */
        oldname = sdsnewlen(myself->name, CLUSTER_NAMELEN);
        dictDelete(server.cluster->nodes,oldname);
        sdsfree(oldname);
        getRandomHexChars(myself->name, CLUSTER_NAMELEN);
        clusterAddNode(myself);
        serverLog(LL_NOTICE,"Node hard reset, now I'm %.40s", myself->name);
    }

    /* Make sure to persist the new config and update the state. */
    clusterDoBeforeSleep(CLUSTER_TODO_SAVE_CONFIG|
                         CLUSTER_TODO_UPDATE_STATE|
                         CLUSTER_TODO_FSYNC_CONFIG);
}

/* -----------------------------------------------------------------------------
 * CLUSTER communication link
 * -------------------------------------------------------------------------- */

clusterLink *createClusterLink(clusterNode *node) {
    clusterLink *link = zmalloc(sizeof(*link));
    link->ctime = mstime();
    link->sndbuf = sdsempty();
    link->rcvbuf = zmalloc(link->rcvbuf_alloc = RCVBUF_INIT_LEN);
    link->rcvbuf_len = 0;
    link->node = node;
    link->conn = NULL;
    return link;
}

/* Free a cluster link, but does not free the associated node of course.
 * This function will just make sure that the original node associated
 * with this link will have the 'link' field set to NULL. */
void freeClusterLink(clusterLink *link) {
    if (link->conn) {
        connClose(link->conn);
        link->conn = NULL;
    }
    sdsfree(link->sndbuf);
    zfree(link->rcvbuf);
    if (link->node)
        link->node->link = NULL;
    zfree(link);
}

static void clusterConnAcceptHandler(connection *conn) {
    clusterLink *link;

    if (connGetState(conn) != CONN_STATE_CONNECTED) {
        serverLog(LL_VERBOSE,
                "Error accepting cluster node connection: %s", connGetLastError(conn));
        connClose(conn);
        return;
    }

    /* Create a link object we use to handle the connection.
     * It gets passed to the readable handler when data is available.
     * Initially the link->node pointer is set to NULL as we don't know
     * which node is, but the right node is references once we know the
     * node identity. */
    link = createClusterLink(NULL);
    link->conn = conn;
    connSetPrivateData(conn, link);

    /* Register read handler */
    connSetReadHandler(conn, clusterReadHandler);
}

#define MAX_CLUSTER_ACCEPTS_PER_CALL 1000
void clusterAcceptHandler(aeEventLoop *el, int fd, void *privdata, int mask) {
    int cport, cfd;
    int max = MAX_CLUSTER_ACCEPTS_PER_CALL;
    char cip[NET_IP_STR_LEN];
    UNUSED(el);
    UNUSED(mask);
    UNUSED(privdata);

    /* If the server is starting up, don't accept cluster connections:
     * UPDATE messages may interact with the database content. */
    if (server.masterhost == NULL && server.loading) return;

    while(max--) {
        cfd = anetTcpAccept(server.neterr, fd, cip, sizeof(cip), &cport);
        if (cfd == ANET_ERR) {
            if (errno != EWOULDBLOCK)
                serverLog(LL_VERBOSE,
                    "Error accepting cluster node: %s", server.neterr);
            return;
        }

        connection *conn = server.tls_cluster ?
            connCreateAcceptedTLS(cfd, TLS_CLIENT_AUTH_YES) : connCreateAcceptedSocket(cfd);

        /* Make sure connection is not in an error state */
        if (connGetState(conn) != CONN_STATE_ACCEPTING) {
            serverLog(LL_VERBOSE,
                "Error creating an accepting connection for cluster node: %s",
                    connGetLastError(conn));
            connClose(conn);
            return;
        }
        connEnableTcpNoDelay(conn);
        connKeepAlive(conn,server.cluster_node_timeout * 2);

        /* Use non-blocking I/O for cluster messages. */
        serverLog(LL_VERBOSE,"Accepting cluster node connection from %s:%d", cip, cport);

        /* Accept the connection now.  connAccept() may call our handler directly
         * or schedule it for later depending on connection implementation.
         */
        if (connAccept(conn, clusterConnAcceptHandler) == C_ERR) {
            if (connGetState(conn) == CONN_STATE_ERROR)
                serverLog(LL_VERBOSE,
                        "Error accepting cluster node connection: %s",
                        connGetLastError(conn));
            connClose(conn);
            return;
        }
    }
}

/* Return the approximated number of sockets we are using in order to
 * take the cluster bus connections. */
unsigned long getClusterConnectionsCount(void) {
    /* We decrement the number of nodes by one, since there is the
     * "myself" node too in the list. Each node uses two file descriptors,
     * one incoming and one outgoing, thus the multiplication by 2. */
    return server.cluster_enabled ?
           ((dictSize(server.cluster->nodes)-1)*2) : 0;
}

/* -----------------------------------------------------------------------------
 * Key space handling
 * -------------------------------------------------------------------------- */

/* We have 16384 hash slots. The hash slot of a given key is obtained
 * as the least significant 14 bits of the crc16 of the key.
 *
 * However if the key contains the {...} pattern, only the part between
 * { and } is hashed. This may be useful in the future to force certain
 * keys to be in the same node (assuming no resharding is in progress). */
unsigned int keyHashSlot(char *key, int keylen) {
    int s, e; /* start-end indexes of { and } */

    for (s = 0; s < keylen; s++)
        if (key[s] == '{') break;

    /* No '{' ? Hash the whole key. This is the base case. */
    if (s == keylen) return crc16(key,keylen) & 0x3FFF;

    /* '{' found? Check if we have the corresponding '}'. */
    for (e = s+1; e < keylen; e++)
        if (key[e] == '}') break;

    /* No '}' or nothing between {} ? Hash the whole key. */
    if (e == keylen || e == s+1) return crc16(key,keylen) & 0x3FFF;

    /* If we are here there is both a { and a } on its right. Hash
     * what is in the middle between { and }. */
    return crc16(key+s+1,e-s-1) & 0x3FFF;
}

/* -----------------------------------------------------------------------------
 * CLUSTER node API
 * -------------------------------------------------------------------------- */

/* Create a new cluster node, with the specified flags.
 * If "nodename" is NULL this is considered a first handshake and a random
 * node name is assigned to this node (it will be fixed later when we'll
 * receive the first pong).
 *
 * The node is created and returned to the user, but it is not automatically
 * added to the nodes hash table. */
clusterNode *createClusterNode(char *nodename, int flags) {
    clusterNode *node = zmalloc(sizeof(*node));

    if (nodename)
        memcpy(node->name, nodename, CLUSTER_NAMELEN);
    else
        getRandomHexChars(node->name, CLUSTER_NAMELEN);
    node->ctime = mstime();
    node->configEpoch = 0;
    node->flags = flags;
    memset(node->slots,0,sizeof(node->slots));
    node->slots_info = NULL;
    node->numslots = 0;
    node->numslaves = 0;
    node->slaves = NULL;
    node->slaveof = NULL;
    node->ping_sent = node->pong_received = 0;
    node->data_received = 0;
    node->fail_time = 0;
    node->link = NULL;
    memset(node->ip,0,sizeof(node->ip));
    node->port = 0;
    node->cport = 0;
    node->pport = 0;
    node->fail_reports = listCreate();
    node->voted_time = 0;
    node->orphaned_time = 0;
    node->repl_offset_time = 0;
    node->repl_offset = 0;
    listSetFreeMethod(node->fail_reports,zfree);
    return node;
}

/* This function is called every time we get a failure report from a node.
 * The side effect is to populate the fail_reports list (or to update
 * the timestamp of an existing report).
 *
 * 'failing' is the node that is in failure state according to the
 * 'sender' node.
 *
 * The function returns 0 if it just updates a timestamp of an existing
 * failure report from the same sender. 1 is returned if a new failure
 * report is created. */
int clusterNodeAddFailureReport(clusterNode *failing, clusterNode *sender) {
    list *l = failing->fail_reports;
    listNode *ln;
    listIter li;
    clusterNodeFailReport *fr;

    /* If a failure report from the same sender already exists, just update
     * the timestamp. */
    listRewind(l,&li);
    while ((ln = listNext(&li)) != NULL) {
        fr = ln->value;
        if (fr->node == sender) {
            fr->time = mstime();
            return 0;
        }
    }

    /* Otherwise create a new report. */
    fr = zmalloc(sizeof(*fr));
    fr->node = sender;
    fr->time = mstime();
    listAddNodeTail(l,fr);
    return 1;
}

/* Remove failure reports that are too old, where too old means reasonably
 * older than the global node timeout. Note that anyway for a node to be
 * flagged as FAIL we need to have a local PFAIL state that is at least
 * older than the global node timeout, so we don't just trust the number
 * of failure reports from other nodes. */
void clusterNodeCleanupFailureReports(clusterNode *node) {
    list *l = node->fail_reports;
    listNode *ln;
    listIter li;
    clusterNodeFailReport *fr;
    mstime_t maxtime = server.cluster_node_timeout *
                     CLUSTER_FAIL_REPORT_VALIDITY_MULT;
    mstime_t now = mstime();

    listRewind(l,&li);
    while ((ln = listNext(&li)) != NULL) {
        fr = ln->value;
        if (now - fr->time > maxtime) listDelNode(l,ln);
    }
}

/* Remove the failing report for 'node' if it was previously considered
 * failing by 'sender'. This function is called when a node informs us via
 * gossip that a node is OK from its point of view (no FAIL or PFAIL flags).
 *
 * Note that this function is called relatively often as it gets called even
 * when there are no nodes failing, and is O(N), however when the cluster is
 * fine the failure reports list is empty so the function runs in constant
 * time.
 *
 * The function returns 1 if the failure report was found and removed.
 * Otherwise 0 is returned. */
int clusterNodeDelFailureReport(clusterNode *node, clusterNode *sender) {
    list *l = node->fail_reports;
    listNode *ln;
    listIter li;
    clusterNodeFailReport *fr;

    /* Search for a failure report from this sender. */
    listRewind(l,&li);
    while ((ln = listNext(&li)) != NULL) {
        fr = ln->value;
        if (fr->node == sender) break;
    }
    if (!ln) return 0; /* No failure report from this sender. */

    /* Remove the failure report. */
    listDelNode(l,ln);
    clusterNodeCleanupFailureReports(node);
    return 1;
}

/* Return the number of external nodes that believe 'node' is failing,
 * not including this node, that may have a PFAIL or FAIL state for this
 * node as well. */
int clusterNodeFailureReportsCount(clusterNode *node) {
    clusterNodeCleanupFailureReports(node);
    return listLength(node->fail_reports);
}

int clusterNodeRemoveSlave(clusterNode *master, clusterNode *slave) {
    int j;

    for (j = 0; j < master->numslaves; j++) {
        if (master->slaves[j] == slave) {
            if ((j+1) < master->numslaves) {
                int remaining_slaves = (master->numslaves - j) - 1;
                memmove(master->slaves+j,master->slaves+(j+1),
                        (sizeof(*master->slaves) * remaining_slaves));
            }
            master->numslaves--;
            if (master->numslaves == 0)
                master->flags &= ~CLUSTER_NODE_MIGRATE_TO;
            return C_OK;
        }
    }
    return C_ERR;
}

int clusterNodeAddSlave(clusterNode *master, clusterNode *slave) {
    int j;

    /* If it's already a slave, don't add it again. */
    for (j = 0; j < master->numslaves; j++)
        if (master->slaves[j] == slave) return C_ERR;
    master->slaves = zrealloc(master->slaves,
        sizeof(clusterNode*)*(master->numslaves+1));
    master->slaves[master->numslaves] = slave;
    master->numslaves++;
    master->flags |= CLUSTER_NODE_MIGRATE_TO;
    return C_OK;
}

int clusterCountNonFailingSlaves(clusterNode *n) {
    int j, okslaves = 0;

    for (j = 0; j < n->numslaves; j++)
        if (!nodeFailed(n->slaves[j])) okslaves++;
    return okslaves;
}

/* Low level cleanup of the node structure. Only called by clusterDelNode(). */
void freeClusterNode(clusterNode *n) {
    sds nodename;
    int j;

    /* If the node has associated slaves, we have to set
     * all the slaves->slaveof fields to NULL (unknown). */
    for (j = 0; j < n->numslaves; j++)
        n->slaves[j]->slaveof = NULL;

    /* Remove this node from the list of slaves of its master. */
    if (nodeIsSlave(n) && n->slaveof) clusterNodeRemoveSlave(n->slaveof,n);

    /* Unlink from the set of nodes. */
    nodename = sdsnewlen(n->name, CLUSTER_NAMELEN);
    serverAssert(dictDelete(server.cluster->nodes,nodename) == DICT_OK);
    sdsfree(nodename);

    /* Release link and associated data structures. */
    if (n->link) freeClusterLink(n->link);
    listRelease(n->fail_reports);
    zfree(n->slaves);
    zfree(n);
}

/* Add a node to the nodes hash table */
void clusterAddNode(clusterNode *node) {
    int retval;

    retval = dictAdd(server.cluster->nodes,
            sdsnewlen(node->name,CLUSTER_NAMELEN), node);
    serverAssert(retval == DICT_OK);
}

/* Remove a node from the cluster. The function performs the high level
 * cleanup, calling freeClusterNode() for the low level cleanup.
 * Here we do the following:
 *
 * 1) Mark all the slots handled by it as unassigned.
 * 2) Remove all the failure reports sent by this node and referenced by
 *    other nodes.
 * 3) Free the node with freeClusterNode() that will in turn remove it
 *    from the hash table and from the list of slaves of its master, if
 *    it is a slave node.
 */
void clusterDelNode(clusterNode *delnode) {
    int j;
    dictIterator *di;
    dictEntry *de;

    /* 1) Mark slots as unassigned. */
    for (j = 0; j < CLUSTER_SLOTS; j++) {
        if (server.cluster->importing_slots_from[j] == delnode)
            server.cluster->importing_slots_from[j] = NULL;
        if (server.cluster->migrating_slots_to[j] == delnode)
            server.cluster->migrating_slots_to[j] = NULL;
        if (server.cluster->slots[j] == delnode)
            clusterDelSlot(j);
    }

    /* 2) Remove failure reports. */
    di = dictGetSafeIterator(server.cluster->nodes);
    while((de = dictNext(di)) != NULL) {
        clusterNode *node = dictGetVal(de);

        if (node == delnode) continue;
        clusterNodeDelFailureReport(node,delnode);
    }
    dictReleaseIterator(di);

    /* 3) Free the node, unlinking it from the cluster. */
    freeClusterNode(delnode);
}

/* Node lookup by name */
clusterNode *clusterLookupNode(const char *name) {
    sds s = sdsnewlen(name, CLUSTER_NAMELEN);
    dictEntry *de;

    de = dictFind(server.cluster->nodes,s);
    sdsfree(s);
    if (de == NULL) return NULL;
    return dictGetVal(de);
}

/* Get all the nodes serving the same slots as myself. */
list *clusterGetNodesServingMySlots(clusterNode *node) {
    list *nodes_for_slot = listCreate();
    clusterNode *my_primary = nodeIsMaster(node) ? node : node->slaveof;
    listAddNodeTail(nodes_for_slot, my_primary);
    for (int i=0; i < my_primary->numslaves; i++) {
        listAddNodeTail(nodes_for_slot, my_primary->slaves[i]);
    }
    return nodes_for_slot;
}

/* This is only used after the handshake. When we connect a given IP/PORT
 * as a result of CLUSTER MEET we don't have the node name yet, so we
 * pick a random one, and will fix it when we receive the PONG request using
 * this function. */
void clusterRenameNode(clusterNode *node, char *newname) {
    int retval;
    sds s = sdsnewlen(node->name, CLUSTER_NAMELEN);

    serverLog(LL_DEBUG,"Renaming node %.40s into %.40s",
        node->name, newname);
    retval = dictDelete(server.cluster->nodes, s);
    sdsfree(s);
    serverAssert(retval == DICT_OK);
    memcpy(node->name, newname, CLUSTER_NAMELEN);
    clusterAddNode(node);
}

/* -----------------------------------------------------------------------------
 * CLUSTER config epoch handling
 * -------------------------------------------------------------------------- */

/* Return the greatest configEpoch found in the cluster, or the current
 * epoch if greater than any node configEpoch. */
uint64_t clusterGetMaxEpoch(void) {
    uint64_t max = 0;
    dictIterator *di;
    dictEntry *de;

    di = dictGetSafeIterator(server.cluster->nodes);
    while((de = dictNext(di)) != NULL) {
        clusterNode *node = dictGetVal(de);
        if (node->configEpoch > max) max = node->configEpoch;
    }
    dictReleaseIterator(di);
    if (max < server.cluster->currentEpoch) max = server.cluster->currentEpoch;
    return max;
}

/* If this node epoch is zero or is not already the greatest across the
 * cluster (from the POV of the local configuration), this function will:
 *
 * 1) Generate a new config epoch, incrementing the current epoch.
 * 2) Assign the new epoch to this node, WITHOUT any consensus.
 * 3) Persist the configuration on disk before sending packets with the
 *    new configuration.
 *
 * If the new config epoch is generated and assigned, C_OK is returned,
 * otherwise C_ERR is returned (since the node has already the greatest
 * configuration around) and no operation is performed.
 *
 * Important note: this function violates the principle that config epochs
 * should be generated with consensus and should be unique across the cluster.
 * However Redis Cluster uses this auto-generated new config epochs in two
 * cases:
 *
 * 1) When slots are closed after importing. Otherwise resharding would be
 *    too expensive.
 * 2) When CLUSTER FAILOVER is called with options that force a slave to
 *    failover its master even if there is not master majority able to
 *    create a new configuration epoch.
 *
 * Redis Cluster will not explode using this function, even in the case of
 * a collision between this node and another node, generating the same
 * configuration epoch unilaterally, because the config epoch conflict
 * resolution algorithm will eventually move colliding nodes to different
 * config epochs. However using this function may violate the "last failover
 * wins" rule, so should only be used with care. */
int clusterBumpConfigEpochWithoutConsensus(void) {
    uint64_t maxEpoch = clusterGetMaxEpoch();

    if (myself->configEpoch == 0 ||
        myself->configEpoch != maxEpoch)
    {
        server.cluster->currentEpoch++;
        myself->configEpoch = server.cluster->currentEpoch;
        clusterDoBeforeSleep(CLUSTER_TODO_SAVE_CONFIG|
                             CLUSTER_TODO_FSYNC_CONFIG);
        serverLog(LL_WARNING,
            "New configEpoch set to %llu",
            (unsigned long long) myself->configEpoch);
        return C_OK;
    } else {
        return C_ERR;
    }
}

/* This function is called when this node is a master, and we receive from
 * another master a configuration epoch that is equal to our configuration
 * epoch.
 *
 * BACKGROUND
 *
 * It is not possible that different slaves get the same config
 * epoch during a failover election, because the slaves need to get voted
 * by a majority. However when we perform a manual resharding of the cluster
 * the node will assign a configuration epoch to itself without to ask
 * for agreement. Usually resharding happens when the cluster is working well
 * and is supervised by the sysadmin, however it is possible for a failover
 * to happen exactly while the node we are resharding a slot to assigns itself
 * a new configuration epoch, but before it is able to propagate it.
 *
 * So technically it is possible in this condition that two nodes end with
 * the same configuration epoch.
 *
 * Another possibility is that there are bugs in the implementation causing
 * this to happen.
 *
 * Moreover when a new cluster is created, all the nodes start with the same
 * configEpoch. This collision resolution code allows nodes to automatically
 * end with a different configEpoch at startup automatically.
 *
 * In all the cases, we want a mechanism that resolves this issue automatically
 * as a safeguard. The same configuration epoch for masters serving different
 * set of slots is not harmful, but it is if the nodes end serving the same
 * slots for some reason (manual errors or software bugs) without a proper
 * failover procedure.
 *
 * In general we want a system that eventually always ends with different
 * masters having different configuration epochs whatever happened, since
 * nothing is worse than a split-brain condition in a distributed system.
 *
 * BEHAVIOR
 *
 * When this function gets called, what happens is that if this node
 * has the lexicographically smaller Node ID compared to the other node
 * with the conflicting epoch (the 'sender' node), it will assign itself
 * the greatest configuration epoch currently detected among nodes plus 1.
 *
 * This means that even if there are multiple nodes colliding, the node
 * with the greatest Node ID never moves forward, so eventually all the nodes
 * end with a different configuration epoch.
 */
void clusterHandleConfigEpochCollision(clusterNode *sender) {
    /* Prerequisites: nodes have the same configEpoch and are both masters. */
    if (sender->configEpoch != myself->configEpoch ||
        !nodeIsMaster(sender) || !nodeIsMaster(myself)) return;
    /* Don't act if the colliding node has a smaller Node ID. */
    if (memcmp(sender->name,myself->name,CLUSTER_NAMELEN) <= 0) return;
    /* Get the next ID available at the best of this node knowledge. */
    server.cluster->currentEpoch++;
    myself->configEpoch = server.cluster->currentEpoch;
    clusterSaveConfigOrDie(1);
    serverLog(LL_VERBOSE,
        "WARNING: configEpoch collision with node %.40s."
        " configEpoch set to %llu",
        sender->name,
        (unsigned long long) myself->configEpoch);
}

/* -----------------------------------------------------------------------------
 * CLUSTER nodes blacklist
 *
 * The nodes blacklist is just a way to ensure that a given node with a given
 * Node ID is not re-added before some time elapsed (this time is specified
 * in seconds in CLUSTER_BLACKLIST_TTL).
 *
 * This is useful when we want to remove a node from the cluster completely:
 * when CLUSTER FORGET is called, it also puts the node into the blacklist so
 * that even if we receive gossip messages from other nodes that still remember
 * about the node we want to remove, we don't re-add it before some time.
 *
 * Currently the CLUSTER_BLACKLIST_TTL is set to 1 minute, this means
 * that redis-cli has 60 seconds to send CLUSTER FORGET messages to nodes
 * in the cluster without dealing with the problem of other nodes re-adding
 * back the node to nodes we already sent the FORGET command to.
 *
 * The data structure used is a hash table with an sds string representing
 * the node ID as key, and the time when it is ok to re-add the node as
 * value.
 * -------------------------------------------------------------------------- */

#define CLUSTER_BLACKLIST_TTL 60      /* 1 minute. */


/* Before of the addNode() or Exists() operations we always remove expired
 * entries from the black list. This is an O(N) operation but it is not a
 * problem since add / exists operations are called very infrequently and
 * the hash table is supposed to contain very little elements at max.
 * However without the cleanup during long uptime and with some automated
 * node add/removal procedures, entries could accumulate. */
void clusterBlacklistCleanup(void) {
    dictIterator *di;
    dictEntry *de;

    di = dictGetSafeIterator(server.cluster->nodes_black_list);
    while((de = dictNext(di)) != NULL) {
        int64_t expire = dictGetUnsignedIntegerVal(de);

        if (expire < server.unixtime)
            dictDelete(server.cluster->nodes_black_list,dictGetKey(de));
    }
    dictReleaseIterator(di);
}

/* Cleanup the blacklist and add a new node ID to the black list. */
void clusterBlacklistAddNode(clusterNode *node) {
    dictEntry *de;
    sds id = sdsnewlen(node->name,CLUSTER_NAMELEN);

    clusterBlacklistCleanup();
    if (dictAdd(server.cluster->nodes_black_list,id,NULL) == DICT_OK) {
        /* If the key was added, duplicate the sds string representation of
         * the key for the next lookup. We'll free it at the end. */
        id = sdsdup(id);
    }
    de = dictFind(server.cluster->nodes_black_list,id);
    dictSetUnsignedIntegerVal(de,time(NULL)+CLUSTER_BLACKLIST_TTL);
    sdsfree(id);
}

/* Return non-zero if the specified node ID exists in the blacklist.
 * You don't need to pass an sds string here, any pointer to 40 bytes
 * will work. */
int clusterBlacklistExists(char *nodeid) {
    sds id = sdsnewlen(nodeid,CLUSTER_NAMELEN);
    int retval;

    clusterBlacklistCleanup();
    retval = dictFind(server.cluster->nodes_black_list,id) != NULL;
    sdsfree(id);
    return retval;
}

/* -----------------------------------------------------------------------------
 * CLUSTER messages exchange - PING/PONG and gossip
 * -------------------------------------------------------------------------- */

/* This function checks if a given node should be marked as FAIL.
 * It happens if the following conditions are met:
 *
 * 1) We received enough failure reports from other master nodes via gossip.
 *    Enough means that the majority of the masters signaled the node is
 *    down recently.
 * 2) We believe this node is in PFAIL state.
 *
 * If a failure is detected we also inform the whole cluster about this
 * event trying to force every other node to set the FAIL flag for the node.
 *
 * Note that the form of agreement used here is weak, as we collect the majority
 * of masters state during some time, and even if we force agreement by
 * propagating the FAIL message, because of partitions we may not reach every
 * node. However:
 *
 * 1) Either we reach the majority and eventually the FAIL state will propagate
 *    to all the cluster.
 * 2) Or there is no majority so no slave promotion will be authorized and the
 *    FAIL flag will be cleared after some time.
 */
void markNodeAsFailingIfNeeded(clusterNode *node) {
    int failures;
    int needed_quorum = (server.cluster->size / 2) + 1;

    if (!nodeTimedOut(node)) return; /* We can reach it. */
    if (nodeFailed(node)) return; /* Already FAILing. */

    failures = clusterNodeFailureReportsCount(node);
    /* Also count myself as a voter if I'm a master. */
    if (nodeIsMaster(myself)) failures++;
    if (failures < needed_quorum) return; /* No weak agreement from masters. */

    serverLog(LL_NOTICE,
        "Marking node %.40s as failing (quorum reached).", node->name);

    /* Mark the node as failing. */
    node->flags &= ~CLUSTER_NODE_PFAIL;
    node->flags |= CLUSTER_NODE_FAIL;
    node->fail_time = mstime();

    /* Broadcast the failing node name to everybody, forcing all the other
     * reachable nodes to flag the node as FAIL.
     * We do that even if this node is a replica and not a master: anyway
     * the failing state is triggered collecting failure reports from masters,
     * so here the replica is only helping propagating this status. */
    clusterSendFail(node->name);
    clusterDoBeforeSleep(CLUSTER_TODO_UPDATE_STATE|CLUSTER_TODO_SAVE_CONFIG);
}

/* This function is called only if a node is marked as FAIL, but we are able
 * to reach it again. It checks if there are the conditions to undo the FAIL
 * state. */
void clearNodeFailureIfNeeded(clusterNode *node) {
    mstime_t now = mstime();

    serverAssert(nodeFailed(node));

    /* For slaves we always clear the FAIL flag if we can contact the
     * node again. */
    if (nodeIsSlave(node) || node->numslots == 0) {
        serverLog(LL_NOTICE,
            "Clear FAIL state for node %.40s: %s is reachable again.",
                node->name,
                nodeIsSlave(node) ? "replica" : "master without slots");
        node->flags &= ~CLUSTER_NODE_FAIL;
        clusterDoBeforeSleep(CLUSTER_TODO_UPDATE_STATE|CLUSTER_TODO_SAVE_CONFIG);
    }

    /* If it is a master and...
     * 1) The FAIL state is old enough.
     * 2) It is yet serving slots from our point of view (not failed over).
     * Apparently no one is going to fix these slots, clear the FAIL flag. */
    if (nodeIsMaster(node) && node->numslots > 0 &&
        (now - node->fail_time) >
        (server.cluster_node_timeout * CLUSTER_FAIL_UNDO_TIME_MULT))
    {
        serverLog(LL_NOTICE,
            "Clear FAIL state for node %.40s: is reachable again and nobody is serving its slots after some time.",
                node->name);
        node->flags &= ~CLUSTER_NODE_FAIL;
        clusterDoBeforeSleep(CLUSTER_TODO_UPDATE_STATE|CLUSTER_TODO_SAVE_CONFIG);
    }
}

/* Return true if we already have a node in HANDSHAKE state matching the
 * specified ip address and port number. This function is used in order to
 * avoid adding a new handshake node for the same address multiple times. */
int clusterHandshakeInProgress(char *ip, int port, int cport) {
    dictIterator *di;
    dictEntry *de;

    di = dictGetSafeIterator(server.cluster->nodes);
    while((de = dictNext(di)) != NULL) {
        clusterNode *node = dictGetVal(de);

        if (!nodeInHandshake(node)) continue;
        if (!strcasecmp(node->ip,ip) &&
            node->port == port &&
            node->cport == cport) break;
    }
    dictReleaseIterator(di);
    return de != NULL;
}

/* Start a handshake with the specified address if there is not one
 * already in progress. Returns non-zero if the handshake was actually
 * started. On error zero is returned and errno is set to one of the
 * following values:
 *
 * EAGAIN - There is already a handshake in progress for this address.
 * EINVAL - IP or port are not valid. */
int clusterStartHandshake(char *ip, int port, int cport) {
    clusterNode *n;
    char norm_ip[NET_IP_STR_LEN];
    struct sockaddr_storage sa;

    /* IP sanity check */
    if (inet_pton(AF_INET,ip,
            &(((struct sockaddr_in *)&sa)->sin_addr)))
    {
        sa.ss_family = AF_INET;
    } else if (inet_pton(AF_INET6,ip,
            &(((struct sockaddr_in6 *)&sa)->sin6_addr)))
    {
        sa.ss_family = AF_INET6;
    } else {
        errno = EINVAL;
        return 0;
    }

    /* Port sanity check */
    if (port <= 0 || port > 65535 || cport <= 0 || cport > 65535) {
        errno = EINVAL;
        return 0;
    }

    /* Set norm_ip as the normalized string representation of the node
     * IP address. */
    memset(norm_ip,0,NET_IP_STR_LEN);
    if (sa.ss_family == AF_INET)
        inet_ntop(AF_INET,
            (void*)&(((struct sockaddr_in *)&sa)->sin_addr),
            norm_ip,NET_IP_STR_LEN);
    else
        inet_ntop(AF_INET6,
            (void*)&(((struct sockaddr_in6 *)&sa)->sin6_addr),
            norm_ip,NET_IP_STR_LEN);

    if (clusterHandshakeInProgress(norm_ip,port,cport)) {
        errno = EAGAIN;
        return 0;
    }

    /* Add the node with a random address (NULL as first argument to
     * createClusterNode()). Everything will be fixed during the
     * handshake. */
    n = createClusterNode(NULL,CLUSTER_NODE_HANDSHAKE|CLUSTER_NODE_MEET);
    memcpy(n->ip,norm_ip,sizeof(n->ip));
    n->port = port;
    n->cport = cport;
    clusterAddNode(n);
    return 1;
}

/* Process the gossip section of PING or PONG packets.
 * Note that this function assumes that the packet is already sanity-checked
 * by the caller, not in the content of the gossip section, but in the
 * length. */
void clusterProcessGossipSection(clusterMsg *hdr, clusterLink *link) {
    uint16_t count = ntohs(hdr->count);
    clusterMsgDataGossip *g = (clusterMsgDataGossip*) hdr->data.ping.gossip;
    clusterNode *sender = link->node ? link->node : clusterLookupNode(hdr->sender);

    while(count--) {
        uint16_t flags = ntohs(g->flags);
        clusterNode *node;
        sds ci;

        if (server.verbosity == LL_DEBUG) {
            ci = representClusterNodeFlags(sdsempty(), flags);
            serverLog(LL_DEBUG,"GOSSIP %.40s %s:%d@%d %s",
                g->nodename,
                g->ip,
                ntohs(g->port),
                ntohs(g->cport),
                ci);
            sdsfree(ci);
        }

        /* Update our state accordingly to the gossip sections */
        node = clusterLookupNode(g->nodename);
        if (node) {
            /* We already know this node.
               Handle failure reports, only when the sender is a master. */
            if (sender && nodeIsMaster(sender) && node != myself) {
                if (flags & (CLUSTER_NODE_FAIL|CLUSTER_NODE_PFAIL)) {
                    if (clusterNodeAddFailureReport(node,sender)) {
                        serverLog(LL_VERBOSE,
                            "Node %.40s reported node %.40s as not reachable.",
                            sender->name, node->name);
                    }
                    markNodeAsFailingIfNeeded(node);
                } else {
                    if (clusterNodeDelFailureReport(node,sender)) {
                        serverLog(LL_VERBOSE,
                            "Node %.40s reported node %.40s is back online.",
                            sender->name, node->name);
                    }
                }
            }

            /* If from our POV the node is up (no failure flags are set),
             * we have no pending ping for the node, nor we have failure
             * reports for this node, update the last pong time with the
             * one we see from the other nodes. */
            if (!(flags & (CLUSTER_NODE_FAIL|CLUSTER_NODE_PFAIL)) &&
                node->ping_sent == 0 &&
                clusterNodeFailureReportsCount(node) == 0)
            {
                mstime_t pongtime = ntohl(g->pong_received);
                pongtime *= 1000; /* Convert back to milliseconds. */

                /* Replace the pong time with the received one only if
                 * it's greater than our view but is not in the future
                 * (with 500 milliseconds tolerance) from the POV of our
                 * clock. */
                if (pongtime <= (server.mstime+500) &&
                    pongtime > node->pong_received)
                {
                    node->pong_received = pongtime;
                }
            }

            /* If we already know this node, but it is not reachable, and
             * we see a different address in the gossip section of a node that
             * can talk with this other node, update the address, disconnect
             * the old link if any, so that we'll attempt to connect with the
             * new address. */
            if (node->flags & (CLUSTER_NODE_FAIL|CLUSTER_NODE_PFAIL) &&
                !(flags & CLUSTER_NODE_NOADDR) &&
                !(flags & (CLUSTER_NODE_FAIL|CLUSTER_NODE_PFAIL)) &&
                (strcasecmp(node->ip,g->ip) ||
                 node->port != ntohs(g->port) ||
                 node->cport != ntohs(g->cport)))
            {
                if (node->link) freeClusterLink(node->link);
                memcpy(node->ip,g->ip,NET_IP_STR_LEN);
                node->port = ntohs(g->port);
                node->pport = ntohs(g->pport);
                node->cport = ntohs(g->cport);
                node->flags &= ~CLUSTER_NODE_NOADDR;
            }
        } else {
            /* If it's not in NOADDR state and we don't have it, we
             * add it to our trusted dict with exact nodeid and flag.
             * Note that we cannot simply start a handshake against
             * this IP/PORT pairs, since IP/PORT can be reused already,
             * otherwise we risk joining another cluster.
             *
             * Note that we require that the sender of this gossip message
             * is a well known node in our cluster, otherwise we risk
             * joining another cluster. */
            if (sender &&
                !(flags & CLUSTER_NODE_NOADDR) &&
                !clusterBlacklistExists(g->nodename))
            {
                clusterNode *node;
                node = createClusterNode(g->nodename, flags);
                memcpy(node->ip,g->ip,NET_IP_STR_LEN);
                node->port = ntohs(g->port);
                node->pport = ntohs(g->pport);
                node->cport = ntohs(g->cport);
                clusterAddNode(node);
            }
        }

        /* Next node */
        g++;
    }
}

/* IP -> string conversion. 'buf' is supposed to at least be 46 bytes.
 * If 'announced_ip' length is non-zero, it is used instead of extracting
 * the IP from the socket peer address. */
void nodeIp2String(char *buf, clusterLink *link, char *announced_ip) {
    if (announced_ip[0] != '\0') {
        memcpy(buf,announced_ip,NET_IP_STR_LEN);
        buf[NET_IP_STR_LEN-1] = '\0'; /* We are not sure the input is sane. */
    } else {
        connPeerToString(link->conn, buf, NET_IP_STR_LEN, NULL);
    }
}

/* Update the node address to the IP address that can be extracted
 * from link->fd, or if hdr->myip is non empty, to the address the node
 * is announcing us. The port is taken from the packet header as well.
 *
 * If the address or port changed, disconnect the node link so that we'll
 * connect again to the new address.
 *
 * If the ip/port pair are already correct no operation is performed at
 * all.
 *
 * The function returns 0 if the node address is still the same,
 * otherwise 1 is returned. */
int nodeUpdateAddressIfNeeded(clusterNode *node, clusterLink *link,
                              clusterMsg *hdr)
{
    char ip[NET_IP_STR_LEN] = {0};
    int port = ntohs(hdr->port);
    int pport = ntohs(hdr->pport);
    int cport = ntohs(hdr->cport);

    /* We don't proceed if the link is the same as the sender link, as this
     * function is designed to see if the node link is consistent with the
     * symmetric link that is used to receive PINGs from the node.
     *
     * As a side effect this function never frees the passed 'link', so
     * it is safe to call during packet processing. */
    if (link == node->link) return 0;

    nodeIp2String(ip,link,hdr->myip);
    if (node->port == port && node->cport == cport && node->pport == pport &&
        strcmp(ip,node->ip) == 0) return 0;

    /* IP / port is different, update it. */
    memcpy(node->ip,ip,sizeof(ip));
    node->port = port;
    node->pport = pport;
    node->cport = cport;
    if (node->link) freeClusterLink(node->link);
    node->flags &= ~CLUSTER_NODE_NOADDR;
    serverLog(LL_WARNING,"Address updated for node %.40s, now %s:%d",
        node->name, node->ip, node->port);

    /* Check if this is our master and we have to change the
     * replication target as well. */
    if (nodeIsSlave(myself) && myself->slaveof == node)
        replicationSetMaster(node->ip, node->port);
    return 1;
}

/* Reconfigure the specified node 'n' as a master. This function is called when
 * a node that we believed to be a slave is now acting as master in order to
 * update the state of the node. */
void clusterSetNodeAsMaster(clusterNode *n) {
    if (nodeIsMaster(n)) return;

    if (n->slaveof) {
        clusterNodeRemoveSlave(n->slaveof,n);
        if (n != myself) n->flags |= CLUSTER_NODE_MIGRATE_TO;
    }
    n->flags &= ~CLUSTER_NODE_SLAVE;
    n->flags |= CLUSTER_NODE_MASTER;
    n->slaveof = NULL;

    /* Update config and state. */
    clusterDoBeforeSleep(CLUSTER_TODO_SAVE_CONFIG|
                         CLUSTER_TODO_UPDATE_STATE);
}

/* This function is called when we receive a master configuration via a
 * PING, PONG or UPDATE packet. What we receive is a node, a configEpoch of the
 * node, and the set of slots claimed under this configEpoch.
 *
 * What we do is to rebind the slots with newer configuration compared to our
 * local configuration, and if needed, we turn ourself into a replica of the
 * node (see the function comments for more info).
 *
 * The 'sender' is the node for which we received a configuration update.
 * Sometimes it is not actually the "Sender" of the information, like in the
 * case we receive the info via an UPDATE packet. */
void clusterUpdateSlotsConfigWith(clusterNode *sender, uint64_t senderConfigEpoch, unsigned char *slots) {
    int j;
    clusterNode *curmaster = NULL, *newmaster = NULL;
    /* The dirty slots list is a list of slots for which we lose the ownership
     * while having still keys inside. This usually happens after a failover
     * or after a manual cluster reconfiguration operated by the admin.
     *
     * If the update message is not able to demote a master to slave (in this
     * case we'll resync with the master updating the whole key space), we
     * need to delete all the keys in the slots we lost ownership. */
    uint16_t dirty_slots[CLUSTER_SLOTS];
    int dirty_slots_count = 0;

    /* We should detect if sender is new master of our shard.
     * We will know it if all our slots were migrated to sender, and sender
     * has no slots except ours */
    int sender_slots = 0;
    int migrated_our_slots = 0;

    /* Here we set curmaster to this node or the node this node
     * replicates to if it's a slave. In the for loop we are
     * interested to check if slots are taken away from curmaster. */
    curmaster = nodeIsMaster(myself) ? myself : myself->slaveof;

    if (sender == myself) {
        serverLog(LL_WARNING,"Discarding UPDATE message about myself.");
        return;
    }

    for (j = 0; j < CLUSTER_SLOTS; j++) {
        if (bitmapTestBit(slots,j)) {
            sender_slots++;

            /* The slot is already bound to the sender of this message. */
            if (server.cluster->slots[j] == sender) continue;

            /* The slot is in importing state, it should be modified only
             * manually via redis-cli (example: a resharding is in progress
             * and the migrating side slot was already closed and is advertising
             * a new config. We still want the slot to be closed manually). */
            if (server.cluster->importing_slots_from[j]) continue;

            /* We rebind the slot to the new node claiming it if:
             * 1) The slot was unassigned or the new node claims it with a
             *    greater configEpoch.
             * 2) We are not currently importing the slot. */
            if (server.cluster->slots[j] == NULL ||
                server.cluster->slots[j]->configEpoch < senderConfigEpoch)
            {
                /* Was this slot mine, and still contains keys? Mark it as
                 * a dirty slot. */
                if (server.cluster->slots[j] == myself &&
                    countKeysInSlot(j) &&
                    sender != myself)
                {
                    dirty_slots[dirty_slots_count] = j;
                    dirty_slots_count++;
                }

                if (server.cluster->slots[j] == curmaster) {
                    newmaster = sender;
                    migrated_our_slots++;
                }
                clusterDelSlot(j);
                clusterAddSlot(sender,j);
                clusterDoBeforeSleep(CLUSTER_TODO_SAVE_CONFIG|
                                     CLUSTER_TODO_UPDATE_STATE|
                                     CLUSTER_TODO_FSYNC_CONFIG);
            }
        }
    }

    /* After updating the slots configuration, don't do any actual change
     * in the state of the server if a module disabled Redis Cluster
     * keys redirections. */
    if (server.cluster_module_flags & CLUSTER_MODULE_FLAG_NO_REDIRECTION)
        return;

    /* If at least one slot was reassigned from a node to another node
     * with a greater configEpoch, it is possible that:
     * 1) We are a master left without slots. This means that we were
     *    failed over and we should turn into a replica of the new
     *    master.
     * 2) We are a slave and our master is left without slots. We need
     *    to replicate to the new slots owner. */
    if (newmaster && curmaster->numslots == 0 &&
            (server.cluster_allow_replica_migration ||
             sender_slots == migrated_our_slots)) {
        serverLog(LL_WARNING,
            "Configuration change detected. Reconfiguring myself "
            "as a replica of %.40s", sender->name);
        clusterSetMaster(sender);
        clusterDoBeforeSleep(CLUSTER_TODO_SAVE_CONFIG|
                             CLUSTER_TODO_UPDATE_STATE|
                             CLUSTER_TODO_FSYNC_CONFIG);
    } else if (dirty_slots_count) {
        /* If we are here, we received an update message which removed
         * ownership for certain slots we still have keys about, but still
         * we are serving some slots, so this master node was not demoted to
         * a slave.
         *
         * In order to maintain a consistent state between keys and slots
         * we need to remove all the keys from the slots we lost. */
        for (j = 0; j < dirty_slots_count; j++)
            delKeysInSlot(dirty_slots[j]);
    }
}

/* When this function is called, there is a packet to process starting
 * at link->rcvbuf. Releasing the buffer is up to the caller, so this
 * function should just handle the higher level stuff of processing the
 * packet, modifying the cluster state if needed.
 *
 * The function returns 1 if the link is still valid after the packet
 * was processed, otherwise 0 if the link was freed since the packet
 * processing lead to some inconsistency error (for instance a PONG
 * received from the wrong sender ID). */
int clusterProcessPacket(clusterLink *link) {
    clusterMsg *hdr = (clusterMsg*) link->rcvbuf;
    uint32_t totlen = ntohl(hdr->totlen);
    uint16_t type = ntohs(hdr->type);
    mstime_t now = mstime();

    if (type < CLUSTERMSG_TYPE_COUNT)
        server.cluster->stats_bus_messages_received[type]++;
    serverLog(LL_DEBUG,"--- Processing packet of type %s, %lu bytes",
        clusterGetMessageTypeString(type), (unsigned long) totlen);

    /* Perform sanity checks */
    if (totlen < 16) return 1; /* At least signature, version, totlen, count. */
    if (totlen > link->rcvbuf_len) return 1;

    if (ntohs(hdr->ver) != CLUSTER_PROTO_VER) {
        /* Can't handle messages of different versions. */
        return 1;
    }

    uint16_t flags = ntohs(hdr->flags);
    uint64_t senderCurrentEpoch = 0, senderConfigEpoch = 0;
    clusterNode *sender;

    if (type == CLUSTERMSG_TYPE_PING || type == CLUSTERMSG_TYPE_PONG ||
        type == CLUSTERMSG_TYPE_MEET)
    {
        uint16_t count = ntohs(hdr->count);
        uint32_t explen; /* expected length of this packet */

        explen = sizeof(clusterMsg)-sizeof(union clusterMsgData);
        explen += (sizeof(clusterMsgDataGossip)*count);
        if (totlen != explen) return 1;
    } else if (type == CLUSTERMSG_TYPE_FAIL) {
        uint32_t explen = sizeof(clusterMsg)-sizeof(union clusterMsgData);

        explen += sizeof(clusterMsgDataFail);
        if (totlen != explen) return 1;
    } else if (type == CLUSTERMSG_TYPE_PUBLISH || type == CLUSTERMSG_TYPE_PUBLISHLOCAL) {
        uint32_t explen = sizeof(clusterMsg)-sizeof(union clusterMsgData);

        explen += sizeof(clusterMsgDataPublish) -
                8 +
                ntohl(hdr->data.publish.msg.channel_len) +
                ntohl(hdr->data.publish.msg.message_len);
        if (totlen != explen) return 1;
    } else if (type == CLUSTERMSG_TYPE_FAILOVER_AUTH_REQUEST ||
               type == CLUSTERMSG_TYPE_FAILOVER_AUTH_ACK ||
               type == CLUSTERMSG_TYPE_MFSTART)
    {
        uint32_t explen = sizeof(clusterMsg)-sizeof(union clusterMsgData);

        if (totlen != explen) return 1;
    } else if (type == CLUSTERMSG_TYPE_UPDATE) {
        uint32_t explen = sizeof(clusterMsg)-sizeof(union clusterMsgData);

        explen += sizeof(clusterMsgDataUpdate);
        if (totlen != explen) return 1;
    } else if (type == CLUSTERMSG_TYPE_MODULE) {
        uint32_t explen = sizeof(clusterMsg)-sizeof(union clusterMsgData);

        explen += sizeof(clusterMsgModule) -
                3 + ntohl(hdr->data.module.msg.len);
        if (totlen != explen) return 1;
    }

    /* Check if the sender is a known node. Note that for incoming connections
     * we don't store link->node information, but resolve the node by the
     * ID in the header each time in the current implementation. */
    sender = clusterLookupNode(hdr->sender);

    /* Update the last time we saw any data from this node. We
     * use this in order to avoid detecting a timeout from a node that
     * is just sending a lot of data in the cluster bus, for instance
     * because of Pub/Sub. */
    if (sender) sender->data_received = now;

    if (sender && !nodeInHandshake(sender)) {
        /* Update our currentEpoch if we see a newer epoch in the cluster. */
        senderCurrentEpoch = ntohu64(hdr->currentEpoch);
        senderConfigEpoch = ntohu64(hdr->configEpoch);
        if (senderCurrentEpoch > server.cluster->currentEpoch)
            server.cluster->currentEpoch = senderCurrentEpoch;
        /* Update the sender configEpoch if it is publishing a newer one. */
        if (senderConfigEpoch > sender->configEpoch) {
            sender->configEpoch = senderConfigEpoch;
            clusterDoBeforeSleep(CLUSTER_TODO_SAVE_CONFIG|
                                 CLUSTER_TODO_FSYNC_CONFIG);
        }
        /* Update the replication offset info for this node. */
        sender->repl_offset = ntohu64(hdr->offset);
        sender->repl_offset_time = now;
        /* If we are a slave performing a manual failover and our master
         * sent its offset while already paused, populate the MF state. */
        if (server.cluster->mf_end &&
            nodeIsSlave(myself) &&
            myself->slaveof == sender &&
            hdr->mflags[0] & CLUSTERMSG_FLAG0_PAUSED &&
            server.cluster->mf_master_offset == -1)
        {
            server.cluster->mf_master_offset = sender->repl_offset;
            clusterDoBeforeSleep(CLUSTER_TODO_HANDLE_MANUALFAILOVER);
            serverLog(LL_WARNING,
                "Received replication offset for paused "
                "master manual failover: %lld",
                server.cluster->mf_master_offset);
        }
    }

    /* Initial processing of PING and MEET requests replying with a PONG. */
    if (type == CLUSTERMSG_TYPE_PING || type == CLUSTERMSG_TYPE_MEET) {
        /* We use incoming MEET messages in order to set the address
         * for 'myself', since only other cluster nodes will send us
         * MEET messages on handshakes, when the cluster joins, or
         * later if we changed address, and those nodes will use our
         * official address to connect to us. So by obtaining this address
         * from the socket is a simple way to discover / update our own
         * address in the cluster without it being hardcoded in the config.
         *
         * However if we don't have an address at all, we update the address
         * even with a normal PING packet. If it's wrong it will be fixed
         * by MEET later. */
        if ((type == CLUSTERMSG_TYPE_MEET || myself->ip[0] == '\0') &&
            server.cluster_announce_ip == NULL)
        {
            char ip[NET_IP_STR_LEN];

            if (connSockName(link->conn,ip,sizeof(ip),NULL) != -1 &&
                strcmp(ip,myself->ip))
            {
                memcpy(myself->ip,ip,NET_IP_STR_LEN);
                serverLog(LL_WARNING,"IP address for this node updated to %s",
                    myself->ip);
                clusterDoBeforeSleep(CLUSTER_TODO_SAVE_CONFIG);
            }
        }

        /* Add this node if it is new for us and the msg type is MEET.
         * In this stage we don't try to add the node with the right
         * flags, slaveof pointer, and so forth, as this details will be
         * resolved when we'll receive PONGs from the node. */
        if (!sender && type == CLUSTERMSG_TYPE_MEET) {
            clusterNode *node;

            node = createClusterNode(NULL,CLUSTER_NODE_HANDSHAKE);
            nodeIp2String(node->ip,link,hdr->myip);
            node->port = ntohs(hdr->port);
            node->pport = ntohs(hdr->pport);
            node->cport = ntohs(hdr->cport);
            clusterAddNode(node);
            clusterDoBeforeSleep(CLUSTER_TODO_SAVE_CONFIG);
        }

        /* If this is a MEET packet from an unknown node, we still process
         * the gossip section here since we have to trust the sender because
         * of the message type. */
        if (!sender && type == CLUSTERMSG_TYPE_MEET)
            clusterProcessGossipSection(hdr,link);

        /* Anyway reply with a PONG */
        clusterSendPing(link,CLUSTERMSG_TYPE_PONG);
    }

    /* PING, PONG, MEET: process config information. */
    if (type == CLUSTERMSG_TYPE_PING || type == CLUSTERMSG_TYPE_PONG ||
        type == CLUSTERMSG_TYPE_MEET)
    {
        serverLog(LL_DEBUG,"%s packet received: %s",
            clusterGetMessageTypeString(type),
            link->node ? link->node->name : "NULL");
        if (link->node) {
            if (nodeInHandshake(link->node)) {
                /* If we already have this node, try to change the
                 * IP/port of the node with the new one. */
                if (sender) {
                    serverLog(LL_VERBOSE,
                        "Handshake: we already know node %.40s, "
                        "updating the address if needed.", sender->name);
                    if (nodeUpdateAddressIfNeeded(sender,link,hdr))
                    {
                        clusterDoBeforeSleep(CLUSTER_TODO_SAVE_CONFIG|
                                             CLUSTER_TODO_UPDATE_STATE);
                    }
                    /* Free this node as we already have it. This will
                     * cause the link to be freed as well. */
                    clusterDelNode(link->node);
                    return 0;
                }

                /* First thing to do is replacing the random name with the
                 * right node name if this was a handshake stage. */
                clusterRenameNode(link->node, hdr->sender);
                serverLog(LL_DEBUG,"Handshake with node %.40s completed.",
                    link->node->name);
                link->node->flags &= ~CLUSTER_NODE_HANDSHAKE;
                link->node->flags |= flags&(CLUSTER_NODE_MASTER|CLUSTER_NODE_SLAVE);
                clusterDoBeforeSleep(CLUSTER_TODO_SAVE_CONFIG);
            } else if (memcmp(link->node->name,hdr->sender,
                        CLUSTER_NAMELEN) != 0)
            {
                /* If the reply has a non matching node ID we
                 * disconnect this node and set it as not having an associated
                 * address. */
                serverLog(LL_DEBUG,"PONG contains mismatching sender ID. About node %.40s added %d ms ago, having flags %d",
                    link->node->name,
                    (int)(now-(link->node->ctime)),
                    link->node->flags);
                link->node->flags |= CLUSTER_NODE_NOADDR;
                link->node->ip[0] = '\0';
                link->node->port = 0;
                link->node->pport = 0;
                link->node->cport = 0;
                freeClusterLink(link);
                clusterDoBeforeSleep(CLUSTER_TODO_SAVE_CONFIG);
                return 0;
            }
        }

        /* Copy the CLUSTER_NODE_NOFAILOVER flag from what the sender
         * announced. This is a dynamic flag that we receive from the
         * sender, and the latest status must be trusted. We need it to
         * be propagated because the slave ranking used to understand the
         * delay of each slave in the voting process, needs to know
         * what are the instances really competing. */
        if (sender) {
            int nofailover = flags & CLUSTER_NODE_NOFAILOVER;
            sender->flags &= ~CLUSTER_NODE_NOFAILOVER;
            sender->flags |= nofailover;
        }

        /* Update the node address if it changed. */
        if (sender && type == CLUSTERMSG_TYPE_PING &&
            !nodeInHandshake(sender) &&
            nodeUpdateAddressIfNeeded(sender,link,hdr))
        {
            clusterDoBeforeSleep(CLUSTER_TODO_SAVE_CONFIG|
                                 CLUSTER_TODO_UPDATE_STATE);
        }

        /* Update our info about the node */
        if (link->node && type == CLUSTERMSG_TYPE_PONG) {
            link->node->pong_received = now;
            link->node->ping_sent = 0;

            /* The PFAIL condition can be reversed without external
             * help if it is momentary (that is, if it does not
             * turn into a FAIL state).
             *
             * The FAIL condition is also reversible under specific
             * conditions detected by clearNodeFailureIfNeeded(). */
            if (nodeTimedOut(link->node)) {
                link->node->flags &= ~CLUSTER_NODE_PFAIL;
                clusterDoBeforeSleep(CLUSTER_TODO_SAVE_CONFIG|
                                     CLUSTER_TODO_UPDATE_STATE);
            } else if (nodeFailed(link->node)) {
                clearNodeFailureIfNeeded(link->node);
            }
        }

        /* Check for role switch: slave -> master or master -> slave. */
        if (sender) {
            if (!memcmp(hdr->slaveof,CLUSTER_NODE_NULL_NAME,
                sizeof(hdr->slaveof)))
            {
                /* Node is a master. */
                clusterSetNodeAsMaster(sender);
            } else {
                /* Node is a slave. */
                clusterNode *master = clusterLookupNode(hdr->slaveof);

                if (nodeIsMaster(sender)) {
                    /* Master turned into a slave! Reconfigure the node. */
                    clusterDelNodeSlots(sender);
                    sender->flags &= ~(CLUSTER_NODE_MASTER|
                                       CLUSTER_NODE_MIGRATE_TO);
                    sender->flags |= CLUSTER_NODE_SLAVE;

                    /* Update config and state. */
                    clusterDoBeforeSleep(CLUSTER_TODO_SAVE_CONFIG|
                                         CLUSTER_TODO_UPDATE_STATE);
                }

                /* Master node changed for this slave? */
                if (master && sender->slaveof != master) {
                    if (sender->slaveof)
                        clusterNodeRemoveSlave(sender->slaveof,sender);
                    clusterNodeAddSlave(master,sender);
                    sender->slaveof = master;

                    /* Update config. */
                    clusterDoBeforeSleep(CLUSTER_TODO_SAVE_CONFIG);
                }
            }
        }

        /* Update our info about served slots.
         *
         * Note: this MUST happen after we update the master/slave state
         * so that CLUSTER_NODE_MASTER flag will be set. */

        /* Many checks are only needed if the set of served slots this
         * instance claims is different compared to the set of slots we have
         * for it. Check this ASAP to avoid other computational expansive
         * checks later. */
        clusterNode *sender_master = NULL; /* Sender or its master if slave. */
        int dirty_slots = 0; /* Sender claimed slots don't match my view? */

        if (sender) {
            sender_master = nodeIsMaster(sender) ? sender : sender->slaveof;
            if (sender_master) {
                dirty_slots = memcmp(sender_master->slots,
                        hdr->myslots,sizeof(hdr->myslots)) != 0;
            }
        }

        /* 1) If the sender of the message is a master, and we detected that
         *    the set of slots it claims changed, scan the slots to see if we
         *    need to update our configuration. */
        if (sender && nodeIsMaster(sender) && dirty_slots)
            clusterUpdateSlotsConfigWith(sender,senderConfigEpoch,hdr->myslots);

        /* 2) We also check for the reverse condition, that is, the sender
         *    claims to serve slots we know are served by a master with a
         *    greater configEpoch. If this happens we inform the sender.
         *
         * This is useful because sometimes after a partition heals, a
         * reappearing master may be the last one to claim a given set of
         * hash slots, but with a configuration that other instances know to
         * be deprecated. Example:
         *
         * A and B are master and slave for slots 1,2,3.
         * A is partitioned away, B gets promoted.
         * B is partitioned away, and A returns available.
         *
         * Usually B would PING A publishing its set of served slots and its
         * configEpoch, but because of the partition B can't inform A of the
         * new configuration, so other nodes that have an updated table must
         * do it. In this way A will stop to act as a master (or can try to
         * failover if there are the conditions to win the election). */
        if (sender && dirty_slots) {
            int j;

            for (j = 0; j < CLUSTER_SLOTS; j++) {
                if (bitmapTestBit(hdr->myslots,j)) {
                    if (server.cluster->slots[j] == sender ||
                        server.cluster->slots[j] == NULL) continue;
                    if (server.cluster->slots[j]->configEpoch >
                        senderConfigEpoch)
                    {
                        serverLog(LL_VERBOSE,
                            "Node %.40s has old slots configuration, sending "
                            "an UPDATE message about %.40s",
                                sender->name, server.cluster->slots[j]->name);
                        clusterSendUpdate(sender->link,
                            server.cluster->slots[j]);

                        /* TODO: instead of exiting the loop send every other
                         * UPDATE packet for other nodes that are the new owner
                         * of sender's slots. */
                        break;
                    }
                }
            }
        }

        /* If our config epoch collides with the sender's try to fix
         * the problem. */
        if (sender &&
            nodeIsMaster(myself) && nodeIsMaster(sender) &&
            senderConfigEpoch == myself->configEpoch)
        {
            clusterHandleConfigEpochCollision(sender);
        }

        /* Get info from the gossip section */
        if (sender) clusterProcessGossipSection(hdr,link);
    } else if (type == CLUSTERMSG_TYPE_FAIL) {
        clusterNode *failing;

        if (sender) {
            failing = clusterLookupNode(hdr->data.fail.about.nodename);
            if (failing &&
                !(failing->flags & (CLUSTER_NODE_FAIL|CLUSTER_NODE_MYSELF)))
            {
                serverLog(LL_NOTICE,
                    "FAIL message received from %.40s about %.40s",
                    hdr->sender, hdr->data.fail.about.nodename);
                failing->flags |= CLUSTER_NODE_FAIL;
                failing->fail_time = now;
                failing->flags &= ~CLUSTER_NODE_PFAIL;
                clusterDoBeforeSleep(CLUSTER_TODO_SAVE_CONFIG|
                                     CLUSTER_TODO_UPDATE_STATE);
            }
        } else {
            serverLog(LL_NOTICE,
                "Ignoring FAIL message from unknown node %.40s about %.40s",
                hdr->sender, hdr->data.fail.about.nodename);
        }
    } else if (type == CLUSTERMSG_TYPE_PUBLISH || type == CLUSTERMSG_TYPE_PUBLISHLOCAL) {
        if (!sender) return 1;  /* We don't know that node. */

        robj *channel, *message;
        uint32_t channel_len, message_len;

        /* Don't bother creating useless objects if there are no
         * Pub/Sub subscribers. */
        if ((type == CLUSTERMSG_TYPE_PUBLISH
            && serverPubsubSubscriptionCount() > 0)
        || (type == CLUSTERMSG_TYPE_PUBLISHLOCAL
            && serverPubsubLocalSubscriptionCount() > 0))
        {
            channel_len = ntohl(hdr->data.publish.msg.channel_len);
            message_len = ntohl(hdr->data.publish.msg.message_len);
            channel = createStringObject(
                        (char*)hdr->data.publish.msg.bulk_data,channel_len);
            message = createStringObject(
                        (char*)hdr->data.publish.msg.bulk_data+channel_len,
                        message_len);
            if (type == CLUSTERMSG_TYPE_PUBLISHLOCAL) {
                pubsubPublishMessageLocal(channel,message);
            } else {
                pubsubPublishMessage(channel,message);
            }
            decrRefCount(channel);
            decrRefCount(message);
        }
    } else if (type == CLUSTERMSG_TYPE_FAILOVER_AUTH_REQUEST) {
        if (!sender) return 1;  /* We don't know that node. */
        clusterSendFailoverAuthIfNeeded(sender,hdr);
    } else if (type == CLUSTERMSG_TYPE_FAILOVER_AUTH_ACK) {
        if (!sender) return 1;  /* We don't know that node. */
        /* We consider this vote only if the sender is a master serving
         * a non zero number of slots, and its currentEpoch is greater or
         * equal to epoch where this node started the election. */
        if (nodeIsMaster(sender) && sender->numslots > 0 &&
            senderCurrentEpoch >= server.cluster->failover_auth_epoch)
        {
            server.cluster->failover_auth_count++;
            /* Maybe we reached a quorum here, set a flag to make sure
             * we check ASAP. */
            clusterDoBeforeSleep(CLUSTER_TODO_HANDLE_FAILOVER);
        }
    } else if (type == CLUSTERMSG_TYPE_MFSTART) {
        /* This message is acceptable only if I'm a master and the sender
         * is one of my slaves. */
        if (!sender || sender->slaveof != myself) return 1;
        /* Manual failover requested from slaves. Initialize the state
         * accordingly. */
        resetManualFailover();
        server.cluster->mf_end = now + CLUSTER_MF_TIMEOUT;
        server.cluster->mf_slave = sender;
        pauseClients(now+(CLUSTER_MF_TIMEOUT*CLUSTER_MF_PAUSE_MULT),CLIENT_PAUSE_WRITE);
        serverLog(LL_WARNING,"Manual failover requested by replica %.40s.",
            sender->name);
        /* We need to send a ping message to the replica, as it would carry
         * `server.cluster->mf_master_offset`, which means the master paused clients
         * at offset `server.cluster->mf_master_offset`, so that the replica would
         * know that it is safe to set its `server.cluster->mf_can_start` to 1 so as
         * to complete failover as quickly as possible. */
        clusterSendPing(link, CLUSTERMSG_TYPE_PING);
    } else if (type == CLUSTERMSG_TYPE_UPDATE) {
        clusterNode *n; /* The node the update is about. */
        uint64_t reportedConfigEpoch =
                    ntohu64(hdr->data.update.nodecfg.configEpoch);

        if (!sender) return 1;  /* We don't know the sender. */
        n = clusterLookupNode(hdr->data.update.nodecfg.nodename);
        if (!n) return 1;   /* We don't know the reported node. */
        if (n->configEpoch >= reportedConfigEpoch) return 1; /* Nothing new. */

        /* If in our current config the node is a slave, set it as a master. */
        if (nodeIsSlave(n)) clusterSetNodeAsMaster(n);

        /* Update the node's configEpoch. */
        n->configEpoch = reportedConfigEpoch;
        clusterDoBeforeSleep(CLUSTER_TODO_SAVE_CONFIG|
                             CLUSTER_TODO_FSYNC_CONFIG);

        /* Check the bitmap of served slots and update our
         * config accordingly. */
        clusterUpdateSlotsConfigWith(n,reportedConfigEpoch,
            hdr->data.update.nodecfg.slots);
    } else if (type == CLUSTERMSG_TYPE_MODULE) {
        if (!sender) return 1;  /* Protect the module from unknown nodes. */
        /* We need to route this message back to the right module subscribed
         * for the right message type. */
        uint64_t module_id = hdr->data.module.msg.module_id; /* Endian-safe ID */
        uint32_t len = ntohl(hdr->data.module.msg.len);
        uint8_t type = hdr->data.module.msg.type;
        unsigned char *payload = hdr->data.module.msg.bulk_data;
        moduleCallClusterReceivers(sender->name,module_id,type,payload,len);
    } else {
        serverLog(LL_WARNING,"Received unknown packet type: %d", type);
    }
    return 1;
}

/* This function is called when we detect the link with this node is lost.
   We set the node as no longer connected. The Cluster Cron will detect
   this connection and will try to get it connected again.

   Instead if the node is a temporary node used to accept a query, we
   completely free the node on error. */
void handleLinkIOError(clusterLink *link) {
    freeClusterLink(link);
}

/* Send data. This is handled using a trivial send buffer that gets
 * consumed by write(). We don't try to optimize this for speed too much
 * as this is a very low traffic channel. */
void clusterWriteHandler(connection *conn) {
    clusterLink *link = connGetPrivateData(conn);
    ssize_t nwritten;

    nwritten = connWrite(conn, link->sndbuf, sdslen(link->sndbuf));
    if (nwritten <= 0) {
        serverLog(LL_DEBUG,"I/O error writing to node link: %s",
            (nwritten == -1) ? connGetLastError(conn) : "short write");
        handleLinkIOError(link);
        return;
    }
    sdsrange(link->sndbuf,nwritten,-1);
    if (sdslen(link->sndbuf) == 0)
        connSetWriteHandler(link->conn, NULL);
}

/* A connect handler that gets called when a connection to another node
 * gets established.
 */
void clusterLinkConnectHandler(connection *conn) {
    clusterLink *link = connGetPrivateData(conn);
    clusterNode *node = link->node;

    /* Check if connection succeeded */
    if (connGetState(conn) != CONN_STATE_CONNECTED) {
        serverLog(LL_VERBOSE, "Connection with Node %.40s at %s:%d failed: %s",
                node->name, node->ip, node->cport,
                connGetLastError(conn));
        freeClusterLink(link);
        return;
    }

    /* Register a read handler from now on */
    connSetReadHandler(conn, clusterReadHandler);

    /* Queue a PING in the new connection ASAP: this is crucial
     * to avoid false positives in failure detection.
     *
     * If the node is flagged as MEET, we send a MEET message instead
     * of a PING one, to force the receiver to add us in its node
     * table. */
    mstime_t old_ping_sent = node->ping_sent;
    clusterSendPing(link, node->flags & CLUSTER_NODE_MEET ?
            CLUSTERMSG_TYPE_MEET : CLUSTERMSG_TYPE_PING);
    if (old_ping_sent) {
        /* If there was an active ping before the link was
         * disconnected, we want to restore the ping time, otherwise
         * replaced by the clusterSendPing() call. */
        node->ping_sent = old_ping_sent;
    }
    /* We can clear the flag after the first packet is sent.
     * If we'll never receive a PONG, we'll never send new packets
     * to this node. Instead after the PONG is received and we
     * are no longer in meet/handshake status, we want to send
     * normal PING packets. */
    node->flags &= ~CLUSTER_NODE_MEET;

    serverLog(LL_DEBUG,"Connecting with Node %.40s at %s:%d",
            node->name, node->ip, node->cport);
}

/* Read data. Try to read the first field of the header first to check the
 * full length of the packet. When a whole packet is in memory this function
 * will call the function to process the packet. And so forth. */
void clusterReadHandler(connection *conn) {
    clusterMsg buf[1];
    ssize_t nread;
    clusterMsg *hdr;
    clusterLink *link = connGetPrivateData(conn);
    unsigned int readlen, rcvbuflen;

    while(1) { /* Read as long as there is data to read. */
        rcvbuflen = link->rcvbuf_len;
        if (rcvbuflen < 8) {
            /* First, obtain the first 8 bytes to get the full message
             * length. */
            readlen = 8 - rcvbuflen;
        } else {
            /* Finally read the full message. */
            hdr = (clusterMsg*) link->rcvbuf;
            if (rcvbuflen == 8) {
                /* Perform some sanity check on the message signature
                 * and length. */
                if (memcmp(hdr->sig,"RCmb",4) != 0 ||
                    ntohl(hdr->totlen) < CLUSTERMSG_MIN_LEN)
                {
                    serverLog(LL_WARNING,
                        "Bad message length or signature received "
                        "from Cluster bus.");
                    handleLinkIOError(link);
                    return;
                }
            }
            readlen = ntohl(hdr->totlen) - rcvbuflen;
            if (readlen > sizeof(buf)) readlen = sizeof(buf);
        }

        nread = connRead(conn,buf,readlen);
        if (nread == -1 && (connGetState(conn) == CONN_STATE_CONNECTED)) return; /* No more data ready. */

        if (nread <= 0) {
            /* I/O error... */
            serverLog(LL_DEBUG,"I/O error reading from node link: %s",
                (nread == 0) ? "connection closed" : connGetLastError(conn));
            handleLinkIOError(link);
            return;
        } else {
            /* Read data and recast the pointer to the new buffer. */
            size_t unused = link->rcvbuf_alloc - link->rcvbuf_len;
            if ((size_t)nread > unused) {
                size_t required = link->rcvbuf_len + nread;
                /* If less than 1mb, grow to twice the needed size, if larger grow by 1mb. */
                link->rcvbuf_alloc = required < RCVBUF_MAX_PREALLOC ? required * 2: required + RCVBUF_MAX_PREALLOC;
                link->rcvbuf = zrealloc(link->rcvbuf, link->rcvbuf_alloc);
            }
            memcpy(link->rcvbuf + link->rcvbuf_len, buf, nread);
            link->rcvbuf_len += nread;
            hdr = (clusterMsg*) link->rcvbuf;
            rcvbuflen += nread;
        }

        /* Total length obtained? Process this packet. */
        if (rcvbuflen >= 8 && rcvbuflen == ntohl(hdr->totlen)) {
            if (clusterProcessPacket(link)) {
                if (link->rcvbuf_alloc > RCVBUF_INIT_LEN) {
                    zfree(link->rcvbuf);
                    link->rcvbuf = zmalloc(link->rcvbuf_alloc = RCVBUF_INIT_LEN);
                }
                link->rcvbuf_len = 0;
            } else {
                return; /* Link no longer valid. */
            }
        }
    }
}

/* Put stuff into the send buffer.
 *
 * It is guaranteed that this function will never have as a side effect
 * the link to be invalidated, so it is safe to call this function
 * from event handlers that will do stuff with the same link later. */
void clusterSendMessage(clusterLink *link, unsigned char *msg, size_t msglen) {
    if (sdslen(link->sndbuf) == 0 && msglen != 0)
        connSetWriteHandlerWithBarrier(link->conn, clusterWriteHandler, 1);

    link->sndbuf = sdscatlen(link->sndbuf, msg, msglen);

    /* Populate sent messages stats. */
    clusterMsg *hdr = (clusterMsg*) msg;
    uint16_t type = ntohs(hdr->type);
    if (type < CLUSTERMSG_TYPE_COUNT)
        server.cluster->stats_bus_messages_sent[type]++;
}

/* Send a message to all the nodes that are part of the cluster having
 * a connected link.
 *
 * It is guaranteed that this function will never have as a side effect
 * some node->link to be invalidated, so it is safe to call this function
 * from event handlers that will do stuff with node links later. */
void clusterBroadcastMessage(void *buf, size_t len) {
    dictIterator *di;
    dictEntry *de;

    di = dictGetSafeIterator(server.cluster->nodes);
    while((de = dictNext(di)) != NULL) {
        clusterNode *node = dictGetVal(de);

        if (!node->link) continue;
        if (node->flags & (CLUSTER_NODE_MYSELF|CLUSTER_NODE_HANDSHAKE))
            continue;
        clusterSendMessage(node->link,buf,len);
    }
    dictReleaseIterator(di);
}

/* Build the message header. hdr must point to a buffer at least
 * sizeof(clusterMsg) in bytes. */
void clusterBuildMessageHdr(clusterMsg *hdr, int type) {
    int totlen = 0;
    uint64_t offset;
    clusterNode *master;

    /* If this node is a master, we send its slots bitmap and configEpoch.
     * If this node is a slave we send the master's information instead (the
     * node is flagged as slave so the receiver knows that it is NOT really
     * in charge for this slots. */
    master = (nodeIsSlave(myself) && myself->slaveof) ?
              myself->slaveof : myself;

    memset(hdr,0,sizeof(*hdr));
    hdr->ver = htons(CLUSTER_PROTO_VER);
    hdr->sig[0] = 'R';
    hdr->sig[1] = 'C';
    hdr->sig[2] = 'm';
    hdr->sig[3] = 'b';
    hdr->type = htons(type);
    memcpy(hdr->sender,myself->name,CLUSTER_NAMELEN);

    /* If cluster-announce-ip option is enabled, force the receivers of our
     * packets to use the specified address for this node. Otherwise if the
     * first byte is zero, they'll do auto discovery. */
    memset(hdr->myip,0,NET_IP_STR_LEN);
    if (server.cluster_announce_ip) {
        strncpy(hdr->myip,server.cluster_announce_ip,NET_IP_STR_LEN-1);
        hdr->myip[NET_IP_STR_LEN-1] = '\0';
    }

    /* Handle cluster-announce-[tls-|bus-]port. */
    int announced_port, announced_pport, announced_cport;
    deriveAnnouncedPorts(&announced_port, &announced_pport, &announced_cport);

    memcpy(hdr->myslots,master->slots,sizeof(hdr->myslots));
    memset(hdr->slaveof,0,CLUSTER_NAMELEN);
    if (myself->slaveof != NULL)
        memcpy(hdr->slaveof,myself->slaveof->name, CLUSTER_NAMELEN);
    hdr->port = htons(announced_port);
    hdr->pport = htons(announced_pport);
    hdr->cport = htons(announced_cport);
    hdr->flags = htons(myself->flags);
    hdr->state = server.cluster->state;

    /* Set the currentEpoch and configEpochs. */
    hdr->currentEpoch = htonu64(server.cluster->currentEpoch);
    hdr->configEpoch = htonu64(master->configEpoch);

    /* Set the replication offset. */
    if (nodeIsSlave(myself))
        offset = replicationGetSlaveOffset();
    else
        offset = server.master_repl_offset;
    hdr->offset = htonu64(offset);

    /* Set the message flags. */
    if (nodeIsMaster(myself) && server.cluster->mf_end)
        hdr->mflags[0] |= CLUSTERMSG_FLAG0_PAUSED;

    /* Compute the message length for certain messages. For other messages
     * this is up to the caller. */
    if (type == CLUSTERMSG_TYPE_FAIL) {
        totlen = sizeof(clusterMsg)-sizeof(union clusterMsgData);
        totlen += sizeof(clusterMsgDataFail);
    } else if (type == CLUSTERMSG_TYPE_UPDATE) {
        totlen = sizeof(clusterMsg)-sizeof(union clusterMsgData);
        totlen += sizeof(clusterMsgDataUpdate);
    }
    hdr->totlen = htonl(totlen);
    /* For PING, PONG, MEET and other variable length messages fixing the
     * totlen field is up to the caller. */
}

/* Return non zero if the node is already present in the gossip section of the
 * message pointed by 'hdr' and having 'count' gossip entries. Otherwise
 * zero is returned. Helper for clusterSendPing(). */
int clusterNodeIsInGossipSection(clusterMsg *hdr, int count, clusterNode *n) {
    int j;
    for (j = 0; j < count; j++) {
        if (memcmp(hdr->data.ping.gossip[j].nodename,n->name,
                CLUSTER_NAMELEN) == 0) break;
    }
    return j != count;
}

/* Set the i-th entry of the gossip section in the message pointed by 'hdr'
 * to the info of the specified node 'n'. */
void clusterSetGossipEntry(clusterMsg *hdr, int i, clusterNode *n) {
    clusterMsgDataGossip *gossip;
    gossip = &(hdr->data.ping.gossip[i]);
    memcpy(gossip->nodename,n->name,CLUSTER_NAMELEN);
    gossip->ping_sent = htonl(n->ping_sent/1000);
    gossip->pong_received = htonl(n->pong_received/1000);
    memcpy(gossip->ip,n->ip,sizeof(n->ip));
    gossip->port = htons(n->port);
    gossip->cport = htons(n->cport);
    gossip->flags = htons(n->flags);
    gossip->pport = htons(n->pport);
    gossip->notused1 = 0;
}

/* Send a PING or PONG packet to the specified node, making sure to add enough
 * gossip information. */
void clusterSendPing(clusterLink *link, int type) {
    unsigned char *buf;
    clusterMsg *hdr;
    int gossipcount = 0; /* Number of gossip sections added so far. */
    int wanted; /* Number of gossip sections we want to append if possible. */
    int totlen; /* Total packet length. */
    /* freshnodes is the max number of nodes we can hope to append at all:
     * nodes available minus two (ourself and the node we are sending the
     * message to). However practically there may be less valid nodes since
     * nodes in handshake state, disconnected, are not considered. */
    int freshnodes = dictSize(server.cluster->nodes)-2;

    /* How many gossip sections we want to add? 1/10 of the number of nodes
     * and anyway at least 3. Why 1/10?
     *
     * If we have N masters, with N/10 entries, and we consider that in
     * node_timeout we exchange with each other node at least 4 packets
     * (we ping in the worst case in node_timeout/2 time, and we also
     * receive two pings from the host), we have a total of 8 packets
     * in the node_timeout*2 failure reports validity time. So we have
     * that, for a single PFAIL node, we can expect to receive the following
     * number of failure reports (in the specified window of time):
     *
     * PROB * GOSSIP_ENTRIES_PER_PACKET * TOTAL_PACKETS:
     *
     * PROB = probability of being featured in a single gossip entry,
     *        which is 1 / NUM_OF_NODES.
     * ENTRIES = 10.
     * TOTAL_PACKETS = 2 * 4 * NUM_OF_MASTERS.
     *
     * If we assume we have just masters (so num of nodes and num of masters
     * is the same), with 1/10 we always get over the majority, and specifically
     * 80% of the number of nodes, to account for many masters failing at the
     * same time.
     *
     * Since we have non-voting slaves that lower the probability of an entry
     * to feature our node, we set the number of entries per packet as
     * 10% of the total nodes we have. */
    wanted = floor(dictSize(server.cluster->nodes)/10);
    if (wanted < 3) wanted = 3;
    if (wanted > freshnodes) wanted = freshnodes;

    /* Include all the nodes in PFAIL state, so that failure reports are
     * faster to propagate to go from PFAIL to FAIL state. */
    int pfail_wanted = server.cluster->stats_pfail_nodes;

    /* Compute the maximum totlen to allocate our buffer. We'll fix the totlen
     * later according to the number of gossip sections we really were able
     * to put inside the packet. */
    totlen = sizeof(clusterMsg)-sizeof(union clusterMsgData);
    totlen += (sizeof(clusterMsgDataGossip)*(wanted+pfail_wanted));
    /* Note: clusterBuildMessageHdr() expects the buffer to be always at least
     * sizeof(clusterMsg) or more. */
    if (totlen < (int)sizeof(clusterMsg)) totlen = sizeof(clusterMsg);
    buf = zcalloc(totlen);
    hdr = (clusterMsg*) buf;

    /* Populate the header. */
    if (link->node && type == CLUSTERMSG_TYPE_PING)
        link->node->ping_sent = mstime();
    clusterBuildMessageHdr(hdr,type);

    /* Populate the gossip fields */
    int maxiterations = wanted*3;
    while(freshnodes > 0 && gossipcount < wanted && maxiterations--) {
        dictEntry *de = dictGetRandomKey(server.cluster->nodes);
        clusterNode *this = dictGetVal(de);

        /* Don't include this node: the whole packet header is about us
         * already, so we just gossip about other nodes. */
        if (this == myself) continue;

        /* PFAIL nodes will be added later. */
        if (this->flags & CLUSTER_NODE_PFAIL) continue;

        /* In the gossip section don't include:
         * 1) Nodes in HANDSHAKE state.
         * 3) Nodes with the NOADDR flag set.
         * 4) Disconnected nodes if they don't have configured slots.
         */
        if (this->flags & (CLUSTER_NODE_HANDSHAKE|CLUSTER_NODE_NOADDR) ||
            (this->link == NULL && this->numslots == 0))
        {
            freshnodes--; /* Technically not correct, but saves CPU. */
            continue;
        }

        /* Do not add a node we already have. */
        if (clusterNodeIsInGossipSection(hdr,gossipcount,this)) continue;

        /* Add it */
        clusterSetGossipEntry(hdr,gossipcount,this);
        freshnodes--;
        gossipcount++;
    }

    /* If there are PFAIL nodes, add them at the end. */
    if (pfail_wanted) {
        dictIterator *di;
        dictEntry *de;

        di = dictGetSafeIterator(server.cluster->nodes);
        while((de = dictNext(di)) != NULL && pfail_wanted > 0) {
            clusterNode *node = dictGetVal(de);
            if (node->flags & CLUSTER_NODE_HANDSHAKE) continue;
            if (node->flags & CLUSTER_NODE_NOADDR) continue;
            if (!(node->flags & CLUSTER_NODE_PFAIL)) continue;
            clusterSetGossipEntry(hdr,gossipcount,node);
            freshnodes--;
            gossipcount++;
            /* We take the count of the slots we allocated, since the
             * PFAIL stats may not match perfectly with the current number
             * of PFAIL nodes. */
            pfail_wanted--;
        }
        dictReleaseIterator(di);
    }

    /* Ready to send... fix the totlen field and queue the message in the
     * output buffer. */
    totlen = sizeof(clusterMsg)-sizeof(union clusterMsgData);
    totlen += (sizeof(clusterMsgDataGossip)*gossipcount);
    hdr->count = htons(gossipcount);
    hdr->totlen = htonl(totlen);
    clusterSendMessage(link,buf,totlen);
    zfree(buf);
}

/* Send a PONG packet to every connected node that's not in handshake state
 * and for which we have a valid link.
 *
 * In Redis Cluster pongs are not used just for failure detection, but also
 * to carry important configuration information. So broadcasting a pong is
 * useful when something changes in the configuration and we want to make
 * the cluster aware ASAP (for instance after a slave promotion).
 *
 * The 'target' argument specifies the receiving instances using the
 * defines below:
 *
 * CLUSTER_BROADCAST_ALL -> All known instances.
 * CLUSTER_BROADCAST_LOCAL_SLAVES -> All slaves in my master-slaves ring.
 */
#define CLUSTER_BROADCAST_ALL 0
#define CLUSTER_BROADCAST_LOCAL_SLAVES 1
void clusterBroadcastPong(int target) {
    dictIterator *di;
    dictEntry *de;

    di = dictGetSafeIterator(server.cluster->nodes);
    while((de = dictNext(di)) != NULL) {
        clusterNode *node = dictGetVal(de);

        if (!node->link) continue;
        if (node == myself || nodeInHandshake(node)) continue;
        if (target == CLUSTER_BROADCAST_LOCAL_SLAVES) {
            int local_slave =
                nodeIsSlave(node) && node->slaveof &&
                (node->slaveof == myself || node->slaveof == myself->slaveof);
            if (!local_slave) continue;
        }
        clusterSendPing(node->link,CLUSTERMSG_TYPE_PONG);
    }
    dictReleaseIterator(di);
}

/* Send a PUBLISH message.
 *
<<<<<<< HEAD
 * If link is NULL, then the message is broadcasted to the whole cluster. */
void clusterSendPublish(clusterLink *link, robj *channel, robj *message, uint16_t type) {
=======
 * If link is NULL, then the message is broadcasted to the whole cluster.
 *
 * Sanitizer suppression: In clusterMsgDataPublish, sizeof(bulk_data) is 8.
 * As all the struct is used as a buffer, when more than 8 bytes are copied into
 * the 'bulk_data', sanitizer generates an out-of-bounds error which is a false
 * positive in this context. */
REDIS_NO_SANITIZE("bounds")
void clusterSendPublish(clusterLink *link, robj *channel, robj *message) {
>>>>>>> 64f61596
    unsigned char *payload;
    clusterMsg buf[1];
    clusterMsg *hdr = (clusterMsg*) buf;
    uint32_t totlen;
    uint32_t channel_len, message_len;

    channel = getDecodedObject(channel);
    message = getDecodedObject(message);
    channel_len = sdslen(channel->ptr);
    message_len = sdslen(message->ptr);

    clusterBuildMessageHdr(hdr,type);
    totlen = sizeof(clusterMsg)-sizeof(union clusterMsgData);
    totlen += sizeof(clusterMsgDataPublish) - 8 + channel_len + message_len;

    hdr->data.publish.msg.channel_len = htonl(channel_len);
    hdr->data.publish.msg.message_len = htonl(message_len);
    hdr->totlen = htonl(totlen);

    /* Try to use the local buffer if possible */
    if (totlen < sizeof(buf)) {
        payload = (unsigned char*)buf;
    } else {
        payload = zmalloc(totlen);
        memcpy(payload,hdr,sizeof(*hdr));
        hdr = (clusterMsg*) payload;
    }
    memcpy(hdr->data.publish.msg.bulk_data,channel->ptr,sdslen(channel->ptr));
    memcpy(hdr->data.publish.msg.bulk_data+sdslen(channel->ptr),
        message->ptr,sdslen(message->ptr));

    if (link)
        clusterSendMessage(link,payload,totlen);
    else
        clusterBroadcastMessage(payload,totlen);

    decrRefCount(channel);
    decrRefCount(message);
    if (payload != (unsigned char*)buf) zfree(payload);
}

/* Send a FAIL message to all the nodes we are able to contact.
 * The FAIL message is sent when we detect that a node is failing
 * (CLUSTER_NODE_PFAIL) and we also receive a gossip confirmation of this:
 * we switch the node state to CLUSTER_NODE_FAIL and ask all the other
 * nodes to do the same ASAP. */
void clusterSendFail(char *nodename) {
    clusterMsg buf[1];
    clusterMsg *hdr = (clusterMsg*) buf;

    clusterBuildMessageHdr(hdr,CLUSTERMSG_TYPE_FAIL);
    memcpy(hdr->data.fail.about.nodename,nodename,CLUSTER_NAMELEN);
    clusterBroadcastMessage(buf,ntohl(hdr->totlen));
}

/* Send an UPDATE message to the specified link carrying the specified 'node'
 * slots configuration. The node name, slots bitmap, and configEpoch info
 * are included. */
void clusterSendUpdate(clusterLink *link, clusterNode *node) {
    clusterMsg buf[1];
    clusterMsg *hdr = (clusterMsg*) buf;

    if (link == NULL) return;
    clusterBuildMessageHdr(hdr,CLUSTERMSG_TYPE_UPDATE);
    memcpy(hdr->data.update.nodecfg.nodename,node->name,CLUSTER_NAMELEN);
    hdr->data.update.nodecfg.configEpoch = htonu64(node->configEpoch);
    memcpy(hdr->data.update.nodecfg.slots,node->slots,sizeof(node->slots));
    clusterSendMessage(link,(unsigned char*)buf,ntohl(hdr->totlen));
}

/* Send a MODULE message.
 *
 * If link is NULL, then the message is broadcasted to the whole cluster. */
void clusterSendModule(clusterLink *link, uint64_t module_id, uint8_t type,
                       unsigned char *payload, uint32_t len) {
    unsigned char *heapbuf;
    clusterMsg buf[1];
    clusterMsg *hdr = (clusterMsg*) buf;
    uint32_t totlen;

    clusterBuildMessageHdr(hdr,CLUSTERMSG_TYPE_MODULE);
    totlen = sizeof(clusterMsg)-sizeof(union clusterMsgData);
    totlen += sizeof(clusterMsgModule) - 3 + len;

    hdr->data.module.msg.module_id = module_id; /* Already endian adjusted. */
    hdr->data.module.msg.type = type;
    hdr->data.module.msg.len = htonl(len);
    hdr->totlen = htonl(totlen);

    /* Try to use the local buffer if possible */
    if (totlen < sizeof(buf)) {
        heapbuf = (unsigned char*)buf;
    } else {
        heapbuf = zmalloc(totlen);
        memcpy(heapbuf,hdr,sizeof(*hdr));
        hdr = (clusterMsg*) heapbuf;
    }
    memcpy(hdr->data.module.msg.bulk_data,payload,len);

    if (link)
        clusterSendMessage(link,heapbuf,totlen);
    else
        clusterBroadcastMessage(heapbuf,totlen);

    if (heapbuf != (unsigned char*)buf) zfree(heapbuf);
}

/* This function gets a cluster node ID string as target, the same way the nodes
 * addresses are represented in the modules side, resolves the node, and sends
 * the message. If the target is NULL the message is broadcasted.
 *
 * The function returns C_OK if the target is valid, otherwise C_ERR is
 * returned. */
int clusterSendModuleMessageToTarget(const char *target, uint64_t module_id, uint8_t type, unsigned char *payload, uint32_t len) {
    clusterNode *node = NULL;

    if (target != NULL) {
        node = clusterLookupNode(target);
        if (node == NULL || node->link == NULL) return C_ERR;
    }

    clusterSendModule(target ? node->link : NULL,
                      module_id, type, payload, len);
    return C_OK;
}

/* -----------------------------------------------------------------------------
 * CLUSTER Pub/Sub support
 *
 * For now we do very little, just propagating PUBLISH messages across the whole
 * cluster. In the future we'll try to get smarter and avoiding propagating those
 * messages to hosts without receives for a given channel.
 * -------------------------------------------------------------------------- */
void clusterPropagatePublish(robj *channel, robj *message) {
    clusterSendPublish(NULL, channel, message, CLUSTERMSG_TYPE_PUBLISH);
}

/* -----------------------------------------------------------------------------
 * CLUSTER Pub/Sub local support
 *
 * Publish this message across the slot (primary/replica).
 * -------------------------------------------------------------------------- */
void clusterPropagatePublishLocal(robj *channel, robj *message) {
    list *nodes_for_slot = clusterGetNodesServingMySlots(server.cluster->myself);
    if (listLength(nodes_for_slot) != 0) {
        listIter li;
        listNode *ln;
        listRewind(nodes_for_slot, &li);
        while((ln = listNext(&li))) {
            clusterNode *node = listNodeValue(ln);
            if (node != myself) {
                clusterSendPublish(node->link, channel, message, CLUSTERMSG_TYPE_PUBLISHLOCAL);
            }
        }
    }
    listRelease(nodes_for_slot);
}

/* -----------------------------------------------------------------------------
 * SLAVE node specific functions
 * -------------------------------------------------------------------------- */

/* This function sends a FAILOVER_AUTH_REQUEST message to every node in order to
 * see if there is the quorum for this slave instance to failover its failing
 * master.
 *
 * Note that we send the failover request to everybody, master and slave nodes,
 * but only the masters are supposed to reply to our query. */
void clusterRequestFailoverAuth(void) {
    clusterMsg buf[1];
    clusterMsg *hdr = (clusterMsg*) buf;
    uint32_t totlen;

    clusterBuildMessageHdr(hdr,CLUSTERMSG_TYPE_FAILOVER_AUTH_REQUEST);
    /* If this is a manual failover, set the CLUSTERMSG_FLAG0_FORCEACK bit
     * in the header to communicate the nodes receiving the message that
     * they should authorized the failover even if the master is working. */
    if (server.cluster->mf_end) hdr->mflags[0] |= CLUSTERMSG_FLAG0_FORCEACK;
    totlen = sizeof(clusterMsg)-sizeof(union clusterMsgData);
    hdr->totlen = htonl(totlen);
    clusterBroadcastMessage(buf,totlen);
}

/* Send a FAILOVER_AUTH_ACK message to the specified node. */
void clusterSendFailoverAuth(clusterNode *node) {
    clusterMsg buf[1];
    clusterMsg *hdr = (clusterMsg*) buf;
    uint32_t totlen;

    if (!node->link) return;
    clusterBuildMessageHdr(hdr,CLUSTERMSG_TYPE_FAILOVER_AUTH_ACK);
    totlen = sizeof(clusterMsg)-sizeof(union clusterMsgData);
    hdr->totlen = htonl(totlen);
    clusterSendMessage(node->link,(unsigned char*)buf,totlen);
}

/* Send a MFSTART message to the specified node. */
void clusterSendMFStart(clusterNode *node) {
    clusterMsg buf[1];
    clusterMsg *hdr = (clusterMsg*) buf;
    uint32_t totlen;

    if (!node->link) return;
    clusterBuildMessageHdr(hdr,CLUSTERMSG_TYPE_MFSTART);
    totlen = sizeof(clusterMsg)-sizeof(union clusterMsgData);
    hdr->totlen = htonl(totlen);
    clusterSendMessage(node->link,(unsigned char*)buf,totlen);
}

/* Vote for the node asking for our vote if there are the conditions. */
void clusterSendFailoverAuthIfNeeded(clusterNode *node, clusterMsg *request) {
    clusterNode *master = node->slaveof;
    uint64_t requestCurrentEpoch = ntohu64(request->currentEpoch);
    uint64_t requestConfigEpoch = ntohu64(request->configEpoch);
    unsigned char *claimed_slots = request->myslots;
    int force_ack = request->mflags[0] & CLUSTERMSG_FLAG0_FORCEACK;
    int j;

    /* IF we are not a master serving at least 1 slot, we don't have the
     * right to vote, as the cluster size in Redis Cluster is the number
     * of masters serving at least one slot, and quorum is the cluster
     * size + 1 */
    if (nodeIsSlave(myself) || myself->numslots == 0) return;

    /* Request epoch must be >= our currentEpoch.
     * Note that it is impossible for it to actually be greater since
     * our currentEpoch was updated as a side effect of receiving this
     * request, if the request epoch was greater. */
    if (requestCurrentEpoch < server.cluster->currentEpoch) {
        serverLog(LL_WARNING,
            "Failover auth denied to %.40s: reqEpoch (%llu) < curEpoch(%llu)",
            node->name,
            (unsigned long long) requestCurrentEpoch,
            (unsigned long long) server.cluster->currentEpoch);
        return;
    }

    /* I already voted for this epoch? Return ASAP. */
    if (server.cluster->lastVoteEpoch == server.cluster->currentEpoch) {
        serverLog(LL_WARNING,
                "Failover auth denied to %.40s: already voted for epoch %llu",
                node->name,
                (unsigned long long) server.cluster->currentEpoch);
        return;
    }

    /* Node must be a slave and its master down.
     * The master can be non failing if the request is flagged
     * with CLUSTERMSG_FLAG0_FORCEACK (manual failover). */
    if (nodeIsMaster(node) || master == NULL ||
        (!nodeFailed(master) && !force_ack))
    {
        if (nodeIsMaster(node)) {
            serverLog(LL_WARNING,
                    "Failover auth denied to %.40s: it is a master node",
                    node->name);
        } else if (master == NULL) {
            serverLog(LL_WARNING,
                    "Failover auth denied to %.40s: I don't know its master",
                    node->name);
        } else if (!nodeFailed(master)) {
            serverLog(LL_WARNING,
                    "Failover auth denied to %.40s: its master is up",
                    node->name);
        }
        return;
    }

    /* We did not voted for a slave about this master for two
     * times the node timeout. This is not strictly needed for correctness
     * of the algorithm but makes the base case more linear. */
    if (mstime() - node->slaveof->voted_time < server.cluster_node_timeout * 2)
    {
        serverLog(LL_WARNING,
                "Failover auth denied to %.40s: "
                "can't vote about this master before %lld milliseconds",
                node->name,
                (long long) ((server.cluster_node_timeout*2)-
                             (mstime() - node->slaveof->voted_time)));
        return;
    }

    /* The slave requesting the vote must have a configEpoch for the claimed
     * slots that is >= the one of the masters currently serving the same
     * slots in the current configuration. */
    for (j = 0; j < CLUSTER_SLOTS; j++) {
        if (bitmapTestBit(claimed_slots, j) == 0) continue;
        if (server.cluster->slots[j] == NULL ||
            server.cluster->slots[j]->configEpoch <= requestConfigEpoch)
        {
            continue;
        }
        /* If we reached this point we found a slot that in our current slots
         * is served by a master with a greater configEpoch than the one claimed
         * by the slave requesting our vote. Refuse to vote for this slave. */
        serverLog(LL_WARNING,
                "Failover auth denied to %.40s: "
                "slot %d epoch (%llu) > reqEpoch (%llu)",
                node->name, j,
                (unsigned long long) server.cluster->slots[j]->configEpoch,
                (unsigned long long) requestConfigEpoch);
        return;
    }

    /* We can vote for this slave. */
    server.cluster->lastVoteEpoch = server.cluster->currentEpoch;
    node->slaveof->voted_time = mstime();
    clusterDoBeforeSleep(CLUSTER_TODO_SAVE_CONFIG|CLUSTER_TODO_FSYNC_CONFIG);
    clusterSendFailoverAuth(node);
    serverLog(LL_WARNING, "Failover auth granted to %.40s for epoch %llu",
        node->name, (unsigned long long) server.cluster->currentEpoch);
}

/* This function returns the "rank" of this instance, a slave, in the context
 * of its master-slaves ring. The rank of the slave is given by the number of
 * other slaves for the same master that have a better replication offset
 * compared to the local one (better means, greater, so they claim more data).
 *
 * A slave with rank 0 is the one with the greatest (most up to date)
 * replication offset, and so forth. Note that because how the rank is computed
 * multiple slaves may have the same rank, in case they have the same offset.
 *
 * The slave rank is used to add a delay to start an election in order to
 * get voted and replace a failing master. Slaves with better replication
 * offsets are more likely to win. */
int clusterGetSlaveRank(void) {
    long long myoffset;
    int j, rank = 0;
    clusterNode *master;

    serverAssert(nodeIsSlave(myself));
    master = myself->slaveof;
    if (master == NULL) return 0; /* Never called by slaves without master. */

    myoffset = replicationGetSlaveOffset();
    for (j = 0; j < master->numslaves; j++)
        if (master->slaves[j] != myself &&
            !nodeCantFailover(master->slaves[j]) &&
            master->slaves[j]->repl_offset > myoffset) rank++;
    return rank;
}

/* This function is called by clusterHandleSlaveFailover() in order to
 * let the slave log why it is not able to failover. Sometimes there are
 * not the conditions, but since the failover function is called again and
 * again, we can't log the same things continuously.
 *
 * This function works by logging only if a given set of conditions are
 * true:
 *
 * 1) The reason for which the failover can't be initiated changed.
 *    The reasons also include a NONE reason we reset the state to
 *    when the slave finds that its master is fine (no FAIL flag).
 * 2) Also, the log is emitted again if the master is still down and
 *    the reason for not failing over is still the same, but more than
 *    CLUSTER_CANT_FAILOVER_RELOG_PERIOD seconds elapsed.
 * 3) Finally, the function only logs if the slave is down for more than
 *    five seconds + NODE_TIMEOUT. This way nothing is logged when a
 *    failover starts in a reasonable time.
 *
 * The function is called with the reason why the slave can't failover
 * which is one of the integer macros CLUSTER_CANT_FAILOVER_*.
 *
 * The function is guaranteed to be called only if 'myself' is a slave. */
void clusterLogCantFailover(int reason) {
    char *msg;
    static time_t lastlog_time = 0;
    mstime_t nolog_fail_time = server.cluster_node_timeout + 5000;

    /* Don't log if we have the same reason for some time. */
    if (reason == server.cluster->cant_failover_reason &&
        time(NULL)-lastlog_time < CLUSTER_CANT_FAILOVER_RELOG_PERIOD)
        return;

    server.cluster->cant_failover_reason = reason;

    /* We also don't emit any log if the master failed no long ago, the
     * goal of this function is to log slaves in a stalled condition for
     * a long time. */
    if (myself->slaveof &&
        nodeFailed(myself->slaveof) &&
        (mstime() - myself->slaveof->fail_time) < nolog_fail_time) return;

    switch(reason) {
    case CLUSTER_CANT_FAILOVER_DATA_AGE:
        msg = "Disconnected from master for longer than allowed. "
              "Please check the 'cluster-replica-validity-factor' configuration "
              "option.";
        break;
    case CLUSTER_CANT_FAILOVER_WAITING_DELAY:
        msg = "Waiting the delay before I can start a new failover.";
        break;
    case CLUSTER_CANT_FAILOVER_EXPIRED:
        msg = "Failover attempt expired.";
        break;
    case CLUSTER_CANT_FAILOVER_WAITING_VOTES:
        msg = "Waiting for votes, but majority still not reached.";
        break;
    default:
        msg = "Unknown reason code.";
        break;
    }
    lastlog_time = time(NULL);
    serverLog(LL_WARNING,"Currently unable to failover: %s", msg);
}

/* This function implements the final part of automatic and manual failovers,
 * where the slave grabs its master's hash slots, and propagates the new
 * configuration.
 *
 * Note that it's up to the caller to be sure that the node got a new
 * configuration epoch already. */
void clusterFailoverReplaceYourMaster(void) {
    int j;
    clusterNode *oldmaster = myself->slaveof;

    if (nodeIsMaster(myself) || oldmaster == NULL) return;

    /* 1) Turn this node into a master. */
    clusterSetNodeAsMaster(myself);
    replicationUnsetMaster();

    /* 2) Claim all the slots assigned to our master. */
    for (j = 0; j < CLUSTER_SLOTS; j++) {
        if (clusterNodeGetSlotBit(oldmaster,j)) {
            clusterDelSlot(j);
            clusterAddSlot(myself,j);
        }
    }

    /* 3) Update state and save config. */
    clusterUpdateState();
    clusterSaveConfigOrDie(1);

    /* 4) Pong all the other nodes so that they can update the state
     *    accordingly and detect that we switched to master role. */
    clusterBroadcastPong(CLUSTER_BROADCAST_ALL);

    /* 5) If there was a manual failover in progress, clear the state. */
    resetManualFailover();
}

/* This function is called if we are a slave node and our master serving
 * a non-zero amount of hash slots is in FAIL state.
 *
 * The goal of this function is:
 * 1) To check if we are able to perform a failover, is our data updated?
 * 2) Try to get elected by masters.
 * 3) Perform the failover informing all the other nodes.
 */
void clusterHandleSlaveFailover(void) {
    mstime_t data_age;
    mstime_t auth_age = mstime() - server.cluster->failover_auth_time;
    int needed_quorum = (server.cluster->size / 2) + 1;
    int manual_failover = server.cluster->mf_end != 0 &&
                          server.cluster->mf_can_start;
    mstime_t auth_timeout, auth_retry_time;

    server.cluster->todo_before_sleep &= ~CLUSTER_TODO_HANDLE_FAILOVER;

    /* Compute the failover timeout (the max time we have to send votes
     * and wait for replies), and the failover retry time (the time to wait
     * before trying to get voted again).
     *
     * Timeout is MAX(NODE_TIMEOUT*2,2000) milliseconds.
     * Retry is two times the Timeout.
     */
    auth_timeout = server.cluster_node_timeout*2;
    if (auth_timeout < 2000) auth_timeout = 2000;
    auth_retry_time = auth_timeout*2;

    /* Pre conditions to run the function, that must be met both in case
     * of an automatic or manual failover:
     * 1) We are a slave.
     * 2) Our master is flagged as FAIL, or this is a manual failover.
     * 3) We don't have the no failover configuration set, and this is
     *    not a manual failover.
     * 4) It is serving slots. */
    if (nodeIsMaster(myself) ||
        myself->slaveof == NULL ||
        (!nodeFailed(myself->slaveof) && !manual_failover) ||
        (server.cluster_slave_no_failover && !manual_failover) ||
        myself->slaveof->numslots == 0)
    {
        /* There are no reasons to failover, so we set the reason why we
         * are returning without failing over to NONE. */
        server.cluster->cant_failover_reason = CLUSTER_CANT_FAILOVER_NONE;
        return;
    }

    /* Set data_age to the number of milliseconds we are disconnected from
     * the master. */
    if (server.repl_state == REPL_STATE_CONNECTED) {
        data_age = (mstime_t)(server.unixtime - server.master->lastinteraction)
                   * 1000;
    } else {
        data_age = (mstime_t)(server.unixtime - server.repl_down_since) * 1000;
    }

    /* Remove the node timeout from the data age as it is fine that we are
     * disconnected from our master at least for the time it was down to be
     * flagged as FAIL, that's the baseline. */
    if (data_age > server.cluster_node_timeout)
        data_age -= server.cluster_node_timeout;

    /* Check if our data is recent enough according to the slave validity
     * factor configured by the user.
     *
     * Check bypassed for manual failovers. */
    if (server.cluster_slave_validity_factor &&
        data_age >
        (((mstime_t)server.repl_ping_slave_period * 1000) +
         (server.cluster_node_timeout * server.cluster_slave_validity_factor)))
    {
        if (!manual_failover) {
            clusterLogCantFailover(CLUSTER_CANT_FAILOVER_DATA_AGE);
            return;
        }
    }

    /* If the previous failover attempt timeout and the retry time has
     * elapsed, we can setup a new one. */
    if (auth_age > auth_retry_time) {
        server.cluster->failover_auth_time = mstime() +
            500 + /* Fixed delay of 500 milliseconds, let FAIL msg propagate. */
            random() % 500; /* Random delay between 0 and 500 milliseconds. */
        server.cluster->failover_auth_count = 0;
        server.cluster->failover_auth_sent = 0;
        server.cluster->failover_auth_rank = clusterGetSlaveRank();
        /* We add another delay that is proportional to the slave rank.
         * Specifically 1 second * rank. This way slaves that have a probably
         * less updated replication offset, are penalized. */
        server.cluster->failover_auth_time +=
            server.cluster->failover_auth_rank * 1000;
        /* However if this is a manual failover, no delay is needed. */
        if (server.cluster->mf_end) {
            server.cluster->failover_auth_time = mstime();
            server.cluster->failover_auth_rank = 0;
	    clusterDoBeforeSleep(CLUSTER_TODO_HANDLE_FAILOVER);
        }
        serverLog(LL_WARNING,
            "Start of election delayed for %lld milliseconds "
            "(rank #%d, offset %lld).",
            server.cluster->failover_auth_time - mstime(),
            server.cluster->failover_auth_rank,
            replicationGetSlaveOffset());
        /* Now that we have a scheduled election, broadcast our offset
         * to all the other slaves so that they'll updated their offsets
         * if our offset is better. */
        clusterBroadcastPong(CLUSTER_BROADCAST_LOCAL_SLAVES);
        return;
    }

    /* It is possible that we received more updated offsets from other
     * slaves for the same master since we computed our election delay.
     * Update the delay if our rank changed.
     *
     * Not performed if this is a manual failover. */
    if (server.cluster->failover_auth_sent == 0 &&
        server.cluster->mf_end == 0)
    {
        int newrank = clusterGetSlaveRank();
        if (newrank > server.cluster->failover_auth_rank) {
            long long added_delay =
                (newrank - server.cluster->failover_auth_rank) * 1000;
            server.cluster->failover_auth_time += added_delay;
            server.cluster->failover_auth_rank = newrank;
            serverLog(LL_WARNING,
                "Replica rank updated to #%d, added %lld milliseconds of delay.",
                newrank, added_delay);
        }
    }

    /* Return ASAP if we can't still start the election. */
    if (mstime() < server.cluster->failover_auth_time) {
        clusterLogCantFailover(CLUSTER_CANT_FAILOVER_WAITING_DELAY);
        return;
    }

    /* Return ASAP if the election is too old to be valid. */
    if (auth_age > auth_timeout) {
        clusterLogCantFailover(CLUSTER_CANT_FAILOVER_EXPIRED);
        return;
    }

    /* Ask for votes if needed. */
    if (server.cluster->failover_auth_sent == 0) {
        server.cluster->currentEpoch++;
        server.cluster->failover_auth_epoch = server.cluster->currentEpoch;
        serverLog(LL_WARNING,"Starting a failover election for epoch %llu.",
            (unsigned long long) server.cluster->currentEpoch);
        clusterRequestFailoverAuth();
        server.cluster->failover_auth_sent = 1;
        clusterDoBeforeSleep(CLUSTER_TODO_SAVE_CONFIG|
                             CLUSTER_TODO_UPDATE_STATE|
                             CLUSTER_TODO_FSYNC_CONFIG);
        return; /* Wait for replies. */
    }

    /* Check if we reached the quorum. */
    if (server.cluster->failover_auth_count >= needed_quorum) {
        /* We have the quorum, we can finally failover the master. */

        serverLog(LL_WARNING,
            "Failover election won: I'm the new master.");

        /* Update my configEpoch to the epoch of the election. */
        if (myself->configEpoch < server.cluster->failover_auth_epoch) {
            myself->configEpoch = server.cluster->failover_auth_epoch;
            serverLog(LL_WARNING,
                "configEpoch set to %llu after successful failover",
                (unsigned long long) myself->configEpoch);
        }

        /* Take responsibility for the cluster slots. */
        clusterFailoverReplaceYourMaster();
    } else {
        clusterLogCantFailover(CLUSTER_CANT_FAILOVER_WAITING_VOTES);
    }
}

/* -----------------------------------------------------------------------------
 * CLUSTER slave migration
 *
 * Slave migration is the process that allows a slave of a master that is
 * already covered by at least another slave, to "migrate" to a master that
 * is orphaned, that is, left with no working slaves.
 * ------------------------------------------------------------------------- */

/* This function is responsible to decide if this replica should be migrated
 * to a different (orphaned) master. It is called by the clusterCron() function
 * only if:
 *
 * 1) We are a slave node.
 * 2) It was detected that there is at least one orphaned master in
 *    the cluster.
 * 3) We are a slave of one of the masters with the greatest number of
 *    slaves.
 *
 * This checks are performed by the caller since it requires to iterate
 * the nodes anyway, so we spend time into clusterHandleSlaveMigration()
 * if definitely needed.
 *
 * The function is called with a pre-computed max_slaves, that is the max
 * number of working (not in FAIL state) slaves for a single master.
 *
 * Additional conditions for migration are examined inside the function.
 */
void clusterHandleSlaveMigration(int max_slaves) {
    int j, okslaves = 0;
    clusterNode *mymaster = myself->slaveof, *target = NULL, *candidate = NULL;
    dictIterator *di;
    dictEntry *de;

    /* Step 1: Don't migrate if the cluster state is not ok. */
    if (server.cluster->state != CLUSTER_OK) return;

    /* Step 2: Don't migrate if my master will not be left with at least
     *         'migration-barrier' slaves after my migration. */
    if (mymaster == NULL) return;
    for (j = 0; j < mymaster->numslaves; j++)
        if (!nodeFailed(mymaster->slaves[j]) &&
            !nodeTimedOut(mymaster->slaves[j])) okslaves++;
    if (okslaves <= server.cluster_migration_barrier) return;

    /* Step 3: Identify a candidate for migration, and check if among the
     * masters with the greatest number of ok slaves, I'm the one with the
     * smallest node ID (the "candidate slave").
     *
     * Note: this means that eventually a replica migration will occur
     * since slaves that are reachable again always have their FAIL flag
     * cleared, so eventually there must be a candidate.
     * There is a possible race condition causing multiple
     * slaves to migrate at the same time, but this is unlikely to
     * happen and relatively harmless when it does. */
    candidate = myself;
    di = dictGetSafeIterator(server.cluster->nodes);
    while((de = dictNext(di)) != NULL) {
        clusterNode *node = dictGetVal(de);
        int okslaves = 0, is_orphaned = 1;

        /* We want to migrate only if this master is working, orphaned, and
         * used to have slaves or if failed over a master that had slaves
         * (MIGRATE_TO flag). This way we only migrate to instances that were
         * supposed to have replicas. */
        if (nodeIsSlave(node) || nodeFailed(node)) is_orphaned = 0;
        if (!(node->flags & CLUSTER_NODE_MIGRATE_TO)) is_orphaned = 0;

        /* Check number of working slaves. */
        if (nodeIsMaster(node)) okslaves = clusterCountNonFailingSlaves(node);
        if (okslaves > 0) is_orphaned = 0;

        if (is_orphaned) {
            if (!target && node->numslots > 0) target = node;

            /* Track the starting time of the orphaned condition for this
             * master. */
            if (!node->orphaned_time) node->orphaned_time = mstime();
        } else {
            node->orphaned_time = 0;
        }

        /* Check if I'm the slave candidate for the migration: attached
         * to a master with the maximum number of slaves and with the smallest
         * node ID. */
        if (okslaves == max_slaves) {
            for (j = 0; j < node->numslaves; j++) {
                if (memcmp(node->slaves[j]->name,
                           candidate->name,
                           CLUSTER_NAMELEN) < 0)
                {
                    candidate = node->slaves[j];
                }
            }
        }
    }
    dictReleaseIterator(di);

    /* Step 4: perform the migration if there is a target, and if I'm the
     * candidate, but only if the master is continuously orphaned for a
     * couple of seconds, so that during failovers, we give some time to
     * the natural slaves of this instance to advertise their switch from
     * the old master to the new one. */
    if (target && candidate == myself &&
        (mstime()-target->orphaned_time) > CLUSTER_SLAVE_MIGRATION_DELAY &&
       !(server.cluster_module_flags & CLUSTER_MODULE_FLAG_NO_FAILOVER))
    {
        serverLog(LL_WARNING,"Migrating to orphaned master %.40s",
            target->name);
        clusterSetMaster(target);
    }
}

/* -----------------------------------------------------------------------------
 * CLUSTER manual failover
 *
 * This are the important steps performed by slaves during a manual failover:
 * 1) User send CLUSTER FAILOVER command. The failover state is initialized
 *    setting mf_end to the millisecond unix time at which we'll abort the
 *    attempt.
 * 2) Slave sends a MFSTART message to the master requesting to pause clients
 *    for two times the manual failover timeout CLUSTER_MF_TIMEOUT.
 *    When master is paused for manual failover, it also starts to flag
 *    packets with CLUSTERMSG_FLAG0_PAUSED.
 * 3) Slave waits for master to send its replication offset flagged as PAUSED.
 * 4) If slave received the offset from the master, and its offset matches,
 *    mf_can_start is set to 1, and clusterHandleSlaveFailover() will perform
 *    the failover as usually, with the difference that the vote request
 *    will be modified to force masters to vote for a slave that has a
 *    working master.
 *
 * From the point of view of the master things are simpler: when a
 * PAUSE_CLIENTS packet is received the master sets mf_end as well and
 * the sender in mf_slave. During the time limit for the manual failover
 * the master will just send PINGs more often to this slave, flagged with
 * the PAUSED flag, so that the slave will set mf_master_offset when receiving
 * a packet from the master with this flag set.
 *
 * The goal of the manual failover is to perform a fast failover without
 * data loss due to the asynchronous master-slave replication.
 * -------------------------------------------------------------------------- */

/* Reset the manual failover state. This works for both masters and slaves
 * as all the state about manual failover is cleared.
 *
 * The function can be used both to initialize the manual failover state at
 * startup or to abort a manual failover in progress. */
void resetManualFailover(void) {
    if (server.cluster->mf_slave) {
        /* We were a master failing over, so we paused clients. Regardless
         * of the outcome we unpause now to allow traffic again. */
        unpauseClients();
    }
    server.cluster->mf_end = 0; /* No manual failover in progress. */
    server.cluster->mf_can_start = 0;
    server.cluster->mf_slave = NULL;
    server.cluster->mf_master_offset = -1;
}

/* If a manual failover timed out, abort it. */
void manualFailoverCheckTimeout(void) {
    if (server.cluster->mf_end && server.cluster->mf_end < mstime()) {
        serverLog(LL_WARNING,"Manual failover timed out.");
        resetManualFailover();
    }
}

/* This function is called from the cluster cron function in order to go
 * forward with a manual failover state machine. */
void clusterHandleManualFailover(void) {
    /* Return ASAP if no manual failover is in progress. */
    if (server.cluster->mf_end == 0) return;

    /* If mf_can_start is non-zero, the failover was already triggered so the
     * next steps are performed by clusterHandleSlaveFailover(). */
    if (server.cluster->mf_can_start) return;

    if (server.cluster->mf_master_offset == -1) return; /* Wait for offset... */

    if (server.cluster->mf_master_offset == replicationGetSlaveOffset()) {
        /* Our replication offset matches the master replication offset
         * announced after clients were paused. We can start the failover. */
        server.cluster->mf_can_start = 1;
        serverLog(LL_WARNING,
            "All master replication stream processed, "
            "manual failover can start.");
        clusterDoBeforeSleep(CLUSTER_TODO_HANDLE_FAILOVER);
        return;
    }
    clusterDoBeforeSleep(CLUSTER_TODO_HANDLE_MANUALFAILOVER);
}

/* -----------------------------------------------------------------------------
 * CLUSTER cron job
 * -------------------------------------------------------------------------- */

/* Check if the node is disconnected and re-establish the connection.
 * Also update a few stats while we are here, that can be used to make
 * better decisions in other part of the code. */
int clusterNodeCronHandleReconnect(clusterNode *node, mstime_t handshake_timeout, mstime_t now) {
    /* Not interested in reconnecting the link with myself or nodes
     * for which we have no address. */
    if (node->flags & (CLUSTER_NODE_MYSELF|CLUSTER_NODE_NOADDR)) return 1;

    if (node->flags & CLUSTER_NODE_PFAIL)
        server.cluster->stats_pfail_nodes++;

    /* A Node in HANDSHAKE state has a limited lifespan equal to the
     * configured node timeout. */
    if (nodeInHandshake(node) && now - node->ctime > handshake_timeout) {
        clusterDelNode(node);
        return 1;
    }

    if (node->link == NULL) {
        clusterLink *link = createClusterLink(node);
        link->conn = server.tls_cluster ? connCreateTLS() : connCreateSocket();
        connSetPrivateData(link->conn, link);
        if (connConnect(link->conn, node->ip, node->cport, server.bind_source_addr,
                    clusterLinkConnectHandler) == -1) {
            /* We got a synchronous error from connect before
             * clusterSendPing() had a chance to be called.
             * If node->ping_sent is zero, failure detection can't work,
             * so we claim we actually sent a ping now (that will
             * be really sent as soon as the link is obtained). */
            if (node->ping_sent == 0) node->ping_sent = mstime();
            serverLog(LL_DEBUG, "Unable to connect to "
                "Cluster Node [%s]:%d -> %s", node->ip,
                node->cport, server.neterr);

            freeClusterLink(link);
            return 0;
        }
        node->link = link;
    }
    return 0;
}

/* Resize the send buffer of a node if it is wasting
 * enough space. */
int clusterNodeCronResizeBuffers(clusterNode *node) {
     /* If unused space is a lot bigger than the used portion of the buffer then free up unused space.
      * We use a factor of 4 because of the greediness of sdsMakeRoomFor (used by sdscatlen). */
    if (node->link != NULL && sdsavail(node->link->sndbuf) / 4 > sdslen(node->link->sndbuf)) {
        node->link->sndbuf = sdsRemoveFreeSpace(node->link->sndbuf);
    }
    return 0;
}

/* This is executed 10 times every second */
void clusterCron(void) {
    dictIterator *di;
    dictEntry *de;
    int update_state = 0;
    int orphaned_masters; /* How many masters there are without ok slaves. */
    int max_slaves; /* Max number of ok slaves for a single master. */
    int this_slaves; /* Number of ok slaves for our master (if we are slave). */
    mstime_t min_pong = 0, now = mstime();
    clusterNode *min_pong_node = NULL;
    static unsigned long long iteration = 0;
    mstime_t handshake_timeout;

    iteration++; /* Number of times this function was called so far. */

    /* The handshake timeout is the time after which a handshake node that was
     * not turned into a normal node is removed from the nodes. Usually it is
     * just the NODE_TIMEOUT value, but when NODE_TIMEOUT is too small we use
     * the value of 1 second. */
    handshake_timeout = server.cluster_node_timeout;
    if (handshake_timeout < 1000) handshake_timeout = 1000;

    /* Clear so clusterNodeCronHandleReconnect can count the number of nodes in PFAIL. */
    server.cluster->stats_pfail_nodes = 0;
    /* Run through some of the operations we want to do on each cluster node. */
    di = dictGetSafeIterator(server.cluster->nodes);
    while((de = dictNext(di)) != NULL) {
        clusterNode *node = dictGetVal(de);
        /* The protocol is that they return non-zero if the node was
         * terminated. */
        if(clusterNodeCronHandleReconnect(node, handshake_timeout, now)) continue;
        if(clusterNodeCronResizeBuffers(node)) continue;
    }
    dictReleaseIterator(di); 

    /* Ping some random node 1 time every 10 iterations, so that we usually ping
     * one random node every second. */
    if (!(iteration % 10)) {
        int j;

        /* Check a few random nodes and ping the one with the oldest
         * pong_received time. */
        for (j = 0; j < 5; j++) {
            de = dictGetRandomKey(server.cluster->nodes);
            clusterNode *this = dictGetVal(de);

            /* Don't ping nodes disconnected or with a ping currently active. */
            if (this->link == NULL || this->ping_sent != 0) continue;
            if (this->flags & (CLUSTER_NODE_MYSELF|CLUSTER_NODE_HANDSHAKE))
                continue;
            if (min_pong_node == NULL || min_pong > this->pong_received) {
                min_pong_node = this;
                min_pong = this->pong_received;
            }
        }
        if (min_pong_node) {
            serverLog(LL_DEBUG,"Pinging node %.40s", min_pong_node->name);
            clusterSendPing(min_pong_node->link, CLUSTERMSG_TYPE_PING);
        }
    }

    /* Iterate nodes to check if we need to flag something as failing.
     * This loop is also responsible to:
     * 1) Check if there are orphaned masters (masters without non failing
     *    slaves).
     * 2) Count the max number of non failing slaves for a single master.
     * 3) Count the number of slaves for our master, if we are a slave. */
    orphaned_masters = 0;
    max_slaves = 0;
    this_slaves = 0;
    di = dictGetSafeIterator(server.cluster->nodes);
    while((de = dictNext(di)) != NULL) {
        clusterNode *node = dictGetVal(de);
        now = mstime(); /* Use an updated time at every iteration. */

        if (node->flags &
            (CLUSTER_NODE_MYSELF|CLUSTER_NODE_NOADDR|CLUSTER_NODE_HANDSHAKE))
                continue;

        /* Orphaned master check, useful only if the current instance
         * is a slave that may migrate to another master. */
        if (nodeIsSlave(myself) && nodeIsMaster(node) && !nodeFailed(node)) {
            int okslaves = clusterCountNonFailingSlaves(node);

            /* A master is orphaned if it is serving a non-zero number of
             * slots, have no working slaves, but used to have at least one
             * slave, or failed over a master that used to have slaves. */
            if (okslaves == 0 && node->numslots > 0 &&
                node->flags & CLUSTER_NODE_MIGRATE_TO)
            {
                orphaned_masters++;
            }
            if (okslaves > max_slaves) max_slaves = okslaves;
            if (nodeIsSlave(myself) && myself->slaveof == node)
                this_slaves = okslaves;
        }

        /* If we are not receiving any data for more than half the cluster
         * timeout, reconnect the link: maybe there is a connection
         * issue even if the node is alive. */
        mstime_t ping_delay = now - node->ping_sent;
        mstime_t data_delay = now - node->data_received;
        if (node->link && /* is connected */
            now - node->link->ctime >
            server.cluster_node_timeout && /* was not already reconnected */
            node->ping_sent && /* we already sent a ping */
            /* and we are waiting for the pong more than timeout/2 */
            ping_delay > server.cluster_node_timeout/2 &&
            /* and in such interval we are not seeing any traffic at all. */
            data_delay > server.cluster_node_timeout/2)
        {
            /* Disconnect the link, it will be reconnected automatically. */
            freeClusterLink(node->link);
        }

        /* If we have currently no active ping in this instance, and the
         * received PONG is older than half the cluster timeout, send
         * a new ping now, to ensure all the nodes are pinged without
         * a too big delay. */
        if (node->link &&
            node->ping_sent == 0 &&
            (now - node->pong_received) > server.cluster_node_timeout/2)
        {
            clusterSendPing(node->link, CLUSTERMSG_TYPE_PING);
            continue;
        }

        /* If we are a master and one of the slaves requested a manual
         * failover, ping it continuously. */
        if (server.cluster->mf_end &&
            nodeIsMaster(myself) &&
            server.cluster->mf_slave == node &&
            node->link)
        {
            clusterSendPing(node->link, CLUSTERMSG_TYPE_PING);
            continue;
        }

        /* Check only if we have an active ping for this instance. */
        if (node->ping_sent == 0) continue;

        /* Check if this node looks unreachable.
         * Note that if we already received the PONG, then node->ping_sent
         * is zero, so can't reach this code at all, so we don't risk of
         * checking for a PONG delay if we didn't sent the PING.
         *
         * We also consider every incoming data as proof of liveness, since
         * our cluster bus link is also used for data: under heavy data
         * load pong delays are possible. */
        mstime_t node_delay = (ping_delay < data_delay) ? ping_delay :
                                                          data_delay;

        if (node_delay > server.cluster_node_timeout) {
            /* Timeout reached. Set the node as possibly failing if it is
             * not already in this state. */
            if (!(node->flags & (CLUSTER_NODE_PFAIL|CLUSTER_NODE_FAIL))) {
                serverLog(LL_DEBUG,"*** NODE %.40s possibly failing",
                    node->name);
                node->flags |= CLUSTER_NODE_PFAIL;
                update_state = 1;
            }
        }
    }
    dictReleaseIterator(di);

    /* If we are a slave node but the replication is still turned off,
     * enable it if we know the address of our master and it appears to
     * be up. */
    if (nodeIsSlave(myself) &&
        server.masterhost == NULL &&
        myself->slaveof &&
        nodeHasAddr(myself->slaveof))
    {
        replicationSetMaster(myself->slaveof->ip, myself->slaveof->port);
    }

    /* Abort a manual failover if the timeout is reached. */
    manualFailoverCheckTimeout();

    if (nodeIsSlave(myself)) {
        clusterHandleManualFailover();
        if (!(server.cluster_module_flags & CLUSTER_MODULE_FLAG_NO_FAILOVER))
            clusterHandleSlaveFailover();
        /* If there are orphaned slaves, and we are a slave among the masters
         * with the max number of non-failing slaves, consider migrating to
         * the orphaned masters. Note that it does not make sense to try
         * a migration if there is no master with at least *two* working
         * slaves. */
        if (orphaned_masters && max_slaves >= 2 && this_slaves == max_slaves &&
		server.cluster_allow_replica_migration)
            clusterHandleSlaveMigration(max_slaves);
    }

    if (update_state || server.cluster->state == CLUSTER_FAIL)
        clusterUpdateState();
}

/* This function is called before the event handler returns to sleep for
 * events. It is useful to perform operations that must be done ASAP in
 * reaction to events fired but that are not safe to perform inside event
 * handlers, or to perform potentially expansive tasks that we need to do
 * a single time before replying to clients. */
void clusterBeforeSleep(void) {
    int flags = server.cluster->todo_before_sleep;

    /* Reset our flags (not strictly needed since every single function
     * called for flags set should be able to clear its flag). */
    server.cluster->todo_before_sleep = 0;

    if (flags & CLUSTER_TODO_HANDLE_MANUALFAILOVER) {
        /* Handle manual failover as soon as possible so that won't have a 100ms
         * as it was handled only in clusterCron */
        if(nodeIsSlave(myself)) {
            clusterHandleManualFailover();
            if (!(server.cluster_module_flags & CLUSTER_MODULE_FLAG_NO_FAILOVER))
                clusterHandleSlaveFailover();
        }
    } else if (flags & CLUSTER_TODO_HANDLE_FAILOVER) {
        /* Handle failover, this is needed when it is likely that there is already
         * the quorum from masters in order to react fast. */
        clusterHandleSlaveFailover();
    }

    /* Update the cluster state. */
    if (flags & CLUSTER_TODO_UPDATE_STATE)
        clusterUpdateState();

    /* Save the config, possibly using fsync. */
    if (flags & CLUSTER_TODO_SAVE_CONFIG) {
        int fsync = flags & CLUSTER_TODO_FSYNC_CONFIG;
        clusterSaveConfigOrDie(fsync);
    }
}

void clusterDoBeforeSleep(int flags) {
    server.cluster->todo_before_sleep |= flags;
}

/* -----------------------------------------------------------------------------
 * Slots management
 * -------------------------------------------------------------------------- */

/* Test bit 'pos' in a generic bitmap. Return 1 if the bit is set,
 * otherwise 0. */
int bitmapTestBit(unsigned char *bitmap, int pos) {
    off_t byte = pos/8;
    int bit = pos&7;
    return (bitmap[byte] & (1<<bit)) != 0;
}

/* Set the bit at position 'pos' in a bitmap. */
void bitmapSetBit(unsigned char *bitmap, int pos) {
    off_t byte = pos/8;
    int bit = pos&7;
    bitmap[byte] |= 1<<bit;
}

/* Clear the bit at position 'pos' in a bitmap. */
void bitmapClearBit(unsigned char *bitmap, int pos) {
    off_t byte = pos/8;
    int bit = pos&7;
    bitmap[byte] &= ~(1<<bit);
}

/* Return non-zero if there is at least one master with slaves in the cluster.
 * Otherwise zero is returned. Used by clusterNodeSetSlotBit() to set the
 * MIGRATE_TO flag the when a master gets the first slot. */
int clusterMastersHaveSlaves(void) {
    dictIterator *di = dictGetSafeIterator(server.cluster->nodes);
    dictEntry *de;
    int slaves = 0;
    while((de = dictNext(di)) != NULL) {
        clusterNode *node = dictGetVal(de);

        if (nodeIsSlave(node)) continue;
        slaves += node->numslaves;
    }
    dictReleaseIterator(di);
    return slaves != 0;
}

/* Set the slot bit and return the old value. */
int clusterNodeSetSlotBit(clusterNode *n, int slot) {
    int old = bitmapTestBit(n->slots,slot);
    bitmapSetBit(n->slots,slot);
    if (!old) {
        n->numslots++;
        /* When a master gets its first slot, even if it has no slaves,
         * it gets flagged with MIGRATE_TO, that is, the master is a valid
         * target for replicas migration, if and only if at least one of
         * the other masters has slaves right now.
         *
         * Normally masters are valid targets of replica migration if:
         * 1. The used to have slaves (but no longer have).
         * 2. They are slaves failing over a master that used to have slaves.
         *
         * However new masters with slots assigned are considered valid
         * migration targets if the rest of the cluster is not a slave-less.
         *
         * See https://github.com/redis/redis/issues/3043 for more info. */
        if (n->numslots == 1 && clusterMastersHaveSlaves())
            n->flags |= CLUSTER_NODE_MIGRATE_TO;
    }
    return old;
}

/* Clear the slot bit and return the old value. */
int clusterNodeClearSlotBit(clusterNode *n, int slot) {
    int old = bitmapTestBit(n->slots,slot);
    bitmapClearBit(n->slots,slot);
    if (old) n->numslots--;
    return old;
}

/* Return the slot bit from the cluster node structure. */
int clusterNodeGetSlotBit(clusterNode *n, int slot) {
    return bitmapTestBit(n->slots,slot);
}

/* Add the specified slot to the list of slots that node 'n' will
 * serve. Return C_OK if the operation ended with success.
 * If the slot is already assigned to another instance this is considered
 * an error and C_ERR is returned. */
int clusterAddSlot(clusterNode *n, int slot) {
    if (server.cluster->slots[slot]) return C_ERR;
    clusterNodeSetSlotBit(n,slot);
    server.cluster->slots[slot] = n;
    return C_OK;
}

/* Delete the specified slot marking it as unassigned.
 * Returns C_OK if the slot was assigned, otherwise if the slot was
 * already unassigned C_ERR is returned. */
int clusterDelSlot(int slot) {
    clusterNode *n = server.cluster->slots[slot];

    if (!n) return C_ERR;

    /* Cleanup the channels in master/replica as part of slot deletion. */
    list *nodes_for_slot = clusterGetNodesServingMySlots(n);
    listNode *ln = listSearchKey(nodes_for_slot, myself);
    if (ln != NULL) {
        removeChannelsInSlot(slot);
    }
    listRelease(nodes_for_slot);
    serverAssert(clusterNodeClearSlotBit(n,slot) == 1);
    server.cluster->slots[slot] = NULL;
    return C_OK;
}

/* Delete all the slots associated with the specified node.
 * The number of deleted slots is returned. */
int clusterDelNodeSlots(clusterNode *node) {
    int deleted = 0, j;

    for (j = 0; j < CLUSTER_SLOTS; j++) {
        if (clusterNodeGetSlotBit(node,j)) {
            clusterDelSlot(j);
            deleted++;
        }
    }
    return deleted;
}

/* Clear the migrating / importing state for all the slots.
 * This is useful at initialization and when turning a master into slave. */
void clusterCloseAllSlots(void) {
    memset(server.cluster->migrating_slots_to,0,
        sizeof(server.cluster->migrating_slots_to));
    memset(server.cluster->importing_slots_from,0,
        sizeof(server.cluster->importing_slots_from));
}

/* -----------------------------------------------------------------------------
 * Cluster state evaluation function
 * -------------------------------------------------------------------------- */

/* The following are defines that are only used in the evaluation function
 * and are based on heuristics. Actually the main point about the rejoin and
 * writable delay is that they should be a few orders of magnitude larger
 * than the network latency. */
#define CLUSTER_MAX_REJOIN_DELAY 5000
#define CLUSTER_MIN_REJOIN_DELAY 500
#define CLUSTER_WRITABLE_DELAY 2000

void clusterUpdateState(void) {
    int j, new_state;
    int reachable_masters = 0;
    static mstime_t among_minority_time;
    static mstime_t first_call_time = 0;

    server.cluster->todo_before_sleep &= ~CLUSTER_TODO_UPDATE_STATE;

    /* If this is a master node, wait some time before turning the state
     * into OK, since it is not a good idea to rejoin the cluster as a writable
     * master, after a reboot, without giving the cluster a chance to
     * reconfigure this node. Note that the delay is calculated starting from
     * the first call to this function and not since the server start, in order
     * to not count the DB loading time. */
    if (first_call_time == 0) first_call_time = mstime();
    if (nodeIsMaster(myself) &&
        server.cluster->state == CLUSTER_FAIL &&
        mstime() - first_call_time < CLUSTER_WRITABLE_DELAY) return;

    /* Start assuming the state is OK. We'll turn it into FAIL if there
     * are the right conditions. */
    new_state = CLUSTER_OK;

    /* Check if all the slots are covered. */
    if (server.cluster_require_full_coverage) {
        for (j = 0; j < CLUSTER_SLOTS; j++) {
            if (server.cluster->slots[j] == NULL ||
                server.cluster->slots[j]->flags & (CLUSTER_NODE_FAIL))
            {
                new_state = CLUSTER_FAIL;
                break;
            }
        }
    }

    /* Compute the cluster size, that is the number of master nodes
     * serving at least a single slot.
     *
     * At the same time count the number of reachable masters having
     * at least one slot. */
    {
        dictIterator *di;
        dictEntry *de;

        server.cluster->size = 0;
        di = dictGetSafeIterator(server.cluster->nodes);
        while((de = dictNext(di)) != NULL) {
            clusterNode *node = dictGetVal(de);

            if (nodeIsMaster(node) && node->numslots) {
                server.cluster->size++;
                if ((node->flags & (CLUSTER_NODE_FAIL|CLUSTER_NODE_PFAIL)) == 0)
                    reachable_masters++;
            }
        }
        dictReleaseIterator(di);
    }

    /* If we are in a minority partition, change the cluster state
     * to FAIL. */
    {
        int needed_quorum = (server.cluster->size / 2) + 1;

        if (reachable_masters < needed_quorum) {
            new_state = CLUSTER_FAIL;
            among_minority_time = mstime();
        }
    }

    /* Log a state change */
    if (new_state != server.cluster->state) {
        mstime_t rejoin_delay = server.cluster_node_timeout;

        /* If the instance is a master and was partitioned away with the
         * minority, don't let it accept queries for some time after the
         * partition heals, to make sure there is enough time to receive
         * a configuration update. */
        if (rejoin_delay > CLUSTER_MAX_REJOIN_DELAY)
            rejoin_delay = CLUSTER_MAX_REJOIN_DELAY;
        if (rejoin_delay < CLUSTER_MIN_REJOIN_DELAY)
            rejoin_delay = CLUSTER_MIN_REJOIN_DELAY;

        if (new_state == CLUSTER_OK &&
            nodeIsMaster(myself) &&
            mstime() - among_minority_time < rejoin_delay)
        {
            return;
        }

        /* Change the state and log the event. */
        serverLog(LL_WARNING,"Cluster state changed: %s",
            new_state == CLUSTER_OK ? "ok" : "fail");
        server.cluster->state = new_state;
    }
}

/* This function is called after the node startup in order to verify that data
 * loaded from disk is in agreement with the cluster configuration:
 *
 * 1) If we find keys about hash slots we have no responsibility for, the
 *    following happens:
 *    A) If no other node is in charge according to the current cluster
 *       configuration, we add these slots to our node.
 *    B) If according to our config other nodes are already in charge for
 *       this slots, we set the slots as IMPORTING from our point of view
 *       in order to justify we have those slots, and in order to make
 *       redis-cli aware of the issue, so that it can try to fix it.
 * 2) If we find data in a DB different than DB0 we return C_ERR to
 *    signal the caller it should quit the server with an error message
 *    or take other actions.
 *
 * The function always returns C_OK even if it will try to correct
 * the error described in "1". However if data is found in DB different
 * from DB0, C_ERR is returned.
 *
 * The function also uses the logging facility in order to warn the user
 * about desynchronizations between the data we have in memory and the
 * cluster configuration. */
int verifyClusterConfigWithData(void) {
    int j;
    int update_config = 0;

    /* Return ASAP if a module disabled cluster redirections. In that case
     * every master can store keys about every possible hash slot. */
    if (server.cluster_module_flags & CLUSTER_MODULE_FLAG_NO_REDIRECTION)
        return C_OK;

    /* If this node is a slave, don't perform the check at all as we
     * completely depend on the replication stream. */
    if (nodeIsSlave(myself)) return C_OK;

    /* Make sure we only have keys in DB0. */
    for (j = 1; j < server.dbnum; j++) {
        if (dictSize(server.db[j].dict)) return C_ERR;
    }

    /* Check that all the slots we see populated memory have a corresponding
     * entry in the cluster table. Otherwise fix the table. */
    for (j = 0; j < CLUSTER_SLOTS; j++) {
        if (!countKeysInSlot(j)) continue; /* No keys in this slot. */
        /* Check if we are assigned to this slot or if we are importing it.
         * In both cases check the next slot as the configuration makes
         * sense. */
        if (server.cluster->slots[j] == myself ||
            server.cluster->importing_slots_from[j] != NULL) continue;

        /* If we are here data and cluster config don't agree, and we have
         * slot 'j' populated even if we are not importing it, nor we are
         * assigned to this slot. Fix this condition. */

        update_config++;
        /* Case A: slot is unassigned. Take responsibility for it. */
        if (server.cluster->slots[j] == NULL) {
            serverLog(LL_WARNING, "I have keys for unassigned slot %d. "
                                    "Taking responsibility for it.",j);
            clusterAddSlot(myself,j);
        } else {
            serverLog(LL_WARNING, "I have keys for slot %d, but the slot is "
                                    "assigned to another node. "
                                    "Setting it to importing state.",j);
            server.cluster->importing_slots_from[j] = server.cluster->slots[j];
        }
    }
    if (update_config) clusterSaveConfigOrDie(1);
    return C_OK;
}

/* -----------------------------------------------------------------------------
 * SLAVE nodes handling
 * -------------------------------------------------------------------------- */

/* Set the specified node 'n' as master for this node.
 * If this node is currently a master, it is turned into a slave. */
void clusterSetMaster(clusterNode *n) {
    serverAssert(n != myself);
    serverAssert(myself->numslots == 0);

    if (nodeIsMaster(myself)) {
        myself->flags &= ~(CLUSTER_NODE_MASTER|CLUSTER_NODE_MIGRATE_TO);
        myself->flags |= CLUSTER_NODE_SLAVE;
        clusterCloseAllSlots();
    } else {
        if (myself->slaveof)
            clusterNodeRemoveSlave(myself->slaveof,myself);
    }
    myself->slaveof = n;
    clusterNodeAddSlave(n,myself);
    replicationSetMaster(n->ip, n->port);
    resetManualFailover();
}

/* -----------------------------------------------------------------------------
 * Nodes to string representation functions.
 * -------------------------------------------------------------------------- */

struct redisNodeFlags {
    uint16_t flag;
    char *name;
};

static struct redisNodeFlags redisNodeFlagsTable[] = {
    {CLUSTER_NODE_MYSELF,       "myself,"},
    {CLUSTER_NODE_MASTER,       "master,"},
    {CLUSTER_NODE_SLAVE,        "slave,"},
    {CLUSTER_NODE_PFAIL,        "fail?,"},
    {CLUSTER_NODE_FAIL,         "fail,"},
    {CLUSTER_NODE_HANDSHAKE,    "handshake,"},
    {CLUSTER_NODE_NOADDR,       "noaddr,"},
    {CLUSTER_NODE_NOFAILOVER,   "nofailover,"}
};

/* Concatenate the comma separated list of node flags to the given SDS
 * string 'ci'. */
sds representClusterNodeFlags(sds ci, uint16_t flags) {
    size_t orig_len = sdslen(ci);
    int i, size = sizeof(redisNodeFlagsTable)/sizeof(struct redisNodeFlags);
    for (i = 0; i < size; i++) {
        struct redisNodeFlags *nodeflag = redisNodeFlagsTable + i;
        if (flags & nodeflag->flag) ci = sdscat(ci, nodeflag->name);
    }
    /* If no flag was added, add the "noflags" special flag. */
    if (sdslen(ci) == orig_len) ci = sdscat(ci,"noflags,");
    sdsIncrLen(ci,-1); /* Remove trailing comma. */
    return ci;
}

/* Generate a csv-alike representation of the specified cluster node.
 * See clusterGenNodesDescription() top comment for more information.
 *
 * The function returns the string representation as an SDS string. */
sds clusterGenNodeDescription(clusterNode *node, int use_pport) {
    int j, start;
    sds ci;
    int port = use_pport && node->pport ? node->pport : node->port;

    /* Node coordinates */
    ci = sdscatlen(sdsempty(),node->name,CLUSTER_NAMELEN);
    ci = sdscatfmt(ci," %s:%i@%i ",
        node->ip,
        port,
        node->cport);

    /* Flags */
    ci = representClusterNodeFlags(ci, node->flags);

    /* Slave of... or just "-" */
    ci = sdscatlen(ci," ",1);
    if (node->slaveof)
        ci = sdscatlen(ci,node->slaveof->name,CLUSTER_NAMELEN);
    else
        ci = sdscatlen(ci,"-",1);

    unsigned long long nodeEpoch = node->configEpoch;
    if (nodeIsSlave(node) && node->slaveof) {
        nodeEpoch = node->slaveof->configEpoch;
    }
    /* Latency from the POV of this node, config epoch, link status */
    ci = sdscatfmt(ci," %I %I %U %s",
        (long long) node->ping_sent,
        (long long) node->pong_received,
        nodeEpoch,
        (node->link || node->flags & CLUSTER_NODE_MYSELF) ?
                    "connected" : "disconnected");

    /* Slots served by this instance. If we already have slots info,
     * append it directly, otherwise, generate slots only if it has. */
    if (node->slots_info) {
        ci = sdscatsds(ci, node->slots_info);
    } else if (node->numslots > 0) {
        start = -1;
        for (j = 0; j < CLUSTER_SLOTS; j++) {
            int bit;

            if ((bit = clusterNodeGetSlotBit(node,j)) != 0) {
                if (start == -1) start = j;
            }
            if (start != -1 && (!bit || j == CLUSTER_SLOTS-1)) {
                if (bit && j == CLUSTER_SLOTS-1) j++;

                if (start == j-1) {
                    ci = sdscatfmt(ci," %i",start);
                } else {
                    ci = sdscatfmt(ci," %i-%i",start,j-1);
                }
                start = -1;
            }
        }
    }

    /* Just for MYSELF node we also dump info about slots that
     * we are migrating to other instances or importing from other
     * instances. */
    if (node->flags & CLUSTER_NODE_MYSELF) {
        for (j = 0; j < CLUSTER_SLOTS; j++) {
            if (server.cluster->migrating_slots_to[j]) {
                ci = sdscatprintf(ci," [%d->-%.40s]",j,
                    server.cluster->migrating_slots_to[j]->name);
            } else if (server.cluster->importing_slots_from[j]) {
                ci = sdscatprintf(ci," [%d-<-%.40s]",j,
                    server.cluster->importing_slots_from[j]->name);
            }
        }
    }
    return ci;
}

/* Generate the slot topology for all nodes and store the string representation
 * in the slots_info struct on the node. This is used to improve the efficiency
 * of clusterGenNodesDescription() because it removes looping of the slot space
 * for generating the slot info for each node individually. */
void clusterGenNodesSlotsInfo(int filter) {
    clusterNode *n = NULL;
    int start = -1;

    for (int i = 0; i <= CLUSTER_SLOTS; i++) {
        /* Find start node and slot id. */
        if (n == NULL) {
            if (i == CLUSTER_SLOTS) break;
            n = server.cluster->slots[i];
            start = i;
            continue;
        }

        /* Generate slots info when occur different node with start
         * or end of slot. */
        if (i == CLUSTER_SLOTS || n != server.cluster->slots[i]) {
            if (!(n->flags & filter)) {
                if (n->slots_info == NULL) n->slots_info = sdsempty();
                if (start == i-1) {
                    n->slots_info = sdscatfmt(n->slots_info," %i",start);
                } else {
                    n->slots_info = sdscatfmt(n->slots_info," %i-%i",start,i-1);
                }
            }
            if (i == CLUSTER_SLOTS) break;
            n = server.cluster->slots[i];
            start = i;
        }
    }
}

/* Generate a csv-alike representation of the nodes we are aware of,
 * including the "myself" node, and return an SDS string containing the
 * representation (it is up to the caller to free it).
 *
 * All the nodes matching at least one of the node flags specified in
 * "filter" are excluded from the output, so using zero as a filter will
 * include all the known nodes in the representation, including nodes in
 * the HANDSHAKE state.
 *
 * Setting use_pport to 1 in a TLS cluster makes the result contain the
 * plaintext client port rather then the TLS client port of each node.
 *
 * The representation obtained using this function is used for the output
 * of the CLUSTER NODES function, and as format for the cluster
 * configuration file (nodes.conf) for a given node. */
sds clusterGenNodesDescription(int filter, int use_pport) {
    sds ci = sdsempty(), ni;
    dictIterator *di;
    dictEntry *de;

    /* Generate all nodes slots info firstly. */
    clusterGenNodesSlotsInfo(filter);

    di = dictGetSafeIterator(server.cluster->nodes);
    while((de = dictNext(di)) != NULL) {
        clusterNode *node = dictGetVal(de);

        if (node->flags & filter) continue;
        ni = clusterGenNodeDescription(node, use_pport);
        ci = sdscatsds(ci,ni);
        sdsfree(ni);
        ci = sdscatlen(ci,"\n",1);

        /* Release slots info. */
        if (node->slots_info) {
            sdsfree(node->slots_info);
            node->slots_info = NULL;
        }
    }
    dictReleaseIterator(di);
    return ci;
}

/* -----------------------------------------------------------------------------
 * CLUSTER command
 * -------------------------------------------------------------------------- */

const char *clusterGetMessageTypeString(int type) {
    switch(type) {
    case CLUSTERMSG_TYPE_PING: return "ping";
    case CLUSTERMSG_TYPE_PONG: return "pong";
    case CLUSTERMSG_TYPE_MEET: return "meet";
    case CLUSTERMSG_TYPE_FAIL: return "fail";
    case CLUSTERMSG_TYPE_PUBLISH: return "publish";
    case CLUSTERMSG_TYPE_PUBLISHLOCAL: return "publishlocal";
    case CLUSTERMSG_TYPE_FAILOVER_AUTH_REQUEST: return "auth-req";
    case CLUSTERMSG_TYPE_FAILOVER_AUTH_ACK: return "auth-ack";
    case CLUSTERMSG_TYPE_UPDATE: return "update";
    case CLUSTERMSG_TYPE_MFSTART: return "mfstart";
    case CLUSTERMSG_TYPE_MODULE: return "module";
    }
    return "unknown";
}

int getSlotOrReply(client *c, robj *o) {
    long long slot;

    if (getLongLongFromObject(o,&slot) != C_OK ||
        slot < 0 || slot >= CLUSTER_SLOTS)
    {
        addReplyError(c,"Invalid or out of range slot");
        return -1;
    }
    return (int) slot;
}

/* Returns an indication if the replica node is fully available
 * and should be listed in CLUSTER SLOTS response.
 * Returns 1 for available nodes, 0 for nodes that have 
 * not finished their initial sync, in failed state, or are 
 * otherwise considered not available to serve read commands. */
static int isReplicaAvailable(clusterNode *node) {
    if (nodeFailed(node)) {
        return 0;
    }
    long long repl_offset = node->repl_offset;
    if (node->flags & CLUSTER_NODE_MYSELF) {
        /* Nodes do not update their own information
         * in the cluster node list. */
        repl_offset = replicationGetSlaveOffset();
    }
    return (repl_offset != 0);
}

int checkSlotAssignmentsOrReply(client *c, unsigned char *slots, int del, int start_slot, int end_slot) {
    int slot;
    for (slot = start_slot; slot <= end_slot; slot++) {
        if (del && server.cluster->slots[slot] == NULL) {
            addReplyErrorFormat(c,"Slot %d is already unassigned", slot);
            return C_ERR;
        } else if (!del && server.cluster->slots[slot]) {
            addReplyErrorFormat(c,"Slot %d is already busy", slot);
            return C_ERR;
        }
        if (slots[slot]++ == 1) {
            addReplyErrorFormat(c,"Slot %d specified multiple times",(int)slot);
            return C_ERR;
        }
    }
    return C_OK;
}

void clusterUpdateSlots(client *c, unsigned char *slots, int del) {
    int j;
    for (j = 0; j < CLUSTER_SLOTS; j++) {
        if (slots[j]) {
            int retval;
                
            /* If this slot was set as importing we can clear this
             * state as now we are the real owner of the slot. */
            if (server.cluster->importing_slots_from[j])
                server.cluster->importing_slots_from[j] = NULL;

            retval = del ? clusterDelSlot(j) :
                           clusterAddSlot(myself,j);
            serverAssertWithInfo(c,NULL,retval == C_OK);
        }
    }
}

void addNodeReplyForClusterSlot(client *c, clusterNode *node, int start_slot, int end_slot) {
    int i, nested_elements = 3; /* slots (2) + master addr (1) */
    void *nested_replylen = addReplyDeferredLen(c);
    addReplyLongLong(c, start_slot);
    addReplyLongLong(c, end_slot);
    addReplyArrayLen(c, 3);
    addReplyBulkCString(c, node->ip);
    /* Report non-TLS ports to non-TLS client in TLS cluster if available. */
    int use_pport = (server.tls_cluster &&
                     c->conn && connGetType(c->conn) != CONN_TYPE_TLS);
    addReplyLongLong(c, use_pport && node->pport ? node->pport : node->port);
    addReplyBulkCBuffer(c, node->name, CLUSTER_NAMELEN);

    /* Remaining nodes in reply are replicas for slot range */
    for (i = 0; i < node->numslaves; i++) {
        /* This loop is copy/pasted from clusterGenNodeDescription()
         * with modifications for per-slot node aggregation. */
        if (!isReplicaAvailable(node->slaves[i])) continue;
        addReplyArrayLen(c, 3);
        addReplyBulkCString(c, node->slaves[i]->ip);
        /* Report slave's non-TLS port to non-TLS client in TLS cluster */
        addReplyLongLong(c, (use_pport && node->slaves[i]->pport ?
                             node->slaves[i]->pport :
                             node->slaves[i]->port));
        addReplyBulkCBuffer(c, node->slaves[i]->name, CLUSTER_NAMELEN);
        nested_elements++;
    }
    setDeferredArrayLen(c, nested_replylen, nested_elements);
}

void clusterReplyMultiBulkSlots(client * c) {
    /* Format: 1) 1) start slot
     *            2) end slot
     *            3) 1) master IP
     *               2) master port
     *               3) node ID
     *            4) 1) replica IP
     *               2) replica port
     *               3) node ID
     *           ... continued until done
     */
    clusterNode *n = NULL;
    int num_masters = 0, start = -1;
    void *slot_replylen = addReplyDeferredLen(c);

    for (int i = 0; i <= CLUSTER_SLOTS; i++) {
        /* Find start node and slot id. */
        if (n == NULL) {
            if (i == CLUSTER_SLOTS) break;
            n = server.cluster->slots[i];
            start = i;
            continue;
        }

        /* Add cluster slots info when occur different node with start
         * or end of slot. */
        if (i == CLUSTER_SLOTS || n != server.cluster->slots[i]) {
            addNodeReplyForClusterSlot(c, n, start, i-1);
            num_masters++;
            if (i == CLUSTER_SLOTS) break;
            n = server.cluster->slots[i];
            start = i;
        }
    }
    setDeferredArrayLen(c, slot_replylen, num_masters);
}

void clusterCommand(client *c) {
    if (server.cluster_enabled == 0) {
        addReplyError(c,"This instance has cluster support disabled");
        return;
    }

    if (c->argc == 2 && !strcasecmp(c->argv[1]->ptr,"help")) {
        const char *help[] = {
"ADDSLOTS <slot> [<slot> ...]",
"    Assign slots to current node.",
"ADDSLOTSRANGE <start slot> <end slot> [<start slot> <end slot> ...]",
"    Assign slots which are between <start-slot> and <end-slot> to current node.",
"BUMPEPOCH",
"    Advance the cluster config epoch.",
"COUNT-FAILURE-REPORTS <node-id>",
"    Return number of failure reports for <node-id>.",
"COUNTKEYSINSLOT <slot>",
"    Return the number of keys in <slot>.",
"DELSLOTS <slot> [<slot> ...]",
"    Delete slots information from current node.",
"DELSLOTSRANGE <start slot> <end slot> [<start slot> <end slot> ...]",
"    Delete slots information which are between <start-slot> and <end-slot> from current node.",
"FAILOVER [FORCE|TAKEOVER]",
"    Promote current replica node to being a master.",
"FORGET <node-id>",
"    Remove a node from the cluster.",
"GETKEYSINSLOT <slot> <count>",
"    Return key names stored by current node in a slot.",
"FLUSHSLOTS",
"    Delete current node own slots information.",
"INFO",
"    Return information about the cluster.",
"KEYSLOT <key>",
"    Return the hash slot for <key>.",
"MEET <ip> <port> [<bus-port>]",
"    Connect nodes into a working cluster.",
"MYID",
"    Return the node id.",
"NODES",
"    Return cluster configuration seen by node. Output format:",
"    <id> <ip:port> <flags> <master> <pings> <pongs> <epoch> <link> <slot> ...",
"REPLICATE <node-id>",
"    Configure current node as replica to <node-id>.",
"RESET [HARD|SOFT]",
"    Reset current node (default: soft).",
"SET-CONFIG-EPOCH <epoch>",
"    Set config epoch of current node.",
"SETSLOT <slot> (IMPORTING|MIGRATING|STABLE|NODE <node-id>)",
"    Set slot state.",
"REPLICAS <node-id>",
"    Return <node-id> replicas.",
"SAVECONFIG",
"    Force saving cluster configuration on disk.",
"SLOTS",
"    Return information about slots range mappings. Each range is made of:",
"    start, end, master and replicas IP addresses, ports and ids",
NULL
        };
        addReplyHelp(c, help);
    } else if (!strcasecmp(c->argv[1]->ptr,"meet") && (c->argc == 4 || c->argc == 5)) {
        /* CLUSTER MEET <ip> <port> [cport] */
        long long port, cport;

        if (getLongLongFromObject(c->argv[3], &port) != C_OK) {
            addReplyErrorFormat(c,"Invalid TCP base port specified: %s",
                                (char*)c->argv[3]->ptr);
            return;
        }

        if (c->argc == 5) {
            if (getLongLongFromObject(c->argv[4], &cport) != C_OK) {
                addReplyErrorFormat(c,"Invalid TCP bus port specified: %s",
                                    (char*)c->argv[4]->ptr);
                return;
            }
        } else {
            cport = port + CLUSTER_PORT_INCR;
        }

        if (clusterStartHandshake(c->argv[2]->ptr,port,cport) == 0 &&
            errno == EINVAL)
        {
            addReplyErrorFormat(c,"Invalid node address specified: %s:%s",
                            (char*)c->argv[2]->ptr, (char*)c->argv[3]->ptr);
        } else {
            addReply(c,shared.ok);
        }
    } else if (!strcasecmp(c->argv[1]->ptr,"nodes") && c->argc == 2) {
        /* CLUSTER NODES */
        /* Report plaintext ports, only if cluster is TLS but client is known to
         * be non-TLS). */
        int use_pport = (server.tls_cluster &&
                         c->conn && connGetType(c->conn) != CONN_TYPE_TLS);
        sds nodes = clusterGenNodesDescription(0, use_pport);
        addReplyVerbatim(c,nodes,sdslen(nodes),"txt");
        sdsfree(nodes);
    } else if (!strcasecmp(c->argv[1]->ptr,"myid") && c->argc == 2) {
        /* CLUSTER MYID */
        addReplyBulkCBuffer(c,myself->name, CLUSTER_NAMELEN);
    } else if (!strcasecmp(c->argv[1]->ptr,"slots") && c->argc == 2) {
        /* CLUSTER SLOTS */
        clusterReplyMultiBulkSlots(c);
    } else if (!strcasecmp(c->argv[1]->ptr,"flushslots") && c->argc == 2) {
        /* CLUSTER FLUSHSLOTS */
        if (dictSize(server.db[0].dict) != 0) {
            addReplyError(c,"DB must be empty to perform CLUSTER FLUSHSLOTS.");
            return;
        }
        clusterDelNodeSlots(myself);
        clusterDoBeforeSleep(CLUSTER_TODO_UPDATE_STATE|CLUSTER_TODO_SAVE_CONFIG);
        addReply(c,shared.ok);
    } else if ((!strcasecmp(c->argv[1]->ptr,"addslots") ||
               !strcasecmp(c->argv[1]->ptr,"delslots")) && c->argc >= 3)
    {
        /* CLUSTER ADDSLOTS <slot> [slot] ... */
        /* CLUSTER DELSLOTS <slot> [slot] ... */
        int j, slot;
        unsigned char *slots = zmalloc(CLUSTER_SLOTS);
        int del = !strcasecmp(c->argv[1]->ptr,"delslots");

        memset(slots,0,CLUSTER_SLOTS);
        /* Check that all the arguments are parseable.*/
        for (j = 2; j < c->argc; j++) {
            if ((slot = getSlotOrReply(c,c->argv[j])) == C_ERR) {
                zfree(slots);
                return;
            }
        }
        /* Check that the slots are not already busy. */
        for (j = 2; j < c->argc; j++) {
            slot = getSlotOrReply(c,c->argv[j]);
            if (checkSlotAssignmentsOrReply(c, slots, del, slot, slot) == C_ERR) {
                zfree(slots);
                return;
            }
        }
        clusterUpdateSlots(c, slots, del);    
        zfree(slots);
        clusterDoBeforeSleep(CLUSTER_TODO_UPDATE_STATE|CLUSTER_TODO_SAVE_CONFIG);
        addReply(c,shared.ok);
    } else if ((!strcasecmp(c->argv[1]->ptr,"addslotsrange") ||
               !strcasecmp(c->argv[1]->ptr,"delslotsrange")) && c->argc >= 4) {
        if (c->argc % 2 == 1) {
            addReplyErrorFormat(c,"wrong number of arguments for '%s' command",
                            c->cmd->name);
            return;
        }
        /* CLUSTER ADDSLOTSRANGE <start slot> <end slot> [<start slot> <end slot> ...] */
        /* CLUSTER DELSLOTSRANGE <start slot> <end slot> [<start slot> <end slot> ...] */
        int j, startslot, endslot;
        unsigned char *slots = zmalloc(CLUSTER_SLOTS);
        int del = !strcasecmp(c->argv[1]->ptr,"delslotsrange");

        memset(slots,0,CLUSTER_SLOTS);
        /* Check that all the arguments are parseable and that all the
         * slots are not already busy. */
        for (j = 2; j < c->argc; j += 2) {
            if ((startslot = getSlotOrReply(c,c->argv[j])) == C_ERR) {
                zfree(slots);
                return;
            }
            if ((endslot = getSlotOrReply(c,c->argv[j+1])) == C_ERR) {
                zfree(slots);
                return;
            }
            if (startslot > endslot) {
                addReplyErrorFormat(c,"start slot number %d is greater than end slot number %d", startslot, endslot);
                zfree(slots);
                return;
            }

            if (checkSlotAssignmentsOrReply(c, slots, del, startslot, endslot) == C_ERR) {
                zfree(slots);
                return;
            }
        }
        clusterUpdateSlots(c, slots, del);
        zfree(slots);
        clusterDoBeforeSleep(CLUSTER_TODO_UPDATE_STATE|CLUSTER_TODO_SAVE_CONFIG);
        addReply(c,shared.ok);
    } else if (!strcasecmp(c->argv[1]->ptr,"setslot") && c->argc >= 4) {
        /* SETSLOT 10 MIGRATING <node ID> */
        /* SETSLOT 10 IMPORTING <node ID> */
        /* SETSLOT 10 STABLE */
        /* SETSLOT 10 NODE <node ID> */
        int slot;
        clusterNode *n;

        if (nodeIsSlave(myself)) {
            addReplyError(c,"Please use SETSLOT only with masters.");
            return;
        }

        if ((slot = getSlotOrReply(c,c->argv[2])) == -1) return;

        if (!strcasecmp(c->argv[3]->ptr,"migrating") && c->argc == 5) {
            if (server.cluster->slots[slot] != myself) {
                addReplyErrorFormat(c,"I'm not the owner of hash slot %u",slot);
                return;
            }
            if ((n = clusterLookupNode(c->argv[4]->ptr)) == NULL) {
                addReplyErrorFormat(c,"I don't know about node %s",
                    (char*)c->argv[4]->ptr);
                return;
            }
            if (nodeIsSlave(n)) {
                addReplyError(c,"Target node is not a master");
                return;
            }
            server.cluster->migrating_slots_to[slot] = n;
        } else if (!strcasecmp(c->argv[3]->ptr,"importing") && c->argc == 5) {
            if (server.cluster->slots[slot] == myself) {
                addReplyErrorFormat(c,
                    "I'm already the owner of hash slot %u",slot);
                return;
            }
            if ((n = clusterLookupNode(c->argv[4]->ptr)) == NULL) {
                addReplyErrorFormat(c,"I don't know about node %s",
                    (char*)c->argv[4]->ptr);
                return;
            }
            if (nodeIsSlave(n)) {
                addReplyError(c,"Target node is not a master");
                return;
            }
            server.cluster->importing_slots_from[slot] = n;
        } else if (!strcasecmp(c->argv[3]->ptr,"stable") && c->argc == 4) {
            /* CLUSTER SETSLOT <SLOT> STABLE */
            server.cluster->importing_slots_from[slot] = NULL;
            server.cluster->migrating_slots_to[slot] = NULL;
        } else if (!strcasecmp(c->argv[3]->ptr,"node") && c->argc == 5) {
            /* CLUSTER SETSLOT <SLOT> NODE <NODE ID> */
            clusterNode *n = clusterLookupNode(c->argv[4]->ptr);

            if (!n) {
                addReplyErrorFormat(c,"Unknown node %s",
                    (char*)c->argv[4]->ptr);
                return;
            }
            /* If this hash slot was served by 'myself' before to switch
             * make sure there are no longer local keys for this hash slot. */
            if (server.cluster->slots[slot] == myself && n != myself) {
                if (countKeysInSlot(slot) != 0) {
                    addReplyErrorFormat(c,
                        "Can't assign hashslot %d to a different node "
                        "while I still hold keys for this hash slot.", slot);
                    return;
                }
            }
            /* If this slot is in migrating status but we have no keys
             * for it assigning the slot to another node will clear
             * the migrating status. */
            if (countKeysInSlot(slot) == 0 &&
                server.cluster->migrating_slots_to[slot])
                server.cluster->migrating_slots_to[slot] = NULL;

            clusterDelSlot(slot);
            clusterAddSlot(n,slot);

            /* If this node was importing this slot, assigning the slot to
             * itself also clears the importing status. */
            if (n == myself &&
                server.cluster->importing_slots_from[slot])
            {
                /* This slot was manually migrated, set this node configEpoch
                 * to a new epoch so that the new version can be propagated
                 * by the cluster.
                 *
                 * Note that if this ever results in a collision with another
                 * node getting the same configEpoch, for example because a
                 * failover happens at the same time we close the slot, the
                 * configEpoch collision resolution will fix it assigning
                 * a different epoch to each node. */
                if (clusterBumpConfigEpochWithoutConsensus() == C_OK) {
                    serverLog(LL_WARNING,
                        "configEpoch updated after importing slot %d", slot);
                }
                server.cluster->importing_slots_from[slot] = NULL;
                /* After importing this slot, let the other nodes know as
                 * soon as possible. */
                clusterBroadcastPong(CLUSTER_BROADCAST_ALL);
            }
        } else {
            addReplyError(c,
                "Invalid CLUSTER SETSLOT action or number of arguments. Try CLUSTER HELP");
            return;
        }
        clusterDoBeforeSleep(CLUSTER_TODO_SAVE_CONFIG|CLUSTER_TODO_UPDATE_STATE);
        addReply(c,shared.ok);
    } else if (!strcasecmp(c->argv[1]->ptr,"bumpepoch") && c->argc == 2) {
        /* CLUSTER BUMPEPOCH */
        int retval = clusterBumpConfigEpochWithoutConsensus();
        sds reply = sdscatprintf(sdsempty(),"+%s %llu\r\n",
                (retval == C_OK) ? "BUMPED" : "STILL",
                (unsigned long long) myself->configEpoch);
        addReplySds(c,reply);
    } else if (!strcasecmp(c->argv[1]->ptr,"info") && c->argc == 2) {
        /* CLUSTER INFO */
        char *statestr[] = {"ok","fail","needhelp"};
        int slots_assigned = 0, slots_ok = 0, slots_pfail = 0, slots_fail = 0;
        uint64_t myepoch;
        int j;

        for (j = 0; j < CLUSTER_SLOTS; j++) {
            clusterNode *n = server.cluster->slots[j];

            if (n == NULL) continue;
            slots_assigned++;
            if (nodeFailed(n)) {
                slots_fail++;
            } else if (nodeTimedOut(n)) {
                slots_pfail++;
            } else {
                slots_ok++;
            }
        }

        myepoch = (nodeIsSlave(myself) && myself->slaveof) ?
                  myself->slaveof->configEpoch : myself->configEpoch;

        sds info = sdscatprintf(sdsempty(),
            "cluster_state:%s\r\n"
            "cluster_slots_assigned:%d\r\n"
            "cluster_slots_ok:%d\r\n"
            "cluster_slots_pfail:%d\r\n"
            "cluster_slots_fail:%d\r\n"
            "cluster_known_nodes:%lu\r\n"
            "cluster_size:%d\r\n"
            "cluster_current_epoch:%llu\r\n"
            "cluster_my_epoch:%llu\r\n"
            , statestr[server.cluster->state],
            slots_assigned,
            slots_ok,
            slots_pfail,
            slots_fail,
            dictSize(server.cluster->nodes),
            server.cluster->size,
            (unsigned long long) server.cluster->currentEpoch,
            (unsigned long long) myepoch
        );

        /* Show stats about messages sent and received. */
        long long tot_msg_sent = 0;
        long long tot_msg_received = 0;

        for (int i = 0; i < CLUSTERMSG_TYPE_COUNT; i++) {
            if (server.cluster->stats_bus_messages_sent[i] == 0) continue;
            tot_msg_sent += server.cluster->stats_bus_messages_sent[i];
            info = sdscatprintf(info,
                "cluster_stats_messages_%s_sent:%lld\r\n",
                clusterGetMessageTypeString(i),
                server.cluster->stats_bus_messages_sent[i]);
        }
        info = sdscatprintf(info,
            "cluster_stats_messages_sent:%lld\r\n", tot_msg_sent);

        for (int i = 0; i < CLUSTERMSG_TYPE_COUNT; i++) {
            if (server.cluster->stats_bus_messages_received[i] == 0) continue;
            tot_msg_received += server.cluster->stats_bus_messages_received[i];
            info = sdscatprintf(info,
                "cluster_stats_messages_%s_received:%lld\r\n",
                clusterGetMessageTypeString(i),
                server.cluster->stats_bus_messages_received[i]);
        }
        info = sdscatprintf(info,
            "cluster_stats_messages_received:%lld\r\n", tot_msg_received);

        /* Produce the reply protocol. */
        addReplyVerbatim(c,info,sdslen(info),"txt");
        sdsfree(info);
    } else if (!strcasecmp(c->argv[1]->ptr,"saveconfig") && c->argc == 2) {
        int retval = clusterSaveConfig(1);

        if (retval == 0)
            addReply(c,shared.ok);
        else
            addReplyErrorFormat(c,"error saving the cluster node config: %s",
                strerror(errno));
    } else if (!strcasecmp(c->argv[1]->ptr,"keyslot") && c->argc == 3) {
        /* CLUSTER KEYSLOT <key> */
        sds key = c->argv[2]->ptr;

        addReplyLongLong(c,keyHashSlot(key,sdslen(key)));
    } else if (!strcasecmp(c->argv[1]->ptr,"countkeysinslot") && c->argc == 3) {
        /* CLUSTER COUNTKEYSINSLOT <slot> */
        long long slot;

        if (getLongLongFromObjectOrReply(c,c->argv[2],&slot,NULL) != C_OK)
            return;
        if (slot < 0 || slot >= CLUSTER_SLOTS) {
            addReplyError(c,"Invalid slot");
            return;
        }
        addReplyLongLong(c,countKeysInSlot(slot));
    } else if (!strcasecmp(c->argv[1]->ptr,"getkeysinslot") && c->argc == 4) {
        /* CLUSTER GETKEYSINSLOT <slot> <count> */
        long long maxkeys, slot;

        if (getLongLongFromObjectOrReply(c,c->argv[2],&slot,NULL) != C_OK)
            return;
        if (getLongLongFromObjectOrReply(c,c->argv[3],&maxkeys,NULL)
            != C_OK)
            return;
        if (slot < 0 || slot >= CLUSTER_SLOTS || maxkeys < 0) {
            addReplyError(c,"Invalid slot or number of keys");
            return;
        }

        unsigned int keys_in_slot = countKeysInSlot(slot);
        unsigned int numkeys = maxkeys > keys_in_slot ? keys_in_slot : maxkeys;
        addReplyArrayLen(c,numkeys);
        dictEntry *de = (*server.db->slots_to_keys).by_slot[slot].head;
        for (unsigned int j = 0; j < numkeys; j++) {
            serverAssert(de != NULL);
            sds sdskey = dictGetKey(de);
            addReplyBulkCBuffer(c, sdskey, sdslen(sdskey));
            de = dictEntryNextInSlot(de);
        }
    } else if (!strcasecmp(c->argv[1]->ptr,"forget") && c->argc == 3) {
        /* CLUSTER FORGET <NODE ID> */
        clusterNode *n = clusterLookupNode(c->argv[2]->ptr);

        if (!n) {
            addReplyErrorFormat(c,"Unknown node %s", (char*)c->argv[2]->ptr);
            return;
        } else if (n == myself) {
            addReplyError(c,"I tried hard but I can't forget myself...");
            return;
        } else if (nodeIsSlave(myself) && myself->slaveof == n) {
            addReplyError(c,"Can't forget my master!");
            return;
        }
        clusterBlacklistAddNode(n);
        clusterDelNode(n);
        clusterDoBeforeSleep(CLUSTER_TODO_UPDATE_STATE|
                             CLUSTER_TODO_SAVE_CONFIG);
        addReply(c,shared.ok);
    } else if (!strcasecmp(c->argv[1]->ptr,"replicate") && c->argc == 3) {
        /* CLUSTER REPLICATE <NODE ID> */
        clusterNode *n = clusterLookupNode(c->argv[2]->ptr);

        /* Lookup the specified node in our table. */
        if (!n) {
            addReplyErrorFormat(c,"Unknown node %s", (char*)c->argv[2]->ptr);
            return;
        }

        /* I can't replicate myself. */
        if (n == myself) {
            addReplyError(c,"Can't replicate myself");
            return;
        }

        /* Can't replicate a slave. */
        if (nodeIsSlave(n)) {
            addReplyError(c,"I can only replicate a master, not a replica.");
            return;
        }

        /* If the instance is currently a master, it should have no assigned
         * slots nor keys to accept to replicate some other node.
         * Slaves can switch to another master without issues. */
        if (nodeIsMaster(myself) &&
            (myself->numslots != 0 || dictSize(server.db[0].dict) != 0)) {
            addReplyError(c,
                "To set a master the node must be empty and "
                "without assigned slots.");
            return;
        }

        /* Set the master. */
        clusterSetMaster(n);
        clusterDoBeforeSleep(CLUSTER_TODO_UPDATE_STATE|CLUSTER_TODO_SAVE_CONFIG);
        addReply(c,shared.ok);
    } else if ((!strcasecmp(c->argv[1]->ptr,"slaves") ||
                !strcasecmp(c->argv[1]->ptr,"replicas")) && c->argc == 3) {
        /* CLUSTER SLAVES <NODE ID> */
        clusterNode *n = clusterLookupNode(c->argv[2]->ptr);
        int j;

        /* Lookup the specified node in our table. */
        if (!n) {
            addReplyErrorFormat(c,"Unknown node %s", (char*)c->argv[2]->ptr);
            return;
        }

        if (nodeIsSlave(n)) {
            addReplyError(c,"The specified node is not a master");
            return;
        }

        /* Use plaintext port if cluster is TLS but client is non-TLS. */
        int use_pport = (server.tls_cluster &&
                         c->conn && connGetType(c->conn) != CONN_TYPE_TLS);
        addReplyArrayLen(c,n->numslaves);
        for (j = 0; j < n->numslaves; j++) {
            sds ni = clusterGenNodeDescription(n->slaves[j], use_pport);
            addReplyBulkCString(c,ni);
            sdsfree(ni);
        }
    } else if (!strcasecmp(c->argv[1]->ptr,"count-failure-reports") &&
               c->argc == 3)
    {
        /* CLUSTER COUNT-FAILURE-REPORTS <NODE ID> */
        clusterNode *n = clusterLookupNode(c->argv[2]->ptr);

        if (!n) {
            addReplyErrorFormat(c,"Unknown node %s", (char*)c->argv[2]->ptr);
            return;
        } else {
            addReplyLongLong(c,clusterNodeFailureReportsCount(n));
        }
    } else if (!strcasecmp(c->argv[1]->ptr,"failover") &&
               (c->argc == 2 || c->argc == 3))
    {
        /* CLUSTER FAILOVER [FORCE|TAKEOVER] */
        int force = 0, takeover = 0;

        if (c->argc == 3) {
            if (!strcasecmp(c->argv[2]->ptr,"force")) {
                force = 1;
            } else if (!strcasecmp(c->argv[2]->ptr,"takeover")) {
                takeover = 1;
                force = 1; /* Takeover also implies force. */
            } else {
                addReplyErrorObject(c,shared.syntaxerr);
                return;
            }
        }

        /* Check preconditions. */
        if (nodeIsMaster(myself)) {
            addReplyError(c,"You should send CLUSTER FAILOVER to a replica");
            return;
        } else if (myself->slaveof == NULL) {
            addReplyError(c,"I'm a replica but my master is unknown to me");
            return;
        } else if (!force &&
                   (nodeFailed(myself->slaveof) ||
                    myself->slaveof->link == NULL))
        {
            addReplyError(c,"Master is down or failed, "
                            "please use CLUSTER FAILOVER FORCE");
            return;
        }
        resetManualFailover();
        server.cluster->mf_end = mstime() + CLUSTER_MF_TIMEOUT;

        if (takeover) {
            /* A takeover does not perform any initial check. It just
             * generates a new configuration epoch for this node without
             * consensus, claims the master's slots, and broadcast the new
             * configuration. */
            serverLog(LL_WARNING,"Taking over the master (user request).");
            clusterBumpConfigEpochWithoutConsensus();
            clusterFailoverReplaceYourMaster();
        } else if (force) {
            /* If this is a forced failover, we don't need to talk with our
             * master to agree about the offset. We just failover taking over
             * it without coordination. */
            serverLog(LL_WARNING,"Forced failover user request accepted.");
            server.cluster->mf_can_start = 1;
        } else {
            serverLog(LL_WARNING,"Manual failover user request accepted.");
            clusterSendMFStart(myself->slaveof);
        }
        addReply(c,shared.ok);
    } else if (!strcasecmp(c->argv[1]->ptr,"set-config-epoch") && c->argc == 3)
    {
        /* CLUSTER SET-CONFIG-EPOCH <epoch>
         *
         * The user is allowed to set the config epoch only when a node is
         * totally fresh: no config epoch, no other known node, and so forth.
         * This happens at cluster creation time to start with a cluster where
         * every node has a different node ID, without to rely on the conflicts
         * resolution system which is too slow when a big cluster is created. */
        long long epoch;

        if (getLongLongFromObjectOrReply(c,c->argv[2],&epoch,NULL) != C_OK)
            return;

        if (epoch < 0) {
            addReplyErrorFormat(c,"Invalid config epoch specified: %lld",epoch);
        } else if (dictSize(server.cluster->nodes) > 1) {
            addReplyError(c,"The user can assign a config epoch only when the "
                            "node does not know any other node.");
        } else if (myself->configEpoch != 0) {
            addReplyError(c,"Node config epoch is already non-zero");
        } else {
            myself->configEpoch = epoch;
            serverLog(LL_WARNING,
                "configEpoch set to %llu via CLUSTER SET-CONFIG-EPOCH",
                (unsigned long long) myself->configEpoch);

            if (server.cluster->currentEpoch < (uint64_t)epoch)
                server.cluster->currentEpoch = epoch;
            /* No need to fsync the config here since in the unlucky event
             * of a failure to persist the config, the conflict resolution code
             * will assign a unique config to this node. */
            clusterDoBeforeSleep(CLUSTER_TODO_UPDATE_STATE|
                                 CLUSTER_TODO_SAVE_CONFIG);
            addReply(c,shared.ok);
        }
    } else if (!strcasecmp(c->argv[1]->ptr,"reset") &&
               (c->argc == 2 || c->argc == 3))
    {
        /* CLUSTER RESET [SOFT|HARD] */
        int hard = 0;

        /* Parse soft/hard argument. Default is soft. */
        if (c->argc == 3) {
            if (!strcasecmp(c->argv[2]->ptr,"hard")) {
                hard = 1;
            } else if (!strcasecmp(c->argv[2]->ptr,"soft")) {
                hard = 0;
            } else {
                addReplyErrorObject(c,shared.syntaxerr);
                return;
            }
        }

        /* Slaves can be reset while containing data, but not master nodes
         * that must be empty. */
        if (nodeIsMaster(myself) && dictSize(c->db->dict) != 0) {
            addReplyError(c,"CLUSTER RESET can't be called with "
                            "master nodes containing keys");
            return;
        }
        clusterReset(hard);
        addReply(c,shared.ok);
    } else {
        addReplySubcommandSyntaxError(c);
        return;
    }
}

void removeChannelsInSlot(unsigned int slot) {
    unsigned int channelcount = countChannelsInSlot(slot);
    if (channelcount == 0) return;

    /* Retrieve all the channels for the slot. */
    robj **channels = zmalloc(sizeof(robj*)*channelcount);
    raxIterator iter;
    int j = 0;
    unsigned char indexed[2];

    indexed[0] = (slot >> 8) & 0xff;
    indexed[1] = slot & 0xff;
    raxStart(&iter,server.cluster->slots_to_channels);
    raxSeek(&iter,">=",indexed,2);
    while(raxNext(&iter)) {
        if (iter.key[0] != indexed[0] || iter.key[1] != indexed[1]) break;
        channels[j++] = createStringObject((char*)iter.key + 2, iter.key_len - 2);
    }
    raxStop(&iter);

    pubsubUnsubscribeLocalChannels(channels,channelcount);
    zfree(channels);
}

/* -----------------------------------------------------------------------------
 * DUMP, RESTORE and MIGRATE commands
 * -------------------------------------------------------------------------- */

/* Generates a DUMP-format representation of the object 'o', adding it to the
 * io stream pointed by 'rio'. This function can't fail. */
void createDumpPayload(rio *payload, robj *o, robj *key, int dbid) {
    unsigned char buf[2];
    uint64_t crc;

    /* Serialize the object in an RDB-like format. It consist of an object type
     * byte followed by the serialized object. This is understood by RESTORE. */
    rioInitWithBuffer(payload,sdsempty());
    serverAssert(rdbSaveObjectType(payload,o));
    serverAssert(rdbSaveObject(payload,o,key,dbid));

    /* Write the footer, this is how it looks like:
     * ----------------+---------------------+---------------+
     * ... RDB payload | 2 bytes RDB version | 8 bytes CRC64 |
     * ----------------+---------------------+---------------+
     * RDB version and CRC are both in little endian.
     */

    /* RDB version */
    buf[0] = RDB_VERSION & 0xff;
    buf[1] = (RDB_VERSION >> 8) & 0xff;
    payload->io.buffer.ptr = sdscatlen(payload->io.buffer.ptr,buf,2);

    /* CRC64 */
    crc = crc64(0,(unsigned char*)payload->io.buffer.ptr,
                sdslen(payload->io.buffer.ptr));
    memrev64ifbe(&crc);
    payload->io.buffer.ptr = sdscatlen(payload->io.buffer.ptr,&crc,8);
}

/* Verify that the RDB version of the dump payload matches the one of this Redis
 * instance and that the checksum is ok.
 * If the DUMP payload looks valid C_OK is returned, otherwise C_ERR
 * is returned. */
int verifyDumpPayload(unsigned char *p, size_t len) {
    unsigned char *footer;
    uint16_t rdbver;
    uint64_t crc;

    /* At least 2 bytes of RDB version and 8 of CRC64 should be present. */
    if (len < 10) return C_ERR;
    footer = p+(len-10);

    /* Verify RDB version */
    rdbver = (footer[1] << 8) | footer[0];
    if (rdbver > RDB_VERSION) return C_ERR;

    if (server.skip_checksum_validation)
        return C_OK;

    /* Verify CRC64 */
    crc = crc64(0,p,len-8);
    memrev64ifbe(&crc);
    return (memcmp(&crc,footer+2,8) == 0) ? C_OK : C_ERR;
}

/* DUMP keyname
 * DUMP is actually not used by Redis Cluster but it is the obvious
 * complement of RESTORE and can be useful for different applications. */
void dumpCommand(client *c) {
    robj *o;
    rio payload;

    /* Check if the key is here. */
    if ((o = lookupKeyRead(c->db,c->argv[1])) == NULL) {
        addReplyNull(c);
        return;
    }

    /* Create the DUMP encoded representation. */
    createDumpPayload(&payload,o,c->argv[1],c->db->id);

    /* Transfer to the client */
    addReplyBulkSds(c,payload.io.buffer.ptr);
    return;
}

/* RESTORE key ttl serialized-value [REPLACE] [ABSTTL] [IDLETIME seconds] [FREQ frequency] */
void restoreCommand(client *c) {
    long long ttl, lfu_freq = -1, lru_idle = -1, lru_clock = -1;
    rio payload;
    int j, type, replace = 0, absttl = 0;
    robj *obj;

    /* Parse additional options */
    for (j = 4; j < c->argc; j++) {
        int additional = c->argc-j-1;
        if (!strcasecmp(c->argv[j]->ptr,"replace")) {
            replace = 1;
        } else if (!strcasecmp(c->argv[j]->ptr,"absttl")) {
            absttl = 1;
        } else if (!strcasecmp(c->argv[j]->ptr,"idletime") && additional >= 1 &&
                   lfu_freq == -1)
        {
            if (getLongLongFromObjectOrReply(c,c->argv[j+1],&lru_idle,NULL)
                    != C_OK) return;
            if (lru_idle < 0) {
                addReplyError(c,"Invalid IDLETIME value, must be >= 0");
                return;
            }
            lru_clock = LRU_CLOCK();
            j++; /* Consume additional arg. */
        } else if (!strcasecmp(c->argv[j]->ptr,"freq") && additional >= 1 &&
                   lru_idle == -1)
        {
            if (getLongLongFromObjectOrReply(c,c->argv[j+1],&lfu_freq,NULL)
                    != C_OK) return;
            if (lfu_freq < 0 || lfu_freq > 255) {
                addReplyError(c,"Invalid FREQ value, must be >= 0 and <= 255");
                return;
            }
            j++; /* Consume additional arg. */
        } else {
            addReplyErrorObject(c,shared.syntaxerr);
            return;
        }
    }

    /* Make sure this key does not already exist here... */
    robj *key = c->argv[1];
    if (!replace && lookupKeyWrite(c->db,key) != NULL) {
        addReplyErrorObject(c,shared.busykeyerr);
        return;
    }

    /* Check if the TTL value makes sense */
    if (getLongLongFromObjectOrReply(c,c->argv[2],&ttl,NULL) != C_OK) {
        return;
    } else if (ttl < 0) {
        addReplyError(c,"Invalid TTL value, must be >= 0");
        return;
    }

    /* Verify RDB version and data checksum. */
    if (verifyDumpPayload(c->argv[3]->ptr,sdslen(c->argv[3]->ptr)) == C_ERR)
    {
        addReplyError(c,"DUMP payload version or checksum are wrong");
        return;
    }

    rioInitWithBuffer(&payload,c->argv[3]->ptr);
    if (((type = rdbLoadObjectType(&payload)) == -1) ||
        ((obj = rdbLoadObject(type,&payload,key->ptr,c->db->id,NULL)) == NULL))
    {
        addReplyError(c,"Bad data format");
        return;
    }

    /* Remove the old key if needed. */
    int deleted = 0;
    if (replace)
        deleted = dbDelete(c->db,key);

    if (ttl && !absttl) ttl+=mstime();
    if (ttl && checkAlreadyExpired(ttl)) {
        if (deleted) {
            rewriteClientCommandVector(c,2,shared.del,key);
            signalModifiedKey(c,c->db,key);
            notifyKeyspaceEvent(NOTIFY_GENERIC,"del",key,c->db->id);
            server.dirty++;
        }
        decrRefCount(obj);
        addReply(c, shared.ok);
        return;
    }

    /* Create the key and set the TTL if any */
    dbAdd(c->db,key,obj);
    if (ttl) {
        setExpire(c,c->db,key,ttl);
        if (!absttl) {
            /* Propagate TTL as absolute timestamp */
            robj *ttl_obj = createStringObjectFromLongLong(ttl);
            rewriteClientCommandArgument(c,2,ttl_obj);
            decrRefCount(ttl_obj);
            rewriteClientCommandArgument(c,c->argc,shared.absttl);
        }
    }
    objectSetLRUOrLFU(obj,lfu_freq,lru_idle,lru_clock,1000);
    signalModifiedKey(c,c->db,key);
    notifyKeyspaceEvent(NOTIFY_GENERIC,"restore",key,c->db->id);
    addReply(c,shared.ok);
    server.dirty++;
}

/* MIGRATE socket cache implementation.
 *
 * We take a map between host:ip and a TCP socket that we used to connect
 * to this instance in recent time.
 * This sockets are closed when the max number we cache is reached, and also
 * in serverCron() when they are around for more than a few seconds. */
#define MIGRATE_SOCKET_CACHE_ITEMS 64 /* max num of items in the cache. */
#define MIGRATE_SOCKET_CACHE_TTL 10 /* close cached sockets after 10 sec. */

typedef struct migrateCachedSocket {
    connection *conn;
    long last_dbid;
    time_t last_use_time;
} migrateCachedSocket;

/* Return a migrateCachedSocket containing a TCP socket connected with the
 * target instance, possibly returning a cached one.
 *
 * This function is responsible of sending errors to the client if a
 * connection can't be established. In this case -1 is returned.
 * Otherwise on success the socket is returned, and the caller should not
 * attempt to free it after usage.
 *
 * If the caller detects an error while using the socket, migrateCloseSocket()
 * should be called so that the connection will be created from scratch
 * the next time. */
migrateCachedSocket* migrateGetSocket(client *c, robj *host, robj *port, long timeout) {
    connection *conn;
    sds name = sdsempty();
    migrateCachedSocket *cs;

    /* Check if we have an already cached socket for this ip:port pair. */
    name = sdscatlen(name,host->ptr,sdslen(host->ptr));
    name = sdscatlen(name,":",1);
    name = sdscatlen(name,port->ptr,sdslen(port->ptr));
    cs = dictFetchValue(server.migrate_cached_sockets,name);
    if (cs) {
        sdsfree(name);
        cs->last_use_time = server.unixtime;
        return cs;
    }

    /* No cached socket, create one. */
    if (dictSize(server.migrate_cached_sockets) == MIGRATE_SOCKET_CACHE_ITEMS) {
        /* Too many items, drop one at random. */
        dictEntry *de = dictGetRandomKey(server.migrate_cached_sockets);
        cs = dictGetVal(de);
        connClose(cs->conn);
        zfree(cs);
        dictDelete(server.migrate_cached_sockets,dictGetKey(de));
    }

    /* Create the socket */
    conn = server.tls_cluster ? connCreateTLS() : connCreateSocket();
    if (connBlockingConnect(conn, c->argv[1]->ptr, atoi(c->argv[2]->ptr), timeout)
            != C_OK) {
        addReplyError(c,"-IOERR error or timeout connecting to the client");
        connClose(conn);
        sdsfree(name);
        return NULL;
    }
    connEnableTcpNoDelay(conn);

    /* Add to the cache and return it to the caller. */
    cs = zmalloc(sizeof(*cs));
    cs->conn = conn;

    cs->last_dbid = -1;
    cs->last_use_time = server.unixtime;
    dictAdd(server.migrate_cached_sockets,name,cs);
    return cs;
}

/* Free a migrate cached connection. */
void migrateCloseSocket(robj *host, robj *port) {
    sds name = sdsempty();
    migrateCachedSocket *cs;

    name = sdscatlen(name,host->ptr,sdslen(host->ptr));
    name = sdscatlen(name,":",1);
    name = sdscatlen(name,port->ptr,sdslen(port->ptr));
    cs = dictFetchValue(server.migrate_cached_sockets,name);
    if (!cs) {
        sdsfree(name);
        return;
    }

    connClose(cs->conn);
    zfree(cs);
    dictDelete(server.migrate_cached_sockets,name);
    sdsfree(name);
}

void migrateCloseTimedoutSockets(void) {
    dictIterator *di = dictGetSafeIterator(server.migrate_cached_sockets);
    dictEntry *de;

    while((de = dictNext(di)) != NULL) {
        migrateCachedSocket *cs = dictGetVal(de);

        if ((server.unixtime - cs->last_use_time) > MIGRATE_SOCKET_CACHE_TTL) {
            connClose(cs->conn);
            zfree(cs);
            dictDelete(server.migrate_cached_sockets,dictGetKey(de));
        }
    }
    dictReleaseIterator(di);
}

/* MIGRATE host port key dbid timeout [COPY | REPLACE | AUTH password |
 *         AUTH2 username password]
 *
 * On in the multiple keys form:
 *
 * MIGRATE host port "" dbid timeout [COPY | REPLACE | AUTH password |
 *         AUTH2 username password] KEYS key1 key2 ... keyN */
void migrateCommand(client *c) {
    migrateCachedSocket *cs;
    int copy = 0, replace = 0, j;
    char *username = NULL;
    char *password = NULL;
    long timeout;
    long dbid;
    robj **ov = NULL; /* Objects to migrate. */
    robj **kv = NULL; /* Key names. */
    robj **newargv = NULL; /* Used to rewrite the command as DEL ... keys ... */
    rio cmd, payload;
    int may_retry = 1;
    int write_error = 0;
    int argv_rewritten = 0;

    /* To support the KEYS option we need the following additional state. */
    int first_key = 3; /* Argument index of the first key. */
    int num_keys = 1;  /* By default only migrate the 'key' argument. */

    /* Parse additional options */
    for (j = 6; j < c->argc; j++) {
        int moreargs = (c->argc-1) - j;
        if (!strcasecmp(c->argv[j]->ptr,"copy")) {
            copy = 1;
        } else if (!strcasecmp(c->argv[j]->ptr,"replace")) {
            replace = 1;
        } else if (!strcasecmp(c->argv[j]->ptr,"auth")) {
            if (!moreargs) {
                addReplyErrorObject(c,shared.syntaxerr);
                return;
            }
            j++;
            password = c->argv[j]->ptr;
            redactClientCommandArgument(c,j);
        } else if (!strcasecmp(c->argv[j]->ptr,"auth2")) {
            if (moreargs < 2) {
                addReplyErrorObject(c,shared.syntaxerr);
                return;
            }
            username = c->argv[++j]->ptr;
            redactClientCommandArgument(c,j);
            password = c->argv[++j]->ptr;
            redactClientCommandArgument(c,j);
        } else if (!strcasecmp(c->argv[j]->ptr,"keys")) {
            if (sdslen(c->argv[3]->ptr) != 0) {
                addReplyError(c,
                    "When using MIGRATE KEYS option, the key argument"
                    " must be set to the empty string");
                return;
            }
            first_key = j+1;
            num_keys = c->argc - j - 1;
            break; /* All the remaining args are keys. */
        } else {
            addReplyErrorObject(c,shared.syntaxerr);
            return;
        }
    }

    /* Sanity check */
    if (getLongFromObjectOrReply(c,c->argv[5],&timeout,NULL) != C_OK ||
        getLongFromObjectOrReply(c,c->argv[4],&dbid,NULL) != C_OK)
    {
        return;
    }
    if (timeout <= 0) timeout = 1000;

    /* Check if the keys are here. If at least one key is to migrate, do it
     * otherwise if all the keys are missing reply with "NOKEY" to signal
     * the caller there was nothing to migrate. We don't return an error in
     * this case, since often this is due to a normal condition like the key
     * expiring in the meantime. */
    ov = zrealloc(ov,sizeof(robj*)*num_keys);
    kv = zrealloc(kv,sizeof(robj*)*num_keys);
    int oi = 0;

    for (j = 0; j < num_keys; j++) {
        if ((ov[oi] = lookupKeyRead(c->db,c->argv[first_key+j])) != NULL) {
            kv[oi] = c->argv[first_key+j];
            oi++;
        }
    }
    num_keys = oi;
    if (num_keys == 0) {
        zfree(ov); zfree(kv);
        addReplySds(c,sdsnew("+NOKEY\r\n"));
        return;
    }

try_again:
    write_error = 0;

    /* Connect */
    cs = migrateGetSocket(c,c->argv[1],c->argv[2],timeout);
    if (cs == NULL) {
        zfree(ov); zfree(kv);
        return; /* error sent to the client by migrateGetSocket() */
    }

    rioInitWithBuffer(&cmd,sdsempty());

    /* Authentication */
    if (password) {
        int arity = username ? 3 : 2;
        serverAssertWithInfo(c,NULL,rioWriteBulkCount(&cmd,'*',arity));
        serverAssertWithInfo(c,NULL,rioWriteBulkString(&cmd,"AUTH",4));
        if (username) {
            serverAssertWithInfo(c,NULL,rioWriteBulkString(&cmd,username,
                                 sdslen(username)));
        }
        serverAssertWithInfo(c,NULL,rioWriteBulkString(&cmd,password,
            sdslen(password)));
    }

    /* Send the SELECT command if the current DB is not already selected. */
    int select = cs->last_dbid != dbid; /* Should we emit SELECT? */
    if (select) {
        serverAssertWithInfo(c,NULL,rioWriteBulkCount(&cmd,'*',2));
        serverAssertWithInfo(c,NULL,rioWriteBulkString(&cmd,"SELECT",6));
        serverAssertWithInfo(c,NULL,rioWriteBulkLongLong(&cmd,dbid));
    }

    int non_expired = 0; /* Number of keys that we'll find non expired.
                            Note that serializing large keys may take some time
                            so certain keys that were found non expired by the
                            lookupKey() function, may be expired later. */

    /* Create RESTORE payload and generate the protocol to call the command. */
    for (j = 0; j < num_keys; j++) {
        long long ttl = 0;
        long long expireat = getExpire(c->db,kv[j]);

        if (expireat != -1) {
            ttl = expireat-mstime();
            if (ttl < 0) {
                continue;
            }
            if (ttl < 1) ttl = 1;
        }

        /* Relocate valid (non expired) keys and values into the array in successive
         * positions to remove holes created by the keys that were present
         * in the first lookup but are now expired after the second lookup. */
        ov[non_expired] = ov[j];
        kv[non_expired++] = kv[j];

        serverAssertWithInfo(c,NULL,
            rioWriteBulkCount(&cmd,'*',replace ? 5 : 4));

        if (server.cluster_enabled)
            serverAssertWithInfo(c,NULL,
                rioWriteBulkString(&cmd,"RESTORE-ASKING",14));
        else
            serverAssertWithInfo(c,NULL,rioWriteBulkString(&cmd,"RESTORE",7));
        serverAssertWithInfo(c,NULL,sdsEncodedObject(kv[j]));
        serverAssertWithInfo(c,NULL,rioWriteBulkString(&cmd,kv[j]->ptr,
                sdslen(kv[j]->ptr)));
        serverAssertWithInfo(c,NULL,rioWriteBulkLongLong(&cmd,ttl));

        /* Emit the payload argument, that is the serialized object using
         * the DUMP format. */
        createDumpPayload(&payload,ov[j],kv[j],dbid);
        serverAssertWithInfo(c,NULL,
            rioWriteBulkString(&cmd,payload.io.buffer.ptr,
                               sdslen(payload.io.buffer.ptr)));
        sdsfree(payload.io.buffer.ptr);

        /* Add the REPLACE option to the RESTORE command if it was specified
         * as a MIGRATE option. */
        if (replace)
            serverAssertWithInfo(c,NULL,rioWriteBulkString(&cmd,"REPLACE",7));
    }

    /* Fix the actual number of keys we are migrating. */
    num_keys = non_expired;

    /* Transfer the query to the other node in 64K chunks. */
    errno = 0;
    {
        sds buf = cmd.io.buffer.ptr;
        size_t pos = 0, towrite;
        int nwritten = 0;

        while ((towrite = sdslen(buf)-pos) > 0) {
            towrite = (towrite > (64*1024) ? (64*1024) : towrite);
            nwritten = connSyncWrite(cs->conn,buf+pos,towrite,timeout);
            if (nwritten != (signed)towrite) {
                write_error = 1;
                goto socket_err;
            }
            pos += nwritten;
        }
    }

    char buf0[1024]; /* Auth reply. */
    char buf1[1024]; /* Select reply. */
    char buf2[1024]; /* Restore reply. */

    /* Read the AUTH reply if needed. */
    if (password && connSyncReadLine(cs->conn, buf0, sizeof(buf0), timeout) <= 0)
        goto socket_err;

    /* Read the SELECT reply if needed. */
    if (select && connSyncReadLine(cs->conn, buf1, sizeof(buf1), timeout) <= 0)
        goto socket_err;

    /* Read the RESTORE replies. */
    int error_from_target = 0;
    int socket_error = 0;
    int del_idx = 1; /* Index of the key argument for the replicated DEL op. */

    /* Allocate the new argument vector that will replace the current command,
     * to propagate the MIGRATE as a DEL command (if no COPY option was given).
     * We allocate num_keys+1 because the additional argument is for "DEL"
     * command name itself. */
    if (!copy) newargv = zmalloc(sizeof(robj*)*(num_keys+1));

    for (j = 0; j < num_keys; j++) {
        if (connSyncReadLine(cs->conn, buf2, sizeof(buf2), timeout) <= 0) {
            socket_error = 1;
            break;
        }
        if ((password && buf0[0] == '-') ||
            (select && buf1[0] == '-') ||
            buf2[0] == '-')
        {
            /* On error assume that last_dbid is no longer valid. */
            if (!error_from_target) {
                cs->last_dbid = -1;
                char *errbuf;
                if (password && buf0[0] == '-') errbuf = buf0;
                else if (select && buf1[0] == '-') errbuf = buf1;
                else errbuf = buf2;

                error_from_target = 1;
                addReplyErrorFormat(c,"Target instance replied with error: %s",
                    errbuf+1);
            }
        } else {
            if (!copy) {
                /* No COPY option: remove the local key, signal the change. */
                dbDelete(c->db,kv[j]);
                signalModifiedKey(c,c->db,kv[j]);
                notifyKeyspaceEvent(NOTIFY_GENERIC,"del",kv[j],c->db->id);
                server.dirty++;

                /* Populate the argument vector to replace the old one. */
                newargv[del_idx++] = kv[j];
                incrRefCount(kv[j]);
            }
        }
    }

    /* On socket error, if we want to retry, do it now before rewriting the
     * command vector. We only retry if we are sure nothing was processed
     * and we failed to read the first reply (j == 0 test). */
    if (!error_from_target && socket_error && j == 0 && may_retry &&
        errno != ETIMEDOUT)
    {
        goto socket_err; /* A retry is guaranteed because of tested conditions.*/
    }

    /* On socket errors, close the migration socket now that we still have
     * the original host/port in the ARGV. Later the original command may be
     * rewritten to DEL and will be too later. */
    if (socket_error) migrateCloseSocket(c->argv[1],c->argv[2]);

    if (!copy) {
        /* Translate MIGRATE as DEL for replication/AOF. Note that we do
         * this only for the keys for which we received an acknowledgement
         * from the receiving Redis server, by using the del_idx index. */
        if (del_idx > 1) {
            newargv[0] = createStringObject("DEL",3);
            /* Note that the following call takes ownership of newargv. */
            replaceClientCommandVector(c,del_idx,newargv);
            argv_rewritten = 1;
        } else {
            /* No key transfer acknowledged, no need to rewrite as DEL. */
            zfree(newargv);
        }
        newargv = NULL; /* Make it safe to call zfree() on it in the future. */
    }

    /* If we are here and a socket error happened, we don't want to retry.
     * Just signal the problem to the client, but only do it if we did not
     * already queue a different error reported by the destination server. */
    if (!error_from_target && socket_error) {
        may_retry = 0;
        goto socket_err;
    }

    if (!error_from_target) {
        /* Success! Update the last_dbid in migrateCachedSocket, so that we can
         * avoid SELECT the next time if the target DB is the same. Reply +OK.
         *
         * Note: If we reached this point, even if socket_error is true
         * still the SELECT command succeeded (otherwise the code jumps to
         * socket_err label. */
        cs->last_dbid = dbid;
        addReply(c,shared.ok);
    } else {
        /* On error we already sent it in the for loop above, and set
         * the currently selected socket to -1 to force SELECT the next time. */
    }

    sdsfree(cmd.io.buffer.ptr);
    zfree(ov); zfree(kv); zfree(newargv);
    return;

/* On socket errors we try to close the cached socket and try again.
 * It is very common for the cached socket to get closed, if just reopening
 * it works it's a shame to notify the error to the caller. */
socket_err:
    /* Cleanup we want to perform in both the retry and no retry case.
     * Note: Closing the migrate socket will also force SELECT next time. */
    sdsfree(cmd.io.buffer.ptr);

    /* If the command was rewritten as DEL and there was a socket error,
     * we already closed the socket earlier. While migrateCloseSocket()
     * is idempotent, the host/port arguments are now gone, so don't do it
     * again. */
    if (!argv_rewritten) migrateCloseSocket(c->argv[1],c->argv[2]);
    zfree(newargv);
    newargv = NULL; /* This will get reallocated on retry. */

    /* Retry only if it's not a timeout and we never attempted a retry
     * (or the code jumping here did not set may_retry to zero). */
    if (errno != ETIMEDOUT && may_retry) {
        may_retry = 0;
        goto try_again;
    }

    /* Cleanup we want to do if no retry is attempted. */
    zfree(ov); zfree(kv);
    addReplyErrorSds(c, sdscatprintf(sdsempty(),
                                  "-IOERR error or timeout %s to target instance",
                                  write_error ? "writing" : "reading"));
    return;
}

/* -----------------------------------------------------------------------------
 * Cluster functions related to serving / redirecting clients
 * -------------------------------------------------------------------------- */

/* The ASKING command is required after a -ASK redirection.
 * The client should issue ASKING before to actually send the command to
 * the target instance. See the Redis Cluster specification for more
 * information. */
void askingCommand(client *c) {
    if (server.cluster_enabled == 0) {
        addReplyError(c,"This instance has cluster support disabled");
        return;
    }
    c->flags |= CLIENT_ASKING;
    addReply(c,shared.ok);
}

/* The READONLY command is used by clients to enter the read-only mode.
 * In this mode slaves will not redirect clients as long as clients access
 * with read-only commands to keys that are served by the slave's master. */
void readonlyCommand(client *c) {
    if (server.cluster_enabled == 0) {
        addReplyError(c,"This instance has cluster support disabled");
        return;
    }
    c->flags |= CLIENT_READONLY;
    addReply(c,shared.ok);
}

/* The READWRITE command just clears the READONLY command state. */
void readwriteCommand(client *c) {
    if (server.cluster_enabled == 0) {
        addReplyError(c,"This instance has cluster support disabled");
        return;
    }
    c->flags &= ~CLIENT_READONLY;
    addReply(c,shared.ok);
}

/* Return the pointer to the cluster node that is able to serve the command.
 * For the function to succeed the command should only target either:
 *
 * 1) A single key (even multiple times like LPOPRPUSH mylist mylist).
 * 2) Multiple keys in the same hash slot, while the slot is stable (no
 *    resharding in progress).
 *
 * On success the function returns the node that is able to serve the request.
 * If the node is not 'myself' a redirection must be performed. The kind of
 * redirection is specified setting the integer passed by reference
 * 'error_code', which will be set to CLUSTER_REDIR_ASK or
 * CLUSTER_REDIR_MOVED.
 *
 * When the node is 'myself' 'error_code' is set to CLUSTER_REDIR_NONE.
 *
 * If the command fails NULL is returned, and the reason of the failure is
 * provided via 'error_code', which will be set to:
 *
 * CLUSTER_REDIR_CROSS_SLOT if the request contains multiple keys that
 * don't belong to the same hash slot.
 *
 * CLUSTER_REDIR_UNSTABLE if the request contains multiple keys
 * belonging to the same slot, but the slot is not stable (in migration or
 * importing state, likely because a resharding is in progress).
 *
 * CLUSTER_REDIR_DOWN_UNBOUND if the request addresses a slot which is
 * not bound to any node. In this case the cluster global state should be
 * already "down" but it is fragile to rely on the update of the global state,
 * so we also handle it here.
 *
 * CLUSTER_REDIR_DOWN_STATE and CLUSTER_REDIR_DOWN_RO_STATE if the cluster is
 * down but the user attempts to execute a command that addresses one or more keys. */
clusterNode *getNodeByQuery(client *c, struct redisCommand *cmd, robj **argv, int argc, int *hashslot, int *error_code) {
    clusterNode *n = NULL;
    robj *firstkey = NULL;
    int multiple_keys = 0;
    multiState *ms, _ms;
    multiCmd mc;
    int i, slot = 0, migrating_slot = 0, importing_slot = 0, missing_keys = 0;

    /* Allow any key to be set if a module disabled cluster redirections. */
    if (server.cluster_module_flags & CLUSTER_MODULE_FLAG_NO_REDIRECTION)
        return myself;

    /* Set error code optimistically for the base case. */
    if (error_code) *error_code = CLUSTER_REDIR_NONE;

    /* Modules can turn off Redis Cluster redirection: this is useful
     * when writing a module that implements a completely different
     * distributed system. */

    /* We handle all the cases as if they were EXEC commands, so we have
     * a common code path for everything */
    if (cmd->proc == execCommand) {
        /* If CLIENT_MULTI flag is not set EXEC is just going to return an
         * error. */
        if (!(c->flags & CLIENT_MULTI)) return myself;
        ms = &c->mstate;
    } else {
        /* In order to have a single codepath create a fake Multi State
         * structure if the client is not in MULTI/EXEC state, this way
         * we have a single codepath below. */
        ms = &_ms;
        _ms.commands = &mc;
        _ms.count = 1;
        mc.argv = argv;
        mc.argc = argc;
        mc.cmd = cmd;
    }

    int is_pubsublocal = cmd->proc == subscribeLocalCommand ||
                         cmd->proc == unsubscribeLocalCommand ||
                         cmd->proc == publishLocalCommand;

    /* Check that all the keys are in the same hash slot, and obtain this
     * slot and the node associated. */
    for (i = 0; i < ms->count; i++) {
        struct redisCommand *mcmd;
        robj **margv;
        int margc, *keyindex, numkeys, j;

        mcmd = ms->commands[i].cmd;
        margc = ms->commands[i].argc;
        margv = ms->commands[i].argv;

        getKeysResult result = GETKEYS_RESULT_INIT;
        if (is_pubsublocal) {
            numkeys = getChannelsFromCommand(mcmd,margc,&result);
        } else {
            numkeys = getKeysFromCommand(mcmd,margv,margc,&result);
        }
        keyindex = result.keys;

        for (j = 0; j < numkeys; j++) {
            robj *thiskey = margv[keyindex[j]];
            int thisslot = keyHashSlot((char*)thiskey->ptr,
                                       sdslen(thiskey->ptr));

            if (firstkey == NULL) {
                /* This is the first key we see. Check what is the slot
                 * and node. */
                firstkey = thiskey;
                slot = thisslot;
                n = server.cluster->slots[slot];

                /* Error: If a slot is not served, we are in "cluster down"
                 * state. However the state is yet to be updated, so this was
                 * not trapped earlier in processCommand(). Report the same
                 * error to the client. */
                if (n == NULL) {
                    getKeysFreeResult(&result);
                    if (error_code)
                        *error_code = CLUSTER_REDIR_DOWN_UNBOUND;
                    return NULL;
                }

                /* If we are migrating or importing this slot, we need to check
                 * if we have all the keys in the request (the only way we
                 * can safely serve the request, otherwise we return a TRYAGAIN
                 * error). To do so we set the importing/migrating state and
                 * increment a counter for every missing key. */
                if (n == myself &&
                    server.cluster->migrating_slots_to[slot] != NULL)
                {
                    migrating_slot = 1;
                } else if (server.cluster->importing_slots_from[slot] != NULL) {
                    importing_slot = 1;
                }
            } else {
                /* If it is not the first key/channel, make sure it is exactly
                 * the same key/channel as the first we saw. */
                if (!equalStringObjects(firstkey,thiskey)) {
                    if (slot != thisslot) {
                        /* Error: multiple keys from different slots. */
                        getKeysFreeResult(&result);
                        if (error_code)
                            *error_code = CLUSTER_REDIR_CROSS_SLOT;
                        return NULL;
                    } else {
                        /* Flag this request as one with multiple different
                         * keys/channels. */
                        multiple_keys = 1;
                    }
                }
            }

<<<<<<< HEAD
            /* Migrating / Importing slot? Count keys we don't have.
             * If it is pubsublocal command, it isn't required to check
             * the channel being present or not in the node during the
             * slot migration, the channel will be served from the source
             * node until the migration completes with CLUSTER SETSLOT <slot>
             * NODE <node-id>. */

            if ((migrating_slot || importing_slot) && !is_pubsublocal &&
                lookupKeyRead(&server.db[0],thiskey) == NULL)
=======
            /* Migrating / Importing slot? Count keys we don't have. */
            int flags = LOOKUP_NOTOUCH | LOOKUP_NOSTATS | LOOKUP_NONOTIFY;
            if ((migrating_slot || importing_slot) &&
                lookupKeyReadWithFlags(&server.db[0], thiskey, flags) == NULL)
>>>>>>> 64f61596
            {
                missing_keys++;
            }
        }
        getKeysFreeResult(&result);
    }

    /* No key at all in command? then we can serve the request
     * without redirections or errors in all the cases. */
    if (n == NULL) return myself;

    /* Cluster is globally down but we got keys? We only serve the request
     * if it is a read command and when allow_reads_when_down is enabled. */
    if (server.cluster->state != CLUSTER_OK) {
        if (is_pubsublocal) {
            if (!server.cluster_allow_pubsublocal_when_down) {
                if (error_code) *error_code = CLUSTER_REDIR_DOWN_STATE;
                return NULL;
            }
        } else if (!server.cluster_allow_reads_when_down) {
            /* The cluster is configured to block commands when the
             * cluster is down. */
            if (error_code) *error_code = CLUSTER_REDIR_DOWN_STATE;
            return NULL;
        } else if (cmd->flags & CMD_WRITE) {
            /* The cluster is configured to allow read only commands */
            if (error_code) *error_code = CLUSTER_REDIR_DOWN_RO_STATE;
            return NULL;
        } else {
            /* Fall through and allow the command to be executed:
             * this happens when server.cluster_allow_reads_when_down is
             * true and the command is not a write command */
        }
    }

    /* Return the hashslot by reference. */
    if (hashslot) *hashslot = slot;

    /* MIGRATE always works in the context of the local node if the slot
     * is open (migrating or importing state). We need to be able to freely
     * move keys among instances in this case. */
    if ((migrating_slot || importing_slot) && cmd->proc == migrateCommand)
        return myself;

    /* If we don't have all the keys and we are migrating the slot, send
     * an ASK redirection. */
    if (migrating_slot && missing_keys) {
        if (error_code) *error_code = CLUSTER_REDIR_ASK;
        return server.cluster->migrating_slots_to[slot];
    }

    /* If we are receiving the slot, and the client correctly flagged the
     * request as "ASKING", we can serve the request. However if the request
     * involves multiple keys and we don't have them all, the only option is
     * to send a TRYAGAIN error. */
    if (importing_slot &&
        (c->flags & CLIENT_ASKING || cmd->flags & CMD_ASKING))
    {
        if (multiple_keys && missing_keys) {
            if (error_code) *error_code = CLUSTER_REDIR_UNSTABLE;
            return NULL;
        } else {
            return myself;
        }
    }

    /* Handle the read-only client case reading from a slave: if this
     * node is a slave and the request is about a hash slot our master
     * is serving, we can reply without redirection. */
    int is_write_command = (c->cmd->flags & CMD_WRITE) ||
                           (c->cmd->proc == execCommand && (c->mstate.cmd_flags & CMD_WRITE));
    if (((c->flags & CLIENT_READONLY) || is_pubsublocal) &&
        !is_write_command &&
        nodeIsSlave(myself) &&
        myself->slaveof == n)
    {
        return myself;
    }

    /* Base case: just return the right node. However if this node is not
     * myself, set error_code to MOVED since we need to issue a redirection. */
    if (n != myself && error_code) *error_code = CLUSTER_REDIR_MOVED;
    return n;
}

/* Send the client the right redirection code, according to error_code
 * that should be set to one of CLUSTER_REDIR_* macros.
 *
 * If CLUSTER_REDIR_ASK or CLUSTER_REDIR_MOVED error codes
 * are used, then the node 'n' should not be NULL, but should be the
 * node we want to mention in the redirection. Moreover hashslot should
 * be set to the hash slot that caused the redirection. */
void clusterRedirectClient(client *c, clusterNode *n, int hashslot, int error_code) {
    if (error_code == CLUSTER_REDIR_CROSS_SLOT) {
        addReplyError(c,"-CROSSSLOT Keys in request don't hash to the same slot");
    } else if (error_code == CLUSTER_REDIR_UNSTABLE) {
        /* The request spawns multiple keys in the same slot,
         * but the slot is not "stable" currently as there is
         * a migration or import in progress. */
        addReplyError(c,"-TRYAGAIN Multiple keys request during rehashing of slot");
    } else if (error_code == CLUSTER_REDIR_DOWN_STATE) {
        addReplyError(c,"-CLUSTERDOWN The cluster is down");
    } else if (error_code == CLUSTER_REDIR_DOWN_RO_STATE) {
        addReplyError(c,"-CLUSTERDOWN The cluster is down and only accepts read commands");
    } else if (error_code == CLUSTER_REDIR_DOWN_UNBOUND) {
        addReplyError(c,"-CLUSTERDOWN Hash slot not served");
    } else if (error_code == CLUSTER_REDIR_MOVED ||
               error_code == CLUSTER_REDIR_ASK)
    {
        /* Redirect to IP:port. Include plaintext port if cluster is TLS but
         * client is non-TLS. */
        int use_pport = (server.tls_cluster &&
                         c->conn && connGetType(c->conn) != CONN_TYPE_TLS);
        int port = use_pport && n->pport ? n->pport : n->port;
        addReplyErrorSds(c,sdscatprintf(sdsempty(),
            "-%s %d %s:%d",
            (error_code == CLUSTER_REDIR_ASK) ? "ASK" : "MOVED",
            hashslot, n->ip, port));
    } else {
        serverPanic("getNodeByQuery() unknown error.");
    }
}

/* This function is called by the function processing clients incrementally
 * to detect timeouts, in order to handle the following case:
 *
 * 1) A client blocks with BLPOP or similar blocking operation.
 * 2) The master migrates the hash slot elsewhere or turns into a slave.
 * 3) The client may remain blocked forever (or up to the max timeout time)
 *    waiting for a key change that will never happen.
 *
 * If the client is found to be blocked into a hash slot this node no
 * longer handles, the client is sent a redirection error, and the function
 * returns 1. Otherwise 0 is returned and no operation is performed. */
int clusterRedirectBlockedClientIfNeeded(client *c) {
    if (c->flags & CLIENT_BLOCKED &&
        (c->btype == BLOCKED_LIST ||
         c->btype == BLOCKED_ZSET ||
         c->btype == BLOCKED_STREAM ||
         c->btype == BLOCKED_MODULE))
    {
        dictEntry *de;
        dictIterator *di;

        /* If the cluster is down, unblock the client with the right error.
         * If the cluster is configured to allow reads on cluster down, we
         * still want to emit this error since a write will be required
         * to unblock them which may never come.  */
        if (server.cluster->state == CLUSTER_FAIL) {
            clusterRedirectClient(c,NULL,0,CLUSTER_REDIR_DOWN_STATE);
            return 1;
        }

        /* If the client is blocked on module, but ont on a specific key,
         * don't unblock it (except for the CLSUTER_FAIL case above). */
        if (c->btype == BLOCKED_MODULE && !moduleClientIsBlockedOnKeys(c))
            return 0;

        /* All keys must belong to the same slot, so check first key only. */
        di = dictGetIterator(c->bpop.keys);
        if ((de = dictNext(di)) != NULL) {
            robj *key = dictGetKey(de);
            int slot = keyHashSlot((char*)key->ptr, sdslen(key->ptr));
            clusterNode *node = server.cluster->slots[slot];

            /* if the client is read-only and attempting to access key that our
             * replica can handle, allow it. */
            if ((c->flags & CLIENT_READONLY) &&
                !(c->lastcmd->flags & CMD_WRITE) &&
                nodeIsSlave(myself) && myself->slaveof == node)
            {
                node = myself;
            }

            /* We send an error and unblock the client if:
             * 1) The slot is unassigned, emitting a cluster down error.
             * 2) The slot is not handled by this node, nor being imported. */
            if (node != myself &&
                server.cluster->importing_slots_from[slot] == NULL)
            {
                if (node == NULL) {
                    clusterRedirectClient(c,NULL,0,
                        CLUSTER_REDIR_DOWN_UNBOUND);
                } else {
                    clusterRedirectClient(c,node,slot,
                        CLUSTER_REDIR_MOVED);
                }
                dictReleaseIterator(di);
                return 1;
            }
        }
        dictReleaseIterator(di);
    }
    return 0;
}

/* Slot to Key API. This is used by Redis Cluster in order to obtain in
 * a fast way a key that belongs to a specified hash slot. This is useful
 * while rehashing the cluster and in other conditions when we need to
 * understand if we have keys for a given hash slot. */

void slotToKeyAddEntry(dictEntry *entry, redisDb *db) {
    sds key = entry->key;
    unsigned int hashslot = keyHashSlot(key, sdslen(key));
    slotToKeys *slot_to_keys = &(*db->slots_to_keys).by_slot[hashslot];
    slot_to_keys->count++;

    /* Insert entry before the first element in the list. */
    dictEntry *first = slot_to_keys->head;
    dictEntryNextInSlot(entry) = first;
    if (first != NULL) {
        serverAssert(dictEntryPrevInSlot(first) == NULL);
        dictEntryPrevInSlot(first) = entry;
    }
    serverAssert(dictEntryPrevInSlot(entry) == NULL);
    slot_to_keys->head = entry;
}

void slotToKeyDelEntry(dictEntry *entry, redisDb *db) {
    sds key = entry->key;
    unsigned int hashslot = keyHashSlot(key, sdslen(key));
    slotToKeys *slot_to_keys = &(*db->slots_to_keys).by_slot[hashslot];
    slot_to_keys->count--;

    /* Connect previous and next entries to each other. */
    dictEntry *next = dictEntryNextInSlot(entry);
    dictEntry *prev = dictEntryPrevInSlot(entry);
    if (next != NULL) {
        dictEntryPrevInSlot(next) = prev;
    }
    if (prev != NULL) {
        dictEntryNextInSlot(prev) = next;
    } else {
        /* The removed entry was the first in the list. */
        serverAssert(slot_to_keys->head == entry);
        slot_to_keys->head = next;
    }
}

/* Updates neighbour entries when an entry has been replaced (e.g. reallocated
 * during active defrag). */
void slotToKeyReplaceEntry(dictEntry *entry, redisDb *db) {
    dictEntry *next = dictEntryNextInSlot(entry);
    dictEntry *prev = dictEntryPrevInSlot(entry);
    if (next != NULL) {
        dictEntryPrevInSlot(next) = entry;
    }
    if (prev != NULL) {
        dictEntryNextInSlot(prev) = entry;
    } else {
        /* The replaced entry was the first in the list. */
        sds key = entry->key;
        unsigned int hashslot = keyHashSlot(key, sdslen(key));
        slotToKeys *slot_to_keys = &(*db->slots_to_keys).by_slot[hashslot];
        slot_to_keys->head = entry;
    }
}

/* Initialize slots-keys map of given db. */
void slotToKeyInit(redisDb *db) {
    db->slots_to_keys = zcalloc(sizeof(clusterSlotToKeyMapping));
}

/* Empty slots-keys map of given db. */
void slotToKeyFlush(redisDb *db) {
    memset(db->slots_to_keys, 0,
        sizeof(clusterSlotToKeyMapping));
}

/* Free slots-keys map of given db. */
void slotToKeyDestroy(redisDb *db) {
    zfree(db->slots_to_keys);
    db->slots_to_keys = NULL;
}

/* Remove all the keys in the specified hash slot.
 * The number of removed items is returned. */
unsigned int delKeysInSlot(unsigned int hashslot) {
    unsigned int j = 0;
    dictEntry *de = (*server.db->slots_to_keys).by_slot[hashslot].head;
    while (de != NULL) {
        sds sdskey = dictGetKey(de);
        de = dictEntryNextInSlot(de);
        robj *key = createStringObject(sdskey, sdslen(sdskey));
        dbDelete(&server.db[0], key);
        decrRefCount(key);
        j++;
    }
    return j;
}

unsigned int countKeysInSlot(unsigned int hashslot) {
    return (*server.db->slots_to_keys).by_slot[hashslot].count;
}

/* -----------------------------------------------------------------------------
 * Operation(s) on channel rax tree.
 * -------------------------------------------------------------------------- */

void slotToChannelUpdate(sds channel, int add) {
    size_t keylen = sdslen(channel);
    unsigned int hashslot = keyHashSlot(channel,keylen);
    unsigned char buf[64];
    unsigned char *indexed = buf;

    if (keylen+2 > 64) indexed = zmalloc(keylen+2);
    indexed[0] = (hashslot >> 8) & 0xff;
    indexed[1] = hashslot & 0xff;
    memcpy(indexed+2,channel,keylen);
    if (add) {
        raxInsert(server.cluster->slots_to_channels,indexed,keylen+2,NULL,NULL);
    } else {
        raxRemove(server.cluster->slots_to_channels,indexed,keylen+2,NULL);
    }
    if (indexed != buf) zfree(indexed);
}

void slotToChannelAdd(sds channel) {
    slotToChannelUpdate(channel,1);
}

void slotToChannelDel(sds channel) {
    slotToChannelUpdate(channel,0);
}

/* Get the count of the channels for a given slot. */
unsigned int countChannelsInSlot(unsigned int hashslot) {
    raxIterator iter;
    int j = 0;
    unsigned char indexed[2];

    indexed[0] = (hashslot >> 8) & 0xff;
    indexed[1] = hashslot & 0xff;
    raxStart(&iter,server.cluster->slots_to_channels);
    raxSeek(&iter,">=",indexed,2);
    while(raxNext(&iter)) {
        if (iter.key[0] != indexed[0] || iter.key[1] != indexed[1]) break;
        j++;
    }
    raxStop(&iter);
    return j;
}<|MERGE_RESOLUTION|>--- conflicted
+++ resolved
@@ -2805,10 +2805,6 @@
 
 /* Send a PUBLISH message.
  *
-<<<<<<< HEAD
- * If link is NULL, then the message is broadcasted to the whole cluster. */
-void clusterSendPublish(clusterLink *link, robj *channel, robj *message, uint16_t type) {
-=======
  * If link is NULL, then the message is broadcasted to the whole cluster.
  *
  * Sanitizer suppression: In clusterMsgDataPublish, sizeof(bulk_data) is 8.
@@ -2816,8 +2812,7 @@
  * the 'bulk_data', sanitizer generates an out-of-bounds error which is a false
  * positive in this context. */
 REDIS_NO_SANITIZE("bounds")
-void clusterSendPublish(clusterLink *link, robj *channel, robj *message) {
->>>>>>> 64f61596
+void clusterSendPublish(clusterLink *link, robj *channel, robj *message, uint16_t type) {
     unsigned char *payload;
     clusterMsg buf[1];
     clusterMsg *hdr = (clusterMsg*) buf;
@@ -6101,22 +6096,15 @@
                 }
             }
 
-<<<<<<< HEAD
             /* Migrating / Importing slot? Count keys we don't have.
              * If it is pubsublocal command, it isn't required to check
              * the channel being present or not in the node during the
              * slot migration, the channel will be served from the source
              * node until the migration completes with CLUSTER SETSLOT <slot>
              * NODE <node-id>. */
-
+            int flags = LOOKUP_NOTOUCH | LOOKUP_NOSTATS | LOOKUP_NONOTIFY;
             if ((migrating_slot || importing_slot) && !is_pubsublocal &&
-                lookupKeyRead(&server.db[0],thiskey) == NULL)
-=======
-            /* Migrating / Importing slot? Count keys we don't have. */
-            int flags = LOOKUP_NOTOUCH | LOOKUP_NOSTATS | LOOKUP_NONOTIFY;
-            if ((migrating_slot || importing_slot) &&
                 lookupKeyReadWithFlags(&server.db[0], thiskey, flags) == NULL)
->>>>>>> 64f61596
             {
                 missing_keys++;
             }
