/* Redis Cluster implementation.
 *
 * Copyright (c) 2009-2012, Salvatore Sanfilippo <antirez at gmail dot com>
 * All rights reserved.
 *
 * Redistribution and use in source and binary forms, with or without
 * modification, are permitted provided that the following conditions are met:
 *
 *   * Redistributions of source code must retain the above copyright notice,
 *     this list of conditions and the following disclaimer.
 *   * Redistributions in binary form must reproduce the above copyright
 *     notice, this list of conditions and the following disclaimer in the
 *     documentation and/or other materials provided with the distribution.
 *   * Neither the name of Redis nor the names of its contributors may be used
 *     to endorse or promote products derived from this software without
 *     specific prior written permission.
 *
 * THIS SOFTWARE IS PROVIDED BY THE COPYRIGHT HOLDERS AND CONTRIBUTORS "AS IS"
 * AND ANY EXPRESS OR IMPLIED WARRANTIES, INCLUDING, BUT NOT LIMITED TO, THE
 * IMPLIED WARRANTIES OF MERCHANTABILITY AND FITNESS FOR A PARTICULAR PURPOSE
 * ARE DISCLAIMED. IN NO EVENT SHALL THE COPYRIGHT OWNER OR CONTRIBUTORS BE
 * LIABLE FOR ANY DIRECT, INDIRECT, INCIDENTAL, SPECIAL, EXEMPLARY, OR
 * CONSEQUENTIAL DAMAGES (INCLUDING, BUT NOT LIMITED TO, PROCUREMENT OF
 * SUBSTITUTE GOODS OR SERVICES; LOSS OF USE, DATA, OR PROFITS; OR BUSINESS
 * INTERRUPTION) HOWEVER CAUSED AND ON ANY THEORY OF LIABILITY, WHETHER IN
 * CONTRACT, STRICT LIABILITY, OR TORT (INCLUDING NEGLIGENCE OR OTHERWISE)
 * ARISING IN ANY WAY OUT OF THE USE OF THIS SOFTWARE, EVEN IF ADVISED OF THE
 * POSSIBILITY OF SUCH DAMAGE.
 */

#include "server.h"
#include "cluster.h"
#include "endianconv.h"

#include <sys/types.h>
#include <sys/socket.h>
#include <arpa/inet.h>
#include <fcntl.h>
#include <unistd.h>
#include <sys/stat.h>
#include <sys/file.h>
#include <math.h>

/* A global reference to myself is handy to make code more clear.
 * Myself always points to server.cluster->myself, that is, the clusterNode
 * that represents this node. */
clusterNode *myself = NULL;

clusterNode *createClusterNode(char *nodename, int flags);
void clusterAddNode(clusterNode *node);
void clusterAcceptHandler(aeEventLoop *el, int fd, void *privdata, int mask);
void clusterReadHandler(connection *conn);
void clusterSendPing(clusterLink *link, int type);
void clusterSendFail(char *nodename);
void clusterSendFailoverAuthIfNeeded(clusterNode *node, clusterMsg *request);
void clusterUpdateState(void);
int clusterNodeGetSlotBit(clusterNode *n, int slot);
sds clusterGenNodesDescription(int filter, int use_pport);
list *clusterGetNodesServingMySlots(clusterNode *node);
int clusterNodeAddSlave(clusterNode *master, clusterNode *slave);
int clusterAddSlot(clusterNode *n, int slot);
int clusterDelSlot(int slot);
int clusterDelNodeSlots(clusterNode *node);
int clusterNodeSetSlotBit(clusterNode *n, int slot);
void clusterSetMaster(clusterNode *n);
void clusterHandleSlaveFailover(void);
void clusterHandleSlaveMigration(int max_slaves);
int bitmapTestBit(unsigned char *bitmap, int pos);
void clusterDoBeforeSleep(int flags);
void clusterSendUpdate(clusterLink *link, clusterNode *node);
void resetManualFailover(void);
void clusterCloseAllSlots(void);
void clusterSetNodeAsMaster(clusterNode *n);
void clusterDelNode(clusterNode *delnode);
sds representClusterNodeFlags(sds ci, uint16_t flags);
sds representSlotInfo(sds ci, uint16_t *slot_info_pairs, int slot_info_pairs_count);
void clusterFreeNodesSlotsInfo(clusterNode *n);
uint64_t clusterGetMaxEpoch(void);
int clusterBumpConfigEpochWithoutConsensus(void);
void moduleCallClusterReceivers(const char *sender_id, uint64_t module_id, uint8_t type, const unsigned char *payload, uint32_t len);
const char *clusterGetMessageTypeString(int type);
void removeChannelsInSlot(unsigned int slot);
unsigned int countKeysInSlot(unsigned int hashslot);
unsigned int countChannelsInSlot(unsigned int hashslot);
unsigned int delKeysInSlot(unsigned int hashslot);
void clusterAddNodeToShard(const char *shard_id, clusterNode *node);
list *clusterLookupNodeListByShardId(const char *shard_id);
void clusterRemoveNodeFromShard(const char *shard_id, clusterNode *node);

/* Links to the next and previous entries for keys in the same slot are stored
 * in the dict entry metadata. See Slot to Key API below. */
#define dictEntryNextInSlot(de) \
    (((clusterDictEntryMetadata *)dictMetadata(de))->next)
#define dictEntryPrevInSlot(de) \
    (((clusterDictEntryMetadata *)dictMetadata(de))->prev)

#define RCVBUF_INIT_LEN 1024
#define RCVBUF_MAX_PREALLOC (1<<20) /* 1MB */

/* Cluster nodes hash table, mapping nodes addresses 1.2.3.4:6379 to
 * clusterNode structures. */
dictType clusterNodesDictType = {
        dictSdsHash,                /* hash function */
        NULL,                       /* key dup */
        NULL,                       /* val dup */
        dictSdsKeyCompare,          /* key compare */
        dictSdsDestructor,          /* key destructor */
        NULL,                       /* val destructor */
        NULL                        /* allow to expand */
};

/* Cluster re-addition blacklist. This maps node IDs to the time
 * we can re-add this node. The goal is to avoid reading a removed
 * node for some time. */
dictType clusterNodesBlackListDictType = {
        dictSdsCaseHash,            /* hash function */
        NULL,                       /* key dup */
        NULL,                       /* val dup */
        dictSdsKeyCaseCompare,      /* key compare */
        dictSdsDestructor,          /* key destructor */
        NULL,                       /* val destructor */
        NULL                        /* allow to expand */
};

/* Cluster shards hash table, mapping shard id to list of nodes */
dictType clusterShardsDictType = {
        dictSdsHash,                /* hash function */
        NULL,                       /* key dup */
        NULL,                       /* val dup */
        dictSdsKeyCompare,          /* key compare */
        dictSdsDestructor,          /* key destructor */
        dictListDestructor,         /* val destructor */
        NULL                        /* allow to expand */
};

/* -----------------------------------------------------------------------------
 * Initialization
 * -------------------------------------------------------------------------- */

/* Load the cluster config from 'filename'.
 *
 * If the file does not exist or is zero-length (this may happen because
 * when we lock the nodes.conf file, we create a zero-length one for the
 * sake of locking if it does not already exist), C_ERR is returned.
 * If the configuration was loaded from the file, C_OK is returned. */
int clusterLoadConfig(char *filename) {
    FILE *fp = fopen(filename,"r");
    struct stat sb;
    char *line;
    int maxline, j;

    if (fp == NULL) {
        if (errno == ENOENT) {
            return C_ERR;
        } else {
            serverLog(LL_WARNING,
                "Loading the cluster node config from %s: %s",
                filename, strerror(errno));
            exit(1);
        }
    }

    if (redis_fstat(fileno(fp),&sb) == -1) {
        serverLog(LL_WARNING,
            "Unable to obtain the cluster node config file stat %s: %s",
            filename, strerror(errno));
        exit(1);
    }
    /* Check if the file is zero-length: if so return C_ERR to signal
     * we have to write the config. */
    if (sb.st_size == 0) {
        fclose(fp);
        return C_ERR;
    }

    /* Parse the file. Note that single lines of the cluster config file can
     * be really long as they include all the hash slots of the node.
     * This means in the worst possible case, half of the Redis slots will be
     * present in a single line, possibly in importing or migrating state, so
     * together with the node ID of the sender/receiver.
     *
     * To simplify we allocate 1024+CLUSTER_SLOTS*128 bytes per line. */
    maxline = 1024+CLUSTER_SLOTS*128;
    line = zmalloc(maxline);
    while(fgets(line,maxline,fp) != NULL) {
        int argc, ep_argc;
        sds *argv, *ep_argv;
        clusterNode *n, *master;
        char *p, *s;

        /* Skip blank lines, they can be created either by users manually
         * editing nodes.conf or by the config writing process if stopped
         * before the truncate() call. */
        if (line[0] == '\n' || line[0] == '\0') continue;

        /* Split the line into arguments for processing. */
        argv = sdssplitargs(line,&argc);
        if (argv == NULL) goto fmterr;

        /* Handle the special "vars" line. Don't pretend it is the last
         * line even if it actually is when generated by Redis. */
        if (strcasecmp(argv[0],"vars") == 0) {
            if (!(argc % 2)) goto fmterr;
            for (j = 1; j < argc; j += 2) {
                if (strcasecmp(argv[j],"currentEpoch") == 0) {
                    server.cluster->currentEpoch =
                            strtoull(argv[j+1],NULL,10);
                } else if (strcasecmp(argv[j],"lastVoteEpoch") == 0) {
                    server.cluster->lastVoteEpoch =
                            strtoull(argv[j+1],NULL,10);
                } else {
                    serverLog(LL_WARNING,
                        "Skipping unknown cluster config variable '%s'",
                        argv[j]);
                }
            }
            sdsfreesplitres(argv,argc);
            continue;
        }

        /* Regular config lines have at least eight fields */
        if (argc < 8) {
            sdsfreesplitres(argv,argc);
            goto fmterr;
        }

        /* Create this node if it does not exist */
        if (verifyClusterNodeId(argv[0], sdslen(argv[0])) == C_ERR) {
            sdsfreesplitres(argv, argc);
            goto fmterr;
        }
        n = clusterLookupNode(argv[0], sdslen(argv[0]));
        if (!n) {
            n = createClusterNode(argv[0],0);
            clusterAddNode(n);
        }
        /* Format for the node address information: 
         * ip:port[@cport],shard_id[,hostname] */

        ep_argv = sdssplitargs(sdsmapchars(argv[1], ",", " ", 1), &ep_argc);
        if (ep_argv == NULL) {
            sdsfreesplitres(argv,argc);
            goto fmterr;
        }

        /* shard_id is the name of the shard this node belongs to.
         * It is mandatory on 7.0 and above but can be absent right
         * after the upgrade to 7.0+ */
        if (ep_argc > 1) {
            memcpy(n->shard_id, ep_argv[1], min(strlen(ep_argv[1]), CLUSTER_NAMELEN));
            clusterAddNodeToShard(ep_argv[1], n);
        }

        /* Hostname is an optional argument that defines the endpoint
         * that can be reported to clients instead of IP. */
        if (ep_argc > 2) {
            n->hostname = sdscpy(n->hostname, ep_argv[2]);
        } else if (sdslen(n->hostname) != 0) {
            sdsclear(n->hostname);
        }

        /* Address and port */
        if ((p = strrchr(ep_argv[0],':')) == NULL) {
            sdsfreesplitres(ep_argv, ep_argc);
            sdsfreesplitres(argv,argc);
            goto fmterr;
        }
        *p = '\0';
        memcpy(n->ip,ep_argv[0],strlen(ep_argv[0])+1);
        char *port = p+1;
        char *busp = strchr(port,'@');
        if (busp) {
            *busp = '\0';
            busp++;
        }
        n->port = atoi(port);
        /* In older versions of nodes.conf the "@busport" part is missing.
         * In this case we set it to the default offset of 10000 from the
         * base port. */
        n->cport = busp ? atoi(busp) : n->port + CLUSTER_PORT_INCR;

        /* The plaintext port for client in a TLS cluster (n->pport) is not
         * stored in nodes.conf. It is received later over the bus protocol. */

        sdsfreesplitres(ep_argv, ep_argc);

        /* Parse flags */
        p = s = argv[2];
        while(p) {
            p = strchr(s,',');
            if (p) *p = '\0';
            if (!strcasecmp(s,"myself")) {
                serverAssert(server.cluster->myself == NULL);
                myself = server.cluster->myself = n;
                n->flags |= CLUSTER_NODE_MYSELF;
            } else if (!strcasecmp(s,"master")) {
                n->flags |= CLUSTER_NODE_MASTER;
            } else if (!strcasecmp(s,"slave")) {
                n->flags |= CLUSTER_NODE_SLAVE;
            } else if (!strcasecmp(s,"fail?")) {
                n->flags |= CLUSTER_NODE_PFAIL;
            } else if (!strcasecmp(s,"fail")) {
                n->flags |= CLUSTER_NODE_FAIL;
                n->fail_time = mstime();
            } else if (!strcasecmp(s,"handshake")) {
                n->flags |= CLUSTER_NODE_HANDSHAKE;
            } else if (!strcasecmp(s,"noaddr")) {
                n->flags |= CLUSTER_NODE_NOADDR;
            } else if (!strcasecmp(s,"nofailover")) {
                n->flags |= CLUSTER_NODE_NOFAILOVER;
            } else if (!strcasecmp(s,"noflags")) {
                /* nothing to do */
            } else {
                serverPanic("Unknown flag in redis cluster config file");
            }
            if (p) s = p+1;
        }

        /* Get master if any. Set the master and populate master's
         * slave list. */
        if (argv[3][0] != '-') {
            if (verifyClusterNodeId(argv[3], sdslen(argv[3])) == C_ERR) {
                sdsfreesplitres(argv, argc);
                goto fmterr;
            }
            master = clusterLookupNode(argv[3], sdslen(argv[3]));
            if (!master) {
                master = createClusterNode(argv[3],0);
                clusterAddNode(master);
            }
            n->slaveof = master;
            clusterNodeAddSlave(master,n);
        } 
        
        /* Set ping sent / pong received timestamps */
        if (atoi(argv[4])) n->ping_sent = mstime();
        if (atoi(argv[5])) n->pong_received = mstime();

        /* Set configEpoch for this node. */
        n->configEpoch = strtoull(argv[6],NULL,10);

        /* Populate hash slots served by this instance. */
        for (j = 8; j < argc; j++) {
            int start, stop;

            if (argv[j][0] == '[') {
                /* Here we handle migrating / importing slots */
                int slot;
                char direction;
                clusterNode *cn;

                p = strchr(argv[j],'-');
                serverAssert(p != NULL);
                *p = '\0';
                direction = p[1]; /* Either '>' or '<' */
                slot = atoi(argv[j]+1);
                if (slot < 0 || slot >= CLUSTER_SLOTS) {
                    sdsfreesplitres(argv,argc);
                    goto fmterr;
                }
                p += 3;

                char *pr = strchr(p, ']');
                size_t node_len = pr - p;
                if (pr == NULL || verifyClusterNodeId(p, node_len) == C_ERR) {
                    sdsfreesplitres(argv, argc);
                    goto fmterr;
                }
                cn = clusterLookupNode(p, CLUSTER_NAMELEN);
                if (!cn) {
                    cn = createClusterNode(p,0);
                    clusterAddNode(cn);
                }
                if (direction == '>') {
                    server.cluster->migrating_slots_to[slot] = cn;
                } else {
                    server.cluster->importing_slots_from[slot] = cn;
                }
                continue;
            } else if ((p = strchr(argv[j],'-')) != NULL) {
                *p = '\0';
                start = atoi(argv[j]);
                stop = atoi(p+1);
            } else {
                start = stop = atoi(argv[j]);
            }
            if (start < 0 || start >= CLUSTER_SLOTS ||
                stop < 0 || stop >= CLUSTER_SLOTS)
            {
                sdsfreesplitres(argv,argc);
                goto fmterr;
            }
            while(start <= stop) clusterAddSlot(n, start++);
        }

        sdsfreesplitres(argv,argc);
    }
    /* Config sanity check */
    if (server.cluster->myself == NULL) goto fmterr;

    zfree(line);
    fclose(fp);

    serverLog(LL_NOTICE,"Node configuration loaded, I'm %.40s", myself->name);

    /* Something that should never happen: currentEpoch smaller than
     * the max epoch found in the nodes configuration. However we handle this
     * as some form of protection against manual editing of critical files. */
    if (clusterGetMaxEpoch() > server.cluster->currentEpoch) {
        server.cluster->currentEpoch = clusterGetMaxEpoch();
    }
    return C_OK;

fmterr:
    serverLog(LL_WARNING,
        "Unrecoverable error: corrupted cluster config file.");
    zfree(line);
    if (fp) fclose(fp);
    exit(1);
}

/* Cluster node configuration is exactly the same as CLUSTER NODES output.
 *
 * This function writes the node config and returns 0, on error -1
 * is returned.
 *
 * Note: we need to write the file in an atomic way from the point of view
 * of the POSIX filesystem semantics, so that if the server is stopped
 * or crashes during the write, we'll end with either the old file or the
 * new one. Since we have the full payload to write available we can use
 * a single write to write the whole file. If the pre-existing file was
 * bigger we pad our payload with newlines that are anyway ignored and truncate
 * the file afterward. */
int clusterSaveConfig(int do_fsync) {
    sds ci;
    size_t content_size;
    struct stat sb;
    int fd;

    server.cluster->todo_before_sleep &= ~CLUSTER_TODO_SAVE_CONFIG;

    /* Get the nodes description and concatenate our "vars" directive to
     * save currentEpoch and lastVoteEpoch. */
    ci = clusterGenNodesDescription(CLUSTER_NODE_HANDSHAKE, 0);
    ci = sdscatprintf(ci,"vars currentEpoch %llu lastVoteEpoch %llu\n",
        (unsigned long long) server.cluster->currentEpoch,
        (unsigned long long) server.cluster->lastVoteEpoch);
    content_size = sdslen(ci);

    if ((fd = open(server.cluster_configfile,O_WRONLY|O_CREAT,0644))
        == -1) goto err;

    if (redis_fstat(fd,&sb) == -1) goto err;

    /* Pad the new payload if the existing file length is greater. */
    if (sb.st_size > (off_t)content_size) {
        ci = sdsgrowzero(ci,sb.st_size);
        memset(ci+content_size,'\n',sb.st_size-content_size);
    }
    
    if (write(fd,ci,sdslen(ci)) != (ssize_t)sdslen(ci)) goto err;
    if (do_fsync) {
        server.cluster->todo_before_sleep &= ~CLUSTER_TODO_FSYNC_CONFIG;
        if (fsync(fd) == -1) goto err;
    }

    /* Truncate the file if needed to remove the final \n padding that
     * is just garbage. */
    if (content_size != sdslen(ci) && ftruncate(fd,content_size) == -1) {
        /* ftruncate() failing is not a critical error. */
    }
    close(fd);
    sdsfree(ci);
    return 0;

err:
    if (fd != -1) close(fd);
    sdsfree(ci);
    return -1;
}

void clusterSaveConfigOrDie(int do_fsync) {
    if (clusterSaveConfig(do_fsync) == -1) {
        serverLog(LL_WARNING,"Fatal: can't update cluster config file.");
        exit(1);
    }
}

/* Lock the cluster config using flock(), and leaks the file descriptor used to
 * acquire the lock so that the file will be locked forever.
 *
 * This works because we always update nodes.conf with a new version
 * in-place, reopening the file, and writing to it in place (later adjusting
 * the length with ftruncate()).
 *
 * On success C_OK is returned, otherwise an error is logged and
 * the function returns C_ERR to signal a lock was not acquired. */
int clusterLockConfig(char *filename) {
/* flock() does not exist on Solaris
 * and a fcntl-based solution won't help, as we constantly re-open that file,
 * which will release _all_ locks anyway
 */
#if !defined(__sun)
    /* To lock it, we need to open the file in a way it is created if
     * it does not exist, otherwise there is a race condition with other
     * processes. */
    int fd = open(filename,O_WRONLY|O_CREAT|O_CLOEXEC,0644);
    if (fd == -1) {
        serverLog(LL_WARNING,
            "Can't open %s in order to acquire a lock: %s",
            filename, strerror(errno));
        return C_ERR;
    }

    if (flock(fd,LOCK_EX|LOCK_NB) == -1) {
        if (errno == EWOULDBLOCK) {
            serverLog(LL_WARNING,
                 "Sorry, the cluster configuration file %s is already used "
                 "by a different Redis Cluster node. Please make sure that "
                 "different nodes use different cluster configuration "
                 "files.", filename);
        } else {
            serverLog(LL_WARNING,
                "Impossible to lock %s: %s", filename, strerror(errno));
        }
        close(fd);
        return C_ERR;
    }
    /* Lock acquired: leak the 'fd' by not closing it, so that we'll retain the
     * lock to the file as long as the process exists.
     *
     * After fork, the child process will get the fd opened by the parent process,
     * we need save `fd` to `cluster_config_file_lock_fd`, so that in redisFork(),
     * it will be closed in the child process.
     * If it is not closed, when the main process is killed -9, but the child process
     * (redis-aof-rewrite) is still alive, the fd(lock) will still be held by the
     * child process, and the main process will fail to get lock, means fail to start. */
    server.cluster_config_file_lock_fd = fd;
#else
    UNUSED(filename);
#endif /* __sun */

    return C_OK;
}

/* Derives our ports to be announced in the cluster bus. */
void deriveAnnouncedPorts(int *announced_port, int *announced_pport,
                          int *announced_cport) {
    int port = server.tls_cluster ? server.tls_port : server.port;
    /* Default announced ports. */
    *announced_port = port;
    *announced_pport = server.tls_cluster ? server.port : 0;
    *announced_cport = server.cluster_port ? server.cluster_port : port + CLUSTER_PORT_INCR;
    
    /* Config overriding announced ports. */
    if (server.tls_cluster && server.cluster_announce_tls_port) {
        *announced_port = server.cluster_announce_tls_port;
        *announced_pport = server.cluster_announce_port;
    } else if (server.cluster_announce_port) {
        *announced_port = server.cluster_announce_port;
    }
    if (server.cluster_announce_bus_port) {
        *announced_cport = server.cluster_announce_bus_port;
    }
}

/* Some flags (currently just the NOFAILOVER flag) may need to be updated
 * in the "myself" node based on the current configuration of the node,
 * that may change at runtime via CONFIG SET. This function changes the
 * set of flags in myself->flags accordingly. */
void clusterUpdateMyselfFlags(void) {
    if (!myself) return;
    int oldflags = myself->flags;
    int nofailover = server.cluster_slave_no_failover ?
                     CLUSTER_NODE_NOFAILOVER : 0;
    myself->flags &= ~CLUSTER_NODE_NOFAILOVER;
    myself->flags |= nofailover;
    if (myself->flags != oldflags) {
        clusterDoBeforeSleep(CLUSTER_TODO_SAVE_CONFIG|
                             CLUSTER_TODO_UPDATE_STATE);
    }
}


/* We want to take myself->ip in sync with the cluster-announce-ip option.
* The option can be set at runtime via CONFIG SET. */
void clusterUpdateMyselfIp(void) {
    if (!myself) return;
    static char *prev_ip = NULL;
    char *curr_ip = server.cluster_announce_ip;
    int changed = 0;

    if (prev_ip == NULL && curr_ip != NULL) changed = 1;
    else if (prev_ip != NULL && curr_ip == NULL) changed = 1;
    else if (prev_ip && curr_ip && strcmp(prev_ip,curr_ip)) changed = 1;

    if (changed) {
        if (prev_ip) zfree(prev_ip);
        prev_ip = curr_ip;

        if (curr_ip) {
            /* We always take a copy of the previous IP address, by
            * duplicating the string. This way later we can check if
            * the address really changed. */
            prev_ip = zstrdup(prev_ip);
            strncpy(myself->ip,server.cluster_announce_ip,NET_IP_STR_LEN-1);
            myself->ip[NET_IP_STR_LEN-1] = '\0';
        } else {
            myself->ip[0] = '\0'; /* Force autodetection. */
        }
    }
}

/* Update the hostname for the specified node with the provided C string. */
static void updateAnnouncedHostname(clusterNode *node, char *new) {
    /* Previous and new hostname are the same, no need to update. */
    if (new && !strcmp(new, node->hostname)) {
        return;
    }

    if (new) {
        node->hostname = sdscpy(node->hostname, new);
    } else if (sdslen(node->hostname) != 0) {
        sdsclear(node->hostname);
    }
    clusterDoBeforeSleep(CLUSTER_TODO_SAVE_CONFIG);
}

static void updateShardId(clusterNode *node, char shard_id[CLUSTER_NAMELEN]) {
    if (memcmp(node->shard_id, shard_id, CLUSTER_NAMELEN) != 0) {
        clusterRemoveNodeFromShard(node->shard_id, node);
        memcpy(node->shard_id, shard_id, CLUSTER_NAMELEN);
        clusterAddNodeToShard(shard_id, node);
        clusterDoBeforeSleep(CLUSTER_TODO_SAVE_CONFIG);
    }
    if (myself != node && myself->slaveof == node) {
        if (memcmp(myself->shard_id, shard_id, CLUSTER_NAMELEN) != 0) {
            /* shard-id can diverge right after a rolling upgrade 
             * from pre-7.0 releases */
            clusterRemoveNodeFromShard(myself->shard_id, myself);
            memcpy(myself->shard_id, shard_id, CLUSTER_NAMELEN);
            clusterAddNodeToShard(shard_id, myself);
            clusterDoBeforeSleep(CLUSTER_TODO_SAVE_CONFIG|CLUSTER_TODO_FSYNC_CONFIG);
        }
    }
}

/* Update my hostname based on server configuration values */
void clusterUpdateMyselfHostname(void) {
    if (!myself) return;
    updateAnnouncedHostname(myself, server.cluster_announce_hostname);
}

void clusterInit(void) {
    int saveconf = 0;

    server.cluster = zmalloc(sizeof(clusterState));
    server.cluster->myself = NULL;
    server.cluster->currentEpoch = 0;
    server.cluster->state = CLUSTER_FAIL;
    server.cluster->size = 1;
    server.cluster->todo_before_sleep = 0;
    server.cluster->nodes = dictCreate(&clusterNodesDictType);
    server.cluster->shards = dictCreate(&clusterShardsDictType);
    server.cluster->nodes_black_list =
        dictCreate(&clusterNodesBlackListDictType);
    server.cluster->failover_auth_time = 0;
    server.cluster->failover_auth_count = 0;
    server.cluster->failover_auth_rank = 0;
    server.cluster->failover_auth_epoch = 0;
    server.cluster->cant_failover_reason = CLUSTER_CANT_FAILOVER_NONE;
    server.cluster->lastVoteEpoch = 0;

    /* Initialize stats */
    for (int i = 0; i < CLUSTERMSG_TYPE_COUNT; i++) {
        server.cluster->stats_bus_messages_sent[i] = 0;
        server.cluster->stats_bus_messages_received[i] = 0;
    }
    server.cluster->stats_pfail_nodes = 0;
    server.cluster->stat_cluster_links_buffer_limit_exceeded = 0;

    memset(server.cluster->slots,0, sizeof(server.cluster->slots));
    clusterCloseAllSlots();

    /* Lock the cluster config file to make sure every node uses
     * its own nodes.conf. */
    server.cluster_config_file_lock_fd = -1;
    if (clusterLockConfig(server.cluster_configfile) == C_ERR)
        exit(1);

    /* Load or create a new nodes configuration. */
    if (clusterLoadConfig(server.cluster_configfile) == C_ERR) {
        /* No configuration found. We will just use the random name provided
         * by the createClusterNode() function. */
        myself = server.cluster->myself =
            createClusterNode(NULL,CLUSTER_NODE_MYSELF|CLUSTER_NODE_MASTER);
        serverLog(LL_NOTICE,"No cluster configuration found, I'm %.40s",
            myself->name);
        clusterAddNode(myself);
        clusterAddNodeToShard(myself->shard_id, myself);
        saveconf = 1;
    }
    if (saveconf) clusterSaveConfigOrDie(1);

    /* We need a listening TCP port for our cluster messaging needs. */
    server.cfd.count = 0;

    /* Port sanity check II
     * The other handshake port check is triggered too late to stop
     * us from trying to use a too-high cluster port number. */
    int port = server.tls_cluster ? server.tls_port : server.port;
    if (!server.cluster_port && port > (65535-CLUSTER_PORT_INCR)) {
        serverLog(LL_WARNING, "Redis port number too high. "
                   "Cluster communication port is 10,000 port "
                   "numbers higher than your Redis port. "
                   "Your Redis port number must be 55535 or less.");
        exit(1);
    }
    if (!server.bindaddr_count) {
        serverLog(LL_WARNING, "No bind address is configured, but it is required for the Cluster bus.");
        exit(1);
    }
    int cport = server.cluster_port ? server.cluster_port : port + CLUSTER_PORT_INCR;
    if (listenToPort(cport, &server.cfd) == C_ERR ) {
        /* Note: the following log text is matched by the test suite. */
        serverLog(LL_WARNING, "Failed listening on port %u (cluster), aborting.", cport);
        exit(1);
    }
    
    if (createSocketAcceptHandler(&server.cfd, clusterAcceptHandler) != C_OK) {
        serverPanic("Unrecoverable error creating Redis Cluster socket accept handler.");
    }

    /* Initialize data for the Slot to key API. */
    slotToKeyInit(server.db);

    /* The slots -> channels map is a radix tree. Initialize it here. */
    server.cluster->slots_to_channels = raxNew();

    /* Set myself->port/cport/pport to my listening ports, we'll just need to
     * discover the IP address via MEET messages. */
    deriveAnnouncedPorts(&myself->port, &myself->pport, &myself->cport);

    server.cluster->mf_end = 0;
    server.cluster->mf_slave = NULL;
    resetManualFailover();
    clusterUpdateMyselfFlags();
    clusterUpdateMyselfIp();
    clusterUpdateMyselfHostname();
}

/* Reset a node performing a soft or hard reset:
 *
 * 1) All other nodes are forgotten.
 * 2) All the assigned / open slots are released.
 * 3) If the node is a slave, it turns into a master.
 * 4) Only for hard reset: a new Node ID is generated.
 * 5) Only for hard reset: currentEpoch and configEpoch are set to 0.
 * 6) The new configuration is saved and the cluster state updated.
 * 7) If the node was a slave, the whole data set is flushed away. */
void clusterReset(int hard) {
    dictIterator *di;
    dictEntry *de;
    int j;

    /* Turn into master. */
    if (nodeIsSlave(myself)) {
        clusterSetNodeAsMaster(myself);
        replicationUnsetMaster();
        emptyData(-1,EMPTYDB_NO_FLAGS,NULL);
    }

    /* Close slots, reset manual failover state. */
    clusterCloseAllSlots();
    resetManualFailover();

    /* Unassign all the slots. */
    for (j = 0; j < CLUSTER_SLOTS; j++) clusterDelSlot(j);

    /* Recreate shards dict */
    dictRelease(server.cluster->shards);
    server.cluster->shards = dictCreate(&clusterShardsDictType);

    /* Forget all the nodes, but myself. */
    di = dictGetSafeIterator(server.cluster->nodes);
    while((de = dictNext(di)) != NULL) {
        clusterNode *node = dictGetVal(de);

        if (node == myself) continue;
        clusterDelNode(node);
    }
    dictReleaseIterator(di);

    /* Hard reset only: set epochs to 0, change node ID. */
    if (hard) {
        sds oldname;

        server.cluster->currentEpoch = 0;
        server.cluster->lastVoteEpoch = 0;
        myself->configEpoch = 0;
        serverLog(LL_WARNING, "configEpoch set to 0 via CLUSTER RESET HARD");

        /* To change the Node ID we need to remove the old name from the
         * nodes table, change the ID, and re-add back with new name. */
        oldname = sdsnewlen(myself->name, CLUSTER_NAMELEN);
        dictDelete(server.cluster->nodes,oldname);
        sdsfree(oldname);
        getRandomHexChars(myself->name, CLUSTER_NAMELEN);
        getRandomHexChars(myself->shard_id, CLUSTER_NAMELEN);
        clusterAddNode(myself);
        serverLog(LL_NOTICE,"Node hard reset, now I'm %.40s", myself->name);
    }

    /* Re-populate shards */
    clusterAddNodeToShard(myself->shard_id, myself);

    /* Make sure to persist the new config and update the state. */
    clusterDoBeforeSleep(CLUSTER_TODO_SAVE_CONFIG|
                         CLUSTER_TODO_UPDATE_STATE|
                         CLUSTER_TODO_FSYNC_CONFIG);
}

/* -----------------------------------------------------------------------------
 * CLUSTER communication link
 * -------------------------------------------------------------------------- */

clusterLink *createClusterLink(clusterNode *node) {
    clusterLink *link = zmalloc(sizeof(*link));
    link->ctime = mstime();
    link->sndbuf = sdsempty();
    link->rcvbuf = zmalloc(link->rcvbuf_alloc = RCVBUF_INIT_LEN);
    link->rcvbuf_len = 0;
    link->conn = NULL;
    link->node = node;
    /* Related node can only possibly be known at link creation time if this is an outbound link */
    link->inbound = (node == NULL);
    if (!link->inbound) {
        node->link = link;
    }
    return link;
}

/* Free a cluster link, but does not free the associated node of course.
 * This function will just make sure that the original node associated
 * with this link will have the 'link' field set to NULL. */
void freeClusterLink(clusterLink *link) {
    if (link->conn) {
        connClose(link->conn);
        link->conn = NULL;
    }
    sdsfree(link->sndbuf);
    zfree(link->rcvbuf);
    if (link->node) {
        if (link->node->link == link) {
            serverAssert(!link->inbound);
            link->node->link = NULL;
        } else if (link->node->inbound_link == link) {
            serverAssert(link->inbound);
            link->node->inbound_link = NULL;
        }
    }
    zfree(link);
}

void setClusterNodeToInboundClusterLink(clusterNode *node, clusterLink *link) {
    serverAssert(!link->node);
    serverAssert(link->inbound);
    if (node->inbound_link) {
        /* A peer may disconnect and then reconnect with us, and it's not guaranteed that
         * we would always process the disconnection of the existing inbound link before
         * accepting a new existing inbound link. Therefore, it's possible to have more than
         * one inbound link from the same node at the same time. */
        serverLog(LL_DEBUG, "Replacing inbound link fd %d from node %.40s with fd %d",
                node->inbound_link->conn->fd, node->name, link->conn->fd);
    }
    node->inbound_link = link;
    link->node = node;
}

static void clusterConnAcceptHandler(connection *conn) {
    clusterLink *link;

    if (connGetState(conn) != CONN_STATE_CONNECTED) {
        serverLog(LL_VERBOSE,
                "Error accepting cluster node connection: %s", connGetLastError(conn));
        connClose(conn);
        return;
    }

    /* Create a link object we use to handle the connection.
     * It gets passed to the readable handler when data is available.
     * Initially the link->node pointer is set to NULL as we don't know
     * which node is, but the right node is references once we know the
     * node identity. */
    link = createClusterLink(NULL);
    link->conn = conn;
    connSetPrivateData(conn, link);

    /* Register read handler */
    connSetReadHandler(conn, clusterReadHandler);
}

#define MAX_CLUSTER_ACCEPTS_PER_CALL 1000
void clusterAcceptHandler(aeEventLoop *el, int fd, void *privdata, int mask) {
    int cport, cfd;
    int max = MAX_CLUSTER_ACCEPTS_PER_CALL;
    char cip[NET_IP_STR_LEN];
    UNUSED(el);
    UNUSED(mask);
    UNUSED(privdata);

    /* If the server is starting up, don't accept cluster connections:
     * UPDATE messages may interact with the database content. */
    if (server.masterhost == NULL && server.loading) return;

    while(max--) {
        cfd = anetTcpAccept(server.neterr, fd, cip, sizeof(cip), &cport);
        if (cfd == ANET_ERR) {
            if (errno != EWOULDBLOCK)
                serverLog(LL_VERBOSE,
                    "Error accepting cluster node: %s", server.neterr);
            return;
        }

        connection *conn = server.tls_cluster ?
            connCreateAcceptedTLS(cfd, TLS_CLIENT_AUTH_YES) : connCreateAcceptedSocket(cfd);

        /* Make sure connection is not in an error state */
        if (connGetState(conn) != CONN_STATE_ACCEPTING) {
            serverLog(LL_VERBOSE,
                "Error creating an accepting connection for cluster node: %s",
                    connGetLastError(conn));
            connClose(conn);
            return;
        }
        connEnableTcpNoDelay(conn);
        connKeepAlive(conn,server.cluster_node_timeout * 2);

        /* Use non-blocking I/O for cluster messages. */
        serverLog(LL_VERBOSE,"Accepting cluster node connection from %s:%d", cip, cport);

        /* Accept the connection now.  connAccept() may call our handler directly
         * or schedule it for later depending on connection implementation.
         */
        if (connAccept(conn, clusterConnAcceptHandler) == C_ERR) {
            if (connGetState(conn) == CONN_STATE_ERROR)
                serverLog(LL_VERBOSE,
                        "Error accepting cluster node connection: %s",
                        connGetLastError(conn));
            connClose(conn);
            return;
        }
    }
}

/* Return the approximated number of sockets we are using in order to
 * take the cluster bus connections. */
unsigned long getClusterConnectionsCount(void) {
    /* We decrement the number of nodes by one, since there is the
     * "myself" node too in the list. Each node uses two file descriptors,
     * one incoming and one outgoing, thus the multiplication by 2. */
    return server.cluster_enabled ?
           ((dictSize(server.cluster->nodes)-1)*2) : 0;
}

/* -----------------------------------------------------------------------------
 * Key space handling
 * -------------------------------------------------------------------------- */

/* We have 16384 hash slots. The hash slot of a given key is obtained
 * as the least significant 14 bits of the crc16 of the key.
 *
 * However if the key contains the {...} pattern, only the part between
 * { and } is hashed. This may be useful in the future to force certain
 * keys to be in the same node (assuming no resharding is in progress). */
unsigned int keyHashSlot(char *key, int keylen) {
    int s, e; /* start-end indexes of { and } */

    for (s = 0; s < keylen; s++)
        if (key[s] == '{') break;

    /* No '{' ? Hash the whole key. This is the base case. */
    if (s == keylen) return crc16(key,keylen) & 0x3FFF;

    /* '{' found? Check if we have the corresponding '}'. */
    for (e = s+1; e < keylen; e++)
        if (key[e] == '}') break;

    /* No '}' or nothing between {} ? Hash the whole key. */
    if (e == keylen || e == s+1) return crc16(key,keylen) & 0x3FFF;

    /* If we are here there is both a { and a } on its right. Hash
     * what is in the middle between { and }. */
    return crc16(key+s+1,e-s-1) & 0x3FFF;
}

/* -----------------------------------------------------------------------------
 * CLUSTER node API
 * -------------------------------------------------------------------------- */

/* Create a new cluster node, with the specified flags.
 * If "nodename" is NULL this is considered a first handshake and a random
 * node name is assigned to this node (it will be fixed later when we'll
 * receive the first pong).
 *
 * The node is created and returned to the user, but it is not automatically
 * added to the nodes hash table. */
clusterNode *createClusterNode(char *nodename, int flags) {
    clusterNode *node = zmalloc(sizeof(*node));

    if (nodename)
        memcpy(node->name, nodename, CLUSTER_NAMELEN);
    else
        getRandomHexChars(node->name, CLUSTER_NAMELEN);
    getRandomHexChars(node->shard_id, CLUSTER_NAMELEN);
    node->shard_id[CLUSTER_NAMELEN] = 0;
    node->ctime = mstime();
    node->configEpoch = 0;
    node->flags = flags;
    memset(node->slots,0,sizeof(node->slots));
    node->slot_info_pairs = NULL;
    node->slot_info_pairs_count = 0;
    node->numslots = 0;
    node->numslaves = 0;
    node->slaves = NULL;
    node->slaveof = NULL;
    node->ping_sent = node->pong_received = 0;
    node->data_received = 0;
    node->fail_time = 0;
    node->link = NULL;
    node->inbound_link = NULL;
    memset(node->ip,0,sizeof(node->ip));
    node->hostname = sdsempty();
    node->port = 0;
    node->cport = 0;
    node->pport = 0;
    node->fail_reports = listCreate();
    node->voted_time = 0;
    node->orphaned_time = 0;
    node->repl_offset_time = 0;
    node->repl_offset = 0;
    listSetFreeMethod(node->fail_reports,zfree);
    return node;
}

/* This function is called every time we get a failure report from a node.
 * The side effect is to populate the fail_reports list (or to update
 * the timestamp of an existing report).
 *
 * 'failing' is the node that is in failure state according to the
 * 'sender' node.
 *
 * The function returns 0 if it just updates a timestamp of an existing
 * failure report from the same sender. 1 is returned if a new failure
 * report is created. */
int clusterNodeAddFailureReport(clusterNode *failing, clusterNode *sender) {
    list *l = failing->fail_reports;
    listNode *ln;
    listIter li;
    clusterNodeFailReport *fr;

    /* If a failure report from the same sender already exists, just update
     * the timestamp. */
    listRewind(l,&li);
    while ((ln = listNext(&li)) != NULL) {
        fr = ln->value;
        if (fr->node == sender) {
            fr->time = mstime();
            return 0;
        }
    }

    /* Otherwise create a new report. */
    fr = zmalloc(sizeof(*fr));
    fr->node = sender;
    fr->time = mstime();
    listAddNodeTail(l,fr);
    return 1;
}

/* Remove failure reports that are too old, where too old means reasonably
 * older than the global node timeout. Note that anyway for a node to be
 * flagged as FAIL we need to have a local PFAIL state that is at least
 * older than the global node timeout, so we don't just trust the number
 * of failure reports from other nodes. */
void clusterNodeCleanupFailureReports(clusterNode *node) {
    list *l = node->fail_reports;
    listNode *ln;
    listIter li;
    clusterNodeFailReport *fr;
    mstime_t maxtime = server.cluster_node_timeout *
                     CLUSTER_FAIL_REPORT_VALIDITY_MULT;
    mstime_t now = mstime();

    listRewind(l,&li);
    while ((ln = listNext(&li)) != NULL) {
        fr = ln->value;
        if (now - fr->time > maxtime) listDelNode(l,ln);
    }
}

/* Remove the failing report for 'node' if it was previously considered
 * failing by 'sender'. This function is called when a node informs us via
 * gossip that a node is OK from its point of view (no FAIL or PFAIL flags).
 *
 * Note that this function is called relatively often as it gets called even
 * when there are no nodes failing, and is O(N), however when the cluster is
 * fine the failure reports list is empty so the function runs in constant
 * time.
 *
 * The function returns 1 if the failure report was found and removed.
 * Otherwise 0 is returned. */
int clusterNodeDelFailureReport(clusterNode *node, clusterNode *sender) {
    list *l = node->fail_reports;
    listNode *ln;
    listIter li;
    clusterNodeFailReport *fr;

    /* Search for a failure report from this sender. */
    listRewind(l,&li);
    while ((ln = listNext(&li)) != NULL) {
        fr = ln->value;
        if (fr->node == sender) break;
    }
    if (!ln) return 0; /* No failure report from this sender. */

    /* Remove the failure report. */
    listDelNode(l,ln);
    clusterNodeCleanupFailureReports(node);
    return 1;
}

/* Return the number of external nodes that believe 'node' is failing,
 * not including this node, that may have a PFAIL or FAIL state for this
 * node as well. */
int clusterNodeFailureReportsCount(clusterNode *node) {
    clusterNodeCleanupFailureReports(node);
    return listLength(node->fail_reports);
}

int clusterNodeRemoveSlave(clusterNode *master, clusterNode *slave) {
    int j;

    for (j = 0; j < master->numslaves; j++) {
        if (master->slaves[j] == slave) {
            if ((j+1) < master->numslaves) {
                int remaining_slaves = (master->numslaves - j) - 1;
                memmove(master->slaves+j,master->slaves+(j+1),
                        (sizeof(*master->slaves) * remaining_slaves));
            }
            master->numslaves--;
            if (master->numslaves == 0)
                master->flags &= ~CLUSTER_NODE_MIGRATE_TO;
            return C_OK;
        }
    }
    return C_ERR;
}

int clusterNodeAddSlave(clusterNode *master, clusterNode *slave) {
    int j;

    /* If it's already a slave, don't add it again. */
    for (j = 0; j < master->numslaves; j++)
        if (master->slaves[j] == slave) return C_ERR;
    master->slaves = zrealloc(master->slaves,
        sizeof(clusterNode*)*(master->numslaves+1));
    master->slaves[master->numslaves] = slave;
    master->numslaves++;
    master->flags |= CLUSTER_NODE_MIGRATE_TO;
    return C_OK;
}

int clusterCountNonFailingSlaves(clusterNode *n) {
    int j, okslaves = 0;

    for (j = 0; j < n->numslaves; j++)
        if (!nodeFailed(n->slaves[j])) okslaves++;
    return okslaves;
}

/* Low level cleanup of the node structure. Only called by clusterDelNode(). */
void freeClusterNode(clusterNode *n) {
    sds nodename;
    int j;

    /* If the node has associated slaves, we have to set
     * all the slaves->slaveof fields to NULL (unknown). */
    for (j = 0; j < n->numslaves; j++)
        n->slaves[j]->slaveof = NULL;
    
    /* Remove this node from the list of slaves of its master. */
    if (nodeIsSlave(n) && n->slaveof) clusterNodeRemoveSlave(n->slaveof,n);

    /* Unlink from the set of nodes. */
    nodename = sdsnewlen(n->name, CLUSTER_NAMELEN);
    serverAssert(dictDelete(server.cluster->nodes,nodename) == DICT_OK);
    sdsfree(nodename);
    sdsfree(n->hostname);

    /* Release links and associated data structures. */
    if (n->link) freeClusterLink(n->link);
    if (n->inbound_link) freeClusterLink(n->inbound_link);
    listRelease(n->fail_reports);
    zfree(n->slaves);
    zfree(n);
}

/* Add a node to the nodes hash table */
void clusterAddNode(clusterNode *node) {
    int retval;

    retval = dictAdd(server.cluster->nodes,
            sdsnewlen(node->name,CLUSTER_NAMELEN), node);
    serverAssert(retval == DICT_OK);
}

/* Remove a node from the cluster. The function performs the high level
 * cleanup, calling freeClusterNode() for the low level cleanup.
 * Here we do the following:
 *
 * 1) Mark all the slots handled by it as unassigned.
 * 2) Remove all the failure reports sent by this node and referenced by
 *    other nodes.
 * 3) Free the node with freeClusterNode() that will in turn remove it
 *    from the hash table and from the list of slaves of its master, if
 *    it is a slave node.
 */
void clusterDelNode(clusterNode *delnode) {
    int j;
    dictIterator *di;
    dictEntry *de;

    clusterRemoveNodeFromShard(delnode->shard_id, delnode);

    /* 1) Mark slots as unassigned. */
    for (j = 0; j < CLUSTER_SLOTS; j++) {
        if (server.cluster->importing_slots_from[j] == delnode)
            server.cluster->importing_slots_from[j] = NULL;
        if (server.cluster->migrating_slots_to[j] == delnode)
            server.cluster->migrating_slots_to[j] = NULL;
        if (server.cluster->slots[j] == delnode)
            clusterDelSlot(j);
    }

    /* 2) Remove failure reports. */
    di = dictGetSafeIterator(server.cluster->nodes);
    while((de = dictNext(di)) != NULL) {
        clusterNode *node = dictGetVal(de);

        if (node == delnode) continue;
        clusterNodeDelFailureReport(node,delnode);
    }
    dictReleaseIterator(di);

    /* 3) Free the node, unlinking it from the cluster. */
    freeClusterNode(delnode);
}

/* Cluster node sanity check. Returns C_OK if the node id
 * is valid an C_ERR otherwise. */
int verifyClusterNodeId(const char *name, int length) {
    if (length != CLUSTER_NAMELEN) return C_ERR;
    for (int i = 0; i < length; i++) {
        if (name[i] >= 'a' && name[i] <= 'z') continue;
        if (name[i] >= '0' && name[i] <= '9') continue;
        return C_ERR;
    }
    return C_OK;
}

/* Node lookup by name */
clusterNode *clusterLookupNode(const char *name, int length) {
    if (verifyClusterNodeId(name, length) != C_OK) return NULL;
    sds s = sdsnewlen(name, length);
    dictEntry *de = dictFind(server.cluster->nodes, s);
    sdsfree(s);
    if (de == NULL) return NULL;
    return dictGetVal(de);
}

/* Get all the nodes serving the same slots as myself. */
list *clusterGetNodesServingMySlots(clusterNode *node) {
    sds s = sdsnewlen(node->shard_id, CLUSTER_NAMELEN);
    dictEntry *de = dictFind(server.cluster->shards,s);
    serverAssert(de != NULL);
    sdsfree(s);
    return dictGetVal(de);
}

/* This is only used after the handshake. When we connect a given IP/PORT
 * as a result of CLUSTER MEET we don't have the node name yet, so we
 * pick a random one, and will fix it when we receive the PONG request using
 * this function. */
void clusterRenameNode(clusterNode *node, char *newname) {
    int retval;
    sds s = sdsnewlen(node->name, CLUSTER_NAMELEN);

    serverLog(LL_DEBUG,"Renaming node %.40s into %.40s",
        node->name, newname);
    retval = dictDelete(server.cluster->nodes, s);
    sdsfree(s);
    serverAssert(retval == DICT_OK);
    memcpy(node->name, newname, CLUSTER_NAMELEN);
    clusterAddNode(node);
}

list *clusterLookupMasterNodeByShardId(const char *shard_id) {
    sds s = sdsnewlen(shard_id, CLUSTER_NAMELEN);
    dictEntry *de = dictFind(server.cluster->shards, s);
    sdsfree(s);
    if (de == NULL) return NULL;
    return dictGetVal(de);
}

void clusterAddNodeToShard(const char *shard_id, clusterNode *node) {
    sds s = sdsnewlen(shard_id, CLUSTER_NAMELEN);
    dictEntry *de = dictFind(server.cluster->shards,s);
    if (de == NULL) {
        list *l = listCreate();
        serverAssert(listAddNodeTail(l, node) == l);
        serverAssert(dictAdd(server.cluster->shards, s, l) == DICT_OK);
    } else {
        list *l = dictGetVal(de);
        if (listSearchKey(l, node) == NULL) {
            serverAssert(listAddNodeTail(l, node) == l);
        }
        sdsfree(s);
    } 
}

void clusterRemoveNodeFromShard(const char *shard_id, clusterNode *node) {
    sds s = sdsnewlen(shard_id, CLUSTER_NAMELEN);
    dictEntry *de = dictFind(server.cluster->shards,s);
    if (de != NULL) {
        list *l = dictGetVal(de);
        listNode *ln = listSearchKey(l, node);
        if (ln != NULL) {
            listDelNode(l, ln);
        }
        if (listLength(l) == 0) {
            dictDelete(server.cluster->shards,s);
        }
    }
    sdsfree(s);
}

/* -----------------------------------------------------------------------------
 * CLUSTER config epoch handling
 * -------------------------------------------------------------------------- */

/* Return the greatest configEpoch found in the cluster, or the current
 * epoch if greater than any node configEpoch. */
uint64_t clusterGetMaxEpoch(void) {
    uint64_t max = 0;
    dictIterator *di;
    dictEntry *de;

    di = dictGetSafeIterator(server.cluster->nodes);
    while((de = dictNext(di)) != NULL) {
        clusterNode *node = dictGetVal(de);
        if (node->configEpoch > max) max = node->configEpoch;
    }
    dictReleaseIterator(di);
    if (max < server.cluster->currentEpoch) max = server.cluster->currentEpoch;
    return max;
}

/* If this node epoch is zero or is not already the greatest across the
 * cluster (from the POV of the local configuration), this function will:
 *
 * 1) Generate a new config epoch, incrementing the current epoch.
 * 2) Assign the new epoch to this node, WITHOUT any consensus.
 * 3) Persist the configuration on disk before sending packets with the
 *    new configuration.
 *
 * If the new config epoch is generated and assigned, C_OK is returned,
 * otherwise C_ERR is returned (since the node has already the greatest
 * configuration around) and no operation is performed.
 *
 * Important note: this function violates the principle that config epochs
 * should be generated with consensus and should be unique across the cluster.
 * However Redis Cluster uses this auto-generated new config epochs in two
 * cases:
 *
 * 1) When slots are closed after importing. Otherwise resharding would be
 *    too expensive.
 * 2) When CLUSTER FAILOVER is called with options that force a slave to
 *    failover its master even if there is not master majority able to
 *    create a new configuration epoch.
 *
 * Redis Cluster will not explode using this function, even in the case of
 * a collision between this node and another node, generating the same
 * configuration epoch unilaterally, because the config epoch conflict
 * resolution algorithm will eventually move colliding nodes to different
 * config epochs. However using this function may violate the "last failover
 * wins" rule, so should only be used with care. */
int clusterBumpConfigEpochWithoutConsensus(void) {
    uint64_t maxEpoch = clusterGetMaxEpoch();

    if (myself->configEpoch == 0 ||
        myself->configEpoch != maxEpoch)
    {
        server.cluster->currentEpoch++;
        myself->configEpoch = server.cluster->currentEpoch;
        clusterDoBeforeSleep(CLUSTER_TODO_SAVE_CONFIG|
                             CLUSTER_TODO_FSYNC_CONFIG);
        serverLog(LL_WARNING,
            "New configEpoch set to %llu",
            (unsigned long long) myself->configEpoch);
        return C_OK;
    } else {
        return C_ERR;
    }
}

/* This function is called when this node is a master, and we receive from
 * another master a configuration epoch that is equal to our configuration
 * epoch.
 *
 * BACKGROUND
 *
 * It is not possible that different slaves get the same config
 * epoch during a failover election, because the slaves need to get voted
 * by a majority. However when we perform a manual resharding of the cluster
 * the node will assign a configuration epoch to itself without to ask
 * for agreement. Usually resharding happens when the cluster is working well
 * and is supervised by the sysadmin, however it is possible for a failover
 * to happen exactly while the node we are resharding a slot to assigns itself
 * a new configuration epoch, but before it is able to propagate it.
 *
 * So technically it is possible in this condition that two nodes end with
 * the same configuration epoch.
 *
 * Another possibility is that there are bugs in the implementation causing
 * this to happen.
 *
 * Moreover when a new cluster is created, all the nodes start with the same
 * configEpoch. This collision resolution code allows nodes to automatically
 * end with a different configEpoch at startup automatically.
 *
 * In all the cases, we want a mechanism that resolves this issue automatically
 * as a safeguard. The same configuration epoch for masters serving different
 * set of slots is not harmful, but it is if the nodes end serving the same
 * slots for some reason (manual errors or software bugs) without a proper
 * failover procedure.
 *
 * In general we want a system that eventually always ends with different
 * masters having different configuration epochs whatever happened, since
 * nothing is worse than a split-brain condition in a distributed system.
 *
 * BEHAVIOR
 *
 * When this function gets called, what happens is that if this node
 * has the lexicographically smaller Node ID compared to the other node
 * with the conflicting epoch (the 'sender' node), it will assign itself
 * the greatest configuration epoch currently detected among nodes plus 1.
 *
 * This means that even if there are multiple nodes colliding, the node
 * with the greatest Node ID never moves forward, so eventually all the nodes
 * end with a different configuration epoch.
 */
void clusterHandleConfigEpochCollision(clusterNode *sender) {
    /* Prerequisites: nodes have the same configEpoch and are both masters. */
    if (sender->configEpoch != myself->configEpoch ||
        !nodeIsMaster(sender) || !nodeIsMaster(myself)) return;
    /* Don't act if the colliding node has a smaller Node ID. */
    if (memcmp(sender->name,myself->name,CLUSTER_NAMELEN) <= 0) return;
    /* Get the next ID available at the best of this node knowledge. */
    server.cluster->currentEpoch++;
    myself->configEpoch = server.cluster->currentEpoch;
    clusterSaveConfigOrDie(1);
    serverLog(LL_VERBOSE,
        "WARNING: configEpoch collision with node %.40s."
        " configEpoch set to %llu",
        sender->name,
        (unsigned long long) myself->configEpoch);
}

/* -----------------------------------------------------------------------------
 * CLUSTER nodes blacklist
 *
 * The nodes blacklist is just a way to ensure that a given node with a given
 * Node ID is not re-added before some time elapsed (this time is specified
 * in seconds in CLUSTER_BLACKLIST_TTL).
 *
 * This is useful when we want to remove a node from the cluster completely:
 * when CLUSTER FORGET is called, it also puts the node into the blacklist so
 * that even if we receive gossip messages from other nodes that still remember
 * about the node we want to remove, we don't re-add it before some time.
 *
 * Currently the CLUSTER_BLACKLIST_TTL is set to 1 minute, this means
 * that redis-cli has 60 seconds to send CLUSTER FORGET messages to nodes
 * in the cluster without dealing with the problem of other nodes re-adding
 * back the node to nodes we already sent the FORGET command to.
 *
 * The data structure used is a hash table with an sds string representing
 * the node ID as key, and the time when it is ok to re-add the node as
 * value.
 * -------------------------------------------------------------------------- */

#define CLUSTER_BLACKLIST_TTL 60      /* 1 minute. */


/* Before of the addNode() or Exists() operations we always remove expired
 * entries from the black list. This is an O(N) operation but it is not a
 * problem since add / exists operations are called very infrequently and
 * the hash table is supposed to contain very little elements at max.
 * However without the cleanup during long uptime and with some automated
 * node add/removal procedures, entries could accumulate. */
void clusterBlacklistCleanup(void) {
    dictIterator *di;
    dictEntry *de;

    di = dictGetSafeIterator(server.cluster->nodes_black_list);
    while((de = dictNext(di)) != NULL) {
        int64_t expire = dictGetUnsignedIntegerVal(de);

        if (expire < server.unixtime)
            dictDelete(server.cluster->nodes_black_list,dictGetKey(de));
    }
    dictReleaseIterator(di);
}

/* Cleanup the blacklist and add a new node ID to the black list. */
void clusterBlacklistAddNode(clusterNode *node) {
    dictEntry *de;
    sds id = sdsnewlen(node->name,CLUSTER_NAMELEN);

    clusterBlacklistCleanup();
    if (dictAdd(server.cluster->nodes_black_list,id,NULL) == DICT_OK) {
        /* If the key was added, duplicate the sds string representation of
         * the key for the next lookup. We'll free it at the end. */
        id = sdsdup(id);
    }
    de = dictFind(server.cluster->nodes_black_list,id);
    dictSetUnsignedIntegerVal(de,time(NULL)+CLUSTER_BLACKLIST_TTL);
    sdsfree(id);
}

/* Return non-zero if the specified node ID exists in the blacklist.
 * You don't need to pass an sds string here, any pointer to 40 bytes
 * will work. */
int clusterBlacklistExists(char *nodeid) {
    sds id = sdsnewlen(nodeid,CLUSTER_NAMELEN);
    int retval;

    clusterBlacklistCleanup();
    retval = dictFind(server.cluster->nodes_black_list,id) != NULL;
    sdsfree(id);
    return retval;
}

/* -----------------------------------------------------------------------------
 * CLUSTER messages exchange - PING/PONG and gossip
 * -------------------------------------------------------------------------- */

/* This function checks if a given node should be marked as FAIL.
 * It happens if the following conditions are met:
 *
 * 1) We received enough failure reports from other master nodes via gossip.
 *    Enough means that the majority of the masters signaled the node is
 *    down recently.
 * 2) We believe this node is in PFAIL state.
 *
 * If a failure is detected we also inform the whole cluster about this
 * event trying to force every other node to set the FAIL flag for the node.
 *
 * Note that the form of agreement used here is weak, as we collect the majority
 * of masters state during some time, and even if we force agreement by
 * propagating the FAIL message, because of partitions we may not reach every
 * node. However:
 *
 * 1) Either we reach the majority and eventually the FAIL state will propagate
 *    to all the cluster.
 * 2) Or there is no majority so no slave promotion will be authorized and the
 *    FAIL flag will be cleared after some time.
 */
void markNodeAsFailingIfNeeded(clusterNode *node) {
    int failures;
    int needed_quorum = (server.cluster->size / 2) + 1;

    if (!nodeTimedOut(node)) return; /* We can reach it. */
    if (nodeFailed(node)) return; /* Already FAILing. */

    failures = clusterNodeFailureReportsCount(node);
    /* Also count myself as a voter if I'm a master. */
    if (nodeIsMaster(myself)) failures++;
    if (failures < needed_quorum) return; /* No weak agreement from masters. */

    serverLog(LL_NOTICE,
        "Marking node %.40s as failing (quorum reached).", node->name);

    /* Mark the node as failing. */
    node->flags &= ~CLUSTER_NODE_PFAIL;
    node->flags |= CLUSTER_NODE_FAIL;
    node->fail_time = mstime();

    /* Broadcast the failing node name to everybody, forcing all the other
     * reachable nodes to flag the node as FAIL.
     * We do that even if this node is a replica and not a master: anyway
     * the failing state is triggered collecting failure reports from masters,
     * so here the replica is only helping propagating this status. */
    clusterSendFail(node->name);
    clusterDoBeforeSleep(CLUSTER_TODO_UPDATE_STATE|CLUSTER_TODO_SAVE_CONFIG);
}

/* This function is called only if a node is marked as FAIL, but we are able
 * to reach it again. It checks if there are the conditions to undo the FAIL
 * state. */
void clearNodeFailureIfNeeded(clusterNode *node) {
    mstime_t now = mstime();

    serverAssert(nodeFailed(node));

    /* For slaves we always clear the FAIL flag if we can contact the
     * node again. */
    if (nodeIsSlave(node) || node->numslots == 0) {
        serverLog(LL_NOTICE,
            "Clear FAIL state for node %.40s: %s is reachable again.",
                node->name,
                nodeIsSlave(node) ? "replica" : "master without slots");
        node->flags &= ~CLUSTER_NODE_FAIL;
        clusterDoBeforeSleep(CLUSTER_TODO_UPDATE_STATE|CLUSTER_TODO_SAVE_CONFIG);
    }

    /* If it is a master and...
     * 1) The FAIL state is old enough.
     * 2) It is yet serving slots from our point of view (not failed over).
     * Apparently no one is going to fix these slots, clear the FAIL flag. */
    if (nodeIsMaster(node) && node->numslots > 0 &&
        (now - node->fail_time) >
        (server.cluster_node_timeout * CLUSTER_FAIL_UNDO_TIME_MULT))
    {
        serverLog(LL_NOTICE,
            "Clear FAIL state for node %.40s: is reachable again and nobody is serving its slots after some time.",
                node->name);
        node->flags &= ~CLUSTER_NODE_FAIL;
        clusterDoBeforeSleep(CLUSTER_TODO_UPDATE_STATE|CLUSTER_TODO_SAVE_CONFIG);
    }
}

/* Return true if we already have a node in HANDSHAKE state matching the
 * specified ip address and port number. This function is used in order to
 * avoid adding a new handshake node for the same address multiple times. */
int clusterHandshakeInProgress(char *ip, int port, int cport) {
    dictIterator *di;
    dictEntry *de;

    di = dictGetSafeIterator(server.cluster->nodes);
    while((de = dictNext(di)) != NULL) {
        clusterNode *node = dictGetVal(de);

        if (!nodeInHandshake(node)) continue;
        if (!strcasecmp(node->ip,ip) &&
            node->port == port &&
            node->cport == cport) break;
    }
    dictReleaseIterator(di);
    return de != NULL;
}

/* Start a handshake with the specified address if there is not one
 * already in progress. Returns non-zero if the handshake was actually
 * started. On error zero is returned and errno is set to one of the
 * following values:
 *
 * EAGAIN - There is already a handshake in progress for this address.
 * EINVAL - IP or port are not valid. */
int clusterStartHandshake(char *ip, int port, int cport) {
    clusterNode *n;
    char norm_ip[NET_IP_STR_LEN];
    struct sockaddr_storage sa;

    /* IP sanity check */
    if (inet_pton(AF_INET,ip,
            &(((struct sockaddr_in *)&sa)->sin_addr)))
    {
        sa.ss_family = AF_INET;
    } else if (inet_pton(AF_INET6,ip,
            &(((struct sockaddr_in6 *)&sa)->sin6_addr)))
    {
        sa.ss_family = AF_INET6;
    } else {
        errno = EINVAL;
        return 0;
    }

    /* Port sanity check */
    if (port <= 0 || port > 65535 || cport <= 0 || cport > 65535) {
        errno = EINVAL;
        return 0;
    }

    /* Set norm_ip as the normalized string representation of the node
     * IP address. */
    memset(norm_ip,0,NET_IP_STR_LEN);
    if (sa.ss_family == AF_INET)
        inet_ntop(AF_INET,
            (void*)&(((struct sockaddr_in *)&sa)->sin_addr),
            norm_ip,NET_IP_STR_LEN);
    else
        inet_ntop(AF_INET6,
            (void*)&(((struct sockaddr_in6 *)&sa)->sin6_addr),
            norm_ip,NET_IP_STR_LEN);

    if (clusterHandshakeInProgress(norm_ip,port,cport)) {
        errno = EAGAIN;
        return 0;
    }

    /* Add the node with a random address (NULL as first argument to
     * createClusterNode()). Everything will be fixed during the
     * handshake. */
    n = createClusterNode(NULL,CLUSTER_NODE_HANDSHAKE|CLUSTER_NODE_MEET);
    memcpy(n->ip,norm_ip,sizeof(n->ip));
    n->port = port;
    n->cport = cport;
    clusterAddNode(n);
    return 1;
}

/* Process the gossip section of PING or PONG packets.
 * Note that this function assumes that the packet is already sanity-checked
 * by the caller, not in the content of the gossip section, but in the
 * length. */
void clusterProcessGossipSection(clusterMsg *hdr, clusterLink *link) {
    uint16_t count = ntohs(hdr->count);
    clusterMsgDataGossip *g = (clusterMsgDataGossip*) hdr->data.ping.gossip;
    clusterNode *sender = link->node ? link->node : clusterLookupNode(hdr->sender, CLUSTER_NAMELEN);

    while(count--) {
        uint16_t flags = ntohs(g->flags);
        clusterNode *node;
        sds ci;

        if (server.verbosity == LL_DEBUG) {
            ci = representClusterNodeFlags(sdsempty(), flags);
            serverLog(LL_DEBUG,"GOSSIP %.40s %s:%d@%d %s",
                g->nodename,
                g->ip,
                ntohs(g->port),
                ntohs(g->cport),
                ci);
            sdsfree(ci);
        }

        /* Update our state accordingly to the gossip sections */
        node = clusterLookupNode(g->nodename, CLUSTER_NAMELEN);
        if (node) {
            /* We already know this node.
               Handle failure reports, only when the sender is a master. */
            if (sender && nodeIsMaster(sender) && node != myself) {
                if (flags & (CLUSTER_NODE_FAIL|CLUSTER_NODE_PFAIL)) {
                    if (clusterNodeAddFailureReport(node,sender)) {
                        serverLog(LL_VERBOSE,
                            "Node %.40s reported node %.40s as not reachable.",
                            sender->name, node->name);
                    }
                    markNodeAsFailingIfNeeded(node);
                } else {
                    if (clusterNodeDelFailureReport(node,sender)) {
                        serverLog(LL_VERBOSE,
                            "Node %.40s reported node %.40s is back online.",
                            sender->name, node->name);
                    }
                }
            }

            /* If from our POV the node is up (no failure flags are set),
             * we have no pending ping for the node, nor we have failure
             * reports for this node, update the last pong time with the
             * one we see from the other nodes. */
            if (!(flags & (CLUSTER_NODE_FAIL|CLUSTER_NODE_PFAIL)) &&
                node->ping_sent == 0 &&
                clusterNodeFailureReportsCount(node) == 0)
            {
                mstime_t pongtime = ntohl(g->pong_received);
                pongtime *= 1000; /* Convert back to milliseconds. */

                /* Replace the pong time with the received one only if
                 * it's greater than our view but is not in the future
                 * (with 500 milliseconds tolerance) from the POV of our
                 * clock. */
                if (pongtime <= (server.mstime+500) &&
                    pongtime > node->pong_received)
                {
                    node->pong_received = pongtime;
                }
            }

            /* If we already know this node, but it is not reachable, and
             * we see a different address in the gossip section of a node that
             * can talk with this other node, update the address, disconnect
             * the old link if any, so that we'll attempt to connect with the
             * new address. */
            if (node->flags & (CLUSTER_NODE_FAIL|CLUSTER_NODE_PFAIL) &&
                !(flags & CLUSTER_NODE_NOADDR) &&
                !(flags & (CLUSTER_NODE_FAIL|CLUSTER_NODE_PFAIL)) &&
                (strcasecmp(node->ip,g->ip) ||
                 node->port != ntohs(g->port) ||
                 node->cport != ntohs(g->cport)))
            {
                if (node->link) freeClusterLink(node->link);
                memcpy(node->ip,g->ip,NET_IP_STR_LEN);
                node->port = ntohs(g->port);
                node->pport = ntohs(g->pport);
                node->cport = ntohs(g->cport);
                node->flags &= ~CLUSTER_NODE_NOADDR;
            }
        } else {
            /* If it's not in NOADDR state and we don't have it, we
             * add it to our trusted dict with exact nodeid and flag.
             * Note that we cannot simply start a handshake against
             * this IP/PORT pairs, since IP/PORT can be reused already,
             * otherwise we risk joining another cluster.
             *
             * Note that we require that the sender of this gossip message
             * is a well known node in our cluster, otherwise we risk
             * joining another cluster. */
            if (sender &&
                !(flags & CLUSTER_NODE_NOADDR) &&
                !clusterBlacklistExists(g->nodename))
            {
                clusterNode *node;
                node = createClusterNode(g->nodename, flags);
                memcpy(node->ip,g->ip,NET_IP_STR_LEN);
                node->port = ntohs(g->port);
                node->pport = ntohs(g->pport);
                node->cport = ntohs(g->cport);
                clusterAddNode(node);
            }
        }

        /* Next node */
        g++;
    }
}

/* IP -> string conversion. 'buf' is supposed to at least be 46 bytes.
 * If 'announced_ip' length is non-zero, it is used instead of extracting
 * the IP from the socket peer address. */
void nodeIp2String(char *buf, clusterLink *link, char *announced_ip) {
    if (announced_ip[0] != '\0') {
        memcpy(buf,announced_ip,NET_IP_STR_LEN);
        buf[NET_IP_STR_LEN-1] = '\0'; /* We are not sure the input is sane. */
    } else {
        connPeerToString(link->conn, buf, NET_IP_STR_LEN, NULL);
    }
}

/* Update the node address to the IP address that can be extracted
 * from link->fd, or if hdr->myip is non empty, to the address the node
 * is announcing us. The port is taken from the packet header as well.
 *
 * If the address or port changed, disconnect the node link so that we'll
 * connect again to the new address.
 *
 * If the ip/port pair are already correct no operation is performed at
 * all.
 *
 * The function returns 0 if the node address is still the same,
 * otherwise 1 is returned. */
int nodeUpdateAddressIfNeeded(clusterNode *node, clusterLink *link,
                              clusterMsg *hdr)
{
    char ip[NET_IP_STR_LEN] = {0};
    int port = ntohs(hdr->port);
    int pport = ntohs(hdr->pport);
    int cport = ntohs(hdr->cport);

    /* We don't proceed if the link is the same as the sender link, as this
     * function is designed to see if the node link is consistent with the
     * symmetric link that is used to receive PINGs from the node.
     *
     * As a side effect this function never frees the passed 'link', so
     * it is safe to call during packet processing. */
    if (link == node->link) return 0;

    nodeIp2String(ip,link,hdr->myip);
    if (node->port == port && node->cport == cport && node->pport == pport &&
        strcmp(ip,node->ip) == 0) return 0;

    /* IP / port is different, update it. */
    memcpy(node->ip,ip,sizeof(ip));
    node->port = port;
    node->pport = pport;
    node->cport = cport;
    if (node->link) freeClusterLink(node->link);
    node->flags &= ~CLUSTER_NODE_NOADDR;
    serverLog(LL_WARNING,"Address updated for node %.40s, now %s:%d",
        node->name, node->ip, node->port);

    /* Check if this is our master and we have to change the
     * replication target as well. */
    if (nodeIsSlave(myself) && myself->slaveof == node)
        replicationSetMaster(node->ip, node->port);
    return 1;
}

/* Reconfigure the specified node 'n' as a master. This function is called when
 * a node that we believed to be a slave is now acting as master in order to
 * update the state of the node. */
void clusterSetNodeAsMaster(clusterNode *n) {
    if (nodeIsMaster(n)) return;

    if (n->slaveof) {
        clusterNodeRemoveSlave(n->slaveof,n);
        if (n != myself) n->flags |= CLUSTER_NODE_MIGRATE_TO;
    }
    n->flags &= ~CLUSTER_NODE_SLAVE;
    n->flags |= CLUSTER_NODE_MASTER;
    n->slaveof = NULL;

    /* Update config and state. */
    clusterDoBeforeSleep(CLUSTER_TODO_SAVE_CONFIG|
                         CLUSTER_TODO_UPDATE_STATE);
}

/* This function is called when we receive a master configuration via a
 * PING, PONG or UPDATE packet. What we receive is a node, a configEpoch of the
 * node, and the set of slots claimed under this configEpoch.
 *
 * What we do is to rebind the slots with newer configuration compared to our
 * local configuration, and if needed, we turn ourself into a replica of the
 * node (see the function comments for more info).
 *
 * The 'sender' is the node for which we received a configuration update.
 * Sometimes it is not actually the "Sender" of the information, like in the
 * case we receive the info via an UPDATE packet. */
void clusterUpdateSlotsConfigWith(clusterNode *sender, uint64_t senderConfigEpoch, unsigned char *slots) {
    int j;
    clusterNode *curmaster = NULL, *newmaster = NULL;
    /* The dirty slots list is a list of slots for which we lose the ownership
     * while having still keys inside. This usually happens after a failover
     * or after a manual cluster reconfiguration operated by the admin.
     *
     * If the update message is not able to demote a master to slave (in this
     * case we'll resync with the master updating the whole key space), we
     * need to delete all the keys in the slots we lost ownership. */
    uint16_t dirty_slots[CLUSTER_SLOTS];
    int dirty_slots_count = 0;

    /* We should detect if sender is new master of our shard.
     * We will know it if all our slots were migrated to sender, and sender
     * has no slots except ours */
    int sender_slots = 0;
    int migrated_our_slots = 0;

    /* Here we set curmaster to this node or the node this node
     * replicates to if it's a slave. In the for loop we are
     * interested to check if slots are taken away from curmaster. */
    curmaster = nodeIsMaster(myself) ? myself : myself->slaveof;

    if (sender == myself) {
        serverLog(LL_WARNING,"Discarding UPDATE message about myself.");
        return;
    }

    for (j = 0; j < CLUSTER_SLOTS; j++) {
        if (bitmapTestBit(slots,j)) {
            sender_slots++;

            /* The slot is already bound to the sender of this message. */
            if (server.cluster->slots[j] == sender) continue;

            /* The slot is in importing state, it should be modified only
             * manually via redis-cli (example: a resharding is in progress
             * and the migrating side slot was already closed and is advertising
             * a new config. We still want the slot to be closed manually). */
            if (server.cluster->importing_slots_from[j]) continue;

            /* We rebind the slot to the new node claiming it if:
             * 1) The slot was unassigned or the new node claims it with a
             *    greater configEpoch.
             * 2) We are not currently importing the slot. */
            if (server.cluster->slots[j] == NULL ||
                server.cluster->slots[j]->configEpoch < senderConfigEpoch)
            {
                /* Was this slot mine, and still contains keys? Mark it as
                 * a dirty slot. */
                if (server.cluster->slots[j] == myself &&
                    countKeysInSlot(j) &&
                    sender != myself)
                {
                    dirty_slots[dirty_slots_count] = j;
                    dirty_slots_count++;
                }

                if (server.cluster->slots[j] == curmaster) {
                    newmaster = sender;
                    migrated_our_slots++;
                }
                clusterDelSlot(j);
                clusterAddSlot(sender,j);
                clusterDoBeforeSleep(CLUSTER_TODO_SAVE_CONFIG|
                                     CLUSTER_TODO_UPDATE_STATE|
                                     CLUSTER_TODO_FSYNC_CONFIG);
            }
        }
    }

    /* After updating the slots configuration, don't do any actual change
     * in the state of the server if a module disabled Redis Cluster
     * keys redirections. */
    if (server.cluster_module_flags & CLUSTER_MODULE_FLAG_NO_REDIRECTION)
        return;

    /* If at least one slot was reassigned from a node to another node
     * with a greater configEpoch, it is possible that:
     * 1) We are a master left without slots. This means that we were
     *    failed over and we should turn into a replica of the new
     *    master.
     * 2) We are a slave and our master is left without slots. We need
     *    to replicate to the new slots owner. */
    if (newmaster && curmaster->numslots == 0 &&
            (server.cluster_allow_replica_migration ||
             sender_slots == migrated_our_slots)) {
        serverLog(LL_WARNING,
            "Configuration change detected. Reconfiguring myself "
            "as a replica of %.40s", sender->name);
        clusterSetMaster(sender);
        clusterDoBeforeSleep(CLUSTER_TODO_SAVE_CONFIG|
                             CLUSTER_TODO_UPDATE_STATE|
                             CLUSTER_TODO_FSYNC_CONFIG);
    } else if (myself->slaveof && myself->slaveof->slaveof) {
        /* Safeguard against sub-replicas. A replica's master can turn itself
         * into a replica if its last slot is removed. If no other node takes
         * over the slot, there is nothing else to trigger replica migration. */
        serverLog(LL_WARNING,
                  "I'm a sub-replica! Reconfiguring myself as a replica of grandmaster %.40s",
                  myself->slaveof->slaveof->name);
        clusterSetMaster(myself->slaveof->slaveof);
        clusterDoBeforeSleep(CLUSTER_TODO_SAVE_CONFIG|
                             CLUSTER_TODO_UPDATE_STATE|
                             CLUSTER_TODO_FSYNC_CONFIG);
    } else if (dirty_slots_count) {
        /* If we are here, we received an update message which removed
         * ownership for certain slots we still have keys about, but still
         * we are serving some slots, so this master node was not demoted to
         * a slave.
         *
         * In order to maintain a consistent state between keys and slots
         * we need to remove all the keys from the slots we lost. */
        for (j = 0; j < dirty_slots_count; j++)
            delKeysInSlot(dirty_slots[j]);
    }
}

/* Cluster ping extensions.
 *
 * The ping/pong/meet messages support arbitrary extensions to add additional
 * metadata to the messages that are sent between the various nodes in the
 * cluster. The extensions take the form:
 * [ Header length + type (8 bytes) ] 
 * [ Extension information (Arbitrary length, but must be 8 byte padded) ]
 */


/* Returns the length of a given extension */
static uint32_t getPingExtLength(clusterMsgPingExt *ext) {
    return ntohl(ext->length);
}

/* Returns the initial position of ping extensions. May return an invalid
 * address if there are no ping extensions. */
static clusterMsgPingExt *getInitialPingExt(clusterMsg *hdr, uint16_t count) {
    clusterMsgPingExt *initial = (clusterMsgPingExt*) &(hdr->data.ping.gossip[count]);
    return initial;
} 

/* Given a current ping extension, returns the start of the next extension. May return
 * an invalid address if there are no further ping extensions. */
static clusterMsgPingExt *getNextPingExt(clusterMsgPingExt *ext) {
    clusterMsgPingExt *next = (clusterMsgPingExt *) (((char *) ext) + getPingExtLength(ext));
    return next;
}

/* All PING extensions must be 8-byte aligned */
uint32_t getAlignedPingExtSize(uint32_t dataSize) {

    return sizeof(clusterMsgPingExt) + EIGHT_BYTE_ALIGN(dataSize);
}

uint32_t getHostnamePingExtSize() {
    if (sdslen(myself->hostname) == 0) {
        return 0;
    }
    return getAlignedPingExtSize(strlen(myself->hostname) + 1);
}

uint32_t getShardIDPingExtSize() {
    return getAlignedPingExtSize(CLUSTER_NAMELEN);
}

/* Write the hostname ping extension at the start of the cursor. This function
 * will update the cursor to point to the end of the written extension and
 * will return the amount of bytes written. */
uint32_t writePingExt(clusterMsg *hdr)  {
    uint16_t extensions = 0;
    uint32_t totlen = 0;
    clusterMsgPingExt *cursor = NULL;
    
    /* Set the initial extension position */
    if (hdr != NULL) {
        cursor = getInitialPingExt(hdr, ntohs(hdr->count));
    }

    /* hostname is optional */
    if (sdslen(myself->hostname) != 0) {
        if (cursor != NULL) {
            /* Populate hostname */
            cursor->type = htons(CLUSTERMSG_EXT_TYPE_HOSTNAME);
            cursor->length = htonl(getHostnamePingExtSize());
            clusterMsgPingExtHostname *ext = &cursor->ext[0].hostname;
            memcpy(ext->hostname, myself->hostname, sdslen(myself->hostname));

            /* Move the write cursor */
            cursor = (clusterMsgPingExt *)((char*)cursor + getHostnamePingExtSize());
        }

        totlen += getHostnamePingExtSize();
        extensions++; 
    }

    /* Populate shard_id */
    if (cursor != NULL) {
        cursor->type = htons(CLUSTERMSG_EXT_TYPE_SHARDID);
        cursor->length = htonl(getShardIDPingExtSize());
        clusterMsgPingExtShardId *ext = &cursor->ext[0].shard_id;
        memcpy(ext->shard_id, myself->shard_id, CLUSTER_NAMELEN);

        /* Move the write cursor */
        cursor = (clusterMsgPingExt *)((char*)cursor + getShardIDPingExtSize());
    }
    totlen += getShardIDPingExtSize();
    extensions++;

    if (hdr != NULL) {
        if (extensions !=0) {
            hdr->mflags[0] |= CLUSTERMSG_FLAG0_EXT_DATA;
        }
        hdr->extensions = htons(extensions);
    }

    return totlen;
}

/* We previously validated the extensions, so this function just needs to
 * handle the extensions. */
void clusterProcessPingExtensions(clusterMsg *hdr, clusterLink *link) {
    clusterNode *sender = link->node ? link->node : clusterLookupNode(hdr->sender, CLUSTER_NAMELEN);
    char *ext_hostname = NULL;
    char ext_shardid[CLUSTER_NAMELEN] = {0};
    uint16_t extensions = ntohs(hdr->extensions);
    /* Loop through all the extensions and process them */
    clusterMsgPingExt *ext = getInitialPingExt(hdr, ntohs(hdr->count));
    while (extensions--) {
        uint16_t type = ntohs(ext->type);
        if (type == CLUSTERMSG_EXT_TYPE_HOSTNAME) {
            clusterMsgPingExtHostname *hostname_ext = (clusterMsgPingExtHostname *) &(ext->ext[0].hostname);
            ext_hostname = hostname_ext->hostname;
        } else if (type == CLUSTERMSG_EXT_TYPE_SHARDID) {
            clusterMsgPingExtShardId *shardid_ext = (clusterMsgPingExtShardId *) &(ext->ext[0].shard_id);
            memcpy(ext_shardid, shardid_ext->shard_id, CLUSTER_NAMELEN);
        } else {
            /* Unknown type, we will ignore it but log what happened. */
            serverLog(LL_WARNING, "Received unknown extension type %d", type);
        }

        /* We know this will be valid since we validated it ahead of time */
        ext = getNextPingExt(ext);
    }
    /* If the node did not send us a hostname extension, assume
     * they don't have an announced hostname. Otherwise, we'll
     * set it now. */
    updateAnnouncedHostname(sender, ext_hostname);
    updateShardId(sender, ext_shardid);
}

static clusterNode *getNodeFromLinkAndMsg(clusterLink *link, clusterMsg *hdr) {
    clusterNode *sender;
    if (link->node && !nodeInHandshake(link->node)) {
        /* If the link has an associated node, use that so that we don't have to look it
         * up every time, except when the node is still in handshake, the node still has
         * a random name thus not truly "known". */
        sender = link->node;
    } else {
        /* Otherwise, fetch sender based on the message */
        sender = clusterLookupNode(hdr->sender, CLUSTER_NAMELEN);
        /* We know the sender node but haven't associate it with the link. This must
         * be an inbound link because only for inbound links we didn't know which node
         * to associate when they were created. */
        if (sender && !link->node) {
            setClusterNodeToInboundClusterLink(sender, link);
        }
    }
    return sender;
}

/* When this function is called, there is a packet to process starting
 * at link->rcvbuf. Releasing the buffer is up to the caller, so this
 * function should just handle the higher level stuff of processing the
 * packet, modifying the cluster state if needed.
 *
 * The function returns 1 if the link is still valid after the packet
 * was processed, otherwise 0 if the link was freed since the packet
 * processing lead to some inconsistency error (for instance a PONG
 * received from the wrong sender ID). */
int clusterProcessPacket(clusterLink *link) {
    clusterMsg *hdr = (clusterMsg*) link->rcvbuf;
    uint32_t totlen = ntohl(hdr->totlen);
    uint16_t type = ntohs(hdr->type);
    mstime_t now = mstime();

    if (type < CLUSTERMSG_TYPE_COUNT)
        server.cluster->stats_bus_messages_received[type]++;
    serverLog(LL_DEBUG,"--- Processing packet of type %s, %lu bytes",
        clusterGetMessageTypeString(type), (unsigned long) totlen);

    /* Perform sanity checks */
    if (totlen < 16) return 1; /* At least signature, version, totlen, count. */
    if (totlen > link->rcvbuf_len) return 1;

    if (ntohs(hdr->ver) != CLUSTER_PROTO_VER) {
        /* Can't handle messages of different versions. */
        return 1;
    }

    if (type == server.cluster_drop_packet_filter) {
        serverLog(LL_WARNING, "Dropping packet that matches debug drop filter");
        return 1;
    }

    uint16_t flags = ntohs(hdr->flags);
    uint16_t extensions = ntohs(hdr->extensions);
    uint64_t senderCurrentEpoch = 0, senderConfigEpoch = 0;
    uint32_t explen; /* expected length of this packet */
    clusterNode *sender;

    if (type == CLUSTERMSG_TYPE_PING || type == CLUSTERMSG_TYPE_PONG ||
        type == CLUSTERMSG_TYPE_MEET)
    {
        uint16_t count = ntohs(hdr->count);

        explen = sizeof(clusterMsg)-sizeof(union clusterMsgData);
        explen += (sizeof(clusterMsgDataGossip)*count);

        /* If there is extension data, which doesn't have a fixed length,
         * loop through them and validate the length of it now. */
        if (hdr->mflags[0] & CLUSTERMSG_FLAG0_EXT_DATA) {
            clusterMsgPingExt *ext = getInitialPingExt(hdr, count);
            while (extensions--) {
                uint16_t extlen = getPingExtLength(ext);
                if (extlen % 8 != 0) {
                    serverLog(LL_WARNING, "Received a %s packet without proper padding (%d bytes)", 
                        clusterGetMessageTypeString(type), (int) extlen);
                    return 1;
                }
                if ((totlen - explen) < extlen) {
                    serverLog(LL_WARNING, "Received invalid %s packet with extension data that exceeds "
                        "total packet length (%lld)", clusterGetMessageTypeString(type),
                        (unsigned long long) totlen);
                    return 1;
                }
                explen += extlen;
                ext = getNextPingExt(ext);
            }
        }
    } else if (type == CLUSTERMSG_TYPE_FAIL) {
        explen = sizeof(clusterMsg)-sizeof(union clusterMsgData);
        explen += sizeof(clusterMsgDataFail);
    } else if (type == CLUSTERMSG_TYPE_PUBLISH || type == CLUSTERMSG_TYPE_PUBLISHSHARD) {
        explen = sizeof(clusterMsg)-sizeof(union clusterMsgData);
        explen += sizeof(clusterMsgDataPublish) -
                8 +
                ntohl(hdr->data.publish.msg.channel_len) +
                ntohl(hdr->data.publish.msg.message_len);
    } else if (type == CLUSTERMSG_TYPE_FAILOVER_AUTH_REQUEST ||
               type == CLUSTERMSG_TYPE_FAILOVER_AUTH_ACK ||
               type == CLUSTERMSG_TYPE_MFSTART)
    {
        explen = sizeof(clusterMsg)-sizeof(union clusterMsgData);
    } else if (type == CLUSTERMSG_TYPE_UPDATE) {
        explen = sizeof(clusterMsg)-sizeof(union clusterMsgData);
        explen += sizeof(clusterMsgDataUpdate);
    } else if (type == CLUSTERMSG_TYPE_MODULE) {
        explen = sizeof(clusterMsg)-sizeof(union clusterMsgData);
        explen += sizeof(clusterMsgModule) -
                3 + ntohl(hdr->data.module.msg.len);
    } else {
        /* We don't know this type of packet, so we assume it's well formed. */
        explen = totlen;
    }

    if (totlen != explen) {
        serverLog(LL_WARNING, "Received invalid %s packet of length %lld but expected length %lld", 
            clusterGetMessageTypeString(type), (unsigned long long) totlen, (unsigned long long) explen);
        return 1;
    } 

    sender = getNodeFromLinkAndMsg(link, hdr);

    /* Update the last time we saw any data from this node. We
     * use this in order to avoid detecting a timeout from a node that
     * is just sending a lot of data in the cluster bus, for instance
     * because of Pub/Sub. */
    if (sender) sender->data_received = now;

    if (sender && !nodeInHandshake(sender)) {
        /* Update our currentEpoch if we see a newer epoch in the cluster. */
        senderCurrentEpoch = ntohu64(hdr->currentEpoch);
        senderConfigEpoch = ntohu64(hdr->configEpoch);
        if (senderCurrentEpoch > server.cluster->currentEpoch)
            server.cluster->currentEpoch = senderCurrentEpoch;
        /* Update the sender configEpoch if it is publishing a newer one. */
        if (senderConfigEpoch > sender->configEpoch) {
            sender->configEpoch = senderConfigEpoch;
            clusterDoBeforeSleep(CLUSTER_TODO_SAVE_CONFIG|
                                 CLUSTER_TODO_FSYNC_CONFIG);
        }
        /* Update the replication offset info for this node. */
        sender->repl_offset = ntohu64(hdr->offset);
        sender->repl_offset_time = now;
        /* If we are a slave performing a manual failover and our master
         * sent its offset while already paused, populate the MF state. */
        if (server.cluster->mf_end &&
            nodeIsSlave(myself) &&
            myself->slaveof == sender &&
            hdr->mflags[0] & CLUSTERMSG_FLAG0_PAUSED &&
            server.cluster->mf_master_offset == -1)
        {
            server.cluster->mf_master_offset = sender->repl_offset;
            clusterDoBeforeSleep(CLUSTER_TODO_HANDLE_MANUALFAILOVER);
            serverLog(LL_WARNING,
                "Received replication offset for paused "
                "master manual failover: %lld",
                server.cluster->mf_master_offset);
        }
    }

    /* Initial processing of PING and MEET requests replying with a PONG. */
    if (type == CLUSTERMSG_TYPE_PING || type == CLUSTERMSG_TYPE_MEET) {
        /* We use incoming MEET messages in order to set the address
         * for 'myself', since only other cluster nodes will send us
         * MEET messages on handshakes, when the cluster joins, or
         * later if we changed address, and those nodes will use our
         * official address to connect to us. So by obtaining this address
         * from the socket is a simple way to discover / update our own
         * address in the cluster without it being hardcoded in the config.
         *
         * However if we don't have an address at all, we update the address
         * even with a normal PING packet. If it's wrong it will be fixed
         * by MEET later. */
        if ((type == CLUSTERMSG_TYPE_MEET || myself->ip[0] == '\0') &&
            server.cluster_announce_ip == NULL)
        {
            char ip[NET_IP_STR_LEN];

            if (connSockName(link->conn,ip,sizeof(ip),NULL) != -1 &&
                strcmp(ip,myself->ip))
            {
                memcpy(myself->ip,ip,NET_IP_STR_LEN);
                serverLog(LL_WARNING,"IP address for this node updated to %s",
                    myself->ip);
                clusterDoBeforeSleep(CLUSTER_TODO_SAVE_CONFIG);
            }
        }

        /* Add this node if it is new for us and the msg type is MEET.
         * In this stage we don't try to add the node with the right
         * flags, slaveof pointer, and so forth, as this details will be
         * resolved when we'll receive PONGs from the node. */
        if (!sender && type == CLUSTERMSG_TYPE_MEET) {
            clusterNode *node;

            node = createClusterNode(NULL,CLUSTER_NODE_HANDSHAKE);
            nodeIp2String(node->ip,link,hdr->myip);
            node->port = ntohs(hdr->port);
            node->pport = ntohs(hdr->pport);
            node->cport = ntohs(hdr->cport);
            clusterAddNode(node);
            clusterDoBeforeSleep(CLUSTER_TODO_SAVE_CONFIG);
        }

        /* If this is a MEET packet from an unknown node, we still process
         * the gossip section here since we have to trust the sender because
         * of the message type. */
        if (!sender && type == CLUSTERMSG_TYPE_MEET)
            clusterProcessGossipSection(hdr,link);

        /* Anyway reply with a PONG */
        clusterSendPing(link,CLUSTERMSG_TYPE_PONG);
    }

    /* PING, PONG, MEET: process config information. */
    if (type == CLUSTERMSG_TYPE_PING || type == CLUSTERMSG_TYPE_PONG ||
        type == CLUSTERMSG_TYPE_MEET)
    {
        serverLog(LL_DEBUG,"%s packet received: %.40s",
            clusterGetMessageTypeString(type),
            link->node ? link->node->name : "NULL");
        if (!link->inbound) {
            if (nodeInHandshake(link->node)) {
                /* If we already have this node, try to change the
                 * IP/port of the node with the new one. */
                if (sender) {
                    serverLog(LL_VERBOSE,
                        "Handshake: we already know node %.40s, "
                        "updating the address if needed.", sender->name);
                    if (nodeUpdateAddressIfNeeded(sender,link,hdr))
                    {
                        clusterDoBeforeSleep(CLUSTER_TODO_SAVE_CONFIG|
                                             CLUSTER_TODO_UPDATE_STATE);
                    }
                    /* Free this node as we already have it. This will
                     * cause the link to be freed as well. */
                    clusterDelNode(link->node);
                    return 0;
                }

                /* First thing to do is replacing the random name with the
                 * right node name if this was a handshake stage. */
                clusterRenameNode(link->node, hdr->sender);
                serverLog(LL_DEBUG,"Handshake with node %.40s completed.",
                    link->node->name);
                link->node->flags &= ~CLUSTER_NODE_HANDSHAKE;
                link->node->flags |= flags&(CLUSTER_NODE_MASTER|CLUSTER_NODE_SLAVE);
                clusterDoBeforeSleep(CLUSTER_TODO_SAVE_CONFIG);
            } else if (memcmp(link->node->name,hdr->sender,
                        CLUSTER_NAMELEN) != 0)
            {
                /* If the reply has a non matching node ID we
                 * disconnect this node and set it as not having an associated
                 * address. */
                serverLog(LL_DEBUG,"PONG contains mismatching sender ID. About node %.40s added %d ms ago, having flags %d",
                    link->node->name,
                    (int)(now-(link->node->ctime)),
                    link->node->flags);
                link->node->flags |= CLUSTER_NODE_NOADDR;
                link->node->ip[0] = '\0';
                link->node->port = 0;
                link->node->pport = 0;
                link->node->cport = 0;
                freeClusterLink(link);
                clusterDoBeforeSleep(CLUSTER_TODO_SAVE_CONFIG);
                return 0;
            }
        }

        /* Copy the CLUSTER_NODE_NOFAILOVER flag from what the sender
         * announced. This is a dynamic flag that we receive from the
         * sender, and the latest status must be trusted. We need it to
         * be propagated because the slave ranking used to understand the
         * delay of each slave in the voting process, needs to know
         * what are the instances really competing. */
        if (sender) {
            int nofailover = flags & CLUSTER_NODE_NOFAILOVER;
            sender->flags &= ~CLUSTER_NODE_NOFAILOVER;
            sender->flags |= nofailover;
        }

        /* Update the node address if it changed. */
        if (sender && type == CLUSTERMSG_TYPE_PING &&
            !nodeInHandshake(sender) &&
            nodeUpdateAddressIfNeeded(sender,link,hdr))
        {
            clusterDoBeforeSleep(CLUSTER_TODO_SAVE_CONFIG|
                                 CLUSTER_TODO_UPDATE_STATE);
        }

        /* Update our info about the node */
        if (!link->inbound && type == CLUSTERMSG_TYPE_PONG) {
            link->node->pong_received = now;
            link->node->ping_sent = 0;

            /* The PFAIL condition can be reversed without external
             * help if it is momentary (that is, if it does not
             * turn into a FAIL state).
             *
             * The FAIL condition is also reversible under specific
             * conditions detected by clearNodeFailureIfNeeded(). */
            if (nodeTimedOut(link->node)) {
                link->node->flags &= ~CLUSTER_NODE_PFAIL;
                clusterDoBeforeSleep(CLUSTER_TODO_SAVE_CONFIG|
                                     CLUSTER_TODO_UPDATE_STATE);
            } else if (nodeFailed(link->node)) {
                clearNodeFailureIfNeeded(link->node);
            }
        }

        /* Check for role switch: slave -> master or master -> slave. */
        if (sender) {
            if (!memcmp(hdr->slaveof,CLUSTER_NODE_NULL_NAME,
                sizeof(hdr->slaveof)))
            {
                /* Node is a master. */
                clusterSetNodeAsMaster(sender);
            } else {
                /* Node is a slave. */
                clusterNode *master = clusterLookupNode(hdr->slaveof, CLUSTER_NAMELEN);

                if (nodeIsMaster(sender)) {
                    /* Master turned into a slave! Reconfigure the node. */
                    clusterDelNodeSlots(sender);
                    sender->flags &= ~(CLUSTER_NODE_MASTER|
                                       CLUSTER_NODE_MIGRATE_TO);
                    sender->flags |= CLUSTER_NODE_SLAVE;

                    /* Update config and state. */
                    clusterDoBeforeSleep(CLUSTER_TODO_SAVE_CONFIG|
                                         CLUSTER_TODO_UPDATE_STATE);
                }

                /* Master node changed for this slave? */
                if (master && sender->slaveof != master) {
                    if (sender->slaveof)
                        clusterNodeRemoveSlave(sender->slaveof,sender);
                    clusterNodeAddSlave(master,sender);
                    sender->slaveof = master;

                    /* Update config. */
                    clusterDoBeforeSleep(CLUSTER_TODO_SAVE_CONFIG);
                }
            }
        }

        /* Update our info about served slots.
         *
         * Note: this MUST happen after we update the master/slave state
         * so that CLUSTER_NODE_MASTER flag will be set. */

        /* Many checks are only needed if the set of served slots this
         * instance claims is different compared to the set of slots we have
         * for it. Check this ASAP to avoid other computational expansive
         * checks later. */
        clusterNode *sender_master = NULL; /* Sender or its master if slave. */
        int dirty_slots = 0; /* Sender claimed slots don't match my view? */

        if (sender) {
            sender_master = nodeIsMaster(sender) ? sender : sender->slaveof;
            if (sender_master) {
                dirty_slots = memcmp(sender_master->slots,
                        hdr->myslots,sizeof(hdr->myslots)) != 0;
            }
        }

        /* 1) If the sender of the message is a master, and we detected that
         *    the set of slots it claims changed, scan the slots to see if we
         *    need to update our configuration. */
        if (sender && nodeIsMaster(sender) && dirty_slots)
            clusterUpdateSlotsConfigWith(sender,senderConfigEpoch,hdr->myslots);

        /* 2) We also check for the reverse condition, that is, the sender
         *    claims to serve slots we know are served by a master with a
         *    greater configEpoch. If this happens we inform the sender.
         *
         * This is useful because sometimes after a partition heals, a
         * reappearing master may be the last one to claim a given set of
         * hash slots, but with a configuration that other instances know to
         * be deprecated. Example:
         *
         * A and B are master and slave for slots 1,2,3.
         * A is partitioned away, B gets promoted.
         * B is partitioned away, and A returns available.
         *
         * Usually B would PING A publishing its set of served slots and its
         * configEpoch, but because of the partition B can't inform A of the
         * new configuration, so other nodes that have an updated table must
         * do it. In this way A will stop to act as a master (or can try to
         * failover if there are the conditions to win the election). */
        if (sender && dirty_slots) {
            int j;

            for (j = 0; j < CLUSTER_SLOTS; j++) {
                if (bitmapTestBit(hdr->myslots,j)) {
                    if (server.cluster->slots[j] == sender ||
                        server.cluster->slots[j] == NULL) continue;
                    if (server.cluster->slots[j]->configEpoch >
                        senderConfigEpoch)
                    {
                        serverLog(LL_VERBOSE,
                            "Node %.40s has old slots configuration, sending "
                            "an UPDATE message about %.40s",
                                sender->name, server.cluster->slots[j]->name);
                        clusterSendUpdate(sender->link,
                            server.cluster->slots[j]);

                        /* TODO: instead of exiting the loop send every other
                         * UPDATE packet for other nodes that are the new owner
                         * of sender's slots. */
                        break;
                    }
                }
            }
        }

        /* If our config epoch collides with the sender's try to fix
         * the problem. */
        if (sender &&
            nodeIsMaster(myself) && nodeIsMaster(sender) &&
            senderConfigEpoch == myself->configEpoch)
        {
            clusterHandleConfigEpochCollision(sender);
        }

        /* Get info from the gossip section */
        if (sender) {
            clusterProcessGossipSection(hdr,link);
            clusterProcessPingExtensions(hdr,link);
        }
    } else if (type == CLUSTERMSG_TYPE_FAIL) {
        clusterNode *failing;

        if (sender) {
            failing = clusterLookupNode(hdr->data.fail.about.nodename, CLUSTER_NAMELEN);
            if (failing &&
                !(failing->flags & (CLUSTER_NODE_FAIL|CLUSTER_NODE_MYSELF)))
            {
                serverLog(LL_NOTICE,
                    "FAIL message received from %.40s about %.40s",
                    hdr->sender, hdr->data.fail.about.nodename);
                failing->flags |= CLUSTER_NODE_FAIL;
                failing->fail_time = now;
                failing->flags &= ~CLUSTER_NODE_PFAIL;
                clusterDoBeforeSleep(CLUSTER_TODO_SAVE_CONFIG|
                                     CLUSTER_TODO_UPDATE_STATE);
            }
        } else {
            serverLog(LL_NOTICE,
                "Ignoring FAIL message from unknown node %.40s about %.40s",
                hdr->sender, hdr->data.fail.about.nodename);
        }
    } else if (type == CLUSTERMSG_TYPE_PUBLISH || type == CLUSTERMSG_TYPE_PUBLISHSHARD) {
        if (!sender) return 1;  /* We don't know that node. */

        robj *channel, *message;
        uint32_t channel_len, message_len;

        /* Don't bother creating useless objects if there are no
         * Pub/Sub subscribers. */
        if ((type == CLUSTERMSG_TYPE_PUBLISH
            && serverPubsubSubscriptionCount() > 0)
        || (type == CLUSTERMSG_TYPE_PUBLISHSHARD
            && serverPubsubShardSubscriptionCount() > 0))
        {
            channel_len = ntohl(hdr->data.publish.msg.channel_len);
            message_len = ntohl(hdr->data.publish.msg.message_len);
            channel = createStringObject(
                        (char*)hdr->data.publish.msg.bulk_data,channel_len);
            message = createStringObject(
                        (char*)hdr->data.publish.msg.bulk_data+channel_len,
                        message_len);
            if (type == CLUSTERMSG_TYPE_PUBLISHSHARD) {
                pubsubPublishMessageShard(channel, message);
            } else {
                pubsubPublishMessage(channel,message);
            }
            decrRefCount(channel);
            decrRefCount(message);
        }
    } else if (type == CLUSTERMSG_TYPE_FAILOVER_AUTH_REQUEST) {
        if (!sender) return 1;  /* We don't know that node. */
        clusterSendFailoverAuthIfNeeded(sender,hdr);
    } else if (type == CLUSTERMSG_TYPE_FAILOVER_AUTH_ACK) {
        if (!sender) return 1;  /* We don't know that node. */
        /* We consider this vote only if the sender is a master serving
         * a non zero number of slots, and its currentEpoch is greater or
         * equal to epoch where this node started the election. */
        if (nodeIsMaster(sender) && sender->numslots > 0 &&
            senderCurrentEpoch >= server.cluster->failover_auth_epoch)
        {
            server.cluster->failover_auth_count++;
            /* Maybe we reached a quorum here, set a flag to make sure
             * we check ASAP. */
            clusterDoBeforeSleep(CLUSTER_TODO_HANDLE_FAILOVER);
        }
    } else if (type == CLUSTERMSG_TYPE_MFSTART) {
        /* This message is acceptable only if I'm a master and the sender
         * is one of my slaves. */
        if (!sender || sender->slaveof != myself) return 1;
        /* Manual failover requested from slaves. Initialize the state
         * accordingly. */
        resetManualFailover();
        server.cluster->mf_end = now + CLUSTER_MF_TIMEOUT;
        server.cluster->mf_slave = sender;
        pauseClients(PAUSE_DURING_FAILOVER,
                     now + (CLUSTER_MF_TIMEOUT * CLUSTER_MF_PAUSE_MULT),
                     CLIENT_PAUSE_WRITE);
        serverLog(LL_WARNING,"Manual failover requested by replica %.40s.",
            sender->name);
        /* We need to send a ping message to the replica, as it would carry
         * `server.cluster->mf_master_offset`, which means the master paused clients
         * at offset `server.cluster->mf_master_offset`, so that the replica would
         * know that it is safe to set its `server.cluster->mf_can_start` to 1 so as
         * to complete failover as quickly as possible. */
        clusterSendPing(link, CLUSTERMSG_TYPE_PING);
    } else if (type == CLUSTERMSG_TYPE_UPDATE) {
        clusterNode *n; /* The node the update is about. */
        uint64_t reportedConfigEpoch =
                    ntohu64(hdr->data.update.nodecfg.configEpoch);

        if (!sender) return 1;  /* We don't know the sender. */
        n = clusterLookupNode(hdr->data.update.nodecfg.nodename, CLUSTER_NAMELEN);
        if (!n) return 1;   /* We don't know the reported node. */
        if (n->configEpoch >= reportedConfigEpoch) return 1; /* Nothing new. */

        /* If in our current config the node is a slave, set it as a master. */
        if (nodeIsSlave(n)) clusterSetNodeAsMaster(n);

        /* Update the node's configEpoch. */
        n->configEpoch = reportedConfigEpoch;
        clusterDoBeforeSleep(CLUSTER_TODO_SAVE_CONFIG|
                             CLUSTER_TODO_FSYNC_CONFIG);

        /* Check the bitmap of served slots and update our
         * config accordingly. */
        clusterUpdateSlotsConfigWith(n,reportedConfigEpoch,
            hdr->data.update.nodecfg.slots);
    } else if (type == CLUSTERMSG_TYPE_MODULE) {
        if (!sender) return 1;  /* Protect the module from unknown nodes. */
        /* We need to route this message back to the right module subscribed
         * for the right message type. */
        uint64_t module_id = hdr->data.module.msg.module_id; /* Endian-safe ID */
        uint32_t len = ntohl(hdr->data.module.msg.len);
        uint8_t type = hdr->data.module.msg.type;
        unsigned char *payload = hdr->data.module.msg.bulk_data;
        moduleCallClusterReceivers(sender->name,module_id,type,payload,len);
    } else {
        serverLog(LL_WARNING,"Received unknown packet type: %d", type);
    }
    return 1;
}

/* This function is called when we detect the link with this node is lost.
   We set the node as no longer connected. The Cluster Cron will detect
   this connection and will try to get it connected again.

   Instead if the node is a temporary node used to accept a query, we
   completely free the node on error. */
void handleLinkIOError(clusterLink *link) {
    freeClusterLink(link);
}

/* Send data. This is handled using a trivial send buffer that gets
 * consumed by write(). We don't try to optimize this for speed too much
 * as this is a very low traffic channel. */
void clusterWriteHandler(connection *conn) {
    clusterLink *link = connGetPrivateData(conn);
    ssize_t nwritten;

    nwritten = connWrite(conn, link->sndbuf, sdslen(link->sndbuf));
    if (nwritten <= 0) {
        serverLog(LL_DEBUG,"I/O error writing to node link: %s",
            (nwritten == -1) ? connGetLastError(conn) : "short write");
        handleLinkIOError(link);
        return;
    }
    sdsrange(link->sndbuf,nwritten,-1);
    if (sdslen(link->sndbuf) == 0)
        connSetWriteHandler(link->conn, NULL);
}

/* A connect handler that gets called when a connection to another node
 * gets established.
 */
void clusterLinkConnectHandler(connection *conn) {
    clusterLink *link = connGetPrivateData(conn);
    clusterNode *node = link->node;

    /* Check if connection succeeded */
    if (connGetState(conn) != CONN_STATE_CONNECTED) {
        serverLog(LL_VERBOSE, "Connection with Node %.40s at %s:%d failed: %s",
                node->name, node->ip, node->cport,
                connGetLastError(conn));
        freeClusterLink(link);
        return;
    }

    /* Register a read handler from now on */
    connSetReadHandler(conn, clusterReadHandler);

    /* Queue a PING in the new connection ASAP: this is crucial
     * to avoid false positives in failure detection.
     *
     * If the node is flagged as MEET, we send a MEET message instead
     * of a PING one, to force the receiver to add us in its node
     * table. */
    mstime_t old_ping_sent = node->ping_sent;
    clusterSendPing(link, node->flags & CLUSTER_NODE_MEET ?
            CLUSTERMSG_TYPE_MEET : CLUSTERMSG_TYPE_PING);
    if (old_ping_sent) {
        /* If there was an active ping before the link was
         * disconnected, we want to restore the ping time, otherwise
         * replaced by the clusterSendPing() call. */
        node->ping_sent = old_ping_sent;
    }
    /* We can clear the flag after the first packet is sent.
     * If we'll never receive a PONG, we'll never send new packets
     * to this node. Instead after the PONG is received and we
     * are no longer in meet/handshake status, we want to send
     * normal PING packets. */
    node->flags &= ~CLUSTER_NODE_MEET;

    serverLog(LL_DEBUG,"Connecting with Node %.40s at %s:%d",
            node->name, node->ip, node->cport);
}

/* Read data. Try to read the first field of the header first to check the
 * full length of the packet. When a whole packet is in memory this function
 * will call the function to process the packet. And so forth. */
void clusterReadHandler(connection *conn) {
    clusterMsg buf[1];
    ssize_t nread;
    clusterMsg *hdr;
    clusterLink *link = connGetPrivateData(conn);
    unsigned int readlen, rcvbuflen;

    while(1) { /* Read as long as there is data to read. */
        rcvbuflen = link->rcvbuf_len;
        if (rcvbuflen < 8) {
            /* First, obtain the first 8 bytes to get the full message
             * length. */
            readlen = 8 - rcvbuflen;
        } else {
            /* Finally read the full message. */
            hdr = (clusterMsg*) link->rcvbuf;
            if (rcvbuflen == 8) {
                /* Perform some sanity check on the message signature
                 * and length. */
                if (memcmp(hdr->sig,"RCmb",4) != 0 ||
                    ntohl(hdr->totlen) < CLUSTERMSG_MIN_LEN)
                {
                    serverLog(LL_WARNING,
                        "Bad message length or signature received "
                        "from Cluster bus.");
                    handleLinkIOError(link);
                    return;
                }
            }
            readlen = ntohl(hdr->totlen) - rcvbuflen;
            if (readlen > sizeof(buf)) readlen = sizeof(buf);
        }

        nread = connRead(conn,buf,readlen);
        if (nread == -1 && (connGetState(conn) == CONN_STATE_CONNECTED)) return; /* No more data ready. */

        if (nread <= 0) {
            /* I/O error... */
            serverLog(LL_DEBUG,"I/O error reading from node link: %s",
                (nread == 0) ? "connection closed" : connGetLastError(conn));
            handleLinkIOError(link);
            return;
        } else {
            /* Read data and recast the pointer to the new buffer. */
            size_t unused = link->rcvbuf_alloc - link->rcvbuf_len;
            if ((size_t)nread > unused) {
                size_t required = link->rcvbuf_len + nread;
                /* If less than 1mb, grow to twice the needed size, if larger grow by 1mb. */
                link->rcvbuf_alloc = required < RCVBUF_MAX_PREALLOC ? required * 2: required + RCVBUF_MAX_PREALLOC;
                link->rcvbuf = zrealloc(link->rcvbuf, link->rcvbuf_alloc);
            }
            memcpy(link->rcvbuf + link->rcvbuf_len, buf, nread);
            link->rcvbuf_len += nread;
            hdr = (clusterMsg*) link->rcvbuf;
            rcvbuflen += nread;
        }

        /* Total length obtained? Process this packet. */
        if (rcvbuflen >= 8 && rcvbuflen == ntohl(hdr->totlen)) {
            if (clusterProcessPacket(link)) {
                if (link->rcvbuf_alloc > RCVBUF_INIT_LEN) {
                    zfree(link->rcvbuf);
                    link->rcvbuf = zmalloc(link->rcvbuf_alloc = RCVBUF_INIT_LEN);
                }
                link->rcvbuf_len = 0;
            } else {
                return; /* Link no longer valid. */
            }
        }
    }
}

/* Put stuff into the send buffer.
 *
 * It is guaranteed that this function will never have as a side effect
 * the link to be invalidated, so it is safe to call this function
 * from event handlers that will do stuff with the same link later. */
void clusterSendMessage(clusterLink *link, unsigned char *msg, size_t msglen) {
    if (sdslen(link->sndbuf) == 0 && msglen != 0)
        connSetWriteHandlerWithBarrier(link->conn, clusterWriteHandler, 1);

    link->sndbuf = sdscatlen(link->sndbuf, msg, msglen);

    /* Populate sent messages stats. */
    clusterMsg *hdr = (clusterMsg*) msg;
    uint16_t type = ntohs(hdr->type);
    if (type < CLUSTERMSG_TYPE_COUNT)
        server.cluster->stats_bus_messages_sent[type]++;
}

/* Send a message to all the nodes that are part of the cluster having
 * a connected link.
 *
 * It is guaranteed that this function will never have as a side effect
 * some node->link to be invalidated, so it is safe to call this function
 * from event handlers that will do stuff with node links later. */
void clusterBroadcastMessage(void *buf, size_t len) {
    dictIterator *di;
    dictEntry *de;

    di = dictGetSafeIterator(server.cluster->nodes);
    while((de = dictNext(di)) != NULL) {
        clusterNode *node = dictGetVal(de);

        if (!node->link) continue;
        if (node->flags & (CLUSTER_NODE_MYSELF|CLUSTER_NODE_HANDSHAKE))
            continue;
        clusterSendMessage(node->link,buf,len);
    }
    dictReleaseIterator(di);
}

/* Build the message header. hdr must point to a buffer at least
 * sizeof(clusterMsg) in bytes. */
void clusterBuildMessageHdr(clusterMsg *hdr, int type) {
    uint32_t totlen = 0;
    uint64_t offset;
    clusterNode *master;

    /* If this node is a master, we send its slots bitmap and configEpoch.
     * If this node is a slave we send the master's information instead (the
     * node is flagged as slave so the receiver knows that it is NOT really
     * in charge for this slots. */
    master = (nodeIsSlave(myself) && myself->slaveof) ?
              myself->slaveof : myself;

    memset(hdr,0,sizeof(*hdr));
    hdr->ver = htons(CLUSTER_PROTO_VER);
    hdr->sig[0] = 'R';
    hdr->sig[1] = 'C';
    hdr->sig[2] = 'm';
    hdr->sig[3] = 'b';
    hdr->type = htons(type);
    memcpy(hdr->sender,myself->name,CLUSTER_NAMELEN);

    /* If cluster-announce-ip option is enabled, force the receivers of our
     * packets to use the specified address for this node. Otherwise if the
     * first byte is zero, they'll do auto discovery. */
    memset(hdr->myip,0,NET_IP_STR_LEN);
    if (server.cluster_announce_ip) {
        strncpy(hdr->myip,server.cluster_announce_ip,NET_IP_STR_LEN-1);
        hdr->myip[NET_IP_STR_LEN-1] = '\0';
    }

    /* Handle cluster-announce-[tls-|bus-]port. */
    int announced_port, announced_pport, announced_cport;
    deriveAnnouncedPorts(&announced_port, &announced_pport, &announced_cport);

    memcpy(hdr->myslots,master->slots,sizeof(hdr->myslots));
    memset(hdr->slaveof,0,CLUSTER_NAMELEN);
    if (myself->slaveof != NULL)
        memcpy(hdr->slaveof,myself->slaveof->name, CLUSTER_NAMELEN);
    hdr->port = htons(announced_port);
    hdr->pport = htons(announced_pport);
    hdr->cport = htons(announced_cport);
    hdr->flags = htons(myself->flags);
    hdr->state = server.cluster->state;

    /* Set the currentEpoch and configEpochs. */
    hdr->currentEpoch = htonu64(server.cluster->currentEpoch);
    hdr->configEpoch = htonu64(master->configEpoch);

    /* Set the replication offset. */
    if (nodeIsSlave(myself))
        offset = replicationGetSlaveOffset();
    else
        offset = server.master_repl_offset;
    hdr->offset = htonu64(offset);

    /* Set the message flags. */
    if (nodeIsMaster(myself) && server.cluster->mf_end)
        hdr->mflags[0] |= CLUSTERMSG_FLAG0_PAUSED;

    /* Compute the message length for certain messages. For other messages
     * this is up to the caller. */
    if (type == CLUSTERMSG_TYPE_FAIL) {
        totlen = sizeof(clusterMsg)-sizeof(union clusterMsgData);
        totlen += sizeof(clusterMsgDataFail);
    } else if (type == CLUSTERMSG_TYPE_UPDATE) {
        totlen = sizeof(clusterMsg)-sizeof(union clusterMsgData);
        totlen += sizeof(clusterMsgDataUpdate);
    }
    hdr->totlen = htonl(totlen);
    /* For PING, PONG, MEET and other variable length messages fixing the
     * totlen field is up to the caller. */
}

/* Return non zero if the node is already present in the gossip section of the
 * message pointed by 'hdr' and having 'count' gossip entries. Otherwise
 * zero is returned. Helper for clusterSendPing(). */
int clusterNodeIsInGossipSection(clusterMsg *hdr, int count, clusterNode *n) {
    int j;
    for (j = 0; j < count; j++) {
        if (memcmp(hdr->data.ping.gossip[j].nodename,n->name,
                CLUSTER_NAMELEN) == 0) break;
    }
    return j != count;
}

/* Set the i-th entry of the gossip section in the message pointed by 'hdr'
 * to the info of the specified node 'n'. */
void clusterSetGossipEntry(clusterMsg *hdr, int i, clusterNode *n) {
    clusterMsgDataGossip *gossip;
    gossip = &(hdr->data.ping.gossip[i]);
    memcpy(gossip->nodename,n->name,CLUSTER_NAMELEN);
    gossip->ping_sent = htonl(n->ping_sent/1000);
    gossip->pong_received = htonl(n->pong_received/1000);
    memcpy(gossip->ip,n->ip,sizeof(n->ip));
    gossip->port = htons(n->port);
    gossip->cport = htons(n->cport);
    gossip->flags = htons(n->flags);
    gossip->pport = htons(n->pport);
    gossip->notused1 = 0;
}

/* Send a PING or PONG packet to the specified node, making sure to add enough
 * gossip information. */
void clusterSendPing(clusterLink *link, int type) {
    unsigned char *buf;
    clusterMsg *hdr;
    int gossipcount = 0; /* Number of gossip sections added so far. */
    int wanted; /* Number of gossip sections we want to append if possible. */
    int estlen; /* Upper bound on estimated packet length */
    /* freshnodes is the max number of nodes we can hope to append at all:
     * nodes available minus two (ourself and the node we are sending the
     * message to). However practically there may be less valid nodes since
     * nodes in handshake state, disconnected, are not considered. */
    int freshnodes = dictSize(server.cluster->nodes)-2;

    /* How many gossip sections we want to add? 1/10 of the number of nodes
     * and anyway at least 3. Why 1/10?
     *
     * If we have N masters, with N/10 entries, and we consider that in
     * node_timeout we exchange with each other node at least 4 packets
     * (we ping in the worst case in node_timeout/2 time, and we also
     * receive two pings from the host), we have a total of 8 packets
     * in the node_timeout*2 failure reports validity time. So we have
     * that, for a single PFAIL node, we can expect to receive the following
     * number of failure reports (in the specified window of time):
     *
     * PROB * GOSSIP_ENTRIES_PER_PACKET * TOTAL_PACKETS:
     *
     * PROB = probability of being featured in a single gossip entry,
     *        which is 1 / NUM_OF_NODES.
     * ENTRIES = 10.
     * TOTAL_PACKETS = 2 * 4 * NUM_OF_MASTERS.
     *
     * If we assume we have just masters (so num of nodes and num of masters
     * is the same), with 1/10 we always get over the majority, and specifically
     * 80% of the number of nodes, to account for many masters failing at the
     * same time.
     *
     * Since we have non-voting slaves that lower the probability of an entry
     * to feature our node, we set the number of entries per packet as
     * 10% of the total nodes we have. */
    wanted = floor(dictSize(server.cluster->nodes)/10);
    if (wanted < 3) wanted = 3;
    if (wanted > freshnodes) wanted = freshnodes;

    /* Include all the nodes in PFAIL state, so that failure reports are
     * faster to propagate to go from PFAIL to FAIL state. */
    int pfail_wanted = server.cluster->stats_pfail_nodes;

    /* Compute the maximum estlen to allocate our buffer. We'll fix the estlen
     * later according to the number of gossip sections we really were able
     * to put inside the packet. */
    estlen = sizeof(clusterMsg) - sizeof(union clusterMsgData);
    estlen += (sizeof(clusterMsgDataGossip)*(wanted + pfail_wanted));
    estlen += writePingExt(NULL);

    /* Note: clusterBuildMessageHdr() expects the buffer to be always at least
     * sizeof(clusterMsg) or more. */
    if (estlen < (int)sizeof(clusterMsg)) estlen = sizeof(clusterMsg);
    buf = zcalloc(estlen);
    hdr = (clusterMsg*) buf;

    /* Populate the header. */
    if (!link->inbound && type == CLUSTERMSG_TYPE_PING)
        link->node->ping_sent = mstime();
    clusterBuildMessageHdr(hdr,type);

    /* Populate the gossip fields */
    int maxiterations = wanted*3;
    while(freshnodes > 0 && gossipcount < wanted && maxiterations--) {
        dictEntry *de = dictGetRandomKey(server.cluster->nodes);
        clusterNode *this = dictGetVal(de);

        /* Don't include this node: the whole packet header is about us
         * already, so we just gossip about other nodes. */
        if (this == myself) continue;

        /* PFAIL nodes will be added later. */
        if (this->flags & CLUSTER_NODE_PFAIL) continue;

        /* In the gossip section don't include:
         * 1) Nodes in HANDSHAKE state.
         * 3) Nodes with the NOADDR flag set.
         * 4) Disconnected nodes if they don't have configured slots.
         */
        if (this->flags & (CLUSTER_NODE_HANDSHAKE|CLUSTER_NODE_NOADDR) ||
            (this->link == NULL && this->numslots == 0))
        {
            freshnodes--; /* Technically not correct, but saves CPU. */
            continue;
        }

        /* Do not add a node we already have. */
        if (clusterNodeIsInGossipSection(hdr,gossipcount,this)) continue;

        /* Add it */
        clusterSetGossipEntry(hdr,gossipcount,this);
        freshnodes--;
        gossipcount++;
    }

    /* If there are PFAIL nodes, add them at the end. */
    if (pfail_wanted) {
        dictIterator *di;
        dictEntry *de;

        di = dictGetSafeIterator(server.cluster->nodes);
        while((de = dictNext(di)) != NULL && pfail_wanted > 0) {
            clusterNode *node = dictGetVal(de);
            if (node->flags & CLUSTER_NODE_HANDSHAKE) continue;
            if (node->flags & CLUSTER_NODE_NOADDR) continue;
            if (!(node->flags & CLUSTER_NODE_PFAIL)) continue;
            clusterSetGossipEntry(hdr,gossipcount,node);
            freshnodes--;
            gossipcount++;
            /* We take the count of the slots we allocated, since the
             * PFAIL stats may not match perfectly with the current number
             * of PFAIL nodes. */
            pfail_wanted--;
        }
        dictReleaseIterator(di);
    }

    /* writePingExt expects hdr->count to be valid */
    hdr->count = htons(gossipcount);

    /* Compute the actual total length and send! */
    uint32_t totlen = 0;
    totlen += writePingExt(hdr);
    totlen += sizeof(clusterMsg)-sizeof(union clusterMsgData);
    totlen += (sizeof(clusterMsgDataGossip)*gossipcount);
    hdr->totlen = htonl(totlen);
    clusterSendMessage(link,buf,totlen);
    zfree(buf);
}

/* Send a PONG packet to every connected node that's not in handshake state
 * and for which we have a valid link.
 *
 * In Redis Cluster pongs are not used just for failure detection, but also
 * to carry important configuration information. So broadcasting a pong is
 * useful when something changes in the configuration and we want to make
 * the cluster aware ASAP (for instance after a slave promotion).
 *
 * The 'target' argument specifies the receiving instances using the
 * defines below:
 *
 * CLUSTER_BROADCAST_ALL -> All known instances.
 * CLUSTER_BROADCAST_LOCAL_SLAVES -> All slaves in my master-slaves ring.
 */
#define CLUSTER_BROADCAST_ALL 0
#define CLUSTER_BROADCAST_LOCAL_SLAVES 1
void clusterBroadcastPong(int target) {
    dictIterator *di;
    dictEntry *de;

    di = dictGetSafeIterator(server.cluster->nodes);
    while((de = dictNext(di)) != NULL) {
        clusterNode *node = dictGetVal(de);

        if (!node->link) continue;
        if (node == myself || nodeInHandshake(node)) continue;
        if (target == CLUSTER_BROADCAST_LOCAL_SLAVES) {
            int local_slave =
                nodeIsSlave(node) && node->slaveof &&
                (node->slaveof == myself || node->slaveof == myself->slaveof);
            if (!local_slave) continue;
        }
        clusterSendPing(node->link,CLUSTERMSG_TYPE_PONG);
    }
    dictReleaseIterator(di);
}

/* Send a PUBLISH message.
 *
 * If link is NULL, then the message is broadcasted to the whole cluster.
 *
 * Sanitizer suppression: In clusterMsgDataPublish, sizeof(bulk_data) is 8.
 * As all the struct is used as a buffer, when more than 8 bytes are copied into
 * the 'bulk_data', sanitizer generates an out-of-bounds error which is a false
 * positive in this context. */
REDIS_NO_SANITIZE("bounds")
void clusterSendPublish(clusterLink *link, robj *channel, robj *message, uint16_t type) {
    unsigned char *payload;
    clusterMsg buf[1];
    clusterMsg *hdr = (clusterMsg*) buf;
    uint32_t totlen;
    uint32_t channel_len, message_len;

    channel = getDecodedObject(channel);
    message = getDecodedObject(message);
    channel_len = sdslen(channel->ptr);
    message_len = sdslen(message->ptr);

    clusterBuildMessageHdr(hdr,type);
    totlen = sizeof(clusterMsg)-sizeof(union clusterMsgData);
    totlen += sizeof(clusterMsgDataPublish) - 8 + channel_len + message_len;

    hdr->data.publish.msg.channel_len = htonl(channel_len);
    hdr->data.publish.msg.message_len = htonl(message_len);
    hdr->totlen = htonl(totlen);

    /* Try to use the local buffer if possible */
    if (totlen < sizeof(buf)) {
        payload = (unsigned char*)buf;
    } else {
        payload = zmalloc(totlen);
        memcpy(payload,hdr,sizeof(*hdr));
        hdr = (clusterMsg*) payload;
    }
    memcpy(hdr->data.publish.msg.bulk_data,channel->ptr,sdslen(channel->ptr));
    memcpy(hdr->data.publish.msg.bulk_data+sdslen(channel->ptr),
        message->ptr,sdslen(message->ptr));

    if (link)
        clusterSendMessage(link,payload,totlen);
    else
        clusterBroadcastMessage(payload,totlen);

    decrRefCount(channel);
    decrRefCount(message);
    if (payload != (unsigned char*)buf) zfree(payload);
}

/* Send a FAIL message to all the nodes we are able to contact.
 * The FAIL message is sent when we detect that a node is failing
 * (CLUSTER_NODE_PFAIL) and we also receive a gossip confirmation of this:
 * we switch the node state to CLUSTER_NODE_FAIL and ask all the other
 * nodes to do the same ASAP. */
void clusterSendFail(char *nodename) {
    clusterMsg buf[1];
    clusterMsg *hdr = (clusterMsg*) buf;

    clusterBuildMessageHdr(hdr,CLUSTERMSG_TYPE_FAIL);
    memcpy(hdr->data.fail.about.nodename,nodename,CLUSTER_NAMELEN);
    clusterBroadcastMessage(buf,ntohl(hdr->totlen));
}

/* Send an UPDATE message to the specified link carrying the specified 'node'
 * slots configuration. The node name, slots bitmap, and configEpoch info
 * are included. */
void clusterSendUpdate(clusterLink *link, clusterNode *node) {
    clusterMsg buf[1];
    clusterMsg *hdr = (clusterMsg*) buf;

    if (link == NULL) return;
    clusterBuildMessageHdr(hdr,CLUSTERMSG_TYPE_UPDATE);
    memcpy(hdr->data.update.nodecfg.nodename,node->name,CLUSTER_NAMELEN);
    hdr->data.update.nodecfg.configEpoch = htonu64(node->configEpoch);
    memcpy(hdr->data.update.nodecfg.slots,node->slots,sizeof(node->slots));
    clusterSendMessage(link,(unsigned char*)buf,ntohl(hdr->totlen));
}

/* Send a MODULE message.
 *
 * If link is NULL, then the message is broadcasted to the whole cluster. */
void clusterSendModule(clusterLink *link, uint64_t module_id, uint8_t type,
                       const char *payload, uint32_t len) {
    unsigned char *heapbuf;
    clusterMsg buf[1];
    clusterMsg *hdr = (clusterMsg*) buf;
    uint32_t totlen;

    clusterBuildMessageHdr(hdr,CLUSTERMSG_TYPE_MODULE);
    totlen = sizeof(clusterMsg)-sizeof(union clusterMsgData);
    totlen += sizeof(clusterMsgModule) - 3 + len;

    hdr->data.module.msg.module_id = module_id; /* Already endian adjusted. */
    hdr->data.module.msg.type = type;
    hdr->data.module.msg.len = htonl(len);
    hdr->totlen = htonl(totlen);

    /* Try to use the local buffer if possible */
    if (totlen < sizeof(buf)) {
        heapbuf = (unsigned char*)buf;
    } else {
        heapbuf = zmalloc(totlen);
        memcpy(heapbuf,hdr,sizeof(*hdr));
        hdr = (clusterMsg*) heapbuf;
    }
    memcpy(hdr->data.module.msg.bulk_data,payload,len);

    if (link)
        clusterSendMessage(link,heapbuf,totlen);
    else
        clusterBroadcastMessage(heapbuf,totlen);

    if (heapbuf != (unsigned char*)buf) zfree(heapbuf);
}

/* This function gets a cluster node ID string as target, the same way the nodes
 * addresses are represented in the modules side, resolves the node, and sends
 * the message. If the target is NULL the message is broadcasted.
 *
 * The function returns C_OK if the target is valid, otherwise C_ERR is
 * returned. */
int clusterSendModuleMessageToTarget(const char *target, uint64_t module_id, uint8_t type, const char *payload, uint32_t len) {
    clusterNode *node = NULL;

    if (target != NULL) {
        node = clusterLookupNode(target, strlen(target));
        if (node == NULL || node->link == NULL) return C_ERR;
    }

    clusterSendModule(target ? node->link : NULL,
                      module_id, type, payload, len);
    return C_OK;
}

/* -----------------------------------------------------------------------------
 * CLUSTER Pub/Sub support
 *
 * For now we do very little, just propagating PUBLISH messages across the whole
 * cluster. In the future we'll try to get smarter and avoiding propagating those
 * messages to hosts without receives for a given channel.
 * -------------------------------------------------------------------------- */
void clusterPropagatePublish(robj *channel, robj *message) {
    clusterSendPublish(NULL, channel, message, CLUSTERMSG_TYPE_PUBLISH);
}

/* -----------------------------------------------------------------------------
 * CLUSTER Pub/Sub shard support
 *
 * Publish this message across the slot (primary/replica).
 * -------------------------------------------------------------------------- */
void clusterPropagatePublishShard(robj *channel, robj *message) {
    listIter li;
    listNode *ln;
    list *nodes_for_slot = clusterGetNodesServingMySlots(server.cluster->myself);
    serverAssert(nodes_for_slot != NULL);
    listRewind(nodes_for_slot, &li);
    while((ln = listNext(&li))) {
        clusterNode *node = listNodeValue(ln);
        if (node != myself) {
            clusterSendPublish(node->link, channel, message, CLUSTERMSG_TYPE_PUBLISHSHARD);
        }
    }
}

/* -----------------------------------------------------------------------------
 * SLAVE node specific functions
 * -------------------------------------------------------------------------- */

/* This function sends a FAILOVER_AUTH_REQUEST message to every node in order to
 * see if there is the quorum for this slave instance to failover its failing
 * master.
 *
 * Note that we send the failover request to everybody, master and slave nodes,
 * but only the masters are supposed to reply to our query. */
void clusterRequestFailoverAuth(void) {
    clusterMsg buf[1];
    clusterMsg *hdr = (clusterMsg*) buf;
    uint32_t totlen;

    clusterBuildMessageHdr(hdr,CLUSTERMSG_TYPE_FAILOVER_AUTH_REQUEST);
    /* If this is a manual failover, set the CLUSTERMSG_FLAG0_FORCEACK bit
     * in the header to communicate the nodes receiving the message that
     * they should authorized the failover even if the master is working. */
    if (server.cluster->mf_end) hdr->mflags[0] |= CLUSTERMSG_FLAG0_FORCEACK;
    totlen = sizeof(clusterMsg)-sizeof(union clusterMsgData);
    hdr->totlen = htonl(totlen);
    clusterBroadcastMessage(buf,totlen);
}

/* Send a FAILOVER_AUTH_ACK message to the specified node. */
void clusterSendFailoverAuth(clusterNode *node) {
    clusterMsg buf[1];
    clusterMsg *hdr = (clusterMsg*) buf;
    uint32_t totlen;

    if (!node->link) return;
    clusterBuildMessageHdr(hdr,CLUSTERMSG_TYPE_FAILOVER_AUTH_ACK);
    totlen = sizeof(clusterMsg)-sizeof(union clusterMsgData);
    hdr->totlen = htonl(totlen);
    clusterSendMessage(node->link,(unsigned char*)buf,totlen);
}

/* Send a MFSTART message to the specified node. */
void clusterSendMFStart(clusterNode *node) {
    clusterMsg buf[1];
    clusterMsg *hdr = (clusterMsg*) buf;
    uint32_t totlen;

    if (!node->link) return;
    clusterBuildMessageHdr(hdr,CLUSTERMSG_TYPE_MFSTART);
    totlen = sizeof(clusterMsg)-sizeof(union clusterMsgData);
    hdr->totlen = htonl(totlen);
    clusterSendMessage(node->link,(unsigned char*)buf,totlen);
}

/* Vote for the node asking for our vote if there are the conditions. */
void clusterSendFailoverAuthIfNeeded(clusterNode *node, clusterMsg *request) {
    clusterNode *master = node->slaveof;
    uint64_t requestCurrentEpoch = ntohu64(request->currentEpoch);
    uint64_t requestConfigEpoch = ntohu64(request->configEpoch);
    unsigned char *claimed_slots = request->myslots;
    int force_ack = request->mflags[0] & CLUSTERMSG_FLAG0_FORCEACK;
    int j;

    /* IF we are not a master serving at least 1 slot, we don't have the
     * right to vote, as the cluster size in Redis Cluster is the number
     * of masters serving at least one slot, and quorum is the cluster
     * size + 1 */
    if (nodeIsSlave(myself) || myself->numslots == 0) return;

    /* Request epoch must be >= our currentEpoch.
     * Note that it is impossible for it to actually be greater since
     * our currentEpoch was updated as a side effect of receiving this
     * request, if the request epoch was greater. */
    if (requestCurrentEpoch < server.cluster->currentEpoch) {
        serverLog(LL_WARNING,
            "Failover auth denied to %.40s: reqEpoch (%llu) < curEpoch(%llu)",
            node->name,
            (unsigned long long) requestCurrentEpoch,
            (unsigned long long) server.cluster->currentEpoch);
        return;
    }

    /* I already voted for this epoch? Return ASAP. */
    if (server.cluster->lastVoteEpoch == server.cluster->currentEpoch) {
        serverLog(LL_WARNING,
                "Failover auth denied to %.40s: already voted for epoch %llu",
                node->name,
                (unsigned long long) server.cluster->currentEpoch);
        return;
    }

    /* Node must be a slave and its master down.
     * The master can be non failing if the request is flagged
     * with CLUSTERMSG_FLAG0_FORCEACK (manual failover). */
    if (nodeIsMaster(node) || master == NULL ||
        (!nodeFailed(master) && !force_ack))
    {
        if (nodeIsMaster(node)) {
            serverLog(LL_WARNING,
                    "Failover auth denied to %.40s: it is a master node",
                    node->name);
        } else if (master == NULL) {
            serverLog(LL_WARNING,
                    "Failover auth denied to %.40s: I don't know its master",
                    node->name);
        } else if (!nodeFailed(master)) {
            serverLog(LL_WARNING,
                    "Failover auth denied to %.40s: its master is up",
                    node->name);
        }
        return;
    }

    /* We did not voted for a slave about this master for two
     * times the node timeout. This is not strictly needed for correctness
     * of the algorithm but makes the base case more linear. */
    if (mstime() - node->slaveof->voted_time < server.cluster_node_timeout * 2)
    {
        serverLog(LL_WARNING,
                "Failover auth denied to %.40s: "
                "can't vote about this master before %lld milliseconds",
                node->name,
                (long long) ((server.cluster_node_timeout*2)-
                             (mstime() - node->slaveof->voted_time)));
        return;
    }

    /* The slave requesting the vote must have a configEpoch for the claimed
     * slots that is >= the one of the masters currently serving the same
     * slots in the current configuration. */
    for (j = 0; j < CLUSTER_SLOTS; j++) {
        if (bitmapTestBit(claimed_slots, j) == 0) continue;
        if (server.cluster->slots[j] == NULL ||
            server.cluster->slots[j]->configEpoch <= requestConfigEpoch)
        {
            continue;
        }
        /* If we reached this point we found a slot that in our current slots
         * is served by a master with a greater configEpoch than the one claimed
         * by the slave requesting our vote. Refuse to vote for this slave. */
        serverLog(LL_WARNING,
                "Failover auth denied to %.40s: "
                "slot %d epoch (%llu) > reqEpoch (%llu)",
                node->name, j,
                (unsigned long long) server.cluster->slots[j]->configEpoch,
                (unsigned long long) requestConfigEpoch);
        return;
    }

    /* We can vote for this slave. */
    server.cluster->lastVoteEpoch = server.cluster->currentEpoch;
    node->slaveof->voted_time = mstime();
    clusterDoBeforeSleep(CLUSTER_TODO_SAVE_CONFIG|CLUSTER_TODO_FSYNC_CONFIG);
    clusterSendFailoverAuth(node);
    serverLog(LL_WARNING, "Failover auth granted to %.40s for epoch %llu",
        node->name, (unsigned long long) server.cluster->currentEpoch);
}

/* This function returns the "rank" of this instance, a slave, in the context
 * of its master-slaves ring. The rank of the slave is given by the number of
 * other slaves for the same master that have a better replication offset
 * compared to the local one (better means, greater, so they claim more data).
 *
 * A slave with rank 0 is the one with the greatest (most up to date)
 * replication offset, and so forth. Note that because how the rank is computed
 * multiple slaves may have the same rank, in case they have the same offset.
 *
 * The slave rank is used to add a delay to start an election in order to
 * get voted and replace a failing master. Slaves with better replication
 * offsets are more likely to win. */
int clusterGetSlaveRank(void) {
    long long myoffset;
    int j, rank = 0;
    clusterNode *master;

    serverAssert(nodeIsSlave(myself));
    master = myself->slaveof;
    if (master == NULL) return 0; /* Never called by slaves without master. */

    myoffset = replicationGetSlaveOffset();
    for (j = 0; j < master->numslaves; j++)
        if (master->slaves[j] != myself &&
            !nodeCantFailover(master->slaves[j]) &&
            master->slaves[j]->repl_offset > myoffset) rank++;
    return rank;
}

/* This function is called by clusterHandleSlaveFailover() in order to
 * let the slave log why it is not able to failover. Sometimes there are
 * not the conditions, but since the failover function is called again and
 * again, we can't log the same things continuously.
 *
 * This function works by logging only if a given set of conditions are
 * true:
 *
 * 1) The reason for which the failover can't be initiated changed.
 *    The reasons also include a NONE reason we reset the state to
 *    when the slave finds that its master is fine (no FAIL flag).
 * 2) Also, the log is emitted again if the master is still down and
 *    the reason for not failing over is still the same, but more than
 *    CLUSTER_CANT_FAILOVER_RELOG_PERIOD seconds elapsed.
 * 3) Finally, the function only logs if the slave is down for more than
 *    five seconds + NODE_TIMEOUT. This way nothing is logged when a
 *    failover starts in a reasonable time.
 *
 * The function is called with the reason why the slave can't failover
 * which is one of the integer macros CLUSTER_CANT_FAILOVER_*.
 *
 * The function is guaranteed to be called only if 'myself' is a slave. */
void clusterLogCantFailover(int reason) {
    char *msg;
    static time_t lastlog_time = 0;
    mstime_t nolog_fail_time = server.cluster_node_timeout + 5000;

    /* Don't log if we have the same reason for some time. */
    if (reason == server.cluster->cant_failover_reason &&
        time(NULL)-lastlog_time < CLUSTER_CANT_FAILOVER_RELOG_PERIOD)
        return;

    server.cluster->cant_failover_reason = reason;

    /* We also don't emit any log if the master failed no long ago, the
     * goal of this function is to log slaves in a stalled condition for
     * a long time. */
    if (myself->slaveof &&
        nodeFailed(myself->slaveof) &&
        (mstime() - myself->slaveof->fail_time) < nolog_fail_time) return;

    switch(reason) {
    case CLUSTER_CANT_FAILOVER_DATA_AGE:
        msg = "Disconnected from master for longer than allowed. "
              "Please check the 'cluster-replica-validity-factor' configuration "
              "option.";
        break;
    case CLUSTER_CANT_FAILOVER_WAITING_DELAY:
        msg = "Waiting the delay before I can start a new failover.";
        break;
    case CLUSTER_CANT_FAILOVER_EXPIRED:
        msg = "Failover attempt expired.";
        break;
    case CLUSTER_CANT_FAILOVER_WAITING_VOTES:
        msg = "Waiting for votes, but majority still not reached.";
        break;
    default:
        msg = "Unknown reason code.";
        break;
    }
    lastlog_time = time(NULL);
    serverLog(LL_WARNING,"Currently unable to failover: %s", msg);
}

/* This function implements the final part of automatic and manual failovers,
 * where the slave grabs its master's hash slots, and propagates the new
 * configuration.
 *
 * Note that it's up to the caller to be sure that the node got a new
 * configuration epoch already. */
void clusterFailoverReplaceYourMaster(void) {
    int j;
    clusterNode *oldmaster = myself->slaveof;

    if (nodeIsMaster(myself) || oldmaster == NULL) return;

    /* 1) Turn this node into a master. */
    clusterSetNodeAsMaster(myself);
    replicationUnsetMaster();

    /* 2) Claim all the slots assigned to our master. */
    for (j = 0; j < CLUSTER_SLOTS; j++) {
        if (clusterNodeGetSlotBit(oldmaster,j)) {
            clusterDelSlot(j);
            clusterAddSlot(myself,j);
        }
    }

    /* 3) Update state and save config. */
    clusterUpdateState();
    clusterSaveConfigOrDie(1);

    /* 4) Pong all the other nodes so that they can update the state
     *    accordingly and detect that we switched to master role. */
    clusterBroadcastPong(CLUSTER_BROADCAST_ALL);

    /* 5) If there was a manual failover in progress, clear the state. */
    resetManualFailover();
}

/* This function is called if we are a slave node and our master serving
 * a non-zero amount of hash slots is in FAIL state.
 *
 * The goal of this function is:
 * 1) To check if we are able to perform a failover, is our data updated?
 * 2) Try to get elected by masters.
 * 3) Perform the failover informing all the other nodes.
 */
void clusterHandleSlaveFailover(void) {
    mstime_t data_age;
    mstime_t auth_age = mstime() - server.cluster->failover_auth_time;
    int needed_quorum = (server.cluster->size / 2) + 1;
    int manual_failover = server.cluster->mf_end != 0 &&
                          server.cluster->mf_can_start;
    mstime_t auth_timeout, auth_retry_time;

    server.cluster->todo_before_sleep &= ~CLUSTER_TODO_HANDLE_FAILOVER;

    /* Compute the failover timeout (the max time we have to send votes
     * and wait for replies), and the failover retry time (the time to wait
     * before trying to get voted again).
     *
     * Timeout is MAX(NODE_TIMEOUT*2,2000) milliseconds.
     * Retry is two times the Timeout.
     */
    auth_timeout = server.cluster_node_timeout*2;
    if (auth_timeout < 2000) auth_timeout = 2000;
    auth_retry_time = auth_timeout*2;

    /* Pre conditions to run the function, that must be met both in case
     * of an automatic or manual failover:
     * 1) We are a slave.
     * 2) Our master is flagged as FAIL, or this is a manual failover.
     * 3) We don't have the no failover configuration set, and this is
     *    not a manual failover.
     * 4) It is serving slots. */
    if (nodeIsMaster(myself) ||
        myself->slaveof == NULL ||
        (!nodeFailed(myself->slaveof) && !manual_failover) ||
        (server.cluster_slave_no_failover && !manual_failover) ||
        myself->slaveof->numslots == 0)
    {
        /* There are no reasons to failover, so we set the reason why we
         * are returning without failing over to NONE. */
        server.cluster->cant_failover_reason = CLUSTER_CANT_FAILOVER_NONE;
        return;
    }

    /* Set data_age to the number of milliseconds we are disconnected from
     * the master. */
    if (server.repl_state == REPL_STATE_CONNECTED) {
        data_age = (mstime_t)(server.unixtime - server.master->lastinteraction)
                   * 1000;
    } else {
        data_age = (mstime_t)(server.unixtime - server.repl_down_since) * 1000;
    }

    /* Remove the node timeout from the data age as it is fine that we are
     * disconnected from our master at least for the time it was down to be
     * flagged as FAIL, that's the baseline. */
    if (data_age > server.cluster_node_timeout)
        data_age -= server.cluster_node_timeout;

    /* Check if our data is recent enough according to the slave validity
     * factor configured by the user.
     *
     * Check bypassed for manual failovers. */
    if (server.cluster_slave_validity_factor &&
        data_age >
        (((mstime_t)server.repl_ping_slave_period * 1000) +
         (server.cluster_node_timeout * server.cluster_slave_validity_factor)))
    {
        if (!manual_failover) {
            clusterLogCantFailover(CLUSTER_CANT_FAILOVER_DATA_AGE);
            return;
        }
    }

    /* If the previous failover attempt timeout and the retry time has
     * elapsed, we can setup a new one. */
    if (auth_age > auth_retry_time) {
        server.cluster->failover_auth_time = mstime() +
            500 + /* Fixed delay of 500 milliseconds, let FAIL msg propagate. */
            random() % 500; /* Random delay between 0 and 500 milliseconds. */
        server.cluster->failover_auth_count = 0;
        server.cluster->failover_auth_sent = 0;
        server.cluster->failover_auth_rank = clusterGetSlaveRank();
        /* We add another delay that is proportional to the slave rank.
         * Specifically 1 second * rank. This way slaves that have a probably
         * less updated replication offset, are penalized. */
        server.cluster->failover_auth_time +=
            server.cluster->failover_auth_rank * 1000;
        /* However if this is a manual failover, no delay is needed. */
        if (server.cluster->mf_end) {
            server.cluster->failover_auth_time = mstime();
            server.cluster->failover_auth_rank = 0;
	    clusterDoBeforeSleep(CLUSTER_TODO_HANDLE_FAILOVER);
        }
        serverLog(LL_WARNING,
            "Start of election delayed for %lld milliseconds "
            "(rank #%d, offset %lld).",
            server.cluster->failover_auth_time - mstime(),
            server.cluster->failover_auth_rank,
            replicationGetSlaveOffset());
        /* Now that we have a scheduled election, broadcast our offset
         * to all the other slaves so that they'll updated their offsets
         * if our offset is better. */
        clusterBroadcastPong(CLUSTER_BROADCAST_LOCAL_SLAVES);
        return;
    }

    /* It is possible that we received more updated offsets from other
     * slaves for the same master since we computed our election delay.
     * Update the delay if our rank changed.
     *
     * Not performed if this is a manual failover. */
    if (server.cluster->failover_auth_sent == 0 &&
        server.cluster->mf_end == 0)
    {
        int newrank = clusterGetSlaveRank();
        if (newrank > server.cluster->failover_auth_rank) {
            long long added_delay =
                (newrank - server.cluster->failover_auth_rank) * 1000;
            server.cluster->failover_auth_time += added_delay;
            server.cluster->failover_auth_rank = newrank;
            serverLog(LL_WARNING,
                "Replica rank updated to #%d, added %lld milliseconds of delay.",
                newrank, added_delay);
        }
    }

    /* Return ASAP if we can't still start the election. */
    if (mstime() < server.cluster->failover_auth_time) {
        clusterLogCantFailover(CLUSTER_CANT_FAILOVER_WAITING_DELAY);
        return;
    }

    /* Return ASAP if the election is too old to be valid. */
    if (auth_age > auth_timeout) {
        clusterLogCantFailover(CLUSTER_CANT_FAILOVER_EXPIRED);
        return;
    }

    /* Ask for votes if needed. */
    if (server.cluster->failover_auth_sent == 0) {
        server.cluster->currentEpoch++;
        server.cluster->failover_auth_epoch = server.cluster->currentEpoch;
        serverLog(LL_WARNING,"Starting a failover election for epoch %llu.",
            (unsigned long long) server.cluster->currentEpoch);
        clusterRequestFailoverAuth();
        server.cluster->failover_auth_sent = 1;
        clusterDoBeforeSleep(CLUSTER_TODO_SAVE_CONFIG|
                             CLUSTER_TODO_UPDATE_STATE|
                             CLUSTER_TODO_FSYNC_CONFIG);
        return; /* Wait for replies. */
    }

    /* Check if we reached the quorum. */
    if (server.cluster->failover_auth_count >= needed_quorum) {
        /* We have the quorum, we can finally failover the master. */

        serverLog(LL_WARNING,
            "Failover election won: I'm the new master.");

        /* Update my configEpoch to the epoch of the election. */
        if (myself->configEpoch < server.cluster->failover_auth_epoch) {
            myself->configEpoch = server.cluster->failover_auth_epoch;
            serverLog(LL_WARNING,
                "configEpoch set to %llu after successful failover",
                (unsigned long long) myself->configEpoch);
        }

        /* Take responsibility for the cluster slots. */
        clusterFailoverReplaceYourMaster();
    } else {
        clusterLogCantFailover(CLUSTER_CANT_FAILOVER_WAITING_VOTES);
    }
}

/* -----------------------------------------------------------------------------
 * CLUSTER slave migration
 *
 * Slave migration is the process that allows a slave of a master that is
 * already covered by at least another slave, to "migrate" to a master that
 * is orphaned, that is, left with no working slaves.
 * ------------------------------------------------------------------------- */

/* This function is responsible to decide if this replica should be migrated
 * to a different (orphaned) master. It is called by the clusterCron() function
 * only if:
 *
 * 1) We are a slave node.
 * 2) It was detected that there is at least one orphaned master in
 *    the cluster.
 * 3) We are a slave of one of the masters with the greatest number of
 *    slaves.
 *
 * This checks are performed by the caller since it requires to iterate
 * the nodes anyway, so we spend time into clusterHandleSlaveMigration()
 * if definitely needed.
 *
 * The function is called with a pre-computed max_slaves, that is the max
 * number of working (not in FAIL state) slaves for a single master.
 *
 * Additional conditions for migration are examined inside the function.
 */
void clusterHandleSlaveMigration(int max_slaves) {
    int j, okslaves = 0;
    clusterNode *mymaster = myself->slaveof, *target = NULL, *candidate = NULL;
    dictIterator *di;
    dictEntry *de;

    /* Step 1: Don't migrate if the cluster state is not ok. */
    if (server.cluster->state != CLUSTER_OK) return;

    /* Step 2: Don't migrate if my master will not be left with at least
     *         'migration-barrier' slaves after my migration. */
    if (mymaster == NULL) return;
    for (j = 0; j < mymaster->numslaves; j++)
        if (!nodeFailed(mymaster->slaves[j]) &&
            !nodeTimedOut(mymaster->slaves[j])) okslaves++;
    if (okslaves <= server.cluster_migration_barrier) return;

    /* Step 3: Identify a candidate for migration, and check if among the
     * masters with the greatest number of ok slaves, I'm the one with the
     * smallest node ID (the "candidate slave").
     *
     * Note: this means that eventually a replica migration will occur
     * since slaves that are reachable again always have their FAIL flag
     * cleared, so eventually there must be a candidate.
     * There is a possible race condition causing multiple
     * slaves to migrate at the same time, but this is unlikely to
     * happen and relatively harmless when it does. */
    candidate = myself;
    di = dictGetSafeIterator(server.cluster->nodes);
    while((de = dictNext(di)) != NULL) {
        clusterNode *node = dictGetVal(de);
        int okslaves = 0, is_orphaned = 1;

        /* We want to migrate only if this master is working, orphaned, and
         * used to have slaves or if failed over a master that had slaves
         * (MIGRATE_TO flag). This way we only migrate to instances that were
         * supposed to have replicas. */
        if (nodeIsSlave(node) || nodeFailed(node)) is_orphaned = 0;
        if (!(node->flags & CLUSTER_NODE_MIGRATE_TO)) is_orphaned = 0;

        /* Check number of working slaves. */
        if (nodeIsMaster(node)) okslaves = clusterCountNonFailingSlaves(node);
        if (okslaves > 0) is_orphaned = 0;

        if (is_orphaned) {
            if (!target && node->numslots > 0) target = node;

            /* Track the starting time of the orphaned condition for this
             * master. */
            if (!node->orphaned_time) node->orphaned_time = mstime();
        } else {
            node->orphaned_time = 0;
        }

        /* Check if I'm the slave candidate for the migration: attached
         * to a master with the maximum number of slaves and with the smallest
         * node ID. */
        if (okslaves == max_slaves) {
            for (j = 0; j < node->numslaves; j++) {
                if (memcmp(node->slaves[j]->name,
                           candidate->name,
                           CLUSTER_NAMELEN) < 0)
                {
                    candidate = node->slaves[j];
                }
            }
        }
    }
    dictReleaseIterator(di);

    /* Step 4: perform the migration if there is a target, and if I'm the
     * candidate, but only if the master is continuously orphaned for a
     * couple of seconds, so that during failovers, we give some time to
     * the natural slaves of this instance to advertise their switch from
     * the old master to the new one. */
    if (target && candidate == myself &&
        (mstime()-target->orphaned_time) > CLUSTER_SLAVE_MIGRATION_DELAY &&
       !(server.cluster_module_flags & CLUSTER_MODULE_FLAG_NO_FAILOVER))
    {
        serverLog(LL_WARNING,"Migrating to orphaned master %.40s",
            target->name);
        clusterSetMaster(target);
    }
}

/* -----------------------------------------------------------------------------
 * CLUSTER manual failover
 *
 * This are the important steps performed by slaves during a manual failover:
 * 1) User send CLUSTER FAILOVER command. The failover state is initialized
 *    setting mf_end to the millisecond unix time at which we'll abort the
 *    attempt.
 * 2) Slave sends a MFSTART message to the master requesting to pause clients
 *    for two times the manual failover timeout CLUSTER_MF_TIMEOUT.
 *    When master is paused for manual failover, it also starts to flag
 *    packets with CLUSTERMSG_FLAG0_PAUSED.
 * 3) Slave waits for master to send its replication offset flagged as PAUSED.
 * 4) If slave received the offset from the master, and its offset matches,
 *    mf_can_start is set to 1, and clusterHandleSlaveFailover() will perform
 *    the failover as usually, with the difference that the vote request
 *    will be modified to force masters to vote for a slave that has a
 *    working master.
 *
 * From the point of view of the master things are simpler: when a
 * PAUSE_CLIENTS packet is received the master sets mf_end as well and
 * the sender in mf_slave. During the time limit for the manual failover
 * the master will just send PINGs more often to this slave, flagged with
 * the PAUSED flag, so that the slave will set mf_master_offset when receiving
 * a packet from the master with this flag set.
 *
 * The goal of the manual failover is to perform a fast failover without
 * data loss due to the asynchronous master-slave replication.
 * -------------------------------------------------------------------------- */

/* Reset the manual failover state. This works for both masters and slaves
 * as all the state about manual failover is cleared.
 *
 * The function can be used both to initialize the manual failover state at
 * startup or to abort a manual failover in progress. */
void resetManualFailover(void) {
    if (server.cluster->mf_slave) {
        /* We were a master failing over, so we paused clients. Regardless
         * of the outcome we unpause now to allow traffic again. */
        unpauseClients(PAUSE_DURING_FAILOVER);
    }
    server.cluster->mf_end = 0; /* No manual failover in progress. */
    server.cluster->mf_can_start = 0;
    server.cluster->mf_slave = NULL;
    server.cluster->mf_master_offset = -1;
}

/* If a manual failover timed out, abort it. */
void manualFailoverCheckTimeout(void) {
    if (server.cluster->mf_end && server.cluster->mf_end < mstime()) {
        serverLog(LL_WARNING,"Manual failover timed out.");
        resetManualFailover();
    }
}

/* This function is called from the cluster cron function in order to go
 * forward with a manual failover state machine. */
void clusterHandleManualFailover(void) {
    /* Return ASAP if no manual failover is in progress. */
    if (server.cluster->mf_end == 0) return;

    /* If mf_can_start is non-zero, the failover was already triggered so the
     * next steps are performed by clusterHandleSlaveFailover(). */
    if (server.cluster->mf_can_start) return;

    if (server.cluster->mf_master_offset == -1) return; /* Wait for offset... */

    if (server.cluster->mf_master_offset == replicationGetSlaveOffset()) {
        /* Our replication offset matches the master replication offset
         * announced after clients were paused. We can start the failover. */
        server.cluster->mf_can_start = 1;
        serverLog(LL_WARNING,
            "All master replication stream processed, "
            "manual failover can start.");
        clusterDoBeforeSleep(CLUSTER_TODO_HANDLE_FAILOVER);
        return;
    }
    clusterDoBeforeSleep(CLUSTER_TODO_HANDLE_MANUALFAILOVER);
}

/* -----------------------------------------------------------------------------
 * CLUSTER cron job
 * -------------------------------------------------------------------------- */

/* Check if the node is disconnected and re-establish the connection.
 * Also update a few stats while we are here, that can be used to make
 * better decisions in other part of the code. */
static int clusterNodeCronHandleReconnect(clusterNode *node, mstime_t handshake_timeout, mstime_t now) {
    /* Not interested in reconnecting the link with myself or nodes
     * for which we have no address. */
    if (node->flags & (CLUSTER_NODE_MYSELF|CLUSTER_NODE_NOADDR)) return 1;

    if (node->flags & CLUSTER_NODE_PFAIL)
        server.cluster->stats_pfail_nodes++;

    /* A Node in HANDSHAKE state has a limited lifespan equal to the
     * configured node timeout. */
    if (nodeInHandshake(node) && now - node->ctime > handshake_timeout) {
        clusterDelNode(node);
        return 1;
    }

    if (node->link == NULL) {
        clusterLink *link = createClusterLink(node);
        link->conn = server.tls_cluster ? connCreateTLS() : connCreateSocket();
        connSetPrivateData(link->conn, link);
        if (connConnect(link->conn, node->ip, node->cport, server.bind_source_addr,
                    clusterLinkConnectHandler) == -1) {
            /* We got a synchronous error from connect before
             * clusterSendPing() had a chance to be called.
             * If node->ping_sent is zero, failure detection can't work,
             * so we claim we actually sent a ping now (that will
             * be really sent as soon as the link is obtained). */
            if (node->ping_sent == 0) node->ping_sent = mstime();
            serverLog(LL_DEBUG, "Unable to connect to "
                "Cluster Node [%s]:%d -> %s", node->ip,
                node->cport, server.neterr);

            freeClusterLink(link);
            return 0;
        }
    }
    return 0;
}

static void resizeClusterLinkBuffer(clusterLink *link) {
     /* If unused space is a lot bigger than the used portion of the buffer then free up unused space.
      * We use a factor of 4 because of the greediness of sdsMakeRoomFor (used by sdscatlen). */
    if (link != NULL && sdsavail(link->sndbuf) / 4 > sdslen(link->sndbuf)) {
        link->sndbuf = sdsRemoveFreeSpace(link->sndbuf);
    }
}

/* Resize the send buffer of a node if it is wasting
 * enough space. */
static void clusterNodeCronResizeBuffers(clusterNode *node) {
    resizeClusterLinkBuffer(node->link);
    resizeClusterLinkBuffer(node->inbound_link);
}

static void freeClusterLinkOnBufferLimitReached(clusterLink *link) {
    if (link == NULL || server.cluster_link_sendbuf_limit_bytes == 0) {
        return;
    }
    unsigned long long mem_link = sdsalloc(link->sndbuf);
    if (mem_link > server.cluster_link_sendbuf_limit_bytes) {
        serverLog(LL_WARNING, "Freeing cluster link(%s node %.40s, used memory: %llu) due to "
                "exceeding send buffer memory limit.", link->inbound ? "from" : "to",
                link->node ? link->node->name : "", mem_link);
        freeClusterLink(link);
        server.cluster->stat_cluster_links_buffer_limit_exceeded++;
    }
}

/* Free outbound link to a node if its send buffer size exceeded limit. */
static void clusterNodeCronFreeLinkOnBufferLimitReached(clusterNode *node) {
    freeClusterLinkOnBufferLimitReached(node->link);
    freeClusterLinkOnBufferLimitReached(node->inbound_link);
}

static size_t getClusterLinkMemUsage(clusterLink *link) {
    if (link != NULL) {
        return sizeof(clusterLink) + sdsalloc(link->sndbuf) + link->rcvbuf_alloc;
    } else {
        return 0;
    }
}

/* Update memory usage statistics of all current cluster links */
static void clusterNodeCronUpdateClusterLinksMemUsage(clusterNode *node) {
    server.stat_cluster_links_memory += getClusterLinkMemUsage(node->link);
    server.stat_cluster_links_memory += getClusterLinkMemUsage(node->inbound_link);
}

/* This is executed 10 times every second */
void clusterCron(void) {
    dictIterator *di;
    dictEntry *de;
    int update_state = 0;
    int orphaned_masters; /* How many masters there are without ok slaves. */
    int max_slaves; /* Max number of ok slaves for a single master. */
    int this_slaves; /* Number of ok slaves for our master (if we are slave). */
    mstime_t min_pong = 0, now = mstime();
    clusterNode *min_pong_node = NULL;
    static unsigned long long iteration = 0;
    mstime_t handshake_timeout;

    iteration++; /* Number of times this function was called so far. */

    clusterUpdateMyselfHostname();

    /* The handshake timeout is the time after which a handshake node that was
     * not turned into a normal node is removed from the nodes. Usually it is
     * just the NODE_TIMEOUT value, but when NODE_TIMEOUT is too small we use
     * the value of 1 second. */
    handshake_timeout = server.cluster_node_timeout;
    if (handshake_timeout < 1000) handshake_timeout = 1000;

    /* Clear so clusterNodeCronHandleReconnect can count the number of nodes in PFAIL. */
    server.cluster->stats_pfail_nodes = 0;
    /* Clear so clusterNodeCronUpdateClusterLinksMemUsage can count the current memory usage of all cluster links. */
    server.stat_cluster_links_memory = 0;
    /* Run through some of the operations we want to do on each cluster node. */
    di = dictGetSafeIterator(server.cluster->nodes);
    while((de = dictNext(di)) != NULL) {
        clusterNode *node = dictGetVal(de);
        /* The sequence goes:
         * 1. We try to shrink link buffers if possible.
         * 2. We free the links whose buffers are still oversized after possible shrinking.
         * 3. We update the latest memory usage of cluster links.
         * 4. We immediately attempt reconnecting after freeing links.
         */
        clusterNodeCronResizeBuffers(node);
        clusterNodeCronFreeLinkOnBufferLimitReached(node);
        clusterNodeCronUpdateClusterLinksMemUsage(node);
        /* The protocol is that function(s) below return non-zero if the node was
         * terminated.
         */
        if(clusterNodeCronHandleReconnect(node, handshake_timeout, now)) continue;
    }
    dictReleaseIterator(di); 

    /* Ping some random node 1 time every 10 iterations, so that we usually ping
     * one random node every second. */
    if (!(iteration % 10)) {
        int j;

        /* Check a few random nodes and ping the one with the oldest
         * pong_received time. */
        for (j = 0; j < 5; j++) {
            de = dictGetRandomKey(server.cluster->nodes);
            clusterNode *this = dictGetVal(de);

            /* Don't ping nodes disconnected or with a ping currently active. */
            if (this->link == NULL || this->ping_sent != 0) continue;
            if (this->flags & (CLUSTER_NODE_MYSELF|CLUSTER_NODE_HANDSHAKE))
                continue;
            if (min_pong_node == NULL || min_pong > this->pong_received) {
                min_pong_node = this;
                min_pong = this->pong_received;
            }
        }
        if (min_pong_node) {
            serverLog(LL_DEBUG,"Pinging node %.40s", min_pong_node->name);
            clusterSendPing(min_pong_node->link, CLUSTERMSG_TYPE_PING);
        }
    }

    /* Iterate nodes to check if we need to flag something as failing.
     * This loop is also responsible to:
     * 1) Check if there are orphaned masters (masters without non failing
     *    slaves).
     * 2) Count the max number of non failing slaves for a single master.
     * 3) Count the number of slaves for our master, if we are a slave. */
    orphaned_masters = 0;
    max_slaves = 0;
    this_slaves = 0;
    di = dictGetSafeIterator(server.cluster->nodes);
    while((de = dictNext(di)) != NULL) {
        clusterNode *node = dictGetVal(de);
        now = mstime(); /* Use an updated time at every iteration. */

        if (node->flags &
            (CLUSTER_NODE_MYSELF|CLUSTER_NODE_NOADDR|CLUSTER_NODE_HANDSHAKE))
                continue;

        /* Orphaned master check, useful only if the current instance
         * is a slave that may migrate to another master. */
        if (nodeIsSlave(myself) && nodeIsMaster(node) && !nodeFailed(node)) {
            int okslaves = clusterCountNonFailingSlaves(node);

            /* A master is orphaned if it is serving a non-zero number of
             * slots, have no working slaves, but used to have at least one
             * slave, or failed over a master that used to have slaves. */
            if (okslaves == 0 && node->numslots > 0 &&
                node->flags & CLUSTER_NODE_MIGRATE_TO)
            {
                orphaned_masters++;
            }
            if (okslaves > max_slaves) max_slaves = okslaves;
            if (nodeIsSlave(myself) && myself->slaveof == node)
                this_slaves = okslaves;
        }

        /* If we are not receiving any data for more than half the cluster
         * timeout, reconnect the link: maybe there is a connection
         * issue even if the node is alive. */
        mstime_t ping_delay = now - node->ping_sent;
        mstime_t data_delay = now - node->data_received;
        if (node->link && /* is connected */
            now - node->link->ctime >
            server.cluster_node_timeout && /* was not already reconnected */
            node->ping_sent && /* we already sent a ping */
            /* and we are waiting for the pong more than timeout/2 */
            ping_delay > server.cluster_node_timeout/2 &&
            /* and in such interval we are not seeing any traffic at all. */
            data_delay > server.cluster_node_timeout/2)
        {
            /* Disconnect the link, it will be reconnected automatically. */
            freeClusterLink(node->link);
        }

        /* If we have currently no active ping in this instance, and the
         * received PONG is older than half the cluster timeout, send
         * a new ping now, to ensure all the nodes are pinged without
         * a too big delay. */
        if (node->link &&
            node->ping_sent == 0 &&
            (now - node->pong_received) > server.cluster_node_timeout/2)
        {
            clusterSendPing(node->link, CLUSTERMSG_TYPE_PING);
            continue;
        }

        /* If we are a master and one of the slaves requested a manual
         * failover, ping it continuously. */
        if (server.cluster->mf_end &&
            nodeIsMaster(myself) &&
            server.cluster->mf_slave == node &&
            node->link)
        {
            clusterSendPing(node->link, CLUSTERMSG_TYPE_PING);
            continue;
        }

        /* Check only if we have an active ping for this instance. */
        if (node->ping_sent == 0) continue;

        /* Check if this node looks unreachable.
         * Note that if we already received the PONG, then node->ping_sent
         * is zero, so can't reach this code at all, so we don't risk of
         * checking for a PONG delay if we didn't sent the PING.
         *
         * We also consider every incoming data as proof of liveness, since
         * our cluster bus link is also used for data: under heavy data
         * load pong delays are possible. */
        mstime_t node_delay = (ping_delay < data_delay) ? ping_delay :
                                                          data_delay;

        if (node_delay > server.cluster_node_timeout) {
            /* Timeout reached. Set the node as possibly failing if it is
             * not already in this state. */
            if (!(node->flags & (CLUSTER_NODE_PFAIL|CLUSTER_NODE_FAIL))) {
                serverLog(LL_DEBUG,"*** NODE %.40s possibly failing",
                    node->name);
                node->flags |= CLUSTER_NODE_PFAIL;
                update_state = 1;
            }
        }
    }
    dictReleaseIterator(di);

    /* If we are a slave node but the replication is still turned off,
     * enable it if we know the address of our master and it appears to
     * be up. */
    if (nodeIsSlave(myself) &&
        server.masterhost == NULL &&
        myself->slaveof &&
        nodeHasAddr(myself->slaveof))
    {
        replicationSetMaster(myself->slaveof->ip, myself->slaveof->port);
    }

    /* Abort a manual failover if the timeout is reached. */
    manualFailoverCheckTimeout();

    if (nodeIsSlave(myself)) {
        clusterHandleManualFailover();
        if (!(server.cluster_module_flags & CLUSTER_MODULE_FLAG_NO_FAILOVER))
            clusterHandleSlaveFailover();
        /* If there are orphaned slaves, and we are a slave among the masters
         * with the max number of non-failing slaves, consider migrating to
         * the orphaned masters. Note that it does not make sense to try
         * a migration if there is no master with at least *two* working
         * slaves. */
        if (orphaned_masters && max_slaves >= 2 && this_slaves == max_slaves &&
		server.cluster_allow_replica_migration)
            clusterHandleSlaveMigration(max_slaves);
    }

    if (update_state || server.cluster->state == CLUSTER_FAIL)
        clusterUpdateState();
}

/* This function is called before the event handler returns to sleep for
 * events. It is useful to perform operations that must be done ASAP in
 * reaction to events fired but that are not safe to perform inside event
 * handlers, or to perform potentially expansive tasks that we need to do
 * a single time before replying to clients. */
void clusterBeforeSleep(void) {
    int flags = server.cluster->todo_before_sleep;

    /* Reset our flags (not strictly needed since every single function
     * called for flags set should be able to clear its flag). */
    server.cluster->todo_before_sleep = 0;

    if (flags & CLUSTER_TODO_HANDLE_MANUALFAILOVER) {
        /* Handle manual failover as soon as possible so that won't have a 100ms
         * as it was handled only in clusterCron */
        if(nodeIsSlave(myself)) {
            clusterHandleManualFailover();
            if (!(server.cluster_module_flags & CLUSTER_MODULE_FLAG_NO_FAILOVER))
                clusterHandleSlaveFailover();
        }
    } else if (flags & CLUSTER_TODO_HANDLE_FAILOVER) {
        /* Handle failover, this is needed when it is likely that there is already
         * the quorum from masters in order to react fast. */
        clusterHandleSlaveFailover();
    }

    /* Update the cluster state. */
    if (flags & CLUSTER_TODO_UPDATE_STATE)
        clusterUpdateState();

    /* Save the config, possibly using fsync. */
    if (flags & CLUSTER_TODO_SAVE_CONFIG) {
        int fsync = flags & CLUSTER_TODO_FSYNC_CONFIG;
        clusterSaveConfigOrDie(fsync);
    }
}

void clusterDoBeforeSleep(int flags) {
    server.cluster->todo_before_sleep |= flags;
}

/* -----------------------------------------------------------------------------
 * Slots management
 * -------------------------------------------------------------------------- */

/* Test bit 'pos' in a generic bitmap. Return 1 if the bit is set,
 * otherwise 0. */
int bitmapTestBit(unsigned char *bitmap, int pos) {
    off_t byte = pos/8;
    int bit = pos&7;
    return (bitmap[byte] & (1<<bit)) != 0;
}

/* Set the bit at position 'pos' in a bitmap. */
void bitmapSetBit(unsigned char *bitmap, int pos) {
    off_t byte = pos/8;
    int bit = pos&7;
    bitmap[byte] |= 1<<bit;
}

/* Clear the bit at position 'pos' in a bitmap. */
void bitmapClearBit(unsigned char *bitmap, int pos) {
    off_t byte = pos/8;
    int bit = pos&7;
    bitmap[byte] &= ~(1<<bit);
}

/* Return non-zero if there is at least one master with slaves in the cluster.
 * Otherwise zero is returned. Used by clusterNodeSetSlotBit() to set the
 * MIGRATE_TO flag the when a master gets the first slot. */
int clusterMastersHaveSlaves(void) {
    dictIterator *di = dictGetSafeIterator(server.cluster->nodes);
    dictEntry *de;
    int slaves = 0;
    while((de = dictNext(di)) != NULL) {
        clusterNode *node = dictGetVal(de);

        if (nodeIsSlave(node)) continue;
        slaves += node->numslaves;
    }
    dictReleaseIterator(di);
    return slaves != 0;
}

/* Set the slot bit and return the old value. */
int clusterNodeSetSlotBit(clusterNode *n, int slot) {
    int old = bitmapTestBit(n->slots,slot);
    bitmapSetBit(n->slots,slot);
    if (!old) {
        n->numslots++;
        /* When a master gets its first slot, even if it has no slaves,
         * it gets flagged with MIGRATE_TO, that is, the master is a valid
         * target for replicas migration, if and only if at least one of
         * the other masters has slaves right now.
         *
         * Normally masters are valid targets of replica migration if:
         * 1. The used to have slaves (but no longer have).
         * 2. They are slaves failing over a master that used to have slaves.
         *
         * However new masters with slots assigned are considered valid
         * migration targets if the rest of the cluster is not a slave-less.
         *
         * See https://github.com/redis/redis/issues/3043 for more info. */
        if (n->numslots == 1 && clusterMastersHaveSlaves())
            n->flags |= CLUSTER_NODE_MIGRATE_TO;
    }
    return old;
}

/* Clear the slot bit and return the old value. */
int clusterNodeClearSlotBit(clusterNode *n, int slot) {
    int old = bitmapTestBit(n->slots,slot);
    bitmapClearBit(n->slots,slot);
    if (old) n->numslots--;
    return old;
}

/* Return the slot bit from the cluster node structure. */
int clusterNodeGetSlotBit(clusterNode *n, int slot) {
    return bitmapTestBit(n->slots,slot);
}

/* Add the specified slot to the list of slots that node 'n' will
 * serve. Return C_OK if the operation ended with success.
 * If the slot is already assigned to another instance this is considered
 * an error and C_ERR is returned. */
int clusterAddSlot(clusterNode *n, int slot) {
    if (server.cluster->slots[slot]) return C_ERR;
    clusterNodeSetSlotBit(n,slot);
    server.cluster->slots[slot] = n;
    return C_OK;
}

/* Delete the specified slot marking it as unassigned.
 * Returns C_OK if the slot was assigned, otherwise if the slot was
 * already unassigned C_ERR is returned. */
int clusterDelSlot(int slot) {
    clusterNode *n = server.cluster->slots[slot];

    if (!n) return C_ERR;

    /* Cleanup the channels in master/replica as part of slot deletion. */
    list *nodes_for_slot = clusterGetNodesServingMySlots(n);
    serverAssert(nodes_for_slot != NULL);
    listNode *ln = listSearchKey(nodes_for_slot, myself);
    if (ln != NULL) {
        removeChannelsInSlot(slot);
    }
    serverAssert(clusterNodeClearSlotBit(n,slot) == 1);
    server.cluster->slots[slot] = NULL;
    return C_OK;
}

/* Delete all the slots associated with the specified node.
 * The number of deleted slots is returned. */
int clusterDelNodeSlots(clusterNode *node) {
    int deleted = 0, j;

    for (j = 0; j < CLUSTER_SLOTS; j++) {
        if (clusterNodeGetSlotBit(node,j)) {
            clusterDelSlot(j);
            deleted++;
        }
    }
    return deleted;
}

/* Clear the migrating / importing state for all the slots.
 * This is useful at initialization and when turning a master into slave. */
void clusterCloseAllSlots(void) {
    memset(server.cluster->migrating_slots_to,0,
        sizeof(server.cluster->migrating_slots_to));
    memset(server.cluster->importing_slots_from,0,
        sizeof(server.cluster->importing_slots_from));
}

/* -----------------------------------------------------------------------------
 * Cluster state evaluation function
 * -------------------------------------------------------------------------- */

/* The following are defines that are only used in the evaluation function
 * and are based on heuristics. Actually the main point about the rejoin and
 * writable delay is that they should be a few orders of magnitude larger
 * than the network latency. */
#define CLUSTER_MAX_REJOIN_DELAY 5000
#define CLUSTER_MIN_REJOIN_DELAY 500
#define CLUSTER_WRITABLE_DELAY 2000

void clusterUpdateState(void) {
    int j, new_state;
    int reachable_masters = 0;
    static mstime_t among_minority_time;
    static mstime_t first_call_time = 0;

    server.cluster->todo_before_sleep &= ~CLUSTER_TODO_UPDATE_STATE;

    /* If this is a master node, wait some time before turning the state
     * into OK, since it is not a good idea to rejoin the cluster as a writable
     * master, after a reboot, without giving the cluster a chance to
     * reconfigure this node. Note that the delay is calculated starting from
     * the first call to this function and not since the server start, in order
     * to not count the DB loading time. */
    if (first_call_time == 0) first_call_time = mstime();
    if (nodeIsMaster(myself) &&
        server.cluster->state == CLUSTER_FAIL &&
        mstime() - first_call_time < CLUSTER_WRITABLE_DELAY) return;

    /* Start assuming the state is OK. We'll turn it into FAIL if there
     * are the right conditions. */
    new_state = CLUSTER_OK;

    /* Check if all the slots are covered. */
    if (server.cluster_require_full_coverage) {
        for (j = 0; j < CLUSTER_SLOTS; j++) {
            if (server.cluster->slots[j] == NULL ||
                server.cluster->slots[j]->flags & (CLUSTER_NODE_FAIL))
            {
                new_state = CLUSTER_FAIL;
                break;
            }
        }
    }

    /* Compute the cluster size, that is the number of master nodes
     * serving at least a single slot.
     *
     * At the same time count the number of reachable masters having
     * at least one slot. */
    {
        dictIterator *di;
        dictEntry *de;

        server.cluster->size = 0;
        di = dictGetSafeIterator(server.cluster->nodes);
        while((de = dictNext(di)) != NULL) {
            clusterNode *node = dictGetVal(de);

            if (nodeIsMaster(node) && node->numslots) {
                server.cluster->size++;
                if ((node->flags & (CLUSTER_NODE_FAIL|CLUSTER_NODE_PFAIL)) == 0)
                    reachable_masters++;
            }
        }
        dictReleaseIterator(di);
    }

    /* If we are in a minority partition, change the cluster state
     * to FAIL. */
    {
        int needed_quorum = (server.cluster->size / 2) + 1;

        if (reachable_masters < needed_quorum) {
            new_state = CLUSTER_FAIL;
            among_minority_time = mstime();
        }
    }

    /* Log a state change */
    if (new_state != server.cluster->state) {
        mstime_t rejoin_delay = server.cluster_node_timeout;

        /* If the instance is a master and was partitioned away with the
         * minority, don't let it accept queries for some time after the
         * partition heals, to make sure there is enough time to receive
         * a configuration update. */
        if (rejoin_delay > CLUSTER_MAX_REJOIN_DELAY)
            rejoin_delay = CLUSTER_MAX_REJOIN_DELAY;
        if (rejoin_delay < CLUSTER_MIN_REJOIN_DELAY)
            rejoin_delay = CLUSTER_MIN_REJOIN_DELAY;

        if (new_state == CLUSTER_OK &&
            nodeIsMaster(myself) &&
            mstime() - among_minority_time < rejoin_delay)
        {
            return;
        }

        /* Change the state and log the event. */
        serverLog(LL_WARNING,"Cluster state changed: %s",
            new_state == CLUSTER_OK ? "ok" : "fail");
        server.cluster->state = new_state;
    }
}

/* This function is called after the node startup in order to verify that data
 * loaded from disk is in agreement with the cluster configuration:
 *
 * 1) If we find keys about hash slots we have no responsibility for, the
 *    following happens:
 *    A) If no other node is in charge according to the current cluster
 *       configuration, we add these slots to our node.
 *    B) If according to our config other nodes are already in charge for
 *       this slots, we set the slots as IMPORTING from our point of view
 *       in order to justify we have those slots, and in order to make
 *       redis-cli aware of the issue, so that it can try to fix it.
 * 2) If we find data in a DB different than DB0 we return C_ERR to
 *    signal the caller it should quit the server with an error message
 *    or take other actions.
 *
 * The function always returns C_OK even if it will try to correct
 * the error described in "1". However if data is found in DB different
 * from DB0, C_ERR is returned.
 *
 * The function also uses the logging facility in order to warn the user
 * about desynchronizations between the data we have in memory and the
 * cluster configuration. */
int verifyClusterConfigWithData(void) {
    int j;
    int update_config = 0;

    /* Return ASAP if a module disabled cluster redirections. In that case
     * every master can store keys about every possible hash slot. */
    if (server.cluster_module_flags & CLUSTER_MODULE_FLAG_NO_REDIRECTION)
        return C_OK;

    /* If this node is a slave, don't perform the check at all as we
     * completely depend on the replication stream. */
    if (nodeIsSlave(myself)) return C_OK;

    /* Make sure we only have keys in DB0. */
    for (j = 1; j < server.dbnum; j++) {
        if (dictSize(server.db[j].dict)) return C_ERR;
    }

    /* Check that all the slots we see populated memory have a corresponding
     * entry in the cluster table. Otherwise fix the table. */
    for (j = 0; j < CLUSTER_SLOTS; j++) {
        if (!countKeysInSlot(j)) continue; /* No keys in this slot. */
        /* Check if we are assigned to this slot or if we are importing it.
         * In both cases check the next slot as the configuration makes
         * sense. */
        if (server.cluster->slots[j] == myself ||
            server.cluster->importing_slots_from[j] != NULL) continue;

        /* If we are here data and cluster config don't agree, and we have
         * slot 'j' populated even if we are not importing it, nor we are
         * assigned to this slot. Fix this condition. */

        update_config++;
        /* Case A: slot is unassigned. Take responsibility for it. */
        if (server.cluster->slots[j] == NULL) {
            serverLog(LL_WARNING, "I have keys for unassigned slot %d. "
                                    "Taking responsibility for it.",j);
            clusterAddSlot(myself,j);
        } else {
            serverLog(LL_WARNING, "I have keys for slot %d, but the slot is "
                                    "assigned to another node. "
                                    "Setting it to importing state.",j);
            server.cluster->importing_slots_from[j] = server.cluster->slots[j];
        }
    }
    if (update_config) clusterSaveConfigOrDie(1);
    return C_OK;
}

/* -----------------------------------------------------------------------------
 * SLAVE nodes handling
 * -------------------------------------------------------------------------- */

/* Set the specified node 'n' as master for this node.
 * If this node is currently a master, it is turned into a slave. */
void clusterSetMaster(clusterNode *n) {
    serverAssert(n != myself);
    serverAssert(myself->numslots == 0);

    if (nodeIsMaster(myself)) {
        myself->flags &= ~(CLUSTER_NODE_MASTER|CLUSTER_NODE_MIGRATE_TO);
        myself->flags |= CLUSTER_NODE_SLAVE;
        clusterCloseAllSlots();
    } else {
        if (myself->slaveof)
            clusterNodeRemoveSlave(myself->slaveof,myself);
    }
    myself->slaveof = n;
    updateShardId(myself, n->shard_id);
    clusterNodeAddSlave(n,myself);
    replicationSetMaster(n->ip, n->port);
    resetManualFailover();
}

/* -----------------------------------------------------------------------------
 * Nodes to string representation functions.
 * -------------------------------------------------------------------------- */

struct redisNodeFlags {
    uint16_t flag;
    char *name;
};

static struct redisNodeFlags redisNodeFlagsTable[] = {
    {CLUSTER_NODE_MYSELF,       "myself,"},
    {CLUSTER_NODE_MASTER,       "master,"},
    {CLUSTER_NODE_SLAVE,        "slave,"},
    {CLUSTER_NODE_PFAIL,        "fail?,"},
    {CLUSTER_NODE_FAIL,         "fail,"},
    {CLUSTER_NODE_HANDSHAKE,    "handshake,"},
    {CLUSTER_NODE_NOADDR,       "noaddr,"},
    {CLUSTER_NODE_NOFAILOVER,   "nofailover,"}
};

/* Concatenate the comma separated list of node flags to the given SDS
 * string 'ci'. */
sds representClusterNodeFlags(sds ci, uint16_t flags) {
    size_t orig_len = sdslen(ci);
    int i, size = sizeof(redisNodeFlagsTable)/sizeof(struct redisNodeFlags);
    for (i = 0; i < size; i++) {
        struct redisNodeFlags *nodeflag = redisNodeFlagsTable + i;
        if (flags & nodeflag->flag) ci = sdscat(ci, nodeflag->name);
    }
    /* If no flag was added, add the "noflags" special flag. */
    if (sdslen(ci) == orig_len) ci = sdscat(ci,"noflags,");
    sdsIncrLen(ci,-1); /* Remove trailing comma. */
    return ci;
}

/* Concatenate the slot ownership information to the given SDS string 'ci'.
 * If the slot ownership is in a contiguous block, it's represented as start-end pair,
 * else each slot is added separately. */
sds representSlotInfo(sds ci, uint16_t *slot_info_pairs, int slot_info_pairs_count) {
    for (int i = 0; i< slot_info_pairs_count; i+=2) {
        unsigned long start = slot_info_pairs[i];
        unsigned long end = slot_info_pairs[i+1];
        if (start == end) {
            ci = sdscatfmt(ci, " %i", start);
        } else {
            ci = sdscatfmt(ci, " %i-%i", start, end);
        }
    }
    return ci;
}

/* Generate a csv-alike representation of the specified cluster node.
 * See clusterGenNodesDescription() top comment for more information.
 *
 * The function returns the string representation as an SDS string. */
sds clusterGenNodeDescription(clusterNode *node, int use_pport) {
    int j, start;
    sds ci;
    int port = use_pport && node->pport ? node->pport : node->port;

    /* Node coordinates */
    ci = sdscatlen(sdsempty(),node->name,CLUSTER_NAMELEN);
    if (sdslen(node->hostname) != 0) {
        ci = sdscatfmt(ci," %s:%i@%i,%s,%s ",
            node->ip,
            port,
            node->cport,
            node->shard_id,
            node->hostname);
    } else {
        ci = sdscatfmt(ci," %s:%i@%i,%s ",
            node->ip,
            port,
            node->cport,
            node->shard_id);
    }

    /* Flags */
    ci = representClusterNodeFlags(ci, node->flags);

    /* Slave of... or just "-" */
    ci = sdscatlen(ci," ",1);
    if (node->slaveof)
        ci = sdscatlen(ci,node->slaveof->name,CLUSTER_NAMELEN);
    else
        ci = sdscatlen(ci,"-",1);

    unsigned long long nodeEpoch = node->configEpoch;
    if (nodeIsSlave(node) && node->slaveof) {
        nodeEpoch = node->slaveof->configEpoch;
    }
    /* Latency from the POV of this node, config epoch, link status */
    ci = sdscatfmt(ci," %I %I %U %s",
        (long long) node->ping_sent,
        (long long) node->pong_received,
        nodeEpoch,
        (node->link || node->flags & CLUSTER_NODE_MYSELF) ?
                    "connected" : "disconnected");

    /* Slots served by this instance. If we already have slots info,
     * append it directly, otherwise, generate slots only if it has. */
    if (node->slot_info_pairs) {
        ci = representSlotInfo(ci, node->slot_info_pairs, node->slot_info_pairs_count);
    } else if (node->numslots > 0) {
        start = -1;
        for (j = 0; j < CLUSTER_SLOTS; j++) {
            int bit;

            if ((bit = clusterNodeGetSlotBit(node,j)) != 0) {
                if (start == -1) start = j;
            }
            if (start != -1 && (!bit || j == CLUSTER_SLOTS-1)) {
                if (bit && j == CLUSTER_SLOTS-1) j++;

                if (start == j-1) {
                    ci = sdscatfmt(ci," %i",start);
                } else {
                    ci = sdscatfmt(ci," %i-%i",start,j-1);
                }
                start = -1;
            }
        }
    }

    /* Just for MYSELF node we also dump info about slots that
     * we are migrating to other instances or importing from other
     * instances. */
    if (node->flags & CLUSTER_NODE_MYSELF) {
        for (j = 0; j < CLUSTER_SLOTS; j++) {
            if (server.cluster->migrating_slots_to[j]) {
                ci = sdscatprintf(ci," [%d->-%.40s]",j,
                    server.cluster->migrating_slots_to[j]->name);
            } else if (server.cluster->importing_slots_from[j]) {
                ci = sdscatprintf(ci," [%d-<-%.40s]",j,
                    server.cluster->importing_slots_from[j]->name);
            }
        }
    }
    return ci;
}

/* Generate the slot topology for all nodes and store the string representation
 * in the slots_info struct on the node. This is used to improve the efficiency
 * of clusterGenNodesDescription() because it removes looping of the slot space
 * for generating the slot info for each node individually. */
void clusterGenNodesSlotsInfo(int filter) {
    clusterNode *n = NULL;
    int start = -1;

    for (int i = 0; i <= CLUSTER_SLOTS; i++) {
        /* Find start node and slot id. */
        if (n == NULL) {
            if (i == CLUSTER_SLOTS) break;
            n = server.cluster->slots[i];
            start = i;
            continue;
        }

        /* Generate slots info when occur different node with start
         * or end of slot. */
        if (i == CLUSTER_SLOTS || n != server.cluster->slots[i]) {
            if (!(n->flags & filter)) {
                if (!n->slot_info_pairs) {
                    n->slot_info_pairs = zmalloc(2 * n->numslots * sizeof(uint16_t));
                }
                serverAssert((n->slot_info_pairs_count + 1) < (2 * n->numslots));
                n->slot_info_pairs[n->slot_info_pairs_count++] = start;
                n->slot_info_pairs[n->slot_info_pairs_count++] = i-1;
            }
            if (i == CLUSTER_SLOTS) break;
            n = server.cluster->slots[i];
            start = i;
        }
    }
}

void clusterFreeNodesSlotsInfo(clusterNode *n) {
<<<<<<< HEAD
    if (n->slot_info_pairs != NULL) {
        zfree(n->slot_info_pairs);
        n->slot_info_pairs = NULL;
        n->slot_info_pairs_count = 0;
        n->slot_info_pairs_alloc = 0;
    }
=======
    zfree(n->slot_info_pairs);
    n->slot_info_pairs = NULL;
    n->slot_info_pairs_count = 0;
>>>>>>> a642947e
}

/* Generate a csv-alike representation of the nodes we are aware of,
 * including the "myself" node, and return an SDS string containing the
 * representation (it is up to the caller to free it).
 *
 * All the nodes matching at least one of the node flags specified in
 * "filter" are excluded from the output, so using zero as a filter will
 * include all the known nodes in the representation, including nodes in
 * the HANDSHAKE state.
 *
 * Setting use_pport to 1 in a TLS cluster makes the result contain the
 * plaintext client port rather then the TLS client port of each node.
 *
 * The representation obtained using this function is used for the output
 * of the CLUSTER NODES function, and as format for the cluster
 * configuration file (nodes.conf) for a given node. */
sds clusterGenNodesDescription(int filter, int use_pport) {
    sds ci = sdsempty(), ni;
    dictIterator *di;
    dictEntry *de;

    /* Generate all nodes slots info firstly. */
    clusterGenNodesSlotsInfo(filter);

    di = dictGetSafeIterator(server.cluster->nodes);
    while((de = dictNext(di)) != NULL) {
        clusterNode *node = dictGetVal(de);

        if (node->flags & filter) continue;
        ni = clusterGenNodeDescription(node, use_pport);
        ci = sdscatsds(ci,ni);
        sdsfree(ni);
        ci = sdscatlen(ci,"\n",1);

        /* Release slots info. */
        clusterFreeNodesSlotsInfo(node);
    }
    dictReleaseIterator(di);
    return ci;
}

/* Add to the output buffer of the given client the description of the given cluster link.
 * The description is a map with each entry being an attribute of the link. */
void addReplyClusterLinkDescription(client *c, clusterLink *link) {
    addReplyMapLen(c, 6);

    addReplyBulkCString(c, "direction");
    addReplyBulkCString(c, link->inbound ? "from" : "to");

    /* addReplyClusterLinkDescription is only called for links that have been
     * associated with nodes. The association is always bi-directional, so
     * in addReplyClusterLinkDescription, link->node should never be NULL. */
    serverAssert(link->node);
    sds node_name = sdsnewlen(link->node->name, CLUSTER_NAMELEN);
    addReplyBulkCString(c, "node");
    addReplyBulkCString(c, node_name);
    sdsfree(node_name);

    addReplyBulkCString(c, "create-time");
    addReplyLongLong(c, link->ctime);

    char events[3], *p;
    p = events;
    if (link->conn) {
        if (connHasReadHandler(link->conn)) *p++ = 'r';
        if (connHasWriteHandler(link->conn)) *p++ = 'w';
    }
    *p = '\0';
    addReplyBulkCString(c, "events");
    addReplyBulkCString(c, events);

    addReplyBulkCString(c, "send-buffer-allocated");
    addReplyLongLong(c, sdsalloc(link->sndbuf));

    addReplyBulkCString(c, "send-buffer-used");
    addReplyLongLong(c, sdslen(link->sndbuf));
}

/* Add to the output buffer of the given client an array of cluster link descriptions,
 * with array entry being a description of a single current cluster link. */
void addReplyClusterLinksDescription(client *c) {
    dictIterator *di;
    dictEntry *de;
    void *arraylen_ptr = NULL;
    int num_links = 0;

    arraylen_ptr = addReplyDeferredLen(c);

    di = dictGetSafeIterator(server.cluster->nodes);
    while((de = dictNext(di)) != NULL) {
        clusterNode *node = dictGetVal(de);
        if (node->link) {
            num_links++;
            addReplyClusterLinkDescription(c, node->link);
        }
        if (node->inbound_link) {
            num_links++;
            addReplyClusterLinkDescription(c, node->inbound_link);
        }
    }
    dictReleaseIterator(di);

    setDeferredArrayLen(c, arraylen_ptr, num_links);
}

/* -----------------------------------------------------------------------------
 * CLUSTER command
 * -------------------------------------------------------------------------- */

const char *getPreferredEndpoint(clusterNode *n) {
    switch(server.cluster_preferred_endpoint_type) {
    case CLUSTER_ENDPOINT_TYPE_IP: return n->ip;
    case CLUSTER_ENDPOINT_TYPE_HOSTNAME: return (sdslen(n->hostname) != 0) ? n->hostname : "?";
    case CLUSTER_ENDPOINT_TYPE_UNKNOWN_ENDPOINT: return "";
    }
    return "unknown";
}

const char *clusterGetMessageTypeString(int type) {
    switch(type) {
    case CLUSTERMSG_TYPE_PING: return "ping";
    case CLUSTERMSG_TYPE_PONG: return "pong";
    case CLUSTERMSG_TYPE_MEET: return "meet";
    case CLUSTERMSG_TYPE_FAIL: return "fail";
    case CLUSTERMSG_TYPE_PUBLISH: return "publish";
    case CLUSTERMSG_TYPE_PUBLISHSHARD: return "publishshard";
    case CLUSTERMSG_TYPE_FAILOVER_AUTH_REQUEST: return "auth-req";
    case CLUSTERMSG_TYPE_FAILOVER_AUTH_ACK: return "auth-ack";
    case CLUSTERMSG_TYPE_UPDATE: return "update";
    case CLUSTERMSG_TYPE_MFSTART: return "mfstart";
    case CLUSTERMSG_TYPE_MODULE: return "module";
    }
    return "unknown";
}

int getSlotOrReply(client *c, robj *o) {
    long long slot;

    if (getLongLongFromObject(o,&slot) != C_OK ||
        slot < 0 || slot >= CLUSTER_SLOTS)
    {
        addReplyError(c,"Invalid or out of range slot");
        return -1;
    }
    return (int) slot;
}

/* Returns an indication if the replica node is fully available
 * and should be listed in CLUSTER SLOTS response.
 * Returns 1 for available nodes, 0 for nodes that have 
 * not finished their initial sync, in failed state, or are 
 * otherwise considered not available to serve read commands. */
static int isReplicaAvailable(clusterNode *node) {
    if (nodeFailed(node)) {
        return 0;
    }
    long long repl_offset = node->repl_offset;
    if (node->flags & CLUSTER_NODE_MYSELF) {
        /* Nodes do not update their own information
         * in the cluster node list. */
        repl_offset = replicationGetSlaveOffset();
    }
    return (repl_offset != 0);
}

int checkSlotAssignmentsOrReply(client *c, unsigned char *slots, int del, int start_slot, int end_slot) {
    int slot;
    for (slot = start_slot; slot <= end_slot; slot++) {
        if (del && server.cluster->slots[slot] == NULL) {
            addReplyErrorFormat(c,"Slot %d is already unassigned", slot);
            return C_ERR;
        } else if (!del && server.cluster->slots[slot]) {
            addReplyErrorFormat(c,"Slot %d is already busy", slot);
            return C_ERR;
        }
        if (slots[slot]++ == 1) {
            addReplyErrorFormat(c,"Slot %d specified multiple times",(int)slot);
            return C_ERR;
        }
    }
    return C_OK;
}

void clusterUpdateSlots(client *c, unsigned char *slots, int del) {
    int j;
    for (j = 0; j < CLUSTER_SLOTS; j++) {
        if (slots[j]) {
            int retval;
                
            /* If this slot was set as importing we can clear this
             * state as now we are the real owner of the slot. */
            if (server.cluster->importing_slots_from[j])
                server.cluster->importing_slots_from[j] = NULL;

            retval = del ? clusterDelSlot(j) :
                           clusterAddSlot(myself,j);
            serverAssertWithInfo(c,NULL,retval == C_OK);
        }
    }
}

void addNodeToNodeReply(client *c, clusterNode *node) {
    addReplyArrayLen(c, 4);
    if (server.cluster_preferred_endpoint_type == CLUSTER_ENDPOINT_TYPE_IP) {
        addReplyBulkCString(c, node->ip);
    } else if (server.cluster_preferred_endpoint_type == CLUSTER_ENDPOINT_TYPE_HOSTNAME) {
        addReplyBulkCString(c, sdslen(node->hostname) != 0 ? node->hostname : "?");
    } else if (server.cluster_preferred_endpoint_type == CLUSTER_ENDPOINT_TYPE_UNKNOWN_ENDPOINT) {
        addReplyNull(c);
    } else {
        serverPanic("Unrecognized preferred endpoint type");
    }
    
    /* Report non-TLS ports to non-TLS client in TLS cluster if available. */
    int use_pport = (server.tls_cluster &&
                     c->conn && connGetType(c->conn) != CONN_TYPE_TLS);
    addReplyLongLong(c, use_pport && node->pport ? node->pport : node->port);
    addReplyBulkCBuffer(c, node->name, CLUSTER_NAMELEN);

    /* Add the additional endpoint information, this is all the known networking information
     * that is not the preferred endpoint. */
    void *deflen = addReplyDeferredLen(c);
    int length = 0;
    if (server.cluster_preferred_endpoint_type != CLUSTER_ENDPOINT_TYPE_IP) {
        addReplyBulkCString(c, "ip");
        addReplyBulkCString(c, node->ip);
        length++;
    }
    if (server.cluster_preferred_endpoint_type != CLUSTER_ENDPOINT_TYPE_HOSTNAME
        && sdslen(node->hostname) != 0)
    {
        addReplyBulkCString(c, "hostname");
        addReplyBulkCString(c, node->hostname);
        length++;
    }
    setDeferredMapLen(c, deflen, length);
}

void addNodeReplyForClusterSlot(client *c, clusterNode *node, int start_slot, int end_slot) {
    int i, nested_elements = 3; /* slots (2) + master addr (1) */
    void *nested_replylen = addReplyDeferredLen(c);
    addReplyLongLong(c, start_slot);
    addReplyLongLong(c, end_slot);
    addNodeToNodeReply(c, node);
    
    /* Remaining nodes in reply are replicas for slot range */
    for (i = 0; i < node->numslaves; i++) {
        /* This loop is copy/pasted from clusterGenNodeDescription()
         * with modifications for per-slot node aggregation. */
        if (!isReplicaAvailable(node->slaves[i])) continue;
        addNodeToNodeReply(c, node->slaves[i]);
        nested_elements++;
    }
    setDeferredArrayLen(c, nested_replylen, nested_elements);
}

/* Add detailed information of a node to the output buffer of the given client. */
void addNodeDetailsToShardReply(client *c, clusterNode *node) {
    int reply_count = 0;
    void *node_replylen = addReplyDeferredLen(c);
    addReplyBulkCString(c, "id");
    addReplyBulkCBuffer(c, node->name, CLUSTER_NAMELEN);
    reply_count++;

    /* We use server.tls_cluster as a proxy for whether or not
     * the remote port is the tls port or not */
    int plaintext_port = server.tls_cluster ? node->pport : node->port;
    int tls_port = server.tls_cluster ? node->port : 0;
    if (plaintext_port) {
        addReplyBulkCString(c, "port");
        addReplyLongLong(c, plaintext_port);
        reply_count++;
    }

    if (tls_port) {
        addReplyBulkCString(c, "tls-port");
        addReplyLongLong(c, tls_port);
        reply_count++;
    }

    addReplyBulkCString(c, "ip");
    addReplyBulkCString(c, node->ip);
    reply_count++;

    addReplyBulkCString(c, "endpoint");
    addReplyBulkCString(c, getPreferredEndpoint(node));
    reply_count++;

    if (node->hostname) {
        addReplyBulkCString(c, "hostname");
        addReplyBulkCString(c, node->hostname);
        reply_count++;
    }

    long long node_offset;
    if (node->flags & CLUSTER_NODE_MYSELF) {
        node_offset = nodeIsSlave(node) ? replicationGetSlaveOffset() : server.master_repl_offset;
    } else {
        node_offset = node->repl_offset;
    }

    addReplyBulkCString(c, "role");
    addReplyBulkCString(c, nodeIsSlave(node) ? "replica" : "master");
    reply_count++;

    addReplyBulkCString(c, "replication-offset");
    addReplyLongLong(c, node_offset);
    reply_count++;

    addReplyBulkCString(c, "health");
    const char *health_msg = NULL;
    if (nodeFailed(node)) {
        health_msg = "fail";
    } else if (nodeIsSlave(node) && node_offset == 0) {
        health_msg = "loading";
    } else {
        health_msg = "online";
    }
    addReplyBulkCString(c, health_msg);
    reply_count++;

    setDeferredMapLen(c, node_replylen, reply_count);
}

/* Add the shard reply of a single shard based off the given primary node. */
void addShardReplyForClusterShards(client *c, clusterNode *node, uint16_t *slot_info_pairs, int slot_pairs_count) {
    addReplyMapLen(c, 3);
    addReplyBulkCString(c, "shard-id");
    addReplyBulkCString(c, node->shard_id);
    addReplyBulkCString(c, "slots");
    if (slot_info_pairs) {
        serverAssert((slot_pairs_count % 2) == 0);
        addReplyArrayLen(c, slot_pairs_count);
        for (int i = 0; i < slot_pairs_count; i++)
            addReplyBulkLongLong(c, (unsigned long)slot_info_pairs[i]);
    } else {
        /* If no slot info pair is provided, the node owns no slots */
        addReplyArrayLen(c, 0);
    }

    addReplyBulkCString(c, "nodes");
    list *nodes_for_slot = clusterGetNodesServingMySlots(node);
    /* At least the provided node should be serving its slots */
    serverAssert(nodes_for_slot);
    addReplyArrayLen(c, listLength(nodes_for_slot));
    if (listLength(nodes_for_slot) != 0) {
        listIter li;
        listNode *ln;
        listRewind(nodes_for_slot, &li);
        while ((ln = listNext(&li))) {
            clusterNode *node = listNodeValue(ln);
            addNodeDetailsToShardReply(c, node);
        }
    }
}

/* Add to the output buffer of the given client, an array of slot (start, end)
 * pair owned by the shard, also the primary and set of replica(s) along with
 * information about each node. */
void clusterReplyShards(client *c) {
    void *shard_replylen = addReplyDeferredLen(c);
    int shard_count = 0;
    /* This call will add slot_info_pairs to all nodes */
    clusterGenNodesSlotsInfo(0);
    dictIterator *di = dictGetSafeIterator(server.cluster->nodes);
    dictEntry *de;
    /* Iterate over all the available nodes in the cluster, for each primary
     * node return generate the cluster shards response. if the primary node
     * doesn't own any slot, cluster shard response contains the node related
     * information and an empty slots array. */
    while((de = dictNext(di)) != NULL) {
        clusterNode *n = dictGetVal(de);
        /* Failed primary nodes will lose their slots after automatic
         * failover. They will be picked up by the new primary later
         * so it is OK to skip them */
        if (nodeFailed(n) && n->slot_info_pairs_count == 0) {
            continue;
        }
        if (nodeIsSlave(n)) {
            /* You can force a replica to own slots, even though it'll get reverted,
             * so freeing the slot pair here just in case. */
            clusterFreeNodesSlotsInfo(n);
            continue;
        }
        shard_count++;
        /* n->slot_info_pairs is set to NULL when the the node owns no slots. */
        addShardReplyForClusterShards(c, n, n->slot_info_pairs, n->slot_info_pairs_count);
        clusterFreeNodesSlotsInfo(n);
    }
    dictReleaseIterator(di);
    setDeferredArrayLen(c, shard_replylen, shard_count);
}

void clusterReplyMultiBulkSlots(client * c) {
    /* Format: 1) 1) start slot
     *            2) end slot
     *            3) 1) master IP
     *               2) master port
     *               3) node ID
     *            4) 1) replica IP
     *               2) replica port
     *               3) node ID
     *           ... continued until done
     */
    clusterNode *n = NULL;
    int num_masters = 0, start = -1;
    void *slot_replylen = addReplyDeferredLen(c);

    for (int i = 0; i <= CLUSTER_SLOTS; i++) {
        /* Find start node and slot id. */
        if (n == NULL) {
            if (i == CLUSTER_SLOTS) break;
            n = server.cluster->slots[i];
            start = i;
            continue;
        }

        /* Add cluster slots info when occur different node with start
         * or end of slot. */
        if (i == CLUSTER_SLOTS || n != server.cluster->slots[i]) {
            addNodeReplyForClusterSlot(c, n, start, i-1);
            num_masters++;
            if (i == CLUSTER_SLOTS) break;
            n = server.cluster->slots[i];
            start = i;
        }
    }
    setDeferredArrayLen(c, slot_replylen, num_masters);
}

void clusterCommand(client *c) {
    if (server.cluster_enabled == 0) {
        addReplyError(c,"This instance has cluster support disabled");
        return;
    }

    if (c->argc == 2 && !strcasecmp(c->argv[1]->ptr,"help")) {
        const char *help[] = {
"ADDSLOTS <slot> [<slot> ...]",
"    Assign slots to current node.",
"ADDSLOTSRANGE <start slot> <end slot> [<start slot> <end slot> ...]",
"    Assign slots which are between <start-slot> and <end-slot> to current node.",
"BUMPEPOCH",
"    Advance the cluster config epoch.",
"COUNT-FAILURE-REPORTS <node-id>",
"    Return number of failure reports for <node-id>.",
"COUNTKEYSINSLOT <slot>",
"    Return the number of keys in <slot>.",
"DELSLOTS <slot> [<slot> ...]",
"    Delete slots information from current node.",
"DELSLOTSRANGE <start slot> <end slot> [<start slot> <end slot> ...]",
"    Delete slots information which are between <start-slot> and <end-slot> from current node.",
"FAILOVER [FORCE|TAKEOVER]",
"    Promote current replica node to being a master.",
"FORGET <node-id>",
"    Remove a node from the cluster.",
"GETKEYSINSLOT <slot> <count>",
"    Return key names stored by current node in a slot.",
"FLUSHSLOTS",
"    Delete current node own slots information.",
"INFO",
"    Return information about the cluster.",
"KEYSLOT <key>",
"    Return the hash slot for <key>.",
"MEET <ip> <port> [<bus-port>]",
"    Connect nodes into a working cluster.",
"MYID",
"    Return the node id.",
"MYSHARDID",
"    Return the node shard id.",
"NODES",
"    Return cluster configuration seen by node. Output format:",
"    <id> <ip:port> <flags> <master> <pings> <pongs> <epoch> <link> <slot> ...",
"REPLICATE <node-id>",
"    Configure current node as replica to <node-id>.",
"RESET [HARD|SOFT]",
"    Reset current node (default: soft).",
"SET-CONFIG-EPOCH <epoch>",
"    Set config epoch of current node.",
"SETSLOT <slot> (IMPORTING <node-id>|MIGRATING <node-id>|STABLE|NODE <node-id>)",
"    Set slot state.",
"REPLICAS <node-id>",
"    Return <node-id> replicas.",
"SAVECONFIG",
"    Force saving cluster configuration on disk.",
"SLOTS",
"    Return information about slots range mappings. Each range is made of:",
"    start, end, master and replicas IP addresses, ports and ids",
"SHARDS",
"    Return information about slot range mappings and the nodes associated with them.",
"LINKS",
"    Return information about all network links between this node and its peers.",
"    Output format is an array where each array element is a map containing attributes of a link",
NULL
        };
        addReplyHelp(c, help);
    } else if (!strcasecmp(c->argv[1]->ptr,"meet") && (c->argc == 4 || c->argc == 5)) {
        /* CLUSTER MEET <ip> <port> [cport] */
        long long port, cport;

        if (getLongLongFromObject(c->argv[3], &port) != C_OK) {
            addReplyErrorFormat(c,"Invalid TCP base port specified: %s",
                                (char*)c->argv[3]->ptr);
            return;
        }

        if (c->argc == 5) {
            if (getLongLongFromObject(c->argv[4], &cport) != C_OK) {
                addReplyErrorFormat(c,"Invalid TCP bus port specified: %s",
                                    (char*)c->argv[4]->ptr);
                return;
            }
        } else {
            cport = port + CLUSTER_PORT_INCR;
        }

        if (clusterStartHandshake(c->argv[2]->ptr,port,cport) == 0 &&
            errno == EINVAL)
        {
            addReplyErrorFormat(c,"Invalid node address specified: %s:%s",
                            (char*)c->argv[2]->ptr, (char*)c->argv[3]->ptr);
        } else {
            addReply(c,shared.ok);
        }
    } else if (!strcasecmp(c->argv[1]->ptr,"nodes") && c->argc == 2) {
        /* CLUSTER NODES */
        /* Report plaintext ports, only if cluster is TLS but client is known to
         * be non-TLS). */
        int use_pport = (server.tls_cluster &&
                        c->conn && connGetType(c->conn) != CONN_TYPE_TLS);
        sds nodes = clusterGenNodesDescription(0, use_pport);
        addReplyVerbatim(c,nodes,sdslen(nodes),"txt");
        sdsfree(nodes);
    } else if (!strcasecmp(c->argv[1]->ptr,"myid") && c->argc == 2) {
        /* CLUSTER MYID */
        addReplyBulkCBuffer(c,myself->name, CLUSTER_NAMELEN);
    } else if (!strcasecmp(c->argv[1]->ptr,"myshardid") && c->argc == 2) {
        /* CLUSTER MYSHARDID */
        addReplyBulkCBuffer(c,myself->shard_id, CLUSTER_NAMELEN);
    } else if (!strcasecmp(c->argv[1]->ptr,"slots") && c->argc == 2) {
        /* CLUSTER SLOTS */
        clusterReplyMultiBulkSlots(c);
    } else if (!strcasecmp(c->argv[1]->ptr,"shards") && c->argc == 2) {
        /* CLUSTER SHARDS */
        clusterReplyShards(c);
    } else if (!strcasecmp(c->argv[1]->ptr,"flushslots") && c->argc == 2) {
        /* CLUSTER FLUSHSLOTS */
        if (dictSize(server.db[0].dict) != 0) {
            addReplyError(c,"DB must be empty to perform CLUSTER FLUSHSLOTS.");
            return;
        }
        clusterDelNodeSlots(myself);
        clusterDoBeforeSleep(CLUSTER_TODO_UPDATE_STATE|CLUSTER_TODO_SAVE_CONFIG);
        addReply(c,shared.ok);
    } else if ((!strcasecmp(c->argv[1]->ptr,"addslots") ||
               !strcasecmp(c->argv[1]->ptr,"delslots")) && c->argc >= 3)
    {
        /* CLUSTER ADDSLOTS <slot> [slot] ... */
        /* CLUSTER DELSLOTS <slot> [slot] ... */
        int j, slot;
        unsigned char *slots = zmalloc(CLUSTER_SLOTS);
        int del = !strcasecmp(c->argv[1]->ptr,"delslots");

        memset(slots,0,CLUSTER_SLOTS);
        /* Check that all the arguments are parseable.*/
        for (j = 2; j < c->argc; j++) {
            if ((slot = getSlotOrReply(c,c->argv[j])) == C_ERR) {
                zfree(slots);
                return;
            }
        }
        /* Check that the slots are not already busy. */
        for (j = 2; j < c->argc; j++) {
            slot = getSlotOrReply(c,c->argv[j]);
            if (checkSlotAssignmentsOrReply(c, slots, del, slot, slot) == C_ERR) {
                zfree(slots);
                return;
            }
        }
        clusterUpdateSlots(c, slots, del);    
        zfree(slots);
        clusterDoBeforeSleep(CLUSTER_TODO_UPDATE_STATE|CLUSTER_TODO_SAVE_CONFIG);
        addReply(c,shared.ok);
    } else if ((!strcasecmp(c->argv[1]->ptr,"addslotsrange") ||
               !strcasecmp(c->argv[1]->ptr,"delslotsrange")) && c->argc >= 4) {
        if (c->argc % 2 == 1) {
            addReplyErrorArity(c);
            return;
        }
        /* CLUSTER ADDSLOTSRANGE <start slot> <end slot> [<start slot> <end slot> ...] */
        /* CLUSTER DELSLOTSRANGE <start slot> <end slot> [<start slot> <end slot> ...] */
        int j, startslot, endslot;
        unsigned char *slots = zmalloc(CLUSTER_SLOTS);
        int del = !strcasecmp(c->argv[1]->ptr,"delslotsrange");

        memset(slots,0,CLUSTER_SLOTS);
        /* Check that all the arguments are parseable and that all the
         * slots are not already busy. */
        for (j = 2; j < c->argc; j += 2) {
            if ((startslot = getSlotOrReply(c,c->argv[j])) == C_ERR) {
                zfree(slots);
                return;
            }
            if ((endslot = getSlotOrReply(c,c->argv[j+1])) == C_ERR) {
                zfree(slots);
                return;
            }
            if (startslot > endslot) {
                addReplyErrorFormat(c,"start slot number %d is greater than end slot number %d", startslot, endslot);
                zfree(slots);
                return;
            }

            if (checkSlotAssignmentsOrReply(c, slots, del, startslot, endslot) == C_ERR) {
                zfree(slots);
                return;
            }
        }
        clusterUpdateSlots(c, slots, del);
        zfree(slots);
        clusterDoBeforeSleep(CLUSTER_TODO_UPDATE_STATE|CLUSTER_TODO_SAVE_CONFIG);
        addReply(c,shared.ok);
    } else if (!strcasecmp(c->argv[1]->ptr,"setslot") && c->argc >= 4) {
        /* SETSLOT 10 MIGRATING <node ID> */
        /* SETSLOT 10 IMPORTING <node ID> */
        /* SETSLOT 10 STABLE */
        /* SETSLOT 10 NODE <node ID> */
        int slot;
        clusterNode *n;

        if (nodeIsSlave(myself)) {
            addReplyError(c,"Please use SETSLOT only with masters.");
            return;
        }

        if ((slot = getSlotOrReply(c,c->argv[2])) == -1) return;

        if (!strcasecmp(c->argv[3]->ptr,"migrating") && c->argc == 5) {
            if (server.cluster->slots[slot] != myself) {
                addReplyErrorFormat(c,"I'm not the owner of hash slot %u",slot);
                return;
            }
            n = clusterLookupNode(c->argv[4]->ptr, sdslen(c->argv[4]->ptr));
            if (n == NULL) {
                addReplyErrorFormat(c,"I don't know about node %s",
                    (char*)c->argv[4]->ptr);
                return;
            }
            if (nodeIsSlave(n)) {
                addReplyError(c,"Target node is not a master");
                return;
            }
            server.cluster->migrating_slots_to[slot] = n;
        } else if (!strcasecmp(c->argv[3]->ptr,"importing") && c->argc == 5) {
            if (server.cluster->slots[slot] == myself) {
                addReplyErrorFormat(c,
                    "I'm already the owner of hash slot %u",slot);
                return;
            }
            n = clusterLookupNode(c->argv[4]->ptr, sdslen(c->argv[4]->ptr));
            if (n == NULL) {
                addReplyErrorFormat(c,"I don't know about node %s",
                    (char*)c->argv[4]->ptr);
                return;
            }
            if (nodeIsSlave(n)) {
                addReplyError(c,"Target node is not a master");
                return;
            }
            server.cluster->importing_slots_from[slot] = n;
        } else if (!strcasecmp(c->argv[3]->ptr,"stable") && c->argc == 4) {
            /* CLUSTER SETSLOT <SLOT> STABLE */
            server.cluster->importing_slots_from[slot] = NULL;
            server.cluster->migrating_slots_to[slot] = NULL;
        } else if (!strcasecmp(c->argv[3]->ptr,"node") && c->argc == 5) {
            /* CLUSTER SETSLOT <SLOT> NODE <NODE ID> */
            n = clusterLookupNode(c->argv[4]->ptr, sdslen(c->argv[4]->ptr));
            if (!n) {
                addReplyErrorFormat(c,"Unknown node %s",
                    (char*)c->argv[4]->ptr);
                return;
            }
            if (nodeIsSlave(n)) {
                addReplyError(c,"Target node is not a master");
                return;
            }
            /* If this hash slot was served by 'myself' before to switch
             * make sure there are no longer local keys for this hash slot. */
            if (server.cluster->slots[slot] == myself && n != myself) {
                if (countKeysInSlot(slot) != 0) {
                    addReplyErrorFormat(c,
                        "Can't assign hashslot %d to a different node "
                        "while I still hold keys for this hash slot.", slot);
                    return;
                }
            }
            /* If this slot is in migrating status but we have no keys
             * for it assigning the slot to another node will clear
             * the migrating status. */
            if (countKeysInSlot(slot) == 0 &&
                server.cluster->migrating_slots_to[slot])
                server.cluster->migrating_slots_to[slot] = NULL;

            int slot_was_mine = server.cluster->slots[slot] == myself;
            clusterDelSlot(slot);
            clusterAddSlot(n,slot);

            /* If we are a master left without slots, we should turn into a
             * replica of the new master. */
            if (slot_was_mine &&
                n != myself &&
                myself->numslots == 0 &&
                server.cluster_allow_replica_migration)
            {
                serverLog(LL_WARNING,
                          "Configuration change detected. Reconfiguring myself "
                          "as a replica of %.40s", n->name);
                clusterSetMaster(n);
                clusterDoBeforeSleep(CLUSTER_TODO_SAVE_CONFIG |
                                     CLUSTER_TODO_UPDATE_STATE |
                                     CLUSTER_TODO_FSYNC_CONFIG);
            }

            /* If this node was importing this slot, assigning the slot to
             * itself also clears the importing status. */
            if (n == myself &&
                server.cluster->importing_slots_from[slot])
            {
                /* This slot was manually migrated, set this node configEpoch
                 * to a new epoch so that the new version can be propagated
                 * by the cluster.
                 *
                 * Note that if this ever results in a collision with another
                 * node getting the same configEpoch, for example because a
                 * failover happens at the same time we close the slot, the
                 * configEpoch collision resolution will fix it assigning
                 * a different epoch to each node. */
                if (clusterBumpConfigEpochWithoutConsensus() == C_OK) {
                    serverLog(LL_WARNING,
                        "configEpoch updated after importing slot %d", slot);
                }
                server.cluster->importing_slots_from[slot] = NULL;
                /* After importing this slot, let the other nodes know as
                 * soon as possible. */
                clusterBroadcastPong(CLUSTER_BROADCAST_ALL);
            }
        } else {
            addReplyError(c,
                "Invalid CLUSTER SETSLOT action or number of arguments. Try CLUSTER HELP");
            return;
        }
        clusterDoBeforeSleep(CLUSTER_TODO_SAVE_CONFIG|CLUSTER_TODO_UPDATE_STATE);
        addReply(c,shared.ok);
    } else if (!strcasecmp(c->argv[1]->ptr,"bumpepoch") && c->argc == 2) {
        /* CLUSTER BUMPEPOCH */
        int retval = clusterBumpConfigEpochWithoutConsensus();
        sds reply = sdscatprintf(sdsempty(),"+%s %llu\r\n",
                (retval == C_OK) ? "BUMPED" : "STILL",
                (unsigned long long) myself->configEpoch);
        addReplySds(c,reply);
    } else if (!strcasecmp(c->argv[1]->ptr,"info") && c->argc == 2) {
        /* CLUSTER INFO */
        char *statestr[] = {"ok","fail"};
        int slots_assigned = 0, slots_ok = 0, slots_pfail = 0, slots_fail = 0;
        uint64_t myepoch;
        int j;

        for (j = 0; j < CLUSTER_SLOTS; j++) {
            clusterNode *n = server.cluster->slots[j];

            if (n == NULL) continue;
            slots_assigned++;
            if (nodeFailed(n)) {
                slots_fail++;
            } else if (nodeTimedOut(n)) {
                slots_pfail++;
            } else {
                slots_ok++;
            }
        }

        myepoch = (nodeIsSlave(myself) && myself->slaveof) ?
                  myself->slaveof->configEpoch : myself->configEpoch;

        sds info = sdscatprintf(sdsempty(),
            "cluster_state:%s\r\n"
            "cluster_slots_assigned:%d\r\n"
            "cluster_slots_ok:%d\r\n"
            "cluster_slots_pfail:%d\r\n"
            "cluster_slots_fail:%d\r\n"
            "cluster_known_nodes:%lu\r\n"
            "cluster_size:%d\r\n"
            "cluster_current_epoch:%llu\r\n"
            "cluster_my_epoch:%llu\r\n"
            , statestr[server.cluster->state],
            slots_assigned,
            slots_ok,
            slots_pfail,
            slots_fail,
            dictSize(server.cluster->nodes),
            server.cluster->size,
            (unsigned long long) server.cluster->currentEpoch,
            (unsigned long long) myepoch
        );

        /* Show stats about messages sent and received. */
        long long tot_msg_sent = 0;
        long long tot_msg_received = 0;

        for (int i = 0; i < CLUSTERMSG_TYPE_COUNT; i++) {
            if (server.cluster->stats_bus_messages_sent[i] == 0) continue;
            tot_msg_sent += server.cluster->stats_bus_messages_sent[i];
            info = sdscatprintf(info,
                "cluster_stats_messages_%s_sent:%lld\r\n",
                clusterGetMessageTypeString(i),
                server.cluster->stats_bus_messages_sent[i]);
        }
        info = sdscatprintf(info,
            "cluster_stats_messages_sent:%lld\r\n", tot_msg_sent);

        for (int i = 0; i < CLUSTERMSG_TYPE_COUNT; i++) {
            if (server.cluster->stats_bus_messages_received[i] == 0) continue;
            tot_msg_received += server.cluster->stats_bus_messages_received[i];
            info = sdscatprintf(info,
                "cluster_stats_messages_%s_received:%lld\r\n",
                clusterGetMessageTypeString(i),
                server.cluster->stats_bus_messages_received[i]);
        }
        info = sdscatprintf(info,
            "cluster_stats_messages_received:%lld\r\n", tot_msg_received);

        info = sdscatprintf(info,
            "total_cluster_links_buffer_limit_exceeded:%llu\r\n",
            server.cluster->stat_cluster_links_buffer_limit_exceeded);

        /* Produce the reply protocol. */
        addReplyVerbatim(c,info,sdslen(info),"txt");
        sdsfree(info);
    } else if (!strcasecmp(c->argv[1]->ptr,"saveconfig") && c->argc == 2) {
        int retval = clusterSaveConfig(1);

        if (retval == 0)
            addReply(c,shared.ok);
        else
            addReplyErrorFormat(c,"error saving the cluster node config: %s",
                strerror(errno));
    } else if (!strcasecmp(c->argv[1]->ptr,"keyslot") && c->argc == 3) {
        /* CLUSTER KEYSLOT <key> */
        sds key = c->argv[2]->ptr;

        addReplyLongLong(c,keyHashSlot(key,sdslen(key)));
    } else if (!strcasecmp(c->argv[1]->ptr,"countkeysinslot") && c->argc == 3) {
        /* CLUSTER COUNTKEYSINSLOT <slot> */
        long long slot;

        if (getLongLongFromObjectOrReply(c,c->argv[2],&slot,NULL) != C_OK)
            return;
        if (slot < 0 || slot >= CLUSTER_SLOTS) {
            addReplyError(c,"Invalid slot");
            return;
        }
        addReplyLongLong(c,countKeysInSlot(slot));
    } else if (!strcasecmp(c->argv[1]->ptr,"getkeysinslot") && c->argc == 4) {
        /* CLUSTER GETKEYSINSLOT <slot> <count> */
        long long maxkeys, slot;

        if (getLongLongFromObjectOrReply(c,c->argv[2],&slot,NULL) != C_OK)
            return;
        if (getLongLongFromObjectOrReply(c,c->argv[3],&maxkeys,NULL)
            != C_OK)
            return;
        if (slot < 0 || slot >= CLUSTER_SLOTS || maxkeys < 0) {
            addReplyError(c,"Invalid slot or number of keys");
            return;
        }

        unsigned int keys_in_slot = countKeysInSlot(slot);
        unsigned int numkeys = maxkeys > keys_in_slot ? keys_in_slot : maxkeys;
        addReplyArrayLen(c,numkeys);
        dictEntry *de = (*server.db->slots_to_keys).by_slot[slot].head;
        for (unsigned int j = 0; j < numkeys; j++) {
            serverAssert(de != NULL);
            sds sdskey = dictGetKey(de);
            addReplyBulkCBuffer(c, sdskey, sdslen(sdskey));
            de = dictEntryNextInSlot(de);
        }
    } else if (!strcasecmp(c->argv[1]->ptr,"forget") && c->argc == 3) {
        /* CLUSTER FORGET <NODE ID> */
        clusterNode *n = clusterLookupNode(c->argv[2]->ptr, sdslen(c->argv[2]->ptr));
        if (!n) {
            addReplyErrorFormat(c,"Unknown node %s", (char*)c->argv[2]->ptr);
            return;
        } else if (n == myself) {
            addReplyError(c,"I tried hard but I can't forget myself...");
            return;
        } else if (nodeIsSlave(myself) && myself->slaveof == n) {
            addReplyError(c,"Can't forget my master!");
            return;
        }
        clusterBlacklistAddNode(n);
        clusterDelNode(n);
        clusterDoBeforeSleep(CLUSTER_TODO_UPDATE_STATE|
                             CLUSTER_TODO_SAVE_CONFIG);
        addReply(c,shared.ok);
    } else if (!strcasecmp(c->argv[1]->ptr,"replicate") && c->argc == 3) {
        /* CLUSTER REPLICATE <NODE ID> */
        /* Lookup the specified node in our table. */
        clusterNode *n = clusterLookupNode(c->argv[2]->ptr, sdslen(c->argv[2]->ptr));
        if (!n) {
            addReplyErrorFormat(c,"Unknown node %s", (char*)c->argv[2]->ptr);
            return;
        }

        /* I can't replicate myself. */
        if (n == myself) {
            addReplyError(c,"Can't replicate myself");
            return;
        }

        /* Can't replicate a slave. */
        if (nodeIsSlave(n)) {
            addReplyError(c,"I can only replicate a master, not a replica.");
            return;
        }

        /* If the instance is currently a master, it should have no assigned
         * slots nor keys to accept to replicate some other node.
         * Slaves can switch to another master without issues. */
        if (nodeIsMaster(myself) &&
            (myself->numslots != 0 || dictSize(server.db[0].dict) != 0)) {
            addReplyError(c,
                "To set a master the node must be empty and "
                "without assigned slots.");
            return;
        }

        /* Set the master. */
        clusterSetMaster(n);
        clusterDoBeforeSleep(CLUSTER_TODO_UPDATE_STATE|CLUSTER_TODO_SAVE_CONFIG);
        addReply(c,shared.ok);
    } else if ((!strcasecmp(c->argv[1]->ptr,"slaves") ||
                !strcasecmp(c->argv[1]->ptr,"replicas")) && c->argc == 3) {
        /* CLUSTER SLAVES <NODE ID> */
        clusterNode *n = clusterLookupNode(c->argv[2]->ptr, sdslen(c->argv[2]->ptr));
        int j;

        /* Lookup the specified node in our table. */
        if (!n) {
            addReplyErrorFormat(c,"Unknown node %s", (char*)c->argv[2]->ptr);
            return;
        }

        if (nodeIsSlave(n)) {
            addReplyError(c,"The specified node is not a master");
            return;
        }

        /* Use plaintext port if cluster is TLS but client is non-TLS. */
        int use_pport = (server.tls_cluster &&
                         c->conn && connGetType(c->conn) != CONN_TYPE_TLS);
        addReplyArrayLen(c,n->numslaves);
        for (j = 0; j < n->numslaves; j++) {
            sds ni = clusterGenNodeDescription(n->slaves[j], use_pport);
            addReplyBulkCString(c,ni);
            sdsfree(ni);
        }
    } else if (!strcasecmp(c->argv[1]->ptr,"count-failure-reports") &&
               c->argc == 3)
    {
        /* CLUSTER COUNT-FAILURE-REPORTS <NODE ID> */
        clusterNode *n = clusterLookupNode(c->argv[2]->ptr, sdslen(c->argv[2]->ptr));

        if (!n) {
            addReplyErrorFormat(c,"Unknown node %s", (char*)c->argv[2]->ptr);
            return;
        } else {
            addReplyLongLong(c,clusterNodeFailureReportsCount(n));
        }
    } else if (!strcasecmp(c->argv[1]->ptr,"failover") &&
               (c->argc == 2 || c->argc == 3))
    {
        /* CLUSTER FAILOVER [FORCE|TAKEOVER] */
        int force = 0, takeover = 0;

        if (c->argc == 3) {
            if (!strcasecmp(c->argv[2]->ptr,"force")) {
                force = 1;
            } else if (!strcasecmp(c->argv[2]->ptr,"takeover")) {
                takeover = 1;
                force = 1; /* Takeover also implies force. */
            } else {
                addReplyErrorObject(c,shared.syntaxerr);
                return;
            }
        }

        /* Check preconditions. */
        if (nodeIsMaster(myself)) {
            addReplyError(c,"You should send CLUSTER FAILOVER to a replica");
            return;
        } else if (myself->slaveof == NULL) {
            addReplyError(c,"I'm a replica but my master is unknown to me");
            return;
        } else if (!force &&
                   (nodeFailed(myself->slaveof) ||
                    myself->slaveof->link == NULL))
        {
            addReplyError(c,"Master is down or failed, "
                            "please use CLUSTER FAILOVER FORCE");
            return;
        }
        resetManualFailover();
        server.cluster->mf_end = mstime() + CLUSTER_MF_TIMEOUT;

        if (takeover) {
            /* A takeover does not perform any initial check. It just
             * generates a new configuration epoch for this node without
             * consensus, claims the master's slots, and broadcast the new
             * configuration. */
            serverLog(LL_WARNING,"Taking over the master (user request).");
            clusterBumpConfigEpochWithoutConsensus();
            clusterFailoverReplaceYourMaster();
        } else if (force) {
            /* If this is a forced failover, we don't need to talk with our
             * master to agree about the offset. We just failover taking over
             * it without coordination. */
            serverLog(LL_WARNING,"Forced failover user request accepted.");
            server.cluster->mf_can_start = 1;
        } else {
            serverLog(LL_WARNING,"Manual failover user request accepted.");
            clusterSendMFStart(myself->slaveof);
        }
        addReply(c,shared.ok);
    } else if (!strcasecmp(c->argv[1]->ptr,"set-config-epoch") && c->argc == 3)
    {
        /* CLUSTER SET-CONFIG-EPOCH <epoch>
         *
         * The user is allowed to set the config epoch only when a node is
         * totally fresh: no config epoch, no other known node, and so forth.
         * This happens at cluster creation time to start with a cluster where
         * every node has a different node ID, without to rely on the conflicts
         * resolution system which is too slow when a big cluster is created. */
        long long epoch;

        if (getLongLongFromObjectOrReply(c,c->argv[2],&epoch,NULL) != C_OK)
            return;

        if (epoch < 0) {
            addReplyErrorFormat(c,"Invalid config epoch specified: %lld",epoch);
        } else if (dictSize(server.cluster->nodes) > 1) {
            addReplyError(c,"The user can assign a config epoch only when the "
                            "node does not know any other node.");
        } else if (myself->configEpoch != 0) {
            addReplyError(c,"Node config epoch is already non-zero");
        } else {
            myself->configEpoch = epoch;
            serverLog(LL_WARNING,
                "configEpoch set to %llu via CLUSTER SET-CONFIG-EPOCH",
                (unsigned long long) myself->configEpoch);

            if (server.cluster->currentEpoch < (uint64_t)epoch)
                server.cluster->currentEpoch = epoch;
            /* No need to fsync the config here since in the unlucky event
             * of a failure to persist the config, the conflict resolution code
             * will assign a unique config to this node. */
            clusterDoBeforeSleep(CLUSTER_TODO_UPDATE_STATE|
                                 CLUSTER_TODO_SAVE_CONFIG);
            addReply(c,shared.ok);
        }
    } else if (!strcasecmp(c->argv[1]->ptr,"reset") &&
               (c->argc == 2 || c->argc == 3))
    {
        /* CLUSTER RESET [SOFT|HARD] */
        int hard = 0;

        /* Parse soft/hard argument. Default is soft. */
        if (c->argc == 3) {
            if (!strcasecmp(c->argv[2]->ptr,"hard")) {
                hard = 1;
            } else if (!strcasecmp(c->argv[2]->ptr,"soft")) {
                hard = 0;
            } else {
                addReplyErrorObject(c,shared.syntaxerr);
                return;
            }
        }

        /* Slaves can be reset while containing data, but not master nodes
         * that must be empty. */
        if (nodeIsMaster(myself) && dictSize(c->db->dict) != 0) {
            addReplyError(c,"CLUSTER RESET can't be called with "
                            "master nodes containing keys");
            return;
        }
        clusterReset(hard);
        addReply(c,shared.ok);
    } else if (!strcasecmp(c->argv[1]->ptr,"links") && c->argc == 2) {
        /* CLUSTER LINKS */
        addReplyClusterLinksDescription(c);
    } else {
        addReplySubcommandSyntaxError(c);
        return;
    }
}

void removeChannelsInSlot(unsigned int slot) {
    unsigned int channelcount = countChannelsInSlot(slot);
    if (channelcount == 0) return;

    /* Retrieve all the channels for the slot. */
    robj **channels = zmalloc(sizeof(robj*)*channelcount);
    raxIterator iter;
    int j = 0;
    unsigned char indexed[2];

    indexed[0] = (slot >> 8) & 0xff;
    indexed[1] = slot & 0xff;
    raxStart(&iter,server.cluster->slots_to_channels);
    raxSeek(&iter,">=",indexed,2);
    while(raxNext(&iter)) {
        if (iter.key[0] != indexed[0] || iter.key[1] != indexed[1]) break;
        channels[j++] = createStringObject((char*)iter.key + 2, iter.key_len - 2);
    }
    raxStop(&iter);

    pubsubUnsubscribeShardChannels(channels, channelcount);
    zfree(channels);
}

/* -----------------------------------------------------------------------------
 * DUMP, RESTORE and MIGRATE commands
 * -------------------------------------------------------------------------- */

/* Generates a DUMP-format representation of the object 'o', adding it to the
 * io stream pointed by 'rio'. This function can't fail. */
void createDumpPayload(rio *payload, robj *o, robj *key, int dbid) {
    unsigned char buf[2];
    uint64_t crc;

    /* Serialize the object in an RDB-like format. It consist of an object type
     * byte followed by the serialized object. This is understood by RESTORE. */
    rioInitWithBuffer(payload,sdsempty());
    serverAssert(rdbSaveObjectType(payload,o));
    serverAssert(rdbSaveObject(payload,o,key,dbid));

    /* Write the footer, this is how it looks like:
     * ----------------+---------------------+---------------+
     * ... RDB payload | 2 bytes RDB version | 8 bytes CRC64 |
     * ----------------+---------------------+---------------+
     * RDB version and CRC are both in little endian.
     */

    /* RDB version */
    buf[0] = RDB_VERSION & 0xff;
    buf[1] = (RDB_VERSION >> 8) & 0xff;
    payload->io.buffer.ptr = sdscatlen(payload->io.buffer.ptr,buf,2);

    /* CRC64 */
    crc = crc64(0,(unsigned char*)payload->io.buffer.ptr,
                sdslen(payload->io.buffer.ptr));
    memrev64ifbe(&crc);
    payload->io.buffer.ptr = sdscatlen(payload->io.buffer.ptr,&crc,8);
}

/* Verify that the RDB version of the dump payload matches the one of this Redis
 * instance and that the checksum is ok.
 * If the DUMP payload looks valid C_OK is returned, otherwise C_ERR
 * is returned. If rdbver_ptr is not NULL, its populated with the value read
 * from the input buffer. */
int verifyDumpPayload(unsigned char *p, size_t len, uint16_t *rdbver_ptr) {
    unsigned char *footer;
    uint16_t rdbver;
    uint64_t crc;

    /* At least 2 bytes of RDB version and 8 of CRC64 should be present. */
    if (len < 10) return C_ERR;
    footer = p+(len-10);

    /* Set and verify RDB version. */
    rdbver = (footer[1] << 8) | footer[0];
    if (rdbver_ptr) {
        *rdbver_ptr = rdbver;
    }
    if (rdbver > RDB_VERSION) return C_ERR;

    if (server.skip_checksum_validation)
        return C_OK;

    /* Verify CRC64 */
    crc = crc64(0,p,len-8);
    memrev64ifbe(&crc);
    return (memcmp(&crc,footer+2,8) == 0) ? C_OK : C_ERR;
}

/* DUMP keyname
 * DUMP is actually not used by Redis Cluster but it is the obvious
 * complement of RESTORE and can be useful for different applications. */
void dumpCommand(client *c) {
    robj *o;
    rio payload;

    /* Check if the key is here. */
    if ((o = lookupKeyRead(c->db,c->argv[1])) == NULL) {
        addReplyNull(c);
        return;
    }

    /* Create the DUMP encoded representation. */
    createDumpPayload(&payload,o,c->argv[1],c->db->id);

    /* Transfer to the client */
    addReplyBulkSds(c,payload.io.buffer.ptr);
    return;
}

/* RESTORE key ttl serialized-value [REPLACE] [ABSTTL] [IDLETIME seconds] [FREQ frequency] */
void restoreCommand(client *c) {
    long long ttl, lfu_freq = -1, lru_idle = -1, lru_clock = -1;
    rio payload;
    int j, type, replace = 0, absttl = 0;
    robj *obj;

    /* Parse additional options */
    for (j = 4; j < c->argc; j++) {
        int additional = c->argc-j-1;
        if (!strcasecmp(c->argv[j]->ptr,"replace")) {
            replace = 1;
        } else if (!strcasecmp(c->argv[j]->ptr,"absttl")) {
            absttl = 1;
        } else if (!strcasecmp(c->argv[j]->ptr,"idletime") && additional >= 1 &&
                   lfu_freq == -1)
        {
            if (getLongLongFromObjectOrReply(c,c->argv[j+1],&lru_idle,NULL)
                    != C_OK) return;
            if (lru_idle < 0) {
                addReplyError(c,"Invalid IDLETIME value, must be >= 0");
                return;
            }
            lru_clock = LRU_CLOCK();
            j++; /* Consume additional arg. */
        } else if (!strcasecmp(c->argv[j]->ptr,"freq") && additional >= 1 &&
                   lru_idle == -1)
        {
            if (getLongLongFromObjectOrReply(c,c->argv[j+1],&lfu_freq,NULL)
                    != C_OK) return;
            if (lfu_freq < 0 || lfu_freq > 255) {
                addReplyError(c,"Invalid FREQ value, must be >= 0 and <= 255");
                return;
            }
            j++; /* Consume additional arg. */
        } else {
            addReplyErrorObject(c,shared.syntaxerr);
            return;
        }
    }

    /* Make sure this key does not already exist here... */
    robj *key = c->argv[1];
    if (!replace && lookupKeyWrite(c->db,key) != NULL) {
        addReplyErrorObject(c,shared.busykeyerr);
        return;
    }

    /* Check if the TTL value makes sense */
    if (getLongLongFromObjectOrReply(c,c->argv[2],&ttl,NULL) != C_OK) {
        return;
    } else if (ttl < 0) {
        addReplyError(c,"Invalid TTL value, must be >= 0");
        return;
    }

    /* Verify RDB version and data checksum. */
    if (verifyDumpPayload(c->argv[3]->ptr,sdslen(c->argv[3]->ptr),NULL) == C_ERR)
    {
        addReplyError(c,"DUMP payload version or checksum are wrong");
        return;
    }

    rioInitWithBuffer(&payload,c->argv[3]->ptr);
    if (((type = rdbLoadObjectType(&payload)) == -1) ||
        ((obj = rdbLoadObject(type,&payload,key->ptr,c->db->id,NULL)) == NULL))
    {
        addReplyError(c,"Bad data format");
        return;
    }

    /* Remove the old key if needed. */
    int deleted = 0;
    if (replace)
        deleted = dbDelete(c->db,key);

    if (ttl && !absttl) ttl+=mstime();
    if (ttl && checkAlreadyExpired(ttl)) {
        if (deleted) {
            rewriteClientCommandVector(c,2,shared.del,key);
            signalModifiedKey(c,c->db,key);
            notifyKeyspaceEvent(NOTIFY_GENERIC,"del",key,c->db->id);
            server.dirty++;
        }
        decrRefCount(obj);
        addReply(c, shared.ok);
        return;
    }

    /* Create the key and set the TTL if any */
    dbAdd(c->db,key,obj);
    if (ttl) {
        setExpire(c,c->db,key,ttl);
        if (!absttl) {
            /* Propagate TTL as absolute timestamp */
            robj *ttl_obj = createStringObjectFromLongLong(ttl);
            rewriteClientCommandArgument(c,2,ttl_obj);
            decrRefCount(ttl_obj);
            rewriteClientCommandArgument(c,c->argc,shared.absttl);
        }
    }
    objectSetLRUOrLFU(obj,lfu_freq,lru_idle,lru_clock,1000);
    signalModifiedKey(c,c->db,key);
    notifyKeyspaceEvent(NOTIFY_GENERIC,"restore",key,c->db->id);
    addReply(c,shared.ok);
    server.dirty++;
}

/* MIGRATE socket cache implementation.
 *
 * We take a map between host:ip and a TCP socket that we used to connect
 * to this instance in recent time.
 * This sockets are closed when the max number we cache is reached, and also
 * in serverCron() when they are around for more than a few seconds. */
#define MIGRATE_SOCKET_CACHE_ITEMS 64 /* max num of items in the cache. */
#define MIGRATE_SOCKET_CACHE_TTL 10 /* close cached sockets after 10 sec. */

typedef struct migrateCachedSocket {
    connection *conn;
    long last_dbid;
    time_t last_use_time;
} migrateCachedSocket;

/* Return a migrateCachedSocket containing a TCP socket connected with the
 * target instance, possibly returning a cached one.
 *
 * This function is responsible of sending errors to the client if a
 * connection can't be established. In this case -1 is returned.
 * Otherwise on success the socket is returned, and the caller should not
 * attempt to free it after usage.
 *
 * If the caller detects an error while using the socket, migrateCloseSocket()
 * should be called so that the connection will be created from scratch
 * the next time. */
migrateCachedSocket* migrateGetSocket(client *c, robj *host, robj *port, long timeout) {
    connection *conn;
    sds name = sdsempty();
    migrateCachedSocket *cs;

    /* Check if we have an already cached socket for this ip:port pair. */
    name = sdscatlen(name,host->ptr,sdslen(host->ptr));
    name = sdscatlen(name,":",1);
    name = sdscatlen(name,port->ptr,sdslen(port->ptr));
    cs = dictFetchValue(server.migrate_cached_sockets,name);
    if (cs) {
        sdsfree(name);
        cs->last_use_time = server.unixtime;
        return cs;
    }

    /* No cached socket, create one. */
    if (dictSize(server.migrate_cached_sockets) == MIGRATE_SOCKET_CACHE_ITEMS) {
        /* Too many items, drop one at random. */
        dictEntry *de = dictGetRandomKey(server.migrate_cached_sockets);
        cs = dictGetVal(de);
        connClose(cs->conn);
        zfree(cs);
        dictDelete(server.migrate_cached_sockets,dictGetKey(de));
    }

    /* Create the socket */
    conn = server.tls_cluster ? connCreateTLS() : connCreateSocket();
    if (connBlockingConnect(conn, c->argv[1]->ptr, atoi(c->argv[2]->ptr), timeout)
            != C_OK) {
        addReplyError(c,"-IOERR error or timeout connecting to the client");
        connClose(conn);
        sdsfree(name);
        return NULL;
    }
    connEnableTcpNoDelay(conn);

    /* Add to the cache and return it to the caller. */
    cs = zmalloc(sizeof(*cs));
    cs->conn = conn;

    cs->last_dbid = -1;
    cs->last_use_time = server.unixtime;
    dictAdd(server.migrate_cached_sockets,name,cs);
    return cs;
}

/* Free a migrate cached connection. */
void migrateCloseSocket(robj *host, robj *port) {
    sds name = sdsempty();
    migrateCachedSocket *cs;

    name = sdscatlen(name,host->ptr,sdslen(host->ptr));
    name = sdscatlen(name,":",1);
    name = sdscatlen(name,port->ptr,sdslen(port->ptr));
    cs = dictFetchValue(server.migrate_cached_sockets,name);
    if (!cs) {
        sdsfree(name);
        return;
    }

    connClose(cs->conn);
    zfree(cs);
    dictDelete(server.migrate_cached_sockets,name);
    sdsfree(name);
}

void migrateCloseTimedoutSockets(void) {
    dictIterator *di = dictGetSafeIterator(server.migrate_cached_sockets);
    dictEntry *de;

    while((de = dictNext(di)) != NULL) {
        migrateCachedSocket *cs = dictGetVal(de);

        if ((server.unixtime - cs->last_use_time) > MIGRATE_SOCKET_CACHE_TTL) {
            connClose(cs->conn);
            zfree(cs);
            dictDelete(server.migrate_cached_sockets,dictGetKey(de));
        }
    }
    dictReleaseIterator(di);
}

/* MIGRATE host port key dbid timeout [COPY | REPLACE | AUTH password |
 *         AUTH2 username password]
 *
 * On in the multiple keys form:
 *
 * MIGRATE host port "" dbid timeout [COPY | REPLACE | AUTH password |
 *         AUTH2 username password] KEYS key1 key2 ... keyN */
void migrateCommand(client *c) {
    migrateCachedSocket *cs;
    int copy = 0, replace = 0, j;
    char *username = NULL;
    char *password = NULL;
    long timeout;
    long dbid;
    robj **ov = NULL; /* Objects to migrate. */
    robj **kv = NULL; /* Key names. */
    robj **newargv = NULL; /* Used to rewrite the command as DEL ... keys ... */
    rio cmd, payload;
    int may_retry = 1;
    int write_error = 0;
    int argv_rewritten = 0;

    /* To support the KEYS option we need the following additional state. */
    int first_key = 3; /* Argument index of the first key. */
    int num_keys = 1;  /* By default only migrate the 'key' argument. */

    /* Parse additional options */
    for (j = 6; j < c->argc; j++) {
        int moreargs = (c->argc-1) - j;
        if (!strcasecmp(c->argv[j]->ptr,"copy")) {
            copy = 1;
        } else if (!strcasecmp(c->argv[j]->ptr,"replace")) {
            replace = 1;
        } else if (!strcasecmp(c->argv[j]->ptr,"auth")) {
            if (!moreargs) {
                addReplyErrorObject(c,shared.syntaxerr);
                return;
            }
            j++;
            password = c->argv[j]->ptr;
            redactClientCommandArgument(c,j);
        } else if (!strcasecmp(c->argv[j]->ptr,"auth2")) {
            if (moreargs < 2) {
                addReplyErrorObject(c,shared.syntaxerr);
                return;
            }
            username = c->argv[++j]->ptr;
            redactClientCommandArgument(c,j);
            password = c->argv[++j]->ptr;
            redactClientCommandArgument(c,j);
        } else if (!strcasecmp(c->argv[j]->ptr,"keys")) {
            if (sdslen(c->argv[3]->ptr) != 0) {
                addReplyError(c,
                    "When using MIGRATE KEYS option, the key argument"
                    " must be set to the empty string");
                return;
            }
            first_key = j+1;
            num_keys = c->argc - j - 1;
            break; /* All the remaining args are keys. */
        } else {
            addReplyErrorObject(c,shared.syntaxerr);
            return;
        }
    }

    /* Sanity check */
    if (getLongFromObjectOrReply(c,c->argv[5],&timeout,NULL) != C_OK ||
        getLongFromObjectOrReply(c,c->argv[4],&dbid,NULL) != C_OK)
    {
        return;
    }
    if (timeout <= 0) timeout = 1000;

    /* Check if the keys are here. If at least one key is to migrate, do it
     * otherwise if all the keys are missing reply with "NOKEY" to signal
     * the caller there was nothing to migrate. We don't return an error in
     * this case, since often this is due to a normal condition like the key
     * expiring in the meantime. */
    ov = zrealloc(ov,sizeof(robj*)*num_keys);
    kv = zrealloc(kv,sizeof(robj*)*num_keys);
    int oi = 0;

    for (j = 0; j < num_keys; j++) {
        if ((ov[oi] = lookupKeyRead(c->db,c->argv[first_key+j])) != NULL) {
            kv[oi] = c->argv[first_key+j];
            oi++;
        }
    }
    num_keys = oi;
    if (num_keys == 0) {
        zfree(ov); zfree(kv);
        addReplySds(c,sdsnew("+NOKEY\r\n"));
        return;
    }

try_again:
    write_error = 0;

    /* Connect */
    cs = migrateGetSocket(c,c->argv[1],c->argv[2],timeout);
    if (cs == NULL) {
        zfree(ov); zfree(kv);
        return; /* error sent to the client by migrateGetSocket() */
    }

    rioInitWithBuffer(&cmd,sdsempty());

    /* Authentication */
    if (password) {
        int arity = username ? 3 : 2;
        serverAssertWithInfo(c,NULL,rioWriteBulkCount(&cmd,'*',arity));
        serverAssertWithInfo(c,NULL,rioWriteBulkString(&cmd,"AUTH",4));
        if (username) {
            serverAssertWithInfo(c,NULL,rioWriteBulkString(&cmd,username,
                                 sdslen(username)));
        }
        serverAssertWithInfo(c,NULL,rioWriteBulkString(&cmd,password,
            sdslen(password)));
    }

    /* Send the SELECT command if the current DB is not already selected. */
    int select = cs->last_dbid != dbid; /* Should we emit SELECT? */
    if (select) {
        serverAssertWithInfo(c,NULL,rioWriteBulkCount(&cmd,'*',2));
        serverAssertWithInfo(c,NULL,rioWriteBulkString(&cmd,"SELECT",6));
        serverAssertWithInfo(c,NULL,rioWriteBulkLongLong(&cmd,dbid));
    }

    int non_expired = 0; /* Number of keys that we'll find non expired.
                            Note that serializing large keys may take some time
                            so certain keys that were found non expired by the
                            lookupKey() function, may be expired later. */

    /* Create RESTORE payload and generate the protocol to call the command. */
    for (j = 0; j < num_keys; j++) {
        long long ttl = 0;
        long long expireat = getExpire(c->db,kv[j]);

        if (expireat != -1) {
            ttl = expireat-mstime();
            if (ttl < 0) {
                continue;
            }
            if (ttl < 1) ttl = 1;
        }

        /* Relocate valid (non expired) keys and values into the array in successive
         * positions to remove holes created by the keys that were present
         * in the first lookup but are now expired after the second lookup. */
        ov[non_expired] = ov[j];
        kv[non_expired++] = kv[j];

        serverAssertWithInfo(c,NULL,
            rioWriteBulkCount(&cmd,'*',replace ? 5 : 4));

        if (server.cluster_enabled)
            serverAssertWithInfo(c,NULL,
                rioWriteBulkString(&cmd,"RESTORE-ASKING",14));
        else
            serverAssertWithInfo(c,NULL,rioWriteBulkString(&cmd,"RESTORE",7));
        serverAssertWithInfo(c,NULL,sdsEncodedObject(kv[j]));
        serverAssertWithInfo(c,NULL,rioWriteBulkString(&cmd,kv[j]->ptr,
                sdslen(kv[j]->ptr)));
        serverAssertWithInfo(c,NULL,rioWriteBulkLongLong(&cmd,ttl));

        /* Emit the payload argument, that is the serialized object using
         * the DUMP format. */
        createDumpPayload(&payload,ov[j],kv[j],dbid);
        serverAssertWithInfo(c,NULL,
            rioWriteBulkString(&cmd,payload.io.buffer.ptr,
                               sdslen(payload.io.buffer.ptr)));
        sdsfree(payload.io.buffer.ptr);

        /* Add the REPLACE option to the RESTORE command if it was specified
         * as a MIGRATE option. */
        if (replace)
            serverAssertWithInfo(c,NULL,rioWriteBulkString(&cmd,"REPLACE",7));
    }

    /* Fix the actual number of keys we are migrating. */
    num_keys = non_expired;

    /* Transfer the query to the other node in 64K chunks. */
    errno = 0;
    {
        sds buf = cmd.io.buffer.ptr;
        size_t pos = 0, towrite;
        int nwritten = 0;

        while ((towrite = sdslen(buf)-pos) > 0) {
            towrite = (towrite > (64*1024) ? (64*1024) : towrite);
            nwritten = connSyncWrite(cs->conn,buf+pos,towrite,timeout);
            if (nwritten != (signed)towrite) {
                write_error = 1;
                goto socket_err;
            }
            pos += nwritten;
        }
    }

    char buf0[1024]; /* Auth reply. */
    char buf1[1024]; /* Select reply. */
    char buf2[1024]; /* Restore reply. */

    /* Read the AUTH reply if needed. */
    if (password && connSyncReadLine(cs->conn, buf0, sizeof(buf0), timeout) <= 0)
        goto socket_err;

    /* Read the SELECT reply if needed. */
    if (select && connSyncReadLine(cs->conn, buf1, sizeof(buf1), timeout) <= 0)
        goto socket_err;

    /* Read the RESTORE replies. */
    int error_from_target = 0;
    int socket_error = 0;
    int del_idx = 1; /* Index of the key argument for the replicated DEL op. */

    /* Allocate the new argument vector that will replace the current command,
     * to propagate the MIGRATE as a DEL command (if no COPY option was given).
     * We allocate num_keys+1 because the additional argument is for "DEL"
     * command name itself. */
    if (!copy) newargv = zmalloc(sizeof(robj*)*(num_keys+1));

    for (j = 0; j < num_keys; j++) {
        if (connSyncReadLine(cs->conn, buf2, sizeof(buf2), timeout) <= 0) {
            socket_error = 1;
            break;
        }
        if ((password && buf0[0] == '-') ||
            (select && buf1[0] == '-') ||
            buf2[0] == '-')
        {
            /* On error assume that last_dbid is no longer valid. */
            if (!error_from_target) {
                cs->last_dbid = -1;
                char *errbuf;
                if (password && buf0[0] == '-') errbuf = buf0;
                else if (select && buf1[0] == '-') errbuf = buf1;
                else errbuf = buf2;

                error_from_target = 1;
                addReplyErrorFormat(c,"Target instance replied with error: %s",
                    errbuf+1);
            }
        } else {
            if (!copy) {
                /* No COPY option: remove the local key, signal the change. */
                dbDelete(c->db,kv[j]);
                signalModifiedKey(c,c->db,kv[j]);
                notifyKeyspaceEvent(NOTIFY_GENERIC,"del",kv[j],c->db->id);
                server.dirty++;

                /* Populate the argument vector to replace the old one. */
                newargv[del_idx++] = kv[j];
                incrRefCount(kv[j]);
            }
        }
    }

    /* On socket error, if we want to retry, do it now before rewriting the
     * command vector. We only retry if we are sure nothing was processed
     * and we failed to read the first reply (j == 0 test). */
    if (!error_from_target && socket_error && j == 0 && may_retry &&
        errno != ETIMEDOUT)
    {
        goto socket_err; /* A retry is guaranteed because of tested conditions.*/
    }

    /* On socket errors, close the migration socket now that we still have
     * the original host/port in the ARGV. Later the original command may be
     * rewritten to DEL and will be too later. */
    if (socket_error) migrateCloseSocket(c->argv[1],c->argv[2]);

    if (!copy) {
        /* Translate MIGRATE as DEL for replication/AOF. Note that we do
         * this only for the keys for which we received an acknowledgement
         * from the receiving Redis server, by using the del_idx index. */
        if (del_idx > 1) {
            newargv[0] = createStringObject("DEL",3);
            /* Note that the following call takes ownership of newargv. */
            replaceClientCommandVector(c,del_idx,newargv);
            argv_rewritten = 1;
        } else {
            /* No key transfer acknowledged, no need to rewrite as DEL. */
            zfree(newargv);
        }
        newargv = NULL; /* Make it safe to call zfree() on it in the future. */
    }

    /* If we are here and a socket error happened, we don't want to retry.
     * Just signal the problem to the client, but only do it if we did not
     * already queue a different error reported by the destination server. */
    if (!error_from_target && socket_error) {
        may_retry = 0;
        goto socket_err;
    }

    if (!error_from_target) {
        /* Success! Update the last_dbid in migrateCachedSocket, so that we can
         * avoid SELECT the next time if the target DB is the same. Reply +OK.
         *
         * Note: If we reached this point, even if socket_error is true
         * still the SELECT command succeeded (otherwise the code jumps to
         * socket_err label. */
        cs->last_dbid = dbid;
        addReply(c,shared.ok);
    } else {
        /* On error we already sent it in the for loop above, and set
         * the currently selected socket to -1 to force SELECT the next time. */
    }

    sdsfree(cmd.io.buffer.ptr);
    zfree(ov); zfree(kv); zfree(newargv);
    return;

/* On socket errors we try to close the cached socket and try again.
 * It is very common for the cached socket to get closed, if just reopening
 * it works it's a shame to notify the error to the caller. */
socket_err:
    /* Cleanup we want to perform in both the retry and no retry case.
     * Note: Closing the migrate socket will also force SELECT next time. */
    sdsfree(cmd.io.buffer.ptr);

    /* If the command was rewritten as DEL and there was a socket error,
     * we already closed the socket earlier. While migrateCloseSocket()
     * is idempotent, the host/port arguments are now gone, so don't do it
     * again. */
    if (!argv_rewritten) migrateCloseSocket(c->argv[1],c->argv[2]);
    zfree(newargv);
    newargv = NULL; /* This will get reallocated on retry. */

    /* Retry only if it's not a timeout and we never attempted a retry
     * (or the code jumping here did not set may_retry to zero). */
    if (errno != ETIMEDOUT && may_retry) {
        may_retry = 0;
        goto try_again;
    }

    /* Cleanup we want to do if no retry is attempted. */
    zfree(ov); zfree(kv);
    addReplyErrorSds(c, sdscatprintf(sdsempty(),
                                  "-IOERR error or timeout %s to target instance",
                                  write_error ? "writing" : "reading"));
    return;
}

/* -----------------------------------------------------------------------------
 * Cluster functions related to serving / redirecting clients
 * -------------------------------------------------------------------------- */

/* The ASKING command is required after a -ASK redirection.
 * The client should issue ASKING before to actually send the command to
 * the target instance. See the Redis Cluster specification for more
 * information. */
void askingCommand(client *c) {
    if (server.cluster_enabled == 0) {
        addReplyError(c,"This instance has cluster support disabled");
        return;
    }
    c->flags |= CLIENT_ASKING;
    addReply(c,shared.ok);
}

/* The READONLY command is used by clients to enter the read-only mode.
 * In this mode slaves will not redirect clients as long as clients access
 * with read-only commands to keys that are served by the slave's master. */
void readonlyCommand(client *c) {
    if (server.cluster_enabled == 0) {
        addReplyError(c,"This instance has cluster support disabled");
        return;
    }
    c->flags |= CLIENT_READONLY;
    addReply(c,shared.ok);
}

/* The READWRITE command just clears the READONLY command state. */
void readwriteCommand(client *c) {
    if (server.cluster_enabled == 0) {
        addReplyError(c,"This instance has cluster support disabled");
        return;
    }
    c->flags &= ~CLIENT_READONLY;
    addReply(c,shared.ok);
}

/* Return the pointer to the cluster node that is able to serve the command.
 * For the function to succeed the command should only target either:
 *
 * 1) A single key (even multiple times like LPOPRPUSH mylist mylist).
 * 2) Multiple keys in the same hash slot, while the slot is stable (no
 *    resharding in progress).
 *
 * On success the function returns the node that is able to serve the request.
 * If the node is not 'myself' a redirection must be performed. The kind of
 * redirection is specified setting the integer passed by reference
 * 'error_code', which will be set to CLUSTER_REDIR_ASK or
 * CLUSTER_REDIR_MOVED.
 *
 * When the node is 'myself' 'error_code' is set to CLUSTER_REDIR_NONE.
 *
 * If the command fails NULL is returned, and the reason of the failure is
 * provided via 'error_code', which will be set to:
 *
 * CLUSTER_REDIR_CROSS_SLOT if the request contains multiple keys that
 * don't belong to the same hash slot.
 *
 * CLUSTER_REDIR_UNSTABLE if the request contains multiple keys
 * belonging to the same slot, but the slot is not stable (in migration or
 * importing state, likely because a resharding is in progress).
 *
 * CLUSTER_REDIR_DOWN_UNBOUND if the request addresses a slot which is
 * not bound to any node. In this case the cluster global state should be
 * already "down" but it is fragile to rely on the update of the global state,
 * so we also handle it here.
 *
 * CLUSTER_REDIR_DOWN_STATE and CLUSTER_REDIR_DOWN_RO_STATE if the cluster is
 * down but the user attempts to execute a command that addresses one or more keys. */
clusterNode *getNodeByQuery(client *c, struct redisCommand *cmd, robj **argv, int argc, int *hashslot, int *error_code) {
    clusterNode *n = NULL;
    robj *firstkey = NULL;
    int multiple_keys = 0;
    multiState *ms, _ms;
    multiCmd mc;
    int i, slot = 0, migrating_slot = 0, importing_slot = 0, missing_keys = 0;

    /* Allow any key to be set if a module disabled cluster redirections. */
    if (server.cluster_module_flags & CLUSTER_MODULE_FLAG_NO_REDIRECTION)
        return myself;

    /* Set error code optimistically for the base case. */
    if (error_code) *error_code = CLUSTER_REDIR_NONE;

    /* Modules can turn off Redis Cluster redirection: this is useful
     * when writing a module that implements a completely different
     * distributed system. */

    /* We handle all the cases as if they were EXEC commands, so we have
     * a common code path for everything */
    if (cmd->proc == execCommand) {
        /* If CLIENT_MULTI flag is not set EXEC is just going to return an
         * error. */
        if (!(c->flags & CLIENT_MULTI)) return myself;
        ms = &c->mstate;
    } else {
        /* In order to have a single codepath create a fake Multi State
         * structure if the client is not in MULTI/EXEC state, this way
         * we have a single codepath below. */
        ms = &_ms;
        _ms.commands = &mc;
        _ms.count = 1;
        mc.argv = argv;
        mc.argc = argc;
        mc.cmd = cmd;
    }

    int is_pubsubshard = cmd->proc == ssubscribeCommand ||
            cmd->proc == sunsubscribeCommand ||
            cmd->proc == spublishCommand;

    /* Check that all the keys are in the same hash slot, and obtain this
     * slot and the node associated. */
    for (i = 0; i < ms->count; i++) {
        struct redisCommand *mcmd;
        robj **margv;
        int margc, numkeys, j;
        keyReference *keyindex;

        mcmd = ms->commands[i].cmd;
        margc = ms->commands[i].argc;
        margv = ms->commands[i].argv;

        getKeysResult result = GETKEYS_RESULT_INIT;
        numkeys = getKeysFromCommand(mcmd,margv,margc,&result);
        keyindex = result.keys;

        for (j = 0; j < numkeys; j++) {
            robj *thiskey = margv[keyindex[j].pos];
            int thisslot = keyHashSlot((char*)thiskey->ptr,
                                       sdslen(thiskey->ptr));

            if (firstkey == NULL) {
                /* This is the first key we see. Check what is the slot
                 * and node. */
                firstkey = thiskey;
                slot = thisslot;
                n = server.cluster->slots[slot];

                /* Error: If a slot is not served, we are in "cluster down"
                 * state. However the state is yet to be updated, so this was
                 * not trapped earlier in processCommand(). Report the same
                 * error to the client. */
                if (n == NULL) {
                    getKeysFreeResult(&result);
                    if (error_code)
                        *error_code = CLUSTER_REDIR_DOWN_UNBOUND;
                    return NULL;
                }

                /* If we are migrating or importing this slot, we need to check
                 * if we have all the keys in the request (the only way we
                 * can safely serve the request, otherwise we return a TRYAGAIN
                 * error). To do so we set the importing/migrating state and
                 * increment a counter for every missing key. */
                if (n == myself &&
                    server.cluster->migrating_slots_to[slot] != NULL)
                {
                    migrating_slot = 1;
                } else if (server.cluster->importing_slots_from[slot] != NULL) {
                    importing_slot = 1;
                }
            } else {
                /* If it is not the first key/channel, make sure it is exactly
                 * the same key/channel as the first we saw. */
                if (!equalStringObjects(firstkey,thiskey)) {
                    if (slot != thisslot) {
                        /* Error: multiple keys from different slots. */
                        getKeysFreeResult(&result);
                        if (error_code)
                            *error_code = CLUSTER_REDIR_CROSS_SLOT;
                        return NULL;
                    } else {
                        /* Flag this request as one with multiple different
                         * keys/channels. */
                        multiple_keys = 1;
                    }
                }
            }

            /* Migrating / Importing slot? Count keys we don't have.
             * If it is pubsubshard command, it isn't required to check
             * the channel being present or not in the node during the
             * slot migration, the channel will be served from the source
             * node until the migration completes with CLUSTER SETSLOT <slot>
             * NODE <node-id>. */
            int flags = LOOKUP_NOTOUCH | LOOKUP_NOSTATS | LOOKUP_NONOTIFY;
            if ((migrating_slot || importing_slot) && !is_pubsubshard &&
                lookupKeyReadWithFlags(&server.db[0], thiskey, flags) == NULL)
            {
                missing_keys++;
            }
        }
        getKeysFreeResult(&result);
    }

    /* No key at all in command? then we can serve the request
     * without redirections or errors in all the cases. */
    if (n == NULL) return myself;

    /* Cluster is globally down but we got keys? We only serve the request
     * if it is a read command and when allow_reads_when_down is enabled. */
    if (server.cluster->state != CLUSTER_OK) {
        if (is_pubsubshard) {
            if (!server.cluster_allow_pubsubshard_when_down) {
                if (error_code) *error_code = CLUSTER_REDIR_DOWN_STATE;
                return NULL;
            }
        } else if (!server.cluster_allow_reads_when_down) {
            /* The cluster is configured to block commands when the
             * cluster is down. */
            if (error_code) *error_code = CLUSTER_REDIR_DOWN_STATE;
            return NULL;
        } else if (cmd->flags & CMD_WRITE) {
            /* The cluster is configured to allow read only commands */
            if (error_code) *error_code = CLUSTER_REDIR_DOWN_RO_STATE;
            return NULL;
        } else {
            /* Fall through and allow the command to be executed:
             * this happens when server.cluster_allow_reads_when_down is
             * true and the command is not a write command */
        }
    }

    /* Return the hashslot by reference. */
    if (hashslot) *hashslot = slot;

    /* MIGRATE always works in the context of the local node if the slot
     * is open (migrating or importing state). We need to be able to freely
     * move keys among instances in this case. */
    if ((migrating_slot || importing_slot) && cmd->proc == migrateCommand)
        return myself;

    /* If we don't have all the keys and we are migrating the slot, send
     * an ASK redirection. */
    if (migrating_slot && missing_keys) {
        if (error_code) *error_code = CLUSTER_REDIR_ASK;
        return server.cluster->migrating_slots_to[slot];
    }

    /* If we are receiving the slot, and the client correctly flagged the
     * request as "ASKING", we can serve the request. However if the request
     * involves multiple keys and we don't have them all, the only option is
     * to send a TRYAGAIN error. */
    if (importing_slot &&
        (c->flags & CLIENT_ASKING || cmd->flags & CMD_ASKING))
    {
        if (multiple_keys && missing_keys) {
            if (error_code) *error_code = CLUSTER_REDIR_UNSTABLE;
            return NULL;
        } else {
            return myself;
        }
    }

    /* Handle the read-only client case reading from a slave: if this
     * node is a slave and the request is about a hash slot our master
     * is serving, we can reply without redirection. */
    int is_write_command = (c->cmd->flags & CMD_WRITE) ||
                           (c->cmd->proc == execCommand && (c->mstate.cmd_flags & CMD_WRITE));
    if (((c->flags & CLIENT_READONLY) || is_pubsubshard) &&
        !is_write_command &&
        nodeIsSlave(myself) &&
        myself->slaveof == n)
    {
        return myself;
    }

    /* Base case: just return the right node. However if this node is not
     * myself, set error_code to MOVED since we need to issue a redirection. */
    if (n != myself && error_code) *error_code = CLUSTER_REDIR_MOVED;
    return n;
}

/* Send the client the right redirection code, according to error_code
 * that should be set to one of CLUSTER_REDIR_* macros.
 *
 * If CLUSTER_REDIR_ASK or CLUSTER_REDIR_MOVED error codes
 * are used, then the node 'n' should not be NULL, but should be the
 * node we want to mention in the redirection. Moreover hashslot should
 * be set to the hash slot that caused the redirection. */
void clusterRedirectClient(client *c, clusterNode *n, int hashslot, int error_code) {
    if (error_code == CLUSTER_REDIR_CROSS_SLOT) {
        addReplyError(c,"-CROSSSLOT Keys in request don't hash to the same slot");
    } else if (error_code == CLUSTER_REDIR_UNSTABLE) {
        /* The request spawns multiple keys in the same slot,
         * but the slot is not "stable" currently as there is
         * a migration or import in progress. */
        addReplyError(c,"-TRYAGAIN Multiple keys request during rehashing of slot");
    } else if (error_code == CLUSTER_REDIR_DOWN_STATE) {
        addReplyError(c,"-CLUSTERDOWN The cluster is down");
    } else if (error_code == CLUSTER_REDIR_DOWN_RO_STATE) {
        addReplyError(c,"-CLUSTERDOWN The cluster is down and only accepts read commands");
    } else if (error_code == CLUSTER_REDIR_DOWN_UNBOUND) {
        addReplyError(c,"-CLUSTERDOWN Hash slot not served");
    } else if (error_code == CLUSTER_REDIR_MOVED ||
               error_code == CLUSTER_REDIR_ASK)
    {
        /* Redirect to IP:port. Include plaintext port if cluster is TLS but
         * client is non-TLS. */
        int use_pport = (server.tls_cluster &&
                        c->conn && connGetType(c->conn) != CONN_TYPE_TLS);
        int port = use_pport && n->pport ? n->pport : n->port;
        addReplyErrorSds(c,sdscatprintf(sdsempty(),
            "-%s %d %s:%d",
            (error_code == CLUSTER_REDIR_ASK) ? "ASK" : "MOVED",
            hashslot, getPreferredEndpoint(n), port));
    } else {
        serverPanic("getNodeByQuery() unknown error.");
    }
}

/* This function is called by the function processing clients incrementally
 * to detect timeouts, in order to handle the following case:
 *
 * 1) A client blocks with BLPOP or similar blocking operation.
 * 2) The master migrates the hash slot elsewhere or turns into a slave.
 * 3) The client may remain blocked forever (or up to the max timeout time)
 *    waiting for a key change that will never happen.
 *
 * If the client is found to be blocked into a hash slot this node no
 * longer handles, the client is sent a redirection error, and the function
 * returns 1. Otherwise 0 is returned and no operation is performed. */
int clusterRedirectBlockedClientIfNeeded(client *c) {
    if (c->flags & CLIENT_BLOCKED &&
        (c->btype == BLOCKED_LIST ||
         c->btype == BLOCKED_ZSET ||
         c->btype == BLOCKED_STREAM ||
         c->btype == BLOCKED_MODULE))
    {
        dictEntry *de;
        dictIterator *di;

        /* If the cluster is down, unblock the client with the right error.
         * If the cluster is configured to allow reads on cluster down, we
         * still want to emit this error since a write will be required
         * to unblock them which may never come.  */
        if (server.cluster->state == CLUSTER_FAIL) {
            clusterRedirectClient(c,NULL,0,CLUSTER_REDIR_DOWN_STATE);
            return 1;
        }

        /* If the client is blocked on module, but ont on a specific key,
         * don't unblock it (except for the CLSUTER_FAIL case above). */
        if (c->btype == BLOCKED_MODULE && !moduleClientIsBlockedOnKeys(c))
            return 0;

        /* All keys must belong to the same slot, so check first key only. */
        di = dictGetIterator(c->bpop.keys);
        if ((de = dictNext(di)) != NULL) {
            robj *key = dictGetKey(de);
            int slot = keyHashSlot((char*)key->ptr, sdslen(key->ptr));
            clusterNode *node = server.cluster->slots[slot];

            /* if the client is read-only and attempting to access key that our
             * replica can handle, allow it. */
            if ((c->flags & CLIENT_READONLY) &&
                !(c->lastcmd->flags & CMD_WRITE) &&
                nodeIsSlave(myself) && myself->slaveof == node)
            {
                node = myself;
            }

            /* We send an error and unblock the client if:
             * 1) The slot is unassigned, emitting a cluster down error.
             * 2) The slot is not handled by this node, nor being imported. */
            if (node != myself &&
                server.cluster->importing_slots_from[slot] == NULL)
            {
                if (node == NULL) {
                    clusterRedirectClient(c,NULL,0,
                        CLUSTER_REDIR_DOWN_UNBOUND);
                } else {
                    clusterRedirectClient(c,node,slot,
                        CLUSTER_REDIR_MOVED);
                }
                dictReleaseIterator(di);
                return 1;
            }
        }
        dictReleaseIterator(di);
    }
    return 0;
}

/* Slot to Key API. This is used by Redis Cluster in order to obtain in
 * a fast way a key that belongs to a specified hash slot. This is useful
 * while rehashing the cluster and in other conditions when we need to
 * understand if we have keys for a given hash slot. */

void slotToKeyAddEntry(dictEntry *entry, redisDb *db) {
    sds key = entry->key;
    unsigned int hashslot = keyHashSlot(key, sdslen(key));
    slotToKeys *slot_to_keys = &(*db->slots_to_keys).by_slot[hashslot];
    slot_to_keys->count++;

    /* Insert entry before the first element in the list. */
    dictEntry *first = slot_to_keys->head;
    dictEntryNextInSlot(entry) = first;
    if (first != NULL) {
        serverAssert(dictEntryPrevInSlot(first) == NULL);
        dictEntryPrevInSlot(first) = entry;
    }
    serverAssert(dictEntryPrevInSlot(entry) == NULL);
    slot_to_keys->head = entry;
}

void slotToKeyDelEntry(dictEntry *entry, redisDb *db) {
    sds key = entry->key;
    unsigned int hashslot = keyHashSlot(key, sdslen(key));
    slotToKeys *slot_to_keys = &(*db->slots_to_keys).by_slot[hashslot];
    slot_to_keys->count--;

    /* Connect previous and next entries to each other. */
    dictEntry *next = dictEntryNextInSlot(entry);
    dictEntry *prev = dictEntryPrevInSlot(entry);
    if (next != NULL) {
        dictEntryPrevInSlot(next) = prev;
    }
    if (prev != NULL) {
        dictEntryNextInSlot(prev) = next;
    } else {
        /* The removed entry was the first in the list. */
        serverAssert(slot_to_keys->head == entry);
        slot_to_keys->head = next;
    }
}

/* Updates neighbour entries when an entry has been replaced (e.g. reallocated
 * during active defrag). */
void slotToKeyReplaceEntry(dictEntry *entry, redisDb *db) {
    dictEntry *next = dictEntryNextInSlot(entry);
    dictEntry *prev = dictEntryPrevInSlot(entry);
    if (next != NULL) {
        dictEntryPrevInSlot(next) = entry;
    }
    if (prev != NULL) {
        dictEntryNextInSlot(prev) = entry;
    } else {
        /* The replaced entry was the first in the list. */
        sds key = entry->key;
        unsigned int hashslot = keyHashSlot(key, sdslen(key));
        slotToKeys *slot_to_keys = &(*db->slots_to_keys).by_slot[hashslot];
        slot_to_keys->head = entry;
    }
}

/* Initialize slots-keys map of given db. */
void slotToKeyInit(redisDb *db) {
    db->slots_to_keys = zcalloc(sizeof(clusterSlotToKeyMapping));
}

/* Empty slots-keys map of given db. */
void slotToKeyFlush(redisDb *db) {
    memset(db->slots_to_keys, 0,
        sizeof(clusterSlotToKeyMapping));
}

/* Free slots-keys map of given db. */
void slotToKeyDestroy(redisDb *db) {
    zfree(db->slots_to_keys);
    db->slots_to_keys = NULL;
}

/* Remove all the keys in the specified hash slot.
 * The number of removed items is returned. */
unsigned int delKeysInSlot(unsigned int hashslot) {
    unsigned int j = 0;
    dictEntry *de = (*server.db->slots_to_keys).by_slot[hashslot].head;
    while (de != NULL) {
        sds sdskey = dictGetKey(de);
        de = dictEntryNextInSlot(de);
        robj *key = createStringObject(sdskey, sdslen(sdskey));
        dbDelete(&server.db[0], key);
        decrRefCount(key);
        j++;
    }
    return j;
}

unsigned int countKeysInSlot(unsigned int hashslot) {
    return (*server.db->slots_to_keys).by_slot[hashslot].count;
}

/* -----------------------------------------------------------------------------
 * Operation(s) on channel rax tree.
 * -------------------------------------------------------------------------- */

void slotToChannelUpdate(sds channel, int add) {
    size_t keylen = sdslen(channel);
    unsigned int hashslot = keyHashSlot(channel,keylen);
    unsigned char buf[64];
    unsigned char *indexed = buf;

    if (keylen+2 > 64) indexed = zmalloc(keylen+2);
    indexed[0] = (hashslot >> 8) & 0xff;
    indexed[1] = hashslot & 0xff;
    memcpy(indexed+2,channel,keylen);
    if (add) {
        raxInsert(server.cluster->slots_to_channels,indexed,keylen+2,NULL,NULL);
    } else {
        raxRemove(server.cluster->slots_to_channels,indexed,keylen+2,NULL);
    }
    if (indexed != buf) zfree(indexed);
}

void slotToChannelAdd(sds channel) {
    slotToChannelUpdate(channel,1);
}

void slotToChannelDel(sds channel) {
    slotToChannelUpdate(channel,0);
}

/* Get the count of the channels for a given slot. */
unsigned int countChannelsInSlot(unsigned int hashslot) {
    raxIterator iter;
    int j = 0;
    unsigned char indexed[2];

    indexed[0] = (hashslot >> 8) & 0xff;
    indexed[1] = hashslot & 0xff;
    raxStart(&iter,server.cluster->slots_to_channels);
    raxSeek(&iter,">=",indexed,2);
    while(raxNext(&iter)) {
        if (iter.key[0] != indexed[0] || iter.key[1] != indexed[1]) break;
        j++;
    }
    raxStop(&iter);
    return j;
}<|MERGE_RESOLUTION|>--- conflicted
+++ resolved
@@ -4877,18 +4877,11 @@
 }
 
 void clusterFreeNodesSlotsInfo(clusterNode *n) {
-<<<<<<< HEAD
-    if (n->slot_info_pairs != NULL) {
+  if (n->slot_info_pairs != NULL) {
         zfree(n->slot_info_pairs);
         n->slot_info_pairs = NULL;
         n->slot_info_pairs_count = 0;
-        n->slot_info_pairs_alloc = 0;
-    }
-=======
-    zfree(n->slot_info_pairs);
-    n->slot_info_pairs = NULL;
-    n->slot_info_pairs_count = 0;
->>>>>>> a642947e
+    }
 }
 
 /* Generate a csv-alike representation of the nodes we are aware of,
