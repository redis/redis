--- conflicted
+++ resolved
@@ -1829,13 +1829,8 @@
     server.cluster->currentEpoch++;
     myself->configEpoch = server.cluster->currentEpoch;
     clusterSaveConfigOrDie(1);
-<<<<<<< HEAD
-    serverLog(LL_NOTICE,
-        "configEpoch collision with node %.40s."
-=======
     serverLog(LL_VERBOSE,
         "WARNING: configEpoch collision with node %.40s (%s)."
->>>>>>> 22a29935
         " configEpoch set to %llu",
         sender->name,sender->human_nodename,
         (unsigned long long) myself->configEpoch);
@@ -2505,7 +2500,6 @@
      * in the state of the server if a module disabled Redis Cluster
      * keys redirections. */
     if (server.cluster_module_flags & CLUSTER_MODULE_FLAG_NO_REDIRECTION)
-<<<<<<< HEAD
         goto finish;
 
     /* Handle a special case where newmaster is not set but both sender
@@ -2545,7 +2539,7 @@
         if (server.cluster_allow_replica_migration || areInSameShard(sender, myself)) {
             serverLog(LL_NOTICE,
                       "Configuration change detected. Reconfiguring myself "
-                      "as a replica of %.40s", sender->name);
+                      "as a replica of %.40s (%s)", sender->name, sender->human_nodename);
             /* Don't clear the migrating/importing states if this is a replica that
              * just gets promoted to the new primary in the shard. */
             clusterSetMaster(sender, !areInSameShard(sender, myself));
@@ -2554,51 +2548,13 @@
                    !areInSameShard(sender, myself))
         {
             /* When all our slots are lost to the sender and the sender belongs to
-            * a different shard, this is likely due to a client triggered slot
-            * migration. Don't reconfigure this node to migrate to the new shard
-            * in this case. */
+             * a different shard, this is likely due to a client triggered slot
+             * migration. Don't reconfigure this node to migrate to the new shard
+             * in this case. */
             serverLog(LL_NOTICE,
-                      "My last slot was migrated to %.40s. I am now an empty master.",
-                      sender->name);
-        }
-=======
-        return;
-
-    /* If at least one slot was reassigned from a node to another node
-     * with a greater configEpoch, it is possible that:
-     * 1) We are a master left without slots. This means that we were
-     *    failed over and we should turn into a replica of the new
-     *    master.
-     * 2) We are a slave and our master is left without slots. We need
-     *    to replicate to the new slots owner. */
-    if (newmaster && curmaster->numslots == 0 &&
-            (server.cluster_allow_replica_migration ||
-             sender_slots == migrated_our_slots)) {
-        serverLog(LL_NOTICE,
-            "Configuration change detected. Reconfiguring myself "
-            "as a replica of %.40s (%s)", sender->name, sender->human_nodename);
-        clusterSetMaster(sender);
-        clusterDoBeforeSleep(CLUSTER_TODO_SAVE_CONFIG|
-                             CLUSTER_TODO_UPDATE_STATE|
-                             CLUSTER_TODO_FSYNC_CONFIG);
-    } else if (myself->slaveof && myself->slaveof->slaveof &&
-               /* In some rare case when CLUSTER FAILOVER TAKEOVER is used, it
-                * can happen that myself is a replica of a replica of myself. If
-                * this happens, we do nothing to avoid a crash and wait for the
-                * admin to repair the cluster. */
-               myself->slaveof->slaveof != myself)
-    {
-        /* Safeguard against sub-replicas. A replica's master can turn itself
-         * into a replica if its last slot is removed. If no other node takes
-         * over the slot, there is nothing else to trigger replica migration. */
-        serverLog(LL_NOTICE,
-                  "I'm a sub-replica! Reconfiguring myself as a replica of grandmaster %.40s (%s)",
-                  myself->slaveof->slaveof->name, myself->slaveof->slaveof->human_nodename);
-        clusterSetMaster(myself->slaveof->slaveof);
-        clusterDoBeforeSleep(CLUSTER_TODO_SAVE_CONFIG|
-                             CLUSTER_TODO_UPDATE_STATE|
-                             CLUSTER_TODO_FSYNC_CONFIG);
->>>>>>> 22a29935
+                      "My last slot was migrated to %.40s (%s). I am now an empty master.",
+                      sender->name, sender->human_nodename);
+        }
     } else if (dirty_slots_count) {
         /* If we are here, we received an update message which removed
          * ownership for certain slots we still have keys about, but still
@@ -6343,15 +6299,9 @@
                 server.cluster_allow_replica_migration)
             {
                 serverLog(LL_NOTICE,
-<<<<<<< HEAD
                           "Lost my last slot during slot migration. Reconfiguring myself "
-                          "as a replica of %.40s", n->name);
+                          "as a replica of %.40s (%s)", n->name, n->human_nodename);
                 clusterSetMaster(n,1);
-=======
-                          "Configuration change detected. Reconfiguring myself "
-                          "as a replica of %.40s (%s)", n->name, n->human_nodename);
-                clusterSetMaster(n);
->>>>>>> 22a29935
                 clusterDoBeforeSleep(CLUSTER_TODO_SAVE_CONFIG |
                                      CLUSTER_TODO_UPDATE_STATE |
                                      CLUSTER_TODO_FSYNC_CONFIG);
