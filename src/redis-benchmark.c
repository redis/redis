--- conflicted
+++ resolved
@@ -35,11 +35,7 @@
 #include <stdlib.h>
 #ifndef _WIN32
 #include <unistd.h>
-<<<<<<< HEAD
-#include <errno.h>
 #include <time.h>
-=======
->>>>>>> ce6c1f08
 #include <sys/time.h>
 #endif
 #include <errno.h>
@@ -170,7 +166,6 @@
     size_t i;
 
     for (i = 0; i < c->randlen; i++) {
-<<<<<<< HEAD
         char *p = c->randptr[i]+11;
         size_t r = random() % config.randomkeys_keyspacelen;
         size_t j;
@@ -180,15 +175,6 @@
             r/=10;
             p--;
         }
-=======
-        r = random() % config.randomkeys_keyspacelen;
-#ifdef _WIN32
-        snprintf(buf,sizeof(buf),"%012llu",(unsigned long long)r);
-#else
-        snprintf(buf,sizeof(buf),"%012zu",r);
-#endif
-        memcpy(c->randptr[i],buf,12);
->>>>>>> ce6c1f08
     }
 }
 
@@ -461,13 +447,7 @@
             }
         }
     }
-<<<<<<< HEAD
     aeCreateFileEvent(config.el,c->context->fd,AE_WRITABLE,writeHandler,c);
-=======
-
-/*    redisSetReplyObjectFunctions(c->context,NULL); */
-    aeCreateFileEvent(config.el,(int)c->context->fd,AE_WRITABLE,writeHandler,c);
->>>>>>> ce6c1f08
     listAddNodeTail(config.clients,c);
     config.liveclients++;
     return c;
