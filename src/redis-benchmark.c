/* Redis benchmark utility.
 *
 * Copyright (c) 2009-2012, Salvatore Sanfilippo <antirez at gmail dot com>
 * All rights reserved.
 *
 * Redistribution and use in source and binary forms, with or without
 * modification, are permitted provided that the following conditions are met:
 *
 *   * Redistributions of source code must retain the above copyright notice,
 *     this list of conditions and the following disclaimer.
 *   * Redistributions in binary form must reproduce the above copyright
 *     notice, this list of conditions and the following disclaimer in the
 *     documentation and/or other materials provided with the distribution.
 *   * Neither the name of Redis nor the names of its contributors may be used
 *     to endorse or promote products derived from this software without
 *     specific prior written permission.
 *
 * THIS SOFTWARE IS PROVIDED BY THE COPYRIGHT HOLDERS AND CONTRIBUTORS "AS IS"
 * AND ANY EXPRESS OR IMPLIED WARRANTIES, INCLUDING, BUT NOT LIMITED TO, THE
 * IMPLIED WARRANTIES OF MERCHANTABILITY AND FITNESS FOR A PARTICULAR PURPOSE
 * ARE DISCLAIMED. IN NO EVENT SHALL THE COPYRIGHT OWNER OR CONTRIBUTORS BE
 * LIABLE FOR ANY DIRECT, INDIRECT, INCIDENTAL, SPECIAL, EXEMPLARY, OR
 * CONSEQUENTIAL DAMAGES (INCLUDING, BUT NOT LIMITED TO, PROCUREMENT OF
 * SUBSTITUTE GOODS OR SERVICES; LOSS OF USE, DATA, OR PROFITS; OR BUSINESS
 * INTERRUPTION) HOWEVER CAUSED AND ON ANY THEORY OF LIABILITY, WHETHER IN
 * CONTRACT, STRICT LIABILITY, OR TORT (INCLUDING NEGLIGENCE OR OTHERWISE)
 * ARISING IN ANY WAY OUT OF THE USE OF THIS SOFTWARE, EVEN IF ADVISED OF THE
 * POSSIBILITY OF SUCH DAMAGE.
 */

#include "fmacros.h"
#include "version.h"

#include <stdio.h>
#include <string.h>
#include <stdlib.h>
#include <unistd.h>
#include <errno.h>
#include <time.h>
#include <sys/time.h>
#include <signal.h>
#include <assert.h>
#include <math.h>
#include <pthread.h>

#include <sdscompat.h> /* Use hiredis' sds compat header that maps sds calls to their hi_ variants */
#include <sds.h> /* Use hiredis sds. */
#include "ae.h"
#include <hiredis.h>
#ifdef USE_OPENSSL
#include <openssl/ssl.h>
#include <openssl/err.h>
#include <hiredis_ssl.h>
#endif
#include "adlist.h"
#include "dict.h"
#include "zmalloc.h"
#include "atomicvar.h"
#include "crc16_slottable.h"
#include "hdr_histogram.h"
#include "cli_common.h"
#include "mt19937-64.h"

#define UNUSED(V) ((void) V)
#define RANDPTR_INITIAL_SIZE 8
#define DEFAULT_LATENCY_PRECISION 3
#define MAX_LATENCY_PRECISION 4
#define MAX_THREADS 500
#define CLUSTER_SLOTS 16384
#define CONFIG_LATENCY_HISTOGRAM_MIN_VALUE 10L          /* >= 10 usecs */
#define CONFIG_LATENCY_HISTOGRAM_MAX_VALUE 3000000L          /* <= 3 secs(us precision) */
#define CONFIG_LATENCY_HISTOGRAM_INSTANT_MAX_VALUE 3000000L   /* <= 3 secs(us precision) */
#define SHOW_THROUGHPUT_INTERVAL 250  /* 250ms */

#define CLIENT_GET_EVENTLOOP(c) \
    (c->thread_id >= 0 ? config.threads[c->thread_id]->el : config.el)

struct benchmarkThread;
struct clusterNode;
struct redisConfig;

static struct config {
    aeEventLoop *el;
    cliConnInfo conn_info;
    const char *hostsocket;
    int tls;
    struct cliSSLconfig sslconfig;
    int numclients;
    redisAtomic int liveclients;
    int requests;
    redisAtomic int requests_issued;
    redisAtomic int requests_finished;
    redisAtomic int previous_requests_finished;
    int last_printed_bytes;
    long long previous_tick;
    int keysize;
    int datasize;
    int randomkeys;
    int randomkeys_keyspacelen;
    int keepalive;
    int pipeline;
    long long start;
    long long totlatency;
    const char *title;
    list *clients;
    int quiet;
    int csv;
    int loop;
    int idlemode;
    sds input_dbnumstr;
    char *tests;
    int stdinarg; /* get last arg from stdin. (-x option) */
    int precision;
    int num_threads;
    struct benchmarkThread **threads;
    int cluster_mode;
    int cluster_node_count;
    struct clusterNode **cluster_nodes;
    struct redisConfig *redis_config;
    struct hdr_histogram* latency_histogram;
    struct hdr_histogram* current_sec_latency_histogram;
    redisAtomic int is_fetching_slots;
    redisAtomic int is_updating_slots;
    redisAtomic int slots_last_update;
    int enable_tracking;
    pthread_mutex_t liveclients_mutex;
    pthread_mutex_t is_updating_slots_mutex;
    int resp3; /* use RESP3 */
} config;

typedef struct _client {
    redisContext *context;
    sds obuf;
    char **randptr;         /* Pointers to :rand: strings inside the command buf */
    size_t randlen;         /* Number of pointers in client->randptr */
    size_t randfree;        /* Number of unused pointers in client->randptr */
    char **stagptr;         /* Pointers to slot hashtags (cluster mode only) */
    size_t staglen;         /* Number of pointers in client->stagptr */
    size_t stagfree;        /* Number of unused pointers in client->stagptr */
    size_t written;         /* Bytes of 'obuf' already written */
    long long start;        /* Start time of a request */
    long long latency;      /* Request latency */
    int pending;            /* Number of pending requests (replies to consume) */
    int prefix_pending;     /* If non-zero, number of pending prefix commands. Commands
                               such as auth and select are prefixed to the pipeline of
                               benchmark commands and discarded after the first send. */
    int prefixlen;          /* Size in bytes of the pending prefix commands */
    int thread_id;
    struct clusterNode *cluster_node;
    int slots_last_update;
} *client;

/* Threads. */

typedef struct benchmarkThread {
    int index;
    pthread_t thread;
    aeEventLoop *el;
} benchmarkThread;

/* Cluster. */
typedef struct clusterNode {
    char *ip;
    int port;
    sds name;
    int flags;
    sds replicate;  /* Master ID if node is a slave */
    int *slots;
    int slots_count;
    int current_slot_index;
    int *updated_slots;         /* Used by updateClusterSlotsConfiguration */
    int updated_slots_count;    /* Used by updateClusterSlotsConfiguration */
    int replicas_count;
    sds *migrating; /* An array of sds where even strings are slots and odd
                     * strings are the destination node IDs. */
    sds *importing; /* An array of sds where even strings are slots and odd
                     * strings are the source node IDs. */
    int migrating_count; /* Length of the migrating array (migrating slots*2) */
    int importing_count; /* Length of the importing array (importing slots*2) */
    struct redisConfig *redis_config;
} clusterNode;

typedef struct redisConfig {
    sds save;
    sds appendonly;
} redisConfig;

/* Prototypes */
char *redisGitSHA1(void);
char *redisGitDirty(void);
static void writeHandler(aeEventLoop *el, int fd, void *privdata, int mask);
static void createMissingClients(client c);
static benchmarkThread *createBenchmarkThread(int index);
static void freeBenchmarkThread(benchmarkThread *thread);
static void freeBenchmarkThreads();
static void *execBenchmarkThread(void *ptr);
static clusterNode *createClusterNode(char *ip, int port);
static redisConfig *getRedisConfig(const char *ip, int port,
                                   const char *hostsocket);
static redisContext *getRedisContext(const char *ip, int port,
                                     const char *hostsocket);
static void freeRedisConfig(redisConfig *cfg);
static int fetchClusterSlotsConfiguration(client c);
static void updateClusterSlotsConfiguration();
int showThroughput(struct aeEventLoop *eventLoop, long long id,
                   void *clientData);

static sds benchmarkVersion(void) {
    sds version;
    version = sdscatprintf(sdsempty(), "%s", REDIS_VERSION);

    /* Add git commit and working tree status when available */
    if (strtoll(redisGitSHA1(),NULL,16)) {
        version = sdscatprintf(version, " (git:%s", redisGitSHA1());
        if (strtoll(redisGitDirty(),NULL,10))
            version = sdscatprintf(version, "-dirty");
        version = sdscat(version, ")");
    }
    return version;
}

/* Dict callbacks */
static uint64_t dictSdsHash(const void *key);
static int dictSdsKeyCompare(dict *d, const void *key1, const void *key2);

/* Implementation */
static long long ustime(void) {
    struct timeval tv;
    long long ust;

    gettimeofday(&tv, NULL);
    ust = ((long long)tv.tv_sec)*1000000;
    ust += tv.tv_usec;
    return ust;
}

static long long mstime(void) {
    return ustime()/1000;
}

static uint64_t dictSdsHash(const void *key) {
    return dictGenHashFunction((unsigned char*)key, sdslen((char*)key));
}

static int dictSdsKeyCompare(dict *d, const void *key1, const void *key2)
{
    int l1,l2;
    UNUSED(d);

    l1 = sdslen((sds)key1);
    l2 = sdslen((sds)key2);
    if (l1 != l2) return 0;
    return memcmp(key1, key2, l1) == 0;
}

static redisContext *getRedisContext(const char *ip, int port,
                                     const char *hostsocket)
{
    redisContext *ctx = NULL;
    redisReply *reply =  NULL;
    if (hostsocket == NULL)
        ctx = redisConnect(ip, port);
    else
        ctx = redisConnectUnix(hostsocket);
    if (ctx == NULL || ctx->err) {
        fprintf(stderr,"Could not connect to Redis at ");
        char *err = (ctx != NULL ? ctx->errstr : "");
        if (hostsocket == NULL)
            fprintf(stderr,"%s:%d: %s\n",ip,port,err);
        else
            fprintf(stderr,"%s: %s\n",hostsocket,err);
        goto cleanup;
    }
    if (config.tls==1) {
        const char *err = NULL;
        if (cliSecureConnection(ctx, config.sslconfig, &err) == REDIS_ERR && err) {
            fprintf(stderr, "Could not negotiate a TLS connection: %s\n", err);
            goto cleanup;
        }
    }
    if (config.conn_info.auth == NULL)
        return ctx;
    if (config.conn_info.user == NULL)
        reply = redisCommand(ctx,"AUTH %s", config.conn_info.auth);
    else
        reply = redisCommand(ctx,"AUTH %s %s", config.conn_info.user, config.conn_info.auth);
    if (reply != NULL) {
        if (reply->type == REDIS_REPLY_ERROR) {
            if (hostsocket == NULL)
                fprintf(stderr, "Node %s:%d replied with error:\n%s\n", ip, port, reply->str);
            else
                fprintf(stderr, "Node %s replied with error:\n%s\n", hostsocket, reply->str);
            freeReplyObject(reply);
            redisFree(ctx);
            exit(1);
        }
        freeReplyObject(reply);
        return ctx;
    }
    fprintf(stderr, "ERROR: failed to fetch reply from ");
    if (hostsocket == NULL)
        fprintf(stderr, "%s:%d\n", ip, port);
    else
        fprintf(stderr, "%s\n", hostsocket);
cleanup:
    freeReplyObject(reply);
    redisFree(ctx);
    return NULL;
}



static redisConfig *getRedisConfig(const char *ip, int port,
                                   const char *hostsocket)
{
    redisConfig *cfg = zcalloc(sizeof(*cfg));
    if (!cfg) return NULL;
    redisContext *c = NULL;
    redisReply *reply = NULL, *sub_reply = NULL;
    c = getRedisContext(ip, port, hostsocket);
    if (c == NULL) {
        freeRedisConfig(cfg);
        exit(1);
    }
    redisAppendCommand(c, "CONFIG GET %s", "save");
    redisAppendCommand(c, "CONFIG GET %s", "appendonly");
    int abort_test = 0;
    int i = 0;
    void *r = NULL;
    for (; i < 2; i++) {
        int res = redisGetReply(c, &r);
        if (reply) freeReplyObject(reply);
        reply = res == REDIS_OK ? ((redisReply *) r) : NULL;
        if (res != REDIS_OK || !r) goto fail;
        if (reply->type == REDIS_REPLY_ERROR) {
            goto fail;
        }
        if (reply->type != REDIS_REPLY_ARRAY || reply->elements < 2) goto fail;
        sub_reply = reply->element[1];
        char *value = sub_reply->str;
        if (!value) value = "";
        switch (i) {
        case 0: cfg->save = sdsnew(value); break;
        case 1: cfg->appendonly = sdsnew(value); break;
        }
    }
    freeReplyObject(reply);
    redisFree(c);
    return cfg;
fail:
    if (reply && reply->type == REDIS_REPLY_ERROR &&
        !strncmp(reply->str,"NOAUTH",6)) {
        if (hostsocket == NULL)
            fprintf(stderr, "Node %s:%d replied with error:\n%s\n", ip, port, reply->str);
        else
            fprintf(stderr, "Node %s replied with error:\n%s\n", hostsocket, reply->str);
        abort_test = 1;
    }
    freeReplyObject(reply);
    redisFree(c);
    freeRedisConfig(cfg);
    if (abort_test) exit(1);
    return NULL;
}
static void freeRedisConfig(redisConfig *cfg) {
    if (cfg->save) sdsfree(cfg->save);
    if (cfg->appendonly) sdsfree(cfg->appendonly);
    zfree(cfg);
}

static void freeClient(client c) {
    aeEventLoop *el = CLIENT_GET_EVENTLOOP(c);
    listNode *ln;
    aeDeleteFileEvent(el,c->context->fd,AE_WRITABLE);
    aeDeleteFileEvent(el,c->context->fd,AE_READABLE);
    if (c->thread_id >= 0) {
        int requests_finished = 0;
        atomicGet(config.requests_finished, requests_finished);
        if (requests_finished >= config.requests) {
            aeStop(el);
        }
    }
    redisFree(c->context);
    sdsfree(c->obuf);
    zfree(c->randptr);
    zfree(c->stagptr);
    zfree(c);
    if (config.num_threads) pthread_mutex_lock(&(config.liveclients_mutex));
    config.liveclients--;
    ln = listSearchKey(config.clients,c);
    assert(ln != NULL);
    listDelNode(config.clients,ln);
    if (config.num_threads) pthread_mutex_unlock(&(config.liveclients_mutex));
}

static void freeAllClients(void) {
    listNode *ln = config.clients->head, *next;

    while(ln) {
        next = ln->next;
        freeClient(ln->value);
        ln = next;
    }
}

static void resetClient(client c) {
    aeEventLoop *el = CLIENT_GET_EVENTLOOP(c);
    aeDeleteFileEvent(el,c->context->fd,AE_WRITABLE);
    aeDeleteFileEvent(el,c->context->fd,AE_READABLE);
    aeCreateFileEvent(el,c->context->fd,AE_WRITABLE,writeHandler,c);
    c->written = 0;
    c->pending = config.pipeline;
}

static void randomizeClientKey(client c) {
    size_t i;

    for (i = 0; i < c->randlen; i++) {
        char *p = c->randptr[i]+11;
        size_t r = 0;
        if (config.randomkeys_keyspacelen != 0)
            r = random() % config.randomkeys_keyspacelen;
        size_t j;

        for (j = 0; j < 12; j++) {
            *p = '0'+r%10;
            r/=10;
            p--;
        }
    }
}

static void setClusterKeyHashTag(client c) {
    assert(c->thread_id >= 0);
    clusterNode *node = c->cluster_node;
    assert(node);
    assert(node->current_slot_index < node->slots_count);
    int is_updating_slots = 0;
    atomicGet(config.is_updating_slots, is_updating_slots);
    /* If updateClusterSlotsConfiguration is updating the slots array,
     * call updateClusterSlotsConfiguration is order to block the thread
     * since the mutex is locked. When the slots will be updated by the
     * thread that's actually performing the update, the execution of
     * updateClusterSlotsConfiguration won't actually do anything, since
     * the updated_slots_count array will be already NULL. */
    if (is_updating_slots) updateClusterSlotsConfiguration();
    int slot = node->slots[node->current_slot_index];
    const char *tag = crc16_slot_table[slot];
    int taglen = strlen(tag);
    size_t i;
    for (i = 0; i < c->staglen; i++) {
        char *p = c->stagptr[i] + 1;
        p[0] = tag[0];
        p[1] = (taglen >= 2 ? tag[1] : '}');
        p[2] = (taglen == 3 ? tag[2] : '}');
    }
}

static void clientDone(client c) {
    int requests_finished = 0;
    atomicGet(config.requests_finished, requests_finished);
    if (requests_finished >= config.requests) {
        freeClient(c);
        if (!config.num_threads && config.el) aeStop(config.el);
        return;
    }
    if (config.keepalive) {
        resetClient(c);
    } else {
        if (config.num_threads) pthread_mutex_lock(&(config.liveclients_mutex));
        config.liveclients--;
        createMissingClients(c);
        config.liveclients++;
        if (config.num_threads)
            pthread_mutex_unlock(&(config.liveclients_mutex));
        freeClient(c);
    }
}

static void readHandler(aeEventLoop *el, int fd, void *privdata, int mask) {
    client c = privdata;
    void *reply = NULL;
    UNUSED(el);
    UNUSED(fd);
    UNUSED(mask);

    /* Calculate latency only for the first read event. This means that the
     * server already sent the reply and we need to parse it. Parsing overhead
     * is not part of the latency, so calculate it only once, here. */
    if (c->latency < 0) c->latency = ustime()-(c->start);

    if (redisBufferRead(c->context) != REDIS_OK) {
        fprintf(stderr,"Error: %s\n",c->context->errstr);
        exit(1);
    } else {
        while(c->pending) {
            if (redisGetReply(c->context,&reply) != REDIS_OK) {
                fprintf(stderr,"Error: %s\n",c->context->errstr);
                exit(1);
            }
            if (reply != NULL) {
                if (reply == (void*)REDIS_REPLY_ERROR) {
                    fprintf(stderr,"Unexpected error reply, exiting...\n");
                    exit(1);
                }
                redisReply *r = reply;
                if (r->type == REDIS_REPLY_ERROR) {
                    /* Try to update slots configuration if reply error is
                    * MOVED/ASK/CLUSTERDOWN and the key(s) used by the command
                    * contain(s) the slot hash tag.
                    * If the error is not topology-update related then we
                    * immediately exit to avoid false results. */
                    if (c->cluster_node && c->staglen) {
                        int fetch_slots = 0, do_wait = 0;
                        if (!strncmp(r->str,"MOVED",5) || !strncmp(r->str,"ASK",3))
                            fetch_slots = 1;
                        else if (!strncmp(r->str,"CLUSTERDOWN",11)) {
                            /* Usually the cluster is able to recover itself after
                            * a CLUSTERDOWN error, so try to sleep one second
                            * before requesting the new configuration. */
                            fetch_slots = 1;
                            do_wait = 1;
                            fprintf(stderr, "Error from server %s:%d: %s.\n",
                                    c->cluster_node->ip,
                                    c->cluster_node->port,
                                    r->str);
                        }
                        if (do_wait) sleep(1);
                        if (fetch_slots && !fetchClusterSlotsConfiguration(c))
                            exit(1);
                    } else {
                        if (c->cluster_node) {
                            fprintf(stderr, "Error from server %s:%d: %s\n",
                                 c->cluster_node->ip,
                                 c->cluster_node->port,
                                 r->str);
                        } else fprintf(stderr, "Error from server: %s\n", r->str);
                        exit(1);
                    }
                }

                freeReplyObject(reply);
                /* This is an OK for prefix commands such as auth and select.*/
                if (c->prefix_pending > 0) {
                    c->prefix_pending--;
                    c->pending--;
                    /* Discard prefix commands on first response.*/
                    if (c->prefixlen > 0) {
                        size_t j;
                        sdsrange(c->obuf, c->prefixlen, -1);
                        /* We also need to fix the pointers to the strings
                        * we need to randomize. */
                        for (j = 0; j < c->randlen; j++)
                            c->randptr[j] -= c->prefixlen;
                        /* Fix the pointers to the slot hash tags */
                        for (j = 0; j < c->staglen; j++)
                            c->stagptr[j] -= c->prefixlen;
                        c->prefixlen = 0;
                    }
                    continue;
                }
                int requests_finished = 0;
                atomicGetIncr(config.requests_finished, requests_finished, 1);
                if (requests_finished < config.requests){
                        if (config.num_threads == 0) {
                            hdr_record_value(
                            config.latency_histogram,  // Histogram to record to
                            (long)c->latency<=CONFIG_LATENCY_HISTOGRAM_MAX_VALUE ? (long)c->latency : CONFIG_LATENCY_HISTOGRAM_MAX_VALUE);  // Value to record
                            hdr_record_value(
                            config.current_sec_latency_histogram,  // Histogram to record to
                            (long)c->latency<=CONFIG_LATENCY_HISTOGRAM_INSTANT_MAX_VALUE ? (long)c->latency : CONFIG_LATENCY_HISTOGRAM_INSTANT_MAX_VALUE);  // Value to record
                        } else {
                            hdr_record_value_atomic(
                            config.latency_histogram,  // Histogram to record to
                            (long)c->latency<=CONFIG_LATENCY_HISTOGRAM_MAX_VALUE ? (long)c->latency : CONFIG_LATENCY_HISTOGRAM_MAX_VALUE);  // Value to record
                            hdr_record_value_atomic(
                            config.current_sec_latency_histogram,  // Histogram to record to
                            (long)c->latency<=CONFIG_LATENCY_HISTOGRAM_INSTANT_MAX_VALUE ? (long)c->latency : CONFIG_LATENCY_HISTOGRAM_INSTANT_MAX_VALUE);  // Value to record
                        }
                }
                c->pending--;
                if (c->pending == 0) {
                    clientDone(c);
                    break;
                }
            } else {
                break;
            }
        }
    }
}

static void writeHandler(aeEventLoop *el, int fd, void *privdata, int mask) {
    client c = privdata;
    UNUSED(el);
    UNUSED(fd);
    UNUSED(mask);

    /* Initialize request when nothing was written. */
    if (c->written == 0) {
        /* Enforce upper bound to number of requests. */
        int requests_issued = 0;
        atomicGetIncr(config.requests_issued, requests_issued, config.pipeline);
        if (requests_issued >= config.requests) {
            return;
        }

        /* Really initialize: randomize keys and set start time. */
        if (config.randomkeys) randomizeClientKey(c);
        if (config.cluster_mode && c->staglen > 0) setClusterKeyHashTag(c);
        atomicGet(config.slots_last_update, c->slots_last_update);
        c->start = ustime();
        c->latency = -1;
    }
    const ssize_t buflen = sdslen(c->obuf);
    const ssize_t writeLen = buflen-c->written;
    if (writeLen > 0) {
        void *ptr = c->obuf+c->written;
        while(1) {
            /* Optimistically try to write before checking if the file descriptor
             * is actually writable. At worst we get EAGAIN. */
            const ssize_t nwritten = cliWriteConn(c->context,ptr,writeLen);
            if (nwritten != writeLen) {
                if (nwritten == -1 && errno != EAGAIN) {
                    if (errno != EPIPE)
                        fprintf(stderr, "Error writing to the server: %s\n", strerror(errno));
                    freeClient(c);
                    return;
                } else if (nwritten > 0) {
                    c->written += nwritten;
                    return;
                }
            } else {
                aeDeleteFileEvent(el,c->context->fd,AE_WRITABLE);
                aeCreateFileEvent(el,c->context->fd,AE_READABLE,readHandler,c);
                return;
            }
        }
    }
}

/* Create a benchmark client, configured to send the command passed as 'cmd' of
 * 'len' bytes.
 *
 * The command is copied N times in the client output buffer (that is reused
 * again and again to send the request to the server) accordingly to the configured
 * pipeline size.
 *
 * Also an initial SELECT command is prepended in order to make sure the right
 * database is selected, if needed. The initial SELECT will be discarded as soon
 * as the first reply is received.
 *
 * To create a client from scratch, the 'from' pointer is set to NULL. If instead
 * we want to create a client using another client as reference, the 'from' pointer
 * points to the client to use as reference. In such a case the following
 * information is take from the 'from' client:
 *
 * 1) The command line to use.
 * 2) The offsets of the __rand_int__ elements inside the command line, used
 *    for arguments randomization.
 *
 * Even when cloning another client, prefix commands are applied if needed.*/
static client createClient(char *cmd, size_t len, client from, int thread_id) {
    int j;
    int is_cluster_client = (config.cluster_mode && thread_id >= 0);
    client c = zmalloc(sizeof(struct _client));

    const char *ip = NULL;
    int port = 0;
    c->cluster_node = NULL;
    if (config.hostsocket == NULL || is_cluster_client) {
        if (!is_cluster_client) {
            ip = config.conn_info.hostip;
            port = config.conn_info.hostport;
        } else {
            int node_idx = 0;
            if (config.num_threads < config.cluster_node_count)
                node_idx = config.liveclients % config.cluster_node_count;
            else
                node_idx = thread_id % config.cluster_node_count;
            clusterNode *node = config.cluster_nodes[node_idx];
            assert(node != NULL);
            ip = (const char *) node->ip;
            port = node->port;
            c->cluster_node = node;
        }
        c->context = redisConnectNonBlock(ip,port);
    } else {
        c->context = redisConnectUnixNonBlock(config.hostsocket);
    }
    if (c->context->err) {
        fprintf(stderr,"Could not connect to Redis at ");
        if (config.hostsocket == NULL || is_cluster_client)
            fprintf(stderr,"%s:%d: %s\n",ip,port,c->context->errstr);
        else
            fprintf(stderr,"%s: %s\n",config.hostsocket,c->context->errstr);
        exit(1);
    }
    if (config.tls==1) {
        const char *err = NULL;
        if (cliSecureConnection(c->context, config.sslconfig, &err) == REDIS_ERR && err) {
            fprintf(stderr, "Could not negotiate a TLS connection: %s\n", err);
            exit(1);
        }
    }
    c->thread_id = thread_id;
    /* Suppress hiredis cleanup of unused buffers for max speed. */
    c->context->reader->maxbuf = 0;

    /* Build the request buffer:
     * Queue N requests accordingly to the pipeline size, or simply clone
     * the example client buffer. */
    c->obuf = sdsempty();
    /* Prefix the request buffer with AUTH and/or SELECT commands, if applicable.
     * These commands are discarded after the first response, so if the client is
     * reused the commands will not be used again. */
    c->prefix_pending = 0;
    if (config.conn_info.auth) {
        char *buf = NULL;
        int len;
        if (config.conn_info.user == NULL)
            len = redisFormatCommand(&buf, "AUTH %s", config.conn_info.auth);
        else
            len = redisFormatCommand(&buf, "AUTH %s %s",
                                     config.conn_info.user, config.conn_info.auth);
        c->obuf = sdscatlen(c->obuf, buf, len);
        free(buf);
        c->prefix_pending++;
    }

    if (config.enable_tracking) {
        char *buf = NULL;
        int len = redisFormatCommand(&buf, "CLIENT TRACKING on");
        c->obuf = sdscatlen(c->obuf, buf, len);
        free(buf);
        c->prefix_pending++;
    }

    /* If a DB number different than zero is selected, prefix our request
     * buffer with the SELECT command, that will be discarded the first
     * time the replies are received, so if the client is reused the
     * SELECT command will not be used again. */
    if (config.conn_info.input_dbnum != 0 && !is_cluster_client) {
        c->obuf = sdscatprintf(c->obuf,"*2\r\n$6\r\nSELECT\r\n$%d\r\n%s\r\n",
            (int)sdslen(config.input_dbnumstr),config.input_dbnumstr);
        c->prefix_pending++;
    }

    if (config.resp3) {
        char *buf = NULL;
        int len = redisFormatCommand(&buf, "HELLO 3");
        c->obuf = sdscatlen(c->obuf, buf, len);
        free(buf);
        c->prefix_pending++;
    }

    c->prefixlen = sdslen(c->obuf);
    /* Append the request itself. */
    if (from) {
        c->obuf = sdscatlen(c->obuf,
            from->obuf+from->prefixlen,
            sdslen(from->obuf)-from->prefixlen);
    } else {
        for (j = 0; j < config.pipeline; j++)
            c->obuf = sdscatlen(c->obuf,cmd,len);
    }

    c->written = 0;
    c->pending = config.pipeline+c->prefix_pending;
    c->randptr = NULL;
    c->randlen = 0;
    c->stagptr = NULL;
    c->staglen = 0;

    /* Find substrings in the output buffer that need to be randomized. */
    if (config.randomkeys) {
        if (from) {
            c->randlen = from->randlen;
            c->randfree = 0;
            c->randptr = zmalloc(sizeof(char*)*c->randlen);
            /* copy the offsets. */
            for (j = 0; j < (int)c->randlen; j++) {
                c->randptr[j] = c->obuf + (from->randptr[j]-from->obuf);
                /* Adjust for the different select prefix length. */
                c->randptr[j] += c->prefixlen - from->prefixlen;
            }
        } else {
            char *p = c->obuf;

            c->randlen = 0;
            c->randfree = RANDPTR_INITIAL_SIZE;
            c->randptr = zmalloc(sizeof(char*)*c->randfree);
            while ((p = strstr(p,"__rand_int__")) != NULL) {
                if (c->randfree == 0) {
                    c->randptr = zrealloc(c->randptr,sizeof(char*)*c->randlen*2);
                    c->randfree += c->randlen;
                }
                c->randptr[c->randlen++] = p;
                c->randfree--;
                p += 12; /* 12 is strlen("__rand_int__). */
            }
        }
    }
    /* If cluster mode is enabled, set slot hashtags pointers. */
    if (config.cluster_mode) {
        if (from) {
            c->staglen = from->staglen;
            c->stagfree = 0;
            c->stagptr = zmalloc(sizeof(char*)*c->staglen);
            /* copy the offsets. */
            for (j = 0; j < (int)c->staglen; j++) {
                c->stagptr[j] = c->obuf + (from->stagptr[j]-from->obuf);
                /* Adjust for the different select prefix length. */
                c->stagptr[j] += c->prefixlen - from->prefixlen;
            }
        } else {
            char *p = c->obuf;

            c->staglen = 0;
            c->stagfree = RANDPTR_INITIAL_SIZE;
            c->stagptr = zmalloc(sizeof(char*)*c->stagfree);
            while ((p = strstr(p,"{tag}")) != NULL) {
                if (c->stagfree == 0) {
                    c->stagptr = zrealloc(c->stagptr,
                                          sizeof(char*) * c->staglen*2);
                    c->stagfree += c->staglen;
                }
                c->stagptr[c->staglen++] = p;
                c->stagfree--;
                p += 5; /* 5 is strlen("{tag}"). */
            }
        }
    }
    aeEventLoop *el = NULL;
    if (thread_id < 0) el = config.el;
    else {
        benchmarkThread *thread = config.threads[thread_id];
        el = thread->el;
    }
    if (config.idlemode == 0)
        aeCreateFileEvent(el,c->context->fd,AE_WRITABLE,writeHandler,c);
    else
        /* In idle mode, clients still need to register readHandler for catching errors */
        aeCreateFileEvent(el,c->context->fd,AE_READABLE,readHandler,c);

    listAddNodeTail(config.clients,c);
    atomicIncr(config.liveclients, 1);
    atomicGet(config.slots_last_update, c->slots_last_update);
    return c;
}

static void createMissingClients(client c) {
    int n = 0;
    while(config.liveclients < config.numclients) {
        int thread_id = -1;
        if (config.num_threads)
            thread_id = config.liveclients % config.num_threads;
        createClient(NULL,0,c,thread_id);

        /* Listen backlog is quite limited on most systems */
        if (++n > 64) {
            usleep(50000);
            n = 0;
        }
    }
}

static void showLatencyReport(void) {

    const float reqpersec = (float)config.requests_finished/((float)config.totlatency/1000.0f);
    const float p0 = ((float) hdr_min(config.latency_histogram))/1000.0f;
    const float p50 = hdr_value_at_percentile(config.latency_histogram, 50.0 )/1000.0f;
    const float p95 = hdr_value_at_percentile(config.latency_histogram, 95.0 )/1000.0f;
    const float p99 = hdr_value_at_percentile(config.latency_histogram, 99.0 )/1000.0f;
    const float p100 = ((float) hdr_max(config.latency_histogram))/1000.0f;
    const float avg = hdr_mean(config.latency_histogram)/1000.0f;

    if (!config.quiet && !config.csv) {
        printf("%*s\r", config.last_printed_bytes, " "); // ensure there is a clean line
        printf("====== %s ======\n", config.title);
        printf("  %d requests completed in %.2f seconds\n", config.requests_finished,
            (float)config.totlatency/1000);
        printf("  %d parallel clients\n", config.numclients);
        printf("  %d bytes payload\n", config.datasize);
        printf("  keep alive: %d\n", config.keepalive);
        if (config.cluster_mode) {
            printf("  cluster mode: yes (%d masters)\n",
                   config.cluster_node_count);
            int m ;
            for (m = 0; m < config.cluster_node_count; m++) {
                clusterNode *node =  config.cluster_nodes[m];
                redisConfig *cfg = node->redis_config;
                if (cfg == NULL) continue;
                printf("  node [%d] configuration:\n",m );
                printf("    save: %s\n",
                    sdslen(cfg->save) ? cfg->save : "NONE");
                printf("    appendonly: %s\n", cfg->appendonly);
            }
        } else {
            if (config.redis_config) {
                printf("  host configuration \"save\": %s\n",
                       config.redis_config->save);
                printf("  host configuration \"appendonly\": %s\n",
                       config.redis_config->appendonly);
            }
        }
        printf("  multi-thread: %s\n", (config.num_threads ? "yes" : "no"));
        if (config.num_threads)
            printf("  threads: %d\n", config.num_threads);

        printf("\n");
        printf("Latency by percentile distribution:\n");
        struct hdr_iter iter;
        long long previous_cumulative_count = -1;
        const long long total_count = config.latency_histogram->total_count;
        hdr_iter_percentile_init(&iter, config.latency_histogram, 1);
        struct hdr_iter_percentiles *percentiles = &iter.specifics.percentiles;
        while (hdr_iter_next(&iter))
        {
            const double value = iter.highest_equivalent_value / 1000.0f;
            const double percentile = percentiles->percentile;
            const long long cumulative_count = iter.cumulative_count;
            if( previous_cumulative_count != cumulative_count || cumulative_count == total_count ){
                printf("%3.3f%% <= %.3f milliseconds (cumulative count %lld)\n", percentile, value, cumulative_count);
            }
            previous_cumulative_count = cumulative_count;
        }
        printf("\n");
        printf("Cumulative distribution of latencies:\n");
        previous_cumulative_count = -1;
        hdr_iter_linear_init(&iter, config.latency_histogram, 100);
        while (hdr_iter_next(&iter))
        {
            const double value = iter.highest_equivalent_value / 1000.0f;
            const long long cumulative_count = iter.cumulative_count;
            const double percentile = ((double)cumulative_count/(double)total_count)*100.0;
            if( previous_cumulative_count != cumulative_count || cumulative_count == total_count ){
                printf("%3.3f%% <= %.3f milliseconds (cumulative count %lld)\n", percentile, value, cumulative_count);
            }
            /* After the 2 milliseconds latency to have percentages split
             * by decimals will just add a lot of noise to the output. */
            if(iter.highest_equivalent_value > 2000){
                hdr_iter_linear_set_value_units_per_bucket(&iter,1000);
            }
            previous_cumulative_count = cumulative_count;
        }
        printf("\n");
        printf("Summary:\n");
        printf("  throughput summary: %.2f requests per second\n", reqpersec);
        printf("  latency summary (msec):\n");
        printf("    %9s %9s %9s %9s %9s %9s\n", "avg", "min", "p50", "p95", "p99", "max");
        printf("    %9.3f %9.3f %9.3f %9.3f %9.3f %9.3f\n", avg, p0, p50, p95, p99, p100);
    } else if (config.csv) {
        printf("\"%s\",\"%.2f\",\"%.3f\",\"%.3f\",\"%.3f\",\"%.3f\",\"%.3f\",\"%.3f\"\n", config.title, reqpersec, avg, p0, p50, p95, p99, p100);
    } else {
        printf("%*s\r", config.last_printed_bytes, " "); // ensure there is a clean line
        printf("%s: %.2f requests per second, p50=%.3f msec\n", config.title, reqpersec, p50);
    }
}

static void initBenchmarkThreads() {
    int i;
    if (config.threads) freeBenchmarkThreads();
    config.threads = zmalloc(config.num_threads * sizeof(benchmarkThread*));
    for (i = 0; i < config.num_threads; i++) {
        benchmarkThread *thread = createBenchmarkThread(i);
        config.threads[i] = thread;
    }
}

static void startBenchmarkThreads() {
    int i;
    for (i = 0; i < config.num_threads; i++) {
        benchmarkThread *t = config.threads[i];
        if (pthread_create(&(t->thread), NULL, execBenchmarkThread, t)){
            fprintf(stderr, "FATAL: Failed to start thread %d.\n", i);
            exit(1);
        }
    }
    for (i = 0; i < config.num_threads; i++)
        pthread_join(config.threads[i]->thread, NULL);
}

static void benchmark(const char *title, char *cmd, int len) {
    client c;

    config.title = title;
    config.requests_issued = 0;
    config.requests_finished = 0;
    config.previous_requests_finished = 0;
    config.last_printed_bytes = 0;
    hdr_init(
        CONFIG_LATENCY_HISTOGRAM_MIN_VALUE,  // Minimum value
        CONFIG_LATENCY_HISTOGRAM_MAX_VALUE,  // Maximum value
        config.precision,  // Number of significant figures
        &config.latency_histogram);  // Pointer to initialise
    hdr_init(
        CONFIG_LATENCY_HISTOGRAM_MIN_VALUE,  // Minimum value
        CONFIG_LATENCY_HISTOGRAM_INSTANT_MAX_VALUE,  // Maximum value
        config.precision,  // Number of significant figures
        &config.current_sec_latency_histogram);  // Pointer to initialise

    if (config.num_threads) initBenchmarkThreads();

    int thread_id = config.num_threads > 0 ? 0 : -1;
    c = createClient(cmd,len,NULL,thread_id);
    createMissingClients(c);

    config.start = mstime();
    if (!config.num_threads) aeMain(config.el);
    else startBenchmarkThreads();
    config.totlatency = mstime()-config.start;

    showLatencyReport();
    freeAllClients();
    if (config.threads) freeBenchmarkThreads();
    if (config.current_sec_latency_histogram) hdr_close(config.current_sec_latency_histogram);
    if (config.latency_histogram) hdr_close(config.latency_histogram);

}

/* Thread functions. */

static benchmarkThread *createBenchmarkThread(int index) {
    benchmarkThread *thread = zmalloc(sizeof(*thread));
    if (thread == NULL) return NULL;
    thread->index = index;
    thread->el = aeCreateEventLoop(1024*10);
    aeCreateTimeEvent(thread->el,1,showThroughput,(void *)thread,NULL);
    return thread;
}

static void freeBenchmarkThread(benchmarkThread *thread) {
    if (thread->el) aeDeleteEventLoop(thread->el);
    zfree(thread);
}

static void freeBenchmarkThreads() {
    int i = 0;
    for (; i < config.num_threads; i++) {
        benchmarkThread *thread = config.threads[i];
        if (thread) freeBenchmarkThread(thread);
    }
    zfree(config.threads);
    config.threads = NULL;
}

static void *execBenchmarkThread(void *ptr) {
    benchmarkThread *thread = (benchmarkThread *) ptr;
    aeMain(thread->el);
    return NULL;
}

/* Cluster helper functions. */

static clusterNode *createClusterNode(char *ip, int port) {
    clusterNode *node = zmalloc(sizeof(*node));
    if (!node) return NULL;
    node->ip = ip;
    node->port = port;
    node->name = NULL;
    node->flags = 0;
    node->replicate = NULL;
    node->replicas_count = 0;
    node->slots = zmalloc(CLUSTER_SLOTS * sizeof(int));
    node->slots_count = 0;
    node->current_slot_index = 0;
    node->updated_slots = NULL;
    node->updated_slots_count = 0;
    node->migrating = NULL;
    node->importing = NULL;
    node->migrating_count = 0;
    node->importing_count = 0;
    node->redis_config = NULL;
    return node;
}

static void freeClusterNode(clusterNode *node) {
    int i;
    if (node->name) sdsfree(node->name);
    if (node->replicate) sdsfree(node->replicate);
    if (node->migrating != NULL) {
        for (i = 0; i < node->migrating_count; i++) sdsfree(node->migrating[i]);
        zfree(node->migrating);
    }
    if (node->importing != NULL) {
        for (i = 0; i < node->importing_count; i++) sdsfree(node->importing[i]);
        zfree(node->importing);
    }
    /* If the node is not the reference node, that uses the address from
     * config.conn_info.hostip and config.conn_info.hostport, then the node ip has been
     * allocated by fetchClusterConfiguration, so it must be freed. */
    if (node->ip && strcmp(node->ip, config.conn_info.hostip) != 0) sdsfree(node->ip);
    if (node->redis_config != NULL) freeRedisConfig(node->redis_config);
    zfree(node->slots);
    zfree(node);
}

static void freeClusterNodes() {
    int i = 0;
    for (; i < config.cluster_node_count; i++) {
        clusterNode *n = config.cluster_nodes[i];
        if (n) freeClusterNode(n);
    }
    zfree(config.cluster_nodes);
    config.cluster_nodes = NULL;
}

static clusterNode **addClusterNode(clusterNode *node) {
    int count = config.cluster_node_count + 1;
    config.cluster_nodes = zrealloc(config.cluster_nodes,
                                    count * sizeof(*node));
    if (!config.cluster_nodes) return NULL;
    config.cluster_nodes[config.cluster_node_count++] = node;
    return config.cluster_nodes;
}

/* TODO: This should be refactored to use CLUSTER SLOTS, the migrating/importing
 * information is anyway not used.
 */
static int fetchClusterConfiguration() {
    int success = 1;
    redisContext *ctx = NULL;
    redisReply *reply =  NULL;
    ctx = getRedisContext(config.conn_info.hostip, config.conn_info.hostport, config.hostsocket);
    if (ctx == NULL) {
        exit(1);
    }
    clusterNode *firstNode = createClusterNode((char *) config.conn_info.hostip,
                                               config.conn_info.hostport);
    if (!firstNode) {success = 0; goto cleanup;}
    reply = redisCommand(ctx, "CLUSTER NODES");
    success = (reply != NULL);
    if (!success) goto cleanup;
    success = (reply->type != REDIS_REPLY_ERROR);
    if (!success) {
        if (config.hostsocket == NULL) {
            fprintf(stderr, "Cluster node %s:%d replied with error:\n%s\n",
                    config.conn_info.hostip, config.conn_info.hostport, reply->str);
        } else {
            fprintf(stderr, "Cluster node %s replied with error:\n%s\n",
                    config.hostsocket, reply->str);
        }
        goto cleanup;
    }
    char *lines = reply->str, *p, *line;
    while ((p = strstr(lines, "\n")) != NULL) {
        *p = '\0';
        line = lines;
        lines = p + 1;
        char *name = NULL, *addr = NULL, *flags = NULL, *master_id = NULL;
        int i = 0;
        while ((p = strchr(line, ' ')) != NULL) {
            *p = '\0';
            char *token = line;
            line = p + 1;
            switch(i++){
            case 0: name = token; break;
            case 1: addr = token; break;
            case 2: flags = token; break;
            case 3: master_id = token; break;
            }
            if (i == 8) break; // Slots
        }
        if (!flags) {
            fprintf(stderr, "Invalid CLUSTER NODES reply: missing flags.\n");
            success = 0;
            goto cleanup;
        }
        int myself = (strstr(flags, "myself") != NULL);
        int is_replica = (strstr(flags, "slave") != NULL ||
                         (master_id != NULL && master_id[0] != '-'));
        if (is_replica) continue;
        if (addr == NULL) {
            fprintf(stderr, "Invalid CLUSTER NODES reply: missing addr.\n");
            success = 0;
            goto cleanup;
        }
        clusterNode *node = NULL;
        char *ip = NULL;
        int port = 0;
        char *paddr = strrchr(addr, ':');
        if (paddr != NULL) {
            *paddr = '\0';
            ip = addr;
            addr = paddr + 1;
            /* If internal bus is specified, then just drop it. */
            if ((paddr = strchr(addr, '@')) != NULL) *paddr = '\0';
            port = atoi(addr);
        }
        if (myself) {
            node = firstNode;
            if (ip != NULL && strcmp(node->ip, ip) != 0) {
                node->ip = sdsnew(ip);
                node->port = port;
            }
        } else {
            node = createClusterNode(sdsnew(ip), port);
        }
        if (node == NULL) {
            success = 0;
            goto cleanup;
        }
        if (name != NULL) node->name = sdsnew(name);
        if (i == 8) {
            int remaining = strlen(line);
            while (remaining > 0) {
                p = strchr(line, ' ');
                if (p == NULL) p = line + remaining;
                remaining -= (p - line);

                char *slotsdef = line;
                *p = '\0';
                if (remaining) {
                    line = p + 1;
                    remaining--;
                } else line = p;
                char *dash = NULL;
                if (slotsdef[0] == '[') {
                    slotsdef++;
                    if ((p = strstr(slotsdef, "->-"))) { // Migrating
                        *p = '\0';
                        p += 3;
                        char *closing_bracket = strchr(p, ']');
                        if (closing_bracket) *closing_bracket = '\0';
                        sds slot = sdsnew(slotsdef);
                        sds dst = sdsnew(p);
                        node->migrating_count += 2;
                        node->migrating =
                            zrealloc(node->migrating,
                                (node->migrating_count * sizeof(sds)));
                        node->migrating[node->migrating_count - 2] =
                            slot;
                        node->migrating[node->migrating_count - 1] =
                            dst;
                    }  else if ((p = strstr(slotsdef, "-<-"))) {//Importing
                        *p = '\0';
                        p += 3;
                        char *closing_bracket = strchr(p, ']');
                        if (closing_bracket) *closing_bracket = '\0';
                        sds slot = sdsnew(slotsdef);
                        sds src = sdsnew(p);
                        node->importing_count += 2;
                        node->importing = zrealloc(node->importing,
                            (node->importing_count * sizeof(sds)));
                        node->importing[node->importing_count - 2] =
                            slot;
                        node->importing[node->importing_count - 1] =
                            src;
                    }
                } else if ((dash = strchr(slotsdef, '-')) != NULL) {
                    p = dash;
                    int start, stop;
                    *p = '\0';
                    start = atoi(slotsdef);
                    stop = atoi(p + 1);
                    while (start <= stop) {
                        int slot = start++;
                        node->slots[node->slots_count++] = slot;
                    }
                } else if (p > slotsdef) {
                    int slot = atoi(slotsdef);
                    node->slots[node->slots_count++] = slot;
                }
            }
        }
        if (node->slots_count == 0) {
            fprintf(stderr,
                    "WARNING: Master node %s:%d has no slots, skipping...\n",
                    node->ip, node->port);
            continue;
        }
        if (!addClusterNode(node)) {
            success = 0;
            goto cleanup;
        }
    }
cleanup:
    if (ctx) redisFree(ctx);
    if (!success) {
        if (config.cluster_nodes) freeClusterNodes();
    }
    if (reply) freeReplyObject(reply);
    return success;
}

/* Request the current cluster slots configuration by calling CLUSTER SLOTS
 * and atomically update the slots after a successful reply. */
static int fetchClusterSlotsConfiguration(client c) {
    UNUSED(c);
    int success = 1, is_fetching_slots = 0, last_update = 0;
    size_t i;
    atomicGet(config.slots_last_update, last_update);
    if (c->slots_last_update < last_update) {
        c->slots_last_update = last_update;
        return -1;
    }
    redisReply *reply = NULL;
    atomicGetIncr(config.is_fetching_slots, is_fetching_slots, 1);
    if (is_fetching_slots) return -1; //TODO: use other codes || errno ?
    atomicSet(config.is_fetching_slots, 1);
    fprintf(stderr,
            "WARNING: Cluster slots configuration changed, fetching new one...\n");
    const char *errmsg = "Failed to update cluster slots configuration";
    static dictType dtype = {
        dictSdsHash,               /* hash function */
        NULL,                      /* key dup */
        NULL,                      /* val dup */
        dictSdsKeyCompare,         /* key compare */
        NULL,                      /* key destructor */
        NULL,                      /* val destructor */
        NULL                       /* allow to expand */
    };
    /* printf("[%d] fetchClusterSlotsConfiguration\n", c->thread_id); */
    dict *masters = dictCreate(&dtype);
    redisContext *ctx = NULL;
    for (i = 0; i < (size_t) config.cluster_node_count; i++) {
        clusterNode *node = config.cluster_nodes[i];
        assert(node->ip != NULL);
        assert(node->name != NULL);
        assert(node->port);
        /* Use first node as entry point to connect to. */
        if (ctx == NULL) {
            ctx = getRedisContext(node->ip, node->port, NULL);
            if (!ctx) {
                success = 0;
                goto cleanup;
            }
        }
        if (node->updated_slots != NULL)
            zfree(node->updated_slots);
        node->updated_slots = NULL;
        node->updated_slots_count = 0;
        dictReplace(masters, node->name, node) ;
    }
    reply = redisCommand(ctx, "CLUSTER SLOTS");
    if (reply == NULL || reply->type == REDIS_REPLY_ERROR) {
        success = 0;
        if (reply)
            fprintf(stderr,"%s\nCLUSTER SLOTS ERROR: %s\n",errmsg,reply->str);
        goto cleanup;
    }
    assert(reply->type == REDIS_REPLY_ARRAY);
    for (i = 0; i < reply->elements; i++) {
        redisReply *r = reply->element[i];
        assert(r->type == REDIS_REPLY_ARRAY);
        assert(r->elements >= 3);
        int from, to, slot;
        from = r->element[0]->integer;
        to = r->element[1]->integer;
        redisReply *nr =  r->element[2];
        assert(nr->type == REDIS_REPLY_ARRAY && nr->elements >= 3);
        assert(nr->element[2]->str != NULL);
        sds name =  sdsnew(nr->element[2]->str);
        dictEntry *entry = dictFind(masters, name);
        if (entry == NULL) {
            success = 0;
            fprintf(stderr, "%s: could not find node with ID %s in current "
                            "configuration.\n", errmsg, name);
            if (name) sdsfree(name);
            goto cleanup;
        }
        sdsfree(name);
        clusterNode *node = dictGetVal(entry);
        if (node->updated_slots == NULL)
            node->updated_slots = zcalloc(CLUSTER_SLOTS * sizeof(int));
        for (slot = from; slot <= to; slot++)
            node->updated_slots[node->updated_slots_count++] = slot;
    }
    updateClusterSlotsConfiguration();
cleanup:
    freeReplyObject(reply);
    redisFree(ctx);
    dictRelease(masters);
    atomicSet(config.is_fetching_slots, 0);
    return success;
}

/* Atomically update the new slots configuration. */
static void updateClusterSlotsConfiguration() {
    pthread_mutex_lock(&config.is_updating_slots_mutex);
    atomicSet(config.is_updating_slots, 1);
    int i;
    for (i = 0; i < config.cluster_node_count; i++) {
        clusterNode *node = config.cluster_nodes[i];
        if (node->updated_slots != NULL) {
            int *oldslots = node->slots;
            node->slots = node->updated_slots;
            node->slots_count = node->updated_slots_count;
            node->current_slot_index = 0;
            node->updated_slots = NULL;
            node->updated_slots_count = 0;
            zfree(oldslots);
        }
    }
    atomicSet(config.is_updating_slots, 0);
    atomicIncr(config.slots_last_update, 1);
    pthread_mutex_unlock(&config.is_updating_slots_mutex);
}

/* Generate random data for redis benchmark. See #7196. */
static void genBenchmarkRandomData(char *data, int count) {
    static uint32_t state = 1234;
    int i = 0;

    while (count--) {
        state = (state*1103515245+12345);
        data[i++] = '0'+((state>>16)&63);
    }
}

/* Returns number of consumed options. */
int parseOptions(int argc, char **argv) {
    int i;
    int lastarg;
    int exit_status = 1;
    char *tls_usage;

    for (i = 1; i < argc; i++) {
        lastarg = (i == (argc-1));

        if (!strcmp(argv[i],"-c")) {
            if (lastarg) goto invalid;
            config.numclients = atoi(argv[++i]);
        } else if (!strcmp(argv[i],"-v") || !strcmp(argv[i], "--version")) {
            sds version = benchmarkVersion();
            printf("redis-benchmark %s\n", version);
            sdsfree(version);
            exit(0);
        } else if (!strcmp(argv[i],"-n")) {
            if (lastarg) goto invalid;
            config.requests = atoi(argv[++i]);
        } else if (!strcmp(argv[i],"-k")) {
            if (lastarg) goto invalid;
            config.keepalive = atoi(argv[++i]);
        } else if (!strcmp(argv[i],"-h")) {
            if (lastarg) goto invalid;
            sdsfree(config.conn_info.hostip);
            config.conn_info.hostip = sdsnew(argv[++i]);
        } else if (!strcmp(argv[i],"-p")) {
            if (lastarg) goto invalid;
            config.conn_info.hostport = atoi(argv[++i]);
            if (config.conn_info.hostport < 0 || config.conn_info.hostport > 65535) {
                fprintf(stderr, "Invalid server port.\n");
                exit(1);
            }
        } else if (!strcmp(argv[i],"-s")) {
            if (lastarg) goto invalid;
            config.hostsocket = strdup(argv[++i]);
        } else if (!strcmp(argv[i],"-x")) {
            config.stdinarg = 1;
        } else if (!strcmp(argv[i],"-a") ) {
            if (lastarg) goto invalid;
            config.conn_info.auth = sdsnew(argv[++i]);
        } else if (!strcmp(argv[i],"--user")) {
            if (lastarg) goto invalid;
            config.conn_info.user = sdsnew(argv[++i]);
        } else if (!strcmp(argv[i],"-u") && !lastarg) {
            parseRedisUri(argv[++i],"redis-benchmark",&config.conn_info,&config.tls);
            if (config.conn_info.hostport < 0 || config.conn_info.hostport > 65535) {
                fprintf(stderr, "Invalid server port.\n");
                exit(1);
            }
            config.input_dbnumstr = sdsfromlonglong(config.conn_info.input_dbnum);
        } else if (!strcmp(argv[i],"-3")) {
            config.resp3 = 1;
        } else if (!strcmp(argv[i],"-d")) {
            if (lastarg) goto invalid;
            config.datasize = atoi(argv[++i]);
            if (config.datasize < 1) config.datasize=1;
            if (config.datasize > 1024*1024*1024) config.datasize = 1024*1024*1024;
        } else if (!strcmp(argv[i],"-P")) {
            if (lastarg) goto invalid;
            config.pipeline = atoi(argv[++i]);
            if (config.pipeline <= 0) config.pipeline=1;
        } else if (!strcmp(argv[i],"-r")) {
            if (lastarg) goto invalid;
            const char *next = argv[++i], *p = next;
            if (*p == '-') {
                p++;
                if (*p < '0' || *p > '9') goto invalid;
            }
            config.randomkeys = 1;
            config.randomkeys_keyspacelen = atoi(next);
            if (config.randomkeys_keyspacelen < 0)
                config.randomkeys_keyspacelen = 0;
        } else if (!strcmp(argv[i],"-q")) {
            config.quiet = 1;
        } else if (!strcmp(argv[i],"--csv")) {
            config.csv = 1;
        } else if (!strcmp(argv[i],"-l")) {
            config.loop = 1;
        } else if (!strcmp(argv[i],"-I")) {
            config.idlemode = 1;
        } else if (!strcmp(argv[i],"-e")) {
            fprintf(stderr,
                    "WARNING: -e option has no effect. "
                    "We now immediately exit on error to avoid false results.\n");
        } else if (!strcmp(argv[i],"--seed")) {
            if (lastarg) goto invalid;
            int rand_seed = atoi(argv[++i]);
            srandom(rand_seed);
            init_genrand64(rand_seed);
        } else if (!strcmp(argv[i],"-t")) {
            if (lastarg) goto invalid;
            /* We get the list of tests to run as a string in the form
             * get,set,lrange,...,test_N. Then we add a comma before and
             * after the string in order to make sure that searching
             * for ",testname," will always get a match if the test is
             * enabled. */
            config.tests = sdsnew(",");
            config.tests = sdscat(config.tests,(char*)argv[++i]);
            config.tests = sdscat(config.tests,",");
            sdstolower(config.tests);
        } else if (!strcmp(argv[i],"--dbnum")) {
            if (lastarg) goto invalid;
            config.conn_info.input_dbnum = atoi(argv[++i]);
            config.input_dbnumstr = sdsfromlonglong(config.conn_info.input_dbnum);
        } else if (!strcmp(argv[i],"--precision")) {
            if (lastarg) goto invalid;
            config.precision = atoi(argv[++i]);
            if (config.precision < 0) config.precision = DEFAULT_LATENCY_PRECISION;
            if (config.precision > MAX_LATENCY_PRECISION) config.precision = MAX_LATENCY_PRECISION;
        } else if (!strcmp(argv[i],"--threads")) {
             if (lastarg) goto invalid;
             config.num_threads = atoi(argv[++i]);
             if (config.num_threads > MAX_THREADS) {
                 fprintf(stderr,
                         "WARNING: Too many threads, limiting threads to %d.\n",
                         MAX_THREADS);
                config.num_threads = MAX_THREADS;
             } else if (config.num_threads < 0) config.num_threads = 0;
        } else if (!strcmp(argv[i],"--cluster")) {
            config.cluster_mode = 1;
        } else if (!strcmp(argv[i],"--enable-tracking")) {
            config.enable_tracking = 1;
        } else if (!strcmp(argv[i],"--help")) {
            exit_status = 0;
            goto usage;
        #ifdef USE_OPENSSL
        } else if (!strcmp(argv[i],"--tls")) {
            config.tls = 1;
        } else if (!strcmp(argv[i],"--sni")) {
            if (lastarg) goto invalid;
            config.sslconfig.sni = strdup(argv[++i]);
        } else if (!strcmp(argv[i],"--cacertdir")) {
            if (lastarg) goto invalid;
            config.sslconfig.cacertdir = strdup(argv[++i]);
        } else if (!strcmp(argv[i],"--cacert")) {
            if (lastarg) goto invalid;
            config.sslconfig.cacert = strdup(argv[++i]);
        } else if (!strcmp(argv[i],"--insecure")) {
            config.sslconfig.skip_cert_verify = 1;
        } else if (!strcmp(argv[i],"--cert")) {
            if (lastarg) goto invalid;
            config.sslconfig.cert = strdup(argv[++i]);
        } else if (!strcmp(argv[i],"--key")) {
            if (lastarg) goto invalid;
            config.sslconfig.key = strdup(argv[++i]);
        } else if (!strcmp(argv[i],"--tls-ciphers")) {
            if (lastarg) goto invalid;
            config.sslconfig.ciphers = strdup(argv[++i]);
        #ifdef TLS1_3_VERSION
        } else if (!strcmp(argv[i],"--tls-ciphersuites")) {
            if (lastarg) goto invalid;
            config.sslconfig.ciphersuites = strdup(argv[++i]);
        #endif
        #endif
        } else {
            /* Assume the user meant to provide an option when the arg starts
             * with a dash. We're done otherwise and should use the remainder
             * as the command and arguments for running the benchmark. */
            if (argv[i][0] == '-') goto invalid;
            return i;
        }
    }

    return i;

invalid:
    printf("Invalid option \"%s\" or option argument missing\n\n",argv[i]);

usage:
    tls_usage =
#ifdef USE_OPENSSL
" --tls              Establish a secure TLS connection.\n"
" --sni <host>       Server name indication for TLS.\n"
" --cacert <file>    CA Certificate file to verify with.\n"
" --cacertdir <dir>  Directory where trusted CA certificates are stored.\n"
"                    If neither cacert nor cacertdir are specified, the default\n"
"                    system-wide trusted root certs configuration will apply.\n"
" --insecure         Allow insecure TLS connection by skipping cert validation.\n"
" --cert <file>      Client certificate to authenticate with.\n"
" --key <file>       Private key file to authenticate with.\n"
" --tls-ciphers <list> Sets the list of preferred ciphers (TLSv1.2 and below)\n"
"                    in order of preference from highest to lowest separated by colon (\":\").\n"
"                    See the ciphers(1ssl) manpage for more information about the syntax of this string.\n"
#ifdef TLS1_3_VERSION
" --tls-ciphersuites <list> Sets the list of preferred ciphersuites (TLSv1.3)\n"
"                    in order of preference from highest to lowest separated by colon (\":\").\n"
"                    See the ciphers(1ssl) manpage for more information about the syntax of this string,\n"
"                    and specifically for TLSv1.3 ciphersuites.\n"
#endif
#endif
"";

    printf(
"%s%s%s", /* Split to avoid strings longer than 4095 (-Woverlength-strings). */
"Usage: redis-benchmark [OPTIONS] [COMMAND ARGS...]\n\n"
"Options:\n"
" -h <hostname>      Server hostname (default 127.0.0.1)\n"
" -p <port>          Server port (default 6379)\n"
" -s <socket>        Server socket (overrides host and port)\n"
" -a <password>      Password for Redis Auth\n"
" --user <username>  Used to send ACL style 'AUTH username pass'. Needs -a.\n"
" -u <uri>           Server URI.\n"
" -c <clients>       Number of parallel connections (default 50)\n"
" -n <requests>      Total number of requests (default 100000)\n"
" -d <size>          Data size of SET/GET value in bytes (default 3)\n"
" --dbnum <db>       SELECT the specified db number (default 0)\n"
" -3                 Start session in RESP3 protocol mode.\n"
" --threads <num>    Enable multi-thread mode.\n"
" --cluster          Enable cluster mode.\n"
"                    If the command is supplied on the command line in cluster\n"
"                    mode, the key must contain \"{tag}\". Otherwise, the\n"
"                    command will not be sent to the right cluster node.\n"
" --enable-tracking  Send CLIENT TRACKING on before starting benchmark.\n"
" -k <boolean>       1=keep alive 0=reconnect (default 1)\n"
" -r <keyspacelen>   Use random keys for SET/GET/INCR, random values for SADD,\n"
"                    random members and scores for ZADD.\n"
"                    Using this option the benchmark will expand the string\n"
"                    __rand_int__ inside an argument with a 12 digits number in\n"
"                    the specified range from 0 to keyspacelen-1. The\n"
"                    substitution changes every time a command is executed.\n"
"                    Default tests use this to hit random keys in the specified\n"
"                    range.\n"
"                    Note: If -r is omitted, all commands in a benchmark will\n"
"                    use the same key.\n"
" -P <numreq>        Pipeline <numreq> requests. Default 1 (no pipeline).\n"
" -q                 Quiet. Just show query/sec values\n"
" --precision        Number of decimal places to display in latency output (default 0)\n"
" --csv              Output in CSV format\n"
" -l                 Loop. Run the tests forever\n"
" -t <tests>         Only run the comma separated list of tests. The test\n"
"                    names are the same as the ones produced as output.\n"
"                    The -t option is ignored if a specific command is supplied\n"
"                    on the command line.\n"
" -I                 Idle mode. Just open N idle connections and wait.\n"
<<<<<<< HEAD
" -x                 Read last argument from STDIN.\n"
" --seed <num>       Set the seed for random number generator. Default seed is based on time.\n"
#ifdef USE_OPENSSL
" --tls              Establish a secure TLS connection.\n"
" --sni <host>       Server name indication for TLS.\n"
" --cacert <file>    CA Certificate file to verify with.\n"
" --cacertdir <dir>  Directory where trusted CA certificates are stored.\n"
"                    If neither cacert nor cacertdir are specified, the default\n"
"                    system-wide trusted root certs configuration will apply.\n"
" --insecure         Allow insecure TLS connection by skipping cert validation.\n"
" --cert <file>      Client certificate to authenticate with.\n"
" --key <file>       Private key file to authenticate with.\n"
" --tls-ciphers <list> Sets the list of preferred ciphers (TLSv1.2 and below)\n"
"                    in order of preference from highest to lowest separated by colon (\":\").\n"
"                    See the ciphers(1ssl) manpage for more information about the syntax of this string.\n"
#ifdef TLS1_3_VERSION
" --tls-ciphersuites <list> Sets the list of preferred ciphersuites (TLSv1.3)\n"
"                    in order of preference from highest to lowest separated by colon (\":\").\n"
"                    See the ciphers(1ssl) manpage for more information about the syntax of this string,\n"
"                    and specifically for TLSv1.3 ciphersuites.\n"
#endif
#endif
=======
" -x                 Read last argument from STDIN.\n",
tls_usage,
>>>>>>> f32d1817
" --help             Output this help and exit.\n"
" --version          Output version and exit.\n\n"
"Examples:\n\n"
" Run the benchmark with the default configuration against 127.0.0.1:6379:\n"
"   $ redis-benchmark\n\n"
" Use 20 parallel clients, for a total of 100k requests, against 192.168.1.1:\n"
"   $ redis-benchmark -h 192.168.1.1 -p 6379 -n 100000 -c 20\n\n"
" Fill 127.0.0.1:6379 with about 1 million keys only using the SET test:\n"
"   $ redis-benchmark -t set -n 1000000 -r 100000000\n\n"
" Benchmark 127.0.0.1:6379 for a few commands producing CSV output:\n"
"   $ redis-benchmark -t ping,set,get -n 100000 --csv\n\n"
" Benchmark a specific command line:\n"
"   $ redis-benchmark -r 10000 -n 10000 eval 'return redis.call(\"ping\")' 0\n\n"
" Fill a list with 10000 random elements:\n"
"   $ redis-benchmark -r 10000 -n 10000 lpush mylist __rand_int__\n\n"
" On user specified command lines __rand_int__ is replaced with a random integer\n"
" with a range of values selected by the -r option.\n"
    );
    exit(exit_status);
}

int showThroughput(struct aeEventLoop *eventLoop, long long id, void *clientData) {
    UNUSED(eventLoop);
    UNUSED(id);
    benchmarkThread *thread = (benchmarkThread *)clientData;
    int liveclients = 0;
    int requests_finished = 0;
    int previous_requests_finished = 0;
    long long current_tick = mstime();
    atomicGet(config.liveclients, liveclients);
    atomicGet(config.requests_finished, requests_finished);
    atomicGet(config.previous_requests_finished, previous_requests_finished);

    if (liveclients == 0 && requests_finished != config.requests) {
        fprintf(stderr,"All clients disconnected... aborting.\n");
        exit(1);
    }
    if (config.num_threads && requests_finished >= config.requests) {
        aeStop(eventLoop);
        return AE_NOMORE;
    }
    if (config.csv) return SHOW_THROUGHPUT_INTERVAL;
    /* only first thread output throughput */
    if (thread != NULL && thread->index != 0) {
        return SHOW_THROUGHPUT_INTERVAL;
    }
    if (config.idlemode == 1) {
        printf("clients: %d\r", config.liveclients);
        fflush(stdout);
        return SHOW_THROUGHPUT_INTERVAL;
    }
    const float dt = (float)(current_tick-config.start)/1000.0;
    const float rps = (float)requests_finished/dt;
    const float instantaneous_dt = (float)(current_tick-config.previous_tick)/1000.0;
    const float instantaneous_rps = (float)(requests_finished-previous_requests_finished)/instantaneous_dt;
    config.previous_tick = current_tick;
    atomicSet(config.previous_requests_finished,requests_finished);
    printf("%*s\r", config.last_printed_bytes, " "); /* ensure there is a clean line */
    int printed_bytes = printf("%s: rps=%.1f (overall: %.1f) avg_msec=%.3f (overall: %.3f)\r", config.title, instantaneous_rps, rps, hdr_mean(config.current_sec_latency_histogram)/1000.0f, hdr_mean(config.latency_histogram)/1000.0f);
    config.last_printed_bytes = printed_bytes;
    hdr_reset(config.current_sec_latency_histogram);
    fflush(stdout);
    return SHOW_THROUGHPUT_INTERVAL;
}

/* Return true if the named test was selected using the -t command line
 * switch, or if all the tests are selected (no -t passed by user). */
int test_is_selected(const char *name) {
    char buf[256];
    int l = strlen(name);

    if (config.tests == NULL) return 1;
    buf[0] = ',';
    memcpy(buf+1,name,l);
    buf[l+1] = ',';
    buf[l+2] = '\0';
    return strstr(config.tests,buf) != NULL;
}

int main(int argc, char **argv) {
    int i;
    char *data, *cmd, *tag;
    int len;

    client c;

    srandom(time(NULL) ^ getpid());
    init_genrand64(ustime() ^ getpid());
    signal(SIGHUP, SIG_IGN);
    signal(SIGPIPE, SIG_IGN);

    memset(&config.sslconfig, 0, sizeof(config.sslconfig));
    config.numclients = 50;
    config.requests = 100000;
    config.liveclients = 0;
    config.el = aeCreateEventLoop(1024*10);
    aeCreateTimeEvent(config.el,1,showThroughput,NULL,NULL);
    config.keepalive = 1;
    config.datasize = 3;
    config.pipeline = 1;
    config.randomkeys = 0;
    config.randomkeys_keyspacelen = 0;
    config.quiet = 0;
    config.csv = 0;
    config.loop = 0;
    config.idlemode = 0;
    config.clients = listCreate();
    config.conn_info.hostip = sdsnew("127.0.0.1");
    config.conn_info.hostport = 6379;
    config.hostsocket = NULL;
    config.tests = NULL;
    config.conn_info.input_dbnum = 0;
    config.stdinarg = 0;
    config.conn_info.auth = NULL;
    config.precision = DEFAULT_LATENCY_PRECISION;
    config.num_threads = 0;
    config.threads = NULL;
    config.cluster_mode = 0;
    config.cluster_node_count = 0;
    config.cluster_nodes = NULL;
    config.redis_config = NULL;
    config.is_fetching_slots = 0;
    config.is_updating_slots = 0;
    config.slots_last_update = 0;
    config.enable_tracking = 0;
    config.resp3 = 0;

    i = parseOptions(argc,argv);
    argc -= i;
    argv += i;

    tag = "";

#ifdef USE_OPENSSL
    if (config.tls) {
        cliSecureInit();
    }
#endif

    if (config.cluster_mode) {
        // We only include the slot placeholder {tag} if cluster mode is enabled
        tag = ":{tag}";

        /* Fetch cluster configuration. */
        if (!fetchClusterConfiguration() || !config.cluster_nodes) {
            if (!config.hostsocket) {
                fprintf(stderr, "Failed to fetch cluster configuration from "
                                "%s:%d\n", config.conn_info.hostip, config.conn_info.hostport);
            } else {
                fprintf(stderr, "Failed to fetch cluster configuration from "
                                "%s\n", config.hostsocket);
            }
            exit(1);
        }
        if (config.cluster_node_count <= 1) {
            fprintf(stderr, "Invalid cluster: %d node(s).\n",
                    config.cluster_node_count);
            exit(1);
        }
        printf("Cluster has %d master nodes:\n\n", config.cluster_node_count);
        int i = 0;
        for (; i < config.cluster_node_count; i++) {
            clusterNode *node = config.cluster_nodes[i];
            if (!node) {
                fprintf(stderr, "Invalid cluster node #%d\n", i);
                exit(1);
            }
            printf("Master %d: ", i);
            if (node->name) printf("%s ", node->name);
            printf("%s:%d\n", node->ip, node->port);
            node->redis_config = getRedisConfig(node->ip, node->port, NULL);
            if (node->redis_config == NULL) {
                fprintf(stderr, "WARNING: Could not fetch node CONFIG %s:%d\n",
                        node->ip, node->port);
            }
        }
        printf("\n");
        /* Automatically set thread number to node count if not specified
         * by the user. */
        if (config.num_threads == 0)
            config.num_threads = config.cluster_node_count;
    } else {
        config.redis_config =
            getRedisConfig(config.conn_info.hostip, config.conn_info.hostport, config.hostsocket);
        if (config.redis_config == NULL) {
            fprintf(stderr, "WARNING: Could not fetch server CONFIG\n");
        }
    }
    if (config.num_threads > 0) {
        pthread_mutex_init(&(config.liveclients_mutex), NULL);
        pthread_mutex_init(&(config.is_updating_slots_mutex), NULL);
    }

    if (config.keepalive == 0) {
        fprintf(stderr,
                "WARNING: Keepalive disabled. You probably need "
                "'echo 1 > /proc/sys/net/ipv4/tcp_tw_reuse' for Linux and "
                "'sudo sysctl -w net.inet.tcp.msl=1000' for Mac OS X in order "
                "to use a lot of clients/requests\n");
    }
    if (argc > 0 && config.tests != NULL) {
        fprintf(stderr, "WARNING: Option -t is ignored.\n");
    }

    if (config.idlemode) {
        printf("Creating %d idle connections and waiting forever (Ctrl+C when done)\n", config.numclients);
        int thread_id = -1, use_threads = (config.num_threads > 0);
        if (use_threads) {
            thread_id = 0;
            initBenchmarkThreads();
        }
        c = createClient("",0,NULL,thread_id); /* will never receive a reply */
        createMissingClients(c);
        if (use_threads) startBenchmarkThreads();
        else aeMain(config.el);
        /* and will wait for every */
    }
    if(config.csv){
        printf("\"test\",\"rps\",\"avg_latency_ms\",\"min_latency_ms\",\"p50_latency_ms\",\"p95_latency_ms\",\"p99_latency_ms\",\"max_latency_ms\"\n");
    }
    /* Run benchmark with command in the remainder of the arguments. */
    if (argc) {
        sds title = sdsnew(argv[0]);
        for (i = 1; i < argc; i++) {
            title = sdscatlen(title, " ", 1);
            title = sdscatlen(title, (char*)argv[i], strlen(argv[i]));
        }
        sds *sds_args = getSdsArrayFromArgv(argc, argv, 0);
        if (!sds_args) {
            fprintf(stderr, "Invalid quoted string\n");
            return 1;
        }
        if (config.stdinarg) {
            sds_args = sds_realloc(sds_args,(argc + 1) * sizeof(sds));
            sds_args[argc] = readArgFromStdin();
            argc++;
        }
        do {
            len = redisFormatCommandArgv(&cmd,argc,(const char**)sds_args,NULL);
            // adjust the datasize to the parsed command
            config.datasize = len;
            benchmark(title,cmd,len);
            free(cmd);
        } while(config.loop);
        sdsfreesplitres(sds_args, argc);

        sdsfree(title);
        if (config.redis_config != NULL) freeRedisConfig(config.redis_config);
        return 0;
    }

    /* Run default benchmark suite. */
    data = zmalloc(config.datasize+1);
    do {
        genBenchmarkRandomData(data, config.datasize);
        data[config.datasize] = '\0';

        if (test_is_selected("ping_inline") || test_is_selected("ping"))
            benchmark("PING_INLINE","PING\r\n",6);

        if (test_is_selected("ping_mbulk") || test_is_selected("ping")) {
            len = redisFormatCommand(&cmd,"PING");
            benchmark("PING_MBULK",cmd,len);
            free(cmd);
        }

        if (test_is_selected("set")) {
            len = redisFormatCommand(&cmd,"SET key%s:__rand_int__ %s",tag,data);
            benchmark("SET",cmd,len);
            free(cmd);
        }

        if (test_is_selected("get")) {
            len = redisFormatCommand(&cmd,"GET key%s:__rand_int__",tag);
            benchmark("GET",cmd,len);
            free(cmd);
        }

        if (test_is_selected("incr")) {
            len = redisFormatCommand(&cmd,"INCR counter%s:__rand_int__",tag);
            benchmark("INCR",cmd,len);
            free(cmd);
        }

        if (test_is_selected("lpush")) {
            len = redisFormatCommand(&cmd,"LPUSH mylist%s %s",tag,data);
            benchmark("LPUSH",cmd,len);
            free(cmd);
        }

        if (test_is_selected("rpush")) {
            len = redisFormatCommand(&cmd,"RPUSH mylist%s %s",tag,data);
            benchmark("RPUSH",cmd,len);
            free(cmd);
        }

        if (test_is_selected("lpop")) {
            len = redisFormatCommand(&cmd,"LPOP mylist%s",tag);
            benchmark("LPOP",cmd,len);
            free(cmd);
        }

        if (test_is_selected("rpop")) {
            len = redisFormatCommand(&cmd,"RPOP mylist%s",tag);
            benchmark("RPOP",cmd,len);
            free(cmd);
        }

        if (test_is_selected("sadd")) {
            len = redisFormatCommand(&cmd,
                "SADD myset%s element:__rand_int__",tag);
            benchmark("SADD",cmd,len);
            free(cmd);
        }

        if (test_is_selected("hset")) {
            len = redisFormatCommand(&cmd,
                "HSET myhash%s element:__rand_int__ %s",tag,data);
            benchmark("HSET",cmd,len);
            free(cmd);
        }

        if (test_is_selected("spop")) {
            len = redisFormatCommand(&cmd,"SPOP myset%s",tag);
            benchmark("SPOP",cmd,len);
            free(cmd);
        }

        if (test_is_selected("zadd")) {
            char *score = "0";
            if (config.randomkeys) score = "__rand_int__";
            len = redisFormatCommand(&cmd,
                "ZADD myzset%s %s element:__rand_int__",tag,score);
            benchmark("ZADD",cmd,len);
            free(cmd);
        }

        if (test_is_selected("zpopmin")) {
            len = redisFormatCommand(&cmd,"ZPOPMIN myzset%s",tag);
            benchmark("ZPOPMIN",cmd,len);
            free(cmd);
        }

        if (test_is_selected("lrange") ||
            test_is_selected("lrange_100") ||
            test_is_selected("lrange_300") ||
            test_is_selected("lrange_500") ||
            test_is_selected("lrange_600"))
        {
            len = redisFormatCommand(&cmd,"LPUSH mylist%s %s",tag,data);
            benchmark("LPUSH (needed to benchmark LRANGE)",cmd,len);
            free(cmd);
        }

        if (test_is_selected("lrange") || test_is_selected("lrange_100")) {
            len = redisFormatCommand(&cmd,"LRANGE mylist%s 0 99",tag);
            benchmark("LRANGE_100 (first 100 elements)",cmd,len);
            free(cmd);
        }

        if (test_is_selected("lrange") || test_is_selected("lrange_300")) {
            len = redisFormatCommand(&cmd,"LRANGE mylist%s 0 299",tag);
            benchmark("LRANGE_300 (first 300 elements)",cmd,len);
            free(cmd);
        }

        if (test_is_selected("lrange") || test_is_selected("lrange_500")) {
            len = redisFormatCommand(&cmd,"LRANGE mylist%s 0 499",tag);
            benchmark("LRANGE_500 (first 500 elements)",cmd,len);
            free(cmd);
        }

        if (test_is_selected("lrange") || test_is_selected("lrange_600")) {
            len = redisFormatCommand(&cmd,"LRANGE mylist%s 0 599",tag);
            benchmark("LRANGE_600 (first 600 elements)",cmd,len);
            free(cmd);
        }

        if (test_is_selected("mset")) {
            const char *cmd_argv[21];
            cmd_argv[0] = "MSET";
            sds key_placeholder = sdscatprintf(sdsnew(""),"key%s:__rand_int__",tag);
            for (i = 1; i < 21; i += 2) {
                cmd_argv[i] = key_placeholder;
                cmd_argv[i+1] = data;
            }
            len = redisFormatCommandArgv(&cmd,21,cmd_argv,NULL);
            benchmark("MSET (10 keys)",cmd,len);
            free(cmd);
            sdsfree(key_placeholder);
        }

        if (test_is_selected("xadd")) {
            len = redisFormatCommand(&cmd,"XADD mystream%s * myfield %s", tag, data);
            benchmark("XADD",cmd,len);
            free(cmd); 
        }        

        if (!config.csv) printf("\n");
    } while(config.loop);

    zfree(data);
    freeCliConnInfo(config.conn_info);
    if (config.redis_config != NULL) freeRedisConfig(config.redis_config);

    return 0;
}<|MERGE_RESOLUTION|>--- conflicted
+++ resolved
@@ -1646,33 +1646,9 @@
 "                    The -t option is ignored if a specific command is supplied\n"
 "                    on the command line.\n"
 " -I                 Idle mode. Just open N idle connections and wait.\n"
-<<<<<<< HEAD
 " -x                 Read last argument from STDIN.\n"
-" --seed <num>       Set the seed for random number generator. Default seed is based on time.\n"
-#ifdef USE_OPENSSL
-" --tls              Establish a secure TLS connection.\n"
-" --sni <host>       Server name indication for TLS.\n"
-" --cacert <file>    CA Certificate file to verify with.\n"
-" --cacertdir <dir>  Directory where trusted CA certificates are stored.\n"
-"                    If neither cacert nor cacertdir are specified, the default\n"
-"                    system-wide trusted root certs configuration will apply.\n"
-" --insecure         Allow insecure TLS connection by skipping cert validation.\n"
-" --cert <file>      Client certificate to authenticate with.\n"
-" --key <file>       Private key file to authenticate with.\n"
-" --tls-ciphers <list> Sets the list of preferred ciphers (TLSv1.2 and below)\n"
-"                    in order of preference from highest to lowest separated by colon (\":\").\n"
-"                    See the ciphers(1ssl) manpage for more information about the syntax of this string.\n"
-#ifdef TLS1_3_VERSION
-" --tls-ciphersuites <list> Sets the list of preferred ciphersuites (TLSv1.3)\n"
-"                    in order of preference from highest to lowest separated by colon (\":\").\n"
-"                    See the ciphers(1ssl) manpage for more information about the syntax of this string,\n"
-"                    and specifically for TLSv1.3 ciphersuites.\n"
-#endif
-#endif
-=======
-" -x                 Read last argument from STDIN.\n",
+" --seed <num>       Set the seed for random number generator. Default seed is based on time.\n",
 tls_usage,
->>>>>>> f32d1817
 " --help             Output this help and exit.\n"
 " --version          Output version and exit.\n\n"
 "Examples:\n\n"
