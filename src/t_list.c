--- conflicted
+++ resolved
@@ -1100,15 +1100,11 @@
 
 void lmoveHandlePush(client *c, robj *dstkey, robj *dstobj, robj *value,
                      int where) {
-<<<<<<< HEAD
-    signalModifiedKey(c,c->db,dstkey);
-=======
     /* Create the list if the key does not exist */
     if (!dstobj) {
         dstobj = createListListpackObject();
         dbAdd(c->db,dstkey,dstobj);
     }
->>>>>>> e95a5d48
     listTypeTryConversionAppend(dstobj,&value,0,0,NULL,NULL);
     listTypePush(dstobj,value,where);
     signalModifiedKey(c,c->db,dstkey);
