--- conflicted
+++ resolved
@@ -2328,14 +2328,9 @@
     if (client->argv)
         total_mem += zmalloc_size(client->argv);
 
-<<<<<<< HEAD
     sds cmdname = client->lastcmd ? getFullCommandName(client->lastcmd) : NULL;
     sds ret = sdscatfmt(s,
-        "id=%U addr=%s laddr=%s %s name=%s age=%I idle=%I flags=%s db=%i sub=%i psub=%i multi=%i qbuf=%U qbuf-free=%U argv-mem=%U obl=%U oll=%U omem=%U tot-mem=%U events=%s cmd=%s user=%s redir=%I",
-=======
-    return sdscatfmt(s,
         "id=%U addr=%s laddr=%s %s name=%s age=%I idle=%I flags=%s db=%i sub=%i psub=%i multi=%i qbuf=%U qbuf-free=%U argv-mem=%U obl=%U oll=%U omem=%U tot-mem=%U events=%s cmd=%s user=%s redir=%I resp=%i",
->>>>>>> 572abee6
         (unsigned long long) client->id,
         getClientPeerId(client),
         getClientSockname(client),
@@ -2358,15 +2353,11 @@
         events,
         cmdname ? cmdname : "NULL",
         client->user ? client->user->name : "(superuser)",
-<<<<<<< HEAD
-        (client->flags & CLIENT_TRACKING) ? (long long) client->client_tracking_redirection : -1);
+        (client->flags & CLIENT_TRACKING) ? (long long) client->client_tracking_redirection : -1,
+        client->resp);
     if (cmdname)
         sdsfree(cmdname);
     return ret;
-=======
-        (client->flags & CLIENT_TRACKING) ? (long long) client->client_tracking_redirection : -1,
-        client->resp);
->>>>>>> 572abee6
 }
 
 sds getAllClientsInfoString(int type) {
