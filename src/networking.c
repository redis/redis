/*
 * Copyright (c) 2009-2012, Salvatore Sanfilippo <antirez at gmail dot com>
 * All rights reserved.
 *
 * Redistribution and use in source and binary forms, with or without
 * modification, are permitted provided that the following conditions are met:
 *
 *   * Redistributions of source code must retain the above copyright notice,
 *     this list of conditions and the following disclaimer.
 *   * Redistributions in binary form must reproduce the above copyright
 *     notice, this list of conditions and the following disclaimer in the
 *     documentation and/or other materials provided with the distribution.
 *   * Neither the name of Redis nor the names of its contributors may be used
 *     to endorse or promote products derived from this software without
 *     specific prior written permission.
 *
 * THIS SOFTWARE IS PROVIDED BY THE COPYRIGHT HOLDERS AND CONTRIBUTORS "AS IS"
 * AND ANY EXPRESS OR IMPLIED WARRANTIES, INCLUDING, BUT NOT LIMITED TO, THE
 * IMPLIED WARRANTIES OF MERCHANTABILITY AND FITNESS FOR A PARTICULAR PURPOSE
 * ARE DISCLAIMED. IN NO EVENT SHALL THE COPYRIGHT OWNER OR CONTRIBUTORS BE
 * LIABLE FOR ANY DIRECT, INDIRECT, INCIDENTAL, SPECIAL, EXEMPLARY, OR
 * CONSEQUENTIAL DAMAGES (INCLUDING, BUT NOT LIMITED TO, PROCUREMENT OF
 * SUBSTITUTE GOODS OR SERVICES; LOSS OF USE, DATA, OR PROFITS; OR BUSINESS
 * INTERRUPTION) HOWEVER CAUSED AND ON ANY THEORY OF LIABILITY, WHETHER IN
 * CONTRACT, STRICT LIABILITY, OR TORT (INCLUDING NEGLIGENCE OR OTHERWISE)
 * ARISING IN ANY WAY OUT OF THE USE OF THIS SOFTWARE, EVEN IF ADVISED OF THE
 * POSSIBILITY OF SUCH DAMAGE.
 */

#include "server.h"
#include "atomicvar.h"
#include "cluster.h"
#include "script.h"
#include <sys/socket.h>
#include <sys/uio.h>
#include <math.h>
#include <ctype.h>

static void setProtocolError(const char *errstr, client *c);
int postponeClientRead(client *c);
int ProcessingEventsWhileBlocked = 0; /* See processEventsWhileBlocked(). */

/* Return the size consumed from the allocator, for the specified SDS string,
 * including internal fragmentation. This function is used in order to compute
 * the client output buffer size. */
size_t sdsZmallocSize(sds s) {
    void *sh = sdsAllocPtr(s);
    return zmalloc_size(sh);
}

/* Return the amount of memory used by the sds string at object->ptr
 * for a string object. This includes internal fragmentation. */
size_t getStringObjectSdsUsedMemory(robj *o) {
    serverAssertWithInfo(NULL,o,o->type == OBJ_STRING);
    switch(o->encoding) {
    case OBJ_ENCODING_RAW: return sdsZmallocSize(o->ptr);
    case OBJ_ENCODING_EMBSTR: return zmalloc_size(o)-sizeof(robj);
    default: return 0; /* Just integer encoding for now. */
    }
}

/* Return the length of a string object.
 * This does NOT includes internal fragmentation or sds unused space. */
size_t getStringObjectLen(robj *o) {
    serverAssertWithInfo(NULL,o,o->type == OBJ_STRING);
    switch(o->encoding) {
    case OBJ_ENCODING_RAW: return sdslen(o->ptr);
    case OBJ_ENCODING_EMBSTR: return sdslen(o->ptr);
    default: return 0; /* Just integer encoding for now. */
    }
}

/* Client.reply list dup and free methods. */
void *dupClientReplyValue(void *o) {
    clientReplyBlock *old = o;
    clientReplyBlock *buf = zmalloc(sizeof(clientReplyBlock) + old->size);
    memcpy(buf, o, sizeof(clientReplyBlock) + old->size);
    return buf;
}

void freeClientReplyValue(void *o) {
    zfree(o);
}

int listMatchObjects(void *a, void *b) {
    return equalStringObjects(a,b);
}

/* This function links the client to the global linked list of clients.
 * unlinkClient() does the opposite, among other things. */
void linkClient(client *c) {
    listAddNodeTail(server.clients,c);
    /* Note that we remember the linked list node where the client is stored,
     * this way removing the client in unlinkClient() will not require
     * a linear scan, but just a constant time operation. */
    c->client_list_node = listLast(server.clients);
    uint64_t id = htonu64(c->id);
    raxInsert(server.clients_index,(unsigned char*)&id,sizeof(id),c,NULL);
}

/* Initialize client authentication state.
 */
static void clientSetDefaultAuth(client *c) {
    /* If the default user does not require authentication, the user is
     * directly authenticated. */
    c->user = DefaultUser;
    c->authenticated = (c->user->flags & USER_FLAG_NOPASS) &&
                       !(c->user->flags & USER_FLAG_DISABLED);
}

int authRequired(client *c) {
    /* Check if the user is authenticated. This check is skipped in case
     * the default user is flagged as "nopass" and is active. */
    int auth_required = (!(DefaultUser->flags & USER_FLAG_NOPASS) ||
                          (DefaultUser->flags & USER_FLAG_DISABLED)) &&
                        !c->authenticated;
    return auth_required;
}

sds getAllClientMetaFields(dict *meta, sds scaping) {
    dictIterator *di = dictGetIterator(meta);
    dictEntry *de;
    sds result = sdsempty();

    while((de = dictNext(di)) != NULL) {
        sds key = dictGetKey(de);
        sds value = dictGetVal(de);

        result = sdscatfmt(result,
            "%s=%s%s",
            key,
            value,
            scaping
        );
    }

    return result;
}

sds getClientMetaFields(client *c) {
    int i;
    sds result = sdsempty();

    for (i = 2; i < c->argc; i++) {
        dictEntry *de;
        de = dictFind(c->meta, c->argv[i]->ptr);
        if (de == NULL) {
            result = sdscatfmt(result,
                "%s= ",
                c->argv[i]->ptr
            );
            continue;
        };
        sds value = dictGetVal(de);
        if (value == NULL) {
            result = sdscatfmt(result,
                "%s= ",
                c->argv[i]->ptr
            );
        } else {
            result = sdscatfmt(result,
                "%s=%s ",
                c->argv[i]->ptr,
                value
            );
        }
    }
    return result;
}

client *createClient(connection *conn) {
    client *c = zmalloc(sizeof(client));

    /* passing NULL as conn it is possible to create a non connected client.
     * This is useful since all the commands needs to be executed
     * in the context of a client. When commands are executed in other
     * contexts (for instance a Lua script) we need a non connected client. */
    if (conn) {
        connEnableTcpNoDelay(conn);
        if (server.tcpkeepalive)
            connKeepAlive(conn,server.tcpkeepalive);
        connSetReadHandler(conn, readQueryFromClient);
        connSetPrivateData(conn, c);
    }
    c->buf = zmalloc(PROTO_REPLY_CHUNK_BYTES);
    selectDb(c,0);
    uint64_t client_id;
    atomicGetIncr(server.next_client_id, client_id, 1);
    c->id = client_id;
    c->resp = 2;
    c->conn = conn;
    c->name = NULL;
    c->meta = NULL;
    c->bufpos = 0;
    c->buf_usable_size = zmalloc_usable_size(c->buf);
    c->buf_peak = c->buf_usable_size;
    c->buf_peak_last_reset_time = server.unixtime;
    c->ref_repl_buf_node = NULL;
    c->ref_block_pos = 0;
    c->qb_pos = 0;
    c->querybuf = sdsempty();
    c->querybuf_peak = 0;
    c->reqtype = 0;
    c->argc = 0;
    c->argv = NULL;
    c->argv_len = 0;
    c->argv_len_sum = 0;
    c->original_argc = 0;
    c->original_argv = NULL;
    c->cmd = c->lastcmd = c->realcmd = NULL;
    c->multibulklen = 0;
    c->bulklen = -1;
    c->sentlen = 0;
    c->flags = 0;
    c->slot = -1;
    c->ctime = c->lastinteraction = server.unixtime;
    clientSetDefaultAuth(c);
    c->replstate = REPL_STATE_NONE;
    c->repl_start_cmd_stream_on_ack = 0;
    c->reploff = 0;
    c->read_reploff = 0;
    c->repl_applied = 0;
    c->repl_ack_off = 0;
    c->repl_ack_time = 0;
    c->repl_last_partial_write = 0;
    c->slave_listening_port = 0;
    c->slave_addr = NULL;
    c->slave_capa = SLAVE_CAPA_NONE;
    c->slave_req = SLAVE_REQ_NONE;
    c->reply = listCreate();
    c->deferred_reply_errors = NULL;
    c->reply_bytes = 0;
    c->obuf_soft_limit_reached_time = 0;
    listSetFreeMethod(c->reply,freeClientReplyValue);
    listSetDupMethod(c->reply,dupClientReplyValue);
    c->btype = BLOCKED_NONE;
    c->bpop.timeout = 0;
    c->bpop.keys = dictCreate(&objectKeyHeapPointerValueDictType);
    c->bpop.target = NULL;
    c->bpop.xread_group = NULL;
    c->bpop.xread_consumer = NULL;
    c->bpop.xread_group_noack = 0;
    c->bpop.numreplicas = 0;
    c->bpop.reploffset = 0;
    c->woff = 0;
    c->watched_keys = listCreate();
    c->pubsub_channels = dictCreate(&objectKeyPointerValueDictType);
    c->pubsub_patterns = listCreate();
    c->pubsubshard_channels = dictCreate(&objectKeyPointerValueDictType);
    c->peerid = NULL;
    c->sockname = NULL;
    c->client_list_node = NULL;
    c->postponed_list_node = NULL;
    c->pending_read_list_node = NULL;
    c->client_tracking_redirection = 0;
    c->client_tracking_prefixes = NULL;
    c->last_memory_usage = 0;
    c->last_memory_type = CLIENT_TYPE_NORMAL;
    c->auth_callback = NULL;
    c->auth_callback_privdata = NULL;
    c->auth_module = NULL;
    listSetFreeMethod(c->pubsub_patterns,decrRefCountVoid);
    listSetMatchMethod(c->pubsub_patterns,listMatchObjects);
    c->mem_usage_bucket = NULL;
    c->mem_usage_bucket_node = NULL;
    if (conn) linkClient(c);
    initClientMultiState(c);
    return c;
}

void installClientWriteHandler(client *c) {
    int ae_barrier = 0;
    /* For the fsync=always policy, we want that a given FD is never
     * served for reading and writing in the same event loop iteration,
     * so that in the middle of receiving the query, and serving it
     * to the client, we'll call beforeSleep() that will do the
     * actual fsync of AOF to disk. the write barrier ensures that. */
    if (server.aof_state == AOF_ON &&
        server.aof_fsync == AOF_FSYNC_ALWAYS)
    {
        ae_barrier = 1;
    }
    if (connSetWriteHandlerWithBarrier(c->conn, sendReplyToClient, ae_barrier) == C_ERR) {
        freeClientAsync(c);
    }
}

/* This function puts the client in the queue of clients that should write
 * their output buffers to the socket. Note that it does not *yet* install
 * the write handler, to start clients are put in a queue of clients that need
 * to write, so we try to do that before returning in the event loop (see the
 * handleClientsWithPendingWrites() function).
 * If we fail and there is more data to write, compared to what the socket
 * buffers can hold, then we'll really install the handler. */
void putClientInPendingWriteQueue(client *c) {
    /* Schedule the client to write the output buffers to the socket only
     * if not already done and, for slaves, if the slave can actually receive
     * writes at this stage. */
    if (!(c->flags & CLIENT_PENDING_WRITE) &&
        (c->replstate == REPL_STATE_NONE ||
         (c->replstate == SLAVE_STATE_ONLINE && !c->repl_start_cmd_stream_on_ack)))
    {
        /* Here instead of installing the write handler, we just flag the
         * client and put it into a list of clients that have something
         * to write to the socket. This way before re-entering the event
         * loop, we can try to directly write to the client sockets avoiding
         * a system call. We'll only really install the write handler if
         * we'll not be able to write the whole reply at once. */
        c->flags |= CLIENT_PENDING_WRITE;
        listAddNodeHead(server.clients_pending_write,c);
    }
}

/* This function is called every time we are going to transmit new data
 * to the client. The behavior is the following:
 *
 * If the client should receive new data (normal clients will) the function
 * returns C_OK, and make sure to install the write handler in our event
 * loop so that when the socket is writable new data gets written.
 *
 * If the client should not receive new data, because it is a fake client
 * (used to load AOF in memory), a master or because the setup of the write
 * handler failed, the function returns C_ERR.
 *
 * The function may return C_OK without actually installing the write
 * event handler in the following cases:
 *
 * 1) The event handler should already be installed since the output buffer
 *    already contains something.
 * 2) The client is a slave but not yet online, so we want to just accumulate
 *    writes in the buffer but not actually sending them yet.
 *
 * Typically gets called every time a reply is built, before adding more
 * data to the clients output buffers. If the function returns C_ERR no
 * data should be appended to the output buffers. */
int prepareClientToWrite(client *c) {
    /* If it's the Lua client we always return ok without installing any
     * handler since there is no socket at all. */
    if (c->flags & (CLIENT_SCRIPT|CLIENT_MODULE)) return C_OK;

    /* If CLIENT_CLOSE_ASAP flag is set, we need not write anything. */
    if (c->flags & CLIENT_CLOSE_ASAP) return C_ERR;

    /* CLIENT REPLY OFF / SKIP handling: don't send replies. */
    if (c->flags & (CLIENT_REPLY_OFF|CLIENT_REPLY_SKIP)) return C_ERR;

    /* Masters don't receive replies, unless CLIENT_MASTER_FORCE_REPLY flag
     * is set. */
    if ((c->flags & CLIENT_MASTER) &&
        !(c->flags & CLIENT_MASTER_FORCE_REPLY)) return C_ERR;

    if (!c->conn) return C_ERR; /* Fake client for AOF loading. */

    /* Schedule the client to write the output buffers to the socket, unless
     * it should already be setup to do so (it has already pending data).
     *
     * If CLIENT_PENDING_READ is set, we're in an IO thread and should
     * not put the client in pending write queue. Instead, it will be
     * done by handleClientsWithPendingReadsUsingThreads() upon return.
     */
    if (!clientHasPendingReplies(c) && io_threads_op == IO_THREADS_OP_IDLE)
        putClientInPendingWriteQueue(c);

    /* Authorize the caller to queue in the output buffer of this client. */
    return C_OK;
}

/* -----------------------------------------------------------------------------
 * Low level functions to add more data to output buffers.
 * -------------------------------------------------------------------------- */

/* Attempts to add the reply to the static buffer in the client struct.
 * Returns the length of data that is added to the reply buffer.
 *
 * Sanitizer suppression: client->buf_usable_size determined by
 * zmalloc_usable_size() call. Writing beyond client->buf boundaries confuses
 * sanitizer and generates a false positive out-of-bounds error */
REDIS_NO_SANITIZE("bounds")
size_t _addReplyToBuffer(client *c, const char *s, size_t len) {
    size_t available = c->buf_usable_size - c->bufpos;

    /* If there already are entries in the reply list, we cannot
     * add anything more to the static buffer. */
    if (listLength(c->reply) > 0) return 0;

    size_t reply_len = len > available ? available : len;
    memcpy(c->buf+c->bufpos,s,reply_len);
    c->bufpos+=reply_len;
    /* We update the buffer peak after appending the reply to the buffer */
    if(c->buf_peak < (size_t)c->bufpos)
        c->buf_peak = (size_t)c->bufpos;
    return reply_len;
}

/* Adds the reply to the reply linked list.
 * Note: some edits to this function need to be relayed to AddReplyFromClient. */
void _addReplyProtoToList(client *c, const char *s, size_t len) {
    listNode *ln = listLast(c->reply);
    clientReplyBlock *tail = ln? listNodeValue(ln): NULL;

    /* Note that 'tail' may be NULL even if we have a tail node, because when
     * addReplyDeferredLen() is used, it sets a dummy node to NULL just
     * to fill it later, when the size of the bulk length is set. */

    /* Append to tail string when possible. */
    if (tail) {
        /* Copy the part we can fit into the tail, and leave the rest for a
         * new node */
        size_t avail = tail->size - tail->used;
        size_t copy = avail >= len? len: avail;
        memcpy(tail->buf + tail->used, s, copy);
        tail->used += copy;
        s += copy;
        len -= copy;
    }
    if (len) {
        /* Create a new node, make sure it is allocated to at
         * least PROTO_REPLY_CHUNK_BYTES */
        size_t usable_size;
        size_t size = len < PROTO_REPLY_CHUNK_BYTES? PROTO_REPLY_CHUNK_BYTES: len;
        tail = zmalloc_usable(size + sizeof(clientReplyBlock), &usable_size);
        /* take over the allocation's internal fragmentation */
        tail->size = usable_size - sizeof(clientReplyBlock);
        tail->used = len;
        memcpy(tail->buf, s, len);
        listAddNodeTail(c->reply, tail);
        c->reply_bytes += tail->size;

        closeClientOnOutputBufferLimitReached(c, 1);
    }
}

void _addReplyToBufferOrList(client *c, const char *s, size_t len) {
    if (c->flags & CLIENT_CLOSE_AFTER_REPLY) return;

    /* Replicas should normally not cause any writes to the reply buffer. In case a rogue replica sent a command on the
     * replication link that caused a reply to be generated we'll simply disconnect it.
     * Note this is the simplest way to check a command added a response. Replication links are used to write data but
     * not for responses, so we should normally never get here on a replica client. */
    if (getClientType(c) == CLIENT_TYPE_SLAVE) {
        sds cmdname = c->lastcmd ? c->lastcmd->fullname : NULL;
        logInvalidUseAndFreeClientAsync(c, "Replica generated a reply to command '%s'",
                                        cmdname ? cmdname : "<unknown>");
        return;
    }

    size_t reply_len = _addReplyToBuffer(c,s,len);
    if (len > reply_len) _addReplyProtoToList(c,s+reply_len,len-reply_len);
}

/* -----------------------------------------------------------------------------
 * Higher level functions to queue data on the client output buffer.
 * The following functions are the ones that commands implementations will call.
 * -------------------------------------------------------------------------- */

/* Add the object 'obj' string representation to the client output buffer. */
void addReply(client *c, robj *obj) {
    if (prepareClientToWrite(c) != C_OK) return;

    if (sdsEncodedObject(obj)) {
        _addReplyToBufferOrList(c,obj->ptr,sdslen(obj->ptr));
    } else if (obj->encoding == OBJ_ENCODING_INT) {
        /* For integer encoded strings we just convert it into a string
         * using our optimized function, and attach the resulting string
         * to the output buffer. */
        char buf[32];
        size_t len = ll2string(buf,sizeof(buf),(long)obj->ptr);
        _addReplyToBufferOrList(c,buf,len);
    } else {
        serverPanic("Wrong obj->encoding in addReply()");
    }
}

/* Add the SDS 's' string to the client output buffer, as a side effect
 * the SDS string is freed. */
void addReplySds(client *c, sds s) {
    if (prepareClientToWrite(c) != C_OK) {
        /* The caller expects the sds to be free'd. */
        sdsfree(s);
        return;
    }
    _addReplyToBufferOrList(c,s,sdslen(s));
    sdsfree(s);
}

/* This low level function just adds whatever protocol you send it to the
 * client buffer, trying the static buffer initially, and using the string
 * of objects if not possible.
 *
 * It is efficient because does not create an SDS object nor an Redis object
 * if not needed. The object will only be created by calling
 * _addReplyProtoToList() if we fail to extend the existing tail object
 * in the list of objects. */
void addReplyProto(client *c, const char *s, size_t len) {
    if (prepareClientToWrite(c) != C_OK) return;
    _addReplyToBufferOrList(c,s,len);
}

/* Low level function called by the addReplyError...() functions.
 * It emits the protocol for a Redis error, in the form:
 *
 * -ERRORCODE Error Message<CR><LF>
 *
 * If the error code is already passed in the string 's', the error
 * code provided is used, otherwise the string "-ERR " for the generic
 * error code is automatically added.
 * Note that 's' must NOT end with \r\n. */
void addReplyErrorLength(client *c, const char *s, size_t len) {
    /* If the string already starts with "-..." then the error code
     * is provided by the caller. Otherwise we use "-ERR". */
    if (!len || s[0] != '-') addReplyProto(c,"-ERR ",5);
    addReplyProto(c,s,len);
    addReplyProto(c,"\r\n",2);
}

/* Do some actions after an error reply was sent (Log if needed, updates stats, etc.)
 * Possible flags:
 * * ERR_REPLY_FLAG_NO_STATS_UPDATE - indicate not to update any error stats. */
void afterErrorReply(client *c, const char *s, size_t len, int flags) {
    /* Module clients fall into two categories:
     * Calls to RM_Call, in which case the error isn't being returned to a client, so should not be counted.
     * Module thread safe context calls to RM_ReplyWithError, which will be added to a real client by the main thread later. */
    if (c->flags & CLIENT_MODULE) {
        if (!c->deferred_reply_errors) {
            c->deferred_reply_errors = listCreate();
            listSetFreeMethod(c->deferred_reply_errors, (void (*)(void*))sdsfree);
        }
        listAddNodeTail(c->deferred_reply_errors, sdsnewlen(s, len));
        return;
    }

    if (!(flags & ERR_REPLY_FLAG_NO_STATS_UPDATE)) {
        /* Increment the global error counter */
        server.stat_total_error_replies++;
        /* Increment the error stats
         * If the string already starts with "-..." then the error prefix
         * is provided by the caller ( we limit the search to 32 chars). Otherwise we use "-ERR". */
        if (s[0] != '-') {
            incrementErrorCount("ERR", 3);
        } else {
            char *spaceloc = memchr(s, ' ', len < 32 ? len : 32);
            if (spaceloc) {
                const size_t errEndPos = (size_t)(spaceloc - s);
                incrementErrorCount(s+1, errEndPos-1);
            } else {
                /* Fallback to ERR if we can't retrieve the error prefix */
                incrementErrorCount("ERR", 3);
            }
        }
    } else {
        /* stat_total_error_replies will not be updated, which means that
         * the cmd stats will not be updated as well, we still want this command
         * to be counted as failed so we update it here. We update c->realcmd in
         * case c->cmd was changed (like in GEOADD). */
        c->realcmd->failed_calls++;
    }

    /* Sometimes it could be normal that a slave replies to a master with
     * an error and this function gets called. Actually the error will never
     * be sent because addReply*() against master clients has no effect...
     * A notable example is:
     *
     *    EVAL 'redis.call("incr",KEYS[1]); redis.call("nonexisting")' 1 x
     *
     * Where the master must propagate the first change even if the second
     * will produce an error. However it is useful to log such events since
     * they are rare and may hint at errors in a script or a bug in Redis. */
    int ctype = getClientType(c);
    if (ctype == CLIENT_TYPE_MASTER || ctype == CLIENT_TYPE_SLAVE || c->id == CLIENT_ID_AOF) {
        char *to, *from;

        if (c->id == CLIENT_ID_AOF) {
            to = "AOF-loading-client";
            from = "server";
        } else if (ctype == CLIENT_TYPE_MASTER) {
            to = "master";
            from = "replica";
        } else {
            to = "replica";
            from = "master";
        }

        if (len > 4096) len = 4096;
        sds cmdname = c->lastcmd ? c->lastcmd->fullname : NULL;
        serverLog(LL_WARNING,"== CRITICAL == This %s is sending an error "
                             "to its %s: '%.*s' after processing the command "
                             "'%s'", from, to, (int)len, s, cmdname ? cmdname : "<unknown>");
        if (ctype == CLIENT_TYPE_MASTER && server.repl_backlog &&
            server.repl_backlog->histlen > 0)
        {
            showLatestBacklog();
        }
        server.stat_unexpected_error_replies++;

        /* Based off the propagation error behavior, check if we need to panic here. There
         * are currently two checked cases:
         * * If this command was from our master and we are not a writable replica.
         * * We are reading from an AOF file. */
        int panic_in_replicas = (ctype == CLIENT_TYPE_MASTER && server.repl_slave_ro)
            && (server.propagation_error_behavior == PROPAGATION_ERR_BEHAVIOR_PANIC ||
            server.propagation_error_behavior == PROPAGATION_ERR_BEHAVIOR_PANIC_ON_REPLICAS);
        int panic_in_aof = c->id == CLIENT_ID_AOF 
            && server.propagation_error_behavior == PROPAGATION_ERR_BEHAVIOR_PANIC;
        if (panic_in_replicas || panic_in_aof) {
            serverPanic("This %s panicked sending an error to its %s"
                " after processing the command '%s'",
                from, to, cmdname ? cmdname : "<unknown>");
        }
    }
}

/* The 'err' object is expected to start with -ERRORCODE and end with \r\n.
 * Unlike addReplyErrorSds and others alike which rely on addReplyErrorLength. */
void addReplyErrorObject(client *c, robj *err) {
    addReply(c, err);
    afterErrorReply(c, err->ptr, sdslen(err->ptr)-2, 0); /* Ignore trailing \r\n */
}

/* Sends either a reply or an error reply by checking the first char.
 * If the first char is '-' the reply is considered an error.
 * In any case the given reply is sent, if the reply is also recognize
 * as an error we also perform some post reply operations such as
 * logging and stats update. */
void addReplyOrErrorObject(client *c, robj *reply) {
    serverAssert(sdsEncodedObject(reply));
    sds rep = reply->ptr;
    if (sdslen(rep) > 1 && rep[0] == '-') {
        addReplyErrorObject(c, reply);
    } else {
        addReply(c, reply);
    }
}

/* See addReplyErrorLength for expectations from the input string. */
void addReplyError(client *c, const char *err) {
    addReplyErrorLength(c,err,strlen(err));
    afterErrorReply(c,err,strlen(err),0);
}

/* Add error reply to the given client.
 * Supported flags:
 * * ERR_REPLY_FLAG_NO_STATS_UPDATE - indicate not to perform any error stats updates */
void addReplyErrorSdsEx(client *c, sds err, int flags) {
    addReplyErrorLength(c,err,sdslen(err));
    afterErrorReply(c,err,sdslen(err),flags);
    sdsfree(err);
}

/* See addReplyErrorLength for expectations from the input string. */
/* As a side effect the SDS string is freed. */
void addReplyErrorSds(client *c, sds err) {
    addReplyErrorSdsEx(c, err, 0);
}

/* Internal function used by addReplyErrorFormat and addReplyErrorFormatEx.
 * Refer to afterErrorReply for more information about the flags. */
static void addReplyErrorFormatInternal(client *c, int flags, const char *fmt, va_list ap) {
    va_list cpy;
    va_copy(cpy,ap);
    sds s = sdscatvprintf(sdsempty(),fmt,cpy);
    va_end(cpy);
    /* Trim any newlines at the end (ones will be added by addReplyErrorLength) */
    s = sdstrim(s, "\r\n");
    /* Make sure there are no newlines in the middle of the string, otherwise
     * invalid protocol is emitted. */
    s = sdsmapchars(s, "\r\n", "  ",  2);
    addReplyErrorLength(c,s,sdslen(s));
    afterErrorReply(c,s,sdslen(s),flags);
    sdsfree(s);
}

void addReplyErrorFormatEx(client *c, int flags, const char *fmt, ...) {
    va_list ap;
    va_start(ap,fmt);
    addReplyErrorFormatInternal(c, flags, fmt, ap);
    va_end(ap);
}

/* See addReplyErrorLength for expectations from the formatted string.
 * The formatted string is safe to contain \r and \n anywhere. */
void addReplyErrorFormat(client *c, const char *fmt, ...) {
    va_list ap;
    va_start(ap,fmt);
    addReplyErrorFormatInternal(c, 0, fmt, ap);
    va_end(ap);
}

void addReplyErrorArity(client *c) {
    addReplyErrorFormat(c, "wrong number of arguments for '%s' command",
                        c->cmd->fullname);
}

void addReplyErrorExpireTime(client *c) {
    addReplyErrorFormat(c, "invalid expire time in '%s' command",
                        c->cmd->fullname);
}

void addReplyStatusLength(client *c, const char *s, size_t len) {
    addReplyProto(c,"+",1);
    addReplyProto(c,s,len);
    addReplyProto(c,"\r\n",2);
}

void addReplyStatus(client *c, const char *status) {
    addReplyStatusLength(c,status,strlen(status));
}

void addReplyStatusFormat(client *c, const char *fmt, ...) {
    va_list ap;
    va_start(ap,fmt);
    sds s = sdscatvprintf(sdsempty(),fmt,ap);
    va_end(ap);
    addReplyStatusLength(c,s,sdslen(s));
    sdsfree(s);
}

/* Sometimes we are forced to create a new reply node, and we can't append to
 * the previous one, when that happens, we wanna try to trim the unused space
 * at the end of the last reply node which we won't use anymore. */
void trimReplyUnusedTailSpace(client *c) {
    listNode *ln = listLast(c->reply);
    clientReplyBlock *tail = ln? listNodeValue(ln): NULL;

    /* Note that 'tail' may be NULL even if we have a tail node, because when
     * addReplyDeferredLen() is used */
    if (!tail) return;

    /* We only try to trim the space is relatively high (more than a 1/4 of the
     * allocation), otherwise there's a high chance realloc will NOP.
     * Also, to avoid large memmove which happens as part of realloc, we only do
     * that if the used part is small.  */
    if (tail->size - tail->used > tail->size / 4 &&
        tail->used < PROTO_REPLY_CHUNK_BYTES)
    {
        size_t old_size = tail->size;
        tail = zrealloc(tail, tail->used + sizeof(clientReplyBlock));
        /* take over the allocation's internal fragmentation (at least for
         * memory usage tracking) */
        tail->size = zmalloc_usable_size(tail) - sizeof(clientReplyBlock);
        c->reply_bytes = c->reply_bytes + tail->size - old_size;
        listNodeValue(ln) = tail;
    }
}

/* Adds an empty object to the reply list that will contain the multi bulk
 * length, which is not known when this function is called. */
void *addReplyDeferredLen(client *c) {
    /* Note that we install the write event here even if the object is not
     * ready to be sent, since we are sure that before returning to the
     * event loop setDeferredAggregateLen() will be called. */
    if (prepareClientToWrite(c) != C_OK) return NULL;

    /* Replicas should normally not cause any writes to the reply buffer. In case a rogue replica sent a command on the
     * replication link that caused a reply to be generated we'll simply disconnect it.
     * Note this is the simplest way to check a command added a response. Replication links are used to write data but
     * not for responses, so we should normally never get here on a replica client. */
    if (getClientType(c) == CLIENT_TYPE_SLAVE) {
        sds cmdname = c->lastcmd ? c->lastcmd->fullname : NULL;
        logInvalidUseAndFreeClientAsync(c, "Replica generated a reply to command '%s'",
                                        cmdname ? cmdname : "<unknown>");
        return NULL;
    }

    trimReplyUnusedTailSpace(c);
    listAddNodeTail(c->reply,NULL); /* NULL is our placeholder. */
    return listLast(c->reply);
}

void setDeferredReply(client *c, void *node, const char *s, size_t length) {
    listNode *ln = (listNode*)node;
    clientReplyBlock *next, *prev;

    /* Abort when *node is NULL: when the client should not accept writes
     * we return NULL in addReplyDeferredLen() */
    if (node == NULL) return;
    serverAssert(!listNodeValue(ln));

    /* Normally we fill this dummy NULL node, added by addReplyDeferredLen(),
     * with a new buffer structure containing the protocol needed to specify
     * the length of the array following. However sometimes there might be room
     * in the previous/next node so we can instead remove this NULL node, and
     * suffix/prefix our data in the node immediately before/after it, in order
     * to save a write(2) syscall later. Conditions needed to do it:
     *
     * - The prev node is non-NULL and has space in it or
     * - The next node is non-NULL,
     * - It has enough room already allocated
     * - And not too large (avoid large memmove) */
    if (ln->prev != NULL && (prev = listNodeValue(ln->prev)) &&
        prev->size - prev->used > 0)
    {
        size_t len_to_copy = prev->size - prev->used;
        if (len_to_copy > length)
            len_to_copy = length;
        memcpy(prev->buf + prev->used, s, len_to_copy);
        prev->used += len_to_copy;
        length -= len_to_copy;
        if (length == 0) {
            listDelNode(c->reply, ln);
            return;
        }
        s += len_to_copy;
    }

    if (ln->next != NULL && (next = listNodeValue(ln->next)) &&
        next->size - next->used >= length &&
        next->used < PROTO_REPLY_CHUNK_BYTES * 4)
    {
        memmove(next->buf + length, next->buf, next->used);
        memcpy(next->buf, s, length);
        next->used += length;
        listDelNode(c->reply,ln);
    } else {
        /* Create a new node */
        clientReplyBlock *buf = zmalloc(length + sizeof(clientReplyBlock));
        /* Take over the allocation's internal fragmentation */
        buf->size = zmalloc_usable_size(buf) - sizeof(clientReplyBlock);
        buf->used = length;
        memcpy(buf->buf, s, length);
        listNodeValue(ln) = buf;
        c->reply_bytes += buf->size;

        closeClientOnOutputBufferLimitReached(c, 1);
    }
}

/* Populate the length object and try gluing it to the next chunk. */
void setDeferredAggregateLen(client *c, void *node, long length, char prefix) {
    serverAssert(length >= 0);

    /* Abort when *node is NULL: when the client should not accept writes
     * we return NULL in addReplyDeferredLen() */
    if (node == NULL) return;

    /* Things like *2\r\n, %3\r\n or ~4\r\n are emitted very often by the protocol
     * so we have a few shared objects to use if the integer is small
     * like it is most of the times. */
    const size_t hdr_len = OBJ_SHARED_HDR_STRLEN(length);
    const int opt_hdr = length < OBJ_SHARED_BULKHDR_LEN;
    if (prefix == '*' && opt_hdr) {
        setDeferredReply(c, node, shared.mbulkhdr[length]->ptr, hdr_len);
        return;
    }
    if (prefix == '%' && opt_hdr) {
        setDeferredReply(c, node, shared.maphdr[length]->ptr, hdr_len);
        return;
    }
    if (prefix == '~' && opt_hdr) {
        setDeferredReply(c, node, shared.sethdr[length]->ptr, hdr_len);
        return;
    }

    char lenstr[128];
    size_t lenstr_len = sprintf(lenstr, "%c%ld\r\n", prefix, length);
    setDeferredReply(c, node, lenstr, lenstr_len);
}

void setDeferredArrayLen(client *c, void *node, long length) {
    setDeferredAggregateLen(c,node,length,'*');
}

void setDeferredMapLen(client *c, void *node, long length) {
    int prefix = c->resp == 2 ? '*' : '%';
    if (c->resp == 2) length *= 2;
    setDeferredAggregateLen(c,node,length,prefix);
}

void setDeferredSetLen(client *c, void *node, long length) {
    int prefix = c->resp == 2 ? '*' : '~';
    setDeferredAggregateLen(c,node,length,prefix);
}

void setDeferredAttributeLen(client *c, void *node, long length) {
    serverAssert(c->resp >= 3);
    setDeferredAggregateLen(c,node,length,'|');
}

void setDeferredPushLen(client *c, void *node, long length) {
    serverAssert(c->resp >= 3);
    setDeferredAggregateLen(c,node,length,'>');
}

/* Add a double as a bulk reply */
void addReplyDouble(client *c, double d) {
    if (isinf(d)) {
        /* Libc in odd systems (Hi Solaris!) will format infinite in a
         * different way, so better to handle it in an explicit way. */
        if (c->resp == 2) {
            addReplyBulkCString(c, d > 0 ? "inf" : "-inf");
        } else {
            addReplyProto(c, d > 0 ? ",inf\r\n" : ",-inf\r\n",
                              d > 0 ? 6 : 7);
        }
    } else {
        char dbuf[MAX_LONG_DOUBLE_CHARS+3],
             sbuf[MAX_LONG_DOUBLE_CHARS+32];
        int dlen, slen;
        if (c->resp == 2) {
            dlen = snprintf(dbuf,sizeof(dbuf),"%.17g",d);
            slen = snprintf(sbuf,sizeof(sbuf),"$%d\r\n%s\r\n",dlen,dbuf);
            addReplyProto(c,sbuf,slen);
        } else {
            dlen = snprintf(dbuf,sizeof(dbuf),",%.17g\r\n",d);
            addReplyProto(c,dbuf,dlen);
        }
    }
}

void addReplyBigNum(client *c, const char* num, size_t len) {
    if (c->resp == 2) {
        addReplyBulkCBuffer(c, num, len);
    } else {
        addReplyProto(c,"(",1);
        addReplyProto(c,num,len);
        addReply(c,shared.crlf);
    }
}

/* Add a long double as a bulk reply, but uses a human readable formatting
 * of the double instead of exposing the crude behavior of doubles to the
 * dear user. */
void addReplyHumanLongDouble(client *c, long double d) {
    if (c->resp == 2) {
        robj *o = createStringObjectFromLongDouble(d,1);
        addReplyBulk(c,o);
        decrRefCount(o);
    } else {
        char buf[MAX_LONG_DOUBLE_CHARS];
        int len = ld2string(buf,sizeof(buf),d,LD_STR_HUMAN);
        addReplyProto(c,",",1);
        addReplyProto(c,buf,len);
        addReplyProto(c,"\r\n",2);
    }
}

/* Add a long long as integer reply or bulk len / multi bulk count.
 * Basically this is used to output <prefix><long long><crlf>. */
void addReplyLongLongWithPrefix(client *c, long long ll, char prefix) {
    char buf[128];
    int len;

    /* Things like $3\r\n or *2\r\n are emitted very often by the protocol
     * so we have a few shared objects to use if the integer is small
     * like it is most of the times. */
    const int opt_hdr = ll < OBJ_SHARED_BULKHDR_LEN && ll >= 0;
    const size_t hdr_len = OBJ_SHARED_HDR_STRLEN(ll);
    if (prefix == '*' && opt_hdr) {
        addReplyProto(c,shared.mbulkhdr[ll]->ptr,hdr_len);
        return;
    } else if (prefix == '$' && opt_hdr) {
        addReplyProto(c,shared.bulkhdr[ll]->ptr,hdr_len);
        return;
    } else if (prefix == '%' && opt_hdr) {
        addReplyProto(c,shared.maphdr[ll]->ptr,hdr_len);
        return;
    } else if (prefix == '~' && opt_hdr) {
        addReplyProto(c,shared.sethdr[ll]->ptr,hdr_len);
        return;
    }

    buf[0] = prefix;
    len = ll2string(buf+1,sizeof(buf)-1,ll);
    buf[len+1] = '\r';
    buf[len+2] = '\n';
    addReplyProto(c,buf,len+3);
}

void addReplyLongLong(client *c, long long ll) {
    if (ll == 0)
        addReply(c,shared.czero);
    else if (ll == 1)
        addReply(c,shared.cone);
    else
        addReplyLongLongWithPrefix(c,ll,':');
}

void addReplyAggregateLen(client *c, long length, int prefix) {
    serverAssert(length >= 0);
    addReplyLongLongWithPrefix(c,length,prefix);
}

void addReplyArrayLen(client *c, long length) {
    addReplyAggregateLen(c,length,'*');
}

void addReplyMapLen(client *c, long length) {
    int prefix = c->resp == 2 ? '*' : '%';
    if (c->resp == 2) length *= 2;
    addReplyAggregateLen(c,length,prefix);
}

void addReplySetLen(client *c, long length) {
    int prefix = c->resp == 2 ? '*' : '~';
    addReplyAggregateLen(c,length,prefix);
}

void addReplyAttributeLen(client *c, long length) {
    serverAssert(c->resp >= 3);
    addReplyAggregateLen(c,length,'|');
}

void addReplyPushLen(client *c, long length) {
    serverAssert(c->resp >= 3);
    addReplyAggregateLen(c,length,'>');
}

void addReplyNull(client *c) {
    if (c->resp == 2) {
        addReplyProto(c,"$-1\r\n",5);
    } else {
        addReplyProto(c,"_\r\n",3);
    }
}

void addReplyBool(client *c, int b) {
    if (c->resp == 2) {
        addReply(c, b ? shared.cone : shared.czero);
    } else {
        addReplyProto(c, b ? "#t\r\n" : "#f\r\n",4);
    }
}

/* A null array is a concept that no longer exists in RESP3. However
 * RESP2 had it, so API-wise we have this call, that will emit the correct
 * RESP2 protocol, however for RESP3 the reply will always be just the
 * Null type "_\r\n". */
void addReplyNullArray(client *c) {
    if (c->resp == 2) {
        addReplyProto(c,"*-1\r\n",5);
    } else {
        addReplyProto(c,"_\r\n",3);
    }
}

/* Create the length prefix of a bulk reply, example: $2234 */
void addReplyBulkLen(client *c, robj *obj) {
    size_t len = stringObjectLen(obj);

    addReplyLongLongWithPrefix(c,len,'$');
}

/* Add a Redis Object as a bulk reply */
void addReplyBulk(client *c, robj *obj) {
    addReplyBulkLen(c,obj);
    addReply(c,obj);
    addReply(c,shared.crlf);
}

/* Add a C buffer as bulk reply */
void addReplyBulkCBuffer(client *c, const void *p, size_t len) {
    addReplyLongLongWithPrefix(c,len,'$');
    addReplyProto(c,p,len);
    addReply(c,shared.crlf);
}

/* Add sds to reply (takes ownership of sds and frees it) */
void addReplyBulkSds(client *c, sds s)  {
    addReplyLongLongWithPrefix(c,sdslen(s),'$');
    addReplySds(c,s);
    addReply(c,shared.crlf);
}

/* Set sds to a deferred reply (for symmetry with addReplyBulkSds it also frees the sds) */
void setDeferredReplyBulkSds(client *c, void *node, sds s) {
    sds reply = sdscatprintf(sdsempty(), "$%d\r\n%s\r\n", (unsigned)sdslen(s), s);
    setDeferredReply(c, node, reply, sdslen(reply));
    sdsfree(reply);
    sdsfree(s);
}

/* Add a C null term string as bulk reply */
void addReplyBulkCString(client *c, const char *s) {
    if (s == NULL) {
        addReplyNull(c);
    } else {
        addReplyBulkCBuffer(c,s,strlen(s));
    }
}

/* Add a long long as a bulk reply */
void addReplyBulkLongLong(client *c, long long ll) {
    char buf[64];
    int len;

    len = ll2string(buf,64,ll);
    addReplyBulkCBuffer(c,buf,len);
}

/* Reply with a verbatim type having the specified extension.
 *
 * The 'ext' is the "extension" of the file, actually just a three
 * character type that describes the format of the verbatim string.
 * For instance "txt" means it should be interpreted as a text only
 * file by the receiver, "md " as markdown, and so forth. Only the
 * three first characters of the extension are used, and if the
 * provided one is shorter than that, the remaining is filled with
 * spaces. */
void addReplyVerbatim(client *c, const char *s, size_t len, const char *ext) {
    if (c->resp == 2) {
        addReplyBulkCBuffer(c,s,len);
    } else {
        char buf[32];
        size_t preflen = snprintf(buf,sizeof(buf),"=%zu\r\nxxx:",len+4);
        char *p = buf+preflen-4;
        for (int i = 0; i < 3; i++) {
            if (*ext == '\0') {
                p[i] = ' ';
            } else {
                p[i] = *ext++;
            }
        }
        addReplyProto(c,buf,preflen);
        addReplyProto(c,s,len);
        addReplyProto(c,"\r\n",2);
    }
}

/* Add an array of C strings as status replies with a heading.
 * This function is typically invoked by from commands that support
 * subcommands in response to the 'help' subcommand. The help array
 * is terminated by NULL sentinel. */
void addReplyHelp(client *c, const char **help) {
    sds cmd = sdsnew((char*) c->argv[0]->ptr);
    void *blenp = addReplyDeferredLen(c);
    int blen = 0;

    sdstoupper(cmd);
    addReplyStatusFormat(c,
        "%s <subcommand> [<arg> [value] [opt] ...]. Subcommands are:",cmd);
    sdsfree(cmd);

    while (help[blen]) addReplyStatus(c,help[blen++]);

    addReplyStatus(c,"HELP");
    addReplyStatus(c,"    Prints this help.");

    blen += 1;  /* Account for the header. */
    blen += 2;  /* Account for the footer. */
    setDeferredArrayLen(c,blenp,blen);
}

/* Add a suggestive error reply.
 * This function is typically invoked by from commands that support
 * subcommands in response to an unknown subcommand or argument error. */
void addReplySubcommandSyntaxError(client *c) {
    sds cmd = sdsnew((char*) c->argv[0]->ptr);
    sdstoupper(cmd);
    addReplyErrorFormat(c,
        "unknown subcommand or wrong number of arguments for '%.128s'. Try %s HELP.",
        (char*)c->argv[1]->ptr,cmd);
    sdsfree(cmd);
}

/* Append 'src' client output buffers into 'dst' client output buffers.
 * This function clears the output buffers of 'src' */
void AddReplyFromClient(client *dst, client *src) {
    /* If the source client contains a partial response due to client output
     * buffer limits, propagate that to the dest rather than copy a partial
     * reply. We don't wanna run the risk of copying partial response in case
     * for some reason the output limits don't reach the same decision (maybe
     * they changed) */
    if (src->flags & CLIENT_CLOSE_ASAP) {
        sds client = catClientInfoString(sdsempty(),dst);
        freeClientAsync(dst);
        serverLog(LL_WARNING,"Client %s scheduled to be closed ASAP for overcoming of output buffer limits.", client);
        sdsfree(client);
        return;
    }

    /* First add the static buffer (either into the static buffer or reply list) */
    addReplyProto(dst,src->buf, src->bufpos);

    /* We need to check with prepareClientToWrite again (after addReplyProto)
     * since addReplyProto may have changed something (like CLIENT_CLOSE_ASAP) */
    if (prepareClientToWrite(dst) != C_OK)
        return;

    /* We're bypassing _addReplyProtoToList, so we need to add the pre/post
     * checks in it. */
    if (dst->flags & CLIENT_CLOSE_AFTER_REPLY) return;

    /* Concatenate the reply list into the dest */
    if (listLength(src->reply))
        listJoin(dst->reply,src->reply);
    dst->reply_bytes += src->reply_bytes;
    src->reply_bytes = 0;
    src->bufpos = 0;

    if (src->deferred_reply_errors) {
        deferredAfterErrorReply(dst, src->deferred_reply_errors);
        listRelease(src->deferred_reply_errors);
        src->deferred_reply_errors = NULL;
    }

    /* Check output buffer limits */
    closeClientOnOutputBufferLimitReached(dst, 1);
}

/* Append the listed errors to the server error statistics. the input
 * list is not modified and remains the responsibility of the caller. */
void deferredAfterErrorReply(client *c, list *errors) {
    listIter li;
    listNode *ln;
    listRewind(errors,&li);
    while((ln = listNext(&li))) {
        sds err = ln->value;
        afterErrorReply(c, err, sdslen(err), 0);
    }
}

/* Logically copy 'src' replica client buffers info to 'dst' replica.
 * Basically increase referenced buffer block node reference count. */
void copyReplicaOutputBuffer(client *dst, client *src) {
    serverAssert(src->bufpos == 0 && listLength(src->reply) == 0);

    if (src->ref_repl_buf_node == NULL) return;
    dst->ref_repl_buf_node = src->ref_repl_buf_node;
    dst->ref_block_pos = src->ref_block_pos;
    ((replBufBlock *)listNodeValue(dst->ref_repl_buf_node))->refcount++;
}

/* Return true if the specified client has pending reply buffers to write to
 * the socket. */
int clientHasPendingReplies(client *c) {
    if (getClientType(c) == CLIENT_TYPE_SLAVE) {
        /* Replicas use global shared replication buffer instead of
         * private output buffer. */
        serverAssert(c->bufpos == 0 && listLength(c->reply) == 0);
        if (c->ref_repl_buf_node == NULL) return 0;

        /* If the last replication buffer block content is totally sent,
         * we have nothing to send. */
        listNode *ln = listLast(server.repl_buffer_blocks);
        replBufBlock *tail = listNodeValue(ln);
        if (ln == c->ref_repl_buf_node &&
            c->ref_block_pos == tail->used) return 0;

        return 1;
    } else {
        return c->bufpos || listLength(c->reply);
    }
}

/* Return true if client connected from loopback interface */
int islocalClient(client *c) {
    /* unix-socket */
    if (c->flags & CLIENT_UNIX_SOCKET) return 1;

    /* tcp */
    char cip[NET_IP_STR_LEN+1] = { 0 };
    connPeerToString(c->conn, cip, sizeof(cip)-1, NULL);

    return !strcmp(cip,"127.0.0.1") || !strcmp(cip,"::1");
}

void clientAcceptHandler(connection *conn) {
    client *c = connGetPrivateData(conn);

    if (connGetState(conn) != CONN_STATE_CONNECTED) {
        serverLog(LL_WARNING,
                "Error accepting a client connection: %s",
                connGetLastError(conn));
        freeClientAsync(c);
        return;
    }

    /* If the server is running in protected mode (the default) and there
     * is no password set, nor a specific interface is bound, we don't accept
     * requests from non loopback interfaces. Instead we try to explain the
     * user what to do to fix it if needed. */
    if (server.protected_mode &&
        DefaultUser->flags & USER_FLAG_NOPASS)
    {
        if (!islocalClient(c)) {
            char *err =
                "-DENIED Redis is running in protected mode because protected "
                "mode is enabled and no password is set for the default user. "
                "In this mode connections are only accepted from the loopback interface. "
                "If you want to connect from external computers to Redis you "
                "may adopt one of the following solutions: "
                "1) Just disable protected mode sending the command "
                "'CONFIG SET protected-mode no' from the loopback interface "
                "by connecting to Redis from the same host the server is "
                "running, however MAKE SURE Redis is not publicly accessible "
                "from internet if you do so. Use CONFIG REWRITE to make this "
                "change permanent. "
                "2) Alternatively you can just disable the protected mode by "
                "editing the Redis configuration file, and setting the protected "
                "mode option to 'no', and then restarting the server. "
                "3) If you started the server manually just for testing, restart "
                "it with the '--protected-mode no' option. "
                "4) Setup a an authentication password for the default user. "
                "NOTE: You only need to do one of the above things in order for "
                "the server to start accepting connections from the outside.\r\n";
            if (connWrite(c->conn,err,strlen(err)) == -1) {
                /* Nothing to do, Just to avoid the warning... */
            }
            server.stat_rejected_conn++;
            freeClientAsync(c);
            return;
        }
    }

    server.stat_numconnections++;
    moduleFireServerEvent(REDISMODULE_EVENT_CLIENT_CHANGE,
                          REDISMODULE_SUBEVENT_CLIENT_CHANGE_CONNECTED,
                          c);
}

#define MAX_ACCEPTS_PER_CALL 1000
static void acceptCommonHandler(connection *conn, int flags, char *ip) {
    client *c;
    char conninfo[100];
    UNUSED(ip);

    if (connGetState(conn) != CONN_STATE_ACCEPTING) {
        serverLog(LL_VERBOSE,
            "Accepted client connection in error state: %s (conn: %s)",
            connGetLastError(conn),
            connGetInfo(conn, conninfo, sizeof(conninfo)));
        connClose(conn);
        return;
    }

    /* Limit the number of connections we take at the same time.
     *
     * Admission control will happen before a client is created and connAccept()
     * called, because we don't want to even start transport-level negotiation
     * if rejected. */
    if (listLength(server.clients) + getClusterConnectionsCount()
        >= server.maxclients)
    {
        char *err;
        if (server.cluster_enabled)
            err = "-ERR max number of clients + cluster "
                  "connections reached\r\n";
        else
            err = "-ERR max number of clients reached\r\n";

        /* That's a best effort error message, don't check write errors.
         * Note that for TLS connections, no handshake was done yet so nothing
         * is written and the connection will just drop. */
        if (connWrite(conn,err,strlen(err)) == -1) {
            /* Nothing to do, Just to avoid the warning... */
        }
        server.stat_rejected_conn++;
        connClose(conn);
        return;
    }

    /* Create connection and client */
    if ((c = createClient(conn)) == NULL) {
        serverLog(LL_WARNING,
            "Error registering fd event for the new client: %s (conn: %s)",
            connGetLastError(conn),
            connGetInfo(conn, conninfo, sizeof(conninfo)));
        connClose(conn); /* May be already closed, just ignore errors */
        return;
    }

    /* Last chance to keep flags */
    c->flags |= flags;

    /* Initiate accept.
     *
     * Note that connAccept() is free to do two things here:
     * 1. Call clientAcceptHandler() immediately;
     * 2. Schedule a future call to clientAcceptHandler().
     *
     * Because of that, we must do nothing else afterwards.
     */
    if (connAccept(conn, clientAcceptHandler) == C_ERR) {
        char conninfo[100];
        if (connGetState(conn) == CONN_STATE_ERROR)
            serverLog(LL_WARNING,
                    "Error accepting a client connection: %s (conn: %s)",
                    connGetLastError(conn), connGetInfo(conn, conninfo, sizeof(conninfo)));
        freeClient(connGetPrivateData(conn));
        return;
    }
}

void acceptTcpHandler(aeEventLoop *el, int fd, void *privdata, int mask) {
    int cport, cfd, max = MAX_ACCEPTS_PER_CALL;
    char cip[NET_IP_STR_LEN];
    UNUSED(el);
    UNUSED(mask);
    UNUSED(privdata);

    while(max--) {
        cfd = anetTcpAccept(server.neterr, fd, cip, sizeof(cip), &cport);
        if (cfd == ANET_ERR) {
            if (errno != EWOULDBLOCK)
                serverLog(LL_WARNING,
                    "Accepting client connection: %s", server.neterr);
            return;
        }
        serverLog(LL_VERBOSE,"Accepted %s:%d", cip, cport);
        acceptCommonHandler(connCreateAcceptedSocket(cfd),0,cip);
    }
}

void acceptTLSHandler(aeEventLoop *el, int fd, void *privdata, int mask) {
    int cport, cfd, max = MAX_ACCEPTS_PER_CALL;
    char cip[NET_IP_STR_LEN];
    UNUSED(el);
    UNUSED(mask);
    UNUSED(privdata);

    while(max--) {
        cfd = anetTcpAccept(server.neterr, fd, cip, sizeof(cip), &cport);
        if (cfd == ANET_ERR) {
            if (errno != EWOULDBLOCK)
                serverLog(LL_WARNING,
                    "Accepting client connection: %s", server.neterr);
            return;
        }
        serverLog(LL_VERBOSE,"Accepted %s:%d", cip, cport);
        acceptCommonHandler(connCreateAcceptedTLS(cfd, server.tls_auth_clients),0,cip);
    }
}

void acceptUnixHandler(aeEventLoop *el, int fd, void *privdata, int mask) {
    int cfd, max = MAX_ACCEPTS_PER_CALL;
    UNUSED(el);
    UNUSED(mask);
    UNUSED(privdata);

    while(max--) {
        cfd = anetUnixAccept(server.neterr, fd);
        if (cfd == ANET_ERR) {
            if (errno != EWOULDBLOCK)
                serverLog(LL_WARNING,
                    "Accepting client connection: %s", server.neterr);
            return;
        }
        serverLog(LL_VERBOSE,"Accepted connection to %s", server.unixsocket);
        acceptCommonHandler(connCreateAcceptedSocket(cfd),CLIENT_UNIX_SOCKET,NULL);
    }
}

void freeClientOriginalArgv(client *c) {
    /* We didn't rewrite this client */
    if (!c->original_argv) return;

    for (int j = 0; j < c->original_argc; j++)
        decrRefCount(c->original_argv[j]);
    zfree(c->original_argv);
    c->original_argv = NULL;
    c->original_argc = 0;
}

void freeClientArgv(client *c) {
    int j;
    for (j = 0; j < c->argc; j++)
        decrRefCount(c->argv[j]);
    c->argc = 0;
    c->cmd = NULL;
    c->argv_len_sum = 0;
    c->argv_len = 0;
    zfree(c->argv);
    c->argv = NULL;
}

/* Close all the slaves connections. This is useful in chained replication
 * when we resync with our own master and want to force all our slaves to
 * resync with us as well. */
void disconnectSlaves(void) {
    listIter li;
    listNode *ln;
    listRewind(server.slaves,&li);
    while((ln = listNext(&li))) {
        freeClient((client*)ln->value);
    }
}

/* Check if there is any other slave waiting dumping RDB finished expect me.
 * This function is useful to judge current dumping RDB can be used for full
 * synchronization or not. */
int anyOtherSlaveWaitRdb(client *except_me) {
    listIter li;
    listNode *ln;

    listRewind(server.slaves, &li);
    while((ln = listNext(&li))) {
        client *slave = ln->value;
        if (slave != except_me &&
            slave->replstate == SLAVE_STATE_WAIT_BGSAVE_END)
        {
            return 1;
        }
    }
    return 0;
}

/* Remove the specified client from global lists where the client could
 * be referenced, not including the Pub/Sub channels.
 * This is used by freeClient() and replicationCacheMaster(). */
void unlinkClient(client *c) {
    listNode *ln;

    /* If this is marked as current client unset it. */
    if (server.current_client == c) server.current_client = NULL;

    /* Certain operations must be done only if the client has an active connection.
     * If the client was already unlinked or if it's a "fake client" the
     * conn is already set to NULL. */
    if (c->conn) {
        /* Remove from the list of active clients. */
        if (c->client_list_node) {
            uint64_t id = htonu64(c->id);
            raxRemove(server.clients_index,(unsigned char*)&id,sizeof(id),NULL);
            listDelNode(server.clients,c->client_list_node);
            c->client_list_node = NULL;
        }

        /* Check if this is a replica waiting for diskless replication (rdb pipe),
         * in which case it needs to be cleaned from that list */
        if (c->flags & CLIENT_SLAVE &&
            c->replstate == SLAVE_STATE_WAIT_BGSAVE_END &&
            server.rdb_pipe_conns)
        {
            int i;
            for (i=0; i < server.rdb_pipe_numconns; i++) {
                if (server.rdb_pipe_conns[i] == c->conn) {
                    rdbPipeWriteHandlerConnRemoved(c->conn);
                    server.rdb_pipe_conns[i] = NULL;
                    break;
                }
            }
        }
        connClose(c->conn);
        c->conn = NULL;
    }

    /* Remove from the list of pending writes if needed. */
    if (c->flags & CLIENT_PENDING_WRITE) {
        ln = listSearchKey(server.clients_pending_write,c);
        serverAssert(ln != NULL);
        listDelNode(server.clients_pending_write,ln);
        c->flags &= ~CLIENT_PENDING_WRITE;
    }

    /* Remove from the list of pending reads if needed. */
    serverAssert(io_threads_op == IO_THREADS_OP_IDLE);
    if (c->pending_read_list_node != NULL) {
        listDelNode(server.clients_pending_read,c->pending_read_list_node);
        c->pending_read_list_node = NULL;
    }


    /* When client was just unblocked because of a blocking operation,
     * remove it from the list of unblocked clients. */
    if (c->flags & CLIENT_UNBLOCKED) {
        ln = listSearchKey(server.unblocked_clients,c);
        serverAssert(ln != NULL);
        listDelNode(server.unblocked_clients,ln);
        c->flags &= ~CLIENT_UNBLOCKED;
    }

    /* Clear the tracking status. */
    if (c->flags & CLIENT_TRACKING) disableTracking(c);
}

/* Clear the client state to resemble a newly connected client. */
void clearClientConnectionState(client *c) {
    listNode *ln;

    /* MONITOR clients are also marked with CLIENT_SLAVE, we need to
     * distinguish between the two.
     */
    if (c->flags & CLIENT_MONITOR) {
        ln = listSearchKey(server.monitors,c);
        serverAssert(ln != NULL);
        listDelNode(server.monitors,ln);

        c->flags &= ~(CLIENT_MONITOR|CLIENT_SLAVE);
    }

    serverAssert(!(c->flags &(CLIENT_SLAVE|CLIENT_MASTER)));

    if (c->flags & CLIENT_TRACKING) disableTracking(c);
    selectDb(c,0);
    c->resp = 2;

    clientSetDefaultAuth(c);
    moduleNotifyUserChanged(c);
    discardTransaction(c);

    pubsubUnsubscribeAllChannels(c,0);
    pubsubUnsubscribeShardAllChannels(c, 0);
    pubsubUnsubscribeAllPatterns(c,0);

    if (c->name) {
        decrRefCount(c->name);
        c->name = NULL;
    }

    /* Selectively clear state flags not covered above */
    c->flags &= ~(CLIENT_ASKING|CLIENT_READONLY|CLIENT_PUBSUB|
                  CLIENT_REPLY_OFF|CLIENT_REPLY_SKIP_NEXT);
}

void freeClient(client *c) {
    listNode *ln;

    /* If a client is protected, yet we need to free it right now, make sure
     * to at least use asynchronous freeing. */
    if (c->flags & CLIENT_PROTECTED) {
        freeClientAsync(c);
        return;
    }

    /* For connected clients, call the disconnection event of modules hooks. */
    if (c->conn) {
        moduleFireServerEvent(REDISMODULE_EVENT_CLIENT_CHANGE,
                              REDISMODULE_SUBEVENT_CLIENT_CHANGE_DISCONNECTED,
                              c);
    }

    /* Notify module system that this client auth status changed. */
    moduleNotifyUserChanged(c);

    /* If this client was scheduled for async freeing we need to remove it
     * from the queue. Note that we need to do this here, because later
     * we may call replicationCacheMaster() and the client should already
     * be removed from the list of clients to free. */
    if (c->flags & CLIENT_CLOSE_ASAP) {
        ln = listSearchKey(server.clients_to_close,c);
        serverAssert(ln != NULL);
        listDelNode(server.clients_to_close,ln);
    }

    /* If it is our master that's being disconnected we should make sure
     * to cache the state to try a partial resynchronization later.
     *
     * Note that before doing this we make sure that the client is not in
     * some unexpected state, by checking its flags. */
    if (server.master && c->flags & CLIENT_MASTER) {
        serverLog(LL_WARNING,"Connection with master lost.");
        if (!(c->flags & (CLIENT_PROTOCOL_ERROR|CLIENT_BLOCKED))) {
            c->flags &= ~(CLIENT_CLOSE_ASAP|CLIENT_CLOSE_AFTER_REPLY);
            replicationCacheMaster(c);
            return;
        }
    }

    /* Log link disconnection with slave */
    if (getClientType(c) == CLIENT_TYPE_SLAVE) {
        serverLog(LL_WARNING,"Connection with replica %s lost.",
            replicationGetSlaveName(c));
    }

    /* Free the query buffer */
    sdsfree(c->querybuf);
    c->querybuf = NULL;

    /* Deallocate structures used to block on blocking ops. */
    if (c->flags & CLIENT_BLOCKED) unblockClient(c);
    dictRelease(c->bpop.keys);

    /* UNWATCH all the keys */
    unwatchAllKeys(c);
    listRelease(c->watched_keys);

    /* Unsubscribe from all the pubsub channels */
    pubsubUnsubscribeAllChannels(c,0);
    pubsubUnsubscribeShardAllChannels(c, 0);
    pubsubUnsubscribeAllPatterns(c,0);
    dictRelease(c->pubsub_channels);
    if(c->meta){
        dictRelease(c->meta);
    }
    listRelease(c->pubsub_patterns);
    dictRelease(c->pubsubshard_channels);

    /* Free data structures. */
    listRelease(c->reply);
    zfree(c->buf);
    freeReplicaReferencedReplBuffer(c);
    freeClientArgv(c);
    freeClientOriginalArgv(c);
    if (c->deferred_reply_errors)
        listRelease(c->deferred_reply_errors);

    /* Unlink the client: this will close the socket, remove the I/O
     * handlers, and remove references of the client from different
     * places where active clients may be referenced. */
    unlinkClient(c);

    /* Master/slave cleanup Case 1:
     * we lost the connection with a slave. */
    if (c->flags & CLIENT_SLAVE) {
        /* If there is no any other slave waiting dumping RDB finished, the
         * current child process need not continue to dump RDB, then we kill it.
         * So child process won't use more memory, and we also can fork a new
         * child process asap to dump rdb for next full synchronization or bgsave.
         * But we also need to check if users enable 'save' RDB, if enable, we
         * should not remove directly since that means RDB is important for users
         * to keep data safe and we may delay configured 'save' for full sync. */
        if (server.saveparamslen == 0 &&
            c->replstate == SLAVE_STATE_WAIT_BGSAVE_END &&
            server.child_type == CHILD_TYPE_RDB &&
            server.rdb_child_type == RDB_CHILD_TYPE_DISK &&
            anyOtherSlaveWaitRdb(c) == 0)
        {
            killRDBChild();
        }
        if (c->replstate == SLAVE_STATE_SEND_BULK) {
            if (c->repldbfd != -1) close(c->repldbfd);
            if (c->replpreamble) sdsfree(c->replpreamble);
        }
        list *l = (c->flags & CLIENT_MONITOR) ? server.monitors : server.slaves;
        ln = listSearchKey(l,c);
        serverAssert(ln != NULL);
        listDelNode(l,ln);
        /* We need to remember the time when we started to have zero
         * attached slaves, as after some time we'll free the replication
         * backlog. */
        if (getClientType(c) == CLIENT_TYPE_SLAVE && listLength(server.slaves) == 0)
            server.repl_no_slaves_since = server.unixtime;
        refreshGoodSlavesCount();
        /* Fire the replica change modules event. */
        if (c->replstate == SLAVE_STATE_ONLINE)
            moduleFireServerEvent(REDISMODULE_EVENT_REPLICA_CHANGE,
                                  REDISMODULE_SUBEVENT_REPLICA_CHANGE_OFFLINE,
                                  NULL);
    }

    /* Master/slave cleanup Case 2:
     * we lost the connection with the master. */
    if (c->flags & CLIENT_MASTER) replicationHandleMasterDisconnection();

    /* Remove the contribution that this client gave to our
     * incrementally computed memory usage. */
    server.stat_clients_type_memory[c->last_memory_type] -=
        c->last_memory_usage;
    /* Remove client from memory usage buckets */
    if (c->mem_usage_bucket) {
        c->mem_usage_bucket->mem_usage_sum -= c->last_memory_usage;
        listDelNode(c->mem_usage_bucket->clients, c->mem_usage_bucket_node);
    }

    /* Release other dynamically allocated client structure fields,
     * and finally release the client structure itself. */
    if (c->name) decrRefCount(c->name);
    freeClientMultiState(c);
    sdsfree(c->peerid);
    sdsfree(c->sockname);
    sdsfree(c->slave_addr);
    zfree(c);
}

/* Schedule a client to free it at a safe time in the serverCron() function.
 * This function is useful when we need to terminate a client but we are in
 * a context where calling freeClient() is not possible, because the client
 * should be valid for the continuation of the flow of the program. */
void freeClientAsync(client *c) {
    /* We need to handle concurrent access to the server.clients_to_close list
     * only in the freeClientAsync() function, since it's the only function that
     * may access the list while Redis uses I/O threads. All the other accesses
     * are in the context of the main thread while the other threads are
     * idle. */
    if (c->flags & CLIENT_CLOSE_ASAP || c->flags & CLIENT_SCRIPT) return;
    c->flags |= CLIENT_CLOSE_ASAP;
    if (server.io_threads_num == 1) {
        /* no need to bother with locking if there's just one thread (the main thread) */
        listAddNodeTail(server.clients_to_close,c);
        return;
    }
    static pthread_mutex_t async_free_queue_mutex = PTHREAD_MUTEX_INITIALIZER;
    pthread_mutex_lock(&async_free_queue_mutex);
    listAddNodeTail(server.clients_to_close,c);
    pthread_mutex_unlock(&async_free_queue_mutex);
}

/* Log errors for invalid use and free the client in async way.
 * We will add additional information about the client to the message. */
void logInvalidUseAndFreeClientAsync(client *c, const char *fmt, ...) {
    va_list ap;
    va_start(ap, fmt);
    sds info = sdscatvprintf(sdsempty(), fmt, ap);
    va_end(ap);

    sds client = catClientInfoString(sdsempty(), c);
    serverLog(LL_WARNING, "%s, disconnecting it: %s", info, client);

    sdsfree(info);
    sdsfree(client);
    freeClientAsync(c);
}

/* Perform processing of the client before moving on to processing the next client
 * this is useful for performing operations that affect the global state but can't
 * wait until we're done with all clients. In other words can't wait until beforeSleep()
 * return C_ERR in case client is no longer valid after call.
 * The input client argument: c, may be NULL in case the previous client was
 * freed before the call. */
int beforeNextClient(client *c) {
    /* Skip the client processing if we're in an IO thread, in that case we'll perform
       this operation later (this function is called again) in the fan-in stage of the threading mechanism */
    if (io_threads_op != IO_THREADS_OP_IDLE)
        return C_OK;
    /* Handle async frees */
    /* Note: this doesn't make the server.clients_to_close list redundant because of
     * cases where we want an async free of a client other than myself. For example
     * in ACL modifications we disconnect clients authenticated to non-existent
     * users (see ACL LOAD). */
    if (c && (c->flags & CLIENT_CLOSE_ASAP)) {
        freeClient(c);
        return C_ERR;
    }
    return C_OK;
}

/* Free the clients marked as CLOSE_ASAP, return the number of clients
 * freed. */
int freeClientsInAsyncFreeQueue(void) {
    int freed = 0;
    listIter li;
    listNode *ln;

    listRewind(server.clients_to_close,&li);
    while ((ln = listNext(&li)) != NULL) {
        client *c = listNodeValue(ln);

        if (c->flags & CLIENT_PROTECTED) continue;

        c->flags &= ~CLIENT_CLOSE_ASAP;
        freeClient(c);
        listDelNode(server.clients_to_close,ln);
        freed++;
    }
    return freed;
}

/* Return a client by ID, or NULL if the client ID is not in the set
 * of registered clients. Note that "fake clients", created with -1 as FD,
 * are not registered clients. */
client *lookupClientByID(uint64_t id) {
    id = htonu64(id);
    client *c = raxFind(server.clients_index,(unsigned char*)&id,sizeof(id));
    return (c == raxNotFound) ? NULL : c;
}

/* This function should be called from _writeToClient when the reply list is not empty,
 * it gathers the scattered buffers from reply list and sends them away with connWritev.
 * If we write successfully, it returns C_OK, otherwise, C_ERR is returned,
 * and 'nwritten' is an output parameter, it means how many bytes server write
 * to client. */
static int _writevToClient(client *c, ssize_t *nwritten) {
    struct iovec iov[IOV_MAX];
    int iovcnt = 0;
    size_t iov_bytes_len = 0;
    /* If the static reply buffer is not empty, 
     * add it to the iov array for writev() as well. */
    if (c->bufpos > 0) {
        iov[iovcnt].iov_base = c->buf + c->sentlen;
        iov[iovcnt].iov_len = c->bufpos - c->sentlen;
        iov_bytes_len += iov[iovcnt++].iov_len;
    }
    /* The first node of reply list might be incomplete from the last call,
     * thus it needs to be calibrated to get the actual data address and length. */
    size_t offset = c->bufpos > 0 ? 0 : c->sentlen;
    listIter iter;
    listNode *next;
    clientReplyBlock *o;
    listRewind(c->reply, &iter);
    while ((next = listNext(&iter)) && iovcnt < IOV_MAX && iov_bytes_len < NET_MAX_WRITES_PER_EVENT) {
        o = listNodeValue(next);
        if (o->used == 0) { /* empty node, just release it and skip. */
            c->reply_bytes -= o->size;
            listDelNode(c->reply, next);
            offset = 0;
            continue;
        }

        iov[iovcnt].iov_base = o->buf + offset;
        iov[iovcnt].iov_len = o->used - offset;
        iov_bytes_len += iov[iovcnt++].iov_len;
        offset = 0;
    }
    if (iovcnt == 0) return C_OK;
    *nwritten = connWritev(c->conn, iov, iovcnt);
    if (*nwritten <= 0) return C_ERR;

    /* Locate the new node which has leftover data and
     * release all nodes in front of it. */
    ssize_t remaining = *nwritten;
    if (c->bufpos > 0) { /* deal with static reply buffer first. */
        int buf_len = c->bufpos - c->sentlen;
        c->sentlen += remaining;
        /* If the buffer was sent, set bufpos to zero to continue with
         * the remainder of the reply. */
        if (remaining >= buf_len) {
            c->bufpos = 0;
            c->sentlen = 0;
        }
        remaining -= buf_len;
    }
    listRewind(c->reply, &iter);
    while (remaining > 0) {
        next = listNext(&iter);
        o = listNodeValue(next);
        if (remaining < (ssize_t)(o->used - c->sentlen)) {
            c->sentlen += remaining;
            break;
        }
        remaining -= (ssize_t)(o->used - c->sentlen);
        c->reply_bytes -= o->size;
        listDelNode(c->reply, next);
        c->sentlen = 0;
    }

    return C_OK;
}

/* This function does actual writing output buffers to different types of
 * clients, it is called by writeToClient.
 * If we write successfully, it returns C_OK, otherwise, C_ERR is returned,
 * and 'nwritten' is an output parameter, it means how many bytes server write
 * to client. */
int _writeToClient(client *c, ssize_t *nwritten) {
    *nwritten = 0;
    if (getClientType(c) == CLIENT_TYPE_SLAVE) {
        serverAssert(c->bufpos == 0 && listLength(c->reply) == 0);

        replBufBlock *o = listNodeValue(c->ref_repl_buf_node);
        serverAssert(o->used >= c->ref_block_pos);
        /* Send current block if it is not fully sent. */
        if (o->used > c->ref_block_pos) {
            *nwritten = connWrite(c->conn, o->buf+c->ref_block_pos,
                                  o->used-c->ref_block_pos);
            if (*nwritten <= 0) return C_ERR;
            c->ref_block_pos += *nwritten;
        }

        /* If we fully sent the object on head, go to the next one. */
        listNode *next = listNextNode(c->ref_repl_buf_node);
        if (next && c->ref_block_pos == o->used) {
            o->refcount--;
            ((replBufBlock *)(listNodeValue(next)))->refcount++;
            c->ref_repl_buf_node = next;
            c->ref_block_pos = 0;
            incrementalTrimReplicationBacklog(REPL_BACKLOG_TRIM_BLOCKS_PER_CALL);
        }
        return C_OK;
    }

    /* When the reply list is not empty, it's better to use writev to save us some
     * system calls and TCP packets. */
    if (listLength(c->reply) > 0) {
        int ret = _writevToClient(c, nwritten);
        if (ret != C_OK) return ret;

        /* If there are no longer objects in the list, we expect
         * the count of reply bytes to be exactly zero. */
        if (listLength(c->reply) == 0)
            serverAssert(c->reply_bytes == 0);
    } else if (c->bufpos > 0) {
        *nwritten = connWrite(c->conn, c->buf + c->sentlen, c->bufpos - c->sentlen);
        if (*nwritten <= 0) return C_ERR;
        c->sentlen += *nwritten;

        /* If the buffer was sent, set bufpos to zero to continue with
         * the remainder of the reply. */
        if ((int)c->sentlen == c->bufpos) {
            c->bufpos = 0;
            c->sentlen = 0;
        }
    } 

    return C_OK;
}

/* Write data in output buffers to client. Return C_OK if the client
 * is still valid after the call, C_ERR if it was freed because of some
 * error.  If handler_installed is set, it will attempt to clear the
 * write event.
 *
 * This function is called by threads, but always with handler_installed
 * set to 0. So when handler_installed is set to 0 the function must be
 * thread safe. */
int writeToClient(client *c, int handler_installed) {
    /* Update total number of writes on server */
    atomicIncr(server.stat_total_writes_processed, 1);

    ssize_t nwritten = 0, totwritten = 0;

    while(clientHasPendingReplies(c)) {
        int ret = _writeToClient(c, &nwritten);
        if (ret == C_ERR) break;
        totwritten += nwritten;
        /* Note that we avoid to send more than NET_MAX_WRITES_PER_EVENT
         * bytes, in a single threaded server it's a good idea to serve
         * other clients as well, even if a very large request comes from
         * super fast link that is always able to accept data (in real world
         * scenario think about 'KEYS *' against the loopback interface).
         *
         * However if we are over the maxmemory limit we ignore that and
         * just deliver as much data as it is possible to deliver.
         *
         * Moreover, we also send as much as possible if the client is
         * a slave or a monitor (otherwise, on high-speed traffic, the
         * replication/output buffer will grow indefinitely) */
        if (totwritten > NET_MAX_WRITES_PER_EVENT &&
            (server.maxmemory == 0 ||
             zmalloc_used_memory() < server.maxmemory) &&
            !(c->flags & CLIENT_SLAVE)) break;
    }

    if (getClientType(c) == CLIENT_TYPE_SLAVE) {
        atomicIncr(server.stat_net_repl_output_bytes, totwritten);
    } else {
        atomicIncr(server.stat_net_output_bytes, totwritten);
    }

    if (nwritten == -1) {
        if (connGetState(c->conn) != CONN_STATE_CONNECTED) {
            serverLog(LL_VERBOSE,
                "Error writing to client: %s", connGetLastError(c->conn));
            freeClientAsync(c);
            return C_ERR;
        }
    }
    if (totwritten > 0) {
        /* For clients representing masters we don't count sending data
         * as an interaction, since we always send REPLCONF ACK commands
         * that take some time to just fill the socket output buffer.
         * We just rely on data / pings received for timeout detection. */
        if (!(c->flags & CLIENT_MASTER)) c->lastinteraction = server.unixtime;
    }
    if (!clientHasPendingReplies(c)) {
        c->sentlen = 0;
        /* Note that writeToClient() is called in a threaded way, but
         * aeDeleteFileEvent() is not thread safe: however writeToClient()
         * is always called with handler_installed set to 0 from threads
         * so we are fine. */
        if (handler_installed) {
            serverAssert(io_threads_op == IO_THREADS_OP_IDLE);
            connSetWriteHandler(c->conn, NULL);
        }

        /* Close connection after entire reply has been sent. */
        if (c->flags & CLIENT_CLOSE_AFTER_REPLY) {
            freeClientAsync(c);
            return C_ERR;
        }
    }
    /* Update client's memory usage after writing.
     * Since this isn't thread safe we do this conditionally. In case of threaded writes this is done in
     * handleClientsWithPendingWritesUsingThreads(). */
    if (io_threads_op == IO_THREADS_OP_IDLE)
        updateClientMemUsage(c);
    return C_OK;
}

/* Write event handler. Just send data to the client. */
void sendReplyToClient(connection *conn) {
    client *c = connGetPrivateData(conn);
    writeToClient(c,1);
}

/* This function is called just before entering the event loop, in the hope
 * we can just write the replies to the client output buffer without any
 * need to use a syscall in order to install the writable event handler,
 * get it called, and so forth. */
int handleClientsWithPendingWrites(void) {
    listIter li;
    listNode *ln;
    int processed = listLength(server.clients_pending_write);

    listRewind(server.clients_pending_write,&li);
    while((ln = listNext(&li))) {
        client *c = listNodeValue(ln);
        c->flags &= ~CLIENT_PENDING_WRITE;
        listDelNode(server.clients_pending_write,ln);

        /* If a client is protected, don't do anything,
         * that may trigger write error or recreate handler. */
        if (c->flags & CLIENT_PROTECTED) continue;

        /* Don't write to clients that are going to be closed anyway. */
        if (c->flags & CLIENT_CLOSE_ASAP) continue;

        /* Try to write buffers to the client socket. */
        if (writeToClient(c,0) == C_ERR) continue;

        /* If after the synchronous writes above we still have data to
         * output to the client, we need to install the writable handler. */
        if (clientHasPendingReplies(c)) {
            installClientWriteHandler(c);
        }
    }
    return processed;
}

/* resetClient prepare the client to process the next command */
void resetClient(client *c) {
    redisCommandProc *prevcmd = c->cmd ? c->cmd->proc : NULL;

    freeClientArgv(c);
    c->reqtype = 0;
    c->multibulklen = 0;
    c->bulklen = -1;
    c->slot = -1;

    if (c->deferred_reply_errors)
        listRelease(c->deferred_reply_errors);
    c->deferred_reply_errors = NULL;

    /* We clear the ASKING flag as well if we are not inside a MULTI, and
     * if what we just executed is not the ASKING command itself. */
    if (!(c->flags & CLIENT_MULTI) && prevcmd != askingCommand)
        c->flags &= ~CLIENT_ASKING;

    /* We do the same for the CACHING command as well. It also affects
     * the next command or transaction executed, in a way very similar
     * to ASKING. */
    if (!(c->flags & CLIENT_MULTI) && prevcmd != clientCommand)
        c->flags &= ~CLIENT_TRACKING_CACHING;

    /* Remove the CLIENT_REPLY_SKIP flag if any so that the reply
     * to the next command will be sent, but set the flag if the command
     * we just processed was "CLIENT REPLY SKIP". */
    c->flags &= ~CLIENT_REPLY_SKIP;
    if (c->flags & CLIENT_REPLY_SKIP_NEXT) {
        c->flags |= CLIENT_REPLY_SKIP;
        c->flags &= ~CLIENT_REPLY_SKIP_NEXT;
    }
}

/* This function is used when we want to re-enter the event loop but there
 * is the risk that the client we are dealing with will be freed in some
 * way. This happens for instance in:
 *
 * * DEBUG RELOAD and similar.
 * * When a Lua script is in -BUSY state.
 *
 * So the function will protect the client by doing two things:
 *
 * 1) It removes the file events. This way it is not possible that an
 *    error is signaled on the socket, freeing the client.
 * 2) Moreover it makes sure that if the client is freed in a different code
 *    path, it is not really released, but only marked for later release. */
void protectClient(client *c) {
    c->flags |= CLIENT_PROTECTED;
    if (c->conn) {
        connSetReadHandler(c->conn,NULL);
        connSetWriteHandler(c->conn,NULL);
    }
}

/* This will undo the client protection done by protectClient() */
void unprotectClient(client *c) {
    if (c->flags & CLIENT_PROTECTED) {
        c->flags &= ~CLIENT_PROTECTED;
        if (c->conn) {
            connSetReadHandler(c->conn,readQueryFromClient);
            if (clientHasPendingReplies(c)) putClientInPendingWriteQueue(c);
        }
    }
}

/* Like processMultibulkBuffer(), but for the inline protocol instead of RESP,
 * this function consumes the client query buffer and creates a command ready
 * to be executed inside the client structure. Returns C_OK if the command
 * is ready to be executed, or C_ERR if there is still protocol to read to
 * have a well formed command. The function also returns C_ERR when there is
 * a protocol error: in such a case the client structure is setup to reply
 * with the error and close the connection. */
int processInlineBuffer(client *c) {
    char *newline;
    int argc, j, linefeed_chars = 1;
    sds *argv, aux;
    size_t querylen;

    /* Search for end of line */
    newline = strchr(c->querybuf+c->qb_pos,'\n');

    /* Nothing to do without a \r\n */
    if (newline == NULL) {
        if (sdslen(c->querybuf)-c->qb_pos > PROTO_INLINE_MAX_SIZE) {
            addReplyError(c,"Protocol error: too big inline request");
            setProtocolError("too big inline request",c);
        }
        return C_ERR;
    }

    /* Handle the \r\n case. */
    if (newline != c->querybuf+c->qb_pos && *(newline-1) == '\r')
        newline--, linefeed_chars++;

    /* Split the input buffer up to the \r\n */
    querylen = newline-(c->querybuf+c->qb_pos);
    aux = sdsnewlen(c->querybuf+c->qb_pos,querylen);
    argv = sdssplitargs(aux,&argc);
    sdsfree(aux);
    if (argv == NULL) {
        addReplyError(c,"Protocol error: unbalanced quotes in request");
        setProtocolError("unbalanced quotes in inline request",c);
        return C_ERR;
    }

    /* Newline from slaves can be used to refresh the last ACK time.
     * This is useful for a slave to ping back while loading a big
     * RDB file. */
    if (querylen == 0 && getClientType(c) == CLIENT_TYPE_SLAVE)
        c->repl_ack_time = server.unixtime;

    /* Masters should never send us inline protocol to run actual
     * commands. If this happens, it is likely due to a bug in Redis where
     * we got some desynchronization in the protocol, for example
     * because of a PSYNC gone bad.
     *
     * However there is an exception: masters may send us just a newline
     * to keep the connection active. */
    if (querylen != 0 && c->flags & CLIENT_MASTER) {
        sdsfreesplitres(argv,argc);
        serverLog(LL_WARNING,"WARNING: Receiving inline protocol from master, master stream corruption? Closing the master connection and discarding the cached master.");
        setProtocolError("Master using the inline protocol. Desync?",c);
        return C_ERR;
    }

    /* Move querybuffer position to the next query in the buffer. */
    c->qb_pos += querylen+linefeed_chars;

    /* Setup argv array on client structure */
    if (argc) {
        if (c->argv) zfree(c->argv);
        c->argv_len = argc;
        c->argv = zmalloc(sizeof(robj*)*c->argv_len);
        c->argv_len_sum = 0;
    }

    /* Create redis objects for all arguments. */
    for (c->argc = 0, j = 0; j < argc; j++) {
        c->argv[c->argc] = createObject(OBJ_STRING,argv[j]);
        c->argc++;
        c->argv_len_sum += sdslen(argv[j]);
    }
    zfree(argv);
    return C_OK;
}

/* Helper function. Record protocol error details in server log,
 * and set the client as CLIENT_CLOSE_AFTER_REPLY and
 * CLIENT_PROTOCOL_ERROR. */
#define PROTO_DUMP_LEN 128
static void setProtocolError(const char *errstr, client *c) {
    if (server.verbosity <= LL_VERBOSE || c->flags & CLIENT_MASTER) {
        sds client = catClientInfoString(sdsempty(),c);

        /* Sample some protocol to given an idea about what was inside. */
        char buf[256];
        if (sdslen(c->querybuf)-c->qb_pos < PROTO_DUMP_LEN) {
            snprintf(buf,sizeof(buf),"Query buffer during protocol error: '%s'", c->querybuf+c->qb_pos);
        } else {
            snprintf(buf,sizeof(buf),"Query buffer during protocol error: '%.*s' (... more %zu bytes ...) '%.*s'", PROTO_DUMP_LEN/2, c->querybuf+c->qb_pos, sdslen(c->querybuf)-c->qb_pos-PROTO_DUMP_LEN, PROTO_DUMP_LEN/2, c->querybuf+sdslen(c->querybuf)-PROTO_DUMP_LEN/2);
        }

        /* Remove non printable chars. */
        char *p = buf;
        while (*p != '\0') {
            if (!isprint(*p)) *p = '.';
            p++;
        }

        /* Log all the client and protocol info. */
        int loglevel = (c->flags & CLIENT_MASTER) ? LL_WARNING :
                                                    LL_VERBOSE;
        serverLog(loglevel,
            "Protocol error (%s) from client: %s. %s", errstr, client, buf);
        sdsfree(client);
    }
    c->flags |= (CLIENT_CLOSE_AFTER_REPLY|CLIENT_PROTOCOL_ERROR);
}

/* Process the query buffer for client 'c', setting up the client argument
 * vector for command execution. Returns C_OK if after running the function
 * the client has a well-formed ready to be processed command, otherwise
 * C_ERR if there is still to read more buffer to get the full command.
 * The function also returns C_ERR when there is a protocol error: in such a
 * case the client structure is setup to reply with the error and close
 * the connection.
 *
 * This function is called if processInputBuffer() detects that the next
 * command is in RESP format, so the first byte in the command is found
 * to be '*'. Otherwise for inline commands processInlineBuffer() is called. */
int processMultibulkBuffer(client *c) {
    char *newline = NULL;
    int ok;
    long long ll;

    if (c->multibulklen == 0) {
        /* The client should have been reset */
        serverAssertWithInfo(c,NULL,c->argc == 0);

        /* Multi bulk length cannot be read without a \r\n */
        newline = strchr(c->querybuf+c->qb_pos,'\r');
        if (newline == NULL) {
            if (sdslen(c->querybuf)-c->qb_pos > PROTO_INLINE_MAX_SIZE) {
                addReplyError(c,"Protocol error: too big mbulk count string");
                setProtocolError("too big mbulk count string",c);
            }
            return C_ERR;
        }

        /* Buffer should also contain \n */
        if (newline-(c->querybuf+c->qb_pos) > (ssize_t)(sdslen(c->querybuf)-c->qb_pos-2))
            return C_ERR;

        /* We know for sure there is a whole line since newline != NULL,
         * so go ahead and find out the multi bulk length. */
        serverAssertWithInfo(c,NULL,c->querybuf[c->qb_pos] == '*');
        ok = string2ll(c->querybuf+1+c->qb_pos,newline-(c->querybuf+1+c->qb_pos),&ll);
        if (!ok || ll > INT_MAX) {
            addReplyError(c,"Protocol error: invalid multibulk length");
            setProtocolError("invalid mbulk count",c);
            return C_ERR;
        } else if (ll > 10 && authRequired(c)) {
            addReplyError(c, "Protocol error: unauthenticated multibulk length");
            setProtocolError("unauth mbulk count", c);
            return C_ERR;
        }

        c->qb_pos = (newline-c->querybuf)+2;

        if (ll <= 0) return C_OK;

        c->multibulklen = ll;

        /* Setup argv array on client structure */
        if (c->argv) zfree(c->argv);
        c->argv_len = min(c->multibulklen, 1024);
        c->argv = zmalloc(sizeof(robj*)*c->argv_len);
        c->argv_len_sum = 0;
    }

    serverAssertWithInfo(c,NULL,c->multibulklen > 0);
    while(c->multibulklen) {
        /* Read bulk length if unknown */
        if (c->bulklen == -1) {
            newline = strchr(c->querybuf+c->qb_pos,'\r');
            if (newline == NULL) {
                if (sdslen(c->querybuf)-c->qb_pos > PROTO_INLINE_MAX_SIZE) {
                    addReplyError(c,
                        "Protocol error: too big bulk count string");
                    setProtocolError("too big bulk count string",c);
                    return C_ERR;
                }
                break;
            }

            /* Buffer should also contain \n */
            if (newline-(c->querybuf+c->qb_pos) > (ssize_t)(sdslen(c->querybuf)-c->qb_pos-2))
                break;

            if (c->querybuf[c->qb_pos] != '$') {
                addReplyErrorFormat(c,
                    "Protocol error: expected '$', got '%c'",
                    c->querybuf[c->qb_pos]);
                setProtocolError("expected $ but got something else",c);
                return C_ERR;
            }

            ok = string2ll(c->querybuf+c->qb_pos+1,newline-(c->querybuf+c->qb_pos+1),&ll);
            if (!ok || ll < 0 ||
                (!(c->flags & CLIENT_MASTER) && ll > server.proto_max_bulk_len)) {
                addReplyError(c,"Protocol error: invalid bulk length");
                setProtocolError("invalid bulk length",c);
                return C_ERR;
            } else if (ll > 16384 && authRequired(c)) {
                addReplyError(c, "Protocol error: unauthenticated bulk length");
                setProtocolError("unauth bulk length", c);
                return C_ERR;
            }

            c->qb_pos = newline-c->querybuf+2;
            if (!(c->flags & CLIENT_MASTER) && ll >= PROTO_MBULK_BIG_ARG) {
                /* When the client is not a master client (because master
                 * client's querybuf can only be trimmed after data applied
                 * and sent to replicas).
                 *
                 * If we are going to read a large object from network
                 * try to make it likely that it will start at c->querybuf
                 * boundary so that we can optimize object creation
                 * avoiding a large copy of data.
                 *
                 * But only when the data we have not parsed is less than
                 * or equal to ll+2. If the data length is greater than
                 * ll+2, trimming querybuf is just a waste of time, because
                 * at this time the querybuf contains not only our bulk. */
                if (sdslen(c->querybuf)-c->qb_pos <= (size_t)ll+2) {
                    sdsrange(c->querybuf,c->qb_pos,-1);
                    c->qb_pos = 0;
                    /* Hint the sds library about the amount of bytes this string is
                     * going to contain. */
                    c->querybuf = sdsMakeRoomForNonGreedy(c->querybuf,ll+2-sdslen(c->querybuf));
                }
            }
            c->bulklen = ll;
        }

        /* Read bulk argument */
        if (sdslen(c->querybuf)-c->qb_pos < (size_t)(c->bulklen+2)) {
            /* Not enough data (+2 == trailing \r\n) */
            break;
        } else {
            /* Check if we have space in argv, grow if needed */
            if (c->argc >= c->argv_len) {
                c->argv_len = min(c->argv_len < INT_MAX/2 ? c->argv_len*2 : INT_MAX, c->argc+c->multibulklen);
                c->argv = zrealloc(c->argv, sizeof(robj*)*c->argv_len);
            }

            /* Optimization: if a non-master client's buffer contains JUST our bulk element
             * instead of creating a new object by *copying* the sds we
             * just use the current sds string. */
            if (!(c->flags & CLIENT_MASTER) &&
                c->qb_pos == 0 &&
                c->bulklen >= PROTO_MBULK_BIG_ARG &&
                sdslen(c->querybuf) == (size_t)(c->bulklen+2))
            {
                c->argv[c->argc++] = createObject(OBJ_STRING,c->querybuf);
                c->argv_len_sum += c->bulklen;
                sdsIncrLen(c->querybuf,-2); /* remove CRLF */
                /* Assume that if we saw a fat argument we'll see another one
                 * likely... */
                c->querybuf = sdsnewlen(SDS_NOINIT,c->bulklen+2);
                sdsclear(c->querybuf);
            } else {
                c->argv[c->argc++] =
                    createStringObject(c->querybuf+c->qb_pos,c->bulklen);
                c->argv_len_sum += c->bulklen;
                c->qb_pos += c->bulklen+2;
            }
            c->bulklen = -1;
            c->multibulklen--;
        }
    }

    /* We're done when c->multibulk == 0 */
    if (c->multibulklen == 0) return C_OK;

    /* Still not ready to process the command */
    return C_ERR;
}

/* Perform necessary tasks after a command was executed:
 *
 * 1. The client is reset unless there are reasons to avoid doing it.
 * 2. In the case of master clients, the replication offset is updated.
 * 3. Propagate commands we got from our master to replicas down the line. */
void commandProcessed(client *c) {
    /* If client is blocked(including paused), just return avoid reset and replicate.
     *
     * 1. Don't reset the client structure for blocked clients, so that the reply
     *    callback will still be able to access the client argv and argc fields.
     *    The client will be reset in unblockClient().
     * 2. Don't update replication offset or propagate commands to replicas,
     *    since we have not applied the command. */
    if (c->flags & CLIENT_BLOCKED) return;

    resetClient(c);

    long long prev_offset = c->reploff;
    if (c->flags & CLIENT_MASTER && !(c->flags & CLIENT_MULTI)) {
        /* Update the applied replication offset of our master. */
        c->reploff = c->read_reploff - sdslen(c->querybuf) + c->qb_pos;
    }

    /* If the client is a master we need to compute the difference
     * between the applied offset before and after processing the buffer,
     * to understand how much of the replication stream was actually
     * applied to the master state: this quantity, and its corresponding
     * part of the replication stream, will be propagated to the
     * sub-replicas and to the replication backlog. */
    if (c->flags & CLIENT_MASTER) {
        long long applied = c->reploff - prev_offset;
        if (applied) {
            replicationFeedStreamFromMasterStream(c->querybuf+c->repl_applied,applied);
            c->repl_applied += applied;
        }
    }
}

/* This function calls processCommand(), but also performs a few sub tasks
 * for the client that are useful in that context:
 *
 * 1. It sets the current client to the client 'c'.
 * 2. calls commandProcessed() if the command was handled.
 *
 * The function returns C_ERR in case the client was freed as a side effect
 * of processing the command, otherwise C_OK is returned. */
int processCommandAndResetClient(client *c) {
    int deadclient = 0;
    client *old_client = server.current_client;
    server.current_client = c;
    if (processCommand(c) == C_OK) {
        commandProcessed(c);
        /* Update the client's memory to include output buffer growth following the
         * processed command. */
        updateClientMemUsage(c);
    }

    if (server.current_client == NULL) deadclient = 1;
    /*
     * Restore the old client, this is needed because when a script
     * times out, we will get into this code from processEventsWhileBlocked.
     * Which will cause to set the server.current_client. If not restored
     * we will return 1 to our caller which will falsely indicate the client
     * is dead and will stop reading from its buffer.
     */
    server.current_client = old_client;
    /* performEvictions may flush slave output buffers. This may
     * result in a slave, that may be the active client, to be
     * freed. */
    return deadclient ? C_ERR : C_OK;
}


/* This function will execute any fully parsed commands pending on
 * the client. Returns C_ERR if the client is no longer valid after executing
 * the command, and C_OK for all other cases. */
int processPendingCommandAndInputBuffer(client *c) {
    if (c->flags & CLIENT_PENDING_COMMAND) {
        c->flags &= ~CLIENT_PENDING_COMMAND;
        if (processCommandAndResetClient(c) == C_ERR) {
            return C_ERR;
        }
    }

    /* Now process client if it has more data in it's buffer.
     *
     * Note: when a master client steps into this function,
     * it can always satisfy this condition, because its querbuf
     * contains data not applied. */
    if (c->querybuf && sdslen(c->querybuf) > 0) {
        return processInputBuffer(c);
    }
    return C_OK;
}

/* This function is called every time, in the client structure 'c', there is
 * more query buffer to process, because we read more data from the socket
 * or because a client was blocked and later reactivated, so there could be
 * pending query buffer, already representing a full command, to process.
 * return C_ERR in case the client was freed during the processing */
int processInputBuffer(client *c) {
    /* Keep processing while there is something in the input buffer */
    while(c->qb_pos < sdslen(c->querybuf)) {
        /* Immediately abort if the client is in the middle of something. */
        if (c->flags & CLIENT_BLOCKED) break;

        /* Don't process more buffers from clients that have already pending
         * commands to execute in c->argv. */
        if (c->flags & CLIENT_PENDING_COMMAND) break;

        /* Don't process input from the master while there is a busy script
         * condition on the slave. We want just to accumulate the replication
         * stream (instead of replying -BUSY like we do with other clients) and
         * later resume the processing. */
        if (isInsideYieldingLongCommand() && c->flags & CLIENT_MASTER) break;

        /* CLIENT_CLOSE_AFTER_REPLY closes the connection once the reply is
         * written to the client. Make sure to not let the reply grow after
         * this flag has been set (i.e. don't process more commands).
         *
         * The same applies for clients we want to terminate ASAP. */
        if (c->flags & (CLIENT_CLOSE_AFTER_REPLY|CLIENT_CLOSE_ASAP)) break;

        /* Determine request type when unknown. */
        if (!c->reqtype) {
            if (c->querybuf[c->qb_pos] == '*') {
                c->reqtype = PROTO_REQ_MULTIBULK;
            } else {
                c->reqtype = PROTO_REQ_INLINE;
            }
        }

        if (c->reqtype == PROTO_REQ_INLINE) {
            if (processInlineBuffer(c) != C_OK) break;
        } else if (c->reqtype == PROTO_REQ_MULTIBULK) {
            if (processMultibulkBuffer(c) != C_OK) break;
        } else {
            serverPanic("Unknown request type");
        }

        /* Multibulk processing could see a <= 0 length. */
        if (c->argc == 0) {
            resetClient(c);
        } else {
            /* If we are in the context of an I/O thread, we can't really
             * execute the command here. All we can do is to flag the client
             * as one that needs to process the command. */
            if (io_threads_op != IO_THREADS_OP_IDLE) {
                serverAssert(io_threads_op == IO_THREADS_OP_READ);
                c->flags |= CLIENT_PENDING_COMMAND;
                break;
            }

            /* We are finally ready to execute the command. */
            if (processCommandAndResetClient(c) == C_ERR) {
                /* If the client is no longer valid, we avoid exiting this
                 * loop and trimming the client buffer later. So we return
                 * ASAP in that case. */
                return C_ERR;
            }
        }
    }

    if (c->flags & CLIENT_MASTER) {
        /* If the client is a master, trim the querybuf to repl_applied,
         * since master client is very special, its querybuf not only
         * used to parse command, but also proxy to sub-replicas.
         *
         * Here are some scenarios we cannot trim to qb_pos:
         * 1. we don't receive complete command from master
         * 2. master client blocked cause of client pause
         * 3. io threads operate read, master client flagged with CLIENT_PENDING_COMMAND
         *
         * In these scenarios, qb_pos points to the part of the current command
         * or the beginning of next command, and the current command is not applied yet,
         * so the repl_applied is not equal to qb_pos. */
        if (c->repl_applied) {
            sdsrange(c->querybuf,c->repl_applied,-1);
            c->qb_pos -= c->repl_applied;
            c->repl_applied = 0;
        }
    } else if (c->qb_pos) {
        /* Trim to pos */
        sdsrange(c->querybuf,c->qb_pos,-1);
        c->qb_pos = 0;
    }

    /* Update client memory usage after processing the query buffer, this is
     * important in case the query buffer is big and wasn't drained during
     * the above loop (because of partially sent big commands). */
    if (io_threads_op == IO_THREADS_OP_IDLE)
        updateClientMemUsage(c);

    return C_OK;
}

void readQueryFromClient(connection *conn) {
    client *c = connGetPrivateData(conn);
    int nread, big_arg = 0;
    size_t qblen, readlen;

    /* Check if we want to read from the client later when exiting from
     * the event loop. This is the case if threaded I/O is enabled. */
    if (postponeClientRead(c)) return;

    /* Update total number of reads on server */
    atomicIncr(server.stat_total_reads_processed, 1);

    readlen = PROTO_IOBUF_LEN;
    /* If this is a multi bulk request, and we are processing a bulk reply
     * that is large enough, try to maximize the probability that the query
     * buffer contains exactly the SDS string representing the object, even
     * at the risk of requiring more read(2) calls. This way the function
     * processMultiBulkBuffer() can avoid copying buffers to create the
     * Redis Object representing the argument. */
    if (c->reqtype == PROTO_REQ_MULTIBULK && c->multibulklen && c->bulklen != -1
        && c->bulklen >= PROTO_MBULK_BIG_ARG)
    {
        ssize_t remaining = (size_t)(c->bulklen+2)-(sdslen(c->querybuf)-c->qb_pos);
        big_arg = 1;

        /* Note that the 'remaining' variable may be zero in some edge case,
         * for example once we resume a blocked client after CLIENT PAUSE. */
        if (remaining > 0) readlen = remaining;

        /* Master client needs expand the readlen when meet BIG_ARG(see #9100),
         * but doesn't need align to the next arg, we can read more data. */
        if (c->flags & CLIENT_MASTER && readlen < PROTO_IOBUF_LEN)
            readlen = PROTO_IOBUF_LEN;
    }

    qblen = sdslen(c->querybuf);
    if (!(c->flags & CLIENT_MASTER) && // master client's querybuf can grow greedy.
        (big_arg || sdsalloc(c->querybuf) < PROTO_IOBUF_LEN)) {
        /* When reading a BIG_ARG we won't be reading more than that one arg
         * into the query buffer, so we don't need to pre-allocate more than we
         * need, so using the non-greedy growing. For an initial allocation of
         * the query buffer, we also don't wanna use the greedy growth, in order
         * to avoid collision with the RESIZE_THRESHOLD mechanism. */
        c->querybuf = sdsMakeRoomForNonGreedy(c->querybuf, readlen);
    } else {
        c->querybuf = sdsMakeRoomFor(c->querybuf, readlen);

        /* Read as much as possible from the socket to save read(2) system calls. */
        readlen = sdsavail(c->querybuf);
    }
    nread = connRead(c->conn, c->querybuf+qblen, readlen);
    if (nread == -1) {
        if (connGetState(conn) == CONN_STATE_CONNECTED) {
            return;
        } else {
            serverLog(LL_VERBOSE, "Reading from client: %s",connGetLastError(c->conn));
            freeClientAsync(c);
            goto done;
        }
    } else if (nread == 0) {
        if (server.verbosity <= LL_VERBOSE) {
            sds info = catClientInfoString(sdsempty(), c);
            serverLog(LL_VERBOSE, "Client closed connection %s", info);
            sdsfree(info);
        }
        freeClientAsync(c);
        goto done;
    }

    sdsIncrLen(c->querybuf,nread);
    qblen = sdslen(c->querybuf);
    if (c->querybuf_peak < qblen) c->querybuf_peak = qblen;

    c->lastinteraction = server.unixtime;
    if (c->flags & CLIENT_MASTER) {
        c->read_reploff += nread;
        atomicIncr(server.stat_net_repl_input_bytes, nread);
    } else {
        atomicIncr(server.stat_net_input_bytes, nread);
    }

    if (!(c->flags & CLIENT_MASTER) && sdslen(c->querybuf) > server.client_max_querybuf_len) {
        sds ci = catClientInfoString(sdsempty(),c), bytes = sdsempty();

        bytes = sdscatrepr(bytes,c->querybuf,64);
        serverLog(LL_WARNING,"Closing client that reached max query buffer length: %s (qbuf initial bytes: %s)", ci, bytes);
        sdsfree(ci);
        sdsfree(bytes);
        freeClientAsync(c);
        goto done;
    }

    /* There is more data in the client input buffer, continue parsing it
     * and check if there is a full command to execute. */
    if (processInputBuffer(c) == C_ERR)
         c = NULL;

done:
    beforeNextClient(c);
}

/* A Redis "Address String" is a colon separated ip:port pair.
 * For IPv4 it's in the form x.y.z.k:port, example: "127.0.0.1:1234".
 * For IPv6 addresses we use [] around the IP part, like in "[::1]:1234".
 * For Unix sockets we use path:0, like in "/tmp/redis:0".
 *
 * An Address String always fits inside a buffer of NET_ADDR_STR_LEN bytes,
 * including the null term.
 *
 * On failure the function still populates 'addr' with the "?:0" string in case
 * you want to relax error checking or need to display something anyway (see
 * anetFdToString implementation for more info). */
void genClientAddrString(client *client, char *addr,
                         size_t addr_len, int fd_to_str_type) {
    if (client->flags & CLIENT_UNIX_SOCKET) {
        /* Unix socket client. */
        snprintf(addr,addr_len,"%s:0",server.unixsocket);
    } else {
        /* TCP client. */
        connFormatFdAddr(client->conn,addr,addr_len,fd_to_str_type);
    }
}

/* This function returns the client peer id, by creating and caching it
 * if client->peerid is NULL, otherwise returning the cached value.
 * The Peer ID never changes during the life of the client, however it
 * is expensive to compute. */
char *getClientPeerId(client *c) {
    char peerid[NET_ADDR_STR_LEN];

    if (c->peerid == NULL) {
        genClientAddrString(c,peerid,sizeof(peerid),FD_TO_PEER_NAME);
        c->peerid = sdsnew(peerid);
    }
    return c->peerid;
}

/* This function returns the client bound socket name, by creating and caching
 * it if client->sockname is NULL, otherwise returning the cached value.
 * The Socket Name never changes during the life of the client, however it
 * is expensive to compute. */
char *getClientSockname(client *c) {
    char sockname[NET_ADDR_STR_LEN];

    if (c->sockname == NULL) {
        genClientAddrString(c,sockname,sizeof(sockname),FD_TO_SOCK_NAME);
        c->sockname = sdsnew(sockname);
    }
    return c->sockname;
}

/* Concatenate a string representing the state of a client in a human
 * readable format, into the sds string 's'. */
sds catClientInfoString(sds s, client *client) {
    char flags[16], events[3], conninfo[CONN_INFO_LEN], *p;

    p = flags;
    if (client->flags & CLIENT_SLAVE) {
        if (client->flags & CLIENT_MONITOR)
            *p++ = 'O';
        else
            *p++ = 'S';
    }
    if (client->flags & CLIENT_MASTER) *p++ = 'M';
    if (client->flags & CLIENT_PUBSUB) *p++ = 'P';
    if (client->flags & CLIENT_MULTI) *p++ = 'x';
    if (client->flags & CLIENT_BLOCKED) *p++ = 'b';
    if (client->flags & CLIENT_TRACKING) *p++ = 't';
    if (client->flags & CLIENT_TRACKING_BROKEN_REDIR) *p++ = 'R';
    if (client->flags & CLIENT_TRACKING_BCAST) *p++ = 'B';
    if (client->flags & CLIENT_DIRTY_CAS) *p++ = 'd';
    if (client->flags & CLIENT_CLOSE_AFTER_REPLY) *p++ = 'c';
    if (client->flags & CLIENT_UNBLOCKED) *p++ = 'u';
    if (client->flags & CLIENT_CLOSE_ASAP) *p++ = 'A';
    if (client->flags & CLIENT_UNIX_SOCKET) *p++ = 'U';
    if (client->flags & CLIENT_READONLY) *p++ = 'r';
    if (client->flags & CLIENT_NO_EVICT) *p++ = 'e';
    if (p == flags) *p++ = 'N';
    *p++ = '\0';

    p = events;
    if (client->conn) {
        if (connHasReadHandler(client->conn)) *p++ = 'r';
        if (connHasWriteHandler(client->conn)) *p++ = 'w';
    }
    *p = '\0';

    /* Compute the total memory consumed by this client. */
    size_t obufmem, total_mem = getClientMemoryUsage(client, &obufmem);

    size_t used_blocks_of_repl_buf = 0;
    if (client->ref_repl_buf_node) {
        replBufBlock *last = listNodeValue(listLast(server.repl_buffer_blocks));
        replBufBlock *cur = listNodeValue(client->ref_repl_buf_node);
        used_blocks_of_repl_buf = last->id - cur->id + 1;
    }

    sds ret = sdscatfmt(s,
        "id=%U addr=%s laddr=%s %s name=%s age=%I idle=%I flags=%s db=%i sub=%i psub=%i multi=%i qbuf=%U qbuf-free=%U argv-mem=%U multi-mem=%U rbs=%U rbp=%U obl=%U oll=%U omem=%U tot-mem=%U events=%s cmd=%s user=%s redir=%I resp=%i meta=%s",
        (unsigned long long) client->id,
        getClientPeerId(client),
        getClientSockname(client),
        connGetInfo(client->conn, conninfo, sizeof(conninfo)),
        client->name ? (char*)client->name->ptr : "",
        (long long)(server.unixtime - client->ctime),
        (long long)(server.unixtime - client->lastinteraction),
        flags,
        client->db->id,
        (int) dictSize(client->pubsub_channels),
        (int) listLength(client->pubsub_patterns),
        (client->flags & CLIENT_MULTI) ? client->mstate.count : -1,
        (unsigned long long) sdslen(client->querybuf),
        (unsigned long long) sdsavail(client->querybuf),
        (unsigned long long) client->argv_len_sum,
        (unsigned long long) client->mstate.argv_len_sums,
        (unsigned long long) client->buf_usable_size,
        (unsigned long long) client->buf_peak,
        (unsigned long long) client->bufpos,
        (unsigned long long) listLength(client->reply) + used_blocks_of_repl_buf,
        (unsigned long long) obufmem, /* should not include client->buf since we want to see 0 for static clients. */
        (unsigned long long) total_mem,
        events,
        client->lastcmd ? client->lastcmd->fullname : "NULL",
        client->user ? client->user->name : "(superuser)",
        (client->flags & CLIENT_TRACKING) ? (long long) client->client_tracking_redirection : -1,
        client->resp,
        client->meta ? (char*)getAllClientMetaFields(client->meta, ";") : "");
    return ret;
}

sds getAllClientsInfoString(int type) {
    listNode *ln;
    listIter li;
    client *client;
    sds o = sdsnewlen(SDS_NOINIT,200*listLength(server.clients));
    sdsclear(o);
    listRewind(server.clients,&li);
    while ((ln = listNext(&li)) != NULL) {
        client = listNodeValue(ln);
        if (type != -1 && getClientType(client) != type) continue;
        o = catClientInfoString(o,client);
        o = sdscatlen(o,"\n",1);
    }
    return o;
}

/* Returns C_OK if the name has been set or C_ERR if the name is invalid. */
int clientSetName(client *c, robj *name) {
    int len = (name != NULL) ? sdslen(name->ptr) : 0;

    /* Setting the client name to an empty string actually removes
     * the current name. */
    if (len == 0) {
        if (c->name) decrRefCount(c->name);
        c->name = NULL;
        return C_OK;
    }

    /* Otherwise check if the charset is ok. We need to do this otherwise
     * CLIENT LIST format will break. You should always be able to
     * split by space to get the different fields. */
    char *p = name->ptr;
    for (int j = 0; j < len; j++) {
        if (p[j] < '!' || p[j] > '~') { /* ASCII is assumed. */
            return C_ERR;
        }
    }
    if (c->name) decrRefCount(c->name);
    c->name = name;
    incrRefCount(name);
    return C_OK;
}

<<<<<<< HEAD
/* This function implements CLIENT SETMETA, including replying to the
=======
/* This function implements CLIENT SETNAME, including replying to the
>>>>>>> 6af02100
 * user with an error if the charset is wrong (in that case C_ERR is
 * returned). If the function succeeded C_OK is returned, and it's up
 * to the caller to send a reply if needed.
 *
<<<<<<< HEAD
 * Setting an empty string as meta has the effect of unsetting the
 * currently set meta: the client will remain without meta.*/
int clientSetMetaOrReply(client *c)
{
    int len = c->argc;

    if (c->meta == NULL)
    {
        c->meta = dictCreate(&hashDictType);
    }

    /* Setting the client meta do not have params actually removes
     * the current meta. */
    if (len == 2)
    {
        dictRelease(c->meta);
        c->meta = dictCreate(&hashDictType);
    
        return C_OK;
    }

    int i;
    for (i = 0; i < (len - 2)/2; i++) {
        robj *o1 = c->argv[2+i*2];
        sds key = sdsdup(o1->ptr);
        robj *o2 = c->argv[3+i*2];
        sds val = sdsdup(o2->ptr);

        if (!dictReplace(c->meta, key, val)){
          sdsfree(key);
        }
    }

    return C_OK;
=======
 * Setting an empty string as name has the effect of unsetting the
 * currently set name: the client will remain unnamed.
 *
 * This function is also used to implement the HELLO SETNAME option. */
int clientSetNameOrReply(client *c, robj *name) {
    int result = clientSetName(c, name);
    if (result == C_ERR) {
        addReplyError(c,
                      "Client names cannot contain spaces, "
                      "newlines or special characters.");
    }
    return result;
>>>>>>> 6af02100
}

/* Reset the client state to resemble a newly connected client.
 */
void resetCommand(client *c) {
    /* MONITOR clients are also marked with CLIENT_SLAVE, we need to
     * distinguish between the two.
     */
    uint64_t flags = c->flags;
    if (flags & CLIENT_MONITOR) flags &= ~(CLIENT_MONITOR|CLIENT_SLAVE);

    if (flags & (CLIENT_SLAVE|CLIENT_MASTER|CLIENT_MODULE)) {
        addReplyError(c,"can only reset normal client connections");
        return;
    }

    clearClientConnectionState(c);
    addReplyStatus(c,"RESET");
}

/* Disconnect the current client */
void quitCommand(client *c) {
    addReply(c,shared.ok);
    c->flags |= CLIENT_CLOSE_AFTER_REPLY;
}

void clientCommand(client *c) {
    listNode *ln;
    listIter li;

    if (c->argc == 2 && !strcasecmp(c->argv[1]->ptr,"help")) {
        const char *help[] = {
"CACHING (YES|NO)",
"    Enable/disable tracking of the keys for next command in OPTIN/OPTOUT modes.",
"GETREDIR",
"    Return the client ID we are redirecting to when tracking is enabled.",
"GETNAME",
"    Return the name of the current connection.",
"GETMETA [<field>]",
"    Return the meta info of the current connection.",
"ID",
"    Return the ID of the current connection.",
"INFO",
"    Return information about the current client connection.",
"KILL <ip:port>",
"    Kill connection made from <ip:port>.",
"KILL <option> <value> [<option> <value> [...]]",
"    Kill connections. Options are:",
"    * ADDR (<ip:port>|<unixsocket>:0)",
"      Kill connections made from the specified address",
"    * LADDR (<ip:port>|<unixsocket>:0)",
"      Kill connections made to specified local address",
"    * TYPE (NORMAL|MASTER|REPLICA|PUBSUB)",
"      Kill connections by type.",
"    * USER <username>",
"      Kill connections authenticated by <username>.",
"    * SKIPME (YES|NO)",
"      Skip killing current connection (default: yes).",
"LIST [options ...]",
"    Return information about client connections. Options:",
"    * TYPE (NORMAL|MASTER|REPLICA|PUBSUB)",
"      Return clients of specified type.",
"UNPAUSE",
"    Stop the current client pause, resuming traffic.",
"PAUSE <timeout> [WRITE|ALL]",
"    Suspend all, or just write, clients for <timeout> milliseconds.",
"REPLY (ON|OFF|SKIP)",
"    Control the replies sent to the current connection.",
"SETNAME <name>",
"    Assign the name <name> to the current connection.",
"SETMETA <meta>",
"    Assign the meta info <meta> to the current connection.",
"UNBLOCK <clientid> [TIMEOUT|ERROR]",
"    Unblock the specified blocked client.",
"TRACKING (ON|OFF) [REDIRECT <id>] [BCAST] [PREFIX <prefix> [...]]",
"         [OPTIN] [OPTOUT] [NOLOOP]",
"    Control server assisted client side caching.",
"TRACKINGINFO",
"    Report tracking status for the current connection.",
"NO-EVICT (ON|OFF)",
"    Protect current client connection from eviction.",
NULL
        };
        addReplyHelp(c, help);
    } else if (!strcasecmp(c->argv[1]->ptr,"id") && c->argc == 2) {
        /* CLIENT ID */
        addReplyLongLong(c,c->id);
    } else if (!strcasecmp(c->argv[1]->ptr,"info") && c->argc == 2) {
        /* CLIENT INFO */
        sds o = catClientInfoString(sdsempty(), c);
        o = sdscatlen(o,"\n",1);
        addReplyVerbatim(c,o,sdslen(o),"txt");
        sdsfree(o);
    } else if (!strcasecmp(c->argv[1]->ptr,"list")) {
        /* CLIENT LIST */
        int type = -1;
        sds o = NULL;
        if (c->argc == 4 && !strcasecmp(c->argv[2]->ptr,"type")) {
            type = getClientTypeByName(c->argv[3]->ptr);
            if (type == -1) {
                addReplyErrorFormat(c,"Unknown client type '%s'",
                    (char*) c->argv[3]->ptr);
                return;
            }
        } else if (c->argc > 3 && !strcasecmp(c->argv[2]->ptr,"id")) {
            int j;
            o = sdsempty();
            for (j = 3; j < c->argc; j++) {
                long long cid;
                if (getLongLongFromObjectOrReply(c, c->argv[j], &cid,
                            "Invalid client ID")) {
                    sdsfree(o);
                    return;
                }
                client *cl = lookupClientByID(cid);
                if (cl) {
                    o = catClientInfoString(o, cl);
                    o = sdscatlen(o, "\n", 1);
                }
            }
        } else if (c->argc != 2) {
            addReplyErrorObject(c,shared.syntaxerr);
            return;
        }

        if (!o)
            o = getAllClientsInfoString(type);
        addReplyVerbatim(c,o,sdslen(o),"txt");
        sdsfree(o);
    } else if (!strcasecmp(c->argv[1]->ptr,"reply") && c->argc == 3) {
        /* CLIENT REPLY ON|OFF|SKIP */
        if (!strcasecmp(c->argv[2]->ptr,"on")) {
            c->flags &= ~(CLIENT_REPLY_SKIP|CLIENT_REPLY_OFF);
            addReply(c,shared.ok);
        } else if (!strcasecmp(c->argv[2]->ptr,"off")) {
            c->flags |= CLIENT_REPLY_OFF;
        } else if (!strcasecmp(c->argv[2]->ptr,"skip")) {
            if (!(c->flags & CLIENT_REPLY_OFF))
                c->flags |= CLIENT_REPLY_SKIP_NEXT;
        } else {
            addReplyErrorObject(c,shared.syntaxerr);
            return;
        }
    } else if (!strcasecmp(c->argv[1]->ptr,"no-evict") && c->argc == 3) {
        /* CLIENT NO-EVICT ON|OFF */
        if (!strcasecmp(c->argv[2]->ptr,"on")) {
            c->flags |= CLIENT_NO_EVICT;
            addReply(c,shared.ok);
        } else if (!strcasecmp(c->argv[2]->ptr,"off")) {
            c->flags &= ~CLIENT_NO_EVICT;
            addReply(c,shared.ok);
        } else {
            addReplyErrorObject(c,shared.syntaxerr);
            return;
        }
    } else if (!strcasecmp(c->argv[1]->ptr,"kill")) {
        /* CLIENT KILL <ip:port>
         * CLIENT KILL <option> [value] ... <option> [value] */
        char *addr = NULL;
        char *laddr = NULL;
        user *user = NULL;
        int type = -1;
        uint64_t id = 0;
        int skipme = 1;
        int killed = 0, close_this_client = 0;

        if (c->argc == 3) {
            /* Old style syntax: CLIENT KILL <addr> */
            addr = c->argv[2]->ptr;
            skipme = 0; /* With the old form, you can kill yourself. */
        } else if (c->argc > 3) {
            int i = 2; /* Next option index. */

            /* New style syntax: parse options. */
            while(i < c->argc) {
                int moreargs = c->argc > i+1;

                if (!strcasecmp(c->argv[i]->ptr,"id") && moreargs) {
                    long tmp;

                    if (getRangeLongFromObjectOrReply(c, c->argv[i+1], 1, LONG_MAX, &tmp,
                                                      "client-id should be greater than 0") != C_OK)
                        return;
                    id = tmp;
                } else if (!strcasecmp(c->argv[i]->ptr,"type") && moreargs) {
                    type = getClientTypeByName(c->argv[i+1]->ptr);
                    if (type == -1) {
                        addReplyErrorFormat(c,"Unknown client type '%s'",
                            (char*) c->argv[i+1]->ptr);
                        return;
                    }
                } else if (!strcasecmp(c->argv[i]->ptr,"addr") && moreargs) {
                    addr = c->argv[i+1]->ptr;
                } else if (!strcasecmp(c->argv[i]->ptr,"laddr") && moreargs) {
                    laddr = c->argv[i+1]->ptr;
                } else if (!strcasecmp(c->argv[i]->ptr,"user") && moreargs) {
                    user = ACLGetUserByName(c->argv[i+1]->ptr,
                                            sdslen(c->argv[i+1]->ptr));
                    if (user == NULL) {
                        addReplyErrorFormat(c,"No such user '%s'",
                            (char*) c->argv[i+1]->ptr);
                        return;
                    }
                } else if (!strcasecmp(c->argv[i]->ptr,"skipme") && moreargs) {
                    if (!strcasecmp(c->argv[i+1]->ptr,"yes")) {
                        skipme = 1;
                    } else if (!strcasecmp(c->argv[i+1]->ptr,"no")) {
                        skipme = 0;
                    } else {
                        addReplyErrorObject(c,shared.syntaxerr);
                        return;
                    }
                } else {
                    addReplyErrorObject(c,shared.syntaxerr);
                    return;
                }
                i += 2;
            }
        } else {
            addReplyErrorObject(c,shared.syntaxerr);
            return;
        }

        /* Iterate clients killing all the matching clients. */
        listRewind(server.clients,&li);
        while ((ln = listNext(&li)) != NULL) {
            client *client = listNodeValue(ln);
            if (addr && strcmp(getClientPeerId(client),addr) != 0) continue;
            if (laddr && strcmp(getClientSockname(client),laddr) != 0) continue;
            if (type != -1 && getClientType(client) != type) continue;
            if (id != 0 && client->id != id) continue;
            if (user && client->user != user) continue;
            if (c == client && skipme) continue;

            /* Kill it. */
            if (c == client) {
                close_this_client = 1;
            } else {
                freeClient(client);
            }
            killed++;
        }

        /* Reply according to old/new format. */
        if (c->argc == 3) {
            if (killed == 0)
                addReplyError(c,"No such client");
            else
                addReply(c,shared.ok);
        } else {
            addReplyLongLong(c,killed);
        }

        /* If this client has to be closed, flag it as CLOSE_AFTER_REPLY
         * only after we queued the reply to its output buffers. */
        if (close_this_client) c->flags |= CLIENT_CLOSE_AFTER_REPLY;
    } else if (!strcasecmp(c->argv[1]->ptr,"unblock") && (c->argc == 3 ||
                                                          c->argc == 4))
    {
        /* CLIENT UNBLOCK <id> [timeout|error] */
        long long id;
        int unblock_error = 0;

        if (c->argc == 4) {
            if (!strcasecmp(c->argv[3]->ptr,"timeout")) {
                unblock_error = 0;
            } else if (!strcasecmp(c->argv[3]->ptr,"error")) {
                unblock_error = 1;
            } else {
                addReplyError(c,
                    "CLIENT UNBLOCK reason should be TIMEOUT or ERROR");
                return;
            }
        }
        if (getLongLongFromObjectOrReply(c,c->argv[2],&id,NULL)
            != C_OK) return;
        struct client *target = lookupClientByID(id);
        /* Note that we never try to unblock a client blocked on a module command, which
         * doesn't have a timeout callback (even in the case of UNBLOCK ERROR).
         * The reason is that we assume that if a command doesn't expect to be timedout,
         * it also doesn't expect to be unblocked by CLIENT UNBLOCK */
        if (target && target->flags & CLIENT_BLOCKED && moduleBlockedClientMayTimeout(target)) {
            if (unblock_error)
                addReplyError(target,
                    "-UNBLOCKED client unblocked via CLIENT UNBLOCK");
            else
                replyToBlockedClientTimedOut(target);
            unblockClient(target);
            updateStatsOnUnblock(target, 0, 0, 1);
            addReply(c,shared.cone);
        } else {
            addReply(c,shared.czero);
        }
    } else if (!strcasecmp(c->argv[1]->ptr,"setname") && c->argc == 3) {
        /* CLIENT SETNAME */
        if (clientSetNameOrReply(c,c->argv[2]) == C_OK)
            addReply(c,shared.ok);
    } else if (!strcasecmp(c->argv[1]->ptr,"setmeta") && ((c->argc % 2) == 0)) {
        /* CLIENT SETMETA */
        if (clientSetMetaOrReply(c) == C_OK)
            addReply(c,shared.ok);
    } else if (!strcasecmp(c->argv[1]->ptr,"getname") && c->argc == 2) {
        /* CLIENT GETNAME */
        if (c->name)
            addReplyBulk(c,c->name);
        else
            addReplyNull(c);
    } else if (!strcasecmp(c->argv[1]->ptr,"getmeta")) {
        /* CLIENT GETMETA */
        sds meta = NULL;
        if (c->argc == 2) {
            meta = c->meta ? (char*)getAllClientMetaFields(c->meta, " ") : "";
            addReplyVerbatim(c,meta,sdslen(meta),"txt");
            sdsfree(meta);
        } else {
            meta = c->meta ? (char*)getClientMetaFields(c) : "";
            addReplyVerbatim(c,meta,sdslen(meta),"txt");
            sdsfree(meta);
        }
    } else if (!strcasecmp(c->argv[1]->ptr,"unpause") && c->argc == 2) {
        /* CLIENT UNPAUSE */
        unpauseClients(PAUSE_BY_CLIENT_COMMAND);
        addReply(c,shared.ok);
    } else if (!strcasecmp(c->argv[1]->ptr,"pause") && (c->argc == 3 ||
                                                        c->argc == 4))
    {
        /* CLIENT PAUSE TIMEOUT [WRITE|ALL] */
        mstime_t end;
        int type = CLIENT_PAUSE_ALL;
        if (c->argc == 4) {
            if (!strcasecmp(c->argv[3]->ptr,"write")) {
                type = CLIENT_PAUSE_WRITE;
            } else if (!strcasecmp(c->argv[3]->ptr,"all")) {
                type = CLIENT_PAUSE_ALL;
            } else {
                addReplyError(c,
                    "CLIENT PAUSE mode must be WRITE or ALL");  
                return;       
            }
        }

        if (getTimeoutFromObjectOrReply(c,c->argv[2],&end,
            UNIT_MILLISECONDS) != C_OK) return;
        pauseClients(PAUSE_BY_CLIENT_COMMAND, end, type);
        addReply(c,shared.ok);
    } else if (!strcasecmp(c->argv[1]->ptr,"tracking") && c->argc >= 3) {
        /* CLIENT TRACKING (on|off) [REDIRECT <id>] [BCAST] [PREFIX first]
         *                          [PREFIX second] [OPTIN] [OPTOUT] [NOLOOP]... */
        long long redir = 0;
        uint64_t options = 0;
        robj **prefix = NULL;
        size_t numprefix = 0;

        /* Parse the options. */
        for (int j = 3; j < c->argc; j++) {
            int moreargs = (c->argc-1) - j;

            if (!strcasecmp(c->argv[j]->ptr,"redirect") && moreargs) {
                j++;
                if (redir != 0) {
                    addReplyError(c,"A client can only redirect to a single "
                                    "other client");
                    zfree(prefix);
                    return;
                }

                if (getLongLongFromObjectOrReply(c,c->argv[j],&redir,NULL) !=
                    C_OK)
                {
                    zfree(prefix);
                    return;
                }
                /* We will require the client with the specified ID to exist
                 * right now, even if it is possible that it gets disconnected
                 * later. Still a valid sanity check. */
                if (lookupClientByID(redir) == NULL) {
                    addReplyError(c,"The client ID you want redirect to "
                                    "does not exist");
                    zfree(prefix);
                    return;
                }
            } else if (!strcasecmp(c->argv[j]->ptr,"bcast")) {
                options |= CLIENT_TRACKING_BCAST;
            } else if (!strcasecmp(c->argv[j]->ptr,"optin")) {
                options |= CLIENT_TRACKING_OPTIN;
            } else if (!strcasecmp(c->argv[j]->ptr,"optout")) {
                options |= CLIENT_TRACKING_OPTOUT;
            } else if (!strcasecmp(c->argv[j]->ptr,"noloop")) {
                options |= CLIENT_TRACKING_NOLOOP;
            } else if (!strcasecmp(c->argv[j]->ptr,"prefix") && moreargs) {
                j++;
                prefix = zrealloc(prefix,sizeof(robj*)*(numprefix+1));
                prefix[numprefix++] = c->argv[j];
            } else {
                zfree(prefix);
                addReplyErrorObject(c,shared.syntaxerr);
                return;
            }
        }

        /* Options are ok: enable or disable the tracking for this client. */
        if (!strcasecmp(c->argv[2]->ptr,"on")) {
            /* Before enabling tracking, make sure options are compatible
             * among each other and with the current state of the client. */
            if (!(options & CLIENT_TRACKING_BCAST) && numprefix) {
                addReplyError(c,
                    "PREFIX option requires BCAST mode to be enabled");
                zfree(prefix);
                return;
            }

            if (c->flags & CLIENT_TRACKING) {
                int oldbcast = !!(c->flags & CLIENT_TRACKING_BCAST);
                int newbcast = !!(options & CLIENT_TRACKING_BCAST);
                if (oldbcast != newbcast) {
                    addReplyError(c,
                    "You can't switch BCAST mode on/off before disabling "
                    "tracking for this client, and then re-enabling it with "
                    "a different mode.");
                    zfree(prefix);
                    return;
                }
            }

            if (options & CLIENT_TRACKING_BCAST &&
                options & (CLIENT_TRACKING_OPTIN|CLIENT_TRACKING_OPTOUT))
            {
                addReplyError(c,
                "OPTIN and OPTOUT are not compatible with BCAST");
                zfree(prefix);
                return;
            }

            if (options & CLIENT_TRACKING_OPTIN && options & CLIENT_TRACKING_OPTOUT)
            {
                addReplyError(c,
                "You can't specify both OPTIN mode and OPTOUT mode");
                zfree(prefix);
                return;
            }

            if ((options & CLIENT_TRACKING_OPTIN && c->flags & CLIENT_TRACKING_OPTOUT) ||
                (options & CLIENT_TRACKING_OPTOUT && c->flags & CLIENT_TRACKING_OPTIN))
            {
                addReplyError(c,
                "You can't switch OPTIN/OPTOUT mode before disabling "
                "tracking for this client, and then re-enabling it with "
                "a different mode.");
                zfree(prefix);
                return;
            }

            if (options & CLIENT_TRACKING_BCAST) {
                if (!checkPrefixCollisionsOrReply(c,prefix,numprefix)) {
                    zfree(prefix);
                    return;
                }
            }

            enableTracking(c,redir,options,prefix,numprefix);
        } else if (!strcasecmp(c->argv[2]->ptr,"off")) {
            disableTracking(c);
        } else {
            zfree(prefix);
            addReplyErrorObject(c,shared.syntaxerr);
            return;
        }
        zfree(prefix);
        addReply(c,shared.ok);
    } else if (!strcasecmp(c->argv[1]->ptr,"caching") && c->argc >= 3) {
        if (!(c->flags & CLIENT_TRACKING)) {
            addReplyError(c,"CLIENT CACHING can be called only when the "
                            "client is in tracking mode with OPTIN or "
                            "OPTOUT mode enabled");
            return;
        }

        char *opt = c->argv[2]->ptr;
        if (!strcasecmp(opt,"yes")) {
            if (c->flags & CLIENT_TRACKING_OPTIN) {
                c->flags |= CLIENT_TRACKING_CACHING;
            } else {
                addReplyError(c,"CLIENT CACHING YES is only valid when tracking is enabled in OPTIN mode.");
                return;
            }
        } else if (!strcasecmp(opt,"no")) {
            if (c->flags & CLIENT_TRACKING_OPTOUT) {
                c->flags |= CLIENT_TRACKING_CACHING;
            } else {
                addReplyError(c,"CLIENT CACHING NO is only valid when tracking is enabled in OPTOUT mode.");
                return;
            }
        } else {
            addReplyErrorObject(c,shared.syntaxerr);
            return;
        }

        /* Common reply for when we succeeded. */
        addReply(c,shared.ok);
    } else if (!strcasecmp(c->argv[1]->ptr,"getredir") && c->argc == 2) {
        /* CLIENT GETREDIR */
        if (c->flags & CLIENT_TRACKING) {
            addReplyLongLong(c,c->client_tracking_redirection);
        } else {
            addReplyLongLong(c,-1);
        }
    } else if (!strcasecmp(c->argv[1]->ptr,"trackinginfo") && c->argc == 2) {
        addReplyMapLen(c,3);

        /* Flags */
        addReplyBulkCString(c,"flags");
        void *arraylen_ptr = addReplyDeferredLen(c);
        int numflags = 0;
        addReplyBulkCString(c,c->flags & CLIENT_TRACKING ? "on" : "off");
        numflags++;
        if (c->flags & CLIENT_TRACKING_BCAST) {
            addReplyBulkCString(c,"bcast");
            numflags++;
        }
        if (c->flags & CLIENT_TRACKING_OPTIN) {
            addReplyBulkCString(c,"optin");
            numflags++;
            if (c->flags & CLIENT_TRACKING_CACHING) {
                addReplyBulkCString(c,"caching-yes");
                numflags++;        
            }
        }
        if (c->flags & CLIENT_TRACKING_OPTOUT) {
            addReplyBulkCString(c,"optout");
            numflags++;
            if (c->flags & CLIENT_TRACKING_CACHING) {
                addReplyBulkCString(c,"caching-no");
                numflags++;        
            }
        }
        if (c->flags & CLIENT_TRACKING_NOLOOP) {
            addReplyBulkCString(c,"noloop");
            numflags++;
        }
        if (c->flags & CLIENT_TRACKING_BROKEN_REDIR) {
            addReplyBulkCString(c,"broken_redirect");
            numflags++;
        }
        setDeferredSetLen(c,arraylen_ptr,numflags);

        /* Redirect */
        addReplyBulkCString(c,"redirect");
        if (c->flags & CLIENT_TRACKING) {
            addReplyLongLong(c,c->client_tracking_redirection);
        } else {
            addReplyLongLong(c,-1);
        }

        /* Prefixes */
        addReplyBulkCString(c,"prefixes");
        if (c->client_tracking_prefixes) {
            addReplyArrayLen(c,raxSize(c->client_tracking_prefixes));
            raxIterator ri;
            raxStart(&ri,c->client_tracking_prefixes);
            raxSeek(&ri,"^",NULL,0);
            while(raxNext(&ri)) {
                addReplyBulkCBuffer(c,ri.key,ri.key_len);
            }
            raxStop(&ri);
        } else {
            addReplyArrayLen(c,0);
        }
    } else {
        addReplySubcommandSyntaxError(c);
    }
}

/* HELLO [<protocol-version> [AUTH <user> <password>] [SETNAME <name>] ] */
void helloCommand(client *c) {
    long long ver = 0;
    int next_arg = 1;

    if (c->argc >= 2) {
        if (getLongLongFromObjectOrReply(c, c->argv[next_arg++], &ver,
            "Protocol version is not an integer or out of range") != C_OK) {
            return;
        }

        if (ver < 2 || ver > 3) {
            addReplyError(c,"-NOPROTO unsupported protocol version");
            return;
        }
    }

    for (int j = next_arg; j < c->argc; j++) {
        int moreargs = (c->argc-1) - j;
        const char *opt = c->argv[j]->ptr;
        if (!strcasecmp(opt,"AUTH") && moreargs >= 2) {
            redactClientCommandArgument(c, j+1);
            redactClientCommandArgument(c, j+2);
            if (ACLAuthenticateUser(c, c->argv[j+1], c->argv[j+2]) == C_ERR) {
                addReplyError(c,"-WRONGPASS invalid username-password pair or user is disabled.");
                return;
            }
            j += 2;
        } else if (!strcasecmp(opt,"SETNAME") && moreargs) {
            if (clientSetNameOrReply(c, c->argv[j+1]) == C_ERR) return;
            j++;
        } else {
            addReplyErrorFormat(c,"Syntax error in HELLO option '%s'",opt);
            return;
        }
    }

    /* At this point we need to be authenticated to continue. */
    if (!c->authenticated) {
        addReplyError(c,"-NOAUTH HELLO must be called with the client already "
                        "authenticated, otherwise the HELLO AUTH <user> <pass> "
                        "option can be used to authenticate the client and "
                        "select the RESP protocol version at the same time");
        return;
    }

    /* Let's switch to the specified RESP mode. */
    if (ver) c->resp = ver;
    addReplyMapLen(c,6 + !server.sentinel_mode);

    addReplyBulkCString(c,"server");
    addReplyBulkCString(c,"redis");

    addReplyBulkCString(c,"version");
    addReplyBulkCString(c,REDIS_VERSION);

    addReplyBulkCString(c,"proto");
    addReplyLongLong(c,c->resp);

    addReplyBulkCString(c,"id");
    addReplyLongLong(c,c->id);

    addReplyBulkCString(c,"mode");
    if (server.sentinel_mode) addReplyBulkCString(c,"sentinel");
    else if (server.cluster_enabled) addReplyBulkCString(c,"cluster");
    else addReplyBulkCString(c,"standalone");

    if (!server.sentinel_mode) {
        addReplyBulkCString(c,"role");
        addReplyBulkCString(c,server.masterhost ? "replica" : "master");
    }

    addReplyBulkCString(c,"modules");
    addReplyLoadedModules(c);
}

/* This callback is bound to POST and "Host:" command names. Those are not
 * really commands, but are used in security attacks in order to talk to
 * Redis instances via HTTP, with a technique called "cross protocol scripting"
 * which exploits the fact that services like Redis will discard invalid
 * HTTP headers and will process what follows.
 *
 * As a protection against this attack, Redis will terminate the connection
 * when a POST or "Host:" header is seen, and will log the event from
 * time to time (to avoid creating a DOS as a result of too many logs). */
void securityWarningCommand(client *c) {
    static time_t logged_time = 0;
    time_t now = time(NULL);

    if (llabs(now-logged_time) > 60) {
        serverLog(LL_WARNING,"Possible SECURITY ATTACK detected. It looks like somebody is sending POST or Host: commands to Redis. This is likely due to an attacker attempting to use Cross Protocol Scripting to compromise your Redis instance. Connection aborted.");
        logged_time = now;
    }
    freeClientAsync(c);
}

/* Keep track of the original command arguments so that we can generate
 * an accurate slowlog entry after the command has been executed. */
static void retainOriginalCommandVector(client *c) {
    /* We already rewrote this command, so don't rewrite it again */
    if (c->original_argv) return;
    c->original_argc = c->argc;
    c->original_argv = zmalloc(sizeof(robj*)*(c->argc));
    for (int j = 0; j < c->argc; j++) {
        c->original_argv[j] = c->argv[j];
        incrRefCount(c->argv[j]);
    }
}

/* Redact a given argument to prevent it from being shown
 * in the slowlog. This information is stored in the
 * original_argv array. */
void redactClientCommandArgument(client *c, int argc) {
    retainOriginalCommandVector(c);
    if (c->original_argv[argc] == shared.redacted) {
        /* This argument has already been redacted */
        return;
    }
    decrRefCount(c->original_argv[argc]);
    c->original_argv[argc] = shared.redacted;
}

/* Rewrite the command vector of the client. All the new objects ref count
 * is incremented. The old command vector is freed, and the old objects
 * ref count is decremented. */
void rewriteClientCommandVector(client *c, int argc, ...) {
    va_list ap;
    int j;
    robj **argv; /* The new argument vector */

    argv = zmalloc(sizeof(robj*)*argc);
    va_start(ap,argc);
    for (j = 0; j < argc; j++) {
        robj *a;

        a = va_arg(ap, robj*);
        argv[j] = a;
        incrRefCount(a);
    }
    replaceClientCommandVector(c, argc, argv);
    va_end(ap);
}

/* Completely replace the client command vector with the provided one. */
void replaceClientCommandVector(client *c, int argc, robj **argv) {
    int j;
    retainOriginalCommandVector(c);
    freeClientArgv(c);
    c->argv = argv;
    c->argc = argc;
    c->argv_len_sum = 0;
    for (j = 0; j < c->argc; j++)
        if (c->argv[j])
            c->argv_len_sum += getStringObjectLen(c->argv[j]);
    c->cmd = lookupCommandOrOriginal(c->argv,c->argc);
    serverAssertWithInfo(c,NULL,c->cmd != NULL);
}

/* Rewrite a single item in the command vector.
 * The new val ref count is incremented, and the old decremented.
 *
 * It is possible to specify an argument over the current size of the
 * argument vector: in this case the array of objects gets reallocated
 * and c->argc set to the max value. However it's up to the caller to
 *
 * 1. Make sure there are no "holes" and all the arguments are set.
 * 2. If the original argument vector was longer than the one we
 *    want to end with, it's up to the caller to set c->argc and
 *    free the no longer used objects on c->argv. */
void rewriteClientCommandArgument(client *c, int i, robj *newval) {
    robj *oldval;
    retainOriginalCommandVector(c);

    /* We need to handle both extending beyond argc (just update it and
     * initialize the new element) or beyond argv_len (realloc is needed).
     */
    if (i >= c->argc) {
        if (i >= c->argv_len) {
            c->argv = zrealloc(c->argv,sizeof(robj*)*(i+1));
            c->argv_len = i+1;
        }
        c->argc = i+1;
        c->argv[i] = NULL;
    }
    oldval = c->argv[i];
    if (oldval) c->argv_len_sum -= getStringObjectLen(oldval);
    if (newval) c->argv_len_sum += getStringObjectLen(newval);
    c->argv[i] = newval;
    incrRefCount(newval);
    if (oldval) decrRefCount(oldval);

    /* If this is the command name make sure to fix c->cmd. */
    if (i == 0) {
        c->cmd = lookupCommandOrOriginal(c->argv,c->argc);
        serverAssertWithInfo(c,NULL,c->cmd != NULL);
    }
}

/* This function returns the number of bytes that Redis is
 * using to store the reply still not read by the client.
 *
 * Note: this function is very fast so can be called as many time as
 * the caller wishes. The main usage of this function currently is
 * enforcing the client output length limits. */
size_t getClientOutputBufferMemoryUsage(client *c) {
    if (getClientType(c) == CLIENT_TYPE_SLAVE) {
        size_t repl_buf_size = 0;
        size_t repl_node_num = 0;
        size_t repl_node_size = sizeof(listNode) + sizeof(replBufBlock);
        if (c->ref_repl_buf_node) {
            replBufBlock *last = listNodeValue(listLast(server.repl_buffer_blocks));
            replBufBlock *cur = listNodeValue(c->ref_repl_buf_node);
            repl_buf_size = last->repl_offset + last->size - cur->repl_offset;
            repl_node_num = last->id - cur->id + 1;
        }
        return repl_buf_size + (repl_node_size*repl_node_num);
    } else { 
        size_t list_item_size = sizeof(listNode) + sizeof(clientReplyBlock);
        return c->reply_bytes + (list_item_size*listLength(c->reply));
    }
}

/* Returns the total client's memory usage.
 * Optionally, if output_buffer_mem_usage is not NULL, it fills it with
 * the client output buffer memory usage portion of the total. */
size_t getClientMemoryUsage(client *c, size_t *output_buffer_mem_usage) {
    size_t mem = getClientOutputBufferMemoryUsage(c);
    if (output_buffer_mem_usage != NULL)
        *output_buffer_mem_usage = mem;
    mem += sdsZmallocSize(c->querybuf);
    mem += zmalloc_size(c);
    mem += c->buf_usable_size;
    /* For efficiency (less work keeping track of the argv memory), it doesn't include the used memory
     * i.e. unused sds space and internal fragmentation, just the string length. but this is enough to
     * spot problematic clients. */
    mem += c->argv_len_sum + sizeof(robj*)*c->argc;
    mem += multiStateMemOverhead(c);

    /* Add memory overhead of pubsub channels and patterns. Note: this is just the overhead of the robj pointers
     * to the strings themselves because they aren't stored per client. */
    mem += listLength(c->pubsub_patterns) * sizeof(listNode);
    mem += dictSize(c->pubsub_channels) * sizeof(dictEntry) +
           dictSlots(c->pubsub_channels) * sizeof(dictEntry*);

    if (c->meta)
        mem += dictSize(c->meta) * sizeof(dictEntry) +
            dictSlots(c->meta) * sizeof(dictEntry*);

    /* Add memory overhead of the tracking prefixes, this is an underestimation so we don't need to traverse the entire rax */
    if (c->client_tracking_prefixes)
        mem += c->client_tracking_prefixes->numnodes * (sizeof(raxNode) * sizeof(raxNode*));

    return mem;
}

/* Get the class of a client, used in order to enforce limits to different
 * classes of clients.
 *
 * The function will return one of the following:
 * CLIENT_TYPE_NORMAL -> Normal client
 * CLIENT_TYPE_SLAVE  -> Slave
 * CLIENT_TYPE_PUBSUB -> Client subscribed to Pub/Sub channels
 * CLIENT_TYPE_MASTER -> The client representing our replication master.
 */
int getClientType(client *c) {
    if (c->flags & CLIENT_MASTER) return CLIENT_TYPE_MASTER;
    /* Even though MONITOR clients are marked as replicas, we
     * want the expose them as normal clients. */
    if ((c->flags & CLIENT_SLAVE) && !(c->flags & CLIENT_MONITOR))
        return CLIENT_TYPE_SLAVE;
    if (c->flags & CLIENT_PUBSUB) return CLIENT_TYPE_PUBSUB;
    return CLIENT_TYPE_NORMAL;
}

int getClientTypeByName(char *name) {
    if (!strcasecmp(name,"normal")) return CLIENT_TYPE_NORMAL;
    else if (!strcasecmp(name,"slave")) return CLIENT_TYPE_SLAVE;
    else if (!strcasecmp(name,"replica")) return CLIENT_TYPE_SLAVE;
    else if (!strcasecmp(name,"pubsub")) return CLIENT_TYPE_PUBSUB;
    else if (!strcasecmp(name,"master")) return CLIENT_TYPE_MASTER;
    else return -1;
}

char *getClientTypeName(int class) {
    switch(class) {
    case CLIENT_TYPE_NORMAL: return "normal";
    case CLIENT_TYPE_SLAVE:  return "slave";
    case CLIENT_TYPE_PUBSUB: return "pubsub";
    case CLIENT_TYPE_MASTER: return "master";
    default:                       return NULL;
    }
}

/* The function checks if the client reached output buffer soft or hard
 * limit, and also update the state needed to check the soft limit as
 * a side effect.
 *
 * Return value: non-zero if the client reached the soft or the hard limit.
 *               Otherwise zero is returned. */
int checkClientOutputBufferLimits(client *c) {
    int soft = 0, hard = 0, class;
    unsigned long used_mem = getClientOutputBufferMemoryUsage(c);

    class = getClientType(c);
    /* For the purpose of output buffer limiting, masters are handled
     * like normal clients. */
    if (class == CLIENT_TYPE_MASTER) class = CLIENT_TYPE_NORMAL;

    /* Note that it doesn't make sense to set the replica clients output buffer
     * limit lower than the repl-backlog-size config (partial sync will succeed
     * and then replica will get disconnected).
     * Such a configuration is ignored (the size of repl-backlog-size will be used).
     * This doesn't have memory consumption implications since the replica client
     * will share the backlog buffers memory. */
    size_t hard_limit_bytes = server.client_obuf_limits[class].hard_limit_bytes;
    if (class == CLIENT_TYPE_SLAVE && hard_limit_bytes &&
        (long long)hard_limit_bytes < server.repl_backlog_size)
        hard_limit_bytes = server.repl_backlog_size;
    if (server.client_obuf_limits[class].hard_limit_bytes &&
        used_mem >= hard_limit_bytes)
        hard = 1;
    if (server.client_obuf_limits[class].soft_limit_bytes &&
        used_mem >= server.client_obuf_limits[class].soft_limit_bytes)
        soft = 1;

    /* We need to check if the soft limit is reached continuously for the
     * specified amount of seconds. */
    if (soft) {
        if (c->obuf_soft_limit_reached_time == 0) {
            c->obuf_soft_limit_reached_time = server.unixtime;
            soft = 0; /* First time we see the soft limit reached */
        } else {
            time_t elapsed = server.unixtime - c->obuf_soft_limit_reached_time;

            if (elapsed <=
                server.client_obuf_limits[class].soft_limit_seconds) {
                soft = 0; /* The client still did not reached the max number of
                             seconds for the soft limit to be considered
                             reached. */
            }
        }
    } else {
        c->obuf_soft_limit_reached_time = 0;
    }
    return soft || hard;
}

/* Asynchronously close a client if soft or hard limit is reached on the
 * output buffer size. The caller can check if the client will be closed
 * checking if the client CLIENT_CLOSE_ASAP flag is set.
 *
 * Note: we need to close the client asynchronously because this function is
 * called from contexts where the client can't be freed safely, i.e. from the
 * lower level functions pushing data inside the client output buffers.
 * When `async` is set to 0, we close the client immediately, this is
 * useful when called from cron.
 *
 * Returns 1 if client was (flagged) closed. */
int closeClientOnOutputBufferLimitReached(client *c, int async) {
    if (!c->conn) return 0; /* It is unsafe to free fake clients. */
    serverAssert(c->reply_bytes < SIZE_MAX-(1024*64));
    /* Note that c->reply_bytes is irrelevant for replica clients
     * (they use the global repl buffers). */
    if ((c->reply_bytes == 0 && getClientType(c) != CLIENT_TYPE_SLAVE) ||
        c->flags & CLIENT_CLOSE_ASAP) return 0;
    if (checkClientOutputBufferLimits(c)) {
        sds client = catClientInfoString(sdsempty(),c);

        if (async) {
            freeClientAsync(c);
            serverLog(LL_WARNING,
                      "Client %s scheduled to be closed ASAP for overcoming of output buffer limits.",
                      client);
        } else {
            freeClient(c);
            serverLog(LL_WARNING,
                      "Client %s closed for overcoming of output buffer limits.",
                      client);
        }
        sdsfree(client);
        return  1;
    }
    return 0;
}

/* Helper function used by performEvictions() in order to flush slaves
 * output buffers without returning control to the event loop.
 * This is also called by SHUTDOWN for a best-effort attempt to send
 * slaves the latest writes. */
void flushSlavesOutputBuffers(void) {
    listIter li;
    listNode *ln;

    listRewind(server.slaves,&li);
    while((ln = listNext(&li))) {
        client *slave = listNodeValue(ln);
        int can_receive_writes = connHasWriteHandler(slave->conn) ||
                                 (slave->flags & CLIENT_PENDING_WRITE);

        /* We don't want to send the pending data to the replica in a few
         * cases:
         *
         * 1. For some reason there is neither the write handler installed
         *    nor the client is flagged as to have pending writes: for some
         *    reason this replica may not be set to receive data. This is
         *    just for the sake of defensive programming.
         *
         * 2. The put_online_on_ack flag is true. To know why we don't want
         *    to send data to the replica in this case, please grep for the
         *    flag for this flag.
         *
         * 3. Obviously if the slave is not ONLINE.
         */
        if (slave->replstate == SLAVE_STATE_ONLINE &&
            can_receive_writes &&
            !slave->repl_start_cmd_stream_on_ack &&
            clientHasPendingReplies(slave))
        {
            writeToClient(slave,0);
        }
    }
}

/* Compute current most restrictive pause type and its end time, aggregated for
 * all pause purposes. */
static void updateClientPauseTypeAndEndTime(void) {
    pause_type old_type = server.client_pause_type;
    pause_type type = CLIENT_PAUSE_OFF;
    mstime_t end = 0;
    for (int i = 0; i < NUM_PAUSE_PURPOSES; i++) {
        pause_event *p = server.client_pause_per_purpose[i];
        if (p == NULL) {
            /* Nothing to do. */
        } else if (p->end < server.mstime) {
            /* This one expired. */
            zfree(p);
            server.client_pause_per_purpose[i] = NULL;
        } else if (p->type > type) {
            /* This type is the most restrictive so far. */
            type = p->type;
        }
    }

    /* Find the furthest end time among the pause purposes of the most
     * restrictive type */
    for (int i = 0; i < NUM_PAUSE_PURPOSES; i++) {
        pause_event *p = server.client_pause_per_purpose[i];
        if (p != NULL && p->type == type && p->end > end) end = p->end;
    }
    server.client_pause_type = type;
    server.client_pause_end_time = end;

    /* If the pause type is less restrictive than before, we unblock all clients
     * so they are reprocessed (may get re-paused). */
    if (type < old_type) {
        unblockPostponedClients();
    }
}

/* Unblock all paused clients (ones that where blocked by BLOCKED_POSTPONE (possibly in processCommand).
 * This means they'll get re-processed in beforeSleep, and may get paused again if needed. */
void unblockPostponedClients() {
    listNode *ln;
    listIter li;
    listRewind(server.postponed_clients, &li);
    while ((ln = listNext(&li)) != NULL) {
        client *c = listNodeValue(ln);
        unblockClient(c);
    }
}

/* Pause clients up to the specified unixtime (in ms) for a given type of
 * commands.
 *
 * A main use case of this function is to allow pausing replication traffic
 * so that a failover without data loss to occur. Replicas will continue to receive
 * traffic to facilitate this functionality.
 * 
 * This function is also internally used by Redis Cluster for the manual
 * failover procedure implemented by CLUSTER FAILOVER.
 *
 * The function always succeed, even if there is already a pause in progress.
 * In such a case, the duration is set to the maximum and new end time and the
 * type is set to the more restrictive type of pause. */
void pauseClients(pause_purpose purpose, mstime_t end, pause_type type) {
    /* Manage pause type and end time per pause purpose. */
    if (server.client_pause_per_purpose[purpose] == NULL) {
        server.client_pause_per_purpose[purpose] = zmalloc(sizeof(pause_event));
        server.client_pause_per_purpose[purpose]->type = type;
        server.client_pause_per_purpose[purpose]->end = end;
    } else {
        pause_event *p = server.client_pause_per_purpose[purpose];
        p->type = max(p->type, type);
        p->end = max(p->end, end);
    }
    updateClientPauseTypeAndEndTime();

    /* We allow write commands that were queued
     * up before and after to execute. We need
     * to track this state so that we don't assert
     * in propagateNow(). */
    if (server.in_exec) {
        server.client_pause_in_transaction = 1;
    }
}

/* Unpause clients and queue them for reprocessing. */
void unpauseClients(pause_purpose purpose) {
    if (server.client_pause_per_purpose[purpose] == NULL) return;
    zfree(server.client_pause_per_purpose[purpose]);
    server.client_pause_per_purpose[purpose] = NULL;
    updateClientPauseTypeAndEndTime();
}

/* Returns true if clients are paused and false otherwise. */ 
int areClientsPaused(void) {
    return server.client_pause_type != CLIENT_PAUSE_OFF;
}

/* Checks if the current client pause has elapsed and unpause clients
 * if it has. Also returns true if clients are now paused and false 
 * otherwise. */
int checkClientPauseTimeoutAndReturnIfPaused(void) {
    if (!areClientsPaused())
        return 0;
    if (server.client_pause_end_time < server.mstime) {
        updateClientPauseTypeAndEndTime();
    }
    return areClientsPaused();
}

/* This function is called by Redis in order to process a few events from
 * time to time while blocked into some not interruptible operation.
 * This allows to reply to clients with the -LOADING error while loading the
 * data set at startup or after a full resynchronization with the master
 * and so forth.
 *
 * It calls the event loop in order to process a few events. Specifically we
 * try to call the event loop 4 times as long as we receive acknowledge that
 * some event was processed, in order to go forward with the accept, read,
 * write, close sequence needed to serve a client.
 *
 * The function returns the total number of events processed. */
void processEventsWhileBlocked(void) {
    int iterations = 4; /* See the function top-comment. */

    /* Update our cached time since it is used to create and update the last
     * interaction time with clients and for other important things. */
    updateCachedTime(0);

    /* Note: when we are processing events while blocked (for instance during
     * busy Lua scripts), we set a global flag. When such flag is set, we
     * avoid handling the read part of clients using threaded I/O.
     * See https://github.com/redis/redis/issues/6988 for more info.
     * Note that there could be cases of nested calls to this function,
     * specifically on a busy script during async_loading rdb, and scripts
     * that came from AOF. */
    ProcessingEventsWhileBlocked++;
    while (iterations--) {
        long long startval = server.events_processed_while_blocked;
        long long ae_events = aeProcessEvents(server.el,
            AE_FILE_EVENTS|AE_DONT_WAIT|
            AE_CALL_BEFORE_SLEEP|AE_CALL_AFTER_SLEEP);
        /* Note that server.events_processed_while_blocked will also get
         * incremented by callbacks called by the event loop handlers. */
        server.events_processed_while_blocked += ae_events;
        long long events = server.events_processed_while_blocked - startval;
        if (!events) break;
    }

    whileBlockedCron();

    ProcessingEventsWhileBlocked--;
    serverAssert(ProcessingEventsWhileBlocked >= 0);
}

/* ==========================================================================
 * Threaded I/O
 * ========================================================================== */

#define IO_THREADS_MAX_NUM 128
#define CACHE_LINE_SIZE 64

typedef struct __attribute__((aligned(CACHE_LINE_SIZE))) threads_pending {
    redisAtomic unsigned long value;
} threads_pending;

pthread_t io_threads[IO_THREADS_MAX_NUM];
pthread_mutex_t io_threads_mutex[IO_THREADS_MAX_NUM];
threads_pending io_threads_pending[IO_THREADS_MAX_NUM];
int io_threads_op;      /* IO_THREADS_OP_IDLE, IO_THREADS_OP_READ or IO_THREADS_OP_WRITE. */ // TODO: should access to this be atomic??!

/* This is the list of clients each thread will serve when threaded I/O is
 * used. We spawn io_threads_num-1 threads, since one is the main thread
 * itself. */
list *io_threads_list[IO_THREADS_MAX_NUM];

static inline unsigned long getIOPendingCount(int i) {
    unsigned long count = 0;
    atomicGetWithSync(io_threads_pending[i].value, count);
    return count;
}

static inline void setIOPendingCount(int i, unsigned long count) {
    atomicSetWithSync(io_threads_pending[i].value, count);
}

void *IOThreadMain(void *myid) {
    /* The ID is the thread number (from 0 to server.iothreads_num-1), and is
     * used by the thread to just manipulate a single sub-array of clients. */
    long id = (unsigned long)myid;
    char thdname[16];

    snprintf(thdname, sizeof(thdname), "io_thd_%ld", id);
    redis_set_thread_title(thdname);
    redisSetCpuAffinity(server.server_cpulist);
    makeThreadKillable();

    while(1) {
        /* Wait for start */
        for (int j = 0; j < 1000000; j++) {
            if (getIOPendingCount(id) != 0) break;
        }

        /* Give the main thread a chance to stop this thread. */
        if (getIOPendingCount(id) == 0) {
            pthread_mutex_lock(&io_threads_mutex[id]);
            pthread_mutex_unlock(&io_threads_mutex[id]);
            continue;
        }

        serverAssert(getIOPendingCount(id) != 0);

        /* Process: note that the main thread will never touch our list
         * before we drop the pending count to 0. */
        listIter li;
        listNode *ln;
        listRewind(io_threads_list[id],&li);
        while((ln = listNext(&li))) {
            client *c = listNodeValue(ln);
            if (io_threads_op == IO_THREADS_OP_WRITE) {
                writeToClient(c,0);
            } else if (io_threads_op == IO_THREADS_OP_READ) {
                readQueryFromClient(c->conn);
            } else {
                serverPanic("io_threads_op value is unknown");
            }
        }
        listEmpty(io_threads_list[id]);
        setIOPendingCount(id, 0);
    }
}

/* Initialize the data structures needed for threaded I/O. */
void initThreadedIO(void) {
    server.io_threads_active = 0; /* We start with threads not active. */

    /* Indicate that io-threads are currently idle */
    io_threads_op = IO_THREADS_OP_IDLE;

    /* Don't spawn any thread if the user selected a single thread:
     * we'll handle I/O directly from the main thread. */
    if (server.io_threads_num == 1) return;

    if (server.io_threads_num > IO_THREADS_MAX_NUM) {
        serverLog(LL_WARNING,"Fatal: too many I/O threads configured. "
                             "The maximum number is %d.", IO_THREADS_MAX_NUM);
        exit(1);
    }

    /* Spawn and initialize the I/O threads. */
    for (int i = 0; i < server.io_threads_num; i++) {
        /* Things we do for all the threads including the main thread. */
        io_threads_list[i] = listCreate();
        if (i == 0) continue; /* Thread 0 is the main thread. */

        /* Things we do only for the additional threads. */
        pthread_t tid;
        pthread_mutex_init(&io_threads_mutex[i],NULL);
        setIOPendingCount(i, 0);
        pthread_mutex_lock(&io_threads_mutex[i]); /* Thread will be stopped. */
        if (pthread_create(&tid,NULL,IOThreadMain,(void*)(long)i) != 0) {
            serverLog(LL_WARNING,"Fatal: Can't initialize IO thread.");
            exit(1);
        }
        io_threads[i] = tid;
    }
}

void killIOThreads(void) {
    int err, j;
    for (j = 0; j < server.io_threads_num; j++) {
        if (io_threads[j] == pthread_self()) continue;
        if (io_threads[j] && pthread_cancel(io_threads[j]) == 0) {
            if ((err = pthread_join(io_threads[j],NULL)) != 0) {
                serverLog(LL_WARNING,
                    "IO thread(tid:%lu) can not be joined: %s",
                        (unsigned long)io_threads[j], strerror(err));
            } else {
                serverLog(LL_WARNING,
                    "IO thread(tid:%lu) terminated",(unsigned long)io_threads[j]);
            }
        }
    }
}

void startThreadedIO(void) {
    serverAssert(server.io_threads_active == 0);
    for (int j = 1; j < server.io_threads_num; j++)
        pthread_mutex_unlock(&io_threads_mutex[j]);
    server.io_threads_active = 1;
}

void stopThreadedIO(void) {
    /* We may have still clients with pending reads when this function
     * is called: handle them before stopping the threads. */
    handleClientsWithPendingReadsUsingThreads();
    serverAssert(server.io_threads_active == 1);
    for (int j = 1; j < server.io_threads_num; j++)
        pthread_mutex_lock(&io_threads_mutex[j]);
    server.io_threads_active = 0;
}

/* This function checks if there are not enough pending clients to justify
 * taking the I/O threads active: in that case I/O threads are stopped if
 * currently active. We track the pending writes as a measure of clients
 * we need to handle in parallel, however the I/O threading is disabled
 * globally for reads as well if we have too little pending clients.
 *
 * The function returns 0 if the I/O threading should be used because there
 * are enough active threads, otherwise 1 is returned and the I/O threads
 * could be possibly stopped (if already active) as a side effect. */
int stopThreadedIOIfNeeded(void) {
    int pending = listLength(server.clients_pending_write);

    /* Return ASAP if IO threads are disabled (single threaded mode). */
    if (server.io_threads_num == 1) return 1;

    if (pending < (server.io_threads_num*2)) {
        if (server.io_threads_active) stopThreadedIO();
        return 1;
    } else {
        return 0;
    }
}

/* This function achieves thread safety using a fan-out -> fan-in paradigm:
 * Fan out: The main thread fans out work to the io-threads which block until
 * setIOPendingCount() is called with a value larger than 0 by the main thread.
 * Fan in: The main thread waits until getIOPendingCount() returns 0. Then
 * it can safely perform post-processing and return to normal synchronous
 * work. */
int handleClientsWithPendingWritesUsingThreads(void) {
    int processed = listLength(server.clients_pending_write);
    if (processed == 0) return 0; /* Return ASAP if there are no clients. */

    /* If I/O threads are disabled or we have few clients to serve, don't
     * use I/O threads, but the boring synchronous code. */
    if (server.io_threads_num == 1 || stopThreadedIOIfNeeded()) {
        return handleClientsWithPendingWrites();
    }

    /* Start threads if needed. */
    if (!server.io_threads_active) startThreadedIO();

    /* Distribute the clients across N different lists. */
    listIter li;
    listNode *ln;
    listRewind(server.clients_pending_write,&li);
    int item_id = 0;
    while((ln = listNext(&li))) {
        client *c = listNodeValue(ln);
        c->flags &= ~CLIENT_PENDING_WRITE;

        /* Remove clients from the list of pending writes since
         * they are going to be closed ASAP. */
        if (c->flags & CLIENT_CLOSE_ASAP) {
            listDelNode(server.clients_pending_write, ln);
            continue;
        }

        /* Since all replicas and replication backlog use global replication
         * buffer, to guarantee data accessing thread safe, we must put all
         * replicas client into io_threads_list[0] i.e. main thread handles
         * sending the output buffer of all replicas. */
        if (getClientType(c) == CLIENT_TYPE_SLAVE) {
            listAddNodeTail(io_threads_list[0],c);
            continue;
        }

        int target_id = item_id % server.io_threads_num;
        listAddNodeTail(io_threads_list[target_id],c);
        item_id++;
    }

    /* Give the start condition to the waiting threads, by setting the
     * start condition atomic var. */
    io_threads_op = IO_THREADS_OP_WRITE;
    for (int j = 1; j < server.io_threads_num; j++) {
        int count = listLength(io_threads_list[j]);
        setIOPendingCount(j, count);
    }

    /* Also use the main thread to process a slice of clients. */
    listRewind(io_threads_list[0],&li);
    while((ln = listNext(&li))) {
        client *c = listNodeValue(ln);
        writeToClient(c,0);
    }
    listEmpty(io_threads_list[0]);

    /* Wait for all the other threads to end their work. */
    while(1) {
        unsigned long pending = 0;
        for (int j = 1; j < server.io_threads_num; j++)
            pending += getIOPendingCount(j);
        if (pending == 0) break;
    }

    io_threads_op = IO_THREADS_OP_IDLE;

    /* Run the list of clients again to install the write handler where
     * needed. */
    listRewind(server.clients_pending_write,&li);
    while((ln = listNext(&li))) {
        client *c = listNodeValue(ln);

        /* Update the client in the mem usage after we're done processing it in the io-threads */
        updateClientMemUsage(c);

        /* Install the write handler if there are pending writes in some
         * of the clients. */
        if (clientHasPendingReplies(c)) {
            installClientWriteHandler(c);
        }
    }
    listEmpty(server.clients_pending_write);

    /* Update processed count on server */
    server.stat_io_writes_processed += processed;

    return processed;
}

/* Return 1 if we want to handle the client read later using threaded I/O.
 * This is called by the readable handler of the event loop.
 * As a side effect of calling this function the client is put in the
 * pending read clients and flagged as such. */
int postponeClientRead(client *c) {
    if (server.io_threads_active &&
        server.io_threads_do_reads &&
        !ProcessingEventsWhileBlocked &&
        !(c->flags & (CLIENT_MASTER|CLIENT_SLAVE|CLIENT_BLOCKED)) &&
        io_threads_op == IO_THREADS_OP_IDLE)
    {
        listAddNodeHead(server.clients_pending_read,c);
        c->pending_read_list_node = listFirst(server.clients_pending_read);
        return 1;
    } else {
        return 0;
    }
}

/* When threaded I/O is also enabled for the reading + parsing side, the
 * readable handler will just put normal clients into a queue of clients to
 * process (instead of serving them synchronously). This function runs
 * the queue using the I/O threads, and process them in order to accumulate
 * the reads in the buffers, and also parse the first command available
 * rendering it in the client structures.
 * This function achieves thread safety using a fan-out -> fan-in paradigm:
 * Fan out: The main thread fans out work to the io-threads which block until
 * setIOPendingCount() is called with a value larger than 0 by the main thread.
 * Fan in: The main thread waits until getIOPendingCount() returns 0. Then
 * it can safely perform post-processing and return to normal synchronous
 * work. */
int handleClientsWithPendingReadsUsingThreads(void) {
    if (!server.io_threads_active || !server.io_threads_do_reads) return 0;
    int processed = listLength(server.clients_pending_read);
    if (processed == 0) return 0;

    /* Distribute the clients across N different lists. */
    listIter li;
    listNode *ln;
    listRewind(server.clients_pending_read,&li);
    int item_id = 0;
    while((ln = listNext(&li))) {
        client *c = listNodeValue(ln);
        int target_id = item_id % server.io_threads_num;
        listAddNodeTail(io_threads_list[target_id],c);
        item_id++;
    }

    /* Give the start condition to the waiting threads, by setting the
     * start condition atomic var. */
    io_threads_op = IO_THREADS_OP_READ;
    for (int j = 1; j < server.io_threads_num; j++) {
        int count = listLength(io_threads_list[j]);
        setIOPendingCount(j, count);
    }

    /* Also use the main thread to process a slice of clients. */
    listRewind(io_threads_list[0],&li);
    while((ln = listNext(&li))) {
        client *c = listNodeValue(ln);
        readQueryFromClient(c->conn);
    }
    listEmpty(io_threads_list[0]);

    /* Wait for all the other threads to end their work. */
    while(1) {
        unsigned long pending = 0;
        for (int j = 1; j < server.io_threads_num; j++)
            pending += getIOPendingCount(j);
        if (pending == 0) break;
    }

    io_threads_op = IO_THREADS_OP_IDLE;

    /* Run the list of clients again to process the new buffers. */
    while(listLength(server.clients_pending_read)) {
        ln = listFirst(server.clients_pending_read);
        client *c = listNodeValue(ln);
        listDelNode(server.clients_pending_read,ln);
        c->pending_read_list_node = NULL;

        serverAssert(!(c->flags & CLIENT_BLOCKED));

        if (beforeNextClient(c) == C_ERR) {
            /* If the client is no longer valid, we avoid
             * processing the client later. So we just go
             * to the next. */
            continue;
        }

        /* Once io-threads are idle we can update the client in the mem usage */
        updateClientMemUsage(c);

        if (processPendingCommandAndInputBuffer(c) == C_ERR) {
            /* If the client is no longer valid, we avoid
             * processing the client later. So we just go
             * to the next. */
            continue;
        }

        /* We may have pending replies if a thread readQueryFromClient() produced
         * replies and did not put the client in pending write queue (it can't).
         */
        if (!(c->flags & CLIENT_PENDING_WRITE) && clientHasPendingReplies(c))
            putClientInPendingWriteQueue(c);
    }

    /* Update processed count on server */
    server.stat_io_reads_processed += processed;

    return processed;
}

/* Returns the actual client eviction limit based on current configuration or
 * 0 if no limit. */
size_t getClientEvictionLimit(void) {
    size_t maxmemory_clients_actual = SIZE_MAX;

    /* Handle percentage of maxmemory*/
    if (server.maxmemory_clients < 0 && server.maxmemory > 0) {
        unsigned long long maxmemory_clients_bytes = (unsigned long long)((double)server.maxmemory * -(double) server.maxmemory_clients / 100);
        if (maxmemory_clients_bytes <= SIZE_MAX)
            maxmemory_clients_actual = maxmemory_clients_bytes;
    }
    else if (server.maxmemory_clients > 0)
        maxmemory_clients_actual = server.maxmemory_clients;
    else
        return 0;

    /* Don't allow a too small maxmemory-clients to avoid cases where we can't communicate
     * at all with the server because of bad configuration */
    if (maxmemory_clients_actual < 1024*128)
        maxmemory_clients_actual = 1024*128;

    return maxmemory_clients_actual;
}

void evictClients(void) {
    /* Start eviction from topmost bucket (largest clients) */
    int curr_bucket = CLIENT_MEM_USAGE_BUCKETS-1;
    listIter bucket_iter;
    listRewind(server.client_mem_usage_buckets[curr_bucket].clients, &bucket_iter);
    size_t client_eviction_limit = getClientEvictionLimit();
    if (client_eviction_limit == 0)
        return;
    while (server.stat_clients_type_memory[CLIENT_TYPE_NORMAL] +
           server.stat_clients_type_memory[CLIENT_TYPE_PUBSUB] >= client_eviction_limit) {
        listNode *ln = listNext(&bucket_iter);
        if (ln) {
            client *c = ln->value;
            sds ci = catClientInfoString(sdsempty(),c);
            serverLog(LL_NOTICE, "Evicting client: %s", ci);
            freeClient(c);
            sdsfree(ci);
            server.stat_evictedclients++;
        } else {
            curr_bucket--;
            if (curr_bucket < 0) {
                serverLog(LL_WARNING, "Over client maxmemory after evicting all evictable clients");
                break;
            }
            listRewind(server.client_mem_usage_buckets[curr_bucket].clients, &bucket_iter);
        }
    }
}<|MERGE_RESOLUTION|>--- conflicted
+++ resolved
@@ -2915,51 +2915,11 @@
     return C_OK;
 }
 
-<<<<<<< HEAD
-/* This function implements CLIENT SETMETA, including replying to the
-=======
 /* This function implements CLIENT SETNAME, including replying to the
->>>>>>> 6af02100
  * user with an error if the charset is wrong (in that case C_ERR is
  * returned). If the function succeeded C_OK is returned, and it's up
  * to the caller to send a reply if needed.
  *
-<<<<<<< HEAD
- * Setting an empty string as meta has the effect of unsetting the
- * currently set meta: the client will remain without meta.*/
-int clientSetMetaOrReply(client *c)
-{
-    int len = c->argc;
-
-    if (c->meta == NULL)
-    {
-        c->meta = dictCreate(&hashDictType);
-    }
-
-    /* Setting the client meta do not have params actually removes
-     * the current meta. */
-    if (len == 2)
-    {
-        dictRelease(c->meta);
-        c->meta = dictCreate(&hashDictType);
-    
-        return C_OK;
-    }
-
-    int i;
-    for (i = 0; i < (len - 2)/2; i++) {
-        robj *o1 = c->argv[2+i*2];
-        sds key = sdsdup(o1->ptr);
-        robj *o2 = c->argv[3+i*2];
-        sds val = sdsdup(o2->ptr);
-
-        if (!dictReplace(c->meta, key, val)){
-          sdsfree(key);
-        }
-    }
-
-    return C_OK;
-=======
  * Setting an empty string as name has the effect of unsetting the
  * currently set name: the client will remain unnamed.
  *
@@ -2972,7 +2932,47 @@
                       "newlines or special characters.");
     }
     return result;
->>>>>>> 6af02100
+}
+
+/* This function implements CLIENT SETMETA, including replying to the
+ * user with an error if the charset is wrong (in that case C_ERR is
+ * returned). If the function succeeded C_OK is returned, and it's up
+ * to the caller to send a reply if needed.
+ *
+ * Setting an empty string as meta has the effect of unsetting the
+ * currently set meta: the client will remain without meta.*/
+int clientSetMetaOrReply(client *c)
+{
+    int len = c->argc;
+
+    if (c->meta == NULL)
+    {
+        c->meta = dictCreate(&hashDictType);
+    }
+
+    /* Setting the client meta do not have params actually removes
+     * the current meta. */
+    if (len == 2)
+    {
+        dictRelease(c->meta);
+        c->meta = dictCreate(&hashDictType);
+    
+        return C_OK;
+    }
+
+    int i;
+    for (i = 0; i < (len - 2)/2; i++) {
+        robj *o1 = c->argv[2+i*2];
+        sds key = sdsdup(o1->ptr);
+        robj *o2 = c->argv[3+i*2];
+        sds val = sdsdup(o2->ptr);
+
+        if (!dictReplace(c->meta, key, val)){
+          sdsfree(key);
+        }
+    }
+
+    return C_OK;
 }
 
 /* Reset the client state to resemble a newly connected client.
