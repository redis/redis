--- conflicted
+++ resolved
@@ -3251,8 +3251,7 @@
  * Note: this function is very fast so can be called as many time as
  * the caller wishes. The main usage of this function currently is
  * enforcing the client output length limits. */
-<<<<<<< HEAD
-unsigned long getClientOutputBufferMemoryUsage(client *c) {
+size_t getClientOutputBufferMemoryUsage(client *c) {
     if (getClientType(c) == CLIENT_TYPE_SLAVE) {
         size_t repl_buf_size = 0;
         size_t repl_node_num = 0;
@@ -3283,11 +3282,6 @@
         if (mem > max_slave_mem) max_slave_mem = mem;
     }
     return max_slave_mem;
-=======
-size_t getClientOutputBufferMemoryUsage(client *c) {
-    size_t list_item_size = sizeof(listNode) + sizeof(clientReplyBlock);
-    return c->reply_bytes + (list_item_size*listLength(c->reply));
->>>>>>> 2753429c
 }
 
 /* Returns the total client's memory usage.
