/*
 * Copyright (c) 2009-2012, Salvatore Sanfilippo <antirez at gmail dot com>
 * All rights reserved.
 *
 * Redistribution and use in source and binary forms, with or without
 * modification, are permitted provided that the following conditions are met:
 *
 *   * Redistributions of source code must retain the above copyright notice,
 *     this list of conditions and the following disclaimer.
 *   * Redistributions in binary form must reproduce the above copyright
 *     notice, this list of conditions and the following disclaimer in the
 *     documentation and/or other materials provided with the distribution.
 *   * Neither the name of Redis nor the names of its contributors may be used
 *     to endorse or promote products derived from this software without
 *     specific prior written permission.
 *
 * THIS SOFTWARE IS PROVIDED BY THE COPYRIGHT HOLDERS AND CONTRIBUTORS "AS IS"
 * AND ANY EXPRESS OR IMPLIED WARRANTIES, INCLUDING, BUT NOT LIMITED TO, THE
 * IMPLIED WARRANTIES OF MERCHANTABILITY AND FITNESS FOR A PARTICULAR PURPOSE
 * ARE DISCLAIMED. IN NO EVENT SHALL THE COPYRIGHT OWNER OR CONTRIBUTORS BE
 * LIABLE FOR ANY DIRECT, INDIRECT, INCIDENTAL, SPECIAL, EXEMPLARY, OR
 * CONSEQUENTIAL DAMAGES (INCLUDING, BUT NOT LIMITED TO, PROCUREMENT OF
 * SUBSTITUTE GOODS OR SERVICES; LOSS OF USE, DATA, OR PROFITS; OR BUSINESS
 * INTERRUPTION) HOWEVER CAUSED AND ON ANY THEORY OF LIABILITY, WHETHER IN
 * CONTRACT, STRICT LIABILITY, OR TORT (INCLUDING NEGLIGENCE OR OTHERWISE)
 * ARISING IN ANY WAY OUT OF THE USE OF THIS SOFTWARE, EVEN IF ADVISED OF THE
 * POSSIBILITY OF SUCH DAMAGE.
 */

#include "server.h"
#include "atomicvar.h"
#include "cluster.h"
#include "script.h"
#include "fpconv_dtoa.h"
#include <sys/socket.h>
#include <sys/uio.h>
#include <math.h>
#include <ctype.h>

static void setProtocolError(const char *errstr, client *c);
int postponeClientRead(client *c);
int ProcessingEventsWhileBlocked = 0; /* See processEventsWhileBlocked(). */

/* Return the size consumed from the allocator, for the specified SDS string,
 * including internal fragmentation. This function is used in order to compute
 * the client output buffer size. */
size_t sdsZmallocSize(sds s) {
    void *sh = sdsAllocPtr(s);
    return zmalloc_size(sh);
}

/* Return the amount of memory used by the sds string at object->ptr
 * for a string object. This includes internal fragmentation. */
size_t getStringObjectSdsUsedMemory(robj *o) {
    serverAssertWithInfo(NULL,o,o->type == OBJ_STRING);
    switch(o->encoding) {
    case OBJ_ENCODING_RAW: return sdsZmallocSize(o->ptr);
    case OBJ_ENCODING_EMBSTR: return zmalloc_size(o)-sizeof(robj);
    default: return 0; /* Just integer encoding for now. */
    }
}

/* Return the length of a string object.
 * This does NOT includes internal fragmentation or sds unused space. */
size_t getStringObjectLen(robj *o) {
    serverAssertWithInfo(NULL,o,o->type == OBJ_STRING);
    switch(o->encoding) {
    case OBJ_ENCODING_RAW: return sdslen(o->ptr);
    case OBJ_ENCODING_EMBSTR: return sdslen(o->ptr);
    default: return 0; /* Just integer encoding for now. */
    }
}

/* Client.reply list dup and free methods. */
void *dupClientReplyValue(void *o) {
    clientReplyBlock *old = o;
    clientReplyBlock *buf = zmalloc(sizeof(clientReplyBlock) + old->size);
    memcpy(buf, o, sizeof(clientReplyBlock) + old->size);
    return buf;
}

void freeClientReplyValue(void *o) {
    zfree(o);
}

int listMatchObjects(void *a, void *b) {
    return equalStringObjects(a,b);
}

/* This function links the client to the global linked list of clients.
 * unlinkClient() does the opposite, among other things. */
void linkClient(client *c) {
    listAddNodeTail(server.clients,c);
    /* Note that we remember the linked list node where the client is stored,
     * this way removing the client in unlinkClient() will not require
     * a linear scan, but just a constant time operation. */
    c->client_list_node = listLast(server.clients);
    uint64_t id = htonu64(c->id);
    raxInsert(server.clients_index,(unsigned char*)&id,sizeof(id),c,NULL);
}

/* Initialize client authentication state.
 */
static void clientSetDefaultAuth(client *c) {
    /* If the default user does not require authentication, the user is
     * directly authenticated. */
    c->user = DefaultUser;
    c->authenticated = (c->user->flags & USER_FLAG_NOPASS) &&
                       !(c->user->flags & USER_FLAG_DISABLED);
}

int authRequired(client *c) {
    /* Check if the user is authenticated. This check is skipped in case
     * the default user is flagged as "nopass" and is active. */
    int auth_required = (!(DefaultUser->flags & USER_FLAG_NOPASS) ||
                          (DefaultUser->flags & USER_FLAG_DISABLED)) &&
                        !c->authenticated;
    return auth_required;
}

client *createClient(connection *conn) {
    client *c = zmalloc(sizeof(client));

    /* passing NULL as conn it is possible to create a non connected client.
     * This is useful since all the commands needs to be executed
     * in the context of a client. When commands are executed in other
     * contexts (for instance a Lua script) we need a non connected client. */
    if (conn) {
        connEnableTcpNoDelay(conn);
        if (server.tcpkeepalive)
            connKeepAlive(conn,server.tcpkeepalive);
        connSetReadHandler(conn, readQueryFromClient);
        connSetPrivateData(conn, c);
    }
    c->buf = zmalloc(PROTO_REPLY_CHUNK_BYTES);
    selectDb(c,0);
    uint64_t client_id;
    atomicGetIncr(server.next_client_id, client_id, 1);
    c->id = client_id;
    c->resp = 2;
    c->conn = conn;
    c->name = NULL;
    c->bufpos = 0;
    c->buf_usable_size = zmalloc_usable_size(c->buf);
    c->buf_peak = c->buf_usable_size;
    c->buf_peak_last_reset_time = server.unixtime;
    c->ref_repl_buf_node = NULL;
    c->ref_block_pos = 0;
    c->qb_pos = 0;
    c->querybuf = sdsempty();
    c->querybuf_peak = 0;
    c->reqtype = 0;
    c->argc = 0;
    c->argv = NULL;
    c->argv_len = 0;
    c->argv_len_sum = 0;
    c->original_argc = 0;
    c->original_argv = NULL;
    c->cmd = c->lastcmd = c->realcmd = NULL;
    c->multibulklen = 0;
    c->bulklen = -1;
    c->sentlen = 0;
    c->flags = 0;
    c->slot = -1;
    c->ctime = c->lastinteraction = server.unixtime;
    clientSetDefaultAuth(c);
    c->replstate = REPL_STATE_NONE;
    c->repl_start_cmd_stream_on_ack = 0;
    c->reploff = 0;
    c->read_reploff = 0;
    c->repl_applied = 0;
    c->repl_ack_off = 0;
    c->repl_ack_time = 0;
    c->repl_last_partial_write = 0;
    c->slave_listening_port = 0;
    c->slave_addr = NULL;
    c->slave_capa = SLAVE_CAPA_NONE;
    c->slave_req = SLAVE_REQ_NONE;
    c->reply = listCreate();
    c->deferred_reply_errors = NULL;
    c->reply_bytes = 0;
    c->obuf_soft_limit_reached_time = 0;
    listSetFreeMethod(c->reply,freeClientReplyValue);
    listSetDupMethod(c->reply,dupClientReplyValue);
    c->btype = BLOCKED_NONE;
    c->bpop.timeout = 0;
    c->bpop.keys = dictCreate(&objectKeyHeapPointerValueDictType);
    c->bpop.target = NULL;
    c->bpop.xread_group = NULL;
    c->bpop.xread_consumer = NULL;
    c->bpop.xread_group_noack = 0;
    c->bpop.numreplicas = 0;
    c->bpop.reploffset = 0;
    c->woff = 0;
    c->watched_keys = listCreate();
    c->pubsub_channels = dictCreate(&objectKeyPointerValueDictType);
    c->pubsub_patterns = listCreate();
    c->pubsubshard_channels = dictCreate(&objectKeyPointerValueDictType);
    c->peerid = NULL;
    c->sockname = NULL;
    c->client_list_node = NULL;
    c->postponed_list_node = NULL;
    c->pending_read_list_node = NULL;
    c->client_tracking_redirection = 0;
    c->client_tracking_prefixes = NULL;
    c->last_memory_usage = 0;
    c->last_memory_type = CLIENT_TYPE_NORMAL;
    c->auth_callback = NULL;
    c->auth_callback_privdata = NULL;
    c->auth_module = NULL;
    listInitNode(&c->clients_pending_write_node, c);
    listSetFreeMethod(c->pubsub_patterns,decrRefCountVoid);
    listSetMatchMethod(c->pubsub_patterns,listMatchObjects);
    c->mem_usage_bucket = NULL;
    c->mem_usage_bucket_node = NULL;
    if (conn) linkClient(c);
    initClientMultiState(c);
    return c;
}

void installClientWriteHandler(client *c) {
    int ae_barrier = 0;
    /* For the fsync=always policy, we want that a given FD is never
     * served for reading and writing in the same event loop iteration,
     * so that in the middle of receiving the query, and serving it
     * to the client, we'll call beforeSleep() that will do the
     * actual fsync of AOF to disk. the write barrier ensures that. */
    if (server.aof_state == AOF_ON &&
        server.aof_fsync == AOF_FSYNC_ALWAYS)
    {
        ae_barrier = 1;
    }
    if (connSetWriteHandlerWithBarrier(c->conn, sendReplyToClient, ae_barrier) == C_ERR) {
        freeClientAsync(c);
    }
}

/* This function puts the client in the queue of clients that should write
 * their output buffers to the socket. Note that it does not *yet* install
 * the write handler, to start clients are put in a queue of clients that need
 * to write, so we try to do that before returning in the event loop (see the
 * handleClientsWithPendingWrites() function).
 * If we fail and there is more data to write, compared to what the socket
 * buffers can hold, then we'll really install the handler. */
void putClientInPendingWriteQueue(client *c) {
    /* Schedule the client to write the output buffers to the socket only
     * if not already done and, for slaves, if the slave can actually receive
     * writes at this stage. */
    if (!(c->flags & CLIENT_PENDING_WRITE) &&
        (c->replstate == REPL_STATE_NONE ||
         (c->replstate == SLAVE_STATE_ONLINE && !c->repl_start_cmd_stream_on_ack)))
    {
        /* Here instead of installing the write handler, we just flag the
         * client and put it into a list of clients that have something
         * to write to the socket. This way before re-entering the event
         * loop, we can try to directly write to the client sockets avoiding
         * a system call. We'll only really install the write handler if
         * we'll not be able to write the whole reply at once. */
        c->flags |= CLIENT_PENDING_WRITE;
        listLinkNodeHead(server.clients_pending_write, &c->clients_pending_write_node);
    }
}

/* This function is called every time we are going to transmit new data
 * to the client. The behavior is the following:
 *
 * If the client should receive new data (normal clients will) the function
 * returns C_OK, and make sure to install the write handler in our event
 * loop so that when the socket is writable new data gets written.
 *
 * If the client should not receive new data, because it is a fake client
 * (used to load AOF in memory), a master or because the setup of the write
 * handler failed, the function returns C_ERR.
 *
 * The function may return C_OK without actually installing the write
 * event handler in the following cases:
 *
 * 1) The event handler should already be installed since the output buffer
 *    already contains something.
 * 2) The client is a slave but not yet online, so we want to just accumulate
 *    writes in the buffer but not actually sending them yet.
 *
 * Typically gets called every time a reply is built, before adding more
 * data to the clients output buffers. If the function returns C_ERR no
 * data should be appended to the output buffers. */
int prepareClientToWrite(client *c) {
    /* If it's the Lua client we always return ok without installing any
     * handler since there is no socket at all. */
    if (c->flags & (CLIENT_SCRIPT|CLIENT_MODULE)) return C_OK;

    /* If CLIENT_CLOSE_ASAP flag is set, we need not write anything. */
    if (c->flags & CLIENT_CLOSE_ASAP) return C_ERR;

    /* CLIENT REPLY OFF / SKIP handling: don't send replies. */
    if (c->flags & (CLIENT_REPLY_OFF|CLIENT_REPLY_SKIP)) return C_ERR;

    /* Masters don't receive replies, unless CLIENT_MASTER_FORCE_REPLY flag
     * is set. */
    if ((c->flags & CLIENT_MASTER) &&
        !(c->flags & CLIENT_MASTER_FORCE_REPLY)) return C_ERR;

    if (!c->conn) return C_ERR; /* Fake client for AOF loading. */

    /* Schedule the client to write the output buffers to the socket, unless
     * it should already be setup to do so (it has already pending data).
     *
     * If CLIENT_PENDING_READ is set, we're in an IO thread and should
     * not put the client in pending write queue. Instead, it will be
     * done by handleClientsWithPendingReadsUsingThreads() upon return.
     */
    if (!clientHasPendingReplies(c) && io_threads_op == IO_THREADS_OP_IDLE)
        putClientInPendingWriteQueue(c);

    /* Authorize the caller to queue in the output buffer of this client. */
    return C_OK;
}

/* -----------------------------------------------------------------------------
 * Low level functions to add more data to output buffers.
 * -------------------------------------------------------------------------- */

/* Attempts to add the reply to the static buffer in the client struct.
 * Returns the length of data that is added to the reply buffer.
 *
 * Sanitizer suppression: client->buf_usable_size determined by
 * zmalloc_usable_size() call. Writing beyond client->buf boundaries confuses
 * sanitizer and generates a false positive out-of-bounds error */
REDIS_NO_SANITIZE("bounds")
size_t _addReplyToBuffer(client *c, const char *s, size_t len) {
    size_t available = c->buf_usable_size - c->bufpos;

    /* If there already are entries in the reply list, we cannot
     * add anything more to the static buffer. */
    if (listLength(c->reply) > 0) return 0;

    size_t reply_len = len > available ? available : len;
    memcpy(c->buf+c->bufpos,s,reply_len);
    c->bufpos+=reply_len;
    /* We update the buffer peak after appending the reply to the buffer */
    if(c->buf_peak < (size_t)c->bufpos)
        c->buf_peak = (size_t)c->bufpos;
    return reply_len;
}

/* Adds the reply to the reply linked list.
 * Note: some edits to this function need to be relayed to AddReplyFromClient. */
void _addReplyProtoToList(client *c, const char *s, size_t len) {
    listNode *ln = listLast(c->reply);
    clientReplyBlock *tail = ln? listNodeValue(ln): NULL;

    /* Note that 'tail' may be NULL even if we have a tail node, because when
     * addReplyDeferredLen() is used, it sets a dummy node to NULL just
     * to fill it later, when the size of the bulk length is set. */

    /* Append to tail string when possible. */
    if (tail) {
        /* Copy the part we can fit into the tail, and leave the rest for a
         * new node */
        size_t avail = tail->size - tail->used;
        size_t copy = avail >= len? len: avail;
        memcpy(tail->buf + tail->used, s, copy);
        tail->used += copy;
        s += copy;
        len -= copy;
    }
    if (len) {
        /* Create a new node, make sure it is allocated to at
         * least PROTO_REPLY_CHUNK_BYTES */
        size_t usable_size;
        size_t size = len < PROTO_REPLY_CHUNK_BYTES? PROTO_REPLY_CHUNK_BYTES: len;
        tail = zmalloc_usable(size + sizeof(clientReplyBlock), &usable_size);
        /* take over the allocation's internal fragmentation */
        tail->size = usable_size - sizeof(clientReplyBlock);
        tail->used = len;
        memcpy(tail->buf, s, len);
        listAddNodeTail(c->reply, tail);
        c->reply_bytes += tail->size;

        closeClientOnOutputBufferLimitReached(c, 1);
    }
}

void _addReplyToBufferOrList(client *c, const char *s, size_t len) {
    if (c->flags & CLIENT_CLOSE_AFTER_REPLY) return;

    /* Replicas should normally not cause any writes to the reply buffer. In case a rogue replica sent a command on the
     * replication link that caused a reply to be generated we'll simply disconnect it.
     * Note this is the simplest way to check a command added a response. Replication links are used to write data but
     * not for responses, so we should normally never get here on a replica client. */
    if (getClientType(c) == CLIENT_TYPE_SLAVE) {
        sds cmdname = c->lastcmd ? c->lastcmd->fullname : NULL;
        logInvalidUseAndFreeClientAsync(c, "Replica generated a reply to command '%s'",
                                        cmdname ? cmdname : "<unknown>");
        return;
    }

    size_t reply_len = _addReplyToBuffer(c,s,len);
    if (len > reply_len) _addReplyProtoToList(c,s+reply_len,len-reply_len);
}

/* -----------------------------------------------------------------------------
 * Higher level functions to queue data on the client output buffer.
 * The following functions are the ones that commands implementations will call.
 * -------------------------------------------------------------------------- */

/* Add the object 'obj' string representation to the client output buffer. */
void addReply(client *c, robj *obj) {
    if (prepareClientToWrite(c) != C_OK) return;

    if (sdsEncodedObject(obj)) {
        _addReplyToBufferOrList(c,obj->ptr,sdslen(obj->ptr));
    } else if (obj->encoding == OBJ_ENCODING_INT) {
        /* For integer encoded strings we just convert it into a string
         * using our optimized function, and attach the resulting string
         * to the output buffer. */
        char buf[32];
        size_t len = ll2string(buf,sizeof(buf),(long)obj->ptr);
        _addReplyToBufferOrList(c,buf,len);
    } else {
        serverPanic("Wrong obj->encoding in addReply()");
    }
}

/* Add the SDS 's' string to the client output buffer, as a side effect
 * the SDS string is freed. */
void addReplySds(client *c, sds s) {
    if (prepareClientToWrite(c) != C_OK) {
        /* The caller expects the sds to be free'd. */
        sdsfree(s);
        return;
    }
    _addReplyToBufferOrList(c,s,sdslen(s));
    sdsfree(s);
}

/* This low level function just adds whatever protocol you send it to the
 * client buffer, trying the static buffer initially, and using the string
 * of objects if not possible.
 *
 * It is efficient because does not create an SDS object nor an Redis object
 * if not needed. The object will only be created by calling
 * _addReplyProtoToList() if we fail to extend the existing tail object
 * in the list of objects. */
void addReplyProto(client *c, const char *s, size_t len) {
    if (prepareClientToWrite(c) != C_OK) return;
    _addReplyToBufferOrList(c,s,len);
}

/* Low level function called by the addReplyError...() functions.
 * It emits the protocol for a Redis error, in the form:
 *
 * -ERRORCODE Error Message<CR><LF>
 *
 * If the error code is already passed in the string 's', the error
 * code provided is used, otherwise the string "-ERR " for the generic
 * error code is automatically added.
 * Note that 's' must NOT end with \r\n. */
void addReplyErrorLength(client *c, const char *s, size_t len) {
    /* If the string already starts with "-..." then the error code
     * is provided by the caller. Otherwise we use "-ERR". */
    if (!len || s[0] != '-') addReplyProto(c,"-ERR ",5);
    addReplyProto(c,s,len);
    addReplyProto(c,"\r\n",2);
}

/* Do some actions after an error reply was sent (Log if needed, updates stats, etc.)
 * Possible flags:
 * * ERR_REPLY_FLAG_NO_STATS_UPDATE - indicate not to update any error stats. */
void afterErrorReply(client *c, const char *s, size_t len, int flags) {
    /* Module clients fall into two categories:
     * Calls to RM_Call, in which case the error isn't being returned to a client, so should not be counted.
     * Module thread safe context calls to RM_ReplyWithError, which will be added to a real client by the main thread later. */
    if (c->flags & CLIENT_MODULE) {
        if (!c->deferred_reply_errors) {
            c->deferred_reply_errors = listCreate();
            listSetFreeMethod(c->deferred_reply_errors, (void (*)(void*))sdsfree);
        }
        listAddNodeTail(c->deferred_reply_errors, sdsnewlen(s, len));
        return;
    }

    if (!(flags & ERR_REPLY_FLAG_NO_STATS_UPDATE)) {
        /* Increment the global error counter */
        server.stat_total_error_replies++;
        /* Increment the error stats
         * If the string already starts with "-..." then the error prefix
         * is provided by the caller ( we limit the search to 32 chars). Otherwise we use "-ERR". */
        if (s[0] != '-') {
            incrementErrorCount("ERR", 3);
        } else {
            char *spaceloc = memchr(s, ' ', len < 32 ? len : 32);
            if (spaceloc) {
                const size_t errEndPos = (size_t)(spaceloc - s);
                incrementErrorCount(s+1, errEndPos-1);
            } else {
                /* Fallback to ERR if we can't retrieve the error prefix */
                incrementErrorCount("ERR", 3);
            }
        }
    } else {
        /* stat_total_error_replies will not be updated, which means that
         * the cmd stats will not be updated as well, we still want this command
         * to be counted as failed so we update it here. We update c->realcmd in
         * case c->cmd was changed (like in GEOADD). */
        c->realcmd->failed_calls++;
    }

    /* Sometimes it could be normal that a slave replies to a master with
     * an error and this function gets called. Actually the error will never
     * be sent because addReply*() against master clients has no effect...
     * A notable example is:
     *
     *    EVAL 'redis.call("incr",KEYS[1]); redis.call("nonexisting")' 1 x
     *
     * Where the master must propagate the first change even if the second
     * will produce an error. However it is useful to log such events since
     * they are rare and may hint at errors in a script or a bug in Redis. */
    int ctype = getClientType(c);
    if (ctype == CLIENT_TYPE_MASTER || ctype == CLIENT_TYPE_SLAVE || c->id == CLIENT_ID_AOF) {
        char *to, *from;

        if (c->id == CLIENT_ID_AOF) {
            to = "AOF-loading-client";
            from = "server";
        } else if (ctype == CLIENT_TYPE_MASTER) {
            to = "master";
            from = "replica";
        } else {
            to = "replica";
            from = "master";
        }

        if (len > 4096) len = 4096;
        sds cmdname = c->lastcmd ? c->lastcmd->fullname : NULL;
        serverLog(LL_WARNING,"== CRITICAL == This %s is sending an error "
                             "to its %s: '%.*s' after processing the command "
                             "'%s'", from, to, (int)len, s, cmdname ? cmdname : "<unknown>");
        if (ctype == CLIENT_TYPE_MASTER && server.repl_backlog &&
            server.repl_backlog->histlen > 0)
        {
            showLatestBacklog();
        }
        server.stat_unexpected_error_replies++;

        /* Based off the propagation error behavior, check if we need to panic here. There
         * are currently two checked cases:
         * * If this command was from our master and we are not a writable replica.
         * * We are reading from an AOF file. */
        int panic_in_replicas = (ctype == CLIENT_TYPE_MASTER && server.repl_slave_ro)
            && (server.propagation_error_behavior == PROPAGATION_ERR_BEHAVIOR_PANIC ||
            server.propagation_error_behavior == PROPAGATION_ERR_BEHAVIOR_PANIC_ON_REPLICAS);
        int panic_in_aof = c->id == CLIENT_ID_AOF 
            && server.propagation_error_behavior == PROPAGATION_ERR_BEHAVIOR_PANIC;
        if (panic_in_replicas || panic_in_aof) {
            serverPanic("This %s panicked sending an error to its %s"
                " after processing the command '%s'",
                from, to, cmdname ? cmdname : "<unknown>");
        }
    }
}

/* The 'err' object is expected to start with -ERRORCODE and end with \r\n.
 * Unlike addReplyErrorSds and others alike which rely on addReplyErrorLength. */
void addReplyErrorObject(client *c, robj *err) {
    addReply(c, err);
    afterErrorReply(c, err->ptr, sdslen(err->ptr)-2, 0); /* Ignore trailing \r\n */
}

/* Sends either a reply or an error reply by checking the first char.
 * If the first char is '-' the reply is considered an error.
 * In any case the given reply is sent, if the reply is also recognize
 * as an error we also perform some post reply operations such as
 * logging and stats update. */
void addReplyOrErrorObject(client *c, robj *reply) {
    serverAssert(sdsEncodedObject(reply));
    sds rep = reply->ptr;
    if (sdslen(rep) > 1 && rep[0] == '-') {
        addReplyErrorObject(c, reply);
    } else {
        addReply(c, reply);
    }
}

/* See addReplyErrorLength for expectations from the input string. */
void addReplyError(client *c, const char *err) {
    addReplyErrorLength(c,err,strlen(err));
    afterErrorReply(c,err,strlen(err),0);
}

/* Add error reply to the given client.
 * Supported flags:
 * * ERR_REPLY_FLAG_NO_STATS_UPDATE - indicate not to perform any error stats updates */
void addReplyErrorSdsEx(client *c, sds err, int flags) {
    addReplyErrorLength(c,err,sdslen(err));
    afterErrorReply(c,err,sdslen(err),flags);
    sdsfree(err);
}

/* See addReplyErrorLength for expectations from the input string. */
/* As a side effect the SDS string is freed. */
void addReplyErrorSds(client *c, sds err) {
    addReplyErrorSdsEx(c, err, 0);
}

/* See addReplyErrorLength for expectations from the input string. */
/* As a side effect the SDS string is freed. */
void addReplyErrorSdsSafe(client *c, sds err) {
    err = sdsmapchars(err, "\r\n", "  ",  2);
    addReplyErrorSdsEx(c, err, 0);
}

/* Internal function used by addReplyErrorFormat and addReplyErrorFormatEx.
 * Refer to afterErrorReply for more information about the flags. */
static void addReplyErrorFormatInternal(client *c, int flags, const char *fmt, va_list ap) {
    va_list cpy;
    va_copy(cpy,ap);
    sds s = sdscatvprintf(sdsempty(),fmt,cpy);
    va_end(cpy);
    /* Trim any newlines at the end (ones will be added by addReplyErrorLength) */
    s = sdstrim(s, "\r\n");
    /* Make sure there are no newlines in the middle of the string, otherwise
     * invalid protocol is emitted. */
    s = sdsmapchars(s, "\r\n", "  ",  2);
    addReplyErrorLength(c,s,sdslen(s));
    afterErrorReply(c,s,sdslen(s),flags);
    sdsfree(s);
}

void addReplyErrorFormatEx(client *c, int flags, const char *fmt, ...) {
    va_list ap;
    va_start(ap,fmt);
    addReplyErrorFormatInternal(c, flags, fmt, ap);
    va_end(ap);
}

/* See addReplyErrorLength for expectations from the formatted string.
 * The formatted string is safe to contain \r and \n anywhere. */
void addReplyErrorFormat(client *c, const char *fmt, ...) {
    va_list ap;
    va_start(ap,fmt);
    addReplyErrorFormatInternal(c, 0, fmt, ap);
    va_end(ap);
}

void addReplyErrorArity(client *c) {
    addReplyErrorFormat(c, "wrong number of arguments for '%s' command",
                        c->cmd->fullname);
}

void addReplyErrorExpireTime(client *c) {
    addReplyErrorFormat(c, "invalid expire time in '%s' command",
                        c->cmd->fullname);
}

void addReplyStatusLength(client *c, const char *s, size_t len) {
    addReplyProto(c,"+",1);
    addReplyProto(c,s,len);
    addReplyProto(c,"\r\n",2);
}

void addReplyStatus(client *c, const char *status) {
    addReplyStatusLength(c,status,strlen(status));
}

void addReplyStatusFormat(client *c, const char *fmt, ...) {
    va_list ap;
    va_start(ap,fmt);
    sds s = sdscatvprintf(sdsempty(),fmt,ap);
    va_end(ap);
    addReplyStatusLength(c,s,sdslen(s));
    sdsfree(s);
}

/* Sometimes we are forced to create a new reply node, and we can't append to
 * the previous one, when that happens, we wanna try to trim the unused space
 * at the end of the last reply node which we won't use anymore. */
void trimReplyUnusedTailSpace(client *c) {
    listNode *ln = listLast(c->reply);
    clientReplyBlock *tail = ln? listNodeValue(ln): NULL;

    /* Note that 'tail' may be NULL even if we have a tail node, because when
     * addReplyDeferredLen() is used */
    if (!tail) return;

    /* We only try to trim the space is relatively high (more than a 1/4 of the
     * allocation), otherwise there's a high chance realloc will NOP.
     * Also, to avoid large memmove which happens as part of realloc, we only do
     * that if the used part is small.  */
    if (tail->size - tail->used > tail->size / 4 &&
        tail->used < PROTO_REPLY_CHUNK_BYTES)
    {
        size_t old_size = tail->size;
        tail = zrealloc(tail, tail->used + sizeof(clientReplyBlock));
        /* take over the allocation's internal fragmentation (at least for
         * memory usage tracking) */
        tail->size = zmalloc_usable_size(tail) - sizeof(clientReplyBlock);
        c->reply_bytes = c->reply_bytes + tail->size - old_size;
        listNodeValue(ln) = tail;
    }
}

/* Adds an empty object to the reply list that will contain the multi bulk
 * length, which is not known when this function is called. */
void *addReplyDeferredLen(client *c) {
    /* Note that we install the write event here even if the object is not
     * ready to be sent, since we are sure that before returning to the
     * event loop setDeferredAggregateLen() will be called. */
    if (prepareClientToWrite(c) != C_OK) return NULL;

    /* Replicas should normally not cause any writes to the reply buffer. In case a rogue replica sent a command on the
     * replication link that caused a reply to be generated we'll simply disconnect it.
     * Note this is the simplest way to check a command added a response. Replication links are used to write data but
     * not for responses, so we should normally never get here on a replica client. */
    if (getClientType(c) == CLIENT_TYPE_SLAVE) {
        sds cmdname = c->lastcmd ? c->lastcmd->fullname : NULL;
        logInvalidUseAndFreeClientAsync(c, "Replica generated a reply to command '%s'",
                                        cmdname ? cmdname : "<unknown>");
        return NULL;
    }

    trimReplyUnusedTailSpace(c);
    listAddNodeTail(c->reply,NULL); /* NULL is our placeholder. */
    return listLast(c->reply);
}

void setDeferredReply(client *c, void *node, const char *s, size_t length) {
    listNode *ln = (listNode*)node;
    clientReplyBlock *next, *prev;

    /* Abort when *node is NULL: when the client should not accept writes
     * we return NULL in addReplyDeferredLen() */
    if (node == NULL) return;
    serverAssert(!listNodeValue(ln));

    /* Normally we fill this dummy NULL node, added by addReplyDeferredLen(),
     * with a new buffer structure containing the protocol needed to specify
     * the length of the array following. However sometimes there might be room
     * in the previous/next node so we can instead remove this NULL node, and
     * suffix/prefix our data in the node immediately before/after it, in order
     * to save a write(2) syscall later. Conditions needed to do it:
     *
     * - The prev node is non-NULL and has space in it or
     * - The next node is non-NULL,
     * - It has enough room already allocated
     * - And not too large (avoid large memmove) */
    if (ln->prev != NULL && (prev = listNodeValue(ln->prev)) &&
        prev->size - prev->used > 0)
    {
        size_t len_to_copy = prev->size - prev->used;
        if (len_to_copy > length)
            len_to_copy = length;
        memcpy(prev->buf + prev->used, s, len_to_copy);
        prev->used += len_to_copy;
        length -= len_to_copy;
        if (length == 0) {
            listDelNode(c->reply, ln);
            return;
        }
        s += len_to_copy;
    }

    if (ln->next != NULL && (next = listNodeValue(ln->next)) &&
        next->size - next->used >= length &&
        next->used < PROTO_REPLY_CHUNK_BYTES * 4)
    {
        memmove(next->buf + length, next->buf, next->used);
        memcpy(next->buf, s, length);
        next->used += length;
        listDelNode(c->reply,ln);
    } else {
        /* Create a new node */
        clientReplyBlock *buf = zmalloc(length + sizeof(clientReplyBlock));
        /* Take over the allocation's internal fragmentation */
        buf->size = zmalloc_usable_size(buf) - sizeof(clientReplyBlock);
        buf->used = length;
        memcpy(buf->buf, s, length);
        listNodeValue(ln) = buf;
        c->reply_bytes += buf->size;

        closeClientOnOutputBufferLimitReached(c, 1);
    }
}

/* Populate the length object and try gluing it to the next chunk. */
void setDeferredAggregateLen(client *c, void *node, long length, char prefix) {
    serverAssert(length >= 0);

    /* Abort when *node is NULL: when the client should not accept writes
     * we return NULL in addReplyDeferredLen() */
    if (node == NULL) return;

    /* Things like *2\r\n, %3\r\n or ~4\r\n are emitted very often by the protocol
     * so we have a few shared objects to use if the integer is small
     * like it is most of the times. */
    const size_t hdr_len = OBJ_SHARED_HDR_STRLEN(length);
    const int opt_hdr = length < OBJ_SHARED_BULKHDR_LEN;
    if (prefix == '*' && opt_hdr) {
        setDeferredReply(c, node, shared.mbulkhdr[length]->ptr, hdr_len);
        return;
    }
    if (prefix == '%' && opt_hdr) {
        setDeferredReply(c, node, shared.maphdr[length]->ptr, hdr_len);
        return;
    }
    if (prefix == '~' && opt_hdr) {
        setDeferredReply(c, node, shared.sethdr[length]->ptr, hdr_len);
        return;
    }

    char lenstr[128];
    size_t lenstr_len = snprintf(lenstr, sizeof(lenstr), "%c%ld\r\n", prefix, length);
    setDeferredReply(c, node, lenstr, lenstr_len);
}

void setDeferredArrayLen(client *c, void *node, long length) {
    setDeferredAggregateLen(c,node,length,'*');
}

void setDeferredMapLen(client *c, void *node, long length) {
    int prefix = c->resp == 2 ? '*' : '%';
    if (c->resp == 2) length *= 2;
    setDeferredAggregateLen(c,node,length,prefix);
}

void setDeferredSetLen(client *c, void *node, long length) {
    int prefix = c->resp == 2 ? '*' : '~';
    setDeferredAggregateLen(c,node,length,prefix);
}

void setDeferredAttributeLen(client *c, void *node, long length) {
    serverAssert(c->resp >= 3);
    setDeferredAggregateLen(c,node,length,'|');
}

void setDeferredPushLen(client *c, void *node, long length) {
    serverAssert(c->resp >= 3);
    setDeferredAggregateLen(c,node,length,'>');
}

/* Add a double as a bulk reply */
void addReplyDouble(client *c, double d) {
    if (isinf(d)) {
        /* Libc in odd systems (Hi Solaris!) will format infinite in a
         * different way, so better to handle it in an explicit way. */
        if (c->resp == 2) {
            addReplyBulkCString(c, d > 0 ? "inf" : "-inf");
        } else {
            addReplyProto(c, d > 0 ? ",inf\r\n" : ",-inf\r\n",
                              d > 0 ? 6 : 7);
        }
    } else {
        char dbuf[MAX_LONG_DOUBLE_CHARS+32];
        int dlen = 0;
        if (c->resp == 2) {
<<<<<<< HEAD
            dlen = fpconv_dtoa(d, dbuf);
            dbuf[dlen] = '\0';
            slen = snprintf(sbuf,sizeof(sbuf),"$%d\r\n%s\r\n",dlen,dbuf);
            addReplyProto(c,sbuf,slen);
=======
            /* In order to prepend the string length before the formatted number,
             * but still avoid an extra memcpy of the whole number, we reserve space
             * for maximum header `$0000\r\n`, print double, add the resp header in
             * front of it, and then send the buffer with the right `start` offset. */
            int dlen = snprintf(dbuf+7,sizeof(dbuf) - 7,"%.17g",d);
            int digits = digits10(dlen);
            int start = 4 - digits;
            dbuf[start] = '$';

            /* Convert `dlen` to string, putting it's digits after '$' and before the
	     * formatted double string. */
            for(int i = digits, val = dlen; val && i > 0 ; --i, val /= 10) {
                dbuf[start + i] = "0123456789"[val % 10];
            }

            dbuf[5] = '\r';
            dbuf[6] = '\n';
            dbuf[dlen+7] = '\r';
            dbuf[dlen+8] = '\n';
            addReplyProto(c,dbuf+start,dlen+9-start);
>>>>>>> f609a4ed
        } else {
            dbuf[0] = ',';
            dlen = fpconv_dtoa(d, dbuf+1);
            dbuf[dlen] = '\r';
            dbuf[dlen+1] = '\n';
            dbuf[dlen+2] = '\0';
            dlen += 3;
            addReplyProto(c,dbuf,dlen);
        }
    }
}

void addReplyBigNum(client *c, const char* num, size_t len) {
    if (c->resp == 2) {
        addReplyBulkCBuffer(c, num, len);
    } else {
        addReplyProto(c,"(",1);
        addReplyProto(c,num,len);
        addReplyProto(c,"\r\n",2);
    }
}

/* Add a long double as a bulk reply, but uses a human readable formatting
 * of the double instead of exposing the crude behavior of doubles to the
 * dear user. */
void addReplyHumanLongDouble(client *c, long double d) {
    if (c->resp == 2) {
        robj *o = createStringObjectFromLongDouble(d,1);
        addReplyBulk(c,o);
        decrRefCount(o);
    } else {
        char buf[MAX_LONG_DOUBLE_CHARS];
        int len = ld2string(buf,sizeof(buf),d,LD_STR_HUMAN);
        addReplyProto(c,",",1);
        addReplyProto(c,buf,len);
        addReplyProto(c,"\r\n",2);
    }
}

/* Add a long long as integer reply or bulk len / multi bulk count.
 * Basically this is used to output <prefix><long long><crlf>. */
void addReplyLongLongWithPrefix(client *c, long long ll, char prefix) {
    char buf[128];
    int len;

    /* Things like $3\r\n or *2\r\n are emitted very often by the protocol
     * so we have a few shared objects to use if the integer is small
     * like it is most of the times. */
    const int opt_hdr = ll < OBJ_SHARED_BULKHDR_LEN && ll >= 0;
    const size_t hdr_len = OBJ_SHARED_HDR_STRLEN(ll);
    if (prefix == '*' && opt_hdr) {
        addReplyProto(c,shared.mbulkhdr[ll]->ptr,hdr_len);
        return;
    } else if (prefix == '$' && opt_hdr) {
        addReplyProto(c,shared.bulkhdr[ll]->ptr,hdr_len);
        return;
    } else if (prefix == '%' && opt_hdr) {
        addReplyProto(c,shared.maphdr[ll]->ptr,hdr_len);
        return;
    } else if (prefix == '~' && opt_hdr) {
        addReplyProto(c,shared.sethdr[ll]->ptr,hdr_len);
        return;
    }

    buf[0] = prefix;
    len = ll2string(buf+1,sizeof(buf)-1,ll);
    buf[len+1] = '\r';
    buf[len+2] = '\n';
    addReplyProto(c,buf,len+3);
}

void addReplyLongLong(client *c, long long ll) {
    if (ll == 0)
        addReply(c,shared.czero);
    else if (ll == 1)
        addReply(c,shared.cone);
    else
        addReplyLongLongWithPrefix(c,ll,':');
}

void addReplyAggregateLen(client *c, long length, int prefix) {
    serverAssert(length >= 0);
    addReplyLongLongWithPrefix(c,length,prefix);
}

void addReplyArrayLen(client *c, long length) {
    addReplyAggregateLen(c,length,'*');
}

void addReplyMapLen(client *c, long length) {
    int prefix = c->resp == 2 ? '*' : '%';
    if (c->resp == 2) length *= 2;
    addReplyAggregateLen(c,length,prefix);
}

void addReplySetLen(client *c, long length) {
    int prefix = c->resp == 2 ? '*' : '~';
    addReplyAggregateLen(c,length,prefix);
}

void addReplyAttributeLen(client *c, long length) {
    serverAssert(c->resp >= 3);
    addReplyAggregateLen(c,length,'|');
}

void addReplyPushLen(client *c, long length) {
    serverAssert(c->resp >= 3);
    addReplyAggregateLen(c,length,'>');
}

void addReplyNull(client *c) {
    if (c->resp == 2) {
        addReplyProto(c,"$-1\r\n",5);
    } else {
        addReplyProto(c,"_\r\n",3);
    }
}

void addReplyBool(client *c, int b) {
    if (c->resp == 2) {
        addReply(c, b ? shared.cone : shared.czero);
    } else {
        addReplyProto(c, b ? "#t\r\n" : "#f\r\n",4);
    }
}

/* A null array is a concept that no longer exists in RESP3. However
 * RESP2 had it, so API-wise we have this call, that will emit the correct
 * RESP2 protocol, however for RESP3 the reply will always be just the
 * Null type "_\r\n". */
void addReplyNullArray(client *c) {
    if (c->resp == 2) {
        addReplyProto(c,"*-1\r\n",5);
    } else {
        addReplyProto(c,"_\r\n",3);
    }
}

/* Create the length prefix of a bulk reply, example: $2234 */
void addReplyBulkLen(client *c, robj *obj) {
    size_t len = stringObjectLen(obj);

    addReplyLongLongWithPrefix(c,len,'$');
}

/* Add a Redis Object as a bulk reply */
void addReplyBulk(client *c, robj *obj) {
    addReplyBulkLen(c,obj);
    addReply(c,obj);
    addReplyProto(c,"\r\n",2);
}

/* Add a C buffer as bulk reply */
void addReplyBulkCBuffer(client *c, const void *p, size_t len) {
    addReplyLongLongWithPrefix(c,len,'$');
    addReplyProto(c,p,len);
    addReplyProto(c,"\r\n",2);
}

/* Add sds to reply (takes ownership of sds and frees it) */
void addReplyBulkSds(client *c, sds s)  {
    addReplyLongLongWithPrefix(c,sdslen(s),'$');
    addReplySds(c,s);
    addReplyProto(c,"\r\n",2);
}

/* Set sds to a deferred reply (for symmetry with addReplyBulkSds it also frees the sds) */
void setDeferredReplyBulkSds(client *c, void *node, sds s) {
    sds reply = sdscatprintf(sdsempty(), "$%d\r\n%s\r\n", (unsigned)sdslen(s), s);
    setDeferredReply(c, node, reply, sdslen(reply));
    sdsfree(reply);
    sdsfree(s);
}

/* Add a C null term string as bulk reply */
void addReplyBulkCString(client *c, const char *s) {
    if (s == NULL) {
        addReplyNull(c);
    } else {
        addReplyBulkCBuffer(c,s,strlen(s));
    }
}

/* Add a long long as a bulk reply */
void addReplyBulkLongLong(client *c, long long ll) {
    char buf[64];
    int len;

    len = ll2string(buf,64,ll);
    addReplyBulkCBuffer(c,buf,len);
}

/* Reply with a verbatim type having the specified extension.
 *
 * The 'ext' is the "extension" of the file, actually just a three
 * character type that describes the format of the verbatim string.
 * For instance "txt" means it should be interpreted as a text only
 * file by the receiver, "md " as markdown, and so forth. Only the
 * three first characters of the extension are used, and if the
 * provided one is shorter than that, the remaining is filled with
 * spaces. */
void addReplyVerbatim(client *c, const char *s, size_t len, const char *ext) {
    if (c->resp == 2) {
        addReplyBulkCBuffer(c,s,len);
    } else {
        char buf[32];
        size_t preflen = snprintf(buf,sizeof(buf),"=%zu\r\nxxx:",len+4);
        char *p = buf+preflen-4;
        for (int i = 0; i < 3; i++) {
            if (*ext == '\0') {
                p[i] = ' ';
            } else {
                p[i] = *ext++;
            }
        }
        addReplyProto(c,buf,preflen);
        addReplyProto(c,s,len);
        addReplyProto(c,"\r\n",2);
    }
}

/* Add an array of C strings as status replies with a heading.
 * This function is typically invoked by from commands that support
 * subcommands in response to the 'help' subcommand. The help array
 * is terminated by NULL sentinel. */
void addReplyHelp(client *c, const char **help) {
    sds cmd = sdsnew((char*) c->argv[0]->ptr);
    void *blenp = addReplyDeferredLen(c);
    int blen = 0;

    sdstoupper(cmd);
    addReplyStatusFormat(c,
        "%s <subcommand> [<arg> [value] [opt] ...]. Subcommands are:",cmd);
    sdsfree(cmd);

    while (help[blen]) addReplyStatus(c,help[blen++]);

    addReplyStatus(c,"HELP");
    addReplyStatus(c,"    Print this help.");

    blen += 1;  /* Account for the header. */
    blen += 2;  /* Account for the footer. */
    setDeferredArrayLen(c,blenp,blen);
}

/* Add a suggestive error reply.
 * This function is typically invoked by from commands that support
 * subcommands in response to an unknown subcommand or argument error. */
void addReplySubcommandSyntaxError(client *c) {
    sds cmd = sdsnew((char*) c->argv[0]->ptr);
    sdstoupper(cmd);
    addReplyErrorFormat(c,
        "unknown subcommand or wrong number of arguments for '%.128s'. Try %s HELP.",
        (char*)c->argv[1]->ptr,cmd);
    sdsfree(cmd);
}

/* Append 'src' client output buffers into 'dst' client output buffers.
 * This function clears the output buffers of 'src' */
void AddReplyFromClient(client *dst, client *src) {
    /* If the source client contains a partial response due to client output
     * buffer limits, propagate that to the dest rather than copy a partial
     * reply. We don't wanna run the risk of copying partial response in case
     * for some reason the output limits don't reach the same decision (maybe
     * they changed) */
    if (src->flags & CLIENT_CLOSE_ASAP) {
        sds client = catClientInfoString(sdsempty(),dst);
        freeClientAsync(dst);
        serverLog(LL_WARNING,"Client %s scheduled to be closed ASAP for overcoming of output buffer limits.", client);
        sdsfree(client);
        return;
    }

    /* First add the static buffer (either into the static buffer or reply list) */
    addReplyProto(dst,src->buf, src->bufpos);

    /* We need to check with prepareClientToWrite again (after addReplyProto)
     * since addReplyProto may have changed something (like CLIENT_CLOSE_ASAP) */
    if (prepareClientToWrite(dst) != C_OK)
        return;

    /* We're bypassing _addReplyProtoToList, so we need to add the pre/post
     * checks in it. */
    if (dst->flags & CLIENT_CLOSE_AFTER_REPLY) return;

    /* Concatenate the reply list into the dest */
    if (listLength(src->reply))
        listJoin(dst->reply,src->reply);
    dst->reply_bytes += src->reply_bytes;
    src->reply_bytes = 0;
    src->bufpos = 0;

    if (src->deferred_reply_errors) {
        deferredAfterErrorReply(dst, src->deferred_reply_errors);
        listRelease(src->deferred_reply_errors);
        src->deferred_reply_errors = NULL;
    }

    /* Check output buffer limits */
    closeClientOnOutputBufferLimitReached(dst, 1);
}

/* Append the listed errors to the server error statistics. the input
 * list is not modified and remains the responsibility of the caller. */
void deferredAfterErrorReply(client *c, list *errors) {
    listIter li;
    listNode *ln;
    listRewind(errors,&li);
    while((ln = listNext(&li))) {
        sds err = ln->value;
        afterErrorReply(c, err, sdslen(err), 0);
    }
}

/* Logically copy 'src' replica client buffers info to 'dst' replica.
 * Basically increase referenced buffer block node reference count. */
void copyReplicaOutputBuffer(client *dst, client *src) {
    serverAssert(src->bufpos == 0 && listLength(src->reply) == 0);

    if (src->ref_repl_buf_node == NULL) return;
    dst->ref_repl_buf_node = src->ref_repl_buf_node;
    dst->ref_block_pos = src->ref_block_pos;
    ((replBufBlock *)listNodeValue(dst->ref_repl_buf_node))->refcount++;
}

/* Return true if the specified client has pending reply buffers to write to
 * the socket. */
int clientHasPendingReplies(client *c) {
    if (getClientType(c) == CLIENT_TYPE_SLAVE) {
        /* Replicas use global shared replication buffer instead of
         * private output buffer. */
        serverAssert(c->bufpos == 0 && listLength(c->reply) == 0);
        if (c->ref_repl_buf_node == NULL) return 0;

        /* If the last replication buffer block content is totally sent,
         * we have nothing to send. */
        listNode *ln = listLast(server.repl_buffer_blocks);
        replBufBlock *tail = listNodeValue(ln);
        if (ln == c->ref_repl_buf_node &&
            c->ref_block_pos == tail->used) return 0;

        return 1;
    } else {
        return c->bufpos || listLength(c->reply);
    }
}

/* Return true if client connected from loopback interface */
int islocalClient(client *c) {
    /* unix-socket */
    if (c->flags & CLIENT_UNIX_SOCKET) return 1;

    /* tcp */
    char cip[NET_IP_STR_LEN+1] = { 0 };
    connAddrPeerName(c->conn, cip, sizeof(cip)-1, NULL);

    return !strcmp(cip,"127.0.0.1") || !strcmp(cip,"::1");
}

void clientAcceptHandler(connection *conn) {
    client *c = connGetPrivateData(conn);

    if (connGetState(conn) != CONN_STATE_CONNECTED) {
        serverLog(LL_WARNING,
                "Error accepting a client connection: %s",
                connGetLastError(conn));
        freeClientAsync(c);
        return;
    }

    /* If the server is running in protected mode (the default) and there
     * is no password set, nor a specific interface is bound, we don't accept
     * requests from non loopback interfaces. Instead we try to explain the
     * user what to do to fix it if needed. */
    if (server.protected_mode &&
        DefaultUser->flags & USER_FLAG_NOPASS)
    {
        if (!islocalClient(c)) {
            char *err =
                "-DENIED Redis is running in protected mode because protected "
                "mode is enabled and no password is set for the default user. "
                "In this mode connections are only accepted from the loopback interface. "
                "If you want to connect from external computers to Redis you "
                "may adopt one of the following solutions: "
                "1) Just disable protected mode sending the command "
                "'CONFIG SET protected-mode no' from the loopback interface "
                "by connecting to Redis from the same host the server is "
                "running, however MAKE SURE Redis is not publicly accessible "
                "from internet if you do so. Use CONFIG REWRITE to make this "
                "change permanent. "
                "2) Alternatively you can just disable the protected mode by "
                "editing the Redis configuration file, and setting the protected "
                "mode option to 'no', and then restarting the server. "
                "3) If you started the server manually just for testing, restart "
                "it with the '--protected-mode no' option. "
                "4) Set up an authentication password for the default user. "
                "NOTE: You only need to do one of the above things in order for "
                "the server to start accepting connections from the outside.\r\n";
            if (connWrite(c->conn,err,strlen(err)) == -1) {
                /* Nothing to do, Just to avoid the warning... */
            }
            server.stat_rejected_conn++;
            freeClientAsync(c);
            return;
        }
    }

    server.stat_numconnections++;
    moduleFireServerEvent(REDISMODULE_EVENT_CLIENT_CHANGE,
                          REDISMODULE_SUBEVENT_CLIENT_CHANGE_CONNECTED,
                          c);
}

void acceptCommonHandler(connection *conn, int flags, char *ip) {
    client *c;
    char conninfo[100];
    UNUSED(ip);

    if (connGetState(conn) != CONN_STATE_ACCEPTING) {
        serverLog(LL_VERBOSE,
            "Accepted client connection in error state: %s (conn: %s)",
            connGetLastError(conn),
            connGetInfo(conn, conninfo, sizeof(conninfo)));
        connClose(conn);
        return;
    }

    /* Limit the number of connections we take at the same time.
     *
     * Admission control will happen before a client is created and connAccept()
     * called, because we don't want to even start transport-level negotiation
     * if rejected. */
    if (listLength(server.clients) + getClusterConnectionsCount()
        >= server.maxclients)
    {
        char *err;
        if (server.cluster_enabled)
            err = "-ERR max number of clients + cluster "
                  "connections reached\r\n";
        else
            err = "-ERR max number of clients reached\r\n";

        /* That's a best effort error message, don't check write errors.
         * Note that for TLS connections, no handshake was done yet so nothing
         * is written and the connection will just drop. */
        if (connWrite(conn,err,strlen(err)) == -1) {
            /* Nothing to do, Just to avoid the warning... */
        }
        server.stat_rejected_conn++;
        connClose(conn);
        return;
    }

    /* Create connection and client */
    if ((c = createClient(conn)) == NULL) {
        serverLog(LL_WARNING,
            "Error registering fd event for the new client: %s (conn: %s)",
            connGetLastError(conn),
            connGetInfo(conn, conninfo, sizeof(conninfo)));
        connClose(conn); /* May be already closed, just ignore errors */
        return;
    }

    /* Last chance to keep flags */
    c->flags |= flags;

    /* Initiate accept.
     *
     * Note that connAccept() is free to do two things here:
     * 1. Call clientAcceptHandler() immediately;
     * 2. Schedule a future call to clientAcceptHandler().
     *
     * Because of that, we must do nothing else afterwards.
     */
    if (connAccept(conn, clientAcceptHandler) == C_ERR) {
        char conninfo[100];
        if (connGetState(conn) == CONN_STATE_ERROR)
            serverLog(LL_WARNING,
                    "Error accepting a client connection: %s (conn: %s)",
                    connGetLastError(conn), connGetInfo(conn, conninfo, sizeof(conninfo)));
        freeClient(connGetPrivateData(conn));
        return;
    }
}

void freeClientOriginalArgv(client *c) {
    /* We didn't rewrite this client */
    if (!c->original_argv) return;

    for (int j = 0; j < c->original_argc; j++)
        decrRefCount(c->original_argv[j]);
    zfree(c->original_argv);
    c->original_argv = NULL;
    c->original_argc = 0;
}

void freeClientArgv(client *c) {
    int j;
    for (j = 0; j < c->argc; j++)
        decrRefCount(c->argv[j]);
    c->argc = 0;
    c->cmd = NULL;
    c->argv_len_sum = 0;
    c->argv_len = 0;
    zfree(c->argv);
    c->argv = NULL;
}

/* Close all the slaves connections. This is useful in chained replication
 * when we resync with our own master and want to force all our slaves to
 * resync with us as well. */
void disconnectSlaves(void) {
    listIter li;
    listNode *ln;
    listRewind(server.slaves,&li);
    while((ln = listNext(&li))) {
        freeClient((client*)ln->value);
    }
}

/* Check if there is any other slave waiting dumping RDB finished expect me.
 * This function is useful to judge current dumping RDB can be used for full
 * synchronization or not. */
int anyOtherSlaveWaitRdb(client *except_me) {
    listIter li;
    listNode *ln;

    listRewind(server.slaves, &li);
    while((ln = listNext(&li))) {
        client *slave = ln->value;
        if (slave != except_me &&
            slave->replstate == SLAVE_STATE_WAIT_BGSAVE_END)
        {
            return 1;
        }
    }
    return 0;
}

/* Remove the specified client from global lists where the client could
 * be referenced, not including the Pub/Sub channels.
 * This is used by freeClient() and replicationCacheMaster(). */
void unlinkClient(client *c) {
    listNode *ln;

    /* If this is marked as current client unset it. */
    if (server.current_client == c) server.current_client = NULL;

    /* Certain operations must be done only if the client has an active connection.
     * If the client was already unlinked or if it's a "fake client" the
     * conn is already set to NULL. */
    if (c->conn) {
        /* Remove from the list of active clients. */
        if (c->client_list_node) {
            uint64_t id = htonu64(c->id);
            raxRemove(server.clients_index,(unsigned char*)&id,sizeof(id),NULL);
            listDelNode(server.clients,c->client_list_node);
            c->client_list_node = NULL;
        }

        /* Check if this is a replica waiting for diskless replication (rdb pipe),
         * in which case it needs to be cleaned from that list */
        if (c->flags & CLIENT_SLAVE &&
            c->replstate == SLAVE_STATE_WAIT_BGSAVE_END &&
            server.rdb_pipe_conns)
        {
            int i;
            for (i=0; i < server.rdb_pipe_numconns; i++) {
                if (server.rdb_pipe_conns[i] == c->conn) {
                    rdbPipeWriteHandlerConnRemoved(c->conn);
                    server.rdb_pipe_conns[i] = NULL;
                    break;
                }
            }
        }
        connClose(c->conn);
        c->conn = NULL;
    }

    /* Remove from the list of pending writes if needed. */
    if (c->flags & CLIENT_PENDING_WRITE) {
        serverAssert(&c->clients_pending_write_node.next != NULL || 
                     &c->clients_pending_write_node.prev != NULL);
        listUnlinkNode(server.clients_pending_write, &c->clients_pending_write_node);
        c->flags &= ~CLIENT_PENDING_WRITE;
    }

    /* Remove from the list of pending reads if needed. */
    serverAssert(io_threads_op == IO_THREADS_OP_IDLE);
    if (c->pending_read_list_node != NULL) {
        listDelNode(server.clients_pending_read,c->pending_read_list_node);
        c->pending_read_list_node = NULL;
    }


    /* When client was just unblocked because of a blocking operation,
     * remove it from the list of unblocked clients. */
    if (c->flags & CLIENT_UNBLOCKED) {
        ln = listSearchKey(server.unblocked_clients,c);
        serverAssert(ln != NULL);
        listDelNode(server.unblocked_clients,ln);
        c->flags &= ~CLIENT_UNBLOCKED;
    }

    /* Clear the tracking status. */
    if (c->flags & CLIENT_TRACKING) disableTracking(c);
}

/* Clear the client state to resemble a newly connected client. */
void clearClientConnectionState(client *c) {
    listNode *ln;

    /* MONITOR clients are also marked with CLIENT_SLAVE, we need to
     * distinguish between the two.
     */
    if (c->flags & CLIENT_MONITOR) {
        ln = listSearchKey(server.monitors,c);
        serverAssert(ln != NULL);
        listDelNode(server.monitors,ln);

        c->flags &= ~(CLIENT_MONITOR|CLIENT_SLAVE);
    }

    serverAssert(!(c->flags &(CLIENT_SLAVE|CLIENT_MASTER)));

    if (c->flags & CLIENT_TRACKING) disableTracking(c);
    selectDb(c,0);
    c->resp = 2;

    clientSetDefaultAuth(c);
    moduleNotifyUserChanged(c);
    discardTransaction(c);

    pubsubUnsubscribeAllChannels(c,0);
    pubsubUnsubscribeShardAllChannels(c, 0);
    pubsubUnsubscribeAllPatterns(c,0);

    if (c->name) {
        decrRefCount(c->name);
        c->name = NULL;
    }

    /* Selectively clear state flags not covered above */
    c->flags &= ~(CLIENT_ASKING|CLIENT_READONLY|CLIENT_PUBSUB|
                  CLIENT_REPLY_OFF|CLIENT_REPLY_SKIP_NEXT);
}

void freeClient(client *c) {
    listNode *ln;

    /* If a client is protected, yet we need to free it right now, make sure
     * to at least use asynchronous freeing. */
    if (c->flags & CLIENT_PROTECTED) {
        freeClientAsync(c);
        return;
    }

    /* For connected clients, call the disconnection event of modules hooks. */
    if (c->conn) {
        moduleFireServerEvent(REDISMODULE_EVENT_CLIENT_CHANGE,
                              REDISMODULE_SUBEVENT_CLIENT_CHANGE_DISCONNECTED,
                              c);
    }

    /* Notify module system that this client auth status changed. */
    moduleNotifyUserChanged(c);

    /* If this client was scheduled for async freeing we need to remove it
     * from the queue. Note that we need to do this here, because later
     * we may call replicationCacheMaster() and the client should already
     * be removed from the list of clients to free. */
    if (c->flags & CLIENT_CLOSE_ASAP) {
        ln = listSearchKey(server.clients_to_close,c);
        serverAssert(ln != NULL);
        listDelNode(server.clients_to_close,ln);
    }

    /* If it is our master that's being disconnected we should make sure
     * to cache the state to try a partial resynchronization later.
     *
     * Note that before doing this we make sure that the client is not in
     * some unexpected state, by checking its flags. */
    if (server.master && c->flags & CLIENT_MASTER) {
        serverLog(LL_WARNING,"Connection with master lost.");
        if (!(c->flags & (CLIENT_PROTOCOL_ERROR|CLIENT_BLOCKED))) {
            c->flags &= ~(CLIENT_CLOSE_ASAP|CLIENT_CLOSE_AFTER_REPLY);
            replicationCacheMaster(c);
            return;
        }
    }

    /* Log link disconnection with slave */
    if (getClientType(c) == CLIENT_TYPE_SLAVE) {
        serverLog(LL_WARNING,"Connection with replica %s lost.",
            replicationGetSlaveName(c));
    }

    /* Free the query buffer */
    sdsfree(c->querybuf);
    c->querybuf = NULL;

    /* Deallocate structures used to block on blocking ops. */
    if (c->flags & CLIENT_BLOCKED) unblockClient(c);
    dictRelease(c->bpop.keys);

    /* UNWATCH all the keys */
    unwatchAllKeys(c);
    listRelease(c->watched_keys);

    /* Unsubscribe from all the pubsub channels */
    pubsubUnsubscribeAllChannels(c,0);
    pubsubUnsubscribeShardAllChannels(c, 0);
    pubsubUnsubscribeAllPatterns(c,0);
    dictRelease(c->pubsub_channels);
    listRelease(c->pubsub_patterns);
    dictRelease(c->pubsubshard_channels);

    /* Free data structures. */
    listRelease(c->reply);
    zfree(c->buf);
    freeReplicaReferencedReplBuffer(c);
    freeClientArgv(c);
    freeClientOriginalArgv(c);
    if (c->deferred_reply_errors)
        listRelease(c->deferred_reply_errors);

    /* Unlink the client: this will close the socket, remove the I/O
     * handlers, and remove references of the client from different
     * places where active clients may be referenced. */
    unlinkClient(c);

    /* Master/slave cleanup Case 1:
     * we lost the connection with a slave. */
    if (c->flags & CLIENT_SLAVE) {
        /* If there is no any other slave waiting dumping RDB finished, the
         * current child process need not continue to dump RDB, then we kill it.
         * So child process won't use more memory, and we also can fork a new
         * child process asap to dump rdb for next full synchronization or bgsave.
         * But we also need to check if users enable 'save' RDB, if enable, we
         * should not remove directly since that means RDB is important for users
         * to keep data safe and we may delay configured 'save' for full sync. */
        if (server.saveparamslen == 0 &&
            c->replstate == SLAVE_STATE_WAIT_BGSAVE_END &&
            server.child_type == CHILD_TYPE_RDB &&
            server.rdb_child_type == RDB_CHILD_TYPE_DISK &&
            anyOtherSlaveWaitRdb(c) == 0)
        {
            killRDBChild();
        }
        if (c->replstate == SLAVE_STATE_SEND_BULK) {
            if (c->repldbfd != -1) close(c->repldbfd);
            if (c->replpreamble) sdsfree(c->replpreamble);
        }
        list *l = (c->flags & CLIENT_MONITOR) ? server.monitors : server.slaves;
        ln = listSearchKey(l,c);
        serverAssert(ln != NULL);
        listDelNode(l,ln);
        /* We need to remember the time when we started to have zero
         * attached slaves, as after some time we'll free the replication
         * backlog. */
        if (getClientType(c) == CLIENT_TYPE_SLAVE && listLength(server.slaves) == 0)
            server.repl_no_slaves_since = server.unixtime;
        refreshGoodSlavesCount();
        /* Fire the replica change modules event. */
        if (c->replstate == SLAVE_STATE_ONLINE)
            moduleFireServerEvent(REDISMODULE_EVENT_REPLICA_CHANGE,
                                  REDISMODULE_SUBEVENT_REPLICA_CHANGE_OFFLINE,
                                  NULL);
    }

    /* Master/slave cleanup Case 2:
     * we lost the connection with the master. */
    if (c->flags & CLIENT_MASTER) replicationHandleMasterDisconnection();

    /* Remove the contribution that this client gave to our
     * incrementally computed memory usage. */
    server.stat_clients_type_memory[c->last_memory_type] -=
        c->last_memory_usage;
    /* Remove client from memory usage buckets */
    if (c->mem_usage_bucket) {
        c->mem_usage_bucket->mem_usage_sum -= c->last_memory_usage;
        listDelNode(c->mem_usage_bucket->clients, c->mem_usage_bucket_node);
    }

    /* Release other dynamically allocated client structure fields,
     * and finally release the client structure itself. */
    if (c->name) decrRefCount(c->name);
    freeClientMultiState(c);
    sdsfree(c->peerid);
    sdsfree(c->sockname);
    sdsfree(c->slave_addr);
    zfree(c);
}

/* Schedule a client to free it at a safe time in the serverCron() function.
 * This function is useful when we need to terminate a client but we are in
 * a context where calling freeClient() is not possible, because the client
 * should be valid for the continuation of the flow of the program. */
void freeClientAsync(client *c) {
    /* We need to handle concurrent access to the server.clients_to_close list
     * only in the freeClientAsync() function, since it's the only function that
     * may access the list while Redis uses I/O threads. All the other accesses
     * are in the context of the main thread while the other threads are
     * idle. */
    if (c->flags & CLIENT_CLOSE_ASAP || c->flags & CLIENT_SCRIPT) return;
    c->flags |= CLIENT_CLOSE_ASAP;
    if (server.io_threads_num == 1) {
        /* no need to bother with locking if there's just one thread (the main thread) */
        listAddNodeTail(server.clients_to_close,c);
        return;
    }
    static pthread_mutex_t async_free_queue_mutex = PTHREAD_MUTEX_INITIALIZER;
    pthread_mutex_lock(&async_free_queue_mutex);
    listAddNodeTail(server.clients_to_close,c);
    pthread_mutex_unlock(&async_free_queue_mutex);
}

/* Log errors for invalid use and free the client in async way.
 * We will add additional information about the client to the message. */
void logInvalidUseAndFreeClientAsync(client *c, const char *fmt, ...) {
    va_list ap;
    va_start(ap, fmt);
    sds info = sdscatvprintf(sdsempty(), fmt, ap);
    va_end(ap);

    sds client = catClientInfoString(sdsempty(), c);
    serverLog(LL_WARNING, "%s, disconnecting it: %s", info, client);

    sdsfree(info);
    sdsfree(client);
    freeClientAsync(c);
}

/* Perform processing of the client before moving on to processing the next client
 * this is useful for performing operations that affect the global state but can't
 * wait until we're done with all clients. In other words can't wait until beforeSleep()
 * return C_ERR in case client is no longer valid after call.
 * The input client argument: c, may be NULL in case the previous client was
 * freed before the call. */
int beforeNextClient(client *c) {
    /* Skip the client processing if we're in an IO thread, in that case we'll perform
       this operation later (this function is called again) in the fan-in stage of the threading mechanism */
    if (io_threads_op != IO_THREADS_OP_IDLE)
        return C_OK;
    /* Handle async frees */
    /* Note: this doesn't make the server.clients_to_close list redundant because of
     * cases where we want an async free of a client other than myself. For example
     * in ACL modifications we disconnect clients authenticated to non-existent
     * users (see ACL LOAD). */
    if (c && (c->flags & CLIENT_CLOSE_ASAP)) {
        freeClient(c);
        return C_ERR;
    }
    return C_OK;
}

/* Free the clients marked as CLOSE_ASAP, return the number of clients
 * freed. */
int freeClientsInAsyncFreeQueue(void) {
    int freed = 0;
    listIter li;
    listNode *ln;

    listRewind(server.clients_to_close,&li);
    while ((ln = listNext(&li)) != NULL) {
        client *c = listNodeValue(ln);

        if (c->flags & CLIENT_PROTECTED) continue;

        c->flags &= ~CLIENT_CLOSE_ASAP;
        freeClient(c);
        listDelNode(server.clients_to_close,ln);
        freed++;
    }
    return freed;
}

/* Return a client by ID, or NULL if the client ID is not in the set
 * of registered clients. Note that "fake clients", created with -1 as FD,
 * are not registered clients. */
client *lookupClientByID(uint64_t id) {
    id = htonu64(id);
    client *c = raxFind(server.clients_index,(unsigned char*)&id,sizeof(id));
    return (c == raxNotFound) ? NULL : c;
}

/* This function should be called from _writeToClient when the reply list is not empty,
 * it gathers the scattered buffers from reply list and sends them away with connWritev.
 * If we write successfully, it returns C_OK, otherwise, C_ERR is returned,
 * and 'nwritten' is an output parameter, it means how many bytes server write
 * to client. */
static int _writevToClient(client *c, ssize_t *nwritten) {
    struct iovec iov[IOV_MAX];
    int iovcnt = 0;
    size_t iov_bytes_len = 0;
    /* If the static reply buffer is not empty, 
     * add it to the iov array for writev() as well. */
    if (c->bufpos > 0) {
        iov[iovcnt].iov_base = c->buf + c->sentlen;
        iov[iovcnt].iov_len = c->bufpos - c->sentlen;
        iov_bytes_len += iov[iovcnt++].iov_len;
    }
    /* The first node of reply list might be incomplete from the last call,
     * thus it needs to be calibrated to get the actual data address and length. */
    size_t offset = c->bufpos > 0 ? 0 : c->sentlen;
    listIter iter;
    listNode *next;
    clientReplyBlock *o;
    listRewind(c->reply, &iter);
    while ((next = listNext(&iter)) && iovcnt < IOV_MAX && iov_bytes_len < NET_MAX_WRITES_PER_EVENT) {
        o = listNodeValue(next);
        if (o->used == 0) { /* empty node, just release it and skip. */
            c->reply_bytes -= o->size;
            listDelNode(c->reply, next);
            offset = 0;
            continue;
        }

        iov[iovcnt].iov_base = o->buf + offset;
        iov[iovcnt].iov_len = o->used - offset;
        iov_bytes_len += iov[iovcnt++].iov_len;
        offset = 0;
    }
    if (iovcnt == 0) return C_OK;
    *nwritten = connWritev(c->conn, iov, iovcnt);
    if (*nwritten <= 0) return C_ERR;

    /* Locate the new node which has leftover data and
     * release all nodes in front of it. */
    ssize_t remaining = *nwritten;
    if (c->bufpos > 0) { /* deal with static reply buffer first. */
        int buf_len = c->bufpos - c->sentlen;
        c->sentlen += remaining;
        /* If the buffer was sent, set bufpos to zero to continue with
         * the remainder of the reply. */
        if (remaining >= buf_len) {
            c->bufpos = 0;
            c->sentlen = 0;
        }
        remaining -= buf_len;
    }
    listRewind(c->reply, &iter);
    while (remaining > 0) {
        next = listNext(&iter);
        o = listNodeValue(next);
        if (remaining < (ssize_t)(o->used - c->sentlen)) {
            c->sentlen += remaining;
            break;
        }
        remaining -= (ssize_t)(o->used - c->sentlen);
        c->reply_bytes -= o->size;
        listDelNode(c->reply, next);
        c->sentlen = 0;
    }

    return C_OK;
}

/* This function does actual writing output buffers to different types of
 * clients, it is called by writeToClient.
 * If we write successfully, it returns C_OK, otherwise, C_ERR is returned,
 * and 'nwritten' is an output parameter, it means how many bytes server write
 * to client. */
int _writeToClient(client *c, ssize_t *nwritten) {
    *nwritten = 0;
    if (getClientType(c) == CLIENT_TYPE_SLAVE) {
        serverAssert(c->bufpos == 0 && listLength(c->reply) == 0);

        replBufBlock *o = listNodeValue(c->ref_repl_buf_node);
        serverAssert(o->used >= c->ref_block_pos);
        /* Send current block if it is not fully sent. */
        if (o->used > c->ref_block_pos) {
            *nwritten = connWrite(c->conn, o->buf+c->ref_block_pos,
                                  o->used-c->ref_block_pos);
            if (*nwritten <= 0) return C_ERR;
            c->ref_block_pos += *nwritten;
        }

        /* If we fully sent the object on head, go to the next one. */
        listNode *next = listNextNode(c->ref_repl_buf_node);
        if (next && c->ref_block_pos == o->used) {
            o->refcount--;
            ((replBufBlock *)(listNodeValue(next)))->refcount++;
            c->ref_repl_buf_node = next;
            c->ref_block_pos = 0;
            incrementalTrimReplicationBacklog(REPL_BACKLOG_TRIM_BLOCKS_PER_CALL);
        }
        return C_OK;
    }

    /* When the reply list is not empty, it's better to use writev to save us some
     * system calls and TCP packets. */
    if (listLength(c->reply) > 0) {
        int ret = _writevToClient(c, nwritten);
        if (ret != C_OK) return ret;

        /* If there are no longer objects in the list, we expect
         * the count of reply bytes to be exactly zero. */
        if (listLength(c->reply) == 0)
            serverAssert(c->reply_bytes == 0);
    } else if (c->bufpos > 0) {
        *nwritten = connWrite(c->conn, c->buf + c->sentlen, c->bufpos - c->sentlen);
        if (*nwritten <= 0) return C_ERR;
        c->sentlen += *nwritten;

        /* If the buffer was sent, set bufpos to zero to continue with
         * the remainder of the reply. */
        if ((int)c->sentlen == c->bufpos) {
            c->bufpos = 0;
            c->sentlen = 0;
        }
    } 

    return C_OK;
}

/* Write data in output buffers to client. Return C_OK if the client
 * is still valid after the call, C_ERR if it was freed because of some
 * error.  If handler_installed is set, it will attempt to clear the
 * write event.
 *
 * This function is called by threads, but always with handler_installed
 * set to 0. So when handler_installed is set to 0 the function must be
 * thread safe. */
int writeToClient(client *c, int handler_installed) {
    /* Update total number of writes on server */
    atomicIncr(server.stat_total_writes_processed, 1);

    ssize_t nwritten = 0, totwritten = 0;

    while(clientHasPendingReplies(c)) {
        int ret = _writeToClient(c, &nwritten);
        if (ret == C_ERR) break;
        totwritten += nwritten;
        /* Note that we avoid to send more than NET_MAX_WRITES_PER_EVENT
         * bytes, in a single threaded server it's a good idea to serve
         * other clients as well, even if a very large request comes from
         * super fast link that is always able to accept data (in real world
         * scenario think about 'KEYS *' against the loopback interface).
         *
         * However if we are over the maxmemory limit we ignore that and
         * just deliver as much data as it is possible to deliver.
         *
         * Moreover, we also send as much as possible if the client is
         * a slave or a monitor (otherwise, on high-speed traffic, the
         * replication/output buffer will grow indefinitely) */
        if (totwritten > NET_MAX_WRITES_PER_EVENT &&
            (server.maxmemory == 0 ||
             zmalloc_used_memory() < server.maxmemory) &&
            !(c->flags & CLIENT_SLAVE)) break;
    }

    if (getClientType(c) == CLIENT_TYPE_SLAVE) {
        atomicIncr(server.stat_net_repl_output_bytes, totwritten);
    } else {
        atomicIncr(server.stat_net_output_bytes, totwritten);
    }

    if (nwritten == -1) {
        if (connGetState(c->conn) != CONN_STATE_CONNECTED) {
            serverLog(LL_VERBOSE,
                "Error writing to client: %s", connGetLastError(c->conn));
            freeClientAsync(c);
            return C_ERR;
        }
    }
    if (totwritten > 0) {
        /* For clients representing masters we don't count sending data
         * as an interaction, since we always send REPLCONF ACK commands
         * that take some time to just fill the socket output buffer.
         * We just rely on data / pings received for timeout detection. */
        if (!(c->flags & CLIENT_MASTER)) c->lastinteraction = server.unixtime;
    }
    if (!clientHasPendingReplies(c)) {
        c->sentlen = 0;
        /* Note that writeToClient() is called in a threaded way, but
         * aeDeleteFileEvent() is not thread safe: however writeToClient()
         * is always called with handler_installed set to 0 from threads
         * so we are fine. */
        if (handler_installed) {
            serverAssert(io_threads_op == IO_THREADS_OP_IDLE);
            connSetWriteHandler(c->conn, NULL);
        }

        /* Close connection after entire reply has been sent. */
        if (c->flags & CLIENT_CLOSE_AFTER_REPLY) {
            freeClientAsync(c);
            return C_ERR;
        }
    }
    /* Update client's memory usage after writing.
     * Since this isn't thread safe we do this conditionally. In case of threaded writes this is done in
     * handleClientsWithPendingWritesUsingThreads(). */
    if (io_threads_op == IO_THREADS_OP_IDLE)
        updateClientMemUsage(c);
    return C_OK;
}

/* Write event handler. Just send data to the client. */
void sendReplyToClient(connection *conn) {
    client *c = connGetPrivateData(conn);
    writeToClient(c,1);
}

/* This function is called just before entering the event loop, in the hope
 * we can just write the replies to the client output buffer without any
 * need to use a syscall in order to install the writable event handler,
 * get it called, and so forth. */
int handleClientsWithPendingWrites(void) {
    listIter li;
    listNode *ln;
    int processed = listLength(server.clients_pending_write);

    listRewind(server.clients_pending_write,&li);
    while((ln = listNext(&li))) {
        client *c = listNodeValue(ln);
        c->flags &= ~CLIENT_PENDING_WRITE;
        listUnlinkNode(server.clients_pending_write,ln);

        /* If a client is protected, don't do anything,
         * that may trigger write error or recreate handler. */
        if (c->flags & CLIENT_PROTECTED) continue;

        /* Don't write to clients that are going to be closed anyway. */
        if (c->flags & CLIENT_CLOSE_ASAP) continue;

        /* Try to write buffers to the client socket. */
        if (writeToClient(c,0) == C_ERR) continue;

        /* If after the synchronous writes above we still have data to
         * output to the client, we need to install the writable handler. */
        if (clientHasPendingReplies(c)) {
            installClientWriteHandler(c);
        }
    }
    return processed;
}

/* resetClient prepare the client to process the next command */
void resetClient(client *c) {
    redisCommandProc *prevcmd = c->cmd ? c->cmd->proc : NULL;

    freeClientArgv(c);
    c->reqtype = 0;
    c->multibulklen = 0;
    c->bulklen = -1;
    c->slot = -1;

    if (c->deferred_reply_errors)
        listRelease(c->deferred_reply_errors);
    c->deferred_reply_errors = NULL;

    /* We clear the ASKING flag as well if we are not inside a MULTI, and
     * if what we just executed is not the ASKING command itself. */
    if (!(c->flags & CLIENT_MULTI) && prevcmd != askingCommand)
        c->flags &= ~CLIENT_ASKING;

    /* We do the same for the CACHING command as well. It also affects
     * the next command or transaction executed, in a way very similar
     * to ASKING. */
    if (!(c->flags & CLIENT_MULTI) && prevcmd != clientCommand)
        c->flags &= ~CLIENT_TRACKING_CACHING;

    /* Remove the CLIENT_REPLY_SKIP flag if any so that the reply
     * to the next command will be sent, but set the flag if the command
     * we just processed was "CLIENT REPLY SKIP". */
    c->flags &= ~CLIENT_REPLY_SKIP;
    if (c->flags & CLIENT_REPLY_SKIP_NEXT) {
        c->flags |= CLIENT_REPLY_SKIP;
        c->flags &= ~CLIENT_REPLY_SKIP_NEXT;
    }
}

/* This function is used when we want to re-enter the event loop but there
 * is the risk that the client we are dealing with will be freed in some
 * way. This happens for instance in:
 *
 * * DEBUG RELOAD and similar.
 * * When a Lua script is in -BUSY state.
 *
 * So the function will protect the client by doing two things:
 *
 * 1) It removes the file events. This way it is not possible that an
 *    error is signaled on the socket, freeing the client.
 * 2) Moreover it makes sure that if the client is freed in a different code
 *    path, it is not really released, but only marked for later release. */
void protectClient(client *c) {
    c->flags |= CLIENT_PROTECTED;
    if (c->conn) {
        connSetReadHandler(c->conn,NULL);
        connSetWriteHandler(c->conn,NULL);
    }
}

/* This will undo the client protection done by protectClient() */
void unprotectClient(client *c) {
    if (c->flags & CLIENT_PROTECTED) {
        c->flags &= ~CLIENT_PROTECTED;
        if (c->conn) {
            connSetReadHandler(c->conn,readQueryFromClient);
            if (clientHasPendingReplies(c)) putClientInPendingWriteQueue(c);
        }
    }
}

/* Like processMultibulkBuffer(), but for the inline protocol instead of RESP,
 * this function consumes the client query buffer and creates a command ready
 * to be executed inside the client structure. Returns C_OK if the command
 * is ready to be executed, or C_ERR if there is still protocol to read to
 * have a well formed command. The function also returns C_ERR when there is
 * a protocol error: in such a case the client structure is setup to reply
 * with the error and close the connection. */
int processInlineBuffer(client *c) {
    char *newline;
    int argc, j, linefeed_chars = 1;
    sds *argv, aux;
    size_t querylen;

    /* Search for end of line */
    newline = strchr(c->querybuf+c->qb_pos,'\n');

    /* Nothing to do without a \r\n */
    if (newline == NULL) {
        if (sdslen(c->querybuf)-c->qb_pos > PROTO_INLINE_MAX_SIZE) {
            addReplyError(c,"Protocol error: too big inline request");
            setProtocolError("too big inline request",c);
        }
        return C_ERR;
    }

    /* Handle the \r\n case. */
    if (newline != c->querybuf+c->qb_pos && *(newline-1) == '\r')
        newline--, linefeed_chars++;

    /* Split the input buffer up to the \r\n */
    querylen = newline-(c->querybuf+c->qb_pos);
    aux = sdsnewlen(c->querybuf+c->qb_pos,querylen);
    argv = sdssplitargs(aux,&argc);
    sdsfree(aux);
    if (argv == NULL) {
        addReplyError(c,"Protocol error: unbalanced quotes in request");
        setProtocolError("unbalanced quotes in inline request",c);
        return C_ERR;
    }

    /* Newline from slaves can be used to refresh the last ACK time.
     * This is useful for a slave to ping back while loading a big
     * RDB file. */
    if (querylen == 0 && getClientType(c) == CLIENT_TYPE_SLAVE)
        c->repl_ack_time = server.unixtime;

    /* Masters should never send us inline protocol to run actual
     * commands. If this happens, it is likely due to a bug in Redis where
     * we got some desynchronization in the protocol, for example
     * because of a PSYNC gone bad.
     *
     * However there is an exception: masters may send us just a newline
     * to keep the connection active. */
    if (querylen != 0 && c->flags & CLIENT_MASTER) {
        sdsfreesplitres(argv,argc);
        serverLog(LL_WARNING,"WARNING: Receiving inline protocol from master, master stream corruption? Closing the master connection and discarding the cached master.");
        setProtocolError("Master using the inline protocol. Desync?",c);
        return C_ERR;
    }

    /* Move querybuffer position to the next query in the buffer. */
    c->qb_pos += querylen+linefeed_chars;

    /* Setup argv array on client structure */
    if (argc) {
        if (c->argv) zfree(c->argv);
        c->argv_len = argc;
        c->argv = zmalloc(sizeof(robj*)*c->argv_len);
        c->argv_len_sum = 0;
    }

    /* Create redis objects for all arguments. */
    for (c->argc = 0, j = 0; j < argc; j++) {
        c->argv[c->argc] = createObject(OBJ_STRING,argv[j]);
        c->argc++;
        c->argv_len_sum += sdslen(argv[j]);
    }
    zfree(argv);
    return C_OK;
}

/* Helper function. Record protocol error details in server log,
 * and set the client as CLIENT_CLOSE_AFTER_REPLY and
 * CLIENT_PROTOCOL_ERROR. */
#define PROTO_DUMP_LEN 128
static void setProtocolError(const char *errstr, client *c) {
    if (server.verbosity <= LL_VERBOSE || c->flags & CLIENT_MASTER) {
        sds client = catClientInfoString(sdsempty(),c);

        /* Sample some protocol to given an idea about what was inside. */
        char buf[256];
        if (sdslen(c->querybuf)-c->qb_pos < PROTO_DUMP_LEN) {
            snprintf(buf,sizeof(buf),"Query buffer during protocol error: '%s'", c->querybuf+c->qb_pos);
        } else {
            snprintf(buf,sizeof(buf),"Query buffer during protocol error: '%.*s' (... more %zu bytes ...) '%.*s'", PROTO_DUMP_LEN/2, c->querybuf+c->qb_pos, sdslen(c->querybuf)-c->qb_pos-PROTO_DUMP_LEN, PROTO_DUMP_LEN/2, c->querybuf+sdslen(c->querybuf)-PROTO_DUMP_LEN/2);
        }

        /* Remove non printable chars. */
        char *p = buf;
        while (*p != '\0') {
            if (!isprint(*p)) *p = '.';
            p++;
        }

        /* Log all the client and protocol info. */
        int loglevel = (c->flags & CLIENT_MASTER) ? LL_WARNING :
                                                    LL_VERBOSE;
        serverLog(loglevel,
            "Protocol error (%s) from client: %s. %s", errstr, client, buf);
        sdsfree(client);
    }
    c->flags |= (CLIENT_CLOSE_AFTER_REPLY|CLIENT_PROTOCOL_ERROR);
}

/* Process the query buffer for client 'c', setting up the client argument
 * vector for command execution. Returns C_OK if after running the function
 * the client has a well-formed ready to be processed command, otherwise
 * C_ERR if there is still to read more buffer to get the full command.
 * The function also returns C_ERR when there is a protocol error: in such a
 * case the client structure is setup to reply with the error and close
 * the connection.
 *
 * This function is called if processInputBuffer() detects that the next
 * command is in RESP format, so the first byte in the command is found
 * to be '*'. Otherwise for inline commands processInlineBuffer() is called. */
int processMultibulkBuffer(client *c) {
    char *newline = NULL;
    int ok;
    long long ll;

    if (c->multibulklen == 0) {
        /* The client should have been reset */
        serverAssertWithInfo(c,NULL,c->argc == 0);

        /* Multi bulk length cannot be read without a \r\n */
        newline = strchr(c->querybuf+c->qb_pos,'\r');
        if (newline == NULL) {
            if (sdslen(c->querybuf)-c->qb_pos > PROTO_INLINE_MAX_SIZE) {
                addReplyError(c,"Protocol error: too big mbulk count string");
                setProtocolError("too big mbulk count string",c);
            }
            return C_ERR;
        }

        /* Buffer should also contain \n */
        if (newline-(c->querybuf+c->qb_pos) > (ssize_t)(sdslen(c->querybuf)-c->qb_pos-2))
            return C_ERR;

        /* We know for sure there is a whole line since newline != NULL,
         * so go ahead and find out the multi bulk length. */
        serverAssertWithInfo(c,NULL,c->querybuf[c->qb_pos] == '*');
        ok = string2ll(c->querybuf+1+c->qb_pos,newline-(c->querybuf+1+c->qb_pos),&ll);
        if (!ok || ll > INT_MAX) {
            addReplyError(c,"Protocol error: invalid multibulk length");
            setProtocolError("invalid mbulk count",c);
            return C_ERR;
        } else if (ll > 10 && authRequired(c)) {
            addReplyError(c, "Protocol error: unauthenticated multibulk length");
            setProtocolError("unauth mbulk count", c);
            return C_ERR;
        }

        c->qb_pos = (newline-c->querybuf)+2;

        if (ll <= 0) return C_OK;

        c->multibulklen = ll;

        /* Setup argv array on client structure */
        if (c->argv) zfree(c->argv);
        c->argv_len = min(c->multibulklen, 1024);
        c->argv = zmalloc(sizeof(robj*)*c->argv_len);
        c->argv_len_sum = 0;
    }

    serverAssertWithInfo(c,NULL,c->multibulklen > 0);
    while(c->multibulklen) {
        /* Read bulk length if unknown */
        if (c->bulklen == -1) {
            newline = strchr(c->querybuf+c->qb_pos,'\r');
            if (newline == NULL) {
                if (sdslen(c->querybuf)-c->qb_pos > PROTO_INLINE_MAX_SIZE) {
                    addReplyError(c,
                        "Protocol error: too big bulk count string");
                    setProtocolError("too big bulk count string",c);
                    return C_ERR;
                }
                break;
            }

            /* Buffer should also contain \n */
            if (newline-(c->querybuf+c->qb_pos) > (ssize_t)(sdslen(c->querybuf)-c->qb_pos-2))
                break;

            if (c->querybuf[c->qb_pos] != '$') {
                addReplyErrorFormat(c,
                    "Protocol error: expected '$', got '%c'",
                    c->querybuf[c->qb_pos]);
                setProtocolError("expected $ but got something else",c);
                return C_ERR;
            }

            ok = string2ll(c->querybuf+c->qb_pos+1,newline-(c->querybuf+c->qb_pos+1),&ll);
            if (!ok || ll < 0 ||
                (!(c->flags & CLIENT_MASTER) && ll > server.proto_max_bulk_len)) {
                addReplyError(c,"Protocol error: invalid bulk length");
                setProtocolError("invalid bulk length",c);
                return C_ERR;
            } else if (ll > 16384 && authRequired(c)) {
                addReplyError(c, "Protocol error: unauthenticated bulk length");
                setProtocolError("unauth bulk length", c);
                return C_ERR;
            }

            c->qb_pos = newline-c->querybuf+2;
            if (!(c->flags & CLIENT_MASTER) && ll >= PROTO_MBULK_BIG_ARG) {
                /* When the client is not a master client (because master
                 * client's querybuf can only be trimmed after data applied
                 * and sent to replicas).
                 *
                 * If we are going to read a large object from network
                 * try to make it likely that it will start at c->querybuf
                 * boundary so that we can optimize object creation
                 * avoiding a large copy of data.
                 *
                 * But only when the data we have not parsed is less than
                 * or equal to ll+2. If the data length is greater than
                 * ll+2, trimming querybuf is just a waste of time, because
                 * at this time the querybuf contains not only our bulk. */
                if (sdslen(c->querybuf)-c->qb_pos <= (size_t)ll+2) {
                    sdsrange(c->querybuf,c->qb_pos,-1);
                    c->qb_pos = 0;
                    /* Hint the sds library about the amount of bytes this string is
                     * going to contain. */
                    c->querybuf = sdsMakeRoomForNonGreedy(c->querybuf,ll+2-sdslen(c->querybuf));
                }
            }
            c->bulklen = ll;
        }

        /* Read bulk argument */
        if (sdslen(c->querybuf)-c->qb_pos < (size_t)(c->bulklen+2)) {
            /* Not enough data (+2 == trailing \r\n) */
            break;
        } else {
            /* Check if we have space in argv, grow if needed */
            if (c->argc >= c->argv_len) {
                c->argv_len = min(c->argv_len < INT_MAX/2 ? c->argv_len*2 : INT_MAX, c->argc+c->multibulklen);
                c->argv = zrealloc(c->argv, sizeof(robj*)*c->argv_len);
            }

            /* Optimization: if a non-master client's buffer contains JUST our bulk element
             * instead of creating a new object by *copying* the sds we
             * just use the current sds string. */
            if (!(c->flags & CLIENT_MASTER) &&
                c->qb_pos == 0 &&
                c->bulklen >= PROTO_MBULK_BIG_ARG &&
                sdslen(c->querybuf) == (size_t)(c->bulklen+2))
            {
                c->argv[c->argc++] = createObject(OBJ_STRING,c->querybuf);
                c->argv_len_sum += c->bulklen;
                sdsIncrLen(c->querybuf,-2); /* remove CRLF */
                /* Assume that if we saw a fat argument we'll see another one
                 * likely... */
                c->querybuf = sdsnewlen(SDS_NOINIT,c->bulklen+2);
                sdsclear(c->querybuf);
            } else {
                c->argv[c->argc++] =
                    createStringObject(c->querybuf+c->qb_pos,c->bulklen);
                c->argv_len_sum += c->bulklen;
                c->qb_pos += c->bulklen+2;
            }
            c->bulklen = -1;
            c->multibulklen--;
        }
    }

    /* We're done when c->multibulk == 0 */
    if (c->multibulklen == 0) return C_OK;

    /* Still not ready to process the command */
    return C_ERR;
}

/* Perform necessary tasks after a command was executed:
 *
 * 1. The client is reset unless there are reasons to avoid doing it.
 * 2. In the case of master clients, the replication offset is updated.
 * 3. Propagate commands we got from our master to replicas down the line. */
void commandProcessed(client *c) {
    /* If client is blocked(including paused), just return avoid reset and replicate.
     *
     * 1. Don't reset the client structure for blocked clients, so that the reply
     *    callback will still be able to access the client argv and argc fields.
     *    The client will be reset in unblockClient().
     * 2. Don't update replication offset or propagate commands to replicas,
     *    since we have not applied the command. */
    if (c->flags & CLIENT_BLOCKED) return;

    resetClient(c);

    long long prev_offset = c->reploff;
    if (c->flags & CLIENT_MASTER && !(c->flags & CLIENT_MULTI)) {
        /* Update the applied replication offset of our master. */
        c->reploff = c->read_reploff - sdslen(c->querybuf) + c->qb_pos;
    }

    /* If the client is a master we need to compute the difference
     * between the applied offset before and after processing the buffer,
     * to understand how much of the replication stream was actually
     * applied to the master state: this quantity, and its corresponding
     * part of the replication stream, will be propagated to the
     * sub-replicas and to the replication backlog. */
    if (c->flags & CLIENT_MASTER) {
        long long applied = c->reploff - prev_offset;
        if (applied) {
            replicationFeedStreamFromMasterStream(c->querybuf+c->repl_applied,applied);
            c->repl_applied += applied;
        }
    }
}

/* This function calls processCommand(), but also performs a few sub tasks
 * for the client that are useful in that context:
 *
 * 1. It sets the current client to the client 'c'.
 * 2. calls commandProcessed() if the command was handled.
 *
 * The function returns C_ERR in case the client was freed as a side effect
 * of processing the command, otherwise C_OK is returned. */
int processCommandAndResetClient(client *c) {
    int deadclient = 0;
    client *old_client = server.current_client;
    server.current_client = c;
    if (processCommand(c) == C_OK) {
        commandProcessed(c);
        /* Update the client's memory to include output buffer growth following the
         * processed command. */
        updateClientMemUsage(c);
    }

    if (server.current_client == NULL) deadclient = 1;
    /*
     * Restore the old client, this is needed because when a script
     * times out, we will get into this code from processEventsWhileBlocked.
     * Which will cause to set the server.current_client. If not restored
     * we will return 1 to our caller which will falsely indicate the client
     * is dead and will stop reading from its buffer.
     */
    server.current_client = old_client;
    /* performEvictions may flush slave output buffers. This may
     * result in a slave, that may be the active client, to be
     * freed. */
    return deadclient ? C_ERR : C_OK;
}


/* This function will execute any fully parsed commands pending on
 * the client. Returns C_ERR if the client is no longer valid after executing
 * the command, and C_OK for all other cases. */
int processPendingCommandAndInputBuffer(client *c) {
    if (c->flags & CLIENT_PENDING_COMMAND) {
        c->flags &= ~CLIENT_PENDING_COMMAND;
        if (processCommandAndResetClient(c) == C_ERR) {
            return C_ERR;
        }
    }

    /* Now process client if it has more data in it's buffer.
     *
     * Note: when a master client steps into this function,
     * it can always satisfy this condition, because its querbuf
     * contains data not applied. */
    if (c->querybuf && sdslen(c->querybuf) > 0) {
        return processInputBuffer(c);
    }
    return C_OK;
}

/* This function is called every time, in the client structure 'c', there is
 * more query buffer to process, because we read more data from the socket
 * or because a client was blocked and later reactivated, so there could be
 * pending query buffer, already representing a full command, to process.
 * return C_ERR in case the client was freed during the processing */
int processInputBuffer(client *c) {
    /* Keep processing while there is something in the input buffer */
    while(c->qb_pos < sdslen(c->querybuf)) {
        /* Immediately abort if the client is in the middle of something. */
        if (c->flags & CLIENT_BLOCKED) break;

        /* Don't process more buffers from clients that have already pending
         * commands to execute in c->argv. */
        if (c->flags & CLIENT_PENDING_COMMAND) break;

        /* Don't process input from the master while there is a busy script
         * condition on the slave. We want just to accumulate the replication
         * stream (instead of replying -BUSY like we do with other clients) and
         * later resume the processing. */
        if (isInsideYieldingLongCommand() && c->flags & CLIENT_MASTER) break;

        /* CLIENT_CLOSE_AFTER_REPLY closes the connection once the reply is
         * written to the client. Make sure to not let the reply grow after
         * this flag has been set (i.e. don't process more commands).
         *
         * The same applies for clients we want to terminate ASAP. */
        if (c->flags & (CLIENT_CLOSE_AFTER_REPLY|CLIENT_CLOSE_ASAP)) break;

        /* Determine request type when unknown. */
        if (!c->reqtype) {
            if (c->querybuf[c->qb_pos] == '*') {
                c->reqtype = PROTO_REQ_MULTIBULK;
            } else {
                c->reqtype = PROTO_REQ_INLINE;
            }
        }

        if (c->reqtype == PROTO_REQ_INLINE) {
            if (processInlineBuffer(c) != C_OK) break;
        } else if (c->reqtype == PROTO_REQ_MULTIBULK) {
            if (processMultibulkBuffer(c) != C_OK) break;
        } else {
            serverPanic("Unknown request type");
        }

        /* Multibulk processing could see a <= 0 length. */
        if (c->argc == 0) {
            resetClient(c);
        } else {
            /* If we are in the context of an I/O thread, we can't really
             * execute the command here. All we can do is to flag the client
             * as one that needs to process the command. */
            if (io_threads_op != IO_THREADS_OP_IDLE) {
                serverAssert(io_threads_op == IO_THREADS_OP_READ);
                c->flags |= CLIENT_PENDING_COMMAND;
                break;
            }

            /* We are finally ready to execute the command. */
            if (processCommandAndResetClient(c) == C_ERR) {
                /* If the client is no longer valid, we avoid exiting this
                 * loop and trimming the client buffer later. So we return
                 * ASAP in that case. */
                return C_ERR;
            }
        }
    }

    if (c->flags & CLIENT_MASTER) {
        /* If the client is a master, trim the querybuf to repl_applied,
         * since master client is very special, its querybuf not only
         * used to parse command, but also proxy to sub-replicas.
         *
         * Here are some scenarios we cannot trim to qb_pos:
         * 1. we don't receive complete command from master
         * 2. master client blocked cause of client pause
         * 3. io threads operate read, master client flagged with CLIENT_PENDING_COMMAND
         *
         * In these scenarios, qb_pos points to the part of the current command
         * or the beginning of next command, and the current command is not applied yet,
         * so the repl_applied is not equal to qb_pos. */
        if (c->repl_applied) {
            sdsrange(c->querybuf,c->repl_applied,-1);
            c->qb_pos -= c->repl_applied;
            c->repl_applied = 0;
        }
    } else if (c->qb_pos) {
        /* Trim to pos */
        sdsrange(c->querybuf,c->qb_pos,-1);
        c->qb_pos = 0;
    }

    /* Update client memory usage after processing the query buffer, this is
     * important in case the query buffer is big and wasn't drained during
     * the above loop (because of partially sent big commands). */
    if (io_threads_op == IO_THREADS_OP_IDLE)
        updateClientMemUsage(c);

    return C_OK;
}

void readQueryFromClient(connection *conn) {
    client *c = connGetPrivateData(conn);
    int nread, big_arg = 0;
    size_t qblen, readlen;

    /* Check if we want to read from the client later when exiting from
     * the event loop. This is the case if threaded I/O is enabled. */
    if (postponeClientRead(c)) return;

    /* Update total number of reads on server */
    atomicIncr(server.stat_total_reads_processed, 1);

    readlen = PROTO_IOBUF_LEN;
    /* If this is a multi bulk request, and we are processing a bulk reply
     * that is large enough, try to maximize the probability that the query
     * buffer contains exactly the SDS string representing the object, even
     * at the risk of requiring more read(2) calls. This way the function
     * processMultiBulkBuffer() can avoid copying buffers to create the
     * Redis Object representing the argument. */
    if (c->reqtype == PROTO_REQ_MULTIBULK && c->multibulklen && c->bulklen != -1
        && c->bulklen >= PROTO_MBULK_BIG_ARG)
    {
        ssize_t remaining = (size_t)(c->bulklen+2)-(sdslen(c->querybuf)-c->qb_pos);
        big_arg = 1;

        /* Note that the 'remaining' variable may be zero in some edge case,
         * for example once we resume a blocked client after CLIENT PAUSE. */
        if (remaining > 0) readlen = remaining;

        /* Master client needs expand the readlen when meet BIG_ARG(see #9100),
         * but doesn't need align to the next arg, we can read more data. */
        if (c->flags & CLIENT_MASTER && readlen < PROTO_IOBUF_LEN)
            readlen = PROTO_IOBUF_LEN;
    }

    qblen = sdslen(c->querybuf);
    if (!(c->flags & CLIENT_MASTER) && // master client's querybuf can grow greedy.
        (big_arg || sdsalloc(c->querybuf) < PROTO_IOBUF_LEN)) {
        /* When reading a BIG_ARG we won't be reading more than that one arg
         * into the query buffer, so we don't need to pre-allocate more than we
         * need, so using the non-greedy growing. For an initial allocation of
         * the query buffer, we also don't wanna use the greedy growth, in order
         * to avoid collision with the RESIZE_THRESHOLD mechanism. */
        c->querybuf = sdsMakeRoomForNonGreedy(c->querybuf, readlen);
    } else {
        c->querybuf = sdsMakeRoomFor(c->querybuf, readlen);

        /* Read as much as possible from the socket to save read(2) system calls. */
        readlen = sdsavail(c->querybuf);
    }
    nread = connRead(c->conn, c->querybuf+qblen, readlen);
    if (nread == -1) {
        if (connGetState(conn) == CONN_STATE_CONNECTED) {
            return;
        } else {
            serverLog(LL_VERBOSE, "Reading from client: %s",connGetLastError(c->conn));
            freeClientAsync(c);
            goto done;
        }
    } else if (nread == 0) {
        if (server.verbosity <= LL_VERBOSE) {
            sds info = catClientInfoString(sdsempty(), c);
            serverLog(LL_VERBOSE, "Client closed connection %s", info);
            sdsfree(info);
        }
        freeClientAsync(c);
        goto done;
    }

    sdsIncrLen(c->querybuf,nread);
    qblen = sdslen(c->querybuf);
    if (c->querybuf_peak < qblen) c->querybuf_peak = qblen;

    c->lastinteraction = server.unixtime;
    if (c->flags & CLIENT_MASTER) {
        c->read_reploff += nread;
        atomicIncr(server.stat_net_repl_input_bytes, nread);
    } else {
        atomicIncr(server.stat_net_input_bytes, nread);
    }

    if (!(c->flags & CLIENT_MASTER) && sdslen(c->querybuf) > server.client_max_querybuf_len) {
        sds ci = catClientInfoString(sdsempty(),c), bytes = sdsempty();

        bytes = sdscatrepr(bytes,c->querybuf,64);
        serverLog(LL_WARNING,"Closing client that reached max query buffer length: %s (qbuf initial bytes: %s)", ci, bytes);
        sdsfree(ci);
        sdsfree(bytes);
        freeClientAsync(c);
        goto done;
    }

    /* There is more data in the client input buffer, continue parsing it
     * and check if there is a full command to execute. */
    if (processInputBuffer(c) == C_ERR)
         c = NULL;

done:
    beforeNextClient(c);
}

/* A Redis "Address String" is a colon separated ip:port pair.
 * For IPv4 it's in the form x.y.z.k:port, example: "127.0.0.1:1234".
 * For IPv6 addresses we use [] around the IP part, like in "[::1]:1234".
 * For Unix sockets we use path:0, like in "/tmp/redis:0".
 *
 * An Address String always fits inside a buffer of NET_ADDR_STR_LEN bytes,
 * including the null term.
 *
 * On failure the function still populates 'addr' with the "?:0" string in case
 * you want to relax error checking or need to display something anyway (see
 * anetFdToString implementation for more info). */
void genClientAddrString(client *client, char *addr,
                         size_t addr_len, int remote) {
    if (client->flags & CLIENT_UNIX_SOCKET) {
        /* Unix socket client. */
        snprintf(addr,addr_len,"%s:0",server.unixsocket);
    } else {
        /* TCP client. */
        connFormatAddr(client->conn,addr,addr_len,remote);
    }
}

/* This function returns the client peer id, by creating and caching it
 * if client->peerid is NULL, otherwise returning the cached value.
 * The Peer ID never changes during the life of the client, however it
 * is expensive to compute. */
char *getClientPeerId(client *c) {
    char peerid[NET_ADDR_STR_LEN] = {0};

    if (c->peerid == NULL) {
        genClientAddrString(c,peerid,sizeof(peerid),1);
        c->peerid = sdsnew(peerid);
    }
    return c->peerid;
}

/* This function returns the client bound socket name, by creating and caching
 * it if client->sockname is NULL, otherwise returning the cached value.
 * The Socket Name never changes during the life of the client, however it
 * is expensive to compute. */
char *getClientSockname(client *c) {
    char sockname[NET_ADDR_STR_LEN] = {0};

    if (c->sockname == NULL) {
        genClientAddrString(c,sockname,sizeof(sockname),0);
        c->sockname = sdsnew(sockname);
    }
    return c->sockname;
}

/* Concatenate a string representing the state of a client in a human
 * readable format, into the sds string 's'. */
sds catClientInfoString(sds s, client *client) {
    char flags[16], events[3], conninfo[CONN_INFO_LEN], *p;

    p = flags;
    if (client->flags & CLIENT_SLAVE) {
        if (client->flags & CLIENT_MONITOR)
            *p++ = 'O';
        else
            *p++ = 'S';
    }
    if (client->flags & CLIENT_MASTER) *p++ = 'M';
    if (client->flags & CLIENT_PUBSUB) *p++ = 'P';
    if (client->flags & CLIENT_MULTI) *p++ = 'x';
    if (client->flags & CLIENT_BLOCKED) *p++ = 'b';
    if (client->flags & CLIENT_TRACKING) *p++ = 't';
    if (client->flags & CLIENT_TRACKING_BROKEN_REDIR) *p++ = 'R';
    if (client->flags & CLIENT_TRACKING_BCAST) *p++ = 'B';
    if (client->flags & CLIENT_DIRTY_CAS) *p++ = 'd';
    if (client->flags & CLIENT_CLOSE_AFTER_REPLY) *p++ = 'c';
    if (client->flags & CLIENT_UNBLOCKED) *p++ = 'u';
    if (client->flags & CLIENT_CLOSE_ASAP) *p++ = 'A';
    if (client->flags & CLIENT_UNIX_SOCKET) *p++ = 'U';
    if (client->flags & CLIENT_READONLY) *p++ = 'r';
    if (client->flags & CLIENT_NO_EVICT) *p++ = 'e';
    if (p == flags) *p++ = 'N';
    *p++ = '\0';

    p = events;
    if (client->conn) {
        if (connHasReadHandler(client->conn)) *p++ = 'r';
        if (connHasWriteHandler(client->conn)) *p++ = 'w';
    }
    *p = '\0';

    /* Compute the total memory consumed by this client. */
    size_t obufmem, total_mem = getClientMemoryUsage(client, &obufmem);

    size_t used_blocks_of_repl_buf = 0;
    if (client->ref_repl_buf_node) {
        replBufBlock *last = listNodeValue(listLast(server.repl_buffer_blocks));
        replBufBlock *cur = listNodeValue(client->ref_repl_buf_node);
        used_blocks_of_repl_buf = last->id - cur->id + 1;
    }

    sds ret = sdscatfmt(s,
        "id=%U addr=%s laddr=%s %s name=%s age=%I idle=%I flags=%s db=%i sub=%i psub=%i ssub=%i multi=%i qbuf=%U qbuf-free=%U argv-mem=%U multi-mem=%U rbs=%U rbp=%U obl=%U oll=%U omem=%U tot-mem=%U events=%s cmd=%s user=%s redir=%I resp=%i",
        (unsigned long long) client->id,
        getClientPeerId(client),
        getClientSockname(client),
        connGetInfo(client->conn, conninfo, sizeof(conninfo)),
        client->name ? (char*)client->name->ptr : "",
        (long long)(server.unixtime - client->ctime),
        (long long)(server.unixtime - client->lastinteraction),
        flags,
        client->db->id,
        (int) dictSize(client->pubsub_channels),
        (int) listLength(client->pubsub_patterns),
        (int) dictSize(client->pubsubshard_channels),
        (client->flags & CLIENT_MULTI) ? client->mstate.count : -1,
        (unsigned long long) sdslen(client->querybuf),
        (unsigned long long) sdsavail(client->querybuf),
        (unsigned long long) client->argv_len_sum,
        (unsigned long long) client->mstate.argv_len_sums,
        (unsigned long long) client->buf_usable_size,
        (unsigned long long) client->buf_peak,
        (unsigned long long) client->bufpos,
        (unsigned long long) listLength(client->reply) + used_blocks_of_repl_buf,
        (unsigned long long) obufmem, /* should not include client->buf since we want to see 0 for static clients. */
        (unsigned long long) total_mem,
        events,
        client->lastcmd ? client->lastcmd->fullname : "NULL",
        client->user ? client->user->name : "(superuser)",
        (client->flags & CLIENT_TRACKING) ? (long long) client->client_tracking_redirection : -1,
        client->resp);
    return ret;
}

sds getAllClientsInfoString(int type) {
    listNode *ln;
    listIter li;
    client *client;
    sds o = sdsnewlen(SDS_NOINIT,200*listLength(server.clients));
    sdsclear(o);
    listRewind(server.clients,&li);
    while ((ln = listNext(&li)) != NULL) {
        client = listNodeValue(ln);
        if (type != -1 && getClientType(client) != type) continue;
        o = catClientInfoString(o,client);
        o = sdscatlen(o,"\n",1);
    }
    return o;
}

/* Returns C_OK if the name has been set or C_ERR if the name is invalid. */
int clientSetName(client *c, robj *name) {
    int len = (name != NULL) ? sdslen(name->ptr) : 0;

    /* Setting the client name to an empty string actually removes
     * the current name. */
    if (len == 0) {
        if (c->name) decrRefCount(c->name);
        c->name = NULL;
        return C_OK;
    }

    /* Otherwise check if the charset is ok. We need to do this otherwise
     * CLIENT LIST format will break. You should always be able to
     * split by space to get the different fields. */
    char *p = name->ptr;
    for (int j = 0; j < len; j++) {
        if (p[j] < '!' || p[j] > '~') { /* ASCII is assumed. */
            return C_ERR;
        }
    }
    if (c->name) decrRefCount(c->name);
    c->name = name;
    incrRefCount(name);
    return C_OK;
}

/* This function implements CLIENT SETNAME, including replying to the
 * user with an error if the charset is wrong (in that case C_ERR is
 * returned). If the function succeeded C_OK is returned, and it's up
 * to the caller to send a reply if needed.
 *
 * Setting an empty string as name has the effect of unsetting the
 * currently set name: the client will remain unnamed.
 *
 * This function is also used to implement the HELLO SETNAME option. */
int clientSetNameOrReply(client *c, robj *name) {
    int result = clientSetName(c, name);
    if (result == C_ERR) {
        addReplyError(c,
                      "Client names cannot contain spaces, "
                      "newlines or special characters.");
    }
    return result;
}

/* Reset the client state to resemble a newly connected client.
 */
void resetCommand(client *c) {
    /* MONITOR clients are also marked with CLIENT_SLAVE, we need to
     * distinguish between the two.
     */
    uint64_t flags = c->flags;
    if (flags & CLIENT_MONITOR) flags &= ~(CLIENT_MONITOR|CLIENT_SLAVE);

    if (flags & (CLIENT_SLAVE|CLIENT_MASTER|CLIENT_MODULE)) {
        addReplyError(c,"can only reset normal client connections");
        return;
    }

    clearClientConnectionState(c);
    addReplyStatus(c,"RESET");
}

/* Disconnect the current client */
void quitCommand(client *c) {
    addReply(c,shared.ok);
    c->flags |= CLIENT_CLOSE_AFTER_REPLY;
}

void clientCommand(client *c) {
    listNode *ln;
    listIter li;

    if (c->argc == 2 && !strcasecmp(c->argv[1]->ptr,"help")) {
        const char *help[] = {
"CACHING (YES|NO)",
"    Enable/disable tracking of the keys for next command in OPTIN/OPTOUT modes.",
"GETREDIR",
"    Return the client ID we are redirecting to when tracking is enabled.",
"GETNAME",
"    Return the name of the current connection.",
"ID",
"    Return the ID of the current connection.",
"INFO",
"    Return information about the current client connection.",
"KILL <ip:port>",
"    Kill connection made from <ip:port>.",
"KILL <option> <value> [<option> <value> [...]]",
"    Kill connections. Options are:",
"    * ADDR (<ip:port>|<unixsocket>:0)",
"      Kill connections made from the specified address",
"    * LADDR (<ip:port>|<unixsocket>:0)",
"      Kill connections made to specified local address",
"    * TYPE (NORMAL|MASTER|REPLICA|PUBSUB)",
"      Kill connections by type.",
"    * USER <username>",
"      Kill connections authenticated by <username>.",
"    * SKIPME (YES|NO)",
"      Skip killing current connection (default: yes).",
"LIST [options ...]",
"    Return information about client connections. Options:",
"    * TYPE (NORMAL|MASTER|REPLICA|PUBSUB)",
"      Return clients of specified type.",
"UNPAUSE",
"    Stop the current client pause, resuming traffic.",
"PAUSE <timeout> [WRITE|ALL]",
"    Suspend all, or just write, clients for <timeout> milliseconds.",
"REPLY (ON|OFF|SKIP)",
"    Control the replies sent to the current connection.",
"SETNAME <name>",
"    Assign the name <name> to the current connection.",
"UNBLOCK <clientid> [TIMEOUT|ERROR]",
"    Unblock the specified blocked client.",
"TRACKING (ON|OFF) [REDIRECT <id>] [BCAST] [PREFIX <prefix> [...]]",
"         [OPTIN] [OPTOUT] [NOLOOP]",
"    Control server assisted client side caching.",
"TRACKINGINFO",
"    Report tracking status for the current connection.",
"NO-EVICT (ON|OFF)",
"    Protect current client connection from eviction.",
NULL
        };
        addReplyHelp(c, help);
    } else if (!strcasecmp(c->argv[1]->ptr,"id") && c->argc == 2) {
        /* CLIENT ID */
        addReplyLongLong(c,c->id);
    } else if (!strcasecmp(c->argv[1]->ptr,"info") && c->argc == 2) {
        /* CLIENT INFO */
        sds o = catClientInfoString(sdsempty(), c);
        o = sdscatlen(o,"\n",1);
        addReplyVerbatim(c,o,sdslen(o),"txt");
        sdsfree(o);
    } else if (!strcasecmp(c->argv[1]->ptr,"list")) {
        /* CLIENT LIST */
        int type = -1;
        sds o = NULL;
        if (c->argc == 4 && !strcasecmp(c->argv[2]->ptr,"type")) {
            type = getClientTypeByName(c->argv[3]->ptr);
            if (type == -1) {
                addReplyErrorFormat(c,"Unknown client type '%s'",
                    (char*) c->argv[3]->ptr);
                return;
            }
        } else if (c->argc > 3 && !strcasecmp(c->argv[2]->ptr,"id")) {
            int j;
            o = sdsempty();
            for (j = 3; j < c->argc; j++) {
                long long cid;
                if (getLongLongFromObjectOrReply(c, c->argv[j], &cid,
                            "Invalid client ID")) {
                    sdsfree(o);
                    return;
                }
                client *cl = lookupClientByID(cid);
                if (cl) {
                    o = catClientInfoString(o, cl);
                    o = sdscatlen(o, "\n", 1);
                }
            }
        } else if (c->argc != 2) {
            addReplyErrorObject(c,shared.syntaxerr);
            return;
        }

        if (!o)
            o = getAllClientsInfoString(type);
        addReplyVerbatim(c,o,sdslen(o),"txt");
        sdsfree(o);
    } else if (!strcasecmp(c->argv[1]->ptr,"reply") && c->argc == 3) {
        /* CLIENT REPLY ON|OFF|SKIP */
        if (!strcasecmp(c->argv[2]->ptr,"on")) {
            c->flags &= ~(CLIENT_REPLY_SKIP|CLIENT_REPLY_OFF);
            addReply(c,shared.ok);
        } else if (!strcasecmp(c->argv[2]->ptr,"off")) {
            c->flags |= CLIENT_REPLY_OFF;
        } else if (!strcasecmp(c->argv[2]->ptr,"skip")) {
            if (!(c->flags & CLIENT_REPLY_OFF))
                c->flags |= CLIENT_REPLY_SKIP_NEXT;
        } else {
            addReplyErrorObject(c,shared.syntaxerr);
            return;
        }
    } else if (!strcasecmp(c->argv[1]->ptr,"no-evict") && c->argc == 3) {
        /* CLIENT NO-EVICT ON|OFF */
        if (!strcasecmp(c->argv[2]->ptr,"on")) {
            c->flags |= CLIENT_NO_EVICT;
            addReply(c,shared.ok);
        } else if (!strcasecmp(c->argv[2]->ptr,"off")) {
            c->flags &= ~CLIENT_NO_EVICT;
            addReply(c,shared.ok);
        } else {
            addReplyErrorObject(c,shared.syntaxerr);
            return;
        }
    } else if (!strcasecmp(c->argv[1]->ptr,"kill")) {
        /* CLIENT KILL <ip:port>
         * CLIENT KILL <option> [value] ... <option> [value] */
        char *addr = NULL;
        char *laddr = NULL;
        user *user = NULL;
        int type = -1;
        uint64_t id = 0;
        int skipme = 1;
        int killed = 0, close_this_client = 0;

        if (c->argc == 3) {
            /* Old style syntax: CLIENT KILL <addr> */
            addr = c->argv[2]->ptr;
            skipme = 0; /* With the old form, you can kill yourself. */
        } else if (c->argc > 3) {
            int i = 2; /* Next option index. */

            /* New style syntax: parse options. */
            while(i < c->argc) {
                int moreargs = c->argc > i+1;

                if (!strcasecmp(c->argv[i]->ptr,"id") && moreargs) {
                    long tmp;

                    if (getRangeLongFromObjectOrReply(c, c->argv[i+1], 1, LONG_MAX, &tmp,
                                                      "client-id should be greater than 0") != C_OK)
                        return;
                    id = tmp;
                } else if (!strcasecmp(c->argv[i]->ptr,"type") && moreargs) {
                    type = getClientTypeByName(c->argv[i+1]->ptr);
                    if (type == -1) {
                        addReplyErrorFormat(c,"Unknown client type '%s'",
                            (char*) c->argv[i+1]->ptr);
                        return;
                    }
                } else if (!strcasecmp(c->argv[i]->ptr,"addr") && moreargs) {
                    addr = c->argv[i+1]->ptr;
                } else if (!strcasecmp(c->argv[i]->ptr,"laddr") && moreargs) {
                    laddr = c->argv[i+1]->ptr;
                } else if (!strcasecmp(c->argv[i]->ptr,"user") && moreargs) {
                    user = ACLGetUserByName(c->argv[i+1]->ptr,
                                            sdslen(c->argv[i+1]->ptr));
                    if (user == NULL) {
                        addReplyErrorFormat(c,"No such user '%s'",
                            (char*) c->argv[i+1]->ptr);
                        return;
                    }
                } else if (!strcasecmp(c->argv[i]->ptr,"skipme") && moreargs) {
                    if (!strcasecmp(c->argv[i+1]->ptr,"yes")) {
                        skipme = 1;
                    } else if (!strcasecmp(c->argv[i+1]->ptr,"no")) {
                        skipme = 0;
                    } else {
                        addReplyErrorObject(c,shared.syntaxerr);
                        return;
                    }
                } else {
                    addReplyErrorObject(c,shared.syntaxerr);
                    return;
                }
                i += 2;
            }
        } else {
            addReplyErrorObject(c,shared.syntaxerr);
            return;
        }

        /* Iterate clients killing all the matching clients. */
        listRewind(server.clients,&li);
        while ((ln = listNext(&li)) != NULL) {
            client *client = listNodeValue(ln);
            if (addr && strcmp(getClientPeerId(client),addr) != 0) continue;
            if (laddr && strcmp(getClientSockname(client),laddr) != 0) continue;
            if (type != -1 && getClientType(client) != type) continue;
            if (id != 0 && client->id != id) continue;
            if (user && client->user != user) continue;
            if (c == client && skipme) continue;

            /* Kill it. */
            if (c == client) {
                close_this_client = 1;
            } else {
                freeClient(client);
            }
            killed++;
        }

        /* Reply according to old/new format. */
        if (c->argc == 3) {
            if (killed == 0)
                addReplyError(c,"No such client");
            else
                addReply(c,shared.ok);
        } else {
            addReplyLongLong(c,killed);
        }

        /* If this client has to be closed, flag it as CLOSE_AFTER_REPLY
         * only after we queued the reply to its output buffers. */
        if (close_this_client) c->flags |= CLIENT_CLOSE_AFTER_REPLY;
    } else if (!strcasecmp(c->argv[1]->ptr,"unblock") && (c->argc == 3 ||
                                                          c->argc == 4))
    {
        /* CLIENT UNBLOCK <id> [timeout|error] */
        long long id;
        int unblock_error = 0;

        if (c->argc == 4) {
            if (!strcasecmp(c->argv[3]->ptr,"timeout")) {
                unblock_error = 0;
            } else if (!strcasecmp(c->argv[3]->ptr,"error")) {
                unblock_error = 1;
            } else {
                addReplyError(c,
                    "CLIENT UNBLOCK reason should be TIMEOUT or ERROR");
                return;
            }
        }
        if (getLongLongFromObjectOrReply(c,c->argv[2],&id,NULL)
            != C_OK) return;
        struct client *target = lookupClientByID(id);
        /* Note that we never try to unblock a client blocked on a module command, which
         * doesn't have a timeout callback (even in the case of UNBLOCK ERROR).
         * The reason is that we assume that if a command doesn't expect to be timedout,
         * it also doesn't expect to be unblocked by CLIENT UNBLOCK */
        if (target && target->flags & CLIENT_BLOCKED && moduleBlockedClientMayTimeout(target)) {
            if (unblock_error)
                addReplyError(target,
                    "-UNBLOCKED client unblocked via CLIENT UNBLOCK");
            else
                replyToBlockedClientTimedOut(target);
            unblockClient(target);
            updateStatsOnUnblock(target, 0, 0, 1);
            addReply(c,shared.cone);
        } else {
            addReply(c,shared.czero);
        }
    } else if (!strcasecmp(c->argv[1]->ptr,"setname") && c->argc == 3) {
        /* CLIENT SETNAME */
        if (clientSetNameOrReply(c,c->argv[2]) == C_OK)
            addReply(c,shared.ok);
    } else if (!strcasecmp(c->argv[1]->ptr,"getname") && c->argc == 2) {
        /* CLIENT GETNAME */
        if (c->name)
            addReplyBulk(c,c->name);
        else
            addReplyNull(c);
    } else if (!strcasecmp(c->argv[1]->ptr,"unpause") && c->argc == 2) {
        /* CLIENT UNPAUSE */
        unpauseClients(PAUSE_BY_CLIENT_COMMAND);
        addReply(c,shared.ok);
    } else if (!strcasecmp(c->argv[1]->ptr,"pause") && (c->argc == 3 ||
                                                        c->argc == 4))
    {
        /* CLIENT PAUSE TIMEOUT [WRITE|ALL] */
        mstime_t end;
        int type = CLIENT_PAUSE_ALL;
        if (c->argc == 4) {
            if (!strcasecmp(c->argv[3]->ptr,"write")) {
                type = CLIENT_PAUSE_WRITE;
            } else if (!strcasecmp(c->argv[3]->ptr,"all")) {
                type = CLIENT_PAUSE_ALL;
            } else {
                addReplyError(c,
                    "CLIENT PAUSE mode must be WRITE or ALL");  
                return;       
            }
        }

        if (getTimeoutFromObjectOrReply(c,c->argv[2],&end,
            UNIT_MILLISECONDS) != C_OK) return;
        pauseClients(PAUSE_BY_CLIENT_COMMAND, end, type);
        addReply(c,shared.ok);
    } else if (!strcasecmp(c->argv[1]->ptr,"tracking") && c->argc >= 3) {
        /* CLIENT TRACKING (on|off) [REDIRECT <id>] [BCAST] [PREFIX first]
         *                          [PREFIX second] [OPTIN] [OPTOUT] [NOLOOP]... */
        long long redir = 0;
        uint64_t options = 0;
        robj **prefix = NULL;
        size_t numprefix = 0;

        /* Parse the options. */
        for (int j = 3; j < c->argc; j++) {
            int moreargs = (c->argc-1) - j;

            if (!strcasecmp(c->argv[j]->ptr,"redirect") && moreargs) {
                j++;
                if (redir != 0) {
                    addReplyError(c,"A client can only redirect to a single "
                                    "other client");
                    zfree(prefix);
                    return;
                }

                if (getLongLongFromObjectOrReply(c,c->argv[j],&redir,NULL) !=
                    C_OK)
                {
                    zfree(prefix);
                    return;
                }
                /* We will require the client with the specified ID to exist
                 * right now, even if it is possible that it gets disconnected
                 * later. Still a valid sanity check. */
                if (lookupClientByID(redir) == NULL) {
                    addReplyError(c,"The client ID you want redirect to "
                                    "does not exist");
                    zfree(prefix);
                    return;
                }
            } else if (!strcasecmp(c->argv[j]->ptr,"bcast")) {
                options |= CLIENT_TRACKING_BCAST;
            } else if (!strcasecmp(c->argv[j]->ptr,"optin")) {
                options |= CLIENT_TRACKING_OPTIN;
            } else if (!strcasecmp(c->argv[j]->ptr,"optout")) {
                options |= CLIENT_TRACKING_OPTOUT;
            } else if (!strcasecmp(c->argv[j]->ptr,"noloop")) {
                options |= CLIENT_TRACKING_NOLOOP;
            } else if (!strcasecmp(c->argv[j]->ptr,"prefix") && moreargs) {
                j++;
                prefix = zrealloc(prefix,sizeof(robj*)*(numprefix+1));
                prefix[numprefix++] = c->argv[j];
            } else {
                zfree(prefix);
                addReplyErrorObject(c,shared.syntaxerr);
                return;
            }
        }

        /* Options are ok: enable or disable the tracking for this client. */
        if (!strcasecmp(c->argv[2]->ptr,"on")) {
            /* Before enabling tracking, make sure options are compatible
             * among each other and with the current state of the client. */
            if (!(options & CLIENT_TRACKING_BCAST) && numprefix) {
                addReplyError(c,
                    "PREFIX option requires BCAST mode to be enabled");
                zfree(prefix);
                return;
            }

            if (c->flags & CLIENT_TRACKING) {
                int oldbcast = !!(c->flags & CLIENT_TRACKING_BCAST);
                int newbcast = !!(options & CLIENT_TRACKING_BCAST);
                if (oldbcast != newbcast) {
                    addReplyError(c,
                    "You can't switch BCAST mode on/off before disabling "
                    "tracking for this client, and then re-enabling it with "
                    "a different mode.");
                    zfree(prefix);
                    return;
                }
            }

            if (options & CLIENT_TRACKING_BCAST &&
                options & (CLIENT_TRACKING_OPTIN|CLIENT_TRACKING_OPTOUT))
            {
                addReplyError(c,
                "OPTIN and OPTOUT are not compatible with BCAST");
                zfree(prefix);
                return;
            }

            if (options & CLIENT_TRACKING_OPTIN && options & CLIENT_TRACKING_OPTOUT)
            {
                addReplyError(c,
                "You can't specify both OPTIN mode and OPTOUT mode");
                zfree(prefix);
                return;
            }

            if ((options & CLIENT_TRACKING_OPTIN && c->flags & CLIENT_TRACKING_OPTOUT) ||
                (options & CLIENT_TRACKING_OPTOUT && c->flags & CLIENT_TRACKING_OPTIN))
            {
                addReplyError(c,
                "You can't switch OPTIN/OPTOUT mode before disabling "
                "tracking for this client, and then re-enabling it with "
                "a different mode.");
                zfree(prefix);
                return;
            }

            if (options & CLIENT_TRACKING_BCAST) {
                if (!checkPrefixCollisionsOrReply(c,prefix,numprefix)) {
                    zfree(prefix);
                    return;
                }
            }

            enableTracking(c,redir,options,prefix,numprefix);
        } else if (!strcasecmp(c->argv[2]->ptr,"off")) {
            disableTracking(c);
        } else {
            zfree(prefix);
            addReplyErrorObject(c,shared.syntaxerr);
            return;
        }
        zfree(prefix);
        addReply(c,shared.ok);
    } else if (!strcasecmp(c->argv[1]->ptr,"caching") && c->argc >= 3) {
        if (!(c->flags & CLIENT_TRACKING)) {
            addReplyError(c,"CLIENT CACHING can be called only when the "
                            "client is in tracking mode with OPTIN or "
                            "OPTOUT mode enabled");
            return;
        }

        char *opt = c->argv[2]->ptr;
        if (!strcasecmp(opt,"yes")) {
            if (c->flags & CLIENT_TRACKING_OPTIN) {
                c->flags |= CLIENT_TRACKING_CACHING;
            } else {
                addReplyError(c,"CLIENT CACHING YES is only valid when tracking is enabled in OPTIN mode.");
                return;
            }
        } else if (!strcasecmp(opt,"no")) {
            if (c->flags & CLIENT_TRACKING_OPTOUT) {
                c->flags |= CLIENT_TRACKING_CACHING;
            } else {
                addReplyError(c,"CLIENT CACHING NO is only valid when tracking is enabled in OPTOUT mode.");
                return;
            }
        } else {
            addReplyErrorObject(c,shared.syntaxerr);
            return;
        }

        /* Common reply for when we succeeded. */
        addReply(c,shared.ok);
    } else if (!strcasecmp(c->argv[1]->ptr,"getredir") && c->argc == 2) {
        /* CLIENT GETREDIR */
        if (c->flags & CLIENT_TRACKING) {
            addReplyLongLong(c,c->client_tracking_redirection);
        } else {
            addReplyLongLong(c,-1);
        }
    } else if (!strcasecmp(c->argv[1]->ptr,"trackinginfo") && c->argc == 2) {
        addReplyMapLen(c,3);

        /* Flags */
        addReplyBulkCString(c,"flags");
        void *arraylen_ptr = addReplyDeferredLen(c);
        int numflags = 0;
        addReplyBulkCString(c,c->flags & CLIENT_TRACKING ? "on" : "off");
        numflags++;
        if (c->flags & CLIENT_TRACKING_BCAST) {
            addReplyBulkCString(c,"bcast");
            numflags++;
        }
        if (c->flags & CLIENT_TRACKING_OPTIN) {
            addReplyBulkCString(c,"optin");
            numflags++;
            if (c->flags & CLIENT_TRACKING_CACHING) {
                addReplyBulkCString(c,"caching-yes");
                numflags++;        
            }
        }
        if (c->flags & CLIENT_TRACKING_OPTOUT) {
            addReplyBulkCString(c,"optout");
            numflags++;
            if (c->flags & CLIENT_TRACKING_CACHING) {
                addReplyBulkCString(c,"caching-no");
                numflags++;        
            }
        }
        if (c->flags & CLIENT_TRACKING_NOLOOP) {
            addReplyBulkCString(c,"noloop");
            numflags++;
        }
        if (c->flags & CLIENT_TRACKING_BROKEN_REDIR) {
            addReplyBulkCString(c,"broken_redirect");
            numflags++;
        }
        setDeferredSetLen(c,arraylen_ptr,numflags);

        /* Redirect */
        addReplyBulkCString(c,"redirect");
        if (c->flags & CLIENT_TRACKING) {
            addReplyLongLong(c,c->client_tracking_redirection);
        } else {
            addReplyLongLong(c,-1);
        }

        /* Prefixes */
        addReplyBulkCString(c,"prefixes");
        if (c->client_tracking_prefixes) {
            addReplyArrayLen(c,raxSize(c->client_tracking_prefixes));
            raxIterator ri;
            raxStart(&ri,c->client_tracking_prefixes);
            raxSeek(&ri,"^",NULL,0);
            while(raxNext(&ri)) {
                addReplyBulkCBuffer(c,ri.key,ri.key_len);
            }
            raxStop(&ri);
        } else {
            addReplyArrayLen(c,0);
        }
    } else {
        addReplySubcommandSyntaxError(c);
    }
}

/* HELLO [<protocol-version> [AUTH <user> <password>] [SETNAME <name>] ] */
void helloCommand(client *c) {
    long long ver = 0;
    int next_arg = 1;

    if (c->argc >= 2) {
        if (getLongLongFromObjectOrReply(c, c->argv[next_arg++], &ver,
            "Protocol version is not an integer or out of range") != C_OK) {
            return;
        }

        if (ver < 2 || ver > 3) {
            addReplyError(c,"-NOPROTO unsupported protocol version");
            return;
        }
    }

    for (int j = next_arg; j < c->argc; j++) {
        int moreargs = (c->argc-1) - j;
        const char *opt = c->argv[j]->ptr;
        if (!strcasecmp(opt,"AUTH") && moreargs >= 2) {
            redactClientCommandArgument(c, j+1);
            redactClientCommandArgument(c, j+2);
            if (ACLAuthenticateUser(c, c->argv[j+1], c->argv[j+2]) == C_ERR) {
                addReplyError(c,"-WRONGPASS invalid username-password pair or user is disabled.");
                return;
            }
            j += 2;
        } else if (!strcasecmp(opt,"SETNAME") && moreargs) {
            if (clientSetNameOrReply(c, c->argv[j+1]) == C_ERR) return;
            j++;
        } else {
            addReplyErrorFormat(c,"Syntax error in HELLO option '%s'",opt);
            return;
        }
    }

    /* At this point we need to be authenticated to continue. */
    if (!c->authenticated) {
        addReplyError(c,"-NOAUTH HELLO must be called with the client already "
                        "authenticated, otherwise the HELLO AUTH <user> <pass> "
                        "option can be used to authenticate the client and "
                        "select the RESP protocol version at the same time");
        return;
    }

    /* Let's switch to the specified RESP mode. */
    if (ver) c->resp = ver;
    addReplyMapLen(c,6 + !server.sentinel_mode);

    addReplyBulkCString(c,"server");
    addReplyBulkCString(c,"redis");

    addReplyBulkCString(c,"version");
    addReplyBulkCString(c,REDIS_VERSION);

    addReplyBulkCString(c,"proto");
    addReplyLongLong(c,c->resp);

    addReplyBulkCString(c,"id");
    addReplyLongLong(c,c->id);

    addReplyBulkCString(c,"mode");
    if (server.sentinel_mode) addReplyBulkCString(c,"sentinel");
    else if (server.cluster_enabled) addReplyBulkCString(c,"cluster");
    else addReplyBulkCString(c,"standalone");

    if (!server.sentinel_mode) {
        addReplyBulkCString(c,"role");
        addReplyBulkCString(c,server.masterhost ? "replica" : "master");
    }

    addReplyBulkCString(c,"modules");
    addReplyLoadedModules(c);
}

/* This callback is bound to POST and "Host:" command names. Those are not
 * really commands, but are used in security attacks in order to talk to
 * Redis instances via HTTP, with a technique called "cross protocol scripting"
 * which exploits the fact that services like Redis will discard invalid
 * HTTP headers and will process what follows.
 *
 * As a protection against this attack, Redis will terminate the connection
 * when a POST or "Host:" header is seen, and will log the event from
 * time to time (to avoid creating a DOS as a result of too many logs). */
void securityWarningCommand(client *c) {
    static time_t logged_time = 0;
    time_t now = time(NULL);

    if (llabs(now-logged_time) > 60) {
        serverLog(LL_WARNING,"Possible SECURITY ATTACK detected. It looks like somebody is sending POST or Host: commands to Redis. This is likely due to an attacker attempting to use Cross Protocol Scripting to compromise your Redis instance. Connection aborted.");
        logged_time = now;
    }
    freeClientAsync(c);
}

/* Keep track of the original command arguments so that we can generate
 * an accurate slowlog entry after the command has been executed. */
static void retainOriginalCommandVector(client *c) {
    /* We already rewrote this command, so don't rewrite it again */
    if (c->original_argv) return;
    c->original_argc = c->argc;
    c->original_argv = zmalloc(sizeof(robj*)*(c->argc));
    for (int j = 0; j < c->argc; j++) {
        c->original_argv[j] = c->argv[j];
        incrRefCount(c->argv[j]);
    }
}

/* Redact a given argument to prevent it from being shown
 * in the slowlog. This information is stored in the
 * original_argv array. */
void redactClientCommandArgument(client *c, int argc) {
    retainOriginalCommandVector(c);
    if (c->original_argv[argc] == shared.redacted) {
        /* This argument has already been redacted */
        return;
    }
    decrRefCount(c->original_argv[argc]);
    c->original_argv[argc] = shared.redacted;
}

/* Rewrite the command vector of the client. All the new objects ref count
 * is incremented. The old command vector is freed, and the old objects
 * ref count is decremented. */
void rewriteClientCommandVector(client *c, int argc, ...) {
    va_list ap;
    int j;
    robj **argv; /* The new argument vector */

    argv = zmalloc(sizeof(robj*)*argc);
    va_start(ap,argc);
    for (j = 0; j < argc; j++) {
        robj *a;

        a = va_arg(ap, robj*);
        argv[j] = a;
        incrRefCount(a);
    }
    replaceClientCommandVector(c, argc, argv);
    va_end(ap);
}

/* Completely replace the client command vector with the provided one. */
void replaceClientCommandVector(client *c, int argc, robj **argv) {
    int j;
    retainOriginalCommandVector(c);
    freeClientArgv(c);
    c->argv = argv;
    c->argc = argc;
    c->argv_len_sum = 0;
    for (j = 0; j < c->argc; j++)
        if (c->argv[j])
            c->argv_len_sum += getStringObjectLen(c->argv[j]);
    c->cmd = lookupCommandOrOriginal(c->argv,c->argc);
    serverAssertWithInfo(c,NULL,c->cmd != NULL);
}

/* Rewrite a single item in the command vector.
 * The new val ref count is incremented, and the old decremented.
 *
 * It is possible to specify an argument over the current size of the
 * argument vector: in this case the array of objects gets reallocated
 * and c->argc set to the max value. However it's up to the caller to
 *
 * 1. Make sure there are no "holes" and all the arguments are set.
 * 2. If the original argument vector was longer than the one we
 *    want to end with, it's up to the caller to set c->argc and
 *    free the no longer used objects on c->argv. */
void rewriteClientCommandArgument(client *c, int i, robj *newval) {
    robj *oldval;
    retainOriginalCommandVector(c);

    /* We need to handle both extending beyond argc (just update it and
     * initialize the new element) or beyond argv_len (realloc is needed).
     */
    if (i >= c->argc) {
        if (i >= c->argv_len) {
            c->argv = zrealloc(c->argv,sizeof(robj*)*(i+1));
            c->argv_len = i+1;
        }
        c->argc = i+1;
        c->argv[i] = NULL;
    }
    oldval = c->argv[i];
    if (oldval) c->argv_len_sum -= getStringObjectLen(oldval);
    if (newval) c->argv_len_sum += getStringObjectLen(newval);
    c->argv[i] = newval;
    incrRefCount(newval);
    if (oldval) decrRefCount(oldval);

    /* If this is the command name make sure to fix c->cmd. */
    if (i == 0) {
        c->cmd = lookupCommandOrOriginal(c->argv,c->argc);
        serverAssertWithInfo(c,NULL,c->cmd != NULL);
    }
}

/* This function returns the number of bytes that Redis is
 * using to store the reply still not read by the client.
 *
 * Note: this function is very fast so can be called as many time as
 * the caller wishes. The main usage of this function currently is
 * enforcing the client output length limits. */
size_t getClientOutputBufferMemoryUsage(client *c) {
    if (getClientType(c) == CLIENT_TYPE_SLAVE) {
        size_t repl_buf_size = 0;
        size_t repl_node_num = 0;
        size_t repl_node_size = sizeof(listNode) + sizeof(replBufBlock);
        if (c->ref_repl_buf_node) {
            replBufBlock *last = listNodeValue(listLast(server.repl_buffer_blocks));
            replBufBlock *cur = listNodeValue(c->ref_repl_buf_node);
            repl_buf_size = last->repl_offset + last->size - cur->repl_offset;
            repl_node_num = last->id - cur->id + 1;
        }
        return repl_buf_size + (repl_node_size*repl_node_num);
    } else { 
        size_t list_item_size = sizeof(listNode) + sizeof(clientReplyBlock);
        return c->reply_bytes + (list_item_size*listLength(c->reply));
    }
}

/* Returns the total client's memory usage.
 * Optionally, if output_buffer_mem_usage is not NULL, it fills it with
 * the client output buffer memory usage portion of the total. */
size_t getClientMemoryUsage(client *c, size_t *output_buffer_mem_usage) {
    size_t mem = getClientOutputBufferMemoryUsage(c);
    if (output_buffer_mem_usage != NULL)
        *output_buffer_mem_usage = mem;
    mem += sdsZmallocSize(c->querybuf);
    mem += zmalloc_size(c);
    mem += c->buf_usable_size;
    /* For efficiency (less work keeping track of the argv memory), it doesn't include the used memory
     * i.e. unused sds space and internal fragmentation, just the string length. but this is enough to
     * spot problematic clients. */
    mem += c->argv_len_sum + sizeof(robj*)*c->argc;
    mem += multiStateMemOverhead(c);

    /* Add memory overhead of pubsub channels and patterns. Note: this is just the overhead of the robj pointers
     * to the strings themselves because they aren't stored per client. */
    mem += pubsubMemOverhead(c);

    /* Add memory overhead of the tracking prefixes, this is an underestimation so we don't need to traverse the entire rax */
    if (c->client_tracking_prefixes)
        mem += c->client_tracking_prefixes->numnodes * (sizeof(raxNode) * sizeof(raxNode*));

    return mem;
}

/* Get the class of a client, used in order to enforce limits to different
 * classes of clients.
 *
 * The function will return one of the following:
 * CLIENT_TYPE_NORMAL -> Normal client
 * CLIENT_TYPE_SLAVE  -> Slave
 * CLIENT_TYPE_PUBSUB -> Client subscribed to Pub/Sub channels
 * CLIENT_TYPE_MASTER -> The client representing our replication master.
 */
int getClientType(client *c) {
    if (c->flags & CLIENT_MASTER) return CLIENT_TYPE_MASTER;
    /* Even though MONITOR clients are marked as replicas, we
     * want the expose them as normal clients. */
    if ((c->flags & CLIENT_SLAVE) && !(c->flags & CLIENT_MONITOR))
        return CLIENT_TYPE_SLAVE;
    if (c->flags & CLIENT_PUBSUB) return CLIENT_TYPE_PUBSUB;
    return CLIENT_TYPE_NORMAL;
}

int getClientTypeByName(char *name) {
    if (!strcasecmp(name,"normal")) return CLIENT_TYPE_NORMAL;
    else if (!strcasecmp(name,"slave")) return CLIENT_TYPE_SLAVE;
    else if (!strcasecmp(name,"replica")) return CLIENT_TYPE_SLAVE;
    else if (!strcasecmp(name,"pubsub")) return CLIENT_TYPE_PUBSUB;
    else if (!strcasecmp(name,"master")) return CLIENT_TYPE_MASTER;
    else return -1;
}

char *getClientTypeName(int class) {
    switch(class) {
    case CLIENT_TYPE_NORMAL: return "normal";
    case CLIENT_TYPE_SLAVE:  return "slave";
    case CLIENT_TYPE_PUBSUB: return "pubsub";
    case CLIENT_TYPE_MASTER: return "master";
    default:                       return NULL;
    }
}

/* The function checks if the client reached output buffer soft or hard
 * limit, and also update the state needed to check the soft limit as
 * a side effect.
 *
 * Return value: non-zero if the client reached the soft or the hard limit.
 *               Otherwise zero is returned. */
int checkClientOutputBufferLimits(client *c) {
    int soft = 0, hard = 0, class;
    unsigned long used_mem = getClientOutputBufferMemoryUsage(c);

    class = getClientType(c);
    /* For the purpose of output buffer limiting, masters are handled
     * like normal clients. */
    if (class == CLIENT_TYPE_MASTER) class = CLIENT_TYPE_NORMAL;

    /* Note that it doesn't make sense to set the replica clients output buffer
     * limit lower than the repl-backlog-size config (partial sync will succeed
     * and then replica will get disconnected).
     * Such a configuration is ignored (the size of repl-backlog-size will be used).
     * This doesn't have memory consumption implications since the replica client
     * will share the backlog buffers memory. */
    size_t hard_limit_bytes = server.client_obuf_limits[class].hard_limit_bytes;
    if (class == CLIENT_TYPE_SLAVE && hard_limit_bytes &&
        (long long)hard_limit_bytes < server.repl_backlog_size)
        hard_limit_bytes = server.repl_backlog_size;
    if (server.client_obuf_limits[class].hard_limit_bytes &&
        used_mem >= hard_limit_bytes)
        hard = 1;
    if (server.client_obuf_limits[class].soft_limit_bytes &&
        used_mem >= server.client_obuf_limits[class].soft_limit_bytes)
        soft = 1;

    /* We need to check if the soft limit is reached continuously for the
     * specified amount of seconds. */
    if (soft) {
        if (c->obuf_soft_limit_reached_time == 0) {
            c->obuf_soft_limit_reached_time = server.unixtime;
            soft = 0; /* First time we see the soft limit reached */
        } else {
            time_t elapsed = server.unixtime - c->obuf_soft_limit_reached_time;

            if (elapsed <=
                server.client_obuf_limits[class].soft_limit_seconds) {
                soft = 0; /* The client still did not reached the max number of
                             seconds for the soft limit to be considered
                             reached. */
            }
        }
    } else {
        c->obuf_soft_limit_reached_time = 0;
    }
    return soft || hard;
}

/* Asynchronously close a client if soft or hard limit is reached on the
 * output buffer size. The caller can check if the client will be closed
 * checking if the client CLIENT_CLOSE_ASAP flag is set.
 *
 * Note: we need to close the client asynchronously because this function is
 * called from contexts where the client can't be freed safely, i.e. from the
 * lower level functions pushing data inside the client output buffers.
 * When `async` is set to 0, we close the client immediately, this is
 * useful when called from cron.
 *
 * Returns 1 if client was (flagged) closed. */
int closeClientOnOutputBufferLimitReached(client *c, int async) {
    if (!c->conn) return 0; /* It is unsafe to free fake clients. */
    serverAssert(c->reply_bytes < SIZE_MAX-(1024*64));
    /* Note that c->reply_bytes is irrelevant for replica clients
     * (they use the global repl buffers). */
    if ((c->reply_bytes == 0 && getClientType(c) != CLIENT_TYPE_SLAVE) ||
        c->flags & CLIENT_CLOSE_ASAP) return 0;
    if (checkClientOutputBufferLimits(c)) {
        sds client = catClientInfoString(sdsempty(),c);

        if (async) {
            freeClientAsync(c);
            serverLog(LL_WARNING,
                      "Client %s scheduled to be closed ASAP for overcoming of output buffer limits.",
                      client);
        } else {
            freeClient(c);
            serverLog(LL_WARNING,
                      "Client %s closed for overcoming of output buffer limits.",
                      client);
        }
        sdsfree(client);
        return  1;
    }
    return 0;
}

/* Helper function used by performEvictions() in order to flush slaves
 * output buffers without returning control to the event loop.
 * This is also called by SHUTDOWN for a best-effort attempt to send
 * slaves the latest writes. */
void flushSlavesOutputBuffers(void) {
    listIter li;
    listNode *ln;

    listRewind(server.slaves,&li);
    while((ln = listNext(&li))) {
        client *slave = listNodeValue(ln);
        int can_receive_writes = connHasWriteHandler(slave->conn) ||
                                 (slave->flags & CLIENT_PENDING_WRITE);

        /* We don't want to send the pending data to the replica in a few
         * cases:
         *
         * 1. For some reason there is neither the write handler installed
         *    nor the client is flagged as to have pending writes: for some
         *    reason this replica may not be set to receive data. This is
         *    just for the sake of defensive programming.
         *
         * 2. The put_online_on_ack flag is true. To know why we don't want
         *    to send data to the replica in this case, please grep for the
         *    flag for this flag.
         *
         * 3. Obviously if the slave is not ONLINE.
         */
        if (slave->replstate == SLAVE_STATE_ONLINE &&
            can_receive_writes &&
            !slave->repl_start_cmd_stream_on_ack &&
            clientHasPendingReplies(slave))
        {
            writeToClient(slave,0);
        }
    }
}

/* Compute current most restrictive pause type and its end time, aggregated for
 * all pause purposes. */
static void updateClientPauseTypeAndEndTime(void) {
    pause_type old_type = server.client_pause_type;
    pause_type type = CLIENT_PAUSE_OFF;
    mstime_t end = 0;
    for (int i = 0; i < NUM_PAUSE_PURPOSES; i++) {
        pause_event *p = server.client_pause_per_purpose[i];
        if (p == NULL) {
            /* Nothing to do. */
        } else if (p->end < server.mstime) {
            /* This one expired. */
            zfree(p);
            server.client_pause_per_purpose[i] = NULL;
        } else if (p->type > type) {
            /* This type is the most restrictive so far. */
            type = p->type;
        }
    }

    /* Find the furthest end time among the pause purposes of the most
     * restrictive type */
    for (int i = 0; i < NUM_PAUSE_PURPOSES; i++) {
        pause_event *p = server.client_pause_per_purpose[i];
        if (p != NULL && p->type == type && p->end > end) end = p->end;
    }
    server.client_pause_type = type;
    server.client_pause_end_time = end;

    /* If the pause type is less restrictive than before, we unblock all clients
     * so they are reprocessed (may get re-paused). */
    if (type < old_type) {
        unblockPostponedClients();
    }
}

/* Unblock all paused clients (ones that where blocked by BLOCKED_POSTPONE (possibly in processCommand).
 * This means they'll get re-processed in beforeSleep, and may get paused again if needed. */
void unblockPostponedClients() {
    listNode *ln;
    listIter li;
    listRewind(server.postponed_clients, &li);
    while ((ln = listNext(&li)) != NULL) {
        client *c = listNodeValue(ln);
        unblockClient(c);
    }
}

/* Pause clients up to the specified unixtime (in ms) for a given type of
 * commands.
 *
 * A main use case of this function is to allow pausing replication traffic
 * so that a failover without data loss to occur. Replicas will continue to receive
 * traffic to facilitate this functionality.
 * 
 * This function is also internally used by Redis Cluster for the manual
 * failover procedure implemented by CLUSTER FAILOVER.
 *
 * The function always succeed, even if there is already a pause in progress.
 * In such a case, the duration is set to the maximum and new end time and the
 * type is set to the more restrictive type of pause. */
void pauseClients(pause_purpose purpose, mstime_t end, pause_type type) {
    /* Manage pause type and end time per pause purpose. */
    if (server.client_pause_per_purpose[purpose] == NULL) {
        server.client_pause_per_purpose[purpose] = zmalloc(sizeof(pause_event));
        server.client_pause_per_purpose[purpose]->type = type;
        server.client_pause_per_purpose[purpose]->end = end;
    } else {
        pause_event *p = server.client_pause_per_purpose[purpose];
        p->type = max(p->type, type);
        p->end = max(p->end, end);
    }
    updateClientPauseTypeAndEndTime();

    /* We allow write commands that were queued
     * up before and after to execute. We need
     * to track this state so that we don't assert
     * in propagateNow(). */
    if (server.in_exec) {
        server.client_pause_in_transaction = 1;
    }
}

/* Unpause clients and queue them for reprocessing. */
void unpauseClients(pause_purpose purpose) {
    if (server.client_pause_per_purpose[purpose] == NULL) return;
    zfree(server.client_pause_per_purpose[purpose]);
    server.client_pause_per_purpose[purpose] = NULL;
    updateClientPauseTypeAndEndTime();
}

/* Returns true if clients are paused and false otherwise. */ 
int areClientsPaused(void) {
    return server.client_pause_type != CLIENT_PAUSE_OFF;
}

/* Checks if the current client pause has elapsed and unpause clients
 * if it has. Also returns true if clients are now paused and false 
 * otherwise. */
int checkClientPauseTimeoutAndReturnIfPaused(void) {
    if (!areClientsPaused())
        return 0;
    if (server.client_pause_end_time < server.mstime) {
        updateClientPauseTypeAndEndTime();
    }
    return areClientsPaused();
}

/* This function is called by Redis in order to process a few events from
 * time to time while blocked into some not interruptible operation.
 * This allows to reply to clients with the -LOADING error while loading the
 * data set at startup or after a full resynchronization with the master
 * and so forth.
 *
 * It calls the event loop in order to process a few events. Specifically we
 * try to call the event loop 4 times as long as we receive acknowledge that
 * some event was processed, in order to go forward with the accept, read,
 * write, close sequence needed to serve a client.
 *
 * The function returns the total number of events processed. */
void processEventsWhileBlocked(void) {
    int iterations = 4; /* See the function top-comment. */

    /* Update our cached time since it is used to create and update the last
     * interaction time with clients and for other important things. */
    updateCachedTime(0);

    /* Note: when we are processing events while blocked (for instance during
     * busy Lua scripts), we set a global flag. When such flag is set, we
     * avoid handling the read part of clients using threaded I/O.
     * See https://github.com/redis/redis/issues/6988 for more info.
     * Note that there could be cases of nested calls to this function,
     * specifically on a busy script during async_loading rdb, and scripts
     * that came from AOF. */
    ProcessingEventsWhileBlocked++;
    while (iterations--) {
        long long startval = server.events_processed_while_blocked;
        long long ae_events = aeProcessEvents(server.el,
            AE_FILE_EVENTS|AE_DONT_WAIT|
            AE_CALL_BEFORE_SLEEP|AE_CALL_AFTER_SLEEP);
        /* Note that server.events_processed_while_blocked will also get
         * incremented by callbacks called by the event loop handlers. */
        server.events_processed_while_blocked += ae_events;
        long long events = server.events_processed_while_blocked - startval;
        if (!events) break;
    }

    whileBlockedCron();

    ProcessingEventsWhileBlocked--;
    serverAssert(ProcessingEventsWhileBlocked >= 0);
}

/* ==========================================================================
 * Threaded I/O
 * ========================================================================== */

#define IO_THREADS_MAX_NUM 128
#define CACHE_LINE_SIZE 64

typedef struct __attribute__((aligned(CACHE_LINE_SIZE))) threads_pending {
    redisAtomic unsigned long value;
} threads_pending;

pthread_t io_threads[IO_THREADS_MAX_NUM];
pthread_mutex_t io_threads_mutex[IO_THREADS_MAX_NUM];
threads_pending io_threads_pending[IO_THREADS_MAX_NUM];
int io_threads_op;      /* IO_THREADS_OP_IDLE, IO_THREADS_OP_READ or IO_THREADS_OP_WRITE. */ // TODO: should access to this be atomic??!

/* This is the list of clients each thread will serve when threaded I/O is
 * used. We spawn io_threads_num-1 threads, since one is the main thread
 * itself. */
list *io_threads_list[IO_THREADS_MAX_NUM];

static inline unsigned long getIOPendingCount(int i) {
    unsigned long count = 0;
    atomicGetWithSync(io_threads_pending[i].value, count);
    return count;
}

static inline void setIOPendingCount(int i, unsigned long count) {
    atomicSetWithSync(io_threads_pending[i].value, count);
}

void *IOThreadMain(void *myid) {
    /* The ID is the thread number (from 0 to server.iothreads_num-1), and is
     * used by the thread to just manipulate a single sub-array of clients. */
    long id = (unsigned long)myid;
    char thdname[16];

    snprintf(thdname, sizeof(thdname), "io_thd_%ld", id);
    redis_set_thread_title(thdname);
    redisSetCpuAffinity(server.server_cpulist);
    makeThreadKillable();

    while(1) {
        /* Wait for start */
        for (int j = 0; j < 1000000; j++) {
            if (getIOPendingCount(id) != 0) break;
        }

        /* Give the main thread a chance to stop this thread. */
        if (getIOPendingCount(id) == 0) {
            pthread_mutex_lock(&io_threads_mutex[id]);
            pthread_mutex_unlock(&io_threads_mutex[id]);
            continue;
        }

        serverAssert(getIOPendingCount(id) != 0);

        /* Process: note that the main thread will never touch our list
         * before we drop the pending count to 0. */
        listIter li;
        listNode *ln;
        listRewind(io_threads_list[id],&li);
        while((ln = listNext(&li))) {
            client *c = listNodeValue(ln);
            if (io_threads_op == IO_THREADS_OP_WRITE) {
                writeToClient(c,0);
            } else if (io_threads_op == IO_THREADS_OP_READ) {
                readQueryFromClient(c->conn);
            } else {
                serverPanic("io_threads_op value is unknown");
            }
        }
        listEmpty(io_threads_list[id]);
        setIOPendingCount(id, 0);
    }
}

/* Initialize the data structures needed for threaded I/O. */
void initThreadedIO(void) {
    server.io_threads_active = 0; /* We start with threads not active. */

    /* Indicate that io-threads are currently idle */
    io_threads_op = IO_THREADS_OP_IDLE;

    /* Don't spawn any thread if the user selected a single thread:
     * we'll handle I/O directly from the main thread. */
    if (server.io_threads_num == 1) return;

    if (server.io_threads_num > IO_THREADS_MAX_NUM) {
        serverLog(LL_WARNING,"Fatal: too many I/O threads configured. "
                             "The maximum number is %d.", IO_THREADS_MAX_NUM);
        exit(1);
    }

    /* Spawn and initialize the I/O threads. */
    for (int i = 0; i < server.io_threads_num; i++) {
        /* Things we do for all the threads including the main thread. */
        io_threads_list[i] = listCreate();
        if (i == 0) continue; /* Thread 0 is the main thread. */

        /* Things we do only for the additional threads. */
        pthread_t tid;
        pthread_mutex_init(&io_threads_mutex[i],NULL);
        setIOPendingCount(i, 0);
        pthread_mutex_lock(&io_threads_mutex[i]); /* Thread will be stopped. */
        if (pthread_create(&tid,NULL,IOThreadMain,(void*)(long)i) != 0) {
            serverLog(LL_WARNING,"Fatal: Can't initialize IO thread.");
            exit(1);
        }
        io_threads[i] = tid;
    }
}

void killIOThreads(void) {
    int err, j;
    for (j = 0; j < server.io_threads_num; j++) {
        if (io_threads[j] == pthread_self()) continue;
        if (io_threads[j] && pthread_cancel(io_threads[j]) == 0) {
            if ((err = pthread_join(io_threads[j],NULL)) != 0) {
                serverLog(LL_WARNING,
                    "IO thread(tid:%lu) can not be joined: %s",
                        (unsigned long)io_threads[j], strerror(err));
            } else {
                serverLog(LL_WARNING,
                    "IO thread(tid:%lu) terminated",(unsigned long)io_threads[j]);
            }
        }
    }
}

void startThreadedIO(void) {
    serverAssert(server.io_threads_active == 0);
    for (int j = 1; j < server.io_threads_num; j++)
        pthread_mutex_unlock(&io_threads_mutex[j]);
    server.io_threads_active = 1;
}

void stopThreadedIO(void) {
    /* We may have still clients with pending reads when this function
     * is called: handle them before stopping the threads. */
    handleClientsWithPendingReadsUsingThreads();
    serverAssert(server.io_threads_active == 1);
    for (int j = 1; j < server.io_threads_num; j++)
        pthread_mutex_lock(&io_threads_mutex[j]);
    server.io_threads_active = 0;
}

/* This function checks if there are not enough pending clients to justify
 * taking the I/O threads active: in that case I/O threads are stopped if
 * currently active. We track the pending writes as a measure of clients
 * we need to handle in parallel, however the I/O threading is disabled
 * globally for reads as well if we have too little pending clients.
 *
 * The function returns 0 if the I/O threading should be used because there
 * are enough active threads, otherwise 1 is returned and the I/O threads
 * could be possibly stopped (if already active) as a side effect. */
int stopThreadedIOIfNeeded(void) {
    int pending = listLength(server.clients_pending_write);

    /* Return ASAP if IO threads are disabled (single threaded mode). */
    if (server.io_threads_num == 1) return 1;

    if (pending < (server.io_threads_num*2)) {
        if (server.io_threads_active) stopThreadedIO();
        return 1;
    } else {
        return 0;
    }
}

/* This function achieves thread safety using a fan-out -> fan-in paradigm:
 * Fan out: The main thread fans out work to the io-threads which block until
 * setIOPendingCount() is called with a value larger than 0 by the main thread.
 * Fan in: The main thread waits until getIOPendingCount() returns 0. Then
 * it can safely perform post-processing and return to normal synchronous
 * work. */
int handleClientsWithPendingWritesUsingThreads(void) {
    int processed = listLength(server.clients_pending_write);
    if (processed == 0) return 0; /* Return ASAP if there are no clients. */

    /* If I/O threads are disabled or we have few clients to serve, don't
     * use I/O threads, but the boring synchronous code. */
    if (server.io_threads_num == 1 || stopThreadedIOIfNeeded()) {
        return handleClientsWithPendingWrites();
    }

    /* Start threads if needed. */
    if (!server.io_threads_active) startThreadedIO();

    /* Distribute the clients across N different lists. */
    listIter li;
    listNode *ln;
    listRewind(server.clients_pending_write,&li);
    int item_id = 0;
    while((ln = listNext(&li))) {
        client *c = listNodeValue(ln);
        c->flags &= ~CLIENT_PENDING_WRITE;

        /* Remove clients from the list of pending writes since
         * they are going to be closed ASAP. */
        if (c->flags & CLIENT_CLOSE_ASAP) {
            listUnlinkNode(server.clients_pending_write, ln);
            continue;
        }

        /* Since all replicas and replication backlog use global replication
         * buffer, to guarantee data accessing thread safe, we must put all
         * replicas client into io_threads_list[0] i.e. main thread handles
         * sending the output buffer of all replicas. */
        if (getClientType(c) == CLIENT_TYPE_SLAVE) {
            listAddNodeTail(io_threads_list[0],c);
            continue;
        }

        int target_id = item_id % server.io_threads_num;
        listAddNodeTail(io_threads_list[target_id],c);
        item_id++;
    }

    /* Give the start condition to the waiting threads, by setting the
     * start condition atomic var. */
    io_threads_op = IO_THREADS_OP_WRITE;
    for (int j = 1; j < server.io_threads_num; j++) {
        int count = listLength(io_threads_list[j]);
        setIOPendingCount(j, count);
    }

    /* Also use the main thread to process a slice of clients. */
    listRewind(io_threads_list[0],&li);
    while((ln = listNext(&li))) {
        client *c = listNodeValue(ln);
        writeToClient(c,0);
    }
    listEmpty(io_threads_list[0]);

    /* Wait for all the other threads to end their work. */
    while(1) {
        unsigned long pending = 0;
        for (int j = 1; j < server.io_threads_num; j++)
            pending += getIOPendingCount(j);
        if (pending == 0) break;
    }

    io_threads_op = IO_THREADS_OP_IDLE;

    /* Run the list of clients again to install the write handler where
     * needed. */
    listRewind(server.clients_pending_write,&li);
    while((ln = listNext(&li))) {
        client *c = listNodeValue(ln);

        /* Update the client in the mem usage after we're done processing it in the io-threads */
        updateClientMemUsage(c);

        /* Install the write handler if there are pending writes in some
         * of the clients. */
        if (clientHasPendingReplies(c)) {
            installClientWriteHandler(c);
        }
    }
    while(listLength(server.clients_pending_write) > 0) {
        listUnlinkNode(server.clients_pending_write, server.clients_pending_write->head);
    }

    /* Update processed count on server */
    server.stat_io_writes_processed += processed;

    return processed;
}

/* Return 1 if we want to handle the client read later using threaded I/O.
 * This is called by the readable handler of the event loop.
 * As a side effect of calling this function the client is put in the
 * pending read clients and flagged as such. */
int postponeClientRead(client *c) {
    if (server.io_threads_active &&
        server.io_threads_do_reads &&
        !ProcessingEventsWhileBlocked &&
        !(c->flags & (CLIENT_MASTER|CLIENT_SLAVE|CLIENT_BLOCKED)) &&
        io_threads_op == IO_THREADS_OP_IDLE)
    {
        listAddNodeHead(server.clients_pending_read,c);
        c->pending_read_list_node = listFirst(server.clients_pending_read);
        return 1;
    } else {
        return 0;
    }
}

/* When threaded I/O is also enabled for the reading + parsing side, the
 * readable handler will just put normal clients into a queue of clients to
 * process (instead of serving them synchronously). This function runs
 * the queue using the I/O threads, and process them in order to accumulate
 * the reads in the buffers, and also parse the first command available
 * rendering it in the client structures.
 * This function achieves thread safety using a fan-out -> fan-in paradigm:
 * Fan out: The main thread fans out work to the io-threads which block until
 * setIOPendingCount() is called with a value larger than 0 by the main thread.
 * Fan in: The main thread waits until getIOPendingCount() returns 0. Then
 * it can safely perform post-processing and return to normal synchronous
 * work. */
int handleClientsWithPendingReadsUsingThreads(void) {
    if (!server.io_threads_active || !server.io_threads_do_reads) return 0;
    int processed = listLength(server.clients_pending_read);
    if (processed == 0) return 0;

    /* Distribute the clients across N different lists. */
    listIter li;
    listNode *ln;
    listRewind(server.clients_pending_read,&li);
    int item_id = 0;
    while((ln = listNext(&li))) {
        client *c = listNodeValue(ln);
        int target_id = item_id % server.io_threads_num;
        listAddNodeTail(io_threads_list[target_id],c);
        item_id++;
    }

    /* Give the start condition to the waiting threads, by setting the
     * start condition atomic var. */
    io_threads_op = IO_THREADS_OP_READ;
    for (int j = 1; j < server.io_threads_num; j++) {
        int count = listLength(io_threads_list[j]);
        setIOPendingCount(j, count);
    }

    /* Also use the main thread to process a slice of clients. */
    listRewind(io_threads_list[0],&li);
    while((ln = listNext(&li))) {
        client *c = listNodeValue(ln);
        readQueryFromClient(c->conn);
    }
    listEmpty(io_threads_list[0]);

    /* Wait for all the other threads to end their work. */
    while(1) {
        unsigned long pending = 0;
        for (int j = 1; j < server.io_threads_num; j++)
            pending += getIOPendingCount(j);
        if (pending == 0) break;
    }

    io_threads_op = IO_THREADS_OP_IDLE;

    /* Run the list of clients again to process the new buffers. */
    while(listLength(server.clients_pending_read)) {
        ln = listFirst(server.clients_pending_read);
        client *c = listNodeValue(ln);
        listDelNode(server.clients_pending_read,ln);
        c->pending_read_list_node = NULL;

        serverAssert(!(c->flags & CLIENT_BLOCKED));

        if (beforeNextClient(c) == C_ERR) {
            /* If the client is no longer valid, we avoid
             * processing the client later. So we just go
             * to the next. */
            continue;
        }

        /* Once io-threads are idle we can update the client in the mem usage */
        updateClientMemUsage(c);

        if (processPendingCommandAndInputBuffer(c) == C_ERR) {
            /* If the client is no longer valid, we avoid
             * processing the client later. So we just go
             * to the next. */
            continue;
        }

        /* We may have pending replies if a thread readQueryFromClient() produced
         * replies and did not put the client in pending write queue (it can't).
         */
        if (!(c->flags & CLIENT_PENDING_WRITE) && clientHasPendingReplies(c))
            putClientInPendingWriteQueue(c);
    }

    /* Update processed count on server */
    server.stat_io_reads_processed += processed;

    return processed;
}

/* Returns the actual client eviction limit based on current configuration or
 * 0 if no limit. */
size_t getClientEvictionLimit(void) {
    size_t maxmemory_clients_actual = SIZE_MAX;

    /* Handle percentage of maxmemory*/
    if (server.maxmemory_clients < 0 && server.maxmemory > 0) {
        unsigned long long maxmemory_clients_bytes = (unsigned long long)((double)server.maxmemory * -(double) server.maxmemory_clients / 100);
        if (maxmemory_clients_bytes <= SIZE_MAX)
            maxmemory_clients_actual = maxmemory_clients_bytes;
    }
    else if (server.maxmemory_clients > 0)
        maxmemory_clients_actual = server.maxmemory_clients;
    else
        return 0;

    /* Don't allow a too small maxmemory-clients to avoid cases where we can't communicate
     * at all with the server because of bad configuration */
    if (maxmemory_clients_actual < 1024*128)
        maxmemory_clients_actual = 1024*128;

    return maxmemory_clients_actual;
}

void evictClients(void) {
    /* Start eviction from topmost bucket (largest clients) */
    int curr_bucket = CLIENT_MEM_USAGE_BUCKETS-1;
    listIter bucket_iter;
    listRewind(server.client_mem_usage_buckets[curr_bucket].clients, &bucket_iter);
    size_t client_eviction_limit = getClientEvictionLimit();
    if (client_eviction_limit == 0)
        return;
    while (server.stat_clients_type_memory[CLIENT_TYPE_NORMAL] +
           server.stat_clients_type_memory[CLIENT_TYPE_PUBSUB] >= client_eviction_limit) {
        listNode *ln = listNext(&bucket_iter);
        if (ln) {
            client *c = ln->value;
            sds ci = catClientInfoString(sdsempty(),c);
            serverLog(LL_NOTICE, "Evicting client: %s", ci);
            freeClient(c);
            sdsfree(ci);
            server.stat_evictedclients++;
        } else {
            curr_bucket--;
            if (curr_bucket < 0) {
                serverLog(LL_WARNING, "Over client maxmemory after evicting all evictable clients");
                break;
            }
            listRewind(server.client_mem_usage_buckets[curr_bucket].clients, &bucket_iter);
        }
    }
}<|MERGE_RESOLUTION|>--- conflicted
+++ resolved
@@ -852,17 +852,11 @@
         char dbuf[MAX_LONG_DOUBLE_CHARS+32];
         int dlen = 0;
         if (c->resp == 2) {
-<<<<<<< HEAD
-            dlen = fpconv_dtoa(d, dbuf);
-            dbuf[dlen] = '\0';
-            slen = snprintf(sbuf,sizeof(sbuf),"$%d\r\n%s\r\n",dlen,dbuf);
-            addReplyProto(c,sbuf,slen);
-=======
             /* In order to prepend the string length before the formatted number,
              * but still avoid an extra memcpy of the whole number, we reserve space
              * for maximum header `$0000\r\n`, print double, add the resp header in
              * front of it, and then send the buffer with the right `start` offset. */
-            int dlen = snprintf(dbuf+7,sizeof(dbuf) - 7,"%.17g",d);
+            dlen = fpconv_dtoa(d, dbuf+7);
             int digits = digits10(dlen);
             int start = 4 - digits;
             dbuf[start] = '$';
@@ -877,16 +871,15 @@
             dbuf[6] = '\n';
             dbuf[dlen+7] = '\r';
             dbuf[dlen+8] = '\n';
+            dbuf[dlen+9] = '\0';
             addReplyProto(c,dbuf+start,dlen+9-start);
->>>>>>> f609a4ed
         } else {
             dbuf[0] = ',';
             dlen = fpconv_dtoa(d, dbuf+1);
             dbuf[dlen] = '\r';
             dbuf[dlen+1] = '\n';
             dbuf[dlen+2] = '\0';
-            dlen += 3;
-            addReplyProto(c,dbuf,dlen);
+            addReplyProto(c,dbuf,dlen+3);
         }
     }
 }
