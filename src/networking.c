--- conflicted
+++ resolved
@@ -86,18 +86,11 @@
     zfree(o);
 }
 
-<<<<<<< HEAD
-int listMatchObjects(void *a, void *b) {
-    return equalStringObjects(a,b);
-}
-
 void addClientToRaxGeneric(rax* rax, client *c) {
     uint64_t id = htonu64(c->id);
     raxInsert(rax, (unsigned char*)&id,sizeof(id),c,NULL);
 }
 
-=======
->>>>>>> 98a6e55d
 /* This function links the client to the global linked list of clients.
  * unlinkClient() does the opposite, among other things. */
 void linkClient(client *c) {
@@ -1861,14 +1854,7 @@
  * of registered clients. Note that "fake clients", created with -1 as FD,
  * are not registered clients. */
 client *lookupClientByID(uint64_t id) {
-<<<<<<< HEAD
     return lookupClientByIDGeneric(server.clients_index, id);
-=======
-    id = htonu64(id);
-    void *c = NULL;
-    raxFind(server.clients_index,(unsigned char*)&id,sizeof(id),&c);
-    return c;
->>>>>>> 98a6e55d
 }
 
 /* This function should be called from _writeToClient when the reply list is not empty,
@@ -4060,12 +4046,8 @@
          *
          * 3. Obviously if the slave is not ONLINE.
          */
-<<<<<<< HEAD
         if (isReplDataRequired(slave) &&
-=======
-        if (slave->replstate == SLAVE_STATE_ONLINE &&
             !(slave->flags & CLIENT_CLOSE_ASAP) &&
->>>>>>> 98a6e55d
             can_receive_writes &&
             !slave->repl_start_cmd_stream_on_ack &&
             clientHasPendingReplies(slave))
