--- conflicted
+++ resolved
@@ -75,11 +75,8 @@
 int trimDoubleString(char *buf, size_t len);
 int d2string(char *buf, size_t len, double value);
 int ld2string(char *buf, size_t len, long double value, ld2string_mode mode);
-<<<<<<< HEAD
 int doubleIsLongLong(double d, long long *out);
-=======
 int yesnotoi(char *s);
->>>>>>> 4e55d557
 sds getAbsolutePath(char *filename);
 long getTimeZone(void);
 int pathIsBaseName(char *path);
