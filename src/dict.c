/* Hash Tables Implementation.
 *
 * This file implements in memory hash tables with insert/del/replace/find/
 * get-random-element operations. Hash tables will auto resize if needed
 * tables of power of two in size are used, collisions are handled by
 * chaining. See the source code for more information... :)
 *
 * Copyright (c) 2006-2012, Salvatore Sanfilippo <antirez at gmail dot com>
 * All rights reserved.
 *
 * Redistribution and use in source and binary forms, with or without
 * modification, are permitted provided that the following conditions are met:
 *
 *   * Redistributions of source code must retain the above copyright notice,
 *     this list of conditions and the following disclaimer.
 *   * Redistributions in binary form must reproduce the above copyright
 *     notice, this list of conditions and the following disclaimer in the
 *     documentation and/or other materials provided with the distribution.
 *   * Neither the name of Redis nor the names of its contributors may be used
 *     to endorse or promote products derived from this software without
 *     specific prior written permission.
 *
 * THIS SOFTWARE IS PROVIDED BY THE COPYRIGHT HOLDERS AND CONTRIBUTORS "AS IS"
 * AND ANY EXPRESS OR IMPLIED WARRANTIES, INCLUDING, BUT NOT LIMITED TO, THE
 * IMPLIED WARRANTIES OF MERCHANTABILITY AND FITNESS FOR A PARTICULAR PURPOSE
 * ARE DISCLAIMED. IN NO EVENT SHALL THE COPYRIGHT OWNER OR CONTRIBUTORS BE
 * LIABLE FOR ANY DIRECT, INDIRECT, INCIDENTAL, SPECIAL, EXEMPLARY, OR
 * CONSEQUENTIAL DAMAGES (INCLUDING, BUT NOT LIMITED TO, PROCUREMENT OF
 * SUBSTITUTE GOODS OR SERVICES; LOSS OF USE, DATA, OR PROFITS; OR BUSINESS
 * INTERRUPTION) HOWEVER CAUSED AND ON ANY THEORY OF LIABILITY, WHETHER IN
 * CONTRACT, STRICT LIABILITY, OR TORT (INCLUDING NEGLIGENCE OR OTHERWISE)
 * ARISING IN ANY WAY OUT OF THE USE OF THIS SOFTWARE, EVEN IF ADVISED OF THE
 * POSSIBILITY OF SUCH DAMAGE.
 */

#include "fmacros.h"

#include <stdio.h>
#include <stdlib.h>
#include <stdint.h>
#include <string.h>
#include <stdarg.h>
#include <limits.h>
#include <sys/time.h>

#include "dict.h"
#include "zmalloc.h"
#ifndef DICT_BENCHMARK_MAIN
#include "redisassert.h"
#else
#include <assert.h>
#endif

/* Using dictEnableResize() / dictDisableResize() we make possible to
 * enable/disable resizing of the hash table as needed. This is very important
 * for Redis, as we use copy-on-write and don't want to move too much memory
 * around when there is a child performing saving operations.
 *
 * Note that even when dict_can_resize is set to 0, not all resizes are
 * prevented: a hash table is still allowed to grow if the ratio between
 * the number of elements and the buckets > dict_force_resize_ratio. */
static int dict_can_resize = 1;
static unsigned int dict_force_resize_ratio = 5;

/* -------------------------- private prototypes ---------------------------- */

static int _dictExpandIfNeeded(dict *ht);
static unsigned long _dictNextPower(unsigned long size);
static long _dictKeyIndex(dict *ht, const void *key, uint64_t hash, dictEntry **existing);
static int _dictInit(dict *ht, dictType *type, void *privDataPtr);

/* -------------------------- hash functions -------------------------------- */

static uint8_t dict_hash_function_seed[16];

void dictSetHashFunctionSeed(uint8_t *seed) {
    memcpy(dict_hash_function_seed,seed,sizeof(dict_hash_function_seed));
}

uint8_t *dictGetHashFunctionSeed(void) {
    return dict_hash_function_seed;
}

/* The default hashing function uses SipHash implementation
 * in siphash.c. */

uint64_t siphash(const uint8_t *in, const size_t inlen, const uint8_t *k);
uint64_t siphash_nocase(const uint8_t *in, const size_t inlen, const uint8_t *k);

uint64_t dictGenHashFunction(const void *key, int len) {
    return siphash(key,len,dict_hash_function_seed);
}

uint64_t dictGenCaseHashFunction(const unsigned char *buf, int len) {
    return siphash_nocase(buf,len,dict_hash_function_seed);
}

/* ----------------------------- API implementation ------------------------- */

/* Reset a hash table already initialized with ht_init().
 * NOTE: This function should only be called by ht_destroy(). */
static void _dictReset(dictht *ht)
{
    ht->table = NULL;
    ht->size = 0;
    ht->sizemask = 0;
    ht->used = 0;
}

/* Create a new hash table */
dict *dictCreate(dictType *type,
        void *privDataPtr)
{
    dict *d = zmalloc(sizeof(*d));

    _dictInit(d,type,privDataPtr);
    return d;
}

/* Initialize the hash table */
int _dictInit(dict *d, dictType *type,
        void *privDataPtr)
{
    _dictReset(&d->ht[0]);
    _dictReset(&d->ht[1]);
    d->type = type;
    d->privdata = privDataPtr;
    d->rehashidx = -1;
    d->iterators = 0;
    return DICT_OK;
}

/* Resize the table to the minimal size that contains all the elements,
 * but with the invariant of a USED/BUCKETS ratio near to <= 1 */
int dictResize(dict *d)
{
    unsigned long minimal;

    if (!dict_can_resize || dictIsRehashing(d)) return DICT_ERR;
    minimal = d->ht[0].used;
    if (minimal < DICT_HT_INITIAL_SIZE)
        minimal = DICT_HT_INITIAL_SIZE;
    return dictExpand(d, minimal);
}

/* Expand or create the hash table */
int dictExpand(dict *d, unsigned long size)
{
    /* the size is invalid if it is smaller than the number of
     * elements already inside the hash table */
    if (dictIsRehashing(d) || d->ht[0].used > size)
        return DICT_ERR;

    dictht n; /* the new hash table */
    unsigned long realsize = _dictNextPower(size);

    /* Rehashing to the same table size is not useful. */
    if (realsize == d->ht[0].size) return DICT_ERR;

    /* Allocate the new hash table and initialize all pointers to NULL */
    n.size = realsize;
    n.sizemask = realsize-1;
    n.table = zcalloc(realsize*sizeof(dictEntry*));
    n.used = 0;

    /* Is this the first initialization? If so it's not really a rehashing
     * we just set the first hash table so that it can accept keys. */
    if (d->ht[0].table == NULL) {
        d->ht[0] = n;
        return DICT_OK;
    }

    /* Prepare a second hash table for incremental rehashing */
    d->ht[1] = n;
    d->rehashidx = 0;
    return DICT_OK;
}

/* Performs N steps of incremental rehashing. Returns 1 if there are still
 * keys to move from the old to the new hash table, otherwise 0 is returned.
 *
 * Note that a rehashing step consists in moving a bucket (that may have more
 * than one key as we use chaining) from the old to the new hash table, however
 * since part of the hash table may be composed of empty spaces, it is not
 * guaranteed that this function will rehash even a single bucket, since it
 * will visit at max N*10 empty buckets in total, otherwise the amount of
 * work it does would be unbound and the function may block for a long time. */
int dictRehash(dict *d, int n) {
    int empty_visits = n*10; /* Max number of empty buckets to visit. */
    if (!dictIsRehashing(d)) return 0;

    while(n-- && d->ht[0].used != 0) {
        dictEntry *de, *nextde;

        /* Note that rehashidx can't overflow as we are sure there are more
         * elements because ht[0].used != 0 */
        assert(d->ht[0].size > (unsigned long)d->rehashidx);
        while(d->ht[0].table[d->rehashidx] == NULL) {
            d->rehashidx++;
            if (--empty_visits == 0) return 1;
        }
        de = d->ht[0].table[d->rehashidx];
        /* Move all the keys in this bucket from the old to the new hash HT */
        while(de) {
            uint64_t h;

            nextde = de->next;
            /* Get the index in the new hash table */
            h = dictHashKey(d, de->key) & d->ht[1].sizemask;
            de->next = d->ht[1].table[h];
            d->ht[1].table[h] = de;
            d->ht[0].used--;
            d->ht[1].used++;
            de = nextde;
        }
        d->ht[0].table[d->rehashidx] = NULL;
        d->rehashidx++;
    }

    /* Check if we already rehashed the whole table... */
    if (d->ht[0].used == 0) {
        zfree(d->ht[0].table);
        d->ht[0] = d->ht[1];
        _dictReset(&d->ht[1]);
        d->rehashidx = -1;
        return 0;
    }

    /* More to rehash... */
    return 1;
}

long long timeInMilliseconds(void) {
    struct timeval tv;

    gettimeofday(&tv,NULL);
    return (((long long)tv.tv_sec)*1000)+(tv.tv_usec/1000);
}

/* Rehash for an amount of time between ms milliseconds and ms+1 milliseconds */
int dictRehashMilliseconds(dict *d, int ms) {
    long long start = timeInMilliseconds();
    int rehashes = 0;

    while(dictRehash(d,100)) {
        rehashes += 100;
        if (timeInMilliseconds()-start > ms) break;
    }
    return rehashes;
}

/* This function performs just a step of rehashing, and only if there are
 * no safe iterators bound to our hash table. When we have iterators in the
 * middle of a rehashing we can't mess with the two hash tables otherwise
 * some element can be missed or duplicated.
 *
 * This function is called by common lookup or update operations in the
 * dictionary so that the hash table automatically migrates from H1 to H2
 * while it is actively used. */
static void _dictRehashStep(dict *d) {
    if (d->iterators == 0) dictRehash(d,1);
}

/* Add an element to the target hash table */
int dictAdd(dict *d, void *key, void *val)
{
    dictEntry *entry = dictAddRaw(d,key,NULL);

    if (!entry) return DICT_ERR;
    dictSetVal(d, entry, val);
    return DICT_OK;
}

/* Low level add or find:
 * This function adds the entry but instead of setting a value returns the
 * dictEntry structure to the user, that will make sure to fill the value
 * field as he wishes.
 *
 * This function is also directly exposed to the user API to be called
 * mainly in order to store non-pointers inside the hash value, example:
 *
 * entry = dictAddRaw(dict,mykey,NULL);
 * if (entry != NULL) dictSetSignedIntegerVal(entry,1000);
 *
 * Return values:
 *
 * If key already exists NULL is returned, and "*existing" is populated
 * with the existing entry if existing is not NULL.
 *
 * If key was added, the hash entry is returned to be manipulated by the caller.
 */
dictEntry *dictAddRaw(dict *d, void *key, dictEntry **existing)
{
    long index;
    dictEntry *entry;
    dictht *ht;

    if (dictIsRehashing(d)) _dictRehashStep(d);

    /* Get the index of the new element, or -1 if
     * the element already exists. */
    if ((index = _dictKeyIndex(d, key, dictHashKey(d,key), existing)) == -1)
        return NULL;

    /* Allocate the memory and store the new entry.
     * Insert the element in top, with the assumption that in a database
     * system it is more likely that recently added entries are accessed
     * more frequently. */
    ht = dictIsRehashing(d) ? &d->ht[1] : &d->ht[0];
    entry = zmalloc(sizeof(*entry));
    entry->next = ht->table[index];
    ht->table[index] = entry;
    ht->used++;

    /* Set the hash entry fields. */
    dictSetKey(d, entry, key);
    return entry;
}

/* Add or Overwrite:
 * Add an element, discarding the old value if the key already exists.
 * Return 1 if the key was added from scratch, 0 if there was already an
 * element with such key and dictReplace() just performed a value update
 * operation. */
int dictReplace(dict *d, void *key, void *val)
{
    dictEntry *entry, *existing, auxentry;

    /* Try to add the element. If the key
     * does not exists dictAdd will succeed. */
    entry = dictAddRaw(d,key,&existing);
    if (entry) {
        dictSetVal(d, entry, val);
        return 1;
    }

    /* Set the new value and free the old one. Note that it is important
     * to do that in this order, as the value may just be exactly the same
     * as the previous one. In this context, think to reference counting,
     * you want to increment (set), and then decrement (free), and not the
     * reverse. */
    auxentry = *existing;
    dictSetVal(d, existing, val);
    dictFreeVal(d, &auxentry);
    return 0;
}

/* Add or Find:
 * dictAddOrFind() is simply a version of dictAddRaw() that always
 * returns the hash entry of the specified key, even if the key already
 * exists and can't be added (in that case the entry of the already
 * existing key is returned.)
 *
 * See dictAddRaw() for more information. */
dictEntry *dictAddOrFind(dict *d, void *key) {
    dictEntry *entry, *existing;
    entry = dictAddRaw(d,key,&existing);
    return entry ? entry : existing;
}

/* Search and remove an element. This is an helper function for
 * dictDelete() and dictUnlink(), please check the top comment
 * of those functions. */
static dictEntry *dictGenericDelete(dict *d, const void *key, int nofree) {
    uint64_t h, idx;
    dictEntry *he, *prevHe;
    int table;

    if (d->ht[0].used == 0 && d->ht[1].used == 0) return NULL;

    if (dictIsRehashing(d)) _dictRehashStep(d);
    h = dictHashKey(d, key);

    for (table = 0; table <= 1; table++) {
        idx = h & d->ht[table].sizemask;
        he = d->ht[table].table[idx];
        prevHe = NULL;
        while(he) {
            if (key==he->key || dictCompareKeys(d, key, he->key)) {
                /* Unlink the element from the list */
                if (prevHe)
                    prevHe->next = he->next;
                else
                    d->ht[table].table[idx] = he->next;
                if (!nofree) {
                    dictFreeKey(d, he);
                    dictFreeVal(d, he);
                    zfree(he);
                }
                d->ht[table].used--;
                return he;
            }
            prevHe = he;
            he = he->next;
        }
        if (!dictIsRehashing(d)) break;
    }
    return NULL; /* not found */
}

/* Remove an element, returning DICT_OK on success or DICT_ERR if the
 * element was not found. */
int dictDelete(dict *ht, const void *key) {
    return dictGenericDelete(ht,key,0) ? DICT_OK : DICT_ERR;
}

/* Remove an element from the table, but without actually releasing
 * the key, value and dictionary entry. The dictionary entry is returned
 * if the element was found (and unlinked from the table), and the user
 * should later call `dictFreeUnlinkedEntry()` with it in order to release it.
 * Otherwise if the key is not found, NULL is returned.
 *
 * This function is useful when we want to remove something from the hash
 * table but want to use its value before actually deleting the entry.
 * Without this function the pattern would require two lookups:
 *
 *  entry = dictFind(...);
 *  // Do something with entry
 *  dictDelete(dictionary,entry);
 *
 * Thanks to this function it is possible to avoid this, and use
 * instead:
 *
 * entry = dictUnlink(dictionary,entry);
 * // Do something with entry
 * dictFreeUnlinkedEntry(entry); // <- This does not need to lookup again.
 */
dictEntry *dictUnlink(dict *ht, const void *key) {
    return dictGenericDelete(ht,key,1);
}

/* You need to call this function to really free the entry after a call
 * to dictUnlink(). It's safe to call this function with 'he' = NULL. */
void dictFreeUnlinkedEntry(dict *d, dictEntry *he) {
    if (he == NULL) return;
    dictFreeKey(d, he);
    dictFreeVal(d, he);
    zfree(he);
}

/* Destroy an entire dictionary */
int _dictClear(dict *d, dictht *ht, void(callback)(void *)) {
    unsigned long i;

    /* Free all the elements */
    for (i = 0; i < ht->size && ht->used > 0; i++) {
        dictEntry *he, *nextHe;

        if (callback && (i & 65535) == 0) callback(d->privdata);

        if ((he = ht->table[i]) == NULL) continue;
        while(he) {
            nextHe = he->next;
            dictFreeKey(d, he);
            dictFreeVal(d, he);
            zfree(he);
            ht->used--;
            he = nextHe;
        }
    }
    /* Free the table and the allocated cache structure */
    zfree(ht->table);
    /* Re-initialize the table */
    _dictReset(ht);
    return DICT_OK; /* never fails */
}

/* Clear & Release the hash table */
void dictRelease(dict *d)
{
    _dictClear(d,&d->ht[0],NULL);
    _dictClear(d,&d->ht[1],NULL);
    zfree(d);
}

dictEntry *dictFind(dict *d, const void *key)
{
    dictEntry *he;
    uint64_t h, idx, table;

    if (dictSize(d) == 0) return NULL; /* dict is empty */
    if (dictIsRehashing(d)) _dictRehashStep(d);
    h = dictHashKey(d, key);
    for (table = 0; table <= 1; table++) {
        idx = h & d->ht[table].sizemask;
        he = d->ht[table].table[idx];
        while(he) {
            if (key==he->key || dictCompareKeys(d, key, he->key))
                return he;
            he = he->next;
        }
        if (!dictIsRehashing(d)) return NULL;
    }
    return NULL;
}

void *dictFetchValue(dict *d, const void *key) {
    dictEntry *he;

    he = dictFind(d,key);
    return he ? dictGetVal(he) : NULL;
}

/* A fingerprint is a 64 bit number that represents the state of the dictionary
 * at a given time, it's just a few dict properties xored together.
 * When an unsafe iterator is initialized, we get the dict fingerprint, and check
 * the fingerprint again when the iterator is released.
 * If the two fingerprints are different it means that the user of the iterator
 * performed forbidden operations against the dictionary while iterating. */
long long dictFingerprint(dict *d) {
    long long integers[6], hash = 0;
    int j;

    integers[0] = (long) d->ht[0].table;
    integers[1] = d->ht[0].size;
    integers[2] = d->ht[0].used;
    integers[3] = (long) d->ht[1].table;
    integers[4] = d->ht[1].size;
    integers[5] = d->ht[1].used;

    /* We hash N integers by summing every successive integer with the integer
     * hashing of the previous sum. Basically:
     *
     * Result = hash(hash(hash(int1)+int2)+int3) ...
     *
     * This way the same set of integers in a different order will (likely) hash
     * to a different number. */
    for (j = 0; j < 6; j++) {
        hash += integers[j];
        /* For the hashing step we use Tomas Wang's 64 bit integer hash. */
        hash = (~hash) + (hash << 21); // hash = (hash << 21) - hash - 1;
        hash = hash ^ (hash >> 24);
        hash = (hash + (hash << 3)) + (hash << 8); // hash * 265
        hash = hash ^ (hash >> 14);
        hash = (hash + (hash << 2)) + (hash << 4); // hash * 21
        hash = hash ^ (hash >> 28);
        hash = hash + (hash << 31);
    }
    return hash;
}

dictIterator *dictGetIterator(dict *d)
{
    dictIterator *iter = zmalloc(sizeof(*iter));

    iter->d = d;
    iter->table = 0;
    iter->index = -1;
    iter->safe = 0;
    iter->entry = NULL;
    iter->nextEntry = NULL;
    return iter;
}

dictIterator *dictGetSafeIterator(dict *d) {
    dictIterator *i = dictGetIterator(d);

    i->safe = 1;
    return i;
}

dictEntry *dictNext(dictIterator *iter)
{
    while (1) {
        if (iter->entry == NULL) {
            dictht *ht = &iter->d->ht[iter->table];
            if (iter->index == -1 && iter->table == 0) {
                if (iter->safe)
                    iter->d->iterators++;
                else
                    iter->fingerprint = dictFingerprint(iter->d);
            }
            iter->index++;
            if (iter->index >= (long) ht->size) {
                if (dictIsRehashing(iter->d) && iter->table == 0) {
                    iter->table++;
                    iter->index = 0;
                    ht = &iter->d->ht[1];
                } else {
                    break;
                }
            }
            iter->entry = ht->table[iter->index];
        } else {
            iter->entry = iter->nextEntry;
        }
        if (iter->entry) {
            /* We need to save the 'next' here, the iterator user
             * may delete the entry we are returning. */
            iter->nextEntry = iter->entry->next;
            return iter->entry;
        }
    }
    return NULL;
}

void dictReleaseIterator(dictIterator *iter)
{
    if (!(iter->index == -1 && iter->table == 0)) {
        if (iter->safe)
            iter->d->iterators--;
        else
            assert(iter->fingerprint == dictFingerprint(iter->d));
    }
    zfree(iter);
}

/* Return a random entry from the hash table. Useful to
 * implement randomized algorithms */
dictEntry *dictGetRandomKey(dict *d)
{
    dictEntry *he, *orighe;
    unsigned long h;
    int listlen, listele;

    if (dictSize(d) == 0) return NULL;
    if (dictIsRehashing(d)) _dictRehashStep(d);
    if (dictIsRehashing(d)) {
        do {
            /* We are sure there are no elements in indexes from 0
             * to rehashidx-1 */
            h = d->rehashidx + (random() % (d->ht[0].size +
                                            d->ht[1].size -
                                            d->rehashidx));
            he = (h >= d->ht[0].size) ? d->ht[1].table[h - d->ht[0].size] :
                                      d->ht[0].table[h];
        } while(he == NULL);
    } else {
        do {
            h = random() & d->ht[0].sizemask;
            he = d->ht[0].table[h];
        } while(he == NULL);
    }

    /* Now we found a non empty bucket, but it is a linked
     * list and we need to get a random element from the list.
     * The only sane way to do so is counting the elements and
     * select a random index. */
    listlen = 0;
    orighe = he;
    while(he) {
        he = he->next;
        listlen++;
    }
    listele = random() % listlen;
    he = orighe;
    while(listele--) he = he->next;
    return he;
}

/* This function samples the dictionary to return a few keys from random
 * locations.
 *
 * It does not guarantee to return all the keys specified in 'count', nor
 * it does guarantee to return non-duplicated elements, however it will make
 * some effort to do both things.
 *
 * Returned pointers to hash table entries are stored into 'des' that
 * points to an array of dictEntry pointers. The array must have room for
 * at least 'count' elements, that is the argument we pass to the function
 * to tell how many random elements we need.
 *
 * The function returns the number of items stored into 'des', that may
 * be less than 'count' if the hash table has less than 'count' elements
 * inside, or if not enough elements were found in a reasonable amount of
 * steps.
 *
 * Note that this function is not suitable when you need a good distribution
 * of the returned items, but only when you need to "sample" a given number
 * of continuous elements to run some kind of algorithm or to produce
 * statistics. However the function is much faster than dictGetRandomKey()
 * at producing N elements. */
unsigned int dictGetSomeKeys(dict *d, dictEntry **des, unsigned int count) {
    unsigned long j; /* internal hash table id, 0 or 1. */
    unsigned long tables; /* 1 or 2 tables? */
    unsigned long stored = 0, maxsizemask;
    unsigned long maxsteps;

    if (dictSize(d) < count) count = dictSize(d);
    maxsteps = count*10;

    /* Try to do a rehashing work proportional to 'count'. */
    for (j = 0; j < count; j++) {
        if (dictIsRehashing(d))
            _dictRehashStep(d);
        else
            break;
    }

    tables = dictIsRehashing(d) ? 2 : 1;
    maxsizemask = d->ht[0].sizemask;
    if (tables > 1 && maxsizemask < d->ht[1].sizemask)
        maxsizemask = d->ht[1].sizemask;

    /* Pick a random point inside the larger table. */
    unsigned long i = random() & maxsizemask;
    unsigned long emptylen = 0; /* Continuous empty entries so far. */
    while(stored < count && maxsteps--) {
        for (j = 0; j < tables; j++) {
            /* Invariant of the dict.c rehashing: up to the indexes already
             * visited in ht[0] during the rehashing, there are no populated
             * buckets, so we can skip ht[0] for indexes between 0 and idx-1. */
            if (tables == 2 && j == 0 && i < (unsigned long) d->rehashidx) {
                /* Moreover, if we are currently out of range in the second
                 * table, there will be no elements in both tables up to
                 * the current rehashing index, so we jump if possible.
                 * (this happens when going from big to small table). */
                if (i >= d->ht[1].size)
                    i = d->rehashidx;
                else
                    continue;
            }
            if (i >= d->ht[j].size) continue; /* Out of range for this table. */
            dictEntry *he = d->ht[j].table[i];

            /* Count contiguous empty buckets, and jump to other
             * locations if they reach 'count' (with a minimum of 5). */
            if (he == NULL) {
                emptylen++;
                if (emptylen >= 5 && emptylen > count) {
                    i = random() & maxsizemask;
                    emptylen = 0;
                }
            } else {
                emptylen = 0;
                while (he) {
                    /* Collect all the elements of the buckets found non
                     * empty while iterating. */
                    *des = he;
                    des++;
                    he = he->next;
                    stored++;
                    if (stored == count) return stored;
                }
            }
        }
        i = (i+1) & maxsizemask;
    }
    return stored;
}

/* This is like dictGetRandomKey() from the POV of the API, but will do more
 * work to ensure a better distribution of the returned element.
 *
 * This function improves the distribution because the dictGetRandomKey()
 * problem is that it selects a random bucket, then it selects a random
 * element from the chain in the bucket. However elements being in different
 * chain lengths will have different probabilities of being reported. With
 * this function instead what we do is to consider a "linear" range of the table
 * that may be constituted of N buckets with chains of different lengths
 * appearing one after the other. Then we report a random element in the range.
 * In this way we smooth away the problem of different chain lenghts. */
#define GETFAIR_NUM_ENTRIES 15
dictEntry *dictGetFairRandomKey(dict *d) {
    dictEntry *entries[GETFAIR_NUM_ENTRIES];
    unsigned int count = dictGetSomeKeys(d,entries,GETFAIR_NUM_ENTRIES);
    /* Note that dictGetSomeKeys() may return zero elements in an unlucky
     * run() even if there are actually elements inside the hash table. So
     * when we get zero, we call the true dictGetRandomKey() that will always
     * yeld the element if the hash table has at least one. */
    if (count == 0) return dictGetRandomKey(d);
    unsigned int idx = rand() % count;
    return entries[idx];
}

/* Function to reverse bits. Algorithm from:
 * http://graphics.stanford.edu/~seander/bithacks.html#ReverseParallel */
static unsigned long rev(unsigned long v) {
    unsigned long s = CHAR_BIT * sizeof(v); // bit size; must be power of 2
    unsigned long mask = ~0UL;
    while ((s >>= 1) > 0) {
        mask ^= (mask << s);
        v = ((v >> s) & mask) | ((v << s) & ~mask);
    }
    return v;
}

/* dictScan() is used to iterate over the elements of a dictionary.
 *
 * Iterating works the following way:
 *
 * 1) Initially you call the function using a cursor (v) value of 0.
 * 2) The function performs one step of the iteration, and returns the
 *    new cursor value you must use in the next call.
 * 3) When the returned cursor is 0, the iteration is complete.
 *
 * The function guarantees all elements present in the
 * dictionary get returned between the start and end of the iteration.
 * However it is possible some elements get returned multiple times.
 *
 * For every element returned, the callback argument 'fn' is
 * called with 'privdata' as first argument and the dictionary entry
 * 'de' as second argument.
 *
 * HOW IT WORKS.
 *
 * The iteration algorithm was designed by Pieter Noordhuis.
 * The main idea is to increment a cursor starting from the higher order
 * bits. That is, instead of incrementing the cursor normally, the bits
 * of the cursor are reversed, then the cursor is incremented, and finally
 * the bits are reversed again.
 *
 * This strategy is needed because the hash table may be resized between
 * iteration calls.
 *
 * dict.c hash tables are always power of two in size, and they
 * use chaining, so the position of an element in a given table is given
 * by computing the bitwise AND between Hash(key) and SIZE-1
 * (where SIZE-1 is always the mask that is equivalent to taking the rest
 *  of the division between the Hash of the key and SIZE).
 *
 * For example if the current hash table size is 16, the mask is
 * (in binary) 1111. The position of a key in the hash table will always be
 * the last four bits of the hash output, and so forth.
 *
 * WHAT HAPPENS IF THE TABLE CHANGES IN SIZE?
 *
 * If the hash table grows, elements can go anywhere in one multiple of
 * the old bucket: for example let's say we already iterated with
 * a 4 bit cursor 1100 (the mask is 1111 because hash table size = 16).
 *
 * If the hash table will be resized to 64 elements, then the new mask will
 * be 111111. The new buckets you obtain by substituting in ??1100
 * with either 0 or 1 can be targeted only by keys we already visited
 * when scanning the bucket 1100 in the smaller hash table.
 *
 * By iterating the higher bits first, because of the inverted counter, the
 * cursor does not need to restart if the table size gets bigger. It will
 * continue iterating using cursors without '1100' at the end, and also
 * without any other combination of the final 4 bits already explored.
 *
 * Similarly when the table size shrinks over time, for example going from
 * 16 to 8, if a combination of the lower three bits (the mask for size 8
 * is 111) were already completely explored, it would not be visited again
 * because we are sure we tried, for example, both 0111 and 1111 (all the
 * variations of the higher bit) so we don't need to test it again.
 *
 * WAIT... YOU HAVE *TWO* TABLES DURING REHASHING!
 *
 * Yes, this is true, but we always iterate the smaller table first, then
 * we test all the expansions of the current cursor into the larger
 * table. For example if the current cursor is 101 and we also have a
 * larger table of size 16, we also test (0)101 and (1)101 inside the larger
 * table. This reduces the problem back to having only one table, where
 * the larger one, if it exists, is just an expansion of the smaller one.
 *
 * LIMITATIONS
 *
 * This iterator is completely stateless, and this is a huge advantage,
 * including no additional memory used.
 *
 * The disadvantages resulting from this design are:
 *
 * 1) It is possible we return elements more than once. However this is usually
 *    easy to deal with in the application level.
 * 2) The iterator must return multiple elements per call, as it needs to always
 *    return all the keys chained in a given bucket, and all the expansions, so
 *    we are sure we don't miss keys moving during rehashing.
 * 3) The reverse cursor is somewhat hard to understand at first, but this
 *    comment is supposed to help.
 */
unsigned long dictScan(dict *d,
                       unsigned long v,
                       dictScanFunction *fn,
                       dictScanBucketFunction* bucketfn,
                       void *privdata)
{
    dictht *t0, *t1;
    const dictEntry *de, *next;
    unsigned long m0, m1;

    if (dictSize(d) == 0) return 0;

    /* Having a safe iterator means no rehashing can happen, see _dictRehashStep.
     * This is needed in case the scan callback tries to do dictFind or alike. */
    d->iterators++;

    if (!dictIsRehashing(d)) {
        t0 = &(d->ht[0]);
        m0 = t0->sizemask;

        /* Emit entries at cursor */
        if (bucketfn) bucketfn(privdata, &t0->table[v & m0]);
        de = t0->table[v & m0];
        while (de) {
            next = de->next;
            fn(privdata, de);
            de = next;
        }

        /* Set unmasked bits so incrementing the reversed cursor
         * operates on the masked bits */
        v |= ~m0;

        /* Increment the reverse cursor */
        v = rev(v);
        v++;
        v = rev(v);

    } else {
        t0 = &d->ht[0];
        t1 = &d->ht[1];

        /* Make sure t0 is the smaller and t1 is the bigger table */
        if (t0->size > t1->size) {
            t0 = &d->ht[1];
            t1 = &d->ht[0];
        }

        m0 = t0->sizemask;
        m1 = t1->sizemask;

        /* Emit entries at cursor */
        if (bucketfn) bucketfn(privdata, &t0->table[v & m0]);
        de = t0->table[v & m0];
        while (de) {
            next = de->next;
            fn(privdata, de);
            de = next;
        }

        /* Iterate over indices in larger table that are the expansion
         * of the index pointed to by the cursor in the smaller table */
        do {
            /* Emit entries at cursor */
            if (bucketfn) bucketfn(privdata, &t1->table[v & m1]);
            de = t1->table[v & m1];
            while (de) {
                next = de->next;
                fn(privdata, de);
                de = next;
            }

            /* Increment the reverse cursor not covered by the smaller mask.*/
            v |= ~m1;
            v = rev(v);
            v++;
            v = rev(v);

            /* Continue while bits covered by mask difference is non-zero */
        } while (v & (m0 ^ m1));
    }

<<<<<<< HEAD
=======
    /* undo the ++ at the top */
    d->iterators--;

>>>>>>> 7bf665f1
    return v;
}

/* ------------------------- private functions ------------------------------ */

/* Expand the hash table if needed */
static int _dictExpandIfNeeded(dict *d)
{
    /* Incremental rehashing already in progress. Return. */
    if (dictIsRehashing(d)) return DICT_OK;

    /* If the hash table is empty expand it to the initial size. */
    if (d->ht[0].size == 0) return dictExpand(d, DICT_HT_INITIAL_SIZE);

    /* If we reached the 1:1 ratio, and we are allowed to resize the hash
     * table (global setting) or we should avoid it but the ratio between
     * elements/buckets is over the "safe" threshold, we resize doubling
     * the number of buckets. */
    if (d->ht[0].used >= d->ht[0].size &&
        (dict_can_resize ||
         d->ht[0].used/d->ht[0].size > dict_force_resize_ratio))
    {
        return dictExpand(d, d->ht[0].used*2);
    }
    return DICT_OK;
}

/* Our hash table capability is a power of two */
static unsigned long _dictNextPower(unsigned long size)
{
    unsigned long i = DICT_HT_INITIAL_SIZE;

    if (size >= LONG_MAX) return LONG_MAX + 1LU;
    while(1) {
        if (i >= size)
            return i;
        i *= 2;
    }
}

/* Returns the index of a free slot that can be populated with
 * a hash entry for the given 'key'.
 * If the key already exists, -1 is returned
 * and the optional output parameter may be filled.
 *
 * Note that if we are in the process of rehashing the hash table, the
 * index is always returned in the context of the second (new) hash table. */
static long _dictKeyIndex(dict *d, const void *key, uint64_t hash, dictEntry **existing)
{
    unsigned long idx, table;
    dictEntry *he;
    if (existing) *existing = NULL;

    /* Expand the hash table if needed */
    if (_dictExpandIfNeeded(d) == DICT_ERR)
        return -1;
    for (table = 0; table <= 1; table++) {
        idx = hash & d->ht[table].sizemask;
        /* Search if this slot does not already contain the given key */
        he = d->ht[table].table[idx];
        while(he) {
            if (key==he->key || dictCompareKeys(d, key, he->key)) {
                if (existing) *existing = he;
                return -1;
            }
            he = he->next;
        }
        if (!dictIsRehashing(d)) break;
    }
    return idx;
}

void dictEmpty(dict *d, void(callback)(void*)) {
    _dictClear(d,&d->ht[0],callback);
    _dictClear(d,&d->ht[1],callback);
    d->rehashidx = -1;
    d->iterators = 0;
}

void dictEnableResize(void) {
    dict_can_resize = 1;
}

void dictDisableResize(void) {
    dict_can_resize = 0;
}

uint64_t dictGetHash(dict *d, const void *key) {
    return dictHashKey(d, key);
}

/* Finds the dictEntry reference by using pointer and pre-calculated hash.
 * oldkey is a dead pointer and should not be accessed.
 * the hash value should be provided using dictGetHash.
 * no string / key comparison is performed.
 * return value is the reference to the dictEntry if found, or NULL if not found. */
dictEntry **dictFindEntryRefByPtrAndHash(dict *d, const void *oldptr, uint64_t hash) {
    dictEntry *he, **heref;
    unsigned long idx, table;

<<<<<<< HEAD
    if (d->ht[0].used + d->ht[1].used == 0) return NULL; /* dict is empty */
=======
    if (dictSize(d) == 0) return NULL; /* dict is empty */
>>>>>>> 7bf665f1
    for (table = 0; table <= 1; table++) {
        idx = hash & d->ht[table].sizemask;
        heref = &d->ht[table].table[idx];
        he = *heref;
        while(he) {
            if (oldptr==he->key)
                return heref;
            heref = &he->next;
            he = *heref;
        }
        if (!dictIsRehashing(d)) return NULL;
    }
    return NULL;
}

/* ------------------------------- Debugging ---------------------------------*/

#define DICT_STATS_VECTLEN 50
size_t _dictGetStatsHt(char *buf, size_t bufsize, dictht *ht, int tableid) {
    unsigned long i, slots = 0, chainlen, maxchainlen = 0;
    unsigned long totchainlen = 0;
    unsigned long clvector[DICT_STATS_VECTLEN];
    size_t l = 0;

    if (ht->used == 0) {
        return snprintf(buf,bufsize,
            "No stats available for empty dictionaries\n");
    }

    /* Compute stats. */
    for (i = 0; i < DICT_STATS_VECTLEN; i++) clvector[i] = 0;
    for (i = 0; i < ht->size; i++) {
        dictEntry *he;

        if (ht->table[i] == NULL) {
            clvector[0]++;
            continue;
        }
        slots++;
        /* For each hash entry on this slot... */
        chainlen = 0;
        he = ht->table[i];
        while(he) {
            chainlen++;
            he = he->next;
        }
        clvector[(chainlen < DICT_STATS_VECTLEN) ? chainlen : (DICT_STATS_VECTLEN-1)]++;
        if (chainlen > maxchainlen) maxchainlen = chainlen;
        totchainlen += chainlen;
    }

    /* Generate human readable stats. */
    l += snprintf(buf+l,bufsize-l,
        "Hash table %d stats (%s):\n"
        " table size: %ld\n"
        " number of elements: %ld\n"
        " different slots: %ld\n"
        " max chain length: %ld\n"
        " avg chain length (counted): %.02f\n"
        " avg chain length (computed): %.02f\n"
        " Chain length distribution:\n",
        tableid, (tableid == 0) ? "main hash table" : "rehashing target",
        ht->size, ht->used, slots, maxchainlen,
        (float)totchainlen/slots, (float)ht->used/slots);

    for (i = 0; i < DICT_STATS_VECTLEN-1; i++) {
        if (clvector[i] == 0) continue;
        if (l >= bufsize) break;
        l += snprintf(buf+l,bufsize-l,
            "   %s%ld: %ld (%.02f%%)\n",
            (i == DICT_STATS_VECTLEN-1)?">= ":"",
            i, clvector[i], ((float)clvector[i]/ht->size)*100);
    }

    /* Unlike snprintf(), teturn the number of characters actually written. */
    if (bufsize) buf[bufsize-1] = '\0';
    return strlen(buf);
}

void dictGetStats(char *buf, size_t bufsize, dict *d) {
    size_t l;
    char *orig_buf = buf;
    size_t orig_bufsize = bufsize;

    l = _dictGetStatsHt(buf,bufsize,&d->ht[0],0);
    buf += l;
    bufsize -= l;
    if (dictIsRehashing(d) && bufsize > 0) {
        _dictGetStatsHt(buf,bufsize,&d->ht[1],1);
    }
    /* Make sure there is a NULL term at the end. */
    if (orig_bufsize) orig_buf[orig_bufsize-1] = '\0';
}

/* ------------------------------- Benchmark ---------------------------------*/

#ifdef DICT_BENCHMARK_MAIN

#include "sds.h"

uint64_t hashCallback(const void *key) {
    return dictGenHashFunction((unsigned char*)key, sdslen((char*)key));
}

int compareCallback(void *privdata, const void *key1, const void *key2) {
    int l1,l2;
    DICT_NOTUSED(privdata);

    l1 = sdslen((sds)key1);
    l2 = sdslen((sds)key2);
    if (l1 != l2) return 0;
    return memcmp(key1, key2, l1) == 0;
}

void freeCallback(void *privdata, void *val) {
    DICT_NOTUSED(privdata);

    sdsfree(val);
}

dictType BenchmarkDictType = {
    hashCallback,
    NULL,
    NULL,
    compareCallback,
    freeCallback,
    NULL
};

#define start_benchmark() start = timeInMilliseconds()
#define end_benchmark(msg) do { \
    elapsed = timeInMilliseconds()-start; \
    printf(msg ": %ld items in %lld ms\n", count, elapsed); \
} while(0);

/* dict-benchmark [count] */
int main(int argc, char **argv) {
    long j;
    long long start, elapsed;
    dict *dict = dictCreate(&BenchmarkDictType,NULL);
    long count = 0;

    if (argc == 2) {
        count = strtol(argv[1],NULL,10);
    } else {
        count = 5000000;
    }

    start_benchmark();
    for (j = 0; j < count; j++) {
        int retval = dictAdd(dict,sdsfromlonglong(j),(void*)j);
        assert(retval == DICT_OK);
    }
    end_benchmark("Inserting");
    assert((long)dictSize(dict) == count);

    /* Wait for rehashing. */
    while (dictIsRehashing(dict)) {
        dictRehashMilliseconds(dict,100);
    }

    start_benchmark();
    for (j = 0; j < count; j++) {
        sds key = sdsfromlonglong(j);
        dictEntry *de = dictFind(dict,key);
        assert(de != NULL);
        sdsfree(key);
    }
    end_benchmark("Linear access of existing elements");

    start_benchmark();
    for (j = 0; j < count; j++) {
        sds key = sdsfromlonglong(j);
        dictEntry *de = dictFind(dict,key);
        assert(de != NULL);
        sdsfree(key);
    }
    end_benchmark("Linear access of existing elements (2nd round)");

    start_benchmark();
    for (j = 0; j < count; j++) {
        sds key = sdsfromlonglong(rand() % count);
        dictEntry *de = dictFind(dict,key);
        assert(de != NULL);
        sdsfree(key);
    }
    end_benchmark("Random access of existing elements");

    start_benchmark();
    for (j = 0; j < count; j++) {
        sds key = sdsfromlonglong(rand() % count);
        key[0] = 'X';
        dictEntry *de = dictFind(dict,key);
        assert(de == NULL);
        sdsfree(key);
    }
    end_benchmark("Accessing missing");

    start_benchmark();
    for (j = 0; j < count; j++) {
        sds key = sdsfromlonglong(j);
        int retval = dictDelete(dict,key);
        assert(retval == DICT_OK);
        key[0] += 17; /* Change first number to letter. */
        retval = dictAdd(dict,key,(void*)j);
        assert(retval == DICT_OK);
    }
    end_benchmark("Removing and adding");
}
#endif<|MERGE_RESOLUTION|>--- conflicted
+++ resolved
@@ -941,12 +941,9 @@
         } while (v & (m0 ^ m1));
     }
 
-<<<<<<< HEAD
-=======
     /* undo the ++ at the top */
     d->iterators--;
 
->>>>>>> 7bf665f1
     return v;
 }
 
@@ -1047,11 +1044,7 @@
     dictEntry *he, **heref;
     unsigned long idx, table;
 
-<<<<<<< HEAD
-    if (d->ht[0].used + d->ht[1].used == 0) return NULL; /* dict is empty */
-=======
     if (dictSize(d) == 0) return NULL; /* dict is empty */
->>>>>>> 7bf665f1
     for (table = 0; table <= 1; table++) {
         idx = hash & d->ht[table].sizemask;
         heref = &d->ht[table].table[idx];
