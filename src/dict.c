/* Hash Tables Implementation.
 *
 * This file implements in memory hash tables with insert/del/replace/find/
 * get-random-element operations. Hash tables will auto resize if needed
 * tables of power of two in size are used, collisions are handled by
 * chaining. See the source code for more information... :)
 *
 * Copyright (c) 2006-2012, Salvatore Sanfilippo <antirez at gmail dot com>
 * All rights reserved.
 *
 * Redistribution and use in source and binary forms, with or without
 * modification, are permitted provided that the following conditions are met:
 *
 *   * Redistributions of source code must retain the above copyright notice,
 *     this list of conditions and the following disclaimer.
 *   * Redistributions in binary form must reproduce the above copyright
 *     notice, this list of conditions and the following disclaimer in the
 *     documentation and/or other materials provided with the distribution.
 *   * Neither the name of Redis nor the names of its contributors may be used
 *     to endorse or promote products derived from this software without
 *     specific prior written permission.
 *
 * THIS SOFTWARE IS PROVIDED BY THE COPYRIGHT HOLDERS AND CONTRIBUTORS "AS IS"
 * AND ANY EXPRESS OR IMPLIED WARRANTIES, INCLUDING, BUT NOT LIMITED TO, THE
 * IMPLIED WARRANTIES OF MERCHANTABILITY AND FITNESS FOR A PARTICULAR PURPOSE
 * ARE DISCLAIMED. IN NO EVENT SHALL THE COPYRIGHT OWNER OR CONTRIBUTORS BE
 * LIABLE FOR ANY DIRECT, INDIRECT, INCIDENTAL, SPECIAL, EXEMPLARY, OR
 * CONSEQUENTIAL DAMAGES (INCLUDING, BUT NOT LIMITED TO, PROCUREMENT OF
 * SUBSTITUTE GOODS OR SERVICES; LOSS OF USE, DATA, OR PROFITS; OR BUSINESS
 * INTERRUPTION) HOWEVER CAUSED AND ON ANY THEORY OF LIABILITY, WHETHER IN
 * CONTRACT, STRICT LIABILITY, OR TORT (INCLUDING NEGLIGENCE OR OTHERWISE)
 * ARISING IN ANY WAY OUT OF THE USE OF THIS SOFTWARE, EVEN IF ADVISED OF THE
 * POSSIBILITY OF SUCH DAMAGE.
 */

#include "fmacros.h"

#include <stdio.h>
#include <stdlib.h>
#include <stdint.h>
#include <string.h>
#include <stdarg.h>
#include <limits.h>
#include <sys/time.h>

#include "dict.h"
#include "zmalloc.h"
#include "redisassert.h"

/* Using dictEnableResize() / dictDisableResize() we make possible to
 * enable/disable resizing of the hash table as needed. This is very important
 * for Redis, as we use copy-on-write and don't want to move too much memory
 * around when there is a child performing saving operations.
 *
 * Note that even when dict_can_resize is set to 0, not all resizes are
 * prevented: a hash table is still allowed to grow if the ratio between
 * the number of elements and the buckets > dict_force_resize_ratio. */
static int dict_can_resize = 1;
static unsigned int dict_force_resize_ratio = 5;

/* -------------------------- private prototypes ---------------------------- */

static int _dictExpandIfNeeded(dict *d);
static signed char _dictNextExp(unsigned long size);
static long _dictKeyIndex(dict *d, const void *key, uint64_t hash, dictEntry **existing);
static int _dictInit(dict *d, dictType *type);

/* -------------------------- hash functions -------------------------------- */

static uint8_t dict_hash_function_seed[16];

void dictSetHashFunctionSeed(uint8_t *seed) {
    memcpy(dict_hash_function_seed,seed,sizeof(dict_hash_function_seed));
}

uint8_t *dictGetHashFunctionSeed(void) {
    return dict_hash_function_seed;
}

/* The default hashing function uses SipHash implementation
 * in siphash.c. */

uint64_t siphash(const uint8_t *in, const size_t inlen, const uint8_t *k);
uint64_t siphash_nocase(const uint8_t *in, const size_t inlen, const uint8_t *k);

uint64_t dictGenHashFunction(const void *key, int len) {
    return siphash(key,len,dict_hash_function_seed);
}

uint64_t dictGenCaseHashFunction(const unsigned char *buf, int len) {
    return siphash_nocase(buf,len,dict_hash_function_seed);
}

/* ----------------------------- API implementation ------------------------- */

/* Reset a hash table already initialized with ht_init().
 * NOTE: This function should only be called by ht_destroy(). */
static void _dictReset(dict *d, int htidx)
{
    d->ht_table[htidx] = NULL;
    d->ht_size_exp[htidx] = -1;
    d->ht_used[htidx] = 0;
}

/* Create a new hash table */
dict *dictCreate(dictType *type)
{
    dict *d = zmalloc(sizeof(*d));

    _dictInit(d,type);
    return d;
}

/* Initialize the hash table */
int _dictInit(dict *d, dictType *type)
{
    _dictReset(d, 0);
    _dictReset(d, 1);
    d->type = type;
    d->rehashidx = -1;
    d->pauserehash = 0;
    return DICT_OK;
}

/* Resize the table to the minimal size that contains all the elements,
 * but with the invariant of a USED/BUCKETS ratio near to <= 1 */
int dictResize(dict *d)
{
    unsigned long minimal;

    if (!dict_can_resize || dictIsRehashing(d)) return DICT_ERR;
    minimal = d->ht_used[0];
    if (minimal < DICT_HT_INITIAL_SIZE)
        minimal = DICT_HT_INITIAL_SIZE;
    return dictExpand(d, minimal);
}

/* Expand or create the hash table,
 * when malloc_failed is non-NULL, it'll avoid panic if malloc fails (in which case it'll be set to 1).
 * Returns DICT_OK if expand was performed, and DICT_ERR if skipped. */
int _dictExpand(dict *d, unsigned long size, int* malloc_failed)
{
    if (malloc_failed) *malloc_failed = 0;

    /* the size is invalid if it is smaller than the number of
     * elements already inside the hash table */
    if (dictIsRehashing(d) || d->ht_used[0] > size)
        return DICT_ERR;

    /* the new hash table */
    dictEntry **new_ht_table;
    unsigned long new_ht_used;
    signed char new_ht_size_exp = _dictNextExp(size);

    /* Detect overflows */
    size_t newsize = 1ul<<new_ht_size_exp;
    if (newsize < size || newsize * sizeof(dictEntry*) < newsize)
        return DICT_ERR;

    /* Rehashing to the same table size is not useful. */
    if (new_ht_size_exp == d->ht_size_exp[0]) return DICT_ERR;

    /* Allocate the new hash table and initialize all pointers to NULL */
    if (malloc_failed) {
        new_ht_table = ztrycalloc(newsize*sizeof(dictEntry*));
        *malloc_failed = new_ht_table == NULL;
        if (*malloc_failed)
            return DICT_ERR;
    } else
        new_ht_table = zcalloc(newsize*sizeof(dictEntry*));

    new_ht_used = 0;

    /* Is this the first initialization? If so it's not really a rehashing
     * we just set the first hash table so that it can accept keys. */
    if (d->ht_table[0] == NULL) {
        d->ht_size_exp[0] = new_ht_size_exp;
        d->ht_used[0] = new_ht_used;
        d->ht_table[0] = new_ht_table;
        return DICT_OK;
    }

    /* Prepare a second hash table for incremental rehashing */
    d->ht_size_exp[1] = new_ht_size_exp;
    d->ht_used[1] = new_ht_used;
    d->ht_table[1] = new_ht_table;
    d->rehashidx = 0;
    return DICT_OK;
}

/* return DICT_ERR if expand was not performed */
int dictExpand(dict *d, unsigned long size) {
    return _dictExpand(d, size, NULL);
}

/* return DICT_ERR if expand failed due to memory allocation failure */
int dictTryExpand(dict *d, unsigned long size) {
    int malloc_failed;
    _dictExpand(d, size, &malloc_failed);
    return malloc_failed? DICT_ERR : DICT_OK;
}

/* Performs N steps of incremental rehashing. Returns 1 if there are still
 * keys to move from the old to the new hash table, otherwise 0 is returned.
 *
 * Note that a rehashing step consists in moving a bucket (that may have more
 * than one key as we use chaining) from the old to the new hash table, however
 * since part of the hash table may be composed of empty spaces, it is not
 * guaranteed that this function will rehash even a single bucket, since it
 * will visit at max N*10 empty buckets in total, otherwise the amount of
 * work it does would be unbound and the function may block for a long time. */
int dictRehash(dict *d, int n) {
    int empty_visits = n*10; /* Max number of empty buckets to visit. */
    if (!dictIsRehashing(d)) return 0;

    while(n-- && d->ht_used[0] != 0) {
        dictEntry *de, *nextde;

        /* Note that rehashidx can't overflow as we are sure there are more
         * elements because ht[0].used != 0 */
        assert(DICTHT_SIZE(d->ht_size_exp[0]) > (unsigned long)d->rehashidx);
        while(d->ht_table[0][d->rehashidx] == NULL) {
            d->rehashidx++;
            if (--empty_visits == 0) return 1;
        }
        de = d->ht_table[0][d->rehashidx];
        /* Move all the keys in this bucket from the old to the new hash HT */
        while(de) {
            uint64_t h;

            nextde = de->next;
            /* Get the index in the new hash table */
            h = dictHashKey(d, de->key) & DICTHT_SIZE_MASK(d->ht_size_exp[1]);
            de->next = d->ht_table[1][h];
            d->ht_table[1][h] = de;
            d->ht_used[0]--;
            d->ht_used[1]++;
            de = nextde;
        }
        d->ht_table[0][d->rehashidx] = NULL;
        d->rehashidx++;
    }

    /* Check if we already rehashed the whole table... */
    if (d->ht_used[0] == 0) {
        zfree(d->ht_table[0]);
        /* Copy the new ht onto the old one */
        d->ht_table[0] = d->ht_table[1];
        d->ht_used[0] = d->ht_used[1];
        d->ht_size_exp[0] = d->ht_size_exp[1];
        _dictReset(d, 1);
        d->rehashidx = -1;
        return 0;
    }

    /* More to rehash... */
    return 1;
}

long long timeInMilliseconds(void) {
    struct timeval tv;

    gettimeofday(&tv,NULL);
    return (((long long)tv.tv_sec)*1000)+(tv.tv_usec/1000);
}

/* Rehash in ms+"delta" milliseconds. The value of "delta" is larger 
 * than 0, and is smaller than 1 in most cases. The exact upper bound 
 * depends on the running time of dictRehash(d,100).*/
int dictRehashMilliseconds(dict *d, int ms) {
    if (d->pauserehash > 0) return 0;

    long long start = timeInMilliseconds();
    int rehashes = 0;

    while(dictRehash(d,100)) {
        rehashes += 100;
        if (timeInMilliseconds()-start > ms) break;
    }
    return rehashes;
}

/* This function performs just a step of rehashing, and only if hashing has
 * not been paused for our hash table. When we have iterators in the
 * middle of a rehashing we can't mess with the two hash tables otherwise
 * some element can be missed or duplicated.
 *
 * This function is called by common lookup or update operations in the
 * dictionary so that the hash table automatically migrates from H1 to H2
 * while it is actively used. */
static void _dictRehashStep(dict *d) {
    if (d->pauserehash == 0) dictRehash(d,1);
}

/* Add an element to the target hash table */
int dictAdd(dict *d, void *key, void *val)
{
    dictEntry *entry = dictAddRaw(d,key,NULL);

    if (!entry) return DICT_ERR;
    dictSetVal(d, entry, val);
    return DICT_OK;
}

/* Low level add or find:
 * This function adds the entry but instead of setting a value returns the
 * dictEntry structure to the user, that will make sure to fill the value
 * field as they wish.
 *
 * This function is also directly exposed to the user API to be called
 * mainly in order to store non-pointers inside the hash value, example:
 *
 * entry = dictAddRaw(dict,mykey,NULL);
 * if (entry != NULL) dictSetSignedIntegerVal(entry,1000);
 *
 * Return values:
 *
 * If key already exists NULL is returned, and "*existing" is populated
 * with the existing entry if existing is not NULL.
 *
 * If key was added, the hash entry is returned to be manipulated by the caller.
 */
dictEntry *dictAddRaw(dict *d, void *key, dictEntry **existing)
{
    long index;
    dictEntry *entry;
    int htidx;

    if (dictIsRehashing(d)) _dictRehashStep(d);

    /* Get the index of the new element, or -1 if
     * the element already exists. */
    if ((index = _dictKeyIndex(d, key, dictHashKey(d,key), existing)) == -1)
        return NULL;

    /* Allocate the memory and store the new entry.
     * Insert the element in top, with the assumption that in a database
     * system it is more likely that recently added entries are accessed
     * more frequently. */
    htidx = dictIsRehashing(d) ? 1 : 0;
    size_t metasize = dictMetadataSize(d);
    entry = zmalloc(sizeof(*entry) + metasize);
    if (metasize > 0) {
        memset(dictMetadata(entry), 0, metasize);
    }
    entry->next = d->ht_table[htidx][index];
    d->ht_table[htidx][index] = entry;
    d->ht_used[htidx]++;

    /* Set the hash entry fields. */
    dictSetKey(d, entry, key);
    return entry;
}

/* Add or Overwrite:
 * Add an element, discarding the old value if the key already exists.
 * Return 1 if the key was added from scratch, 0 if there was already an
 * element with such key and dictReplace() just performed a value update
 * operation. */
int dictReplace(dict *d, void *key, void *val)
{
    dictEntry *entry, *existing, auxentry;

    /* Try to add the element. If the key
     * does not exists dictAdd will succeed. */
    entry = dictAddRaw(d,key,&existing);
    if (entry) {
        dictSetVal(d, entry, val);
        return 1;
    }

    /* Set the new value and free the old one. Note that it is important
     * to do that in this order, as the value may just be exactly the same
     * as the previous one. In this context, think to reference counting,
     * you want to increment (set), and then decrement (free), and not the
     * reverse. */
    auxentry = *existing;
    dictSetVal(d, existing, val);
    dictFreeVal(d, &auxentry);
    return 0;
}

/* Add or Find:
 * dictAddOrFind() is simply a version of dictAddRaw() that always
 * returns the hash entry of the specified key, even if the key already
 * exists and can't be added (in that case the entry of the already
 * existing key is returned.)
 *
 * See dictAddRaw() for more information. */
dictEntry *dictAddOrFind(dict *d, void *key) {
    dictEntry *entry, *existing;
    entry = dictAddRaw(d,key,&existing);
    return entry ? entry : existing;
}

/* Search and remove an element. This is a helper function for
 * dictDelete() and dictUnlink(), please check the top comment
 * of those functions. */
static dictEntry *dictGenericDelete(dict *d, const void *key, int nofree) {
    uint64_t h, idx;
    dictEntry *he, *prevHe;
    int table;

    /* dict is empty */
    if (dictSize(d) == 0) return NULL;

    if (dictIsRehashing(d)) _dictRehashStep(d);
    h = dictHashKey(d, key);

    for (table = 0; table <= 1; table++) {
        idx = h & DICTHT_SIZE_MASK(d->ht_size_exp[table]);
        he = d->ht_table[table][idx];
        prevHe = NULL;
        while(he) {
            if (key==he->key || dictCompareKeys(d, key, he->key)) {
                /* Unlink the element from the list */
                if (prevHe)
                    prevHe->next = he->next;
                else
                    d->ht_table[table][idx] = he->next;
                if (!nofree) {
                    dictFreeUnlinkedEntry(d, he);
                }
                d->ht_used[table]--;
                return he;
            }
            prevHe = he;
            he = he->next;
        }
        if (!dictIsRehashing(d)) break;
    }
    return NULL; /* not found */
}

/* Remove an element, returning DICT_OK on success or DICT_ERR if the
 * element was not found. */
int dictDelete(dict *ht, const void *key) {
    return dictGenericDelete(ht,key,0) ? DICT_OK : DICT_ERR;
}

/* Remove an element from the table, but without actually releasing
 * the key, value and dictionary entry. The dictionary entry is returned
 * if the element was found (and unlinked from the table), and the user
 * should later call `dictFreeUnlinkedEntry()` with it in order to release it.
 * Otherwise if the key is not found, NULL is returned.
 *
 * This function is useful when we want to remove something from the hash
 * table but want to use its value before actually deleting the entry.
 * Without this function the pattern would require two lookups:
 *
 *  entry = dictFind(...);
 *  // Do something with entry
 *  dictDelete(dictionary,entry);
 *
 * Thanks to this function it is possible to avoid this, and use
 * instead:
 *
 * entry = dictUnlink(dictionary,entry);
 * // Do something with entry
 * dictFreeUnlinkedEntry(entry); // <- This does not need to lookup again.
 */
dictEntry *dictUnlink(dict *d, const void *key) {
    return dictGenericDelete(d,key,1);
}

/* You need to call this function to really free the entry after a call
 * to dictUnlink(). It's safe to call this function with 'he' = NULL. */
void dictFreeUnlinkedEntry(dict *d, dictEntry *he) {
    if (he == NULL) return;
    dictFreeKey(d, he);
    dictFreeVal(d, he);
    zfree(he);
}

/* Destroy an entire dictionary */
int _dictClear(dict *d, int htidx, void(callback)(dict*)) {
    unsigned long i;

    /* Free all the elements */
    for (i = 0; i < DICTHT_SIZE(d->ht_size_exp[htidx]) && d->ht_used[htidx] > 0; i++) {
        dictEntry *he, *nextHe;

        if (callback && (i & 65535) == 0) callback(d);

        if ((he = d->ht_table[htidx][i]) == NULL) continue;
        while(he) {
            nextHe = he->next;
            dictFreeKey(d, he);
            dictFreeVal(d, he);
            zfree(he);
            d->ht_used[htidx]--;
            he = nextHe;
        }
    }
    /* Free the table and the allocated cache structure */
    zfree(d->ht_table[htidx]);
    /* Re-initialize the table */
    _dictReset(d, htidx);
    return DICT_OK; /* never fails */
}

/* Clear & Release the hash table */
void dictRelease(dict *d)
{
    _dictClear(d,0,NULL);
    _dictClear(d,1,NULL);
    zfree(d);
}

dictEntry *dictFind(dict *d, const void *key)
{
    dictEntry *he;
    uint64_t h, idx_0, idx_1;

    if (dictSize(d) == 0) return NULL; /* dict is empty */
    if (dictIsRehashing(d)) _dictRehashStep(d);
    h = dictHashKey(d, key);
<<<<<<< HEAD
    idx_0 = h & DICTHT_SIZE_MASK(d->ht_size_exp[0])
    if (d->rehashidx < idx_0){
        he = d->ht_table[0][idx_0]
    } else {
        idx_1 = h & DICTHT_SIZE_MASK(d->ht_size_exp[1])
        he = d->ht_table[1][idx_1]
=======
    idx_0 = h & DICTHT_SIZE_MASK(d->ht_size_exp[0]);
    if (d->rehashidx < idx_0){
        he = d->ht_table[0][idx_0];
    } else {
        idx_1 = h & DICTHT_SIZE_MASK(d->ht_size_exp[1]);
        he = d->ht_table[1][idx_1];
>>>>>>> fe45b0f9
    }
    while(he) {
        if (key==he->key || dictCompareKeys(d, key, he->key))
            return he;
        he = he->next;
    }
    return NULL;
}

void *dictFetchValue(dict *d, const void *key) {
    dictEntry *he;

    he = dictFind(d,key);
    return he ? dictGetVal(he) : NULL;
}

/* A fingerprint is a 64 bit number that represents the state of the dictionary
 * at a given time, it's just a few dict properties xored together.
 * When an unsafe iterator is initialized, we get the dict fingerprint, and check
 * the fingerprint again when the iterator is released.
 * If the two fingerprints are different it means that the user of the iterator
 * performed forbidden operations against the dictionary while iterating. */
unsigned long long dictFingerprint(dict *d) {
    unsigned long long integers[6], hash = 0;
    int j;

    integers[0] = (long) d->ht_table[0];
    integers[1] = d->ht_size_exp[0];
    integers[2] = d->ht_used[0];
    integers[3] = (long) d->ht_table[1];
    integers[4] = d->ht_size_exp[1];
    integers[5] = d->ht_used[1];

    /* We hash N integers by summing every successive integer with the integer
     * hashing of the previous sum. Basically:
     *
     * Result = hash(hash(hash(int1)+int2)+int3) ...
     *
     * This way the same set of integers in a different order will (likely) hash
     * to a different number. */
    for (j = 0; j < 6; j++) {
        hash += integers[j];
        /* For the hashing step we use Tomas Wang's 64 bit integer hash. */
        hash = (~hash) + (hash << 21); // hash = (hash << 21) - hash - 1;
        hash = hash ^ (hash >> 24);
        hash = (hash + (hash << 3)) + (hash << 8); // hash * 265
        hash = hash ^ (hash >> 14);
        hash = (hash + (hash << 2)) + (hash << 4); // hash * 21
        hash = hash ^ (hash >> 28);
        hash = hash + (hash << 31);
    }
    return hash;
}

dictIterator *dictGetIterator(dict *d)
{
    dictIterator *iter = zmalloc(sizeof(*iter));

    iter->d = d;
    iter->table = 0;
    iter->index = -1;
    iter->safe = 0;
    iter->entry = NULL;
    iter->nextEntry = NULL;
    return iter;
}

dictIterator *dictGetSafeIterator(dict *d) {
    dictIterator *i = dictGetIterator(d);

    i->safe = 1;
    return i;
}

dictEntry *dictNext(dictIterator *iter)
{
    while (1) {
        if (iter->entry == NULL) {
            if (iter->index == -1 && iter->table == 0) {
                if (iter->safe)
                    dictPauseRehashing(iter->d);
                else
                    iter->fingerprint = dictFingerprint(iter->d);
            }
            iter->index++;
            if (iter->index >= (long) DICTHT_SIZE(iter->d->ht_size_exp[iter->table])) {
                if (dictIsRehashing(iter->d) && iter->table == 0) {
                    iter->table++;
                    iter->index = 0;
                } else {
                    break;
                }
            }
            iter->entry = iter->d->ht_table[iter->table][iter->index];
        } else {
            iter->entry = iter->nextEntry;
        }
        if (iter->entry) {
            /* We need to save the 'next' here, the iterator user
             * may delete the entry we are returning. */
            iter->nextEntry = iter->entry->next;
            return iter->entry;
        }
    }
    return NULL;
}

void dictReleaseIterator(dictIterator *iter)
{
    if (!(iter->index == -1 && iter->table == 0)) {
        if (iter->safe)
            dictResumeRehashing(iter->d);
        else
            assert(iter->fingerprint == dictFingerprint(iter->d));
    }
    zfree(iter);
}

/* Return a random entry from the hash table. Useful to
 * implement randomized algorithms */
dictEntry *dictGetRandomKey(dict *d)
{
    dictEntry *he, *orighe;
    unsigned long h;
    int listlen, listele;

    if (dictSize(d) == 0) return NULL;
    if (dictIsRehashing(d)) _dictRehashStep(d);
    if (dictIsRehashing(d)) {
        unsigned long s0 = DICTHT_SIZE(d->ht_size_exp[0]);
        do {
            /* We are sure there are no elements in indexes from 0
             * to rehashidx-1 */
            h = d->rehashidx + (randomULong() % (dictSlots(d) - d->rehashidx));
            he = (h >= s0) ? d->ht_table[1][h - s0] : d->ht_table[0][h];
        } while(he == NULL);
    } else {
        unsigned long m = DICTHT_SIZE_MASK(d->ht_size_exp[0]);
        do {
            h = randomULong() & m;
            he = d->ht_table[0][h];
        } while(he == NULL);
    }

    /* Now we found a non empty bucket, but it is a linked
     * list and we need to get a random element from the list.
     * The only sane way to do so is counting the elements and
     * select a random index. */
    listlen = 0;
    orighe = he;
    while(he) {
        he = he->next;
        listlen++;
    }
    listele = random() % listlen;
    he = orighe;
    while(listele--) he = he->next;
    return he;
}

/* This function samples the dictionary to return a few keys from random
 * locations.
 *
 * It does not guarantee to return all the keys specified in 'count', nor
 * it does guarantee to return non-duplicated elements, however it will make
 * some effort to do both things.
 *
 * Returned pointers to hash table entries are stored into 'des' that
 * points to an array of dictEntry pointers. The array must have room for
 * at least 'count' elements, that is the argument we pass to the function
 * to tell how many random elements we need.
 *
 * The function returns the number of items stored into 'des', that may
 * be less than 'count' if the hash table has less than 'count' elements
 * inside, or if not enough elements were found in a reasonable amount of
 * steps.
 *
 * Note that this function is not suitable when you need a good distribution
 * of the returned items, but only when you need to "sample" a given number
 * of continuous elements to run some kind of algorithm or to produce
 * statistics. However the function is much faster than dictGetRandomKey()
 * at producing N elements. */
unsigned int dictGetSomeKeys(dict *d, dictEntry **des, unsigned int count) {
    unsigned long j; /* internal hash table id, 0 or 1. */
    unsigned long tables; /* 1 or 2 tables? */
    unsigned long stored = 0, maxsizemask;
    unsigned long maxsteps;

    if (dictSize(d) < count) count = dictSize(d);
    maxsteps = count*10;

    /* Try to do a rehashing work proportional to 'count'. */
    for (j = 0; j < count; j++) {
        if (dictIsRehashing(d))
            _dictRehashStep(d);
        else
            break;
    }

    tables = dictIsRehashing(d) ? 2 : 1;
    maxsizemask = DICTHT_SIZE_MASK(d->ht_size_exp[0]);
    if (tables > 1 && maxsizemask < DICTHT_SIZE_MASK(d->ht_size_exp[1]))
        maxsizemask = DICTHT_SIZE_MASK(d->ht_size_exp[1]);

    /* Pick a random point inside the larger table. */
    unsigned long i = randomULong() & maxsizemask;
    unsigned long emptylen = 0; /* Continuous empty entries so far. */
    while(stored < count && maxsteps--) {
        for (j = 0; j < tables; j++) {
            /* Invariant of the dict.c rehashing: up to the indexes already
             * visited in ht[0] during the rehashing, there are no populated
             * buckets, so we can skip ht[0] for indexes between 0 and idx-1. */
            if (tables == 2 && j == 0 && i < (unsigned long) d->rehashidx) {
                /* Moreover, if we are currently out of range in the second
                 * table, there will be no elements in both tables up to
                 * the current rehashing index, so we jump if possible.
                 * (this happens when going from big to small table). */
                if (i >= DICTHT_SIZE(d->ht_size_exp[1]))
                    i = d->rehashidx;
                else
                    continue;
            }
            if (i >= DICTHT_SIZE(d->ht_size_exp[j])) continue; /* Out of range for this table. */
            dictEntry *he = d->ht_table[j][i];

            /* Count contiguous empty buckets, and jump to other
             * locations if they reach 'count' (with a minimum of 5). */
            if (he == NULL) {
                emptylen++;
                if (emptylen >= 5 && emptylen > count) {
                    i = randomULong() & maxsizemask;
                    emptylen = 0;
                }
            } else {
                emptylen = 0;
                while (he) {
                    /* Collect all the elements of the buckets found non
                     * empty while iterating. */
                    *des = he;
                    des++;
                    he = he->next;
                    stored++;
                    if (stored == count) return stored;
                }
            }
        }
        i = (i+1) & maxsizemask;
    }
    return stored;
}

/* This is like dictGetRandomKey() from the POV of the API, but will do more
 * work to ensure a better distribution of the returned element.
 *
 * This function improves the distribution because the dictGetRandomKey()
 * problem is that it selects a random bucket, then it selects a random
 * element from the chain in the bucket. However elements being in different
 * chain lengths will have different probabilities of being reported. With
 * this function instead what we do is to consider a "linear" range of the table
 * that may be constituted of N buckets with chains of different lengths
 * appearing one after the other. Then we report a random element in the range.
 * In this way we smooth away the problem of different chain lengths. */
#define GETFAIR_NUM_ENTRIES 15
dictEntry *dictGetFairRandomKey(dict *d) {
    dictEntry *entries[GETFAIR_NUM_ENTRIES];
    unsigned int count = dictGetSomeKeys(d,entries,GETFAIR_NUM_ENTRIES);
    /* Note that dictGetSomeKeys() may return zero elements in an unlucky
     * run() even if there are actually elements inside the hash table. So
     * when we get zero, we call the true dictGetRandomKey() that will always
     * yield the element if the hash table has at least one. */
    if (count == 0) return dictGetRandomKey(d);
    unsigned int idx = rand() % count;
    return entries[idx];
}

/* Function to reverse bits. Algorithm from:
 * http://graphics.stanford.edu/~seander/bithacks.html#ReverseParallel */
static unsigned long rev(unsigned long v) {
    unsigned long s = CHAR_BIT * sizeof(v); // bit size; must be power of 2
    unsigned long mask = ~0UL;
    while ((s >>= 1) > 0) {
        mask ^= (mask << s);
        v = ((v >> s) & mask) | ((v << s) & ~mask);
    }
    return v;
}

/* dictScan() is used to iterate over the elements of a dictionary.
 *
 * Iterating works the following way:
 *
 * 1) Initially you call the function using a cursor (v) value of 0.
 * 2) The function performs one step of the iteration, and returns the
 *    new cursor value you must use in the next call.
 * 3) When the returned cursor is 0, the iteration is complete.
 *
 * The function guarantees all elements present in the
 * dictionary get returned between the start and end of the iteration.
 * However it is possible some elements get returned multiple times.
 *
 * For every element returned, the callback argument 'fn' is
 * called with 'privdata' as first argument and the dictionary entry
 * 'de' as second argument.
 *
 * HOW IT WORKS.
 *
 * The iteration algorithm was designed by Pieter Noordhuis.
 * The main idea is to increment a cursor starting from the higher order
 * bits. That is, instead of incrementing the cursor normally, the bits
 * of the cursor are reversed, then the cursor is incremented, and finally
 * the bits are reversed again.
 *
 * This strategy is needed because the hash table may be resized between
 * iteration calls.
 *
 * dict.c hash tables are always power of two in size, and they
 * use chaining, so the position of an element in a given table is given
 * by computing the bitwise AND between Hash(key) and SIZE-1
 * (where SIZE-1 is always the mask that is equivalent to taking the rest
 *  of the division between the Hash of the key and SIZE).
 *
 * For example if the current hash table size is 16, the mask is
 * (in binary) 1111. The position of a key in the hash table will always be
 * the last four bits of the hash output, and so forth.
 *
 * WHAT HAPPENS IF THE TABLE CHANGES IN SIZE?
 *
 * If the hash table grows, elements can go anywhere in one multiple of
 * the old bucket: for example let's say we already iterated with
 * a 4 bit cursor 1100 (the mask is 1111 because hash table size = 16).
 *
 * If the hash table will be resized to 64 elements, then the new mask will
 * be 111111. The new buckets you obtain by substituting in ??1100
 * with either 0 or 1 can be targeted only by keys we already visited
 * when scanning the bucket 1100 in the smaller hash table.
 *
 * By iterating the higher bits first, because of the inverted counter, the
 * cursor does not need to restart if the table size gets bigger. It will
 * continue iterating using cursors without '1100' at the end, and also
 * without any other combination of the final 4 bits already explored.
 *
 * Similarly when the table size shrinks over time, for example going from
 * 16 to 8, if a combination of the lower three bits (the mask for size 8
 * is 111) were already completely explored, it would not be visited again
 * because we are sure we tried, for example, both 0111 and 1111 (all the
 * variations of the higher bit) so we don't need to test it again.
 *
 * WAIT... YOU HAVE *TWO* TABLES DURING REHASHING!
 *
 * Yes, this is true, but we always iterate the smaller table first, then
 * we test all the expansions of the current cursor into the larger
 * table. For example if the current cursor is 101 and we also have a
 * larger table of size 16, we also test (0)101 and (1)101 inside the larger
 * table. This reduces the problem back to having only one table, where
 * the larger one, if it exists, is just an expansion of the smaller one.
 *
 * LIMITATIONS
 *
 * This iterator is completely stateless, and this is a huge advantage,
 * including no additional memory used.
 *
 * The disadvantages resulting from this design are:
 *
 * 1) It is possible we return elements more than once. However this is usually
 *    easy to deal with in the application level.
 * 2) The iterator must return multiple elements per call, as it needs to always
 *    return all the keys chained in a given bucket, and all the expansions, so
 *    we are sure we don't miss keys moving during rehashing.
 * 3) The reverse cursor is somewhat hard to understand at first, but this
 *    comment is supposed to help.
 */
unsigned long dictScan(dict *d,
                       unsigned long v,
                       dictScanFunction *fn,
                       dictScanBucketFunction* bucketfn,
                       void *privdata)
{
    int htidx0, htidx1;
    const dictEntry *de, *next;
    unsigned long m0, m1;

    if (dictSize(d) == 0) return 0;

    /* This is needed in case the scan callback tries to do dictFind or alike. */
    dictPauseRehashing(d);

    if (!dictIsRehashing(d)) {
        htidx0 = 0;
        m0 = DICTHT_SIZE_MASK(d->ht_size_exp[htidx0]);

        /* Emit entries at cursor */
        if (bucketfn) bucketfn(d, &d->ht_table[htidx0][v & m0]);
        de = d->ht_table[htidx0][v & m0];
        while (de) {
            next = de->next;
            fn(privdata, de);
            de = next;
        }

        /* Set unmasked bits so incrementing the reversed cursor
         * operates on the masked bits */
        v |= ~m0;

        /* Increment the reverse cursor */
        v = rev(v);
        v++;
        v = rev(v);

    } else {
        htidx0 = 0;
        htidx1 = 1;

        /* Make sure t0 is the smaller and t1 is the bigger table */
        if (DICTHT_SIZE(d->ht_size_exp[htidx0]) > DICTHT_SIZE(d->ht_size_exp[htidx1])) {
            htidx0 = 1;
            htidx1 = 0;
        }

        m0 = DICTHT_SIZE_MASK(d->ht_size_exp[htidx0]);
        m1 = DICTHT_SIZE_MASK(d->ht_size_exp[htidx1]);

        /* Emit entries at cursor */
        if (bucketfn) bucketfn(d, &d->ht_table[htidx0][v & m0]);
        de = d->ht_table[htidx0][v & m0];
        while (de) {
            next = de->next;
            fn(privdata, de);
            de = next;
        }

        /* Iterate over indices in larger table that are the expansion
         * of the index pointed to by the cursor in the smaller table */
        do {
            /* Emit entries at cursor */
            if (bucketfn) bucketfn(d, &d->ht_table[htidx1][v & m1]);
            de = d->ht_table[htidx1][v & m1];
            while (de) {
                next = de->next;
                fn(privdata, de);
                de = next;
            }

            /* Increment the reverse cursor not covered by the smaller mask.*/
            v |= ~m1;
            v = rev(v);
            v++;
            v = rev(v);

            /* Continue while bits covered by mask difference is non-zero */
        } while (v & (m0 ^ m1));
    }

    dictResumeRehashing(d);

    return v;
}

/* ------------------------- private functions ------------------------------ */

/* Because we may need to allocate huge memory chunk at once when dict
 * expands, we will check this allocation is allowed or not if the dict
 * type has expandAllowed member function. */
static int dictTypeExpandAllowed(dict *d) {
    if (d->type->expandAllowed == NULL) return 1;
    return d->type->expandAllowed(
                    DICTHT_SIZE(_dictNextExp(d->ht_used[0] + 1)) * sizeof(dictEntry*),
                    (double)d->ht_used[0] / DICTHT_SIZE(d->ht_size_exp[0]));
}

/* Expand the hash table if needed */
static int _dictExpandIfNeeded(dict *d)
{
    /* Incremental rehashing already in progress. Return. */
    if (dictIsRehashing(d)) return DICT_OK;

    /* If the hash table is empty expand it to the initial size. */
    if (DICTHT_SIZE(d->ht_size_exp[0]) == 0) return dictExpand(d, DICT_HT_INITIAL_SIZE);

    /* If we reached the 1:1 ratio, and we are allowed to resize the hash
     * table (global setting) or we should avoid it but the ratio between
     * elements/buckets is over the "safe" threshold, we resize doubling
     * the number of buckets. */
    if (d->ht_used[0] >= DICTHT_SIZE(d->ht_size_exp[0]) &&
        (dict_can_resize ||
         d->ht_used[0]/ DICTHT_SIZE(d->ht_size_exp[0]) > dict_force_resize_ratio) &&
        dictTypeExpandAllowed(d))
    {
        return dictExpand(d, d->ht_used[0] + 1);
    }
    return DICT_OK;
}

/* TODO: clz optimization */
/* Our hash table capability is a power of two */
static signed char _dictNextExp(unsigned long size)
{
    unsigned char e = DICT_HT_INITIAL_EXP;

    if (size >= LONG_MAX) return (8*sizeof(long)-1);
    while(1) {
        if (((unsigned long)1<<e) >= size)
            return e;
        e++;
    }
}

/* Returns the index of a free slot that can be populated with
 * a hash entry for the given 'key'.
 * If the key already exists, -1 is returned
 * and the optional output parameter may be filled.
 *
 * Note that if we are in the process of rehashing the hash table, the
 * index is always returned in the context of the second (new) hash table. */
static long _dictKeyIndex(dict *d, const void *key, uint64_t hash, dictEntry **existing)
{
    unsigned long idx, table;
    dictEntry *he;
    if (existing) *existing = NULL;

    /* Expand the hash table if needed */
    if (_dictExpandIfNeeded(d) == DICT_ERR)
        return -1;
    for (table = 0; table <= 1; table++) {
        idx = hash & DICTHT_SIZE_MASK(d->ht_size_exp[table]);
        /* Search if this slot does not already contain the given key */
        he = d->ht_table[table][idx];
        while(he) {
            if (key==he->key || dictCompareKeys(d, key, he->key)) {
                if (existing) *existing = he;
                return -1;
            }
            he = he->next;
        }
        if (!dictIsRehashing(d)) break;
    }
    return idx;
}

void dictEmpty(dict *d, void(callback)(dict*)) {
    _dictClear(d,0,callback);
    _dictClear(d,1,callback);
    d->rehashidx = -1;
    d->pauserehash = 0;
}

void dictEnableResize(void) {
    dict_can_resize = 1;
}

void dictDisableResize(void) {
    dict_can_resize = 0;
}

uint64_t dictGetHash(dict *d, const void *key) {
    return dictHashKey(d, key);
}

/* Finds the dictEntry reference by using pointer and pre-calculated hash.
 * oldkey is a dead pointer and should not be accessed.
 * the hash value should be provided using dictGetHash.
 * no string / key comparison is performed.
 * return value is the reference to the dictEntry if found, or NULL if not found. */
dictEntry **dictFindEntryRefByPtrAndHash(dict *d, const void *oldptr, uint64_t hash) {
    dictEntry *he, **heref;
    unsigned long idx, table;

    if (dictSize(d) == 0) return NULL; /* dict is empty */
    for (table = 0; table <= 1; table++) {
        idx = hash & DICTHT_SIZE_MASK(d->ht_size_exp[table]);
        heref = &d->ht_table[table][idx];
        he = *heref;
        while(he) {
            if (oldptr==he->key)
                return heref;
            heref = &he->next;
            he = *heref;
        }
        if (!dictIsRehashing(d)) return NULL;
    }
    return NULL;
}

/* ------------------------------- Debugging ---------------------------------*/

#define DICT_STATS_VECTLEN 50
size_t _dictGetStatsHt(char *buf, size_t bufsize, dict *d, int htidx) {
    unsigned long i, slots = 0, chainlen, maxchainlen = 0;
    unsigned long totchainlen = 0;
    unsigned long clvector[DICT_STATS_VECTLEN];
    size_t l = 0;

    if (d->ht_used[htidx] == 0) {
        return snprintf(buf,bufsize,
            "No stats available for empty dictionaries\n");
    }

    /* Compute stats. */
    for (i = 0; i < DICT_STATS_VECTLEN; i++) clvector[i] = 0;
    for (i = 0; i < DICTHT_SIZE(d->ht_size_exp[htidx]); i++) {
        dictEntry *he;

        if (d->ht_table[htidx][i] == NULL) {
            clvector[0]++;
            continue;
        }
        slots++;
        /* For each hash entry on this slot... */
        chainlen = 0;
        he = d->ht_table[htidx][i];
        while(he) {
            chainlen++;
            he = he->next;
        }
        clvector[(chainlen < DICT_STATS_VECTLEN) ? chainlen : (DICT_STATS_VECTLEN-1)]++;
        if (chainlen > maxchainlen) maxchainlen = chainlen;
        totchainlen += chainlen;
    }

    /* Generate human readable stats. */
    l += snprintf(buf+l,bufsize-l,
        "Hash table %d stats (%s):\n"
        " table size: %lu\n"
        " number of elements: %lu\n"
        " different slots: %lu\n"
        " max chain length: %lu\n"
        " avg chain length (counted): %.02f\n"
        " avg chain length (computed): %.02f\n"
        " Chain length distribution:\n",
        htidx, (htidx == 0) ? "main hash table" : "rehashing target",
        DICTHT_SIZE(d->ht_size_exp[htidx]), d->ht_used[htidx], slots, maxchainlen,
        (float)totchainlen/slots, (float)d->ht_used[htidx]/slots);

    for (i = 0; i < DICT_STATS_VECTLEN-1; i++) {
        if (clvector[i] == 0) continue;
        if (l >= bufsize) break;
        l += snprintf(buf+l,bufsize-l,
            "   %s%ld: %ld (%.02f%%)\n",
            (i == DICT_STATS_VECTLEN-1)?">= ":"",
            i, clvector[i], ((float)clvector[i]/DICTHT_SIZE(d->ht_size_exp[htidx]))*100);
    }

    /* Unlike snprintf(), return the number of characters actually written. */
    if (bufsize) buf[bufsize-1] = '\0';
    return strlen(buf);
}

void dictGetStats(char *buf, size_t bufsize, dict *d) {
    size_t l;
    char *orig_buf = buf;
    size_t orig_bufsize = bufsize;

    l = _dictGetStatsHt(buf,bufsize,d,0);
    buf += l;
    bufsize -= l;
    if (dictIsRehashing(d) && bufsize > 0) {
        _dictGetStatsHt(buf,bufsize,d,1);
    }
    /* Make sure there is a NULL term at the end. */
    if (orig_bufsize) orig_buf[orig_bufsize-1] = '\0';
}

/* ------------------------------- Benchmark ---------------------------------*/

#ifdef REDIS_TEST
#include "testhelp.h"

#define UNUSED(V) ((void) V)

uint64_t hashCallback(const void *key) {
    return dictGenHashFunction((unsigned char*)key, strlen((char*)key));
}

int compareCallback(dict *d, const void *key1, const void *key2) {
    int l1,l2;
    UNUSED(d);

    l1 = strlen((char*)key1);
    l2 = strlen((char*)key2);
    if (l1 != l2) return 0;
    return memcmp(key1, key2, l1) == 0;
}

void freeCallback(dict *d, void *val) {
    UNUSED(d);

    zfree(val);
}

char *stringFromLongLong(long long value) {
    char buf[32];
    int len;
    char *s;

    len = sprintf(buf,"%lld",value);
    s = zmalloc(len+1);
    memcpy(s, buf, len);
    s[len] = '\0';
    return s;
}

dictType BenchmarkDictType = {
    hashCallback,
    NULL,
    NULL,
    compareCallback,
    freeCallback,
    NULL,
    NULL
};

#define start_benchmark() start = timeInMilliseconds()
#define end_benchmark(msg) do { \
    elapsed = timeInMilliseconds()-start; \
    printf(msg ": %ld items in %lld ms\n", count, elapsed); \
} while(0)

/* ./redis-server test dict [<count> | --accurate] */
int dictTest(int argc, char **argv, int flags) {
    long j;
    long long start, elapsed;
    dict *dict = dictCreate(&BenchmarkDictType);
    long count = 0;
    int accurate = (flags & REDIS_TEST_ACCURATE);

    if (argc == 4) {
        if (accurate) {
            count = 5000000;
        } else {
            count = strtol(argv[3],NULL,10);
        }
    } else {
        count = 5000;
    }

    start_benchmark();
    for (j = 0; j < count; j++) {
        int retval = dictAdd(dict,stringFromLongLong(j),(void*)j);
        assert(retval == DICT_OK);
    }
    end_benchmark("Inserting");
    assert((long)dictSize(dict) == count);

    /* Wait for rehashing. */
    while (dictIsRehashing(dict)) {
        dictRehashMilliseconds(dict,100);
    }

    start_benchmark();
    for (j = 0; j < count; j++) {
        char *key = stringFromLongLong(j);
        dictEntry *de = dictFind(dict,key);
        assert(de != NULL);
        zfree(key);
    }
    end_benchmark("Linear access of existing elements");

    start_benchmark();
    for (j = 0; j < count; j++) {
        char *key = stringFromLongLong(j);
        dictEntry *de = dictFind(dict,key);
        assert(de != NULL);
        zfree(key);
    }
    end_benchmark("Linear access of existing elements (2nd round)");

    start_benchmark();
    for (j = 0; j < count; j++) {
        char *key = stringFromLongLong(rand() % count);
        dictEntry *de = dictFind(dict,key);
        assert(de != NULL);
        zfree(key);
    }
    end_benchmark("Random access of existing elements");

    start_benchmark();
    for (j = 0; j < count; j++) {
        dictEntry *de = dictGetRandomKey(dict);
        assert(de != NULL);
    }
    end_benchmark("Accessing random keys");

    start_benchmark();
    for (j = 0; j < count; j++) {
        char *key = stringFromLongLong(rand() % count);
        key[0] = 'X';
        dictEntry *de = dictFind(dict,key);
        assert(de == NULL);
        zfree(key);
    }
    end_benchmark("Accessing missing");

    start_benchmark();
    for (j = 0; j < count; j++) {
        char *key = stringFromLongLong(j);
        int retval = dictDelete(dict,key);
        assert(retval == DICT_OK);
        key[0] += 17; /* Change first number to letter. */
        retval = dictAdd(dict,key,(void*)j);
        assert(retval == DICT_OK);
    }
    end_benchmark("Removing and adding");
    dictRelease(dict);
    return 0;
}
#endif<|MERGE_RESOLUTION|>--- conflicted
+++ resolved
@@ -510,26 +510,18 @@
 dictEntry *dictFind(dict *d, const void *key)
 {
     dictEntry *he;
-    uint64_t h, idx_0, idx_1;
+    uint64_t h;
+    long idx_0, idx_1;
 
     if (dictSize(d) == 0) return NULL; /* dict is empty */
     if (dictIsRehashing(d)) _dictRehashStep(d);
     h = dictHashKey(d, key);
-<<<<<<< HEAD
-    idx_0 = h & DICTHT_SIZE_MASK(d->ht_size_exp[0])
-    if (d->rehashidx < idx_0){
-        he = d->ht_table[0][idx_0]
-    } else {
-        idx_1 = h & DICTHT_SIZE_MASK(d->ht_size_exp[1])
-        he = d->ht_table[1][idx_1]
-=======
     idx_0 = h & DICTHT_SIZE_MASK(d->ht_size_exp[0]);
-    if (d->rehashidx < idx_0){
+    if (likely(d->rehashidx < idx_0)){
         he = d->ht_table[0][idx_0];
     } else {
         idx_1 = h & DICTHT_SIZE_MASK(d->ht_size_exp[1]);
         he = d->ht_table[1][idx_1];
->>>>>>> fe45b0f9
     }
     while(he) {
         if (key==he->key || dictCompareKeys(d, key, he->key))
