--- conflicted
+++ resolved
@@ -74,14 +74,11 @@
                                  * by dictType's dictEntryMetadataBytes(). */
 };
 
-<<<<<<< HEAD
 typedef struct {
     void *key;
     dictEntry *next;
 } dictEntry_no_value;
 
-=======
->>>>>>> 12826fa3
 /* -------------------------- private prototypes ---------------------------- */
 
 static int _dictExpandIfNeeded(dict *d);
@@ -454,7 +451,6 @@
     if ((index = dictKeyIndex(d, key, dictHashKey(d,key), existing)) == -1)
         return NULL;
 
-<<<<<<< HEAD
     /* Dup the key if necessary. */
     if (d->type->keyDup) key = d->type->keyDup(d, key);
 
@@ -491,17 +487,6 @@
         }
         entry->key = key;
         entry->next = d->ht_table[htidx][index];
-=======
-    /* Allocate the memory and store the new entry.
-     * Insert the element in top, with the assumption that in a database
-     * system it is more likely that recently added entries are accessed
-     * more frequently. */
-    htidx = dictIsRehashing(d) ? 1 : 0;
-    size_t metasize = dictEntryMetadataSize(d);
-    entry = zmalloc(sizeof(*entry) + metasize);
-    if (metasize > 0) {
-        memset(dictEntryMetadata(entry), 0, metasize);
->>>>>>> 12826fa3
     }
     d->ht_table[htidx][index] = entry;
     d->ht_used[htidx]++;
@@ -746,10 +731,7 @@
 }
 
 void dictSetKey(dict *d, dictEntry* de, void *key) {
-<<<<<<< HEAD
     assert(!d->type->no_value);
-=======
->>>>>>> 12826fa3
     if (d->type->keyDup)
         de->key = d->type->keyDup(d, key);
     else
@@ -757,104 +739,74 @@
 }
 
 void dictSetVal(dict *d, dictEntry *de, void *val) {
-<<<<<<< HEAD
     assert(entryHasValue(de));
-=======
->>>>>>> 12826fa3
     de->v.val = d->type->valDup ? d->type->valDup(d, val) : val;
 }
 
 void dictSetSignedIntegerVal(dictEntry *de, int64_t val) {
-<<<<<<< HEAD
     assert(entryHasValue(de));
-=======
->>>>>>> 12826fa3
     de->v.s64 = val;
 }
 
 void dictSetUnsignedIntegerVal(dictEntry *de, uint64_t val) {
-<<<<<<< HEAD
     assert(entryHasValue(de));
-=======
->>>>>>> 12826fa3
     de->v.u64 = val;
 }
 
 void dictSetDoubleVal(dictEntry *de, double val) {
-<<<<<<< HEAD
     assert(entryHasValue(de));
     de->v.d = val;
+}
+
+int64_t dictIncrSignedIntegerVal(dictEntry *de, int64_t val) {
+    assert(entryHasValue(de));
+    return de->v.s64 += val;
+}
+
+uint64_t dictIncrUnsignedIntegerVal(dictEntry *de, uint64_t val) {
+    assert(entryHasValue(de));
+    return de->v.u64 += val;
+}
+
+double dictIncrDoubleVal(dictEntry *de, double val) {
+    assert(entryHasValue(de));
+    return de->v.d += val;
 }
 
 /* A pointer to the metadata section within the dict entry. */
 void *dictEntryMetadata(dictEntry *de) {
     assert(entryHasValue(de));
-=======
-    de->v.d = val;
-}
-
-int64_t dictIncrSignedIntegerVal(dictEntry *de, int64_t val) {
-    return de->v.s64 += val;
-}
-
-uint64_t dictIncrUnsignedIntegerVal(dictEntry *de, uint64_t val) {
-    return de->v.u64 += val;
-}
-
-double dictIncrDoubleVal(dictEntry *de, double val) {
-    return de->v.d += val;
-}
-
-/* A pointer to the metadata section within the dict entry. */
-void *dictEntryMetadata(dictEntry *de) {
->>>>>>> 12826fa3
     return &de->metadata;
 }
 
 void *dictGetKey(const dictEntry *de) {
-<<<<<<< HEAD
     if (entryIsKey(de)) return (void*)de;
     if (entryIsNoValue(de)) return decodeEntryNoValue(de)->key;
-=======
->>>>>>> 12826fa3
     return de->key;
 }
 
 void *dictGetVal(const dictEntry *de) {
-<<<<<<< HEAD
     assert(entryHasValue(de));
-=======
->>>>>>> 12826fa3
     return de->v.val;
 }
 
 int64_t dictGetSignedIntegerVal(const dictEntry *de) {
-<<<<<<< HEAD
     assert(entryHasValue(de));
-=======
->>>>>>> 12826fa3
     return de->v.s64;
 }
 
 uint64_t dictGetUnsignedIntegerVal(const dictEntry *de) {
-<<<<<<< HEAD
     assert(entryHasValue(de));
-=======
->>>>>>> 12826fa3
     return de->v.u64;
 }
 
 double dictGetDoubleVal(const dictEntry *de) {
-<<<<<<< HEAD
     assert(entryHasValue(de));
-=======
->>>>>>> 12826fa3
     return de->v.d;
 }
 
 /* Returns a mutable reference to the value as a double within the entry. */
 double *dictGetDoubleValPtr(dictEntry *de) {
-<<<<<<< HEAD
     assert(entryHasValue(de));
     return &de->v.d;
 }
@@ -885,11 +837,6 @@
     }
 }
 
-=======
-    return &de->v.d;
-}
-
->>>>>>> 12826fa3
 /* Returns the memory usage in bytes of the dict, excluding the size of the keys
  * and values. */
 size_t dictMemUsage(const dict *d) {
@@ -1152,7 +1099,6 @@
 }
 
 
-<<<<<<< HEAD
 /* Reallocate the dictEntry, key and value allocations in a bucket using the
  * provided allocation functions in order to defrag them. */
 static void dictDefragBucket(dict *d, dictEntry **bucketref, dictDefragFunctions *defragfns) {
@@ -1181,23 +1127,11 @@
             if (newval) de->v.val = newval;
         }
         if (newde) {
-=======
-/* Reallocate the dictEntry allocations in a bucket using the provided
- * allocation function in order to defrag them. */
-static void dictDefragBucket(dict *d, dictEntry **bucketref, dictDefragAllocFunction *allocfn) {
-    while (bucketref && *bucketref) {
-        dictEntry *de = *bucketref, *newde;
-        if ((newde = allocfn(de))) {
->>>>>>> 12826fa3
             *bucketref = newde;
             if (d->type->afterReplaceEntry)
                 d->type->afterReplaceEntry(d, newde);
         }
-<<<<<<< HEAD
         bucketref = dictGetNextRef(*bucketref);
-=======
-        bucketref = &(*bucketref)->next;
->>>>>>> 12826fa3
     }
 }
 
@@ -1333,23 +1267,14 @@
  * entries using the provided allocation function. This feature was added for
  * the active defrag feature.
  *
-<<<<<<< HEAD
- * The 'defracallocfn' callbacks are called with a pointer to memory that callback
+ * The 'defragfns' callbacks are called with a pointer to memory that callback
  * can reallocate. The callbacks should return a new memory address or NULL,
-=======
- * The 'defracallocfn' callback is called with a pointer to memory that callback
- * can reallocate. The callback should return a new memory address or NULL,
->>>>>>> 12826fa3
  * where NULL means that no reallocation happened and the old memory is still
  * valid. */
 unsigned long dictScanDefrag(dict *d,
                              unsigned long v,
                              dictScanFunction *fn,
-<<<<<<< HEAD
                              dictDefragFunctions *defragfns,
-=======
-                             dictDefragAllocFunction *defragallocfn,
->>>>>>> 12826fa3
                              void *privdata)
 {
     int htidx0, htidx1;
@@ -1366,13 +1291,8 @@
         m0 = DICTHT_SIZE_MASK(d->ht_size_exp[htidx0]);
 
         /* Emit entries at cursor */
-<<<<<<< HEAD
         if (defragfns) {
             dictDefragBucket(d, &d->ht_table[htidx0][v & m0], defragfns);
-=======
-        if (defragallocfn) {
-            dictDefragBucket(d, &d->ht_table[htidx0][v & m0], defragallocfn);
->>>>>>> 12826fa3
         }
         de = d->ht_table[htidx0][v & m0];
         while (de) {
@@ -1404,13 +1324,8 @@
         m1 = DICTHT_SIZE_MASK(d->ht_size_exp[htidx1]);
 
         /* Emit entries at cursor */
-<<<<<<< HEAD
         if (defragfns) {
             dictDefragBucket(d, &d->ht_table[htidx0][v & m0], defragfns);
-=======
-        if (defragallocfn) {
-            dictDefragBucket(d, &d->ht_table[htidx0][v & m0], defragallocfn);
->>>>>>> 12826fa3
         }
         de = d->ht_table[htidx0][v & m0];
         while (de) {
@@ -1423,13 +1338,8 @@
          * of the index pointed to by the cursor in the smaller table */
         do {
             /* Emit entries at cursor */
-<<<<<<< HEAD
             if (defragfns) {
                 dictDefragBucket(d, &d->ht_table[htidx1][v & m1], defragfns);
-=======
-            if (defragallocfn) {
-                dictDefragBucket(d, &d->ht_table[htidx1][v & m1], defragallocfn);
->>>>>>> 12826fa3
             }
             de = d->ht_table[htidx1][v & m1];
             while (de) {
@@ -1566,15 +1476,9 @@
         idx = hash & DICTHT_SIZE_MASK(d->ht_size_exp[table]);
         he = d->ht_table[table][idx];
         while(he) {
-<<<<<<< HEAD
             if (oldptr == dictGetKey(he))
                 return he;
             he = dictGetNext(he);
-=======
-            if (oldptr==he->key)
-                return he;
-            he = he->next;
->>>>>>> 12826fa3
         }
         if (!dictIsRehashing(d)) return NULL;
     }
