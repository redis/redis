--- conflicted
+++ resolved
@@ -239,15 +239,12 @@
         updateStatsOnUnblock(c, 0, 0, 0);
     } else if (c->bstate.btype == BLOCKED_WAIT) {
         addReplyLongLong(c,replicationCountAcksByOffset(c->bstate.reploffset));
-<<<<<<< HEAD
     } else if (c->bstate.btype == BLOCKED_WAIT_AFTER_REPL) {
         addReplyErrorObject(c, shared.timeouterr);
-=======
     } else if (c->bstate.btype == BLOCKED_WAITAOF) {
         addReplyArrayLen(c,2);
         addReplyLongLong(c,server.fsynced_reploff >= c->bstate.reploffset);
         addReplyLongLong(c,replicationCountAOFAcksByOffset(c->bstate.reploffset));
->>>>>>> f263b6da
     } else if (c->bstate.btype == BLOCKED_MODULE) {
         moduleBlockedClientTimedOut(c);
     } else {
