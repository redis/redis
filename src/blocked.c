/* blocked.c - generic support for blocking operations like BLPOP & WAIT.
 *
 * Copyright (c) 2009-2012, Salvatore Sanfilippo <antirez at gmail dot com>
 * All rights reserved.
 *
 * Redistribution and use in source and binary forms, with or without
 * modification, are permitted provided that the following conditions are met:
 *
 *   * Redistributions of source code must retain the above copyright notice,
 *     this list of conditions and the following disclaimer.
 *   * Redistributions in binary form must reproduce the above copyright
 *     notice, this list of conditions and the following disclaimer in the
 *     documentation and/or other materials provided with the distribution.
 *   * Neither the name of Redis nor the names of its contributors may be used
 *     to endorse or promote products derived from this software without
 *     specific prior written permission.
 *
 * THIS SOFTWARE IS PROVIDED BY THE COPYRIGHT HOLDERS AND CONTRIBUTORS "AS IS"
 * AND ANY EXPRESS OR IMPLIED WARRANTIES, INCLUDING, BUT NOT LIMITED TO, THE
 * IMPLIED WARRANTIES OF MERCHANTABILITY AND FITNESS FOR A PARTICULAR PURPOSE
 * ARE DISCLAIMED. IN NO EVENT SHALL THE COPYRIGHT OWNER OR CONTRIBUTORS BE
 * LIABLE FOR ANY DIRECT, INDIRECT, INCIDENTAL, SPECIAL, EXEMPLARY, OR
 * CONSEQUENTIAL DAMAGES (INCLUDING, BUT NOT LIMITED TO, PROCUREMENT OF
 * SUBSTITUTE GOODS OR SERVICES; LOSS OF USE, DATA, OR PROFITS; OR BUSINESS
 * INTERRUPTION) HOWEVER CAUSED AND ON ANY THEORY OF LIABILITY, WHETHER IN
 * CONTRACT, STRICT LIABILITY, OR TORT (INCLUDING NEGLIGENCE OR OTHERWISE)
 * ARISING IN ANY WAY OUT OF THE USE OF THIS SOFTWARE, EVEN IF ADVISED OF THE
 * POSSIBILITY OF SUCH DAMAGE.
 *
 * ---------------------------------------------------------------------------
 *
 * API:
 *
 * blockClient() set the CLIENT_BLOCKED flag in the client, and set the
 * specified block type 'btype' filed to one of BLOCKED_* macros.
 *
 * unblockClient() unblocks the client doing the following:
 * 1) It calls the btype-specific function to cleanup the state.
 * 2) It unblocks the client by unsetting the CLIENT_BLOCKED flag.
 * 3) It puts the client into a list of just unblocked clients that are
 *    processed ASAP in the beforeSleep() event loop callback, so that
 *    if there is some query buffer to process, we do it. This is also
 *    required because otherwise there is no 'readable' event fired, we
 *    already read the pending commands. We also set the CLIENT_UNBLOCKED
 *    flag to remember the client is in the unblocked_clients list.
 *
 * processUnblockedClients() is called inside the beforeSleep() function
 * to process the query buffer from unblocked clients and remove the clients
 * from the blocked_clients queue.
 *
 * replyToBlockedClientTimedOut() is called by the cron function when
 * a client blocked reaches the specified timeout (if the timeout is set
 * to 0, no timeout is processed).
 * It usually just needs to send a reply to the client.
 *
 * When implementing a new type of blocking operation, the implementation
 * should modify unblockClient() and replyToBlockedClientTimedOut() in order
 * to handle the btype-specific behavior of this two functions.
 * If the blocking operation waits for certain keys to change state, the
 * clusterRedirectBlockedClientIfNeeded() function should also be updated.
 */

#include "server.h"
#include "slowlog.h"
#include "latency.h"
#include "monotonic.h"

int serveClientBlockedOnList(client *receiver, robj *key, robj *dstkey, redisDb *db, robj *value, int wherefrom, int whereto);
int getListPositionFromObjectOrReply(client *c, robj *arg, int *position);

/* This structure represents the blocked key information that we store
 * in the client structure. Each client blocked on keys, has a
 * client->bpop.keys hash table. The keys of the hash table are Redis
 * keys pointers to 'robj' structures. The value is this structure.
 * The structure has two goals: firstly we store the list node that this
 * client uses to be listed in the database "blocked clients for this key"
 * list, so we can later unblock in O(1) without a list scan.
 * Secondly for certain blocking types, we have additional info. Right now
 * the only use for additional info we have is when clients are blocked
 * on streams, as we have to remember the ID it blocked for. */
typedef struct bkinfo {
    listNode *listnode;     /* List node for db->blocking_keys[key] list. */
    streamID stream_id;     /* Stream ID if we blocked in a stream. */
} bkinfo;

/* Block a client for the specific operation type. Once the CLIENT_BLOCKED
 * flag is set client query buffer is not longer processed, but accumulated,
 * and will be processed when the client is unblocked. */
void blockClient(client *c, int btype) {
    c->flags |= CLIENT_BLOCKED;
    c->btype = btype;
    server.blocked_clients++;
    server.blocked_clients_by_type[btype]++;
    addClientToTimeoutTable(c);
    if (btype == BLOCKED_PAUSE) {
        listAddNodeTail(server.paused_clients, c);
        c->paused_list_node = listLast(server.paused_clients);
        /* Mark this client to execute its command */
        c->flags |= CLIENT_PENDING_COMMAND;
    }
}

/* This function is called after a client has finished a blocking operation
 * in order to update the total command duration, log the command into
 * the Slow log if needed, and log the reply duration event if needed. */
void updateStatsOnUnblock(client *c, long blocked_us, long reply_us){
    const ustime_t total_cmd_duration = c->duration + blocked_us + reply_us;
    c->lastcmd->microseconds += total_cmd_duration;

    /* Log the command into the Slow log if needed. */
<<<<<<< HEAD
    if (!(c->lastcmd->flags & CMD_SKIP_SLOWLOG)) {
        /* If command argument vector was rewritten, use the original
         * arguments. */
        robj **argv = c->original_argv ? c->original_argv : c->argv;
        int argc = c->original_argv ? c->original_argc : c->argc;
        slowlogPushEntryIfNeeded(c,argv,argc,total_cmd_duration);
=======
    if (!(c->lastcmd->flags & CMD_SKIP_SLOWLOG) &&
        !(c->flags & CLIENT_PREVENT_LOGGING))
    {
        slowlogPushEntryIfNeeded(c,c->argv,c->argc,total_cmd_duration);
>>>>>>> df5f543b
        /* Log the reply duration event. */
        latencyAddSampleIfNeeded("command-unblocking",reply_us/1000);
    }

    /* Always clear the prevent logging field now. */
    if (c->flags & CLIENT_PREVENT_LOGGING) {
        c->flags &= ~CLIENT_PREVENT_LOGGING;
    }
}

/* This function is called in the beforeSleep() function of the event loop
 * in order to process the pending input buffer of clients that were
 * unblocked after a blocking operation. */
void processUnblockedClients(void) {
    listNode *ln;
    client *c;

    while (listLength(server.unblocked_clients)) {
        ln = listFirst(server.unblocked_clients);
        serverAssert(ln != NULL);
        c = ln->value;
        listDelNode(server.unblocked_clients,ln);
        c->flags &= ~CLIENT_UNBLOCKED;

        /* Process remaining data in the input buffer, unless the client
         * is blocked again. Actually processInputBuffer() checks that the
         * client is not blocked before to proceed, but things may change and
         * the code is conceptually more correct this way. */
        if (!(c->flags & CLIENT_BLOCKED)) {
            /* If we have a queued command, execute it now. */
            if (processPendingCommandsAndResetClient(c) == C_ERR) {
                continue;
            }
            /* Then process client if it has more data in it's buffer. */
            if (c->querybuf && sdslen(c->querybuf) > 0) {
                processInputBuffer(c);
            }
        }
    }
}

/* This function will schedule the client for reprocessing at a safe time.
 *
 * This is useful when a client was blocked for some reason (blocking operation,
 * CLIENT PAUSE, or whatever), because it may end with some accumulated query
 * buffer that needs to be processed ASAP:
 *
 * 1. When a client is blocked, its readable handler is still active.
 * 2. However in this case it only gets data into the query buffer, but the
 *    query is not parsed or executed once there is enough to proceed as
 *    usually (because the client is blocked... so we can't execute commands).
 * 3. When the client is unblocked, without this function, the client would
 *    have to write some query in order for the readable handler to finally
 *    call processQueryBuffer*() on it.
 * 4. With this function instead we can put the client in a queue that will
 *    process it for queries ready to be executed at a safe time.
 */
void queueClientForReprocessing(client *c) {
    /* The client may already be into the unblocked list because of a previous
     * blocking operation, don't add back it into the list multiple times. */
    if (!(c->flags & CLIENT_UNBLOCKED)) {
        c->flags |= CLIENT_UNBLOCKED;
        listAddNodeTail(server.unblocked_clients,c);
    }
}

/* Unblock a client calling the right function depending on the kind
 * of operation the client is blocking for. */
void unblockClient(client *c) {
    if (c->btype == BLOCKED_LIST ||
        c->btype == BLOCKED_ZSET ||
        c->btype == BLOCKED_STREAM) {
        unblockClientWaitingData(c);
    } else if (c->btype == BLOCKED_WAIT) {
        unblockClientWaitingReplicas(c);
    } else if (c->btype == BLOCKED_MODULE) {
        if (moduleClientIsBlockedOnKeys(c)) unblockClientWaitingData(c);
        unblockClientFromModule(c);
    } else if (c->btype == BLOCKED_PAUSE) {
        listDelNode(server.paused_clients,c->paused_list_node);
        c->paused_list_node = NULL;
    } else {
        serverPanic("Unknown btype in unblockClient().");
    }

    /* Reset the client for a new query since, for blocking commands
     * we do not do it immediately after the command returns (when the
     * client got blocked) in order to be still able to access the argument
     * vector from module callbacks and updateStatsOnUnblock. */
    if (c->btype != BLOCKED_PAUSE) {
        freeClientOriginalArgv(c);
        resetClient(c);
    }

    /* Clear the flags, and put the client in the unblocked list so that
     * we'll process new commands in its query buffer ASAP. */
    server.blocked_clients--;
    server.blocked_clients_by_type[c->btype]--;
    c->flags &= ~CLIENT_BLOCKED;
    c->btype = BLOCKED_NONE;
    removeClientFromTimeoutTable(c);
    queueClientForReprocessing(c);
}

/* This function gets called when a blocked client timed out in order to
 * send it a reply of some kind. After this function is called,
 * unblockClient() will be called with the same client as argument. */
void replyToBlockedClientTimedOut(client *c) {
    if (c->btype == BLOCKED_LIST ||
        c->btype == BLOCKED_ZSET ||
        c->btype == BLOCKED_STREAM) {
        addReplyNullArray(c);
    } else if (c->btype == BLOCKED_WAIT) {
        addReplyLongLong(c,replicationCountAcksByOffset(c->bpop.reploffset));
    } else if (c->btype == BLOCKED_MODULE) {
        moduleBlockedClientTimedOut(c);
    } else {
        serverPanic("Unknown btype in replyToBlockedClientTimedOut().");
    }
}

/* Mass-unblock clients because something changed in the instance that makes
 * blocking no longer safe. For example clients blocked in list operations
 * in an instance which turns from master to slave is unsafe, so this function
 * is called when a master turns into a slave.
 *
 * The semantics is to send an -UNBLOCKED error to the client, disconnecting
 * it at the same time. */
void disconnectAllBlockedClients(void) {
    listNode *ln;
    listIter li;

    listRewind(server.clients,&li);
    while((ln = listNext(&li))) {
        client *c = listNodeValue(ln);

        if (c->flags & CLIENT_BLOCKED) {
            /* PAUSED clients are an exception, when they'll be unblocked, the
             * command processing will start from scratch, and the command will
             * be either executed or rejected. (unlike LIST blocked clients for
             * which the command is already in progress in a way. */
            if (c->btype == BLOCKED_PAUSE)
                continue;

            addReplyError(c,
                "-UNBLOCKED force unblock from blocking operation, "
                "instance state changed (master -> replica?)");
            unblockClient(c);
            c->flags |= CLIENT_CLOSE_AFTER_REPLY;
        }
    }
}

/* Helper function for handleClientsBlockedOnKeys(). This function is called
 * when there may be clients blocked on a list key, and there may be new
 * data to fetch (the key is ready). */
void serveClientsBlockedOnListKey(robj *o, readyList *rl) {
    /* We serve clients in the same order they blocked for
     * this key, from the first blocked to the last. */
    dictEntry *de = dictFind(rl->db->blocking_keys,rl->key);
    if (de) {
        list *clients = dictGetVal(de);
        int numclients = listLength(clients);

        while(numclients--) {
            listNode *clientnode = listFirst(clients);
            client *receiver = clientnode->value;

            if (receiver->btype != BLOCKED_LIST) {
                /* Put at the tail, so that at the next call
                 * we'll not run into it again. */
                listRotateHeadToTail(clients);
                continue;
            }

            robj *dstkey = receiver->bpop.target;
            int wherefrom = receiver->bpop.listpos.wherefrom;
            int whereto = receiver->bpop.listpos.whereto;
            robj *value = listTypePop(o, wherefrom);

            if (value) {
                /* Protect receiver->bpop.target, that will be
                 * freed by the next unblockClient()
                 * call. */
                if (dstkey) incrRefCount(dstkey);

                monotime replyTimer;
                elapsedStart(&replyTimer);
                if (serveClientBlockedOnList(receiver,
                    rl->key,dstkey,rl->db,value,
                    wherefrom, whereto) == C_ERR)
                {
                    /* If we failed serving the client we need
                     * to also undo the POP operation. */
                    listTypePush(o,value,wherefrom);
                }
                updateStatsOnUnblock(receiver, 0, elapsedUs(replyTimer));
                unblockClient(receiver);

                if (dstkey) decrRefCount(dstkey);
                decrRefCount(value);
            } else {
                break;
            }
        }
    }

    if (listTypeLength(o) == 0) {
        dbDelete(rl->db,rl->key);
        notifyKeyspaceEvent(NOTIFY_GENERIC,"del",rl->key,rl->db->id);
    }
    /* We don't call signalModifiedKey() as it was already called
     * when an element was pushed on the list. */
}

/* Helper function for handleClientsBlockedOnKeys(). This function is called
 * when there may be clients blocked on a sorted set key, and there may be new
 * data to fetch (the key is ready). */
void serveClientsBlockedOnSortedSetKey(robj *o, readyList *rl) {
    /* We serve clients in the same order they blocked for
     * this key, from the first blocked to the last. */
    dictEntry *de = dictFind(rl->db->blocking_keys,rl->key);
    if (de) {
        list *clients = dictGetVal(de);
        int numclients = listLength(clients);
        unsigned long zcard = zsetLength(o);

        while(numclients-- && zcard) {
            listNode *clientnode = listFirst(clients);
            client *receiver = clientnode->value;

            if (receiver->btype != BLOCKED_ZSET) {
                /* Put at the tail, so that at the next call
                 * we'll not run into it again. */
                listRotateHeadToTail(clients);
                continue;
            }

            int where = (receiver->lastcmd &&
                         receiver->lastcmd->proc == bzpopminCommand)
                         ? ZSET_MIN : ZSET_MAX;
            monotime replyTimer;
            elapsedStart(&replyTimer);
            genericZpopCommand(receiver,&rl->key,1,where,1,NULL);
            updateStatsOnUnblock(receiver, 0, elapsedUs(replyTimer));
            unblockClient(receiver);
            zcard--;

            /* Replicate the command. */
            robj *argv[2];
            struct redisCommand *cmd = where == ZSET_MIN ?
                                       server.zpopminCommand :
                                       server.zpopmaxCommand;
            argv[0] = createStringObject(cmd->name,strlen(cmd->name));
            argv[1] = rl->key;
            incrRefCount(rl->key);
            propagate(cmd,receiver->db->id,
                      argv,2,PROPAGATE_AOF|PROPAGATE_REPL);
            decrRefCount(argv[0]);
            decrRefCount(argv[1]);
        }
    }
}

/* Helper function for handleClientsBlockedOnKeys(). This function is called
 * when there may be clients blocked on a stream key, and there may be new
 * data to fetch (the key is ready). */
void serveClientsBlockedOnStreamKey(robj *o, readyList *rl) {
    dictEntry *de = dictFind(rl->db->blocking_keys,rl->key);
    stream *s = o->ptr;

    /* We need to provide the new data arrived on the stream
     * to all the clients that are waiting for an offset smaller
     * than the current top item. */
    if (de) {
        list *clients = dictGetVal(de);
        listNode *ln;
        listIter li;
        listRewind(clients,&li);

        while((ln = listNext(&li))) {
            client *receiver = listNodeValue(ln);
            if (receiver->btype != BLOCKED_STREAM) continue;
            bkinfo *bki = dictFetchValue(receiver->bpop.keys,rl->key);
            streamID *gt = &bki->stream_id;

            /* If we blocked in the context of a consumer
             * group, we need to resolve the group and update the
             * last ID the client is blocked for: this is needed
             * because serving other clients in the same consumer
             * group will alter the "last ID" of the consumer
             * group, and clients blocked in a consumer group are
             * always blocked for the ">" ID: we need to deliver
             * only new messages and avoid unblocking the client
             * otherwise. */
            streamCG *group = NULL;
            if (receiver->bpop.xread_group) {
                group = streamLookupCG(s,
                        receiver->bpop.xread_group->ptr);
                /* If the group was not found, send an error
                 * to the consumer. */
                if (!group) {
                    addReplyError(receiver,
                        "-NOGROUP the consumer group this client "
                        "was blocked on no longer exists");
                    unblockClient(receiver);
                    continue;
                } else {
                    *gt = group->last_id;
                }
            }

            if (streamCompareID(&s->last_id, gt) > 0) {
                streamID start = *gt;
                streamIncrID(&start);

                /* Lookup the consumer for the group, if any. */
                streamConsumer *consumer = NULL;
                int noack = 0;

                if (group) {
                    int created = 0;
                    consumer =
                        streamLookupConsumer(group,
                                             receiver->bpop.xread_consumer->ptr,
                                             SLC_NONE,
                                             &created);
                    noack = receiver->bpop.xread_group_noack;
                    if (created && noack) {
                        streamPropagateConsumerCreation(receiver,rl->key,
                                                        receiver->bpop.xread_group,
                                                        consumer->name);
                    }
                }

                monotime replyTimer;
                elapsedStart(&replyTimer);
                /* Emit the two elements sub-array consisting of
                 * the name of the stream and the data we
                 * extracted from it. Wrapped in a single-item
                 * array, since we have just one key. */
                if (receiver->resp == 2) {
                    addReplyArrayLen(receiver,1);
                    addReplyArrayLen(receiver,2);
                } else {
                    addReplyMapLen(receiver,1);
                }
                addReplyBulk(receiver,rl->key);

                streamPropInfo pi = {
                    rl->key,
                    receiver->bpop.xread_group
                };
                streamReplyWithRange(receiver,s,&start,NULL,
                                     receiver->bpop.xread_count,
                                     0, group, consumer, noack, &pi);
                updateStatsOnUnblock(receiver, 0, elapsedUs(replyTimer));

                /* Note that after we unblock the client, 'gt'
                 * and other receiver->bpop stuff are no longer
                 * valid, so we must do the setup above before
                 * this call. */
                unblockClient(receiver);
            }
        }
    }
}

/* Helper function for handleClientsBlockedOnKeys(). This function is called
 * in order to check if we can serve clients blocked by modules using
 * RM_BlockClientOnKeys(), when the corresponding key was signaled as ready:
 * our goal here is to call the RedisModuleBlockedClient reply() callback to
 * see if the key is really able to serve the client, and in that case,
 * unblock it. */
void serveClientsBlockedOnKeyByModule(readyList *rl) {
    dictEntry *de;

    /* We serve clients in the same order they blocked for
     * this key, from the first blocked to the last. */
    de = dictFind(rl->db->blocking_keys,rl->key);
    if (de) {
        list *clients = dictGetVal(de);
        int numclients = listLength(clients);

        while(numclients--) {
            listNode *clientnode = listFirst(clients);
            client *receiver = clientnode->value;

            /* Put at the tail, so that at the next call
             * we'll not run into it again: clients here may not be
             * ready to be served, so they'll remain in the list
             * sometimes. We want also be able to skip clients that are
             * not blocked for the MODULE type safely. */
            listRotateHeadToTail(clients);

            if (receiver->btype != BLOCKED_MODULE) continue;

            /* Note that if *this* client cannot be served by this key,
             * it does not mean that another client that is next into the
             * list cannot be served as well: they may be blocked by
             * different modules with different triggers to consider if a key
             * is ready or not. This means we can't exit the loop but need
             * to continue after the first failure. */
            monotime replyTimer;
            elapsedStart(&replyTimer);
            if (!moduleTryServeClientBlockedOnKey(receiver, rl->key)) continue;
            updateStatsOnUnblock(receiver, 0, elapsedUs(replyTimer));

            moduleUnblockClient(receiver);
        }
    }
}

/* This function should be called by Redis every time a single command,
 * a MULTI/EXEC block, or a Lua script, terminated its execution after
 * being called by a client. It handles serving clients blocked in
 * lists, streams, and sorted sets, via a blocking commands.
 *
 * All the keys with at least one client blocked that received at least
 * one new element via some write operation are accumulated into
 * the server.ready_keys list. This function will run the list and will
 * serve clients accordingly. Note that the function will iterate again and
 * again as a result of serving BLMOVE we can have new blocking clients
 * to serve because of the PUSH side of BLMOVE.
 *
 * This function is normally "fair", that is, it will server clients
 * using a FIFO behavior. However this fairness is violated in certain
 * edge cases, that is, when we have clients blocked at the same time
 * in a sorted set and in a list, for the same key (a very odd thing to
 * do client side, indeed!). Because mismatching clients (blocking for
 * a different type compared to the current key type) are moved in the
 * other side of the linked list. However as long as the key starts to
 * be used only for a single type, like virtually any Redis application will
 * do, the function is already fair. */
void handleClientsBlockedOnKeys(void) {
    while(listLength(server.ready_keys) != 0) {
        list *l;

        /* Point server.ready_keys to a fresh list and save the current one
         * locally. This way as we run the old list we are free to call
         * signalKeyAsReady() that may push new elements in server.ready_keys
         * when handling clients blocked into BLMOVE. */
        l = server.ready_keys;
        server.ready_keys = listCreate();

        while(listLength(l) != 0) {
            listNode *ln = listFirst(l);
            readyList *rl = ln->value;

            /* First of all remove this key from db->ready_keys so that
             * we can safely call signalKeyAsReady() against this key. */
            dictDelete(rl->db->ready_keys,rl->key);

            /* Even if we are not inside call(), increment the call depth
             * in order to make sure that keys are expired against a fixed
             * reference time, and not against the wallclock time. This
             * way we can lookup an object multiple times (BLMOVE does
             * that) without the risk of it being freed in the second
             * lookup, invalidating the first one.
             * See https://github.com/antirez/redis/pull/6554. */
            server.fixed_time_expire++;
            updateCachedTime(0);

            /* Serve clients blocked on the key. */
            robj *o = lookupKeyWrite(rl->db,rl->key);

            if (o != NULL) {
                if (o->type == OBJ_LIST)
                    serveClientsBlockedOnListKey(o,rl);
                else if (o->type == OBJ_ZSET)
                    serveClientsBlockedOnSortedSetKey(o,rl);
                else if (o->type == OBJ_STREAM)
                    serveClientsBlockedOnStreamKey(o,rl);
                /* We want to serve clients blocked on module keys
                 * regardless of the object type: we don't know what the
                 * module is trying to accomplish right now. */
                serveClientsBlockedOnKeyByModule(rl);
            }
            server.fixed_time_expire--;

            /* Free this item. */
            decrRefCount(rl->key);
            zfree(rl);
            listDelNode(l,ln);
        }
        listRelease(l); /* We have the new list on place at this point. */
    }
}

/* This is how the current blocking lists/sorted sets/streams work, we use
 * BLPOP as example, but the concept is the same for other list ops, sorted
 * sets and XREAD.
 * - If the user calls BLPOP and the key exists and contains a non empty list
 *   then LPOP is called instead. So BLPOP is semantically the same as LPOP
 *   if blocking is not required.
 * - If instead BLPOP is called and the key does not exists or the list is
 *   empty we need to block. In order to do so we remove the notification for
 *   new data to read in the client socket (so that we'll not serve new
 *   requests if the blocking request is not served). Also we put the client
 *   in a dictionary (db->blocking_keys) mapping keys to a list of clients
 *   blocking for this keys.
 * - If a PUSH operation against a key with blocked clients waiting is
 *   performed, we mark this key as "ready", and after the current command,
 *   MULTI/EXEC block, or script, is executed, we serve all the clients waiting
 *   for this list, from the one that blocked first, to the last, accordingly
 *   to the number of elements we have in the ready list.
 */

/* Set a client in blocking mode for the specified key (list, zset or stream),
 * with the specified timeout. The 'type' argument is BLOCKED_LIST,
 * BLOCKED_ZSET or BLOCKED_STREAM depending on the kind of operation we are
 * waiting for an empty key in order to awake the client. The client is blocked
 * for all the 'numkeys' keys as in the 'keys' argument. When we block for
 * stream keys, we also provide an array of streamID structures: clients will
 * be unblocked only when items with an ID greater or equal to the specified
 * one is appended to the stream. */
void blockForKeys(client *c, int btype, robj **keys, int numkeys, mstime_t timeout, robj *target, struct listPos *listpos, streamID *ids) {
    dictEntry *de;
    list *l;
    int j;

    c->bpop.timeout = timeout;
    c->bpop.target = target;

    if (listpos != NULL) c->bpop.listpos = *listpos;

    if (target != NULL) incrRefCount(target);

    for (j = 0; j < numkeys; j++) {
        /* Allocate our bkinfo structure, associated to each key the client
         * is blocked for. */
        bkinfo *bki = zmalloc(sizeof(*bki));
        if (btype == BLOCKED_STREAM)
            bki->stream_id = ids[j];

        /* If the key already exists in the dictionary ignore it. */
        if (dictAdd(c->bpop.keys,keys[j],bki) != DICT_OK) {
            zfree(bki);
            continue;
        }
        incrRefCount(keys[j]);

        /* And in the other "side", to map keys -> clients */
        de = dictFind(c->db->blocking_keys,keys[j]);
        if (de == NULL) {
            int retval;

            /* For every key we take a list of clients blocked for it */
            l = listCreate();
            retval = dictAdd(c->db->blocking_keys,keys[j],l);
            incrRefCount(keys[j]);
            serverAssertWithInfo(c,keys[j],retval == DICT_OK);
        } else {
            l = dictGetVal(de);
        }
        listAddNodeTail(l,c);
        bki->listnode = listLast(l);
    }
    blockClient(c,btype);
}

/* Unblock a client that's waiting in a blocking operation such as BLPOP.
 * You should never call this function directly, but unblockClient() instead. */
void unblockClientWaitingData(client *c) {
    dictEntry *de;
    dictIterator *di;
    list *l;

    serverAssertWithInfo(c,NULL,dictSize(c->bpop.keys) != 0);
    di = dictGetIterator(c->bpop.keys);
    /* The client may wait for multiple keys, so unblock it for every key. */
    while((de = dictNext(di)) != NULL) {
        robj *key = dictGetKey(de);
        bkinfo *bki = dictGetVal(de);

        /* Remove this client from the list of clients waiting for this key. */
        l = dictFetchValue(c->db->blocking_keys,key);
        serverAssertWithInfo(c,key,l != NULL);
        listDelNode(l,bki->listnode);
        /* If the list is empty we need to remove it to avoid wasting memory */
        if (listLength(l) == 0)
            dictDelete(c->db->blocking_keys,key);
    }
    dictReleaseIterator(di);

    /* Cleanup the client structure */
    dictEmpty(c->bpop.keys,NULL);
    if (c->bpop.target) {
        decrRefCount(c->bpop.target);
        c->bpop.target = NULL;
    }
    if (c->bpop.xread_group) {
        decrRefCount(c->bpop.xread_group);
        decrRefCount(c->bpop.xread_consumer);
        c->bpop.xread_group = NULL;
        c->bpop.xread_consumer = NULL;
    }
}

static int getBlockedTypeByType(int type) {
    switch (type) {
        case OBJ_LIST: return BLOCKED_LIST;
        case OBJ_ZSET: return BLOCKED_ZSET;
        case OBJ_MODULE: return BLOCKED_MODULE;
        case OBJ_STREAM: return BLOCKED_STREAM;
        default: return BLOCKED_NONE;
    }
}

/* If the specified key has clients blocked waiting for list pushes, this
 * function will put the key reference into the server.ready_keys list.
 * Note that db->ready_keys is a hash table that allows us to avoid putting
 * the same key again and again in the list in case of multiple pushes
 * made by a script or in the context of MULTI/EXEC.
 *
 * The list will be finally processed by handleClientsBlockedOnKeys() */
void signalKeyAsReady(redisDb *db, robj *key, int type) {
    readyList *rl;

    /* Quick returns. */
    int btype = getBlockedTypeByType(type);
    if (btype == BLOCKED_NONE) {
        /* The type can never block. */
        return;
    }
    if (!server.blocked_clients_by_type[btype] &&
        !server.blocked_clients_by_type[BLOCKED_MODULE]) {
        /* No clients block on this type. Note: Blocked modules are represented
         * by BLOCKED_MODULE, even if the intention is to wake up by normal
         * types (list, zset, stream), so we need to check that there are no
         * blocked modules before we do a quick return here. */
        return;
    }

    /* No clients blocking for this key? No need to queue it. */
    if (dictFind(db->blocking_keys,key) == NULL) return;

    /* Key was already signaled? No need to queue it again. */
    if (dictFind(db->ready_keys,key) != NULL) return;

    /* Ok, we need to queue this key into server.ready_keys. */
    rl = zmalloc(sizeof(*rl));
    rl->key = key;
    rl->db = db;
    incrRefCount(key);
    listAddNodeTail(server.ready_keys,rl);

    /* We also add the key in the db->ready_keys dictionary in order
     * to avoid adding it multiple times into a list with a simple O(1)
     * check. */
    incrRefCount(key);
    serverAssert(dictAdd(db->ready_keys,key,NULL) == DICT_OK);
}
<|MERGE_RESOLUTION|>--- conflicted
+++ resolved
@@ -108,19 +108,14 @@
     c->lastcmd->microseconds += total_cmd_duration;
 
     /* Log the command into the Slow log if needed. */
-<<<<<<< HEAD
-    if (!(c->lastcmd->flags & CMD_SKIP_SLOWLOG)) {
+    if (!(c->lastcmd->flags & CMD_SKIP_SLOWLOG) &&
+        !(c->flags & CLIENT_PREVENT_LOGGING))
+    {
         /* If command argument vector was rewritten, use the original
          * arguments. */
         robj **argv = c->original_argv ? c->original_argv : c->argv;
         int argc = c->original_argv ? c->original_argc : c->argc;
         slowlogPushEntryIfNeeded(c,argv,argc,total_cmd_duration);
-=======
-    if (!(c->lastcmd->flags & CMD_SKIP_SLOWLOG) &&
-        !(c->flags & CLIENT_PREVENT_LOGGING))
-    {
-        slowlogPushEntryIfNeeded(c,c->argv,c->argc,total_cmd_duration);
->>>>>>> df5f543b
         /* Log the reply duration event. */
         latencyAddSampleIfNeeded("command-unblocking",reply_us/1000);
     }
