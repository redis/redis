/* Redis Object implementation.
 *
 * Copyright (c) 2009-Present, Redis Ltd.
 * All rights reserved.
 *
 * Licensed under your choice of the Redis Source Available License 2.0
 * (RSALv2) or the Server Side Public License v1 (SSPLv1).
 */

#include "server.h"
#include "functions.h"
#include "intset.h"  /* Compact integer set structure */
#include <math.h>
#include <ctype.h>

#ifdef __CYGWIN__
#define strtold(a,b) ((long double)strtod((a),(b)))
#endif

/* ===================== Creation and parsing of objects ==================== */

robj *createObject(int type, void *ptr) {
    robj *o = zmalloc(sizeof(*o));
    o->type = type;
    o->encoding = OBJ_ENCODING_RAW;
    o->ptr = ptr;
    o->refcount = 1;
    o->lru = 0;
    return o;
}

void initObjectLRUOrLFU(robj *o) {
    if (o->refcount == OBJ_SHARED_REFCOUNT)
        return;
    /* Set the LRU to the current lruclock (minutes resolution), or
     * alternatively the LFU counter. */
    if (server.maxmemory_policy & MAXMEMORY_FLAG_LFU) {
        o->lru = (LFUGetTimeInMinutes() << 8) | LFU_INIT_VAL;
    } else {
        o->lru = LRU_CLOCK();
    }
    return;
}

/* Set a special refcount in the object to make it "shared":
 * incrRefCount and decrRefCount() will test for this special refcount
 * and will not touch the object. This way it is free to access shared
 * objects such as small integers from different threads without any
 * mutex.
 *
 * A common pattern to create shared objects:
 *
 * robj *myobject = makeObjectShared(createObject(...));
 *
 */
robj *makeObjectShared(robj *o) {
    serverAssert(o->refcount == 1);
    o->refcount = OBJ_SHARED_REFCOUNT;
    return o;
}

/* Create a string object with encoding OBJ_ENCODING_RAW, that is a plain
 * string object where o->ptr points to a proper sds string. */
robj *createRawStringObject(const char *ptr, size_t len) {
    return createObject(OBJ_STRING, sdsnewlen(ptr,len));
}

/* Create a string object with encoding OBJ_ENCODING_EMBSTR, that is
 * an object where the sds string is actually an unmodifiable string
 * allocated in the same chunk as the object itself. */
robj *createEmbeddedStringObject(const char *ptr, size_t len) {
    robj *o = zmalloc(sizeof(robj)+sizeof(struct sdshdr8)+len+1);
    struct sdshdr8 *sh = (void*)(o+1);

    o->type = OBJ_STRING;
    o->encoding = OBJ_ENCODING_EMBSTR;
    o->ptr = sh+1;
    o->refcount = 1;
    o->lru = 0;

    sh->len = len;
    sh->alloc = len;
    sh->flags = SDS_TYPE_8;
    if (ptr == SDS_NOINIT)
        sh->buf[len] = '\0';
    else if (ptr) {
        memcpy(sh->buf,ptr,len);
        sh->buf[len] = '\0';
    } else {
        memset(sh->buf,0,len+1);
    }
    return o;
}

/* Create a string object with EMBSTR encoding if it is smaller than
 * OBJ_ENCODING_EMBSTR_SIZE_LIMIT, otherwise the RAW encoding is
 * used.
 *
 * The current limit of 44 is chosen so that the biggest string object
 * we allocate as EMBSTR will still fit into the 64 byte arena of jemalloc. */
#define OBJ_ENCODING_EMBSTR_SIZE_LIMIT 44
robj *createStringObject(const char *ptr, size_t len) {
    if (len <= OBJ_ENCODING_EMBSTR_SIZE_LIMIT)
        return createEmbeddedStringObject(ptr,len);
    else
        return createRawStringObject(ptr,len);
}

/* Same as CreateRawStringObject, can return NULL if allocation fails */
robj *tryCreateRawStringObject(const char *ptr, size_t len) {
    sds str = sdstrynewlen(ptr,len);
    if (!str) return NULL;
    return createObject(OBJ_STRING, str);
}

/* Same as createStringObject, can return NULL if allocation fails */
robj *tryCreateStringObject(const char *ptr, size_t len) {
    if (len <= OBJ_ENCODING_EMBSTR_SIZE_LIMIT)
        return createEmbeddedStringObject(ptr,len);
    else
        return tryCreateRawStringObject(ptr,len);
}

/* Create a string object from a long long value according to the specified flag. */
#define LL2STROBJ_AUTO 0       /* automatically create the optimal string object */
#define LL2STROBJ_NO_SHARED 1  /* disallow shared objects */
#define LL2STROBJ_NO_INT_ENC 2 /* disallow integer encoded objects. */
robj *createStringObjectFromLongLongWithOptions(long long value, int flag) {
    robj *o;

    if (value >= 0 && value < OBJ_SHARED_INTEGERS && flag == LL2STROBJ_AUTO) {
        o = shared.integers[value];
    } else {
        if ((value >= LONG_MIN && value <= LONG_MAX) && flag != LL2STROBJ_NO_INT_ENC) {
            o = createObject(OBJ_STRING, NULL);
            o->encoding = OBJ_ENCODING_INT;
            o->ptr = (void*)((long)value);
        } else {
            char buf[LONG_STR_SIZE];
            int len = ll2string(buf, sizeof(buf), value);
            o = createStringObject(buf, len);
        }
    }
    return o;
}

/* Wrapper for createStringObjectFromLongLongWithOptions() always demanding
 * to create a shared object if possible. */
robj *createStringObjectFromLongLong(long long value) {
    return createStringObjectFromLongLongWithOptions(value, LL2STROBJ_AUTO);
}

/* The function avoids returning a shared integer when LFU/LRU info
 * are needed, that is, when the object is used as a value in the key
 * space(for instance when the INCR command is used), and Redis is
 * configured to evict based on LFU/LRU, so we want LFU/LRU values
 * specific for each key. */
robj *createStringObjectFromLongLongForValue(long long value) {
    if (server.maxmemory == 0 || !(server.maxmemory_policy & MAXMEMORY_FLAG_NO_SHARED_INTEGERS)) {
        /* If the maxmemory policy permits, we can still return shared integers */
        return createStringObjectFromLongLongWithOptions(value, LL2STROBJ_AUTO);
    } else {
        return createStringObjectFromLongLongWithOptions(value, LL2STROBJ_NO_SHARED);
    }
}

/* Create a string object that contains an sds inside it. That means it can't be
 * integer encoded (OBJ_ENCODING_INT), and it'll always be an EMBSTR type. */
robj *createStringObjectFromLongLongWithSds(long long value) {
    return createStringObjectFromLongLongWithOptions(value, LL2STROBJ_NO_INT_ENC);
}

/* Create a string object from a long double. If humanfriendly is non-zero
 * it does not use exponential format and trims trailing zeroes at the end,
 * however this results in loss of precision. Otherwise exp format is used
 * and the output of snprintf() is not modified.
 *
 * The 'humanfriendly' option is used for INCRBYFLOAT and HINCRBYFLOAT. */
robj *createStringObjectFromLongDouble(long double value, int humanfriendly) {
    char buf[MAX_LONG_DOUBLE_CHARS];
    int len = ld2string(buf,sizeof(buf),value,humanfriendly? LD_STR_HUMAN: LD_STR_AUTO);
    return createStringObject(buf,len);
}

/* Duplicate a string object, with the guarantee that the returned object
 * has the same encoding as the original one.
 *
 * This function also guarantees that duplicating a small integer object
 * (or a string object that contains a representation of a small integer)
 * will always result in a fresh object that is unshared (refcount == 1).
 *
 * The resulting object always has refcount set to 1. */
robj *dupStringObject(const robj *o) {
    robj *d;

    serverAssert(o->type == OBJ_STRING);

    switch(o->encoding) {
    case OBJ_ENCODING_RAW:
        return createRawStringObject(o->ptr,sdslen(o->ptr));
    case OBJ_ENCODING_EMBSTR:
        return createEmbeddedStringObject(o->ptr,sdslen(o->ptr));
    case OBJ_ENCODING_INT:
        d = createObject(OBJ_STRING, NULL);
        d->encoding = OBJ_ENCODING_INT;
        d->ptr = o->ptr;
        return d;
    default:
        serverPanic("Wrong encoding.");
        break;
    }
}

robj *createQuicklistObject(int fill, int compress) {
    quicklist *l = quicklistNew(fill, compress);
    robj *o = createObject(OBJ_LIST,l);
    o->encoding = OBJ_ENCODING_QUICKLIST;
    return o;
}

robj *createListListpackObject(void) {
    unsigned char *lp = lpNew(0);
    robj *o = createObject(OBJ_LIST,lp);
    o->encoding = OBJ_ENCODING_LISTPACK;
    return o;
}

robj *createSetObject(void) {
    dict *d = dictCreate(&setDictType);
    robj *o = createObject(OBJ_SET,d);
    o->encoding = OBJ_ENCODING_HT;
    return o;
}

robj *createIntsetObject(void) {
    intset *is = intsetNew();
    robj *o = createObject(OBJ_SET,is);
    o->encoding = OBJ_ENCODING_INTSET;
    return o;
}

robj *createSetListpackObject(void) {
    unsigned char *lp = lpNew(0);
    robj *o = createObject(OBJ_SET, lp);
    o->encoding = OBJ_ENCODING_LISTPACK;
    return o;
}

robj *createHashObject(void) {
    unsigned char *zl = lpNew(0);
    robj *o = createObject(OBJ_HASH, zl);
    o->encoding = OBJ_ENCODING_LISTPACK;
    return o;
}

robj *createZsetObject(void) {
    zset *zs = zmalloc(sizeof(*zs));
    robj *o;

    zs->dict = dictCreate(&zsetDictType);
    zs->zsl = zslCreate();
    o = createObject(OBJ_ZSET,zs);
    o->encoding = OBJ_ENCODING_SKIPLIST;
    return o;
}

robj *createZsetListpackObject(void) {
    unsigned char *lp = lpNew(0);
    robj *o = createObject(OBJ_ZSET,lp);
    o->encoding = OBJ_ENCODING_LISTPACK;
    return o;
}

robj *createStreamObject(void) {
    stream *s = streamNew();
    robj *o = createObject(OBJ_STREAM,s);
    o->encoding = OBJ_ENCODING_STREAM;
    return o;
}

robj *createModuleObject(moduleType *mt, void *value) {
    moduleValue *mv = zmalloc(sizeof(*mv));
    mv->type = mt;
    mv->value = value;
    return createObject(OBJ_MODULE,mv);
}

void freeStringObject(robj *o) {
    if (o->encoding == OBJ_ENCODING_RAW) {
        sdsfree(o->ptr);
    }
}

void freeListObject(robj *o) {
    if (o->encoding == OBJ_ENCODING_QUICKLIST) {
        quicklistRelease(o->ptr);
    } else if (o->encoding == OBJ_ENCODING_LISTPACK) {
        lpFree(o->ptr);
    } else {
        serverPanic("Unknown list encoding type");
    }
}

void freeSetObject(robj *o) {
    switch (o->encoding) {
    case OBJ_ENCODING_HT:
        dictRelease((dict*) o->ptr);
        break;
    case OBJ_ENCODING_INTSET:
    case OBJ_ENCODING_LISTPACK:
        zfree(o->ptr);
        break;
    default:
        serverPanic("Unknown set encoding type");
    }
}

void freeZsetObject(robj *o) {
    zset *zs;
    switch (o->encoding) {
    case OBJ_ENCODING_SKIPLIST:
        zs = o->ptr;
        dictRelease(zs->dict);
        zslFree(zs->zsl);
        zfree(zs);
        break;
    case OBJ_ENCODING_LISTPACK:
        zfree(o->ptr);
        break;
    default:
        serverPanic("Unknown sorted set encoding");
    }
}

void freeHashObject(robj *o) {
    hashTypeFree(o);
}

void freeModuleObject(robj *o) {
    moduleValue *mv = o->ptr;
    mv->type->free(mv->value);
    zfree(mv);
}

void freeStreamObject(robj *o) {
    freeStream(o->ptr);
}

void incrRefCount(robj *o) {
    if (o->refcount < OBJ_FIRST_SPECIAL_REFCOUNT) {
        o->refcount++;
    } else {
        if (o->refcount == OBJ_SHARED_REFCOUNT) {
            /* Nothing to do: this refcount is immutable. */
        } else if (o->refcount == OBJ_STATIC_REFCOUNT) {
            serverPanic("You tried to retain an object allocated in the stack");
        }
    }
}

void decrRefCount(robj *o) {
    if (o->refcount == 1) {
        switch(o->type) {
        case OBJ_STRING: freeStringObject(o); break;
        case OBJ_LIST: freeListObject(o); break;
        case OBJ_SET: freeSetObject(o); break;
        case OBJ_ZSET: freeZsetObject(o); break;
        case OBJ_HASH: freeHashObject(o); break;
        case OBJ_MODULE: freeModuleObject(o); break;
        case OBJ_STREAM: freeStreamObject(o); break;
        default: serverPanic("Unknown object type"); break;
        }
        zfree(o);
    } else {
        if (o->refcount <= 0) serverPanic("decrRefCount against refcount <= 0");
        if (o->refcount != OBJ_SHARED_REFCOUNT) o->refcount--;
    }
}

/* See dismissObject() */
void dismissSds(sds s) {
    dismissMemory(sdsAllocPtr(s), sdsAllocSize(s));
}

/* See dismissObject() */
void dismissStringObject(robj *o) {
    if (o->encoding == OBJ_ENCODING_RAW) {
        dismissSds(o->ptr);
    }
}

/* See dismissObject() */
void dismissListObject(robj *o, size_t size_hint) {
    if (o->encoding == OBJ_ENCODING_QUICKLIST) {
        quicklist *ql = o->ptr;
        serverAssert(ql->len != 0);
        /* We iterate all nodes only when average node size is bigger than a
         * page size, and there's a high chance we'll actually dismiss something. */
        if (size_hint / ql->len >= server.page_size) {
            quicklistNode *node = ql->head;
            while (node) {
                if (quicklistNodeIsCompressed(node)) {
                    dismissMemory(node->entry, ((quicklistLZF*)node->entry)->sz);
                } else {
                    dismissMemory(node->entry, node->sz);
                }
                node = node->next;
            }
        }
    } else if (o->encoding == OBJ_ENCODING_LISTPACK) {
        dismissMemory(o->ptr, lpBytes((unsigned char*)o->ptr));
    } else {
        serverPanic("Unknown list encoding type");
    }
}

/* See dismissObject() */
void dismissSetObject(robj *o, size_t size_hint) {
    if (o->encoding == OBJ_ENCODING_HT) {
        dict *set = o->ptr;
        serverAssert(dictSize(set) != 0);
        /* We iterate all nodes only when average member size is bigger than a
         * page size, and there's a high chance we'll actually dismiss something. */
        if (size_hint / dictSize(set) >= server.page_size) {
            dictEntry *de;
            dictIterator *di = dictGetIterator(set);
            while ((de = dictNext(di)) != NULL) {
                dismissSds(dictGetKey(de));
            }
            dictReleaseIterator(di);
        }

        /* Dismiss hash table memory. */
        dismissMemory(set->ht_table[0], DICTHT_SIZE(set->ht_size_exp[0])*sizeof(dictEntry*));
        dismissMemory(set->ht_table[1], DICTHT_SIZE(set->ht_size_exp[1])*sizeof(dictEntry*));
    } else if (o->encoding == OBJ_ENCODING_INTSET) {
        dismissMemory(o->ptr, intsetBlobLen((intset*)o->ptr));
    } else if (o->encoding == OBJ_ENCODING_LISTPACK) {
        dismissMemory(o->ptr, lpBytes((unsigned char *)o->ptr));
    } else {
        serverPanic("Unknown set encoding type");
    }
}

/* See dismissObject() */
void dismissZsetObject(robj *o, size_t size_hint) {
    if (o->encoding == OBJ_ENCODING_SKIPLIST) {
        zset *zs = o->ptr;
        zskiplist *zsl = zs->zsl;
        serverAssert(zsl->length != 0);
        /* We iterate all nodes only when average member size is bigger than a
         * page size, and there's a high chance we'll actually dismiss something. */
        if (size_hint / zsl->length >= server.page_size) {
            zskiplistNode *zn = zsl->tail;
            while (zn != NULL) {
                dismissSds(zn->ele);
                zn = zn->backward;
            }
        }

        /* Dismiss hash table memory. */
        dict *d = zs->dict;
        dismissMemory(d->ht_table[0], DICTHT_SIZE(d->ht_size_exp[0])*sizeof(dictEntry*));
        dismissMemory(d->ht_table[1], DICTHT_SIZE(d->ht_size_exp[1])*sizeof(dictEntry*));
    } else if (o->encoding == OBJ_ENCODING_LISTPACK) {
        dismissMemory(o->ptr, lpBytes((unsigned char*)o->ptr));
    } else {
        serverPanic("Unknown zset encoding type");
    }
}

/* See dismissObject() */
void dismissHashObject(robj *o, size_t size_hint) {
    if (o->encoding == OBJ_ENCODING_HT) {
        dict *d = o->ptr;
        serverAssert(dictSize(d) != 0);
        /* We iterate all fields only when average field/value size is bigger than
         * a page size, and there's a high chance we'll actually dismiss something. */
        if (size_hint / dictSize(d) >= server.page_size) {
            dictEntry *de;
            dictIterator *di = dictGetIterator(d);
            while ((de = dictNext(di)) != NULL) {
                /* Only dismiss values memory since the field size
                 * usually is small. */
                dismissSds(dictGetVal(de));
            }
            dictReleaseIterator(di);
        }

        /* Dismiss hash table memory. */
        dismissMemory(d->ht_table[0], DICTHT_SIZE(d->ht_size_exp[0])*sizeof(dictEntry*));
        dismissMemory(d->ht_table[1], DICTHT_SIZE(d->ht_size_exp[1])*sizeof(dictEntry*));
<<<<<<< HEAD
    } else if (o->encoding == OBJ_ENCODING_LISTPACK ||
               o->encoding == OBJ_ENCODING_LISTPACK_EX) {
        unsigned char *lp = hashTypeListpackGetLp(o);
        dismissMemory(lp, lpBytes(lp));
=======
    } else if (o->encoding == OBJ_ENCODING_LISTPACK) {
        dismissMemory(o->ptr, lpBytes((unsigned char*)o->ptr));
    } else if (o->encoding == OBJ_ENCODING_LISTPACK_EX) {
        listpackEx *lpt = o->ptr;
        dismissMemory(lpt->lp, lpBytes((unsigned char*)lpt->lp));
>>>>>>> 95cbe879
    } else {
        serverPanic("Unknown hash encoding type");
    }
}

/* See dismissObject() */
void dismissStreamObject(robj *o, size_t size_hint) {
    stream *s = o->ptr;
    rax *rax = s->rax;
    if (raxSize(rax) == 0) return;

    /* Iterate only on stream entries, although size_hint may include serialized
     * consumer groups info, but usually, stream entries take up most of
     * the space. */
    if (size_hint / raxSize(rax) >= server.page_size) {
        raxIterator ri;
        raxStart(&ri,rax);
        raxSeek(&ri,"^",NULL,0);
        while (raxNext(&ri)) {
            dismissMemory(ri.data, lpBytes(ri.data));
        }
        raxStop(&ri);
    }
}

/* When creating a snapshot in a fork child process, the main process and child
 * process share the same physical memory pages, and if / when the parent
 * modifies any keys due to write traffic, it'll cause CoW which consume
 * physical memory. In the child process, after serializing the key and value,
 * the data is definitely not accessed again, so to avoid unnecessary CoW, we
 * try to release their memory back to OS. see dismissMemory().
 *
 * Because of the cost of iterating all node/field/member/entry of complex data
 * types, we iterate and dismiss them only when approximate average we estimate
 * the size of an individual allocation is more than a page size of OS.
 * 'size_hint' is the size of serialized value. This method is not accurate, but
 * it can reduce unnecessary iteration for complex data types that are probably
 * not going to release any memory. */
void dismissObject(robj *o, size_t size_hint) {
    /* madvise(MADV_DONTNEED) may not work if Transparent Huge Pages is enabled. */
    if (server.thp_enabled) return;

    /* Currently we use zmadvise_dontneed only when we use jemalloc with Linux.
     * so we avoid these pointless loops when they're not going to do anything. */
#if defined(USE_JEMALLOC) && defined(__linux__)
    if (o->refcount != 1) return;
    switch(o->type) {
        case OBJ_STRING: dismissStringObject(o); break;
        case OBJ_LIST: dismissListObject(o, size_hint); break;
        case OBJ_SET: dismissSetObject(o, size_hint); break;
        case OBJ_ZSET: dismissZsetObject(o, size_hint); break;
        case OBJ_HASH: dismissHashObject(o, size_hint); break;
        case OBJ_STREAM: dismissStreamObject(o, size_hint); break;
        default: break;
    }
#else
    UNUSED(o); UNUSED(size_hint);
#endif
}

/* This variant of decrRefCount() gets its argument as void, and is useful
 * as free method in data structures that expect a 'void free_object(void*)'
 * prototype for the free method. */
void decrRefCountVoid(void *o) {
    decrRefCount(o);
}

int checkType(client *c, robj *o, int type) {
    /* A NULL is considered an empty key */
    if (o && o->type != type) {
        addReplyErrorObject(c,shared.wrongtypeerr);
        return 1;
    }
    return 0;
}

int isSdsRepresentableAsLongLong(sds s, long long *llval) {
    return string2ll(s,sdslen(s),llval) ? C_OK : C_ERR;
}

int isObjectRepresentableAsLongLong(robj *o, long long *llval) {
    serverAssertWithInfo(NULL,o,o->type == OBJ_STRING);
    if (o->encoding == OBJ_ENCODING_INT) {
        if (llval) *llval = (long) o->ptr;
        return C_OK;
    } else {
        return isSdsRepresentableAsLongLong(o->ptr,llval);
    }
}

/* Optimize the SDS string inside the string object to require little space,
 * in case there is more than 10% of free space at the end of the SDS. */
void trimStringObjectIfNeeded(robj *o, int trim_small_values) {
    if (o->encoding != OBJ_ENCODING_RAW) return;
    /* A string may have free space in the following cases:
     * 1. When an arg len is greater than PROTO_MBULK_BIG_ARG the query buffer may be used directly as the SDS string.
     * 2. When utilizing the argument caching mechanism in Lua. 
     * 3. When calling from RM_TrimStringAllocation (trim_small_values is true). */
    size_t len = sdslen(o->ptr);
    if (len >= PROTO_MBULK_BIG_ARG ||
        trim_small_values||
        (server.executing_client && server.executing_client->flags & CLIENT_SCRIPT && len < LUA_CMD_OBJCACHE_MAX_LEN)) {
        if (sdsavail(o->ptr) > len/10) {
            o->ptr = sdsRemoveFreeSpace(o->ptr, 0);
        }
    }
}

/* Try to encode a string object in order to save space */
robj *tryObjectEncodingEx(robj *o, int try_trim) {
    long value;
    sds s = o->ptr;
    size_t len;

    /* Make sure this is a string object, the only type we encode
     * in this function. Other types use encoded memory efficient
     * representations but are handled by the commands implementing
     * the type. */
    serverAssertWithInfo(NULL,o,o->type == OBJ_STRING);

    /* We try some specialized encoding only for objects that are
     * RAW or EMBSTR encoded, in other words objects that are still
     * in represented by an actually array of chars. */
    if (!sdsEncodedObject(o)) return o;

    /* It's not safe to encode shared objects: shared objects can be shared
     * everywhere in the "object space" of Redis and may end in places where
     * they are not handled. We handle them only as values in the keyspace. */
     if (o->refcount > 1) return o;

    /* Check if we can represent this string as a long integer.
     * Note that we are sure that a string larger than 20 chars is not
     * representable as a 32 nor 64 bit integer. */
    len = sdslen(s);
    if (len <= 20 && string2l(s,len,&value)) {
        /* This object is encodable as a long. Try to use a shared object.
         * Note that we avoid using shared integers when maxmemory is used
         * because every object needs to have a private LRU field for the LRU
         * algorithm to work well. */
        if ((server.maxmemory == 0 ||
            !(server.maxmemory_policy & MAXMEMORY_FLAG_NO_SHARED_INTEGERS)) &&
            value >= 0 &&
            value < OBJ_SHARED_INTEGERS)
        {
            decrRefCount(o);
            return shared.integers[value];
        } else {
            if (o->encoding == OBJ_ENCODING_RAW) {
                sdsfree(o->ptr);
                o->encoding = OBJ_ENCODING_INT;
                o->ptr = (void*) value;
                return o;
            } else if (o->encoding == OBJ_ENCODING_EMBSTR) {
                decrRefCount(o);
                return createStringObjectFromLongLongForValue(value);
            }
        }
    }

    /* If the string is small and is still RAW encoded,
     * try the EMBSTR encoding which is more efficient.
     * In this representation the object and the SDS string are allocated
     * in the same chunk of memory to save space and cache misses. */
    if (len <= OBJ_ENCODING_EMBSTR_SIZE_LIMIT) {
        robj *emb;

        if (o->encoding == OBJ_ENCODING_EMBSTR) return o;
        emb = createEmbeddedStringObject(s,sdslen(s));
        decrRefCount(o);
        return emb;
    }

    /* We can't encode the object...
     * Do the last try, and at least optimize the SDS string inside */
    if (try_trim)
        trimStringObjectIfNeeded(o, 0);

    /* Return the original object. */
    return o;
}

robj *tryObjectEncoding(robj *o) {
    return tryObjectEncodingEx(o, 1);
}

/* Get a decoded version of an encoded object (returned as a new object).
 * If the object is already raw-encoded just increment the ref count. */
robj *getDecodedObject(robj *o) {
    robj *dec;

    if (sdsEncodedObject(o)) {
        incrRefCount(o);
        return o;
    }
    if (o->type == OBJ_STRING && o->encoding == OBJ_ENCODING_INT) {
        char buf[32];

        ll2string(buf,32,(long)o->ptr);
        dec = createStringObject(buf,strlen(buf));
        return dec;
    } else {
        serverPanic("Unknown encoding type");
    }
}

/* Compare two string objects via strcmp() or strcoll() depending on flags.
 * Note that the objects may be integer-encoded. In such a case we
 * use ll2string() to get a string representation of the numbers on the stack
 * and compare the strings, it's much faster than calling getDecodedObject().
 *
 * Important note: when REDIS_COMPARE_BINARY is used a binary-safe comparison
 * is used. */

#define REDIS_COMPARE_BINARY (1<<0)
#define REDIS_COMPARE_COLL (1<<1)

int compareStringObjectsWithFlags(const robj *a, const robj *b, int flags) {
    serverAssertWithInfo(NULL,a,a->type == OBJ_STRING && b->type == OBJ_STRING);
    char bufa[128], bufb[128], *astr, *bstr;
    size_t alen, blen, minlen;

    if (a == b) return 0;
    if (sdsEncodedObject(a)) {
        astr = a->ptr;
        alen = sdslen(astr);
    } else {
        alen = ll2string(bufa,sizeof(bufa),(long) a->ptr);
        astr = bufa;
    }
    if (sdsEncodedObject(b)) {
        bstr = b->ptr;
        blen = sdslen(bstr);
    } else {
        blen = ll2string(bufb,sizeof(bufb),(long) b->ptr);
        bstr = bufb;
    }
    if (flags & REDIS_COMPARE_COLL) {
        return strcoll(astr,bstr);
    } else {
        int cmp;

        minlen = (alen < blen) ? alen : blen;
        cmp = memcmp(astr,bstr,minlen);
        if (cmp == 0) return alen-blen;
        return cmp;
    }
}

/* Wrapper for compareStringObjectsWithFlags() using binary comparison. */
int compareStringObjects(const robj *a, const robj *b) {
    return compareStringObjectsWithFlags(a,b,REDIS_COMPARE_BINARY);
}

/* Wrapper for compareStringObjectsWithFlags() using collation. */
int collateStringObjects(const robj *a, const robj *b) {
    return compareStringObjectsWithFlags(a,b,REDIS_COMPARE_COLL);
}

/* Equal string objects return 1 if the two objects are the same from the
 * point of view of a string comparison, otherwise 0 is returned. Note that
 * this function is faster then checking for (compareStringObject(a,b) == 0)
 * because it can perform some more optimization. */
int equalStringObjects(robj *a, robj *b) {
    if (a->encoding == OBJ_ENCODING_INT &&
        b->encoding == OBJ_ENCODING_INT){
        /* If both strings are integer encoded just check if the stored
         * long is the same. */
        return a->ptr == b->ptr;
    } else {
        return compareStringObjects(a,b) == 0;
    }
}

size_t stringObjectLen(robj *o) {
    serverAssertWithInfo(NULL,o,o->type == OBJ_STRING);
    if (sdsEncodedObject(o)) {
        return sdslen(o->ptr);
    } else {
        return sdigits10((long)o->ptr);
    }
}

int getDoubleFromObject(const robj *o, double *target) {
    double value;

    if (o == NULL) {
        value = 0;
    } else {
        serverAssertWithInfo(NULL,o,o->type == OBJ_STRING);
        if (sdsEncodedObject(o)) {
            if (!string2d(o->ptr, sdslen(o->ptr), &value))
                return C_ERR;
        } else if (o->encoding == OBJ_ENCODING_INT) {
            value = (long)o->ptr;
        } else {
            serverPanic("Unknown string encoding");
        }
    }
    *target = value;
    return C_OK;
}

int getDoubleFromObjectOrReply(client *c, robj *o, double *target, const char *msg) {
    double value;
    if (getDoubleFromObject(o, &value) != C_OK) {
        if (msg != NULL) {
            addReplyError(c,(char*)msg);
        } else {
            addReplyError(c,"value is not a valid float");
        }
        return C_ERR;
    }
    *target = value;
    return C_OK;
}

int getLongDoubleFromObject(robj *o, long double *target) {
    long double value;

    if (o == NULL) {
        value = 0;
    } else {
        serverAssertWithInfo(NULL,o,o->type == OBJ_STRING);
        if (sdsEncodedObject(o)) {
            if (!string2ld(o->ptr, sdslen(o->ptr), &value))
                return C_ERR;
        } else if (o->encoding == OBJ_ENCODING_INT) {
            value = (long)o->ptr;
        } else {
            serverPanic("Unknown string encoding");
        }
    }
    *target = value;
    return C_OK;
}

int getLongDoubleFromObjectOrReply(client *c, robj *o, long double *target, const char *msg) {
    long double value;
    if (getLongDoubleFromObject(o, &value) != C_OK) {
        if (msg != NULL) {
            addReplyError(c,(char*)msg);
        } else {
            addReplyError(c,"value is not a valid float");
        }
        return C_ERR;
    }
    *target = value;
    return C_OK;
}

int getLongLongFromObject(robj *o, long long *target) {
    long long value;

    if (o == NULL) {
        value = 0;
    } else {
        serverAssertWithInfo(NULL,o,o->type == OBJ_STRING);
        if (sdsEncodedObject(o)) {
            if (string2ll(o->ptr,sdslen(o->ptr),&value) == 0) return C_ERR;
        } else if (o->encoding == OBJ_ENCODING_INT) {
            value = (long)o->ptr;
        } else {
            serverPanic("Unknown string encoding");
        }
    }
    if (target) *target = value;
    return C_OK;
}

int getLongLongFromObjectOrReply(client *c, robj *o, long long *target, const char *msg) {
    long long value;
    if (getLongLongFromObject(o, &value) != C_OK) {
        if (msg != NULL) {
            addReplyError(c,(char*)msg);
        } else {
            addReplyError(c,"value is not an integer or out of range");
        }
        return C_ERR;
    }
    *target = value;
    return C_OK;
}

int getLongFromObjectOrReply(client *c, robj *o, long *target, const char *msg) {
    long long value;

    if (getLongLongFromObjectOrReply(c, o, &value, msg) != C_OK) return C_ERR;
    if (value < LONG_MIN || value > LONG_MAX) {
        if (msg != NULL) {
            addReplyError(c,(char*)msg);
        } else {
            addReplyError(c,"value is out of range");
        }
        return C_ERR;
    }
    *target = value;
    return C_OK;
}

int getRangeLongFromObjectOrReply(client *c, robj *o, long min, long max, long *target, const char *msg) {
    if (getLongFromObjectOrReply(c, o, target, msg) != C_OK) return C_ERR;
    if (*target < min || *target > max) {
        if (msg != NULL) {
            addReplyError(c,(char*)msg);
        } else {
            addReplyErrorFormat(c,"value is out of range, value must between %ld and %ld", min, max);
        }
        return C_ERR;
    }
    return C_OK;
}

int getPositiveLongFromObjectOrReply(client *c, robj *o, long *target, const char *msg) {
    if (msg) {
        return getRangeLongFromObjectOrReply(c, o, 0, LONG_MAX, target, msg);
    } else {
        return getRangeLongFromObjectOrReply(c, o, 0, LONG_MAX, target, "value is out of range, must be positive");
    }
}

int getIntFromObjectOrReply(client *c, robj *o, int *target, const char *msg) {
    long value;

    if (getRangeLongFromObjectOrReply(c, o, INT_MIN, INT_MAX, &value, msg) != C_OK)
        return C_ERR;

    *target = value;
    return C_OK;
}

char *strEncoding(int encoding) {
    switch(encoding) {
    case OBJ_ENCODING_RAW: return "raw";
    case OBJ_ENCODING_INT: return "int";
    case OBJ_ENCODING_HT: return "hashtable";
    case OBJ_ENCODING_QUICKLIST: return "quicklist";
    case OBJ_ENCODING_LISTPACK: return "listpack";
    case OBJ_ENCODING_LISTPACK_EX: return "listpackex";
    case OBJ_ENCODING_INTSET: return "intset";
    case OBJ_ENCODING_SKIPLIST: return "skiplist";
    case OBJ_ENCODING_EMBSTR: return "embstr";
    case OBJ_ENCODING_STREAM: return "stream";
    default: return "unknown";
    }
}

/* =========================== Memory introspection ========================= */


/* This is a helper function with the goal of estimating the memory
 * size of a radix tree that is used to store Stream IDs.
 *
 * Note: to guess the size of the radix tree is not trivial, so we
 * approximate it considering 16 bytes of data overhead for each
 * key (the ID), and then adding the number of bare nodes, plus some
 * overhead due by the data and child pointers. This secret recipe
 * was obtained by checking the average radix tree created by real
 * workloads, and then adjusting the constants to get numbers that
 * more or less match the real memory usage.
 *
 * Actually the number of nodes and keys may be different depending
 * on the insertion speed and thus the ability of the radix tree
 * to compress prefixes. */
size_t streamRadixTreeMemoryUsage(rax *rax) {
    size_t size = sizeof(*rax);
    size = rax->numele * sizeof(streamID);
    size += rax->numnodes * sizeof(raxNode);
    /* Add a fixed overhead due to the aux data pointer, children, ... */
    size += rax->numnodes * sizeof(long)*30;
    return size;
}

/* Returns the size in bytes consumed by the key's value in RAM.
 * Note that the returned value is just an approximation, especially in the
 * case of aggregated data types where only "sample_size" elements
 * are checked and averaged to estimate the total size. */
#define OBJ_COMPUTE_SIZE_DEF_SAMPLES 5 /* Default sample size. */
size_t objectComputeSize(robj *key, robj *o, size_t sample_size, int dbid) {
    dict *d;
    dictIterator *di;
    struct dictEntry *de;
    size_t asize = 0, elesize = 0, samples = 0;

    if (o->type == OBJ_STRING) {
        if(o->encoding == OBJ_ENCODING_INT) {
            asize = sizeof(*o);
        } else if(o->encoding == OBJ_ENCODING_RAW) {
            asize = sdsZmallocSize(o->ptr)+sizeof(*o);
        } else if(o->encoding == OBJ_ENCODING_EMBSTR) {
            asize = zmalloc_size((void *)o);
        } else {
            serverPanic("Unknown string encoding");
        }
    } else if (o->type == OBJ_LIST) {
        if (o->encoding == OBJ_ENCODING_QUICKLIST) {
            quicklist *ql = o->ptr;
            quicklistNode *node = ql->head;
            asize = sizeof(*o)+sizeof(quicklist);
            do {
                elesize += sizeof(quicklistNode)+zmalloc_size(node->entry);
                samples++;
            } while ((node = node->next) && samples < sample_size);
            asize += (double)elesize/samples*ql->len;
        } else if (o->encoding == OBJ_ENCODING_LISTPACK) {
            asize = sizeof(*o)+zmalloc_size(o->ptr);
        } else {
            serverPanic("Unknown list encoding");
        }
    } else if (o->type == OBJ_SET) {
        if (o->encoding == OBJ_ENCODING_HT) {
            d = o->ptr;
            di = dictGetIterator(d);
            asize = sizeof(*o)+sizeof(dict)+(sizeof(struct dictEntry*)*dictBuckets(d));
            while((de = dictNext(di)) != NULL && samples < sample_size) {
                sds ele = dictGetKey(de);
                elesize += dictEntryMemUsage() + sdsZmallocSize(ele);
                samples++;
            }
            dictReleaseIterator(di);
            if (samples) asize += (double)elesize/samples*dictSize(d);
        } else if (o->encoding == OBJ_ENCODING_INTSET) {
            asize = sizeof(*o)+zmalloc_size(o->ptr);
        } else if (o->encoding == OBJ_ENCODING_LISTPACK) {
            asize = sizeof(*o)+zmalloc_size(o->ptr);
        } else {
            serverPanic("Unknown set encoding");
        }
    } else if (o->type == OBJ_ZSET) {
        if (o->encoding == OBJ_ENCODING_LISTPACK) {
            asize = sizeof(*o)+zmalloc_size(o->ptr);
        } else if (o->encoding == OBJ_ENCODING_SKIPLIST) {
            d = ((zset*)o->ptr)->dict;
            zskiplist *zsl = ((zset*)o->ptr)->zsl;
            zskiplistNode *znode = zsl->header->level[0].forward;
            asize = sizeof(*o)+sizeof(zset)+sizeof(zskiplist)+sizeof(dict)+
                    (sizeof(struct dictEntry*)*dictBuckets(d))+
                    zmalloc_size(zsl->header);
            while(znode != NULL && samples < sample_size) {
                elesize += sdsZmallocSize(znode->ele);
                elesize += dictEntryMemUsage()+zmalloc_size(znode);
                samples++;
                znode = znode->level[0].forward;
            }
            if (samples) asize += (double)elesize/samples*dictSize(d);
        } else {
            serverPanic("Unknown sorted set encoding");
        }
    } else if (o->type == OBJ_HASH) {
        if (o->encoding == OBJ_ENCODING_LISTPACK) {
            asize = sizeof(*o)+zmalloc_size(o->ptr);
        } else if (o->encoding == OBJ_ENCODING_LISTPACK_EX) {
            listpackEx *lpt = o->ptr;
            asize = sizeof(*o) + zmalloc_size(lpt) + zmalloc_size(lpt->lp);
        } else if (o->encoding == OBJ_ENCODING_HT) {
            d = o->ptr;
            di = dictGetIterator(d);
            asize = sizeof(*o)+sizeof(dict)+(sizeof(struct dictEntry*)*dictBuckets(d));
            while((de = dictNext(di)) != NULL && samples < sample_size) {
                hfield ele = dictGetKey(de);
                sds ele2 = dictGetVal(de);
                elesize += hfieldZmallocSize(ele) + sdsZmallocSize(ele2);
                elesize += dictEntryMemUsage();
                samples++;
            }
            dictReleaseIterator(di);
            if (samples) asize += (double)elesize/samples*dictSize(d);
        } else {
            serverPanic("Unknown hash encoding");
        }
    } else if (o->type == OBJ_STREAM) {
        stream *s = o->ptr;
        asize = sizeof(*o)+sizeof(*s);
        asize += streamRadixTreeMemoryUsage(s->rax);

        /* Now we have to add the listpacks. The last listpack is often non
         * complete, so we estimate the size of the first N listpacks, and
         * use the average to compute the size of the first N-1 listpacks, and
         * finally add the real size of the last node. */
        raxIterator ri;
        raxStart(&ri,s->rax);
        raxSeek(&ri,"^",NULL,0);
        size_t lpsize = 0, samples = 0;
        while(samples < sample_size && raxNext(&ri)) {
            unsigned char *lp = ri.data;
            /* Use the allocated size, since we overprovision the node initially. */
            lpsize += zmalloc_size(lp);
            samples++;
        }
        if (s->rax->numele <= samples) {
            asize += lpsize;
        } else {
            if (samples) lpsize /= samples; /* Compute the average. */
            asize += lpsize * (s->rax->numele-1);
            /* No need to check if seek succeeded, we enter this branch only
             * if there are a few elements in the radix tree. */
            raxSeek(&ri,"$",NULL,0);
            raxNext(&ri);
            /* Use the allocated size, since we overprovision the node initially. */
            asize += zmalloc_size(ri.data);
        }
        raxStop(&ri);

        /* Consumer groups also have a non trivial memory overhead if there
         * are many consumers and many groups, let's count at least the
         * overhead of the pending entries in the groups and consumers
         * PELs. */
        if (s->cgroups) {
            raxStart(&ri,s->cgroups);
            raxSeek(&ri,"^",NULL,0);
            while(raxNext(&ri)) {
                streamCG *cg = ri.data;
                asize += sizeof(*cg);
                asize += streamRadixTreeMemoryUsage(cg->pel);
                asize += sizeof(streamNACK)*raxSize(cg->pel);

                /* For each consumer we also need to add the basic data
                 * structures and the PEL memory usage. */
                raxIterator cri;
                raxStart(&cri,cg->consumers);
                raxSeek(&cri,"^",NULL,0);
                while(raxNext(&cri)) {
                    streamConsumer *consumer = cri.data;
                    asize += sizeof(*consumer);
                    asize += sdslen(consumer->name);
                    asize += streamRadixTreeMemoryUsage(consumer->pel);
                    /* Don't count NACKs again, they are shared with the
                     * consumer group PEL. */
                }
                raxStop(&cri);
            }
            raxStop(&ri);
        }
    } else if (o->type == OBJ_MODULE) {
        asize = moduleGetMemUsage(key, o, sample_size, dbid);
    } else {
        serverPanic("Unknown object type");
    }
    return asize;
}

/* Release data obtained with getMemoryOverheadData(). */
void freeMemoryOverheadData(struct redisMemOverhead *mh) {
    zfree(mh->db);
    zfree(mh);
}

/* Return a struct redisMemOverhead filled with memory overhead
 * information used for the MEMORY OVERHEAD and INFO command. The returned
 * structure pointer should be freed calling freeMemoryOverheadData(). */
struct redisMemOverhead *getMemoryOverheadData(void) {
    int j;
    size_t mem_total = 0;
    size_t mem = 0;
    size_t zmalloc_used = zmalloc_used_memory();
    struct redisMemOverhead *mh = zcalloc(sizeof(*mh));

    mh->total_allocated = zmalloc_used;
    mh->startup_allocated = server.initial_memory_usage;
    mh->peak_allocated = server.stat_peak_memory;
    mh->total_frag =
        (float)server.cron_malloc_stats.process_rss / server.cron_malloc_stats.zmalloc_used;
    mh->total_frag_bytes =
        server.cron_malloc_stats.process_rss - server.cron_malloc_stats.zmalloc_used;
    mh->allocator_frag =
        (float)server.cron_malloc_stats.allocator_frag_smallbins_bytes / server.cron_malloc_stats.allocator_allocated + 1;
    mh->allocator_frag_bytes =
        server.cron_malloc_stats.allocator_frag_smallbins_bytes;
    mh->allocator_rss =
        (float)server.cron_malloc_stats.allocator_resident / server.cron_malloc_stats.allocator_active;
    mh->allocator_rss_bytes =
        server.cron_malloc_stats.allocator_resident - server.cron_malloc_stats.allocator_active;
    mh->rss_extra =
        (float)server.cron_malloc_stats.process_rss / server.cron_malloc_stats.allocator_resident;
    mh->rss_extra_bytes =
        server.cron_malloc_stats.process_rss - server.cron_malloc_stats.allocator_resident;

    mem_total += server.initial_memory_usage;

    /* Replication backlog and replicas share one global replication buffer,
     * only if replication buffer memory is more than the repl backlog setting,
     * we consider the excess as replicas' memory. Otherwise, replication buffer
     * memory is the consumption of repl backlog. */
    if (listLength(server.slaves) &&
        (long long)server.repl_buffer_mem > server.repl_backlog_size)
    {
        mh->clients_slaves = server.repl_buffer_mem - server.repl_backlog_size;
        mh->repl_backlog = server.repl_backlog_size;
    } else {
        mh->clients_slaves = 0;
        mh->repl_backlog = server.repl_buffer_mem;
    }
    if (server.repl_backlog) {
        /* The approximate memory of rax tree for indexed blocks. */
        mh->repl_backlog +=
            server.repl_backlog->blocks_index->numnodes * sizeof(raxNode) +
            raxSize(server.repl_backlog->blocks_index) * sizeof(void*);
    }
    mem_total += mh->repl_backlog;
    mem_total += mh->clients_slaves;

    /* Computing the memory used by the clients would be O(N) if done
     * here online. We use our values computed incrementally by
     * updateClientMemoryUsage(). */
    mh->clients_normal = server.stat_clients_type_memory[CLIENT_TYPE_MASTER]+
                         server.stat_clients_type_memory[CLIENT_TYPE_PUBSUB]+
                         server.stat_clients_type_memory[CLIENT_TYPE_NORMAL];
    mem_total += mh->clients_normal;

    mh->cluster_links = server.stat_cluster_links_memory;
    mem_total += mh->cluster_links;

    mem = 0;
    if (server.aof_state != AOF_OFF) {
        mem += sdsZmallocSize(server.aof_buf);
    }
    mh->aof_buffer = mem;
    mem_total+=mem;

    mem = evalScriptsMemory();
    mh->lua_caches = mem;
    mem_total+=mem;
    mh->functions_caches = functionsMemoryOverhead();
    mem_total+=mh->functions_caches;

    for (j = 0; j < server.dbnum; j++) {
        redisDb *db = server.db+j;
        if (!kvstoreNumAllocatedDicts(db->keys)) continue;

        unsigned long long keyscount = kvstoreSize(db->keys);

        mh->total_keys += keyscount;
        mh->db = zrealloc(mh->db,sizeof(mh->db[0])*(mh->num_dbs+1));
        mh->db[mh->num_dbs].dbid = j;

        mem = kvstoreMemUsage(db->keys) +
              keyscount * sizeof(robj);
        mh->db[mh->num_dbs].overhead_ht_main = mem;
        mem_total+=mem;

        mem = kvstoreMemUsage(db->expires);
        mh->db[mh->num_dbs].overhead_ht_expires = mem;
        mem_total+=mem;

        mh->num_dbs++;

        mh->overhead_db_hashtable_lut += kvstoreOverheadHashtableLut(db->keys);
        mh->overhead_db_hashtable_lut += kvstoreOverheadHashtableLut(db->expires);
        mh->overhead_db_hashtable_rehashing += kvstoreOverheadHashtableRehashing(db->keys);
        mh->overhead_db_hashtable_rehashing += kvstoreOverheadHashtableRehashing(db->expires);
        mh->db_dict_rehashing_count += kvstoreDictRehashingCount(db->keys);
        mh->db_dict_rehashing_count += kvstoreDictRehashingCount(db->expires);
    }

    mh->overhead_total = mem_total;
    mh->dataset = zmalloc_used - mem_total;
    mh->peak_perc = (float)zmalloc_used*100/mh->peak_allocated;

    /* Metrics computed after subtracting the startup memory from
     * the total memory. */
    size_t net_usage = 1;
    if (zmalloc_used > mh->startup_allocated)
        net_usage = zmalloc_used - mh->startup_allocated;
    mh->dataset_perc = (float)mh->dataset*100/net_usage;
    mh->bytes_per_key = mh->total_keys ? (mh->dataset / mh->total_keys) : 0;

    return mh;
}

/* Helper for "MEMORY allocator-stats", used as a callback for the jemalloc
 * stats output. */
void inputCatSds(void *result, const char *str) {
    /* result is actually a (sds *), so re-cast it here */
    sds *info = (sds *)result;
    *info = sdscat(*info, str);
}

/* This implements MEMORY DOCTOR. An human readable analysis of the Redis
 * memory condition. */
sds getMemoryDoctorReport(void) {
    int empty = 0;          /* Instance is empty or almost empty. */
    int big_peak = 0;       /* Memory peak is much larger than used mem. */
    int high_frag = 0;      /* High fragmentation. */
    int high_alloc_frag = 0;/* High allocator fragmentation. */
    int high_proc_rss = 0;  /* High process rss overhead. */
    int high_alloc_rss = 0; /* High rss overhead. */
    int big_slave_buf = 0;  /* Slave buffers are too big. */
    int big_client_buf = 0; /* Client buffers are too big. */
    int many_scripts = 0;   /* Script cache has too many scripts. */
    int num_reports = 0;
    struct redisMemOverhead *mh = getMemoryOverheadData();

    if (mh->total_allocated < (1024*1024*5)) {
        empty = 1;
        num_reports++;
    } else {
        /* Peak is > 150% of current used memory? */
        if (((float)mh->peak_allocated / mh->total_allocated) > 1.5) {
            big_peak = 1;
            num_reports++;
        }

        /* Fragmentation is higher than 1.4 and 10MB ?*/
        if (mh->total_frag > 1.4 && mh->total_frag_bytes > 10<<20) {
            high_frag = 1;
            num_reports++;
        }

        /* External fragmentation is higher than 1.1 and 10MB? */
        if (mh->allocator_frag > 1.1 && mh->allocator_frag_bytes > 10<<20) {
            high_alloc_frag = 1;
            num_reports++;
        }

        /* Allocator rss is higher than 1.1 and 10MB ? */
        if (mh->allocator_rss > 1.1 && mh->allocator_rss_bytes > 10<<20) {
            high_alloc_rss = 1;
            num_reports++;
        }

        /* Non-Allocator rss is higher than 1.1 and 10MB ? */
        if (mh->rss_extra > 1.1 && mh->rss_extra_bytes > 10<<20) {
            high_proc_rss = 1;
            num_reports++;
        }

        /* Clients using more than 200k each average? */
        long numslaves = listLength(server.slaves);
        long numclients = listLength(server.clients)-numslaves;
        if (mh->clients_normal / numclients > (1024*200)) {
            big_client_buf = 1;
            num_reports++;
        }

        /* Slaves using more than 10 MB each? */
        if (numslaves > 0 && mh->clients_slaves > (1024*1024*10)) {
            big_slave_buf = 1;
            num_reports++;
        }

        /* Too many scripts are cached? */
        if (dictSize(evalScriptsDict()) > 1000) {
            many_scripts = 1;
            num_reports++;
        }
    }

    sds s;
    if (num_reports == 0) {
        s = sdsnew(
        "Hi Sam, I can't find any memory issue in your instance. "
        "I can only account for what occurs on this base.\n");
    } else if (empty == 1) {
        s = sdsnew(
        "Hi Sam, this instance is empty or is using very little memory, "
        "my issues detector can't be used in these conditions. "
        "Please, leave for your mission on Earth and fill it with some data. "
        "The new Sam and I will be back to our programming as soon as I "
        "finished rebooting.\n");
    } else {
        s = sdsnew("Sam, I detected a few issues in this Redis instance memory implants:\n\n");
        if (big_peak) {
            s = sdscat(s," * Peak memory: In the past this instance used more than 150% the memory that is currently using. The allocator is normally not able to release memory after a peak, so you can expect to see a big fragmentation ratio, however this is actually harmless and is only due to the memory peak, and if the Redis instance Resident Set Size (RSS) is currently bigger than expected, the memory will be used as soon as you fill the Redis instance with more data. If the memory peak was only occasional and you want to try to reclaim memory, please try the MEMORY PURGE command, otherwise the only other option is to shutdown and restart the instance.\n\n");
        }
        if (high_frag) {
            s = sdscatprintf(s," * High total RSS: This instance has a memory fragmentation and RSS overhead greater than 1.4 (this means that the Resident Set Size of the Redis process is much larger than the sum of the logical allocations Redis performed). This problem is usually due either to a large peak memory (check if there is a peak memory entry above in the report) or may result from a workload that causes the allocator to fragment memory a lot. If the problem is a large peak memory, then there is no issue. Otherwise, make sure you are using the Jemalloc allocator and not the default libc malloc. Note: The currently used allocator is \"%s\".\n\n", ZMALLOC_LIB);
        }
        if (high_alloc_frag) {
            s = sdscatprintf(s," * High allocator fragmentation: This instance has an allocator external fragmentation greater than 1.1. This problem is usually due either to a large peak memory (check if there is a peak memory entry above in the report) or may result from a workload that causes the allocator to fragment memory a lot. You can try enabling 'activedefrag' config option.\n\n");
        }
        if (high_alloc_rss) {
            s = sdscatprintf(s," * High allocator RSS overhead: This instance has an RSS memory overhead is greater than 1.1 (this means that the Resident Set Size of the allocator is much larger than the sum what the allocator actually holds). This problem is usually due to a large peak memory (check if there is a peak memory entry above in the report), you can try the MEMORY PURGE command to reclaim it.\n\n");
        }
        if (high_proc_rss) {
            s = sdscatprintf(s," * High process RSS overhead: This instance has non-allocator RSS memory overhead is greater than 1.1 (this means that the Resident Set Size of the Redis process is much larger than the RSS the allocator holds). This problem may be due to Lua scripts or Modules.\n\n");
        }
        if (big_slave_buf) {
            s = sdscat(s," * Big replica buffers: The replica output buffers in this instance are greater than 10MB for each replica (on average). This likely means that there is some replica instance that is struggling receiving data, either because it is too slow or because of networking issues. As a result, data piles on the master output buffers. Please try to identify what replica is not receiving data correctly and why. You can use the INFO output in order to check the replicas delays and the CLIENT LIST command to check the output buffers of each replica.\n\n");
        }
        if (big_client_buf) {
            s = sdscat(s," * Big client buffers: The clients output buffers in this instance are greater than 200K per client (on average). This may result from different causes, like Pub/Sub clients subscribed to channels bot not receiving data fast enough, so that data piles on the Redis instance output buffer, or clients sending commands with large replies or very large sequences of commands in the same pipeline. Please use the CLIENT LIST command in order to investigate the issue if it causes problems in your instance, or to understand better why certain clients are using a big amount of memory.\n\n");
        }
        if (many_scripts) {
            s = sdscat(s," * Many scripts: There seem to be many cached scripts in this instance (more than 1000). This may be because scripts are generated and `EVAL`ed, instead of being parameterized (with KEYS and ARGV), `SCRIPT LOAD`ed and `EVALSHA`ed. Unless `SCRIPT FLUSH` is called periodically, the scripts' caches may end up consuming most of your memory.\n\n");
        }
        s = sdscat(s,"I'm here to keep you safe, Sam. I want to help you.\n");
    }
    freeMemoryOverheadData(mh);
    return s;
}

/* Set the object LRU/LFU depending on server.maxmemory_policy.
 * The lfu_freq arg is only relevant if policy is MAXMEMORY_FLAG_LFU.
 * The lru_idle and lru_clock args are only relevant if policy
 * is MAXMEMORY_FLAG_LRU.
 * Either or both of them may be <0, in that case, nothing is set. */
int objectSetLRUOrLFU(robj *val, long long lfu_freq, long long lru_idle,
                       long long lru_clock, int lru_multiplier) {
    if (server.maxmemory_policy & MAXMEMORY_FLAG_LFU) {
        if (lfu_freq >= 0) {
            serverAssert(lfu_freq <= 255);
            val->lru = (LFUGetTimeInMinutes()<<8) | lfu_freq;
            return 1;
        }
    } else if (lru_idle >= 0) {
        /* Provided LRU idle time is in seconds. Scale
         * according to the LRU clock resolution this Redis
         * instance was compiled with (normally 1000 ms, so the
         * below statement will expand to lru_idle*1000/1000. */
        lru_idle = lru_idle*lru_multiplier/LRU_CLOCK_RESOLUTION;
        long lru_abs = lru_clock - lru_idle; /* Absolute access time. */
        /* If the LRU field underflows (since lru_clock is a wrapping clock),
         * we need to make it positive again. This be handled by the unwrapping
         * code in estimateObjectIdleTime. I.e. imagine a day when lru_clock
         * wrap arounds (happens once in some 6 months), and becomes a low
         * value, like 10, an lru_idle of 1000 should be near LRU_CLOCK_MAX. */
        if (lru_abs < 0)
            lru_abs += LRU_CLOCK_MAX;
        val->lru = lru_abs;
        return 1;
    }
    return 0;
}

/* ======================= The OBJECT and MEMORY commands =================== */

/* This is a helper function for the OBJECT command. We need to lookup keys
 * without any modification of LRU or other parameters. */
robj *objectCommandLookup(client *c, robj *key) {
    return lookupKeyReadWithFlags(c->db,key,LOOKUP_NOTOUCH|LOOKUP_NONOTIFY);
}

robj *objectCommandLookupOrReply(client *c, robj *key, robj *reply) {
    robj *o = objectCommandLookup(c,key);
    if (!o) addReplyOrErrorObject(c, reply);
    return o;
}

/* Object command allows to inspect the internals of a Redis Object.
 * Usage: OBJECT <refcount|encoding|idletime|freq> <key> */
void objectCommand(client *c) {
    robj *o;

    if (c->argc == 2 && !strcasecmp(c->argv[1]->ptr,"help")) {
        const char *help[] = {
"ENCODING <key>",
"    Return the kind of internal representation used in order to store the value",
"    associated with a <key>.",
"FREQ <key>",
"    Return the access frequency index of the <key>. The returned integer is",
"    proportional to the logarithm of the recent access frequency of the key.",
"IDLETIME <key>",
"    Return the idle time of the <key>, that is the approximated number of",
"    seconds elapsed since the last access to the key.",
"REFCOUNT <key>",
"    Return the number of references of the value associated with the specified",
"    <key>.",
NULL
        };
        addReplyHelp(c, help);
    } else if (!strcasecmp(c->argv[1]->ptr,"refcount") && c->argc == 3) {
        if ((o = objectCommandLookupOrReply(c,c->argv[2],shared.null[c->resp]))
                == NULL) return;
        addReplyLongLong(c,o->refcount);
    } else if (!strcasecmp(c->argv[1]->ptr,"encoding") && c->argc == 3) {
        if ((o = objectCommandLookupOrReply(c,c->argv[2],shared.null[c->resp]))
                == NULL) return;
        addReplyBulkCString(c,strEncoding(o->encoding));
    } else if (!strcasecmp(c->argv[1]->ptr,"idletime") && c->argc == 3) {
        if ((o = objectCommandLookupOrReply(c,c->argv[2],shared.null[c->resp]))
                == NULL) return;
        if (server.maxmemory_policy & MAXMEMORY_FLAG_LFU) {
            addReplyError(c,"An LFU maxmemory policy is selected, idle time not tracked. Please note that when switching between policies at runtime LRU and LFU data will take some time to adjust.");
            return;
        }
        addReplyLongLong(c,estimateObjectIdleTime(o)/1000);
    } else if (!strcasecmp(c->argv[1]->ptr,"freq") && c->argc == 3) {
        if ((o = objectCommandLookupOrReply(c,c->argv[2],shared.null[c->resp]))
                == NULL) return;
        if (!(server.maxmemory_policy & MAXMEMORY_FLAG_LFU)) {
            addReplyError(c,"An LFU maxmemory policy is not selected, access frequency not tracked. Please note that when switching between policies at runtime LRU and LFU data will take some time to adjust.");
            return;
        }
        /* LFUDecrAndReturn should be called
         * in case of the key has not been accessed for a long time,
         * because we update the access time only
         * when the key is read or overwritten. */
        addReplyLongLong(c,LFUDecrAndReturn(o));
    } else {
        addReplySubcommandSyntaxError(c);
    }
}

/* The memory command will eventually be a complete interface for the
 * memory introspection capabilities of Redis.
 *
 * Usage: MEMORY usage <key> */
void memoryCommand(client *c) {
    if (!strcasecmp(c->argv[1]->ptr,"help") && c->argc == 2) {
        const char *help[] = {
"DOCTOR",
"    Return memory problems reports.",
"MALLOC-STATS",
"    Return internal statistics report from the memory allocator.",
"PURGE",
"    Attempt to purge dirty pages for reclamation by the allocator.",
"STATS",
"    Return information about the memory usage of the server.",
"USAGE <key> [SAMPLES <count>]",
"    Return memory in bytes used by <key> and its value. Nested values are",
"    sampled up to <count> times (default: 5, 0 means sample all).",
NULL
        };
        addReplyHelp(c, help);
    } else if (!strcasecmp(c->argv[1]->ptr,"usage") && c->argc >= 3) {
        dictEntry *de;
        long long samples = OBJ_COMPUTE_SIZE_DEF_SAMPLES;
        for (int j = 3; j < c->argc; j++) {
            if (!strcasecmp(c->argv[j]->ptr,"samples") &&
                j+1 < c->argc)
            {
                if (getLongLongFromObjectOrReply(c,c->argv[j+1],&samples,NULL)
                     == C_ERR) return;
                if (samples < 0) {
                    addReplyErrorObject(c,shared.syntaxerr);
                    return;
                }
                if (samples == 0) samples = LLONG_MAX;
                j++; /* skip option argument. */
            } else {
                addReplyErrorObject(c,shared.syntaxerr);
                return;
            }
        }
        if ((de = dbFind(c->db, c->argv[2]->ptr)) == NULL) {
            addReplyNull(c);
            return;
        }
        size_t usage = objectComputeSize(c->argv[2],dictGetVal(de),samples,c->db->id);
        usage += sdsZmallocSize(dictGetKey(de));
        usage += dictEntryMemUsage();
        addReplyLongLong(c,usage);
    } else if (!strcasecmp(c->argv[1]->ptr,"stats") && c->argc == 2) {
        struct redisMemOverhead *mh = getMemoryOverheadData();

        addReplyMapLen(c,31+mh->num_dbs);

        addReplyBulkCString(c,"peak.allocated");
        addReplyLongLong(c,mh->peak_allocated);

        addReplyBulkCString(c,"total.allocated");
        addReplyLongLong(c,mh->total_allocated);

        addReplyBulkCString(c,"startup.allocated");
        addReplyLongLong(c,mh->startup_allocated);

        addReplyBulkCString(c,"replication.backlog");
        addReplyLongLong(c,mh->repl_backlog);

        addReplyBulkCString(c,"clients.slaves");
        addReplyLongLong(c,mh->clients_slaves);

        addReplyBulkCString(c,"clients.normal");
        addReplyLongLong(c,mh->clients_normal);

        addReplyBulkCString(c,"cluster.links");
        addReplyLongLong(c,mh->cluster_links);

        addReplyBulkCString(c,"aof.buffer");
        addReplyLongLong(c,mh->aof_buffer);

        addReplyBulkCString(c,"lua.caches");
        addReplyLongLong(c,mh->lua_caches);

        addReplyBulkCString(c,"functions.caches");
        addReplyLongLong(c,mh->functions_caches);

        for (size_t j = 0; j < mh->num_dbs; j++) {
            char dbname[32];
            snprintf(dbname,sizeof(dbname),"db.%zd",mh->db[j].dbid);
            addReplyBulkCString(c,dbname);
            addReplyMapLen(c,2);

            addReplyBulkCString(c,"overhead.hashtable.main");
            addReplyLongLong(c,mh->db[j].overhead_ht_main);

            addReplyBulkCString(c,"overhead.hashtable.expires");
            addReplyLongLong(c,mh->db[j].overhead_ht_expires);
        }

        addReplyBulkCString(c,"overhead.db.hashtable.lut");
        addReplyLongLong(c, mh->overhead_db_hashtable_lut);

        addReplyBulkCString(c,"overhead.db.hashtable.rehashing");
        addReplyLongLong(c, mh->overhead_db_hashtable_rehashing);

        addReplyBulkCString(c,"overhead.total");
        addReplyLongLong(c,mh->overhead_total);

        addReplyBulkCString(c,"db.dict.rehashing.count");
        addReplyLongLong(c, mh->db_dict_rehashing_count);

        addReplyBulkCString(c,"keys.count");
        addReplyLongLong(c,mh->total_keys);

        addReplyBulkCString(c,"keys.bytes-per-key");
        addReplyLongLong(c,mh->bytes_per_key);

        addReplyBulkCString(c,"dataset.bytes");
        addReplyLongLong(c,mh->dataset);

        addReplyBulkCString(c,"dataset.percentage");
        addReplyDouble(c,mh->dataset_perc);

        addReplyBulkCString(c,"peak.percentage");
        addReplyDouble(c,mh->peak_perc);

        addReplyBulkCString(c,"allocator.allocated");
        addReplyLongLong(c,server.cron_malloc_stats.allocator_allocated);

        addReplyBulkCString(c,"allocator.active");
        addReplyLongLong(c,server.cron_malloc_stats.allocator_active);

        addReplyBulkCString(c,"allocator.resident");
        addReplyLongLong(c,server.cron_malloc_stats.allocator_resident);

        addReplyBulkCString(c,"allocator.muzzy");
        addReplyLongLong(c,server.cron_malloc_stats.allocator_muzzy);

        addReplyBulkCString(c,"allocator-fragmentation.ratio");
        addReplyDouble(c,mh->allocator_frag);

        addReplyBulkCString(c,"allocator-fragmentation.bytes");
        addReplyLongLong(c,mh->allocator_frag_bytes);

        addReplyBulkCString(c,"allocator-rss.ratio");
        addReplyDouble(c,mh->allocator_rss);

        addReplyBulkCString(c,"allocator-rss.bytes");
        addReplyLongLong(c,mh->allocator_rss_bytes);

        addReplyBulkCString(c,"rss-overhead.ratio");
        addReplyDouble(c,mh->rss_extra);

        addReplyBulkCString(c,"rss-overhead.bytes");
        addReplyLongLong(c,mh->rss_extra_bytes);

        addReplyBulkCString(c,"fragmentation"); /* this is the total RSS overhead, including fragmentation */
        addReplyDouble(c,mh->total_frag); /* it is kept here for backwards compatibility */

        addReplyBulkCString(c,"fragmentation.bytes");
        addReplyLongLong(c,mh->total_frag_bytes);

        freeMemoryOverheadData(mh);
    } else if (!strcasecmp(c->argv[1]->ptr,"malloc-stats") && c->argc == 2) {
#if defined(USE_JEMALLOC)
        sds info = sdsempty();
        je_malloc_stats_print(inputCatSds, &info, NULL);
        addReplyVerbatim(c,info,sdslen(info),"txt");
        sdsfree(info);
#else
        addReplyBulkCString(c,"Stats not supported for the current allocator");
#endif
    } else if (!strcasecmp(c->argv[1]->ptr,"doctor") && c->argc == 2) {
        sds report = getMemoryDoctorReport();
        addReplyVerbatim(c,report,sdslen(report),"txt");
        sdsfree(report);
    } else if (!strcasecmp(c->argv[1]->ptr,"purge") && c->argc == 2) {
        if (jemalloc_purge() == 0)
            addReply(c, shared.ok);
        else
            addReplyError(c, "Error purging dirty pages");
    } else {
        addReplySubcommandSyntaxError(c);
    }
}<|MERGE_RESOLUTION|>--- conflicted
+++ resolved
@@ -490,18 +490,11 @@
         /* Dismiss hash table memory. */
         dismissMemory(d->ht_table[0], DICTHT_SIZE(d->ht_size_exp[0])*sizeof(dictEntry*));
         dismissMemory(d->ht_table[1], DICTHT_SIZE(d->ht_size_exp[1])*sizeof(dictEntry*));
-<<<<<<< HEAD
-    } else if (o->encoding == OBJ_ENCODING_LISTPACK ||
-               o->encoding == OBJ_ENCODING_LISTPACK_EX) {
-        unsigned char *lp = hashTypeListpackGetLp(o);
-        dismissMemory(lp, lpBytes(lp));
-=======
     } else if (o->encoding == OBJ_ENCODING_LISTPACK) {
         dismissMemory(o->ptr, lpBytes((unsigned char*)o->ptr));
     } else if (o->encoding == OBJ_ENCODING_LISTPACK_EX) {
         listpackEx *lpt = o->ptr;
         dismissMemory(lpt->lp, lpBytes((unsigned char*)lpt->lp));
->>>>>>> 95cbe879
     } else {
         serverPanic("Unknown hash encoding type");
     }
