/* Redis Object implementation.
 *
 * Copyright (c) 2009-2012, Salvatore Sanfilippo <antirez at gmail dot com>
 * All rights reserved.
 *
 * Redistribution and use in source and binary forms, with or without
 * modification, are permitted provided that the following conditions are met:
 *
 *   * Redistributions of source code must retain the above copyright notice,
 *     this list of conditions and the following disclaimer.
 *   * Redistributions in binary form must reproduce the above copyright
 *     notice, this list of conditions and the following disclaimer in the
 *     documentation and/or other materials provided with the distribution.
 *   * Neither the name of Redis nor the names of its contributors may be used
 *     to endorse or promote products derived from this software without
 *     specific prior written permission.
 *
 * THIS SOFTWARE IS PROVIDED BY THE COPYRIGHT HOLDERS AND CONTRIBUTORS "AS IS"
 * AND ANY EXPRESS OR IMPLIED WARRANTIES, INCLUDING, BUT NOT LIMITED TO, THE
 * IMPLIED WARRANTIES OF MERCHANTABILITY AND FITNESS FOR A PARTICULAR PURPOSE
 * ARE DISCLAIMED. IN NO EVENT SHALL THE COPYRIGHT OWNER OR CONTRIBUTORS BE
 * LIABLE FOR ANY DIRECT, INDIRECT, INCIDENTAL, SPECIAL, EXEMPLARY, OR
 * CONSEQUENTIAL DAMAGES (INCLUDING, BUT NOT LIMITED TO, PROCUREMENT OF
 * SUBSTITUTE GOODS OR SERVICES; LOSS OF USE, DATA, OR PROFITS; OR BUSINESS
 * INTERRUPTION) HOWEVER CAUSED AND ON ANY THEORY OF LIABILITY, WHETHER IN
 * CONTRACT, STRICT LIABILITY, OR TORT (INCLUDING NEGLIGENCE OR OTHERWISE)
 * ARISING IN ANY WAY OUT OF THE USE OF THIS SOFTWARE, EVEN IF ADVISED OF THE
 * POSSIBILITY OF SUCH DAMAGE.
 */

#include "redis.h"
#ifdef _WIN32
#include "win32_Interop/win32fixes.h"
#else
#include <pthread.h>
#endif
#include <math.h>
#include <ctype.h>

robj *createObject(int type, void *ptr) {
    robj *o = zmalloc(sizeof(*o));
    o->type = type;
    o->encoding = REDIS_ENCODING_RAW;
    o->ptr = ptr;
    o->refcount = 1;

    /* Set the LRU to the current lruclock (minutes resolution). */
    o->lru = server.lruclock;
    return o;
}

robj *createStringObject(char *ptr, size_t len) {
    return createObject(REDIS_STRING,sdsnewlen(ptr,len));
}

robj *createStringObjectFromLongLong(long long value) {
    robj *o;
    if (value >= 0 && value < REDIS_SHARED_INTEGERS) {
        incrRefCount(shared.integers[value]);
        o = shared.integers[value];
    } else {
        if (value >= LONG_MIN && value <= LONG_MAX) {
            o = createObject(REDIS_STRING, NULL);
            o->encoding = REDIS_ENCODING_INT;
            o->ptr = (void*)(value);
        } else {
            o = createObject(REDIS_STRING,sdsfromlonglong(value));
        }
    }
    return o;
}

/* Note: this function is defined into object.c since here it is where it
 * belongs but it is actually designed to be used just for INCRBYFLOAT */
robj *createStringObjectFromLongDouble(long double value) {
    char buf[256];
    int len;

    /* We use 17 digits precision since with 128 bit floats that precision
     * after rounding is able to represent most small decimal numbers in a way
     * that is "non surprising" for the user (that is, most small decimal
     * numbers will be represented in a way that when converted back into
     * a string are exactly the same as what the user typed.) */
#ifdef _WIN32
    /* on Windows the magic number is 15 */
    len = snprintf(buf,sizeof(buf),"%.15Lf", value);
#else
    len = snprintf(buf,sizeof(buf),"%.17Lf", value);
#endif
    /* Now remove trailing zeroes after the '.' */
    if (strchr(buf,'.') != NULL) {
        char *p = buf+len-1;
        while(*p == '0') {
            p--;
            len--;
        }
        if (*p == '.') len--;
    }
    return createStringObject(buf,len);
}

robj *dupStringObject(robj *o) {
    redisAssertWithInfo(NULL,o,o->encoding == REDIS_ENCODING_RAW);
    return createStringObject(o->ptr,sdslen(o->ptr));
}

robj *createListObject(void) {
    list *l = listCreate();
    robj *o = createObject(REDIS_LIST,l);
    listSetFreeMethod(l,decrRefCountVoid);
    o->encoding = REDIS_ENCODING_LINKEDLIST;
    return o;
}

robj *createZiplistObject(void) {
    unsigned char *zl = ziplistNew();
    robj *o = createObject(REDIS_LIST,zl);
    o->encoding = REDIS_ENCODING_ZIPLIST;
    return o;
}

robj *createSetObject(void) {
    dict *d = dictCreate(&setDictType,NULL);
    robj *o = createObject(REDIS_SET,d);
    o->encoding = REDIS_ENCODING_HT;
    return o;
}

robj *createIntsetObject(void) {
    intset *is = intsetNew();
    robj *o = createObject(REDIS_SET,is);
    o->encoding = REDIS_ENCODING_INTSET;
    return o;
}

robj *createHashObject(void) {
    unsigned char *zl = ziplistNew();
    robj *o = createObject(REDIS_HASH, zl);
    o->encoding = REDIS_ENCODING_ZIPLIST;
    return o;
}

robj *createZsetObject(void) {
    zset *zs = zmalloc(sizeof(*zs));
    robj *o;

    zs->dict = dictCreate(&zsetDictType,NULL);
    zs->zsl = zslCreate();
    o = createObject(REDIS_ZSET,zs);
    o->encoding = REDIS_ENCODING_SKIPLIST;
    return o;
}

robj *createZsetZiplistObject(void) {
    unsigned char *zl = ziplistNew();
    robj *o = createObject(REDIS_ZSET,zl);
    o->encoding = REDIS_ENCODING_ZIPLIST;
    return o;
}

void freeStringObject(robj *o) {
    if (o->encoding == REDIS_ENCODING_RAW) {
        sdsfree(o->ptr);
    }
}

void freeListObject(robj *o) {
    switch (o->encoding) {
    case REDIS_ENCODING_LINKEDLIST:
        listRelease((list*) o->ptr);
        break;
    case REDIS_ENCODING_ZIPLIST:
        zfree(o->ptr);
        break;
    default:
        redisPanic("Unknown list encoding type");
    }
}

void freeSetObject(robj *o) {
    switch (o->encoding) {
    case REDIS_ENCODING_HT:
        dictRelease((dict*) o->ptr);
        break;
    case REDIS_ENCODING_INTSET:
        zfree(o->ptr);
        break;
    default:
        redisPanic("Unknown set encoding type");
    }
}

void freeZsetObject(robj *o) {
    zset *zs;
    switch (o->encoding) {
    case REDIS_ENCODING_SKIPLIST:
        zs = o->ptr;
        dictRelease(zs->dict);
        zslFree(zs->zsl);
        zfree(zs);
        break;
    case REDIS_ENCODING_ZIPLIST:
        zfree(o->ptr);
        break;
    default:
        redisPanic("Unknown sorted set encoding");
    }
}

void freeHashObject(robj *o) {
    switch (o->encoding) {
    case REDIS_ENCODING_HT:
        dictRelease((dict*) o->ptr);
        break;
    case REDIS_ENCODING_ZIPLIST:
        zfree(o->ptr);
        break;
    default:
        redisPanic("Unknown hash encoding type");
        break;
    }
}

void incrRefCount(robj *o) {
    o->refcount++;
}

void decrRefCount(robj *o) {
    if (o->refcount <= 0) redisPanic("decrRefCount against refcount <= 0");
    if (o->refcount == 1) {
        switch(o->type) {
        case REDIS_STRING: freeStringObject(o); break;
        case REDIS_LIST: freeListObject(o); break;
        case REDIS_SET: freeSetObject(o); break;
        case REDIS_ZSET: freeZsetObject(o); break;
        case REDIS_HASH: freeHashObject(o); break;
        default: redisPanic("Unknown object type"); break;
        }
        zfree(o);
    } else {
        o->refcount--;
    }
}

/* This variant of decrRefCount() gets its argument as void, and is useful
 * as free method in data structures that expect a 'void free_object(void*)'
 * prototype for the free method. */
void decrRefCountVoid(void *o) {
    decrRefCount(o);
}

/* This function set the ref count to zero without freeing the object.
 * It is useful in order to pass a new object to functions incrementing
 * the ref count of the received object. Example:
 *
 *    functionThatWillIncrementRefCount(resetRefCount(CreateObject(...)));
 *
 * Otherwise you need to resort to the less elegant pattern:
 *
 *    *obj = createObject(...);
 *    functionThatWillIncrementRefCount(obj);
 *    decrRefCount(obj);
 */
robj *resetRefCount(robj *obj) {
    obj->refcount = 0;
    return obj;
}

int checkType(redisClient *c, robj *o, int type) {
    if (o->type != type) {
        addReply(c,shared.wrongtypeerr);
        return 1;
    }
    return 0;
}

int isObjectRepresentableAsLongLong(robj *o, long long *llval) {
    redisAssertWithInfo(NULL,o,o->type == REDIS_STRING);
    if (o->encoding == REDIS_ENCODING_INT) {
        if (llval) *llval = (long long) o->ptr;
        return REDIS_OK;
    } else {
        return string2ll(o->ptr,sdslen(o->ptr),llval) ? REDIS_OK : REDIS_ERR;
    }
}

/* Try to encode a string object in order to save space */
robj *tryObjectEncoding(robj *o) {
    long value;
    sds s = o->ptr;
    size_t len;

    if (o->encoding != REDIS_ENCODING_RAW)
        return o; /* Already encoded */

    /* It's not safe to encode shared objects: shared objects can be shared
     * everywhere in the "object space" of Redis. Encoded objects can only
     * appear as "values" (and not, for instance, as keys) */
     if (o->refcount > 1) return o;

    /* Currently we try to encode only strings */
    redisAssertWithInfo(NULL,o,o->type == REDIS_STRING);

    /* Check if we can represent this string as a long integer */
    len = sdslen(s);
    if (len > 21 || !string2l(s,len,&value)) {
        /* We can't encode the object...
         *
         * Do the last try, and at least optimize the SDS string inside
         * the string object to require little space, in case there
         * is more than 10% of free space at the end of the SDS string.
         *
         * We do that for larger strings, using the arbitrary value
         * of 32 bytes. This code was backported from the unstable branch
         * where this is performed when the object is too large to be
         * encoded as EMBSTR. */
        if (len > 32 &&
            o->encoding == REDIS_ENCODING_RAW &&
            sdsavail(s) > len/10)
        {
            o->ptr = sdsRemoveFreeSpace(o->ptr);
        }
        /* Return the original object. */
        return o;
    }

    /* Ok, this object can be encoded...
     *
     * Can I use a shared object? Only if the object is inside a given range
     *
     * Note that we also avoid using shared integers when maxmemory is used
     * because every object needs to have a private LRU field for the LRU
     * algorithm to work well. */
    if (server.maxmemory == 0 && value >= 0 && value < REDIS_SHARED_INTEGERS) {
        decrRefCount(o);
        incrRefCount(shared.integers[value]);
        return shared.integers[value];
    } else {
        o->encoding = REDIS_ENCODING_INT;
        sdsfree(o->ptr);
        o->ptr = (void*) value;
        return o;
    }
}

/* Get a decoded version of an encoded object (returned as a new object).
 * If the object is already raw-encoded just increment the ref count. */
robj *getDecodedObject(robj *o) {
    robj *dec;

    if (o->encoding == REDIS_ENCODING_RAW) {
        incrRefCount(o);
        return o;
    }
    if (o->type == REDIS_STRING && o->encoding == REDIS_ENCODING_INT) {
        char buf[32];

        ll2string(buf,32,(long)o->ptr);
        dec = createStringObject(buf,strlen(buf));
        return dec;
    } else {
        redisPanic("Unknown encoding type");
    }
}

/* Compare two string objects via strcmp() or strcoll() depending on flags.
 * Note that the objects may be integer-encoded. In such a case we
 * use ll2string() to get a string representation of the numbers on the stack
 * and compare the strings, it's much faster than calling getDecodedObject().
 *
<<<<<<< HEAD
 * Important note: when REDIS_COMPARE_BINARY is used a binary-safe comparison
 * is used. */

#define REDIS_COMPARE_BINARY (1<<0)
#define REDIS_COMPARE_COLL (1<<1)

int compareStringObjectsWithFlags(robj *a, robj *b, int flags) {
    redisAssertWithInfo(NULL,a,a->type == REDIS_STRING && b->type == REDIS_STRING);
    char bufa[128], bufb[128], *astr, *bstr;
    size_t alen, blen, minlen;
=======
 * Important note: if objects are not integer encoded, but binary-safe strings,
 * sdscmp() from sds.c will apply memcmp() so this function ca be considered
 * binary safe. */
int compareStringObjects(robj *a, robj *b) {
    char bufa[128], bufb[128], *astr, *bstr;
    int bothsds = 1;
    redisAssertWithInfo(NULL,a,a->type == REDIS_STRING && b->type == REDIS_STRING);
>>>>>>> ce6c1f08

    if (a == b) return 0;
    if (a->encoding != REDIS_ENCODING_RAW) {
        alen = ll2string(bufa,sizeof(bufa),(long) a->ptr);
        astr = bufa;
    } else {
        astr = a->ptr;
        alen = sdslen(astr);
    }
    if (b->encoding != REDIS_ENCODING_RAW) {
        blen = ll2string(bufb,sizeof(bufb),(long) b->ptr);
        bstr = bufb;
    } else {
        bstr = b->ptr;
        blen = sdslen(bstr);
    }
    if (flags & REDIS_COMPARE_COLL) {
        return strcoll(astr,bstr);
    } else {
        int cmp;

        minlen = (alen < blen) ? alen : blen;
        cmp = memcmp(astr,bstr,minlen);
        if (cmp == 0) return alen-blen;
        return cmp;
    }
}

/* Wrapper for compareStringObjectsWithFlags() using binary comparison. */
int compareStringObjects(robj *a, robj *b) {
    return compareStringObjectsWithFlags(a,b,REDIS_COMPARE_BINARY);
}

/* Wrapper for compareStringObjectsWithFlags() using collation. */
int collateStringObjects(robj *a, robj *b) {
    return compareStringObjectsWithFlags(a,b,REDIS_COMPARE_COLL);
}

/* Equal string objects return 1 if the two objects are the same from the
 * point of view of a string comparison, otherwise 0 is returned. Note that
 * this function is faster then checking for (compareStringObject(a,b) == 0)
 * because it can perform some more optimization. */
int equalStringObjects(robj *a, robj *b) {
    if (a->encoding != REDIS_ENCODING_RAW && b->encoding != REDIS_ENCODING_RAW){
        return a->ptr == b->ptr;
    } else {
        return compareStringObjects(a,b) == 0;
    }
}

size_t stringObjectLen(robj *o) {
    redisAssertWithInfo(NULL,o,o->type == REDIS_STRING);
    if (o->encoding == REDIS_ENCODING_RAW) {
        return sdslen(o->ptr);
    } else {
        char buf[32];

        return ll2string(buf,32,(long)o->ptr);
    }
}

int getDoubleFromObject(robj *o, double *target) {
    double value;
    char *eptr;

    if (o == NULL) {
        value = 0;
    } else {
        redisAssertWithInfo(NULL,o,o->type == REDIS_STRING);
        if (o->encoding == REDIS_ENCODING_RAW) {
            errno = 0;
            value = strtod(o->ptr, &eptr);
            if (isspace(((char*)o->ptr)[0]) ||
                eptr[0] != '\0' ||
                (errno == ERANGE &&
                    (value == HUGE_VAL || value == -HUGE_VAL || value == 0)) ||
                errno == EINVAL ||
                isnan(value))
                return REDIS_ERR;
        } else if (o->encoding == REDIS_ENCODING_INT) {
            value = (long)o->ptr;
        } else {
            redisPanic("Unknown string encoding");
        }
    }
    *target = value;
    return REDIS_OK;
}

int getDoubleFromObjectOrReply(redisClient *c, robj *o, double *target, const char *msg) {
    double value;
    if (getDoubleFromObject(o, &value) != REDIS_OK) {
        if (msg != NULL) {
            addReplyError(c,(char*)msg);
        } else {
            addReplyError(c,"value is not a valid float");
        }
        return REDIS_ERR;
    }
    *target = value;
    return REDIS_OK;
}

int getLongDoubleFromObject(robj *o, long double *target) {
    long double value;
    char *eptr;

    if (o == NULL) {
        value = 0;
    } else {
        redisAssertWithInfo(NULL,o,o->type == REDIS_STRING);
        if (o->encoding == REDIS_ENCODING_RAW) {
            errno = 0;
#ifdef _WIN32
            value = wstrtod(o->ptr, &eptr);
#else
            value = strtold(o->ptr, &eptr);
#endif
            if (isspace(((char*)o->ptr)[0]) || eptr[0] != '\0' ||
                errno == ERANGE || isnan(value))
                return REDIS_ERR;
        } else if (o->encoding == REDIS_ENCODING_INT) {
            value = (long)o->ptr;
        } else {
            redisPanic("Unknown string encoding");
        }
    }
    *target = value;
    return REDIS_OK;
}

int getLongDoubleFromObjectOrReply(redisClient *c, robj *o, long double *target, const char *msg) {
    long double value;
    if (getLongDoubleFromObject(o, &value) != REDIS_OK) {
        if (msg != NULL) {
            addReplyError(c,(char*)msg);
        } else {
            addReplyError(c,"value is not a valid float");
        }
        return REDIS_ERR;
    }
    *target = value;
    return REDIS_OK;
}

int getLongLongFromObject(robj *o, long long *target) {
    long long value;
    char *eptr;

    if (o == NULL) {
        value = 0;
    } else {
        redisAssertWithInfo(NULL,o,o->type == REDIS_STRING);
        if (o->encoding == REDIS_ENCODING_RAW) {
            errno = 0;
            value = strtoll(o->ptr, &eptr, 10);
            if (isspace(((char*)o->ptr)[0]) || eptr[0] != '\0' ||
                errno == ERANGE)
                return REDIS_ERR;
        } else if (o->encoding == REDIS_ENCODING_INT) {
            value = (long)o->ptr;
        } else {
            redisPanic("Unknown string encoding");
        }
    }
    if (target) *target = value;
    return REDIS_OK;
}

int getLongLongFromObjectOrReply(redisClient *c, robj *o, long long *target, const char *msg) {
    long long value;
    if (getLongLongFromObject(o, &value) != REDIS_OK) {
        if (msg != NULL) {
            addReplyError(c,(char*)msg);
        } else {
            addReplyError(c,"value is not an integer or out of range");
        }
        return REDIS_ERR;
    }
    *target = value;
    return REDIS_OK;
}

int getLongFromObjectOrReply(redisClient *c, robj *o, long *target, const char *msg) {
    long long value;

    if (getLongLongFromObjectOrReply(c, o, &value, msg) != REDIS_OK) return REDIS_ERR;
    if (value < LONG_MIN || value > LONG_MAX) {
        if (msg != NULL) {
            addReplyError(c,(char*)msg);
        } else {
            addReplyError(c,"value is out of range");
        }
        return REDIS_ERR;
    }
    *target = (long)value;
    return REDIS_OK;
}

char *strEncoding(int encoding) {
    switch(encoding) {
    case REDIS_ENCODING_RAW: return "raw";
    case REDIS_ENCODING_INT: return "int";
    case REDIS_ENCODING_HT: return "hashtable";
    case REDIS_ENCODING_LINKEDLIST: return "linkedlist";
    case REDIS_ENCODING_ZIPLIST: return "ziplist";
    case REDIS_ENCODING_INTSET: return "intset";
    case REDIS_ENCODING_SKIPLIST: return "skiplist";
    default: return "unknown";
    }
}

/* Given an object returns the min number of seconds the object was never
 * requested, using an approximated LRU algorithm. */
unsigned long estimateObjectIdleTime(robj *o) {
    if (server.lruclock >= o->lru) {
        return (server.lruclock - o->lru) * REDIS_LRU_CLOCK_RESOLUTION;
    } else {
        return ((REDIS_LRU_CLOCK_MAX - o->lru) + server.lruclock) *
                    REDIS_LRU_CLOCK_RESOLUTION;
    }
}

/* This is a helper function for the DEBUG command. We need to lookup keys
 * without any modification of LRU or other parameters. */
robj *objectCommandLookup(redisClient *c, robj *key) {
    dictEntry *de;

    if ((de = dictFind(c->db->dict,key->ptr)) == NULL) return NULL;
    return (robj*) dictGetVal(de);
}

robj *objectCommandLookupOrReply(redisClient *c, robj *key, robj *reply) {
    robj *o = objectCommandLookup(c,key);

    if (!o) addReply(c, reply);
    return o;
}

/* Object command allows to inspect the internals of an Redis Object.
 * Usage: OBJECT <verb> ... arguments ... */
void objectCommand(redisClient *c) {
    robj *o;

    if (!strcasecmp(c->argv[1]->ptr,"refcount") && c->argc == 3) {
        if ((o = objectCommandLookupOrReply(c,c->argv[2],shared.nullbulk))
                == NULL) return;
        addReplyLongLong(c,o->refcount);
    } else if (!strcasecmp(c->argv[1]->ptr,"encoding") && c->argc == 3) {
        if ((o = objectCommandLookupOrReply(c,c->argv[2],shared.nullbulk))
                == NULL) return;
        addReplyBulkCString(c,strEncoding(o->encoding));
    } else if (!strcasecmp(c->argv[1]->ptr,"idletime") && c->argc == 3) {
        if ((o = objectCommandLookupOrReply(c,c->argv[2],shared.nullbulk))
                == NULL) return;
        addReplyLongLong(c,estimateObjectIdleTime(o));
    } else {
        addReplyError(c,"Syntax error. Try OBJECT (refcount|encoding|idletime)");
    }
}
<|MERGE_RESOLUTION|>--- conflicted
+++ resolved
@@ -368,7 +368,6 @@
  * use ll2string() to get a string representation of the numbers on the stack
  * and compare the strings, it's much faster than calling getDecodedObject().
  *
-<<<<<<< HEAD
  * Important note: when REDIS_COMPARE_BINARY is used a binary-safe comparison
  * is used. */
 
@@ -376,18 +375,9 @@
 #define REDIS_COMPARE_COLL (1<<1)
 
 int compareStringObjectsWithFlags(robj *a, robj *b, int flags) {
-    redisAssertWithInfo(NULL,a,a->type == REDIS_STRING && b->type == REDIS_STRING);
     char bufa[128], bufb[128], *astr, *bstr;
     size_t alen, blen, minlen;
-=======
- * Important note: if objects are not integer encoded, but binary-safe strings,
- * sdscmp() from sds.c will apply memcmp() so this function ca be considered
- * binary safe. */
-int compareStringObjects(robj *a, robj *b) {
-    char bufa[128], bufb[128], *astr, *bstr;
-    int bothsds = 1;
     redisAssertWithInfo(NULL,a,a->type == REDIS_STRING && b->type == REDIS_STRING);
->>>>>>> ce6c1f08
 
     if (a == b) return 0;
     if (a->encoding != REDIS_ENCODING_RAW) {
