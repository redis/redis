/* Redis Object implementation.
 *
 * Copyright (c) 2009-2012, Salvatore Sanfilippo <antirez at gmail dot com>
 * All rights reserved.
 *
 * Redistribution and use in source and binary forms, with or without
 * modification, are permitted provided that the following conditions are met:
 *
 *   * Redistributions of source code must retain the above copyright notice,
 *     this list of conditions and the following disclaimer.
 *   * Redistributions in binary form must reproduce the above copyright
 *     notice, this list of conditions and the following disclaimer in the
 *     documentation and/or other materials provided with the distribution.
 *   * Neither the name of Redis nor the names of its contributors may be used
 *     to endorse or promote products derived from this software without
 *     specific prior written permission.
 *
 * THIS SOFTWARE IS PROVIDED BY THE COPYRIGHT HOLDERS AND CONTRIBUTORS "AS IS"
 * AND ANY EXPRESS OR IMPLIED WARRANTIES, INCLUDING, BUT NOT LIMITED TO, THE
 * IMPLIED WARRANTIES OF MERCHANTABILITY AND FITNESS FOR A PARTICULAR PURPOSE
 * ARE DISCLAIMED. IN NO EVENT SHALL THE COPYRIGHT OWNER OR CONTRIBUTORS BE
 * LIABLE FOR ANY DIRECT, INDIRECT, INCIDENTAL, SPECIAL, EXEMPLARY, OR
 * CONSEQUENTIAL DAMAGES (INCLUDING, BUT NOT LIMITED TO, PROCUREMENT OF
 * SUBSTITUTE GOODS OR SERVICES; LOSS OF USE, DATA, OR PROFITS; OR BUSINESS
 * INTERRUPTION) HOWEVER CAUSED AND ON ANY THEORY OF LIABILITY, WHETHER IN
 * CONTRACT, STRICT LIABILITY, OR TORT (INCLUDING NEGLIGENCE OR OTHERWISE)
 * ARISING IN ANY WAY OUT OF THE USE OF THIS SOFTWARE, EVEN IF ADVISED OF THE
 * POSSIBILITY OF SUCH DAMAGE.
 */

#include "server.h"
#include <math.h>
#include <ctype.h>

#ifdef __CYGWIN__
#define strtold(a,b) ((long double)strtod((a),(b)))
#endif

/* ===================== Creation and parsing of objects ==================== */

robj *createObject(int type, void *ptr) {
    robj *o = zmalloc(sizeof(*o));
    o->type = type;
    o->encoding = OBJ_ENCODING_RAW;
    o->ptr = ptr;
    o->refcount = 1;

    /* Set the LRU to the current lruclock (minutes resolution), or
     * alternatively the LFU counter. */
    if (server.maxmemory_policy & MAXMEMORY_FLAG_LFU) {
        o->lru = (LFUGetTimeInMinutes()<<8) | LFU_INIT_VAL;
    } else {
        o->lru = LRU_CLOCK();
    }
    return o;
}

/* Set a special refcount in the object to make it "shared":
 * incrRefCount and decrRefCount() will test for this special refcount
 * and will not touch the object. This way it is free to access shared
 * objects such as small integers from different threads without any
 * mutex.
 *
 * A common patter to create shared objects:
 *
 * robj *myobject = makeObjectShared(createObject(...));
 *
 */
robj *makeObjectShared(robj *o) {
    serverAssert(o->refcount == 1);
    o->refcount = OBJ_SHARED_REFCOUNT;
    return o;
}

/* Create a string object with encoding OBJ_ENCODING_RAW, that is a plain
 * string object where o->ptr points to a proper sds string. */
robj *createRawStringObject(const char *ptr, size_t len) {
    return createObject(OBJ_STRING, sdsnewlen(ptr,len));
}

/* Create a string object with encoding OBJ_ENCODING_EMBSTR, that is
 * an object where the sds string is actually an unmodifiable string
 * allocated in the same chunk as the object itself. */
robj *createEmbeddedStringObject(const char *ptr, size_t len) {
    robj *o = zmalloc(sizeof(robj)+sizeof(struct sdshdr8)+len+1);
    struct sdshdr8 *sh = (void*)(o+1);

    o->type = OBJ_STRING;
    o->encoding = OBJ_ENCODING_EMBSTR;
    o->ptr = sh+1;
    o->refcount = 1;
    if (server.maxmemory_policy & MAXMEMORY_FLAG_LFU) {
        o->lru = (LFUGetTimeInMinutes()<<8) | LFU_INIT_VAL;
    } else {
        o->lru = LRU_CLOCK();
    }

    sh->len = len;
    sh->alloc = len;
    sh->flags = SDS_TYPE_8;
    if (ptr == SDS_NOINIT)
        sh->buf[len] = '\0';
    else if (ptr) {
        memcpy(sh->buf,ptr,len);
        sh->buf[len] = '\0';
    } else {
        memset(sh->buf,0,len+1);
    }
    return o;
}

/* Create a string object with EMBSTR encoding if it is smaller than
 * OBJ_ENCODING_EMBSTR_SIZE_LIMIT, otherwise the RAW encoding is
 * used.
 *
 * The current limit of 44 is chosen so that the biggest string object
 * we allocate as EMBSTR will still fit into the 64 byte arena of jemalloc. */
#define OBJ_ENCODING_EMBSTR_SIZE_LIMIT 44
robj *createStringObject(const char *ptr, size_t len) {
    if (len <= OBJ_ENCODING_EMBSTR_SIZE_LIMIT)
        return createEmbeddedStringObject(ptr,len);
    else
        return createRawStringObject(ptr,len);
}

/* Same as CreateRawStringObject, can return NULL if allocation fails */
robj *tryCreateRawStringObject(const char *ptr, size_t len) {
    sds str = sdstrynewlen(ptr,len);
    if (!str) return NULL;
    return createObject(OBJ_STRING, str);
}

/* Same as createStringObject, can return NULL if allocation fails */
robj *tryCreateStringObject(const char *ptr, size_t len) {
    if (len <= OBJ_ENCODING_EMBSTR_SIZE_LIMIT)
        return createEmbeddedStringObject(ptr,len);
    else
        return tryCreateRawStringObject(ptr,len);
}

/* Create a string object from a long long value. When possible returns a
 * shared integer object, or at least an integer encoded one.
 *
 * If valueobj is non zero, the function avoids returning a shared
 * integer, because the object is going to be used as value in the Redis key
 * space (for instance when the INCR command is used), so we want LFU/LRU
 * values specific for each key. */
robj *createStringObjectFromLongLongWithOptions(long long value, int valueobj) {
    robj *o;

    if (server.maxmemory == 0 ||
        !(server.maxmemory_policy & MAXMEMORY_FLAG_NO_SHARED_INTEGERS))
    {
        /* If the maxmemory policy permits, we can still return shared integers
         * even if valueobj is true. */
        valueobj = 0;
    }

    if (value >= 0 && value < OBJ_SHARED_INTEGERS && valueobj == 0) {
        incrRefCount(shared.integers[value]);
        o = shared.integers[value];
    } else {
        if (value >= LONG_MIN && value <= LONG_MAX) {
            o = createObject(OBJ_STRING, NULL);
            o->encoding = OBJ_ENCODING_INT;
            o->ptr = (void*)((long)value);
        } else {
            o = createObject(OBJ_STRING,sdsfromlonglong(value));
        }
    }
    return o;
}

/* Wrapper for createStringObjectFromLongLongWithOptions() always demanding
 * to create a shared object if possible. */
robj *createStringObjectFromLongLong(long long value) {
    return createStringObjectFromLongLongWithOptions(value,0);
}

/* Wrapper for createStringObjectFromLongLongWithOptions() avoiding a shared
 * object when LFU/LRU info are needed, that is, when the object is used
 * as a value in the key space, and Redis is configured to evict based on
 * LFU/LRU. */
robj *createStringObjectFromLongLongForValue(long long value) {
    return createStringObjectFromLongLongWithOptions(value,1);
}

/* Create a string object from a long double. If humanfriendly is non-zero
 * it does not use exponential format and trims trailing zeroes at the end,
 * however this results in loss of precision. Otherwise exp format is used
 * and the output of snprintf() is not modified.
 *
 * The 'humanfriendly' option is used for INCRBYFLOAT and HINCRBYFLOAT. */
robj *createStringObjectFromLongDouble(long double value, int humanfriendly) {
    char buf[MAX_LONG_DOUBLE_CHARS];
    int len = ld2string(buf,sizeof(buf),value,humanfriendly? LD_STR_HUMAN: LD_STR_AUTO);
    return createStringObject(buf,len);
}

/* Duplicate a string object, with the guarantee that the returned object
 * has the same encoding as the original one.
 *
 * This function also guarantees that duplicating a small integer object
 * (or a string object that contains a representation of a small integer)
 * will always result in a fresh object that is unshared (refcount == 1).
 *
 * The resulting object always has refcount set to 1. */
robj *dupStringObject(const robj *o) {
    robj *d;

    serverAssert(o->type == OBJ_STRING);

    switch(o->encoding) {
    case OBJ_ENCODING_RAW:
        return createRawStringObject(o->ptr,sdslen(o->ptr));
    case OBJ_ENCODING_EMBSTR:
        return createEmbeddedStringObject(o->ptr,sdslen(o->ptr));
    case OBJ_ENCODING_INT:
        d = createObject(OBJ_STRING, NULL);
        d->encoding = OBJ_ENCODING_INT;
        d->ptr = o->ptr;
        return d;
    default:
        serverPanic("Wrong encoding.");
        break;
    }
}

robj *createQuicklistObject(void) {
    quicklist *l = quicklistCreate();
    robj *o = createObject(OBJ_LIST,l);
    o->encoding = OBJ_ENCODING_QUICKLIST;
    return o;
}

robj *createZiplistObject(void) {
    unsigned char *zl = ziplistNew();
    robj *o = createObject(OBJ_LIST,zl);
    o->encoding = OBJ_ENCODING_ZIPLIST;
    return o;
}

robj *createSetObject(void) {
    dict *d = dictCreate(&setDictType);
    robj *o = createObject(OBJ_SET,d);
    o->encoding = OBJ_ENCODING_HT;
    return o;
}

robj *createIntsetObject(void) {
    intset *is = intsetNew();
    robj *o = createObject(OBJ_SET,is);
    o->encoding = OBJ_ENCODING_INTSET;
    return o;
}

robj *createHashObject(void) {
    unsigned char *zl = lpNew(0);
    robj *o = createObject(OBJ_HASH, zl);
    o->encoding = OBJ_ENCODING_LISTPACK;
    return o;
}

robj *createZsetObject(void) {
    zset *zs = zmalloc(sizeof(*zs));
    robj *o;

    zs->dict = dictCreate(&zsetDictType);
    zs->zsl = zslCreate();
    o = createObject(OBJ_ZSET,zs);
    o->encoding = OBJ_ENCODING_SKIPLIST;
    return o;
}

robj *createZsetListpackObject(void) {
    unsigned char *lp = lpNew(0);
    robj *o = createObject(OBJ_ZSET,lp);
    o->encoding = OBJ_ENCODING_LISTPACK;
    return o;
}

robj *createStreamObject(void) {
    stream *s = streamNew();
    robj *o = createObject(OBJ_STREAM,s);
    o->encoding = OBJ_ENCODING_STREAM;
    return o;
}

robj *createModuleObject(moduleType *mt, void *value) {
    moduleValue *mv = zmalloc(sizeof(*mv));
    mv->type = mt;
    mv->value = value;
    return createObject(OBJ_MODULE,mv);
}

void freeStringObject(robj *o) {
    if (o->encoding == OBJ_ENCODING_RAW) {
        sdsfree(o->ptr);
    }
}

void freeListObject(robj *o) {
    if (o->encoding == OBJ_ENCODING_QUICKLIST) {
        quicklistRelease(o->ptr);
    } else {
        serverPanic("Unknown list encoding type");
    }
}

void freeSetObject(robj *o) {
    switch (o->encoding) {
    case OBJ_ENCODING_HT:
        dictRelease((dict*) o->ptr);
        break;
    case OBJ_ENCODING_INTSET:
        zfree(o->ptr);
        break;
    default:
        serverPanic("Unknown set encoding type");
    }
}

void freeZsetObject(robj *o) {
    zset *zs;
    switch (o->encoding) {
    case OBJ_ENCODING_SKIPLIST:
        zs = o->ptr;
        dictRelease(zs->dict);
        zslFree(zs->zsl);
        zfree(zs);
        break;
    case OBJ_ENCODING_LISTPACK:
        zfree(o->ptr);
        break;
    default:
        serverPanic("Unknown sorted set encoding");
    }
}

void freeHashObject(robj *o) {
    switch (o->encoding) {
    case OBJ_ENCODING_HT:
        dictRelease((dict*) o->ptr);
        break;
    case OBJ_ENCODING_LISTPACK:
        lpFree(o->ptr);
        break;
    default:
        serverPanic("Unknown hash encoding type");
        break;
    }
}

void freeModuleObject(robj *o) {
    moduleValue *mv = o->ptr;
    mv->type->free(mv->value);
    zfree(mv);
}

void freeStreamObject(robj *o) {
    freeStream(o->ptr);
}

void incrRefCount(robj *o) {
    if (o->refcount < OBJ_FIRST_SPECIAL_REFCOUNT) {
        o->refcount++;
    } else {
        if (o->refcount == OBJ_SHARED_REFCOUNT) {
            /* Nothing to do: this refcount is immutable. */
        } else if (o->refcount == OBJ_STATIC_REFCOUNT) {
            serverPanic("You tried to retain an object allocated in the stack");
        }
    }
}

void decrRefCount(robj *o) {
    if (o->refcount == 1) {
        switch(o->type) {
        case OBJ_STRING: freeStringObject(o); break;
        case OBJ_LIST: freeListObject(o); break;
        case OBJ_SET: freeSetObject(o); break;
        case OBJ_ZSET: freeZsetObject(o); break;
        case OBJ_HASH: freeHashObject(o); break;
        case OBJ_MODULE: freeModuleObject(o); break;
        case OBJ_STREAM: freeStreamObject(o); break;
        default: serverPanic("Unknown object type"); break;
        }
        zfree(o);
    } else {
        if (o->refcount <= 0) serverPanic("decrRefCount against refcount <= 0");
        if (o->refcount != OBJ_SHARED_REFCOUNT) o->refcount--;
    }
}

/* See dismissObject() */
void dismissSds(sds s) {
    dismissMemory(sdsAllocPtr(s), sdsAllocSize(s));
}

/* See dismissObject() */
void dismissStringObject(robj *o) {
    if (o->encoding == OBJ_ENCODING_RAW) {
        dismissSds(o->ptr);
    }
}

/* See dismissObject() */
void dismissListObject(robj *o, size_t size_hint) {
    if (o->encoding == OBJ_ENCODING_QUICKLIST) {
        quicklist *ql = o->ptr;
        serverAssert(ql->len != 0);
        /* We iterate all nodes only when average node size is bigger than a
         * page size, and there's a high chance we'll actually dismiss something. */
        if (size_hint / ql->len >= server.page_size) {
            quicklistNode *node = ql->head;
            while (node) {
                if (quicklistNodeIsCompressed(node)) {
                    dismissMemory(node->zl, ((quicklistLZF*)node->zl)->sz);
                } else {
                    dismissMemory(node->zl, node->sz);
                }
                node = node->next;
            }
        }
    } else {
        serverPanic("Unknown list encoding type");
    }
}

/* See dismissObject() */
void dismissSetObject(robj *o, size_t size_hint) {
    if (o->encoding == OBJ_ENCODING_HT) {
        dict *set = o->ptr;
        serverAssert(dictSize(set) != 0);
        /* We iterate all nodes only when average member size is bigger than a
         * page size, and there's a high chance we'll actually dismiss something. */
        if (size_hint / dictSize(set) >= server.page_size) {
            dictEntry *de;
            dictIterator *di = dictGetIterator(set);
            while ((de = dictNext(di)) != NULL) {
                dismissSds(dictGetKey(de));
            }
            dictReleaseIterator(di);
        }

        /* Dismiss hash table memory. */
        dismissMemory(set->ht_table[0], DICTHT_SIZE(set->ht_size_exp[0])*sizeof(dictEntry*));
        dismissMemory(set->ht_table[1], DICTHT_SIZE(set->ht_size_exp[1])*sizeof(dictEntry*));
    } else if (o->encoding == OBJ_ENCODING_INTSET) {
        dismissMemory(o->ptr, intsetBlobLen((intset*)o->ptr));
    } else {
        serverPanic("Unknown set encoding type");
    }
}

/* See dismissObject() */
void dismissZsetObject(robj *o, size_t size_hint) {
    if (o->encoding == OBJ_ENCODING_SKIPLIST) {
        zset *zs = o->ptr;
        zskiplist *zsl = zs->zsl;
        serverAssert(zsl->length != 0);
        /* We iterate all nodes only when average member size is bigger than a
         * page size, and there's a high chance we'll actually dismiss something. */
        if (size_hint / zsl->length >= server.page_size) {
            zskiplistNode *zn = zsl->tail;
            while (zn != NULL) {
                dismissSds(zn->ele);
                zn = zn->backward;
            }
        }

        /* Dismiss hash table memory. */
        dict *d = zs->dict;
        dismissMemory(d->ht_table[0], DICTHT_SIZE(d->ht_size_exp[0])*sizeof(dictEntry*));
        dismissMemory(d->ht_table[1], DICTHT_SIZE(d->ht_size_exp[1])*sizeof(dictEntry*));
    } else if (o->encoding == OBJ_ENCODING_LISTPACK) {
        dismissMemory(o->ptr, lpBytes((unsigned char*)o->ptr));
    } else {
        serverPanic("Unknown zset encoding type");
    }
}

/* See dismissObject() */
void dismissHashObject(robj *o, size_t size_hint) {
    if (o->encoding == OBJ_ENCODING_HT) {
        dict *d = o->ptr;
        serverAssert(dictSize(d) != 0);
        /* We iterate all fields only when average field/value size is bigger than
         * a page size, and there's a high chance we'll actually dismiss something. */
        if (size_hint / dictSize(d) >= server.page_size) {
            dictEntry *de;
            dictIterator *di = dictGetIterator(d);
            while ((de = dictNext(di)) != NULL) {
                /* Only dismiss values memory since the field size
                 * usually is small. */
                dismissSds(dictGetVal(de));
            }
            dictReleaseIterator(di);
        }

        /* Dismiss hash table memory. */
        dismissMemory(d->ht_table[0], DICTHT_SIZE(d->ht_size_exp[0])*sizeof(dictEntry*));
        dismissMemory(d->ht_table[1], DICTHT_SIZE(d->ht_size_exp[1])*sizeof(dictEntry*));
    } else if (o->encoding == OBJ_ENCODING_LISTPACK) {
        dismissMemory(o->ptr, lpBytes((unsigned char*)o->ptr));
    } else {
        serverPanic("Unknown hash encoding type");
    }
}

/* See dismissObject() */
void dismissStreamObject(robj *o, size_t size_hint) {
    stream *s = o->ptr;
    rax *rax = s->rax;
    if (raxSize(rax) == 0) return;

    /* Iterate only on stream entries, although size_hint may include serialized
     * consumer groups info, but usually, stream entries take up most of
     * the space. */
    if (size_hint / raxSize(rax) >= server.page_size) {
        raxIterator ri;
        raxStart(&ri,rax);
        raxSeek(&ri,"^",NULL,0);
        while (raxNext(&ri)) {
            dismissMemory(ri.data, lpBytes(ri.data));
        }
        raxStop(&ri);
    }
}

/* When creating a snapshot in a fork child process, the main process and child
 * process share the same physical memory pages, and if / when the parent
 * modifies any keys due to write traffic, it'll cause CoW which consume
 * physical memory. In the child process, after serializing the key and value,
 * the data is definitely not accessed again, so to avoid unnecessary CoW, we
 * try to release their memory back to OS. see dismissMemory().
 *
 * Because of the cost of iterating all node/field/member/entry of complex data
 * types, we iterate and dismiss them only when approximate average we estimate
 * the size of an individual allocation is more than a page size of OS.
 * 'size_hint' is the size of serialized value. This method is not accurate, but
 * it can reduce unnecessary iteration for complex data types that are probably
 * not going to release any memory. */
void dismissObject(robj *o, size_t size_hint) {
    /* madvise(MADV_DONTNEED) may not work if Transparent Huge Pages is enabled. */
    if (server.thp_enabled) return;

    /* Currently we use zmadvise_dontneed only when we use jemalloc with Linux.
     * so we avoid these pointless loops when they're not going to do anything. */
#if defined(USE_JEMALLOC) && defined(__linux__)
    if (o->refcount != 1) return;
    switch(o->type) {
        case OBJ_STRING: dismissStringObject(o); break;
        case OBJ_LIST: dismissListObject(o, size_hint); break;
        case OBJ_SET: dismissSetObject(o, size_hint); break;
        case OBJ_ZSET: dismissZsetObject(o, size_hint); break;
        case OBJ_HASH: dismissHashObject(o, size_hint); break;
        case OBJ_STREAM: dismissStreamObject(o, size_hint); break;
        default: break;
    }
#else
    UNUSED(o); UNUSED(size_hint);
#endif
}

/* This variant of decrRefCount() gets its argument as void, and is useful
 * as free method in data structures that expect a 'void free_object(void*)'
 * prototype for the free method. */
void decrRefCountVoid(void *o) {
    decrRefCount(o);
}

int checkType(client *c, robj *o, int type) {
    /* A NULL is considered an empty key */
    if (o && o->type != type) {
        addReplyErrorObject(c,shared.wrongtypeerr);
        return 1;
    }
    return 0;
}

int isSdsRepresentableAsLongLong(sds s, long long *llval) {
    return string2ll(s,sdslen(s),llval) ? C_OK : C_ERR;
}

int isObjectRepresentableAsLongLong(robj *o, long long *llval) {
    serverAssertWithInfo(NULL,o,o->type == OBJ_STRING);
    if (o->encoding == OBJ_ENCODING_INT) {
        if (llval) *llval = (long) o->ptr;
        return C_OK;
    } else {
        return isSdsRepresentableAsLongLong(o->ptr,llval);
    }
}

/* Optimize the SDS string inside the string object to require little space,
 * in case there is more than 10% of free space at the end of the SDS
 * string. This happens because SDS strings tend to overallocate to avoid
 * wasting too much time in allocations when appending to the string. */
void trimStringObjectIfNeeded(robj *o) {
    if (o->encoding == OBJ_ENCODING_RAW &&
        sdsavail(o->ptr) > sdslen(o->ptr)/10)
    {
        o->ptr = sdsRemoveFreeSpace(o->ptr);
    }
}

/* Try to encode a string object in order to save space */
robj *tryObjectEncoding(robj *o) {
    long value;
    sds s = o->ptr;
    size_t len;

    /* Make sure this is a string object, the only type we encode
     * in this function. Other types use encoded memory efficient
     * representations but are handled by the commands implementing
     * the type. */
    serverAssertWithInfo(NULL,o,o->type == OBJ_STRING);

    /* We try some specialized encoding only for objects that are
     * RAW or EMBSTR encoded, in other words objects that are still
     * in represented by an actually array of chars. */
    if (!sdsEncodedObject(o)) return o;

    /* It's not safe to encode shared objects: shared objects can be shared
     * everywhere in the "object space" of Redis and may end in places where
     * they are not handled. We handle them only as values in the keyspace. */
     if (o->refcount > 1) return o;

    /* Check if we can represent this string as a long integer.
     * Note that we are sure that a string larger than 20 chars is not
     * representable as a 32 nor 64 bit integer. */
    len = sdslen(s);
    if (len <= 20 && string2l(s,len,&value)) {
        /* This object is encodable as a long. Try to use a shared object.
         * Note that we avoid using shared integers when maxmemory is used
         * because every object needs to have a private LRU field for the LRU
         * algorithm to work well. */
        if ((server.maxmemory == 0 ||
            !(server.maxmemory_policy & MAXMEMORY_FLAG_NO_SHARED_INTEGERS)) &&
            value >= 0 &&
            value < OBJ_SHARED_INTEGERS)
        {
            decrRefCount(o);
            incrRefCount(shared.integers[value]);
            return shared.integers[value];
        } else {
            if (o->encoding == OBJ_ENCODING_RAW) {
                sdsfree(o->ptr);
                o->encoding = OBJ_ENCODING_INT;
                o->ptr = (void*) value;
                return o;
            } else if (o->encoding == OBJ_ENCODING_EMBSTR) {
                decrRefCount(o);
                return createStringObjectFromLongLongForValue(value);
            }
        }
    }

    /* If the string is small and is still RAW encoded,
     * try the EMBSTR encoding which is more efficient.
     * In this representation the object and the SDS string are allocated
     * in the same chunk of memory to save space and cache misses. */
    if (len <= OBJ_ENCODING_EMBSTR_SIZE_LIMIT) {
        robj *emb;

        if (o->encoding == OBJ_ENCODING_EMBSTR) return o;
        emb = createEmbeddedStringObject(s,sdslen(s));
        decrRefCount(o);
        return emb;
    }

    /* We can't encode the object...
     *
     * Do the last try, and at least optimize the SDS string inside
     * the string object to require little space, in case there
     * is more than 10% of free space at the end of the SDS string.
     *
     * We do that only for relatively large strings as this branch
     * is only entered if the length of the string is greater than
     * OBJ_ENCODING_EMBSTR_SIZE_LIMIT. */
    trimStringObjectIfNeeded(o);

    /* Return the original object. */
    return o;
}

/* Get a decoded version of an encoded object (returned as a new object).
 * If the object is already raw-encoded just increment the ref count. */
robj *getDecodedObject(robj *o) {
    robj *dec;

    if (sdsEncodedObject(o)) {
        incrRefCount(o);
        return o;
    }
    if (o->type == OBJ_STRING && o->encoding == OBJ_ENCODING_INT) {
        char buf[32];

        ll2string(buf,32,(long)o->ptr);
        dec = createStringObject(buf,strlen(buf));
        return dec;
    } else {
        serverPanic("Unknown encoding type");
    }
}

/* Compare two string objects via strcmp() or strcoll() depending on flags.
 * Note that the objects may be integer-encoded. In such a case we
 * use ll2string() to get a string representation of the numbers on the stack
 * and compare the strings, it's much faster than calling getDecodedObject().
 *
 * Important note: when REDIS_COMPARE_BINARY is used a binary-safe comparison
 * is used. */

#define REDIS_COMPARE_BINARY (1<<0)
#define REDIS_COMPARE_COLL (1<<1)

int compareStringObjectsWithFlags(robj *a, robj *b, int flags) {
    serverAssertWithInfo(NULL,a,a->type == OBJ_STRING && b->type == OBJ_STRING);
    char bufa[128], bufb[128], *astr, *bstr;
    size_t alen, blen, minlen;

    if (a == b) return 0;
    if (sdsEncodedObject(a)) {
        astr = a->ptr;
        alen = sdslen(astr);
    } else {
        alen = ll2string(bufa,sizeof(bufa),(long) a->ptr);
        astr = bufa;
    }
    if (sdsEncodedObject(b)) {
        bstr = b->ptr;
        blen = sdslen(bstr);
    } else {
        blen = ll2string(bufb,sizeof(bufb),(long) b->ptr);
        bstr = bufb;
    }
    if (flags & REDIS_COMPARE_COLL) {
        return strcoll(astr,bstr);
    } else {
        int cmp;

        minlen = (alen < blen) ? alen : blen;
        cmp = memcmp(astr,bstr,minlen);
        if (cmp == 0) return alen-blen;
        return cmp;
    }
}

/* Wrapper for compareStringObjectsWithFlags() using binary comparison. */
int compareStringObjects(robj *a, robj *b) {
    return compareStringObjectsWithFlags(a,b,REDIS_COMPARE_BINARY);
}

/* Wrapper for compareStringObjectsWithFlags() using collation. */
int collateStringObjects(robj *a, robj *b) {
    return compareStringObjectsWithFlags(a,b,REDIS_COMPARE_COLL);
}

/* Equal string objects return 1 if the two objects are the same from the
 * point of view of a string comparison, otherwise 0 is returned. Note that
 * this function is faster then checking for (compareStringObject(a,b) == 0)
 * because it can perform some more optimization. */
int equalStringObjects(robj *a, robj *b) {
    if (a->encoding == OBJ_ENCODING_INT &&
        b->encoding == OBJ_ENCODING_INT){
        /* If both strings are integer encoded just check if the stored
         * long is the same. */
        return a->ptr == b->ptr;
    } else {
        return compareStringObjects(a,b) == 0;
    }
}

size_t stringObjectLen(robj *o) {
    serverAssertWithInfo(NULL,o,o->type == OBJ_STRING);
    if (sdsEncodedObject(o)) {
        return sdslen(o->ptr);
    } else {
        return sdigits10((long)o->ptr);
    }
}

int getDoubleFromObject(const robj *o, double *target) {
    double value;

    if (o == NULL) {
        value = 0;
    } else {
        serverAssertWithInfo(NULL,o,o->type == OBJ_STRING);
        if (sdsEncodedObject(o)) {
            if (!string2d(o->ptr, sdslen(o->ptr), &value))
                return C_ERR;
        } else if (o->encoding == OBJ_ENCODING_INT) {
            value = (long)o->ptr;
        } else {
            serverPanic("Unknown string encoding");
        }
    }
    *target = value;
    return C_OK;
}

int getDoubleFromObjectOrReply(client *c, robj *o, double *target, const char *msg) {
    double value;
    if (getDoubleFromObject(o, &value) != C_OK) {
        if (msg != NULL) {
            addReplyError(c,(char*)msg);
        } else {
            addReplyError(c,"value is not a valid float");
        }
        return C_ERR;
    }
    *target = value;
    return C_OK;
}

int getLongDoubleFromObject(robj *o, long double *target) {
    long double value;

    if (o == NULL) {
        value = 0;
    } else {
        serverAssertWithInfo(NULL,o,o->type == OBJ_STRING);
        if (sdsEncodedObject(o)) {
            if (!string2ld(o->ptr, sdslen(o->ptr), &value))
                return C_ERR;
        } else if (o->encoding == OBJ_ENCODING_INT) {
            value = (long)o->ptr;
        } else {
            serverPanic("Unknown string encoding");
        }
    }
    *target = value;
    return C_OK;
}

int getLongDoubleFromObjectOrReply(client *c, robj *o, long double *target, const char *msg) {
    long double value;
    if (getLongDoubleFromObject(o, &value) != C_OK) {
        if (msg != NULL) {
            addReplyError(c,(char*)msg);
        } else {
            addReplyError(c,"value is not a valid float");
        }
        return C_ERR;
    }
    *target = value;
    return C_OK;
}

int getLongLongFromObject(robj *o, long long *target) {
    long long value;

    if (o == NULL) {
        value = 0;
    } else {
        serverAssertWithInfo(NULL,o,o->type == OBJ_STRING);
        if (sdsEncodedObject(o)) {
            if (string2ll(o->ptr,sdslen(o->ptr),&value) == 0) return C_ERR;
        } else if (o->encoding == OBJ_ENCODING_INT) {
            value = (long)o->ptr;
        } else {
            serverPanic("Unknown string encoding");
        }
    }
    if (target) *target = value;
    return C_OK;
}

int getLongLongFromObjectOrReply(client *c, robj *o, long long *target, const char *msg) {
    long long value;
    if (getLongLongFromObject(o, &value) != C_OK) {
        if (msg != NULL) {
            addReplyError(c,(char*)msg);
        } else {
            addReplyError(c,"value is not an integer or out of range");
        }
        return C_ERR;
    }
    *target = value;
    return C_OK;
}

int getLongFromObjectOrReply(client *c, robj *o, long *target, const char *msg) {
    long long value;

    if (getLongLongFromObjectOrReply(c, o, &value, msg) != C_OK) return C_ERR;
    if (value < LONG_MIN || value > LONG_MAX) {
        if (msg != NULL) {
            addReplyError(c,(char*)msg);
        } else {
            addReplyError(c,"value is out of range");
        }
        return C_ERR;
    }
    *target = value;
    return C_OK;
}

int getRangeLongFromObjectOrReply(client *c, robj *o, long min, long max, long *target, const char *msg) {
    if (getLongFromObjectOrReply(c, o, target, msg) != C_OK) return C_ERR;
    if (*target < min || *target > max) {
        if (msg != NULL) {
            addReplyError(c,(char*)msg);
        } else {
            addReplyErrorFormat(c,"value is out of range, value must between %ld and %ld", min, max);
        }
        return C_ERR;
    }
    return C_OK;
}

int getPositiveLongFromObjectOrReply(client *c, robj *o, long *target, const char *msg) {
    if (msg) {
        return getRangeLongFromObjectOrReply(c, o, 0, LONG_MAX, target, msg);
    } else {
        return getRangeLongFromObjectOrReply(c, o, 0, LONG_MAX, target, "value is out of range, must be positive");
    }
}

int getIntFromObjectOrReply(client *c, robj *o, int *target, const char *msg) {
    long value;

    if (getRangeLongFromObjectOrReply(c, o, INT_MIN, INT_MAX, &value, msg) != C_OK)
        return C_ERR;

    *target = value;
    return C_OK;
}

char *strEncoding(int encoding) {
    switch(encoding) {
    case OBJ_ENCODING_RAW: return "raw";
    case OBJ_ENCODING_INT: return "int";
    case OBJ_ENCODING_HT: return "hashtable";
    case OBJ_ENCODING_QUICKLIST: return "quicklist";
    case OBJ_ENCODING_ZIPLIST: return "ziplist";
    case OBJ_ENCODING_LISTPACK: return "listpack";
    case OBJ_ENCODING_INTSET: return "intset";
    case OBJ_ENCODING_SKIPLIST: return "skiplist";
    case OBJ_ENCODING_EMBSTR: return "embstr";
    case OBJ_ENCODING_STREAM: return "stream";
    default: return "unknown";
    }
}

/* =========================== Memory introspection ========================= */


/* This is a helper function with the goal of estimating the memory
 * size of a radix tree that is used to store Stream IDs.
 *
 * Note: to guess the size of the radix tree is not trivial, so we
 * approximate it considering 16 bytes of data overhead for each
 * key (the ID), and then adding the number of bare nodes, plus some
 * overhead due by the data and child pointers. This secret recipe
 * was obtained by checking the average radix tree created by real
 * workloads, and then adjusting the constants to get numbers that
 * more or less match the real memory usage.
 *
 * Actually the number of nodes and keys may be different depending
 * on the insertion speed and thus the ability of the radix tree
 * to compress prefixes. */
size_t streamRadixTreeMemoryUsage(rax *rax) {
    size_t size;
    size = rax->numele * sizeof(streamID);
    size += rax->numnodes * sizeof(raxNode);
    /* Add a fixed overhead due to the aux data pointer, children, ... */
    size += rax->numnodes * sizeof(long)*30;
    return size;
}

/* Returns the size in bytes consumed by the key's value in RAM.
 * Note that the returned value is just an approximation, especially in the
 * case of aggregated data types where only "sample_size" elements
 * are checked and averaged to estimate the total size. */
#define OBJ_COMPUTE_SIZE_DEF_SAMPLES 5 /* Default sample size. */
size_t objectComputeSize(robj *key, robj *o, size_t sample_size, int dbid) {
    sds ele, ele2;
    dict *d;
    dictIterator *di;
    struct dictEntry *de;
    size_t asize = 0, elesize = 0, samples = 0;

    if (o->type == OBJ_STRING) {
        if(o->encoding == OBJ_ENCODING_INT) {
            asize = sizeof(*o);
        } else if(o->encoding == OBJ_ENCODING_RAW) {
            asize = sdsZmallocSize(o->ptr)+sizeof(*o);
        } else if(o->encoding == OBJ_ENCODING_EMBSTR) {
            asize = zmalloc_size((void *)o);
        } else {
            serverPanic("Unknown string encoding");
        }
    } else if (o->type == OBJ_LIST) {
        if (o->encoding == OBJ_ENCODING_QUICKLIST) {
            quicklist *ql = o->ptr;
            quicklistNode *node = ql->head;
            asize = sizeof(*o)+sizeof(quicklist);
            do {
                elesize += sizeof(quicklistNode)+zmalloc_size(node->zl);
                samples++;
            } while ((node = node->next) && samples < sample_size);
            asize += (double)elesize/samples*ql->len;
        } else if (o->encoding == OBJ_ENCODING_ZIPLIST) {
            asize = sizeof(*o)+zmalloc_size(o->ptr);
        } else {
            serverPanic("Unknown list encoding");
        }
    } else if (o->type == OBJ_SET) {
        if (o->encoding == OBJ_ENCODING_HT) {
            d = o->ptr;
            di = dictGetIterator(d);
            asize = sizeof(*o)+sizeof(dict)+(sizeof(struct dictEntry*)*dictSlots(d));
            while((de = dictNext(di)) != NULL && samples < sample_size) {
                ele = dictGetKey(de);
                elesize += sizeof(struct dictEntry) + sdsZmallocSize(ele);
                samples++;
            }
            dictReleaseIterator(di);
            if (samples) asize += (double)elesize/samples*dictSize(d);
        } else if (o->encoding == OBJ_ENCODING_INTSET) {
            asize = sizeof(*o)+zmalloc_size(o->ptr);
        } else {
            serverPanic("Unknown set encoding");
        }
    } else if (o->type == OBJ_ZSET) {
        if (o->encoding == OBJ_ENCODING_LISTPACK) {
            asize = sizeof(*o)+zmalloc_size(o->ptr);
        } else if (o->encoding == OBJ_ENCODING_SKIPLIST) {
            d = ((zset*)o->ptr)->dict;
            zskiplist *zsl = ((zset*)o->ptr)->zsl;
            zskiplistNode *znode = zsl->header->level[0].forward;
            asize = sizeof(*o)+sizeof(zset)+sizeof(zskiplist)+sizeof(dict)+
                    (sizeof(struct dictEntry*)*dictSlots(d))+
                    zmalloc_size(zsl->header);
            while(znode != NULL && samples < sample_size) {
                elesize += sdsZmallocSize(znode->ele);
                elesize += sizeof(struct dictEntry)+zmalloc_size(znode);
                samples++;
                znode = znode->level[0].forward;
            }
            if (samples) asize += (double)elesize/samples*dictSize(d);
        } else {
            serverPanic("Unknown sorted set encoding");
        }
    } else if (o->type == OBJ_HASH) {
        if (o->encoding == OBJ_ENCODING_LISTPACK) {
            asize = sizeof(*o)+zmalloc_size(o->ptr);
        } else if (o->encoding == OBJ_ENCODING_HT) {
            d = o->ptr;
            di = dictGetIterator(d);
            asize = sizeof(*o)+sizeof(dict)+(sizeof(struct dictEntry*)*dictSlots(d));
            while((de = dictNext(di)) != NULL && samples < sample_size) {
                ele = dictGetKey(de);
                ele2 = dictGetVal(de);
                elesize += sdsZmallocSize(ele) + sdsZmallocSize(ele2);
                elesize += sizeof(struct dictEntry);
                samples++;
            }
            dictReleaseIterator(di);
            if (samples) asize += (double)elesize/samples*dictSize(d);
        } else {
            serverPanic("Unknown hash encoding");
        }
    } else if (o->type == OBJ_STREAM) {
        stream *s = o->ptr;
        asize = sizeof(*o)+sizeof(*s);
        asize += streamRadixTreeMemoryUsage(s->rax);

        /* Now we have to add the listpacks. The last listpack is often non
         * complete, so we estimate the size of the first N listpacks, and
         * use the average to compute the size of the first N-1 listpacks, and
         * finally add the real size of the last node. */
        raxIterator ri;
        raxStart(&ri,s->rax);
        raxSeek(&ri,"^",NULL,0);
        size_t lpsize = 0, samples = 0;
        while(samples < sample_size && raxNext(&ri)) {
            unsigned char *lp = ri.data;
            lpsize += lpBytes(lp);
            samples++;
        }
        if (s->rax->numele <= samples) {
            asize += lpsize;
        } else {
            if (samples) lpsize /= samples; /* Compute the average. */
            asize += lpsize * (s->rax->numele-1);
            /* No need to check if seek succeeded, we enter this branch only
             * if there are a few elements in the radix tree. */
            raxSeek(&ri,"$",NULL,0);
            raxNext(&ri);
            asize += lpBytes(ri.data);
        }
        raxStop(&ri);

        /* Consumer groups also have a non trivial memory overhead if there
         * are many consumers and many groups, let's count at least the
         * overhead of the pending entries in the groups and consumers
         * PELs. */
        if (s->cgroups) {
            raxStart(&ri,s->cgroups);
            raxSeek(&ri,"^",NULL,0);
            while(raxNext(&ri)) {
                streamCG *cg = ri.data;
                asize += sizeof(*cg);
                asize += streamRadixTreeMemoryUsage(cg->pel);
                asize += sizeof(streamNACK)*raxSize(cg->pel);

                /* For each consumer we also need to add the basic data
                 * structures and the PEL memory usage. */
                raxIterator cri;
                raxStart(&cri,cg->consumers);
                raxSeek(&cri,"^",NULL,0);
                while(raxNext(&cri)) {
                    streamConsumer *consumer = cri.data;
                    asize += sizeof(*consumer);
                    asize += sdslen(consumer->name);
                    asize += streamRadixTreeMemoryUsage(consumer->pel);
                    /* Don't count NACKs again, they are shared with the
                     * consumer group PEL. */
                }
                raxStop(&cri);
            }
            raxStop(&ri);
        }
    } else if (o->type == OBJ_MODULE) {
        asize = moduleGetMemUsage(key, o, dbid);
    } else {
        serverPanic("Unknown object type");
    }
    return asize;
}

/* Release data obtained with getMemoryOverheadData(). */
void freeMemoryOverheadData(struct redisMemOverhead *mh) {
    zfree(mh->db);
    zfree(mh);
}

/* Return a struct redisMemOverhead filled with memory overhead
 * information used for the MEMORY OVERHEAD and INFO command. The returned
 * structure pointer should be freed calling freeMemoryOverheadData(). */
struct redisMemOverhead *getMemoryOverheadData(void) {
    int j;
    size_t mem_total = 0;
    size_t mem = 0;
    size_t zmalloc_used = zmalloc_used_memory();
    struct redisMemOverhead *mh = zcalloc(sizeof(*mh));

    mh->total_allocated = zmalloc_used;
    mh->startup_allocated = server.initial_memory_usage;
    mh->peak_allocated = server.stat_peak_memory;
    mh->total_frag =
        (float)server.cron_malloc_stats.process_rss / server.cron_malloc_stats.zmalloc_used;
    mh->total_frag_bytes =
        server.cron_malloc_stats.process_rss - server.cron_malloc_stats.zmalloc_used;
    mh->allocator_frag =
        (float)server.cron_malloc_stats.allocator_active / server.cron_malloc_stats.allocator_allocated;
    mh->allocator_frag_bytes =
        server.cron_malloc_stats.allocator_active - server.cron_malloc_stats.allocator_allocated;
    mh->allocator_rss =
        (float)server.cron_malloc_stats.allocator_resident / server.cron_malloc_stats.allocator_active;
    mh->allocator_rss_bytes =
        server.cron_malloc_stats.allocator_resident - server.cron_malloc_stats.allocator_active;
    mh->rss_extra =
        (float)server.cron_malloc_stats.process_rss / server.cron_malloc_stats.allocator_resident;
    mh->rss_extra_bytes =
        server.cron_malloc_stats.process_rss - server.cron_malloc_stats.allocator_resident;

    mem_total += server.initial_memory_usage;

    mem = 0;
    if (server.repl_backlog && server.repl_backlog->ref_repl_buf_node) {
        replBufBlock *head = listNodeValue(server.repl_backlog->ref_repl_buf_node);
        replBufBlock *last = listNodeValue(listLast(server.repl_buffer_blocks));
        // TODO COMMENTS
        /*
        maybe split this into several mem+= lines each with a comment.
i understand the last two compute the rax,
the second one the linked list (shared with replicas, right?).
and the first one computes the actual bytes.
and since the histlen counts the used portion, we need to explicitly add the unused portion..
        */
        mem += server.repl_backlog_histlen + (last->size - last->used);

        mem += (last->id - head->id + 1) * (sizeof(replBufBlock)+sizeof(listNode));

        mem += server.repl_backlog->blocks_index->numnodes * sizeof(raxNode) +
               raxSize(server.repl_backlog->blocks_index) * sizeof(void*);
    }
    mh->repl_backlog = mem;
    mem_total += mem;

    mh->clients_slaves = getSlavesOutputBufferMemoryUsage();
    /* Computing the memory used by the clients would be O(N) if done
     * here online. We use our values computed incrementally by
<<<<<<< HEAD
     * clientsCronTrackClientsMemUsage(). */
=======
     * updateClientMemUsage(). */
    mh->clients_slaves = server.stat_clients_type_memory[CLIENT_TYPE_SLAVE];
>>>>>>> 2753429c
    mh->clients_normal = server.stat_clients_type_memory[CLIENT_TYPE_MASTER]+
                         server.stat_clients_type_memory[CLIENT_TYPE_PUBSUB]+
                         server.stat_clients_type_memory[CLIENT_TYPE_NORMAL];
    mem_total += mh->clients_slaves;
    mem_total += mh->clients_normal;

    mem = 0;
    if (server.aof_state != AOF_OFF) {
        mem += sdsZmallocSize(server.aof_buf);
        mem += aofRewriteBufferMemoryUsage();
    }
    mh->aof_buffer = mem;
    mem_total+=mem;

    mem = server.lua_scripts_mem;
    mem += dictSize(server.lua_scripts) * sizeof(dictEntry) +
        dictSlots(server.lua_scripts) * sizeof(dictEntry*);
    mem += dictSize(server.repl_scriptcache_dict) * sizeof(dictEntry) +
        dictSlots(server.repl_scriptcache_dict) * sizeof(dictEntry*);
    if (listLength(server.repl_scriptcache_fifo) > 0) {
        mem += listLength(server.repl_scriptcache_fifo) * (sizeof(listNode) +
            sdsZmallocSize(listNodeValue(listFirst(server.repl_scriptcache_fifo))));
    }
    mh->lua_caches = mem;
    mem_total+=mem;

    for (j = 0; j < server.dbnum; j++) {
        redisDb *db = server.db+j;
        long long keyscount = dictSize(db->dict);
        if (keyscount==0) continue;

        mh->total_keys += keyscount;
        mh->db = zrealloc(mh->db,sizeof(mh->db[0])*(mh->num_dbs+1));
        mh->db[mh->num_dbs].dbid = j;

        mem = dictSize(db->dict) * sizeof(dictEntry) +
              dictSlots(db->dict) * sizeof(dictEntry*) +
              dictSize(db->dict) * sizeof(robj);
        mh->db[mh->num_dbs].overhead_ht_main = mem;
        mem_total+=mem;

        mem = dictSize(db->expires) * sizeof(dictEntry) +
              dictSlots(db->expires) * sizeof(dictEntry*);
        mh->db[mh->num_dbs].overhead_ht_expires = mem;
        mem_total+=mem;

        mh->num_dbs++;
    }

    mh->overhead_total = mem_total;
    mh->dataset = zmalloc_used - mem_total;
    mh->peak_perc = (float)zmalloc_used*100/mh->peak_allocated;

    /* Metrics computed after subtracting the startup memory from
     * the total memory. */
    size_t net_usage = 1;
    if (zmalloc_used > mh->startup_allocated)
        net_usage = zmalloc_used - mh->startup_allocated;
    mh->dataset_perc = (float)mh->dataset*100/net_usage;
    mh->bytes_per_key = mh->total_keys ? (net_usage / mh->total_keys) : 0;

    return mh;
}

/* Helper for "MEMORY allocator-stats", used as a callback for the jemalloc
 * stats output. */
void inputCatSds(void *result, const char *str) {
    /* result is actually a (sds *), so re-cast it here */
    sds *info = (sds *)result;
    *info = sdscat(*info, str);
}

/* This implements MEMORY DOCTOR. An human readable analysis of the Redis
 * memory condition. */
sds getMemoryDoctorReport(void) {
    int empty = 0;          /* Instance is empty or almost empty. */
    int big_peak = 0;       /* Memory peak is much larger than used mem. */
    int high_frag = 0;      /* High fragmentation. */
    int high_alloc_frag = 0;/* High allocator fragmentation. */
    int high_proc_rss = 0;  /* High process rss overhead. */
    int high_alloc_rss = 0; /* High rss overhead. */
    int big_slave_buf = 0;  /* Slave buffers are too big. */
    int big_client_buf = 0; /* Client buffers are too big. */
    int many_scripts = 0;   /* Script cache has too many scripts. */
    int num_reports = 0;
    struct redisMemOverhead *mh = getMemoryOverheadData();

    if (mh->total_allocated < (1024*1024*5)) {
        empty = 1;
        num_reports++;
    } else {
        /* Peak is > 150% of current used memory? */
        if (((float)mh->peak_allocated / mh->total_allocated) > 1.5) {
            big_peak = 1;
            num_reports++;
        }

        /* Fragmentation is higher than 1.4 and 10MB ?*/
        if (mh->total_frag > 1.4 && mh->total_frag_bytes > 10<<20) {
            high_frag = 1;
            num_reports++;
        }

        /* External fragmentation is higher than 1.1 and 10MB? */
        if (mh->allocator_frag > 1.1 && mh->allocator_frag_bytes > 10<<20) {
            high_alloc_frag = 1;
            num_reports++;
        }

        /* Allocator rss is higher than 1.1 and 10MB ? */
        if (mh->allocator_rss > 1.1 && mh->allocator_rss_bytes > 10<<20) {
            high_alloc_rss = 1;
            num_reports++;
        }

        /* Non-Allocator rss is higher than 1.1 and 10MB ? */
        if (mh->rss_extra > 1.1 && mh->rss_extra_bytes > 10<<20) {
            high_proc_rss = 1;
            num_reports++;
        }

        /* Clients using more than 200k each average? */
        long numslaves = listLength(server.slaves);
        long numclients = listLength(server.clients)-numslaves;
        if (mh->clients_normal / numclients > (1024*200)) {
            big_client_buf = 1;
            num_reports++;
        }

        /* Slaves using more than 10 MB each? */
        if (numslaves > 0 && mh->clients_slaves > (1024*1024*10)) {
            big_slave_buf = 1;
            num_reports++;
        }

        /* Too many scripts are cached? */
        if (dictSize(server.lua_scripts) > 1000) {
            many_scripts = 1;
            num_reports++;
        }
    }

    sds s;
    if (num_reports == 0) {
        s = sdsnew(
        "Hi Sam, I can't find any memory issue in your instance. "
        "I can only account for what occurs on this base.\n");
    } else if (empty == 1) {
        s = sdsnew(
        "Hi Sam, this instance is empty or is using very little memory, "
        "my issues detector can't be used in these conditions. "
        "Please, leave for your mission on Earth and fill it with some data. "
        "The new Sam and I will be back to our programming as soon as I "
        "finished rebooting.\n");
    } else {
        s = sdsnew("Sam, I detected a few issues in this Redis instance memory implants:\n\n");
        if (big_peak) {
            s = sdscat(s," * Peak memory: In the past this instance used more than 150% the memory that is currently using. The allocator is normally not able to release memory after a peak, so you can expect to see a big fragmentation ratio, however this is actually harmless and is only due to the memory peak, and if the Redis instance Resident Set Size (RSS) is currently bigger than expected, the memory will be used as soon as you fill the Redis instance with more data. If the memory peak was only occasional and you want to try to reclaim memory, please try the MEMORY PURGE command, otherwise the only other option is to shutdown and restart the instance.\n\n");
        }
        if (high_frag) {
            s = sdscatprintf(s," * High total RSS: This instance has a memory fragmentation and RSS overhead greater than 1.4 (this means that the Resident Set Size of the Redis process is much larger than the sum of the logical allocations Redis performed). This problem is usually due either to a large peak memory (check if there is a peak memory entry above in the report) or may result from a workload that causes the allocator to fragment memory a lot. If the problem is a large peak memory, then there is no issue. Otherwise, make sure you are using the Jemalloc allocator and not the default libc malloc. Note: The currently used allocator is \"%s\".\n\n", ZMALLOC_LIB);
        }
        if (high_alloc_frag) {
            s = sdscatprintf(s," * High allocator fragmentation: This instance has an allocator external fragmentation greater than 1.1. This problem is usually due either to a large peak memory (check if there is a peak memory entry above in the report) or may result from a workload that causes the allocator to fragment memory a lot. You can try enabling 'activedefrag' config option.\n\n");
        }
        if (high_alloc_rss) {
            s = sdscatprintf(s," * High allocator RSS overhead: This instance has an RSS memory overhead is greater than 1.1 (this means that the Resident Set Size of the allocator is much larger than the sum what the allocator actually holds). This problem is usually due to a large peak memory (check if there is a peak memory entry above in the report), you can try the MEMORY PURGE command to reclaim it.\n\n");
        }
        if (high_proc_rss) {
            s = sdscatprintf(s," * High process RSS overhead: This instance has non-allocator RSS memory overhead is greater than 1.1 (this means that the Resident Set Size of the Redis process is much larger than the RSS the allocator holds). This problem may be due to Lua scripts or Modules.\n\n");
        }
        if (big_slave_buf) {
            s = sdscat(s," * Big replica buffers: The replica output buffers in this instance are greater than 10MB for each replica (on average). This likely means that there is some replica instance that is struggling receiving data, either because it is too slow or because of networking issues. As a result, data piles on the master output buffers. Please try to identify what replica is not receiving data correctly and why. You can use the INFO output in order to check the replicas delays and the CLIENT LIST command to check the output buffers of each replica.\n\n");
        }
        if (big_client_buf) {
            s = sdscat(s," * Big client buffers: The clients output buffers in this instance are greater than 200K per client (on average). This may result from different causes, like Pub/Sub clients subscribed to channels bot not receiving data fast enough, so that data piles on the Redis instance output buffer, or clients sending commands with large replies or very large sequences of commands in the same pipeline. Please use the CLIENT LIST command in order to investigate the issue if it causes problems in your instance, or to understand better why certain clients are using a big amount of memory.\n\n");
        }
        if (many_scripts) {
            s = sdscat(s," * Many scripts: There seem to be many cached scripts in this instance (more than 1000). This may be because scripts are generated and `EVAL`ed, instead of being parameterized (with KEYS and ARGV), `SCRIPT LOAD`ed and `EVALSHA`ed. Unless `SCRIPT FLUSH` is called periodically, the scripts' caches may end up consuming most of your memory.\n\n");
        }
        s = sdscat(s,"I'm here to keep you safe, Sam. I want to help you.\n");
    }
    freeMemoryOverheadData(mh);
    return s;
}

/* Set the object LRU/LFU depending on server.maxmemory_policy.
 * The lfu_freq arg is only relevant if policy is MAXMEMORY_FLAG_LFU.
 * The lru_idle and lru_clock args are only relevant if policy
 * is MAXMEMORY_FLAG_LRU.
 * Either or both of them may be <0, in that case, nothing is set. */
int objectSetLRUOrLFU(robj *val, long long lfu_freq, long long lru_idle,
                       long long lru_clock, int lru_multiplier) {
    if (server.maxmemory_policy & MAXMEMORY_FLAG_LFU) {
        if (lfu_freq >= 0) {
            serverAssert(lfu_freq <= 255);
            val->lru = (LFUGetTimeInMinutes()<<8) | lfu_freq;
            return 1;
        }
    } else if (lru_idle >= 0) {
        /* Provided LRU idle time is in seconds. Scale
         * according to the LRU clock resolution this Redis
         * instance was compiled with (normally 1000 ms, so the
         * below statement will expand to lru_idle*1000/1000. */
        lru_idle = lru_idle*lru_multiplier/LRU_CLOCK_RESOLUTION;
        long lru_abs = lru_clock - lru_idle; /* Absolute access time. */
        /* If the LRU field underflows (since lru_clock is a wrapping clock),
         * we need to make it positive again. This be handled by the unwrapping
         * code in estimateObjectIdleTime. I.e. imagine a day when lru_clock
         * wrap arounds (happens once in some 6 months), and becomes a low
         * value, like 10, an lru_idle of 1000 should be near LRU_CLOCK_MAX. */
        if (lru_abs < 0)
            lru_abs += LRU_CLOCK_MAX;
        val->lru = lru_abs;
        return 1;
    }
    return 0;
}

/* ======================= The OBJECT and MEMORY commands =================== */

/* This is a helper function for the OBJECT command. We need to lookup keys
 * without any modification of LRU or other parameters. */
robj *objectCommandLookup(client *c, robj *key) {
    return lookupKeyReadWithFlags(c->db,key,LOOKUP_NOTOUCH|LOOKUP_NONOTIFY);
}

robj *objectCommandLookupOrReply(client *c, robj *key, robj *reply) {
    robj *o = objectCommandLookup(c,key);
    if (!o) addReplyOrErrorObject(c, reply);
    return o;
}

/* Object command allows to inspect the internals of a Redis Object.
 * Usage: OBJECT <refcount|encoding|idletime|freq> <key> */
void objectCommand(client *c) {
    robj *o;

    if (c->argc == 2 && !strcasecmp(c->argv[1]->ptr,"help")) {
        const char *help[] = {
"ENCODING <key>",
"    Return the kind of internal representation used in order to store the value",
"    associated with a <key>.",
"FREQ <key>",
"    Return the access frequency index of the <key>. The returned integer is",
"    proportional to the logarithm of the recent access frequency of the key.",
"IDLETIME <key>",
"    Return the idle time of the <key>, that is the approximated number of",
"    seconds elapsed since the last access to the key.",
"REFCOUNT <key>",
"    Return the number of references of the value associated with the specified",
"    <key>.",
NULL
        };
        addReplyHelp(c, help);
    } else if (!strcasecmp(c->argv[1]->ptr,"refcount") && c->argc == 3) {
        if ((o = objectCommandLookupOrReply(c,c->argv[2],shared.null[c->resp]))
                == NULL) return;
        addReplyLongLong(c,o->refcount);
    } else if (!strcasecmp(c->argv[1]->ptr,"encoding") && c->argc == 3) {
        if ((o = objectCommandLookupOrReply(c,c->argv[2],shared.null[c->resp]))
                == NULL) return;
        addReplyBulkCString(c,strEncoding(o->encoding));
    } else if (!strcasecmp(c->argv[1]->ptr,"idletime") && c->argc == 3) {
        if ((o = objectCommandLookupOrReply(c,c->argv[2],shared.null[c->resp]))
                == NULL) return;
        if (server.maxmemory_policy & MAXMEMORY_FLAG_LFU) {
            addReplyError(c,"An LFU maxmemory policy is selected, idle time not tracked. Please note that when switching between policies at runtime LRU and LFU data will take some time to adjust.");
            return;
        }
        addReplyLongLong(c,estimateObjectIdleTime(o)/1000);
    } else if (!strcasecmp(c->argv[1]->ptr,"freq") && c->argc == 3) {
        if ((o = objectCommandLookupOrReply(c,c->argv[2],shared.null[c->resp]))
                == NULL) return;
        if (!(server.maxmemory_policy & MAXMEMORY_FLAG_LFU)) {
            addReplyError(c,"An LFU maxmemory policy is not selected, access frequency not tracked. Please note that when switching between policies at runtime LRU and LFU data will take some time to adjust.");
            return;
        }
        /* LFUDecrAndReturn should be called
         * in case of the key has not been accessed for a long time,
         * because we update the access time only
         * when the key is read or overwritten. */
        addReplyLongLong(c,LFUDecrAndReturn(o));
    } else {
        addReplySubcommandSyntaxError(c);
    }
}

/* The memory command will eventually be a complete interface for the
 * memory introspection capabilities of Redis.
 *
 * Usage: MEMORY usage <key> */
void memoryCommand(client *c) {
    if (!strcasecmp(c->argv[1]->ptr,"help") && c->argc == 2) {
        const char *help[] = {
"DOCTOR",
"    Return memory problems reports.",
"MALLOC-STATS",
"    Return internal statistics report from the memory allocator.",
"PURGE",
"    Attempt to purge dirty pages for reclamation by the allocator.",
"STATS",
"    Return information about the memory usage of the server.",
"USAGE <key> [SAMPLES <count>]",
"    Return memory in bytes used by <key> and its value. Nested values are",
"    sampled up to <count> times (default: 5).",
NULL
        };
        addReplyHelp(c, help);
    } else if (!strcasecmp(c->argv[1]->ptr,"usage") && c->argc >= 3) {
        dictEntry *de;
        long long samples = OBJ_COMPUTE_SIZE_DEF_SAMPLES;
        for (int j = 3; j < c->argc; j++) {
            if (!strcasecmp(c->argv[j]->ptr,"samples") &&
                j+1 < c->argc)
            {
                if (getLongLongFromObjectOrReply(c,c->argv[j+1],&samples,NULL)
                     == C_ERR) return;
                if (samples < 0) {
                    addReplyErrorObject(c,shared.syntaxerr);
                    return;
                }
                if (samples == 0) samples = LLONG_MAX;
                j++; /* skip option argument. */
            } else {
                addReplyErrorObject(c,shared.syntaxerr);
                return;
            }
        }
        if ((de = dictFind(c->db->dict,c->argv[2]->ptr)) == NULL) {
            addReplyNull(c);
            return;
        }
        size_t usage = objectComputeSize(c->argv[2],dictGetVal(de),samples,c->db->id);
        usage += sdsZmallocSize(dictGetKey(de));
        usage += sizeof(dictEntry);
        addReplyLongLong(c,usage);
    } else if (!strcasecmp(c->argv[1]->ptr,"stats") && c->argc == 2) {
        struct redisMemOverhead *mh = getMemoryOverheadData();

        addReplyMapLen(c,25+mh->num_dbs);

        addReplyBulkCString(c,"peak.allocated");
        addReplyLongLong(c,mh->peak_allocated);

        addReplyBulkCString(c,"total.allocated");
        addReplyLongLong(c,mh->total_allocated);

        addReplyBulkCString(c,"startup.allocated");
        addReplyLongLong(c,mh->startup_allocated);

        addReplyBulkCString(c,"replication.backlog");
        addReplyLongLong(c,mh->repl_backlog);

        addReplyBulkCString(c,"clients.slaves");
        addReplyLongLong(c,mh->clients_slaves);

        addReplyBulkCString(c,"clients.normal");
        addReplyLongLong(c,mh->clients_normal);

        addReplyBulkCString(c,"aof.buffer");
        addReplyLongLong(c,mh->aof_buffer);

        addReplyBulkCString(c,"lua.caches");
        addReplyLongLong(c,mh->lua_caches);

        for (size_t j = 0; j < mh->num_dbs; j++) {
            char dbname[32];
            snprintf(dbname,sizeof(dbname),"db.%zd",mh->db[j].dbid);
            addReplyBulkCString(c,dbname);
            addReplyMapLen(c,2);

            addReplyBulkCString(c,"overhead.hashtable.main");
            addReplyLongLong(c,mh->db[j].overhead_ht_main);

            addReplyBulkCString(c,"overhead.hashtable.expires");
            addReplyLongLong(c,mh->db[j].overhead_ht_expires);
        }

        addReplyBulkCString(c,"overhead.total");
        addReplyLongLong(c,mh->overhead_total);

        addReplyBulkCString(c,"keys.count");
        addReplyLongLong(c,mh->total_keys);

        addReplyBulkCString(c,"keys.bytes-per-key");
        addReplyLongLong(c,mh->bytes_per_key);

        addReplyBulkCString(c,"dataset.bytes");
        addReplyLongLong(c,mh->dataset);

        addReplyBulkCString(c,"dataset.percentage");
        addReplyDouble(c,mh->dataset_perc);

        addReplyBulkCString(c,"peak.percentage");
        addReplyDouble(c,mh->peak_perc);

        addReplyBulkCString(c,"allocator.allocated");
        addReplyLongLong(c,server.cron_malloc_stats.allocator_allocated);

        addReplyBulkCString(c,"allocator.active");
        addReplyLongLong(c,server.cron_malloc_stats.allocator_active);

        addReplyBulkCString(c,"allocator.resident");
        addReplyLongLong(c,server.cron_malloc_stats.allocator_resident);

        addReplyBulkCString(c,"allocator-fragmentation.ratio");
        addReplyDouble(c,mh->allocator_frag);

        addReplyBulkCString(c,"allocator-fragmentation.bytes");
        addReplyLongLong(c,mh->allocator_frag_bytes);

        addReplyBulkCString(c,"allocator-rss.ratio");
        addReplyDouble(c,mh->allocator_rss);

        addReplyBulkCString(c,"allocator-rss.bytes");
        addReplyLongLong(c,mh->allocator_rss_bytes);

        addReplyBulkCString(c,"rss-overhead.ratio");
        addReplyDouble(c,mh->rss_extra);

        addReplyBulkCString(c,"rss-overhead.bytes");
        addReplyLongLong(c,mh->rss_extra_bytes);

        addReplyBulkCString(c,"fragmentation"); /* this is the total RSS overhead, including fragmentation */
        addReplyDouble(c,mh->total_frag); /* it is kept here for backwards compatibility */

        addReplyBulkCString(c,"fragmentation.bytes");
        addReplyLongLong(c,mh->total_frag_bytes);

        freeMemoryOverheadData(mh);
    } else if (!strcasecmp(c->argv[1]->ptr,"malloc-stats") && c->argc == 2) {
#if defined(USE_JEMALLOC)
        sds info = sdsempty();
        je_malloc_stats_print(inputCatSds, &info, NULL);
        addReplyVerbatim(c,info,sdslen(info),"txt");
        sdsfree(info);
#else
        addReplyBulkCString(c,"Stats not supported for the current allocator");
#endif
    } else if (!strcasecmp(c->argv[1]->ptr,"doctor") && c->argc == 2) {
        sds report = getMemoryDoctorReport();
        addReplyVerbatim(c,report,sdslen(report),"txt");
        sdsfree(report);
    } else if (!strcasecmp(c->argv[1]->ptr,"purge") && c->argc == 2) {
        if (jemalloc_purge() == 0)
            addReply(c, shared.ok);
        else
            addReplyError(c, "Error purging dirty pages");
    } else {
        addReplySubcommandSyntaxError(c);
    }
}<|MERGE_RESOLUTION|>--- conflicted
+++ resolved
@@ -1197,12 +1197,7 @@
     mh->clients_slaves = getSlavesOutputBufferMemoryUsage();
     /* Computing the memory used by the clients would be O(N) if done
      * here online. We use our values computed incrementally by
-<<<<<<< HEAD
-     * clientsCronTrackClientsMemUsage(). */
-=======
      * updateClientMemUsage(). */
-    mh->clients_slaves = server.stat_clients_type_memory[CLIENT_TYPE_SLAVE];
->>>>>>> 2753429c
     mh->clients_normal = server.stat_clients_type_memory[CLIENT_TYPE_MASTER]+
                          server.stat_clients_type_memory[CLIENT_TYPE_PUBSUB]+
                          server.stat_clients_type_memory[CLIENT_TYPE_NORMAL];
