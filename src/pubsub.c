--- conflicted
+++ resolved
@@ -257,14 +257,8 @@
 /* Subscribe a client to a channel. Returns 1 if the operation succeeded, or
  * 0 if the client was already subscribed to that channel. */
 int pubsubSubscribeChannel(client *c, robj *channel, pubsubtype type) {
-<<<<<<< HEAD
     dictEntry *de, *existing;
-    list *clients = NULL;
-=======
-    dict **d_ptr;
-    dictEntry *de;
     dict *clients = NULL;
->>>>>>> 50b8b997
     int retval = 0;
     unsigned int slot = 0;
 
@@ -276,35 +270,18 @@
         if (server.cluster_enabled && type.shard) {
             slot = c->slot;
         }
-<<<<<<< HEAD
 
         de = daDictAddRaw(*type.serverPubSubChannels, slot, channel, &existing);
 
         if (existing) {
             clients = dictGetVal(existing);
         } else {
-            clients = listCreate();
+            clients = dictCreate(&clientDictType);
             daDictSetVal(*type.serverPubSubChannels, slot, de, clients);
-=======
-        d_ptr = type.serverPubSubChannels(slot);
-        if (*d_ptr == NULL) {
-            *d_ptr = dictCreate(&objToDictDictType);
-            de = NULL;
-        } else {
-            de = dictFind(*d_ptr, channel);
-        }
-        if (de == NULL) {
-            clients = dictCreate(&clientDictType);
-            dictAdd(*d_ptr, channel, clients);
->>>>>>> 50b8b997
             incrRefCount(channel);
         }
-<<<<<<< HEAD
-
-        listAddNodeTail(clients,c);
-=======
+
         serverAssert(dictAdd(clients, c, NULL) != DICT_ERR);
->>>>>>> 50b8b997
     }
     /* Notify the client */
     addReplyPubsubSubscribed(c,channel,type);
@@ -369,14 +346,9 @@
                 unmarkClientAsPubSub(c);
             }
         }
-<<<<<<< HEAD
-        daDictDelete(server.pubsubshard_channels, slot, channel);
-=======
         dictReleaseIterator(iter);
 cleanup:
-        server.shard_channel_count--;
-        dictDelete(d, channel);
->>>>>>> 50b8b997
+        daDictDelete(server.pubsubshard_channels, slot, channel);
     }
     dictReleaseIterator(di);
 }
@@ -682,11 +654,7 @@
 
         addReplyArrayLen(c,(c->argc-2)*2);
         for (j = 2; j < c->argc; j++) {
-<<<<<<< HEAD
-            list *l = dictFetchValue(daGetDict(server.pubsub_channels, 0),c->argv[j]);
-=======
-            dict *d = dictFetchValue(server.pubsub_channels, c->argv[j]);
->>>>>>> 50b8b997
+            dict *d = dictFetchValue(daGetDict(server.pubsub_channels, 0),c->argv[j]);
 
             addReplyBulk(c,c->argv[j]);
             addReplyLongLong(c, d ? dictSize(d) : 0);
@@ -706,16 +674,11 @@
         addReplyArrayLen(c, (c->argc-2)*2);
         for (j = 2; j < c->argc; j++) {
             unsigned int slot = calculateKeySlot(c->argv[j]->ptr);
-<<<<<<< HEAD
             dict *d = daGetDict(server.pubsubshard_channels, slot);
-            list *l = dictFetchValue(d, c->argv[j]);
-=======
-            dict *d = server.pubsubshard_channels[slot];
-            dict *clients = d ? dictFetchValue(d, c->argv[j]) : NULL;
->>>>>>> 50b8b997
+            dict *clients = dictFetchValue(d, c->argv[j]);
 
             addReplyBulk(c,c->argv[j]);
-            addReplyLongLong(c, d ? dictSize(clients) : 0);
+            addReplyLongLong(c, clients ? dictSize(clients) : 0);
         }
     } else {
         addReplySubcommandSyntaxError(c);
@@ -792,4 +755,4 @@
     /* Sharded PubSub channels */
     mem += dictMemUsage(c->pubsubshard_channels);
     return mem;
-}+}
