--- conflicted
+++ resolved
@@ -2196,14 +2196,9 @@
                 slave_addr = master->addr;
             line = sdscatprintf(sdsempty(),
                 "sentinel known-replica %s %s %d",
-<<<<<<< HEAD
                 master->name, announceSentinelAddr(slave_addr), slave_addr->port);
-            rewriteConfigRewriteLine(state,"sentinel",line,1);
-=======
-                master->name, slave_addr->ip, slave_addr->port);
             rewriteConfigRewriteLine(state,"sentinel known-replica",line,1);
             /* rewriteConfigMarkAsProcessed is handled after the loop */
->>>>>>> 9e56d396
         }
         dictReleaseIterator(di2);
 
@@ -2214,14 +2209,9 @@
             if (ri->runid == NULL) continue;
             line = sdscatprintf(sdsempty(),
                 "sentinel known-sentinel %s %s %d %s",
-<<<<<<< HEAD
                 master->name, announceSentinelAddr(ri->addr), ri->addr->port, ri->runid);
-            rewriteConfigRewriteLine(state,"sentinel",line,1);
-=======
-                master->name, ri->addr->ip, ri->addr->port, ri->runid);
             rewriteConfigRewriteLine(state,"sentinel known-sentinel",line,1);
             /* rewriteConfigMarkAsProcessed is handled after the loop */
->>>>>>> 9e56d396
         }
         dictReleaseIterator(di2);
 
@@ -2277,10 +2267,7 @@
     } else {
         rewriteConfigMarkAsProcessed(state,"sentinel sentinel-pass");  
     }
-<<<<<<< HEAD
-=======
-
->>>>>>> 9e56d396
+
     dictReleaseIterator(di);
 
     /* NOTE: the purpose here is in case due to the state change, the config rewrite 
