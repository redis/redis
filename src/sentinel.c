--- conflicted
+++ resolved
@@ -37,11 +37,14 @@
 #include <arpa/inet.h>
 #include <sys/socket.h>
 #include <sys/wait.h>
-<<<<<<< HEAD
+#else
+#include <stdlib.h>
+#endif
 #include <fcntl.h>
-=======
+
+#ifdef _WIN32
+#define strtoull _strtoui64
 #endif
->>>>>>> ce6c1f08
 
 #ifndef _WIN32
 extern char **environ;
@@ -70,7 +73,6 @@
                                    its master is down. */
 #define SRI_FAILOVER_IN_PROGRESS (1<<7) /* Failover is in progress for
                                            this master. */
-<<<<<<< HEAD
 #define SRI_PROMOTED (1<<8)            /* Slave selected for promotion. */
 #define SRI_RECONF_SENT (1<<9)     /* SLAVEOF <newmaster> sent. */
 #define SRI_RECONF_INPROG (1<<10)   /* Slave synchronization in progress. */
@@ -79,18 +81,6 @@
 #define SRI_SCRIPT_KILL_SENT (1<<13) /* SCRIPT KILL already sent on -BUSY */
 
 /* Note: times are in milliseconds. */
-=======
-#define SRI_I_AM_THE_LEADER (1<<9)     /* We are the leader for this master. */
-#define SRI_PROMOTED (1<<10)            /* Slave selected for promotion. */
-#define SRI_RECONF_SENT (1<<11)     /* SLAVEOF <newmaster> sent. */
-#define SRI_RECONF_INPROG (1<<12)   /* Slave synchronization in progress. */
-#define SRI_RECONF_DONE (1<<13)     /* Slave synchronized with new master. */
-#define SRI_FORCE_FAILOVER (1<<14)  /* Force failover with master up. */
-#define SRI_SCRIPT_KILL_SENT (1<<15) /* SCRIPT KILL already sent on -BUSY */
-#define SRI_DEMOTE (1<<16)   /* If the instance claims to be a master, demote
-                                it into a slave sending SLAVEOF. */
-
->>>>>>> ce6c1f08
 #define SENTINEL_INFO_PERIOD 10000
 #define SENTINEL_PING_PERIOD 1000
 #define SENTINEL_ASK_PERIOD 1000
@@ -250,43 +240,14 @@
     ((void)el); ((void)fd); ((void)mask);
 
     redisAsyncHandleRead(e->context);
-#ifdef WIN32_IOCP
-    aeWinReceiveDone(fd);
-#endif
-}
-
-#ifdef WIN32_IOCP
-static void writeHandlerDone(aeEventLoop *el, int fd, void *privdata, int nwritten) {
-    aeWinSendReq *req = (aeWinSendReq *)privdata;
-    redisAeEvents *e = (redisAeEvents *)req->client;
-
-    redisAsyncHandleWriteComplete(e->context, nwritten);
-}
-
-static void redisAeWriteEvent(aeEventLoop *el, int fd, void *privdata, int mask) {
-    redisAeEvents *e = (redisAeEvents*)privdata;
-    redisContext *c = &(e->context->c);
-    int result;
-    ((void)el); ((void)fd); ((void)mask);
-
-    if (redisAsyncHandleWritePrep(e->context) == REDIS_OK) {
-        result = aeWinSocketSend((int)c->fd,(char*)c->obuf,(int)(sdslen(c->obuf)), 
-                                        el, e, NULL, writeHandlerDone);
-        if (result == SOCKET_ERROR && errno != WSA_IO_PENDING) {
-            if (errno != EPIPE)
-                fprintf(stderr, "Writing to socket %s\n", wsa_strerror(errno));
-            return;
-        }
-    }
-}
-#else
+}
+
 static void redisAeWriteEvent(aeEventLoop *el, int fd, void *privdata, int mask) {
     redisAeEvents *e = (redisAeEvents*)privdata;
     ((void)el); ((void)fd); ((void)mask);
 
     redisAsyncHandleWrite(e->context);
 }
-#endif
 
 static void redisAeAddRead(void *privdata) {
     redisAeEvents *e = (redisAeEvents*)privdata;
@@ -328,10 +289,6 @@
     redisAeEvents *e = (redisAeEvents*)privdata;
     redisAeDelRead(privdata);
     redisAeDelWrite(privdata);
-#ifdef WIN32_IOCP
-    aeWinCloseSocket((int)e->fd);
-    e->fd = 0;
-#endif
     zfree(e);
 }
 
@@ -347,7 +304,7 @@
     e = (redisAeEvents*)zmalloc(sizeof(*e));
     e->context = ac;
     e->loop = loop;
-    e->fd = (int)c->fd;
+    e->fd = c->fd;
     e->reading = e->writing = 0;
 
     /* Register functions to start/stop listening for events */
@@ -717,11 +674,7 @@
             sj->pid = 0;
         } else if (pid == 0) {
             /* Child */
-#ifdef _WIN32
-            _execv(sj->argv[0],sj->argv);
-#else
             execve(sj->argv[0],sj->argv,environ);
-#endif
             /* If we are here an error occurred. */
             _exit(2); /* Don't retry execution. */
         } else {
@@ -1065,19 +1018,9 @@
  *
  * This function is useful because every time we add a new Sentinel into
  * a master's Sentinels dictionary, we want to be very sure about not
-<<<<<<< HEAD
  * having duplicated instances for any reason. This is important because
  * other sentinels are needed to reach ODOWN quorum, and later to get
  * voted for a given configuration epoch in order to perform the failover.
-=======
- * having duplicated instances for any reason. This is so important because
- * we use those other sentinels in order to run our quorum protocol to
- * understand if it's time to proceed with the fail over.
- *
- * Making sure no duplication is possible we greatly improve the robustness
- * of the quorum (otherwise we may end counting the same instance multiple
- * times for some reason).
->>>>>>> ce6c1f08
  *
  * The function returns the number of Sentinels removed. */
 int removeMatchingSentinelsFromMaster(sentinelRedisInstance *master, char *ip, int port, char *runid) {
@@ -1235,15 +1178,7 @@
  * This is used to handle the +switch-master event.
  *
  * The function returns REDIS_ERR if the address can't be resolved for some
-<<<<<<< HEAD
  * reason. Otherwise REDIS_OK is returned.  */
-=======
- * reason. Otherwise REDIS_OK is returned.
- *
- * TODO: make this reset so that original sentinels are re-added with
- * same ip / port / runid.
- */
->>>>>>> ce6c1f08
 int sentinelResetMasterAndChangeAddress(sentinelRedisInstance *master, char *ip, int port) {
     sentinelAddr *oldaddr, *newaddr;
     sentinelAddr **slaves = NULL;
@@ -1283,7 +1218,6 @@
     master->o_down_since_time = 0;
     master->s_down_since_time = 0;
 
-<<<<<<< HEAD
     /* Add slaves back. */
     for (j = 0; j < numslaves; j++) {
         sentinelRedisInstance *slave;
@@ -1298,8 +1232,6 @@
     }
     zfree(slaves);
 
-=======
->>>>>>> ce6c1f08
     /* Release the old address at the end so we are safe even if the function
      * gets the master->addr->ip and master->addr->port as arguments. */
     releaseSentinelAddr(oldaddr);
@@ -1318,7 +1250,6 @@
     return most_recent == 0 || (mstime() - most_recent) > ms;
 }
 
-<<<<<<< HEAD
 /* Return the current master address, that is, its address or the address
  * of the promoted slave if already operational. */
 sentinelAddr *sentinelGetCurrentMasterAddress(sentinelRedisInstance *master) {
@@ -1337,8 +1268,6 @@
     }
 }
 
-=======
->>>>>>> ce6c1f08
 /* ============================ Config handling ============================= */
 char *sentinelHandleConfiguration(char **argv, int argc) {
     sentinelRedisInstance *ri;
@@ -1563,7 +1492,7 @@
     server.hz = REDIS_DEFAULT_HZ;
     if (rewriteConfig(server.configfile) != -1) {
         /* Rewrite succeded, fsync it. */
-        if ((fd = open(server.configfile,O_RDONLY)) != -1) {
+        if ((fd = open(server.configfile,O_RDONLY, 0)) != -1) {
             fsync(fd);
             close(fd);
         }
@@ -1728,7 +1657,7 @@
     ri->master_link_down_time = 0;
 
     /* Process line by line. */
-    lines = sdssplitlen(info,(int)strlen(info),"\r\n",2,&numlines);
+    lines = sdssplitlen(info,strlen(info),"\r\n",2,&numlines);
     for (j = 0; j < numlines; j++) {
         sentinelRedisInstance *slave;
         sds l = lines[j];
@@ -1841,7 +1770,6 @@
     /* ---------------------------- Acting half -----------------------------
      * Some things will not happen if sentinel.tilt is true, but some will
      * still be processed. */
-<<<<<<< HEAD
 
     /* Remember when the role changed. */
     if (role != ri->role_reported) {
@@ -1855,26 +1783,10 @@
         /* Nothing to do, but masters claiming to be slaves are
          * considered to be unreachable by Sentinel, so eventually
          * a failover will be triggered. */
-=======
-
-    /* When what we believe is our master, turned into a slave, the wiser
-     * thing we can do is to follow the events and redirect to the new
-     * master, always. */
-    if ((ri->flags & SRI_MASTER) && role == SRI_SLAVE && ri->slave_master_host)
-    {
-        sentinelEvent(REDIS_WARNING,"+redirect-to-master",ri,
-            "%s %s %d %s %d",
-            ri->name, ri->addr->ip, ri->addr->port,
-            ri->slave_master_host, ri->slave_master_port);
-        sentinelResetMasterAndChangeAddress(ri,ri->slave_master_host,
-                                               ri->slave_master_port);
-        return; /* Don't process anything after this event. */
->>>>>>> ce6c1f08
     }
 
     /* Handle slave -> master role switch. */
     if ((ri->flags & SRI_SLAVE) && role == SRI_MASTER) {
-<<<<<<< HEAD
         /* If this is a promoted slave we can change state to the
          * failover state machine. */
         if (!sentinel.tilt &&
@@ -1911,99 +1823,10 @@
                         ri->master->addr->port);
                 if (retval == REDIS_OK)
                     sentinelEvent(REDIS_NOTICE,"+convert-to-slave",ri,"%@");
-=======
-        if (!sentinel.tilt && ri->flags & SRI_DEMOTE) {
-            /* If this sentinel was partitioned from the slave's master,
-             * or tilted recently, wait some time before to act,
-             * so that DOWN and roles INFO will be refreshed. */
-            mstime_t wait_time = SENTINEL_INFO_PERIOD*2 +
-                                 ri->master->down_after_period*2;
-
-            if (!sentinelRedisInstanceNoDownFor(ri->master,wait_time) ||
-                (mstime()-sentinel.tilt_start_time) < wait_time)
-                return;
-
-            /* Old master returned back? Turn it into a slave ASAP if
-             * we can reach what we believe is the new master now, and
-             * have a recent role information for it.
-             *
-             * Note: we'll clear the DEMOTE flag only when we have the
-             * acknowledge that it's a slave again. */
-            if (ri->master->flags & SRI_MASTER &&
-                (ri->master->flags & (SRI_S_DOWN|SRI_O_DOWN)) == 0 &&
-                (mstime() - ri->master->info_refresh) < SENTINEL_INFO_PERIOD*2)
-            {
-                int retval;
-                retval = redisAsyncCommand(ri->cc,
-                    sentinelDiscardReplyCallback, NULL, "SLAVEOF %s %d",
-                        ri->master->addr->ip,
-                        ri->master->addr->port);
-                if (retval == REDIS_OK)
-                    sentinelEvent(REDIS_NOTICE,"+demote-old-slave",ri,"%@");
-            } else {
-                /* Otherwise if there are not the conditions to demote, we
-                 * no longer trust the DEMOTE flag and remove it. */
-                ri->flags &= ~SRI_DEMOTE;
-                sentinelEvent(REDIS_NOTICE,"-demote-flag-cleared",ri,"%@");
             }
-        } else if (!(ri->master->flags & SRI_FAILOVER_IN_PROGRESS) &&
-                    (runid_changed || first_runid))
-        {
-            /* If a slave turned into master but:
-             *
-             * 1) Failover not in progress.
-             * 2) RunID has changed or its the first time we see an INFO output.
-             * 
-             * We assume this is a reboot with a wrong configuration.
-             * Log the event and remove the slave. Note that this is processed
-             * in tilt mode as well, otherwise we lose the information that the
-             * runid changed (reboot?) and when the tilt mode ends a fake
-             * failover will be detected. */
-            int retval;
-
-            sentinelEvent(REDIS_WARNING,"-slave-restart-as-master",ri,"%@ #removing it from the attached slaves");
-            retval = dictDelete(ri->master->slaves,ri->name);
-            redisAssert(retval == REDIS_OK);
-            return;
-        } else if (!sentinel.tilt && ri->flags & SRI_PROMOTED) {
-            /* If this is a promoted slave we can change state to the
-             * failover state machine. */
-            if ((ri->master->flags & SRI_FAILOVER_IN_PROGRESS) &&
-                (ri->master->flags & SRI_I_AM_THE_LEADER) &&
-                (ri->master->failover_state ==
-                    SENTINEL_FAILOVER_STATE_WAIT_PROMOTION))
-            {
-                ri->master->failover_state = SENTINEL_FAILOVER_STATE_RECONF_SLAVES;
-                ri->master->failover_state_change_time = mstime();
-                sentinelEvent(REDIS_WARNING,"+promoted-slave",ri,"%@");
-                sentinelEvent(REDIS_WARNING,"+failover-state-reconf-slaves",
-                    ri->master,"%@");
-                sentinelCallClientReconfScript(ri->master,SENTINEL_LEADER,
-                    "start",ri->master->addr,ri->addr);
-            }
-        } else if (!sentinel.tilt && (
-                    !(ri->master->flags & SRI_FAILOVER_IN_PROGRESS) ||
-                     ((ri->master->flags & SRI_FAILOVER_IN_PROGRESS) &&
-                      (ri->master->flags & SRI_I_AM_THE_LEADER) &&
-                       ri->master->failover_state ==
-                       SENTINEL_FAILOVER_STATE_WAIT_START)))
-        {
-            /* No failover in progress? Then it is the start of a failover
-             * and we are an observer.
-             *
-             * We also do that if we are a leader doing a failover, in wait
-             * start, but well, somebody else started before us. */
-
-            if (ri->master->flags & SRI_FAILOVER_IN_PROGRESS) {
-                sentinelEvent(REDIS_WARNING,"-failover-abort-race",
-                                ri->master, "%@");
-                sentinelAbortFailover(ri->master);
->>>>>>> ce6c1f08
-            }
-        }
-    }
-
-<<<<<<< HEAD
+        }
+    }
+
     /* Handle slaves replicating to a different master address. */
     if ((ri->flags & SRI_SLAVE) && !sentinel.tilt &&
         role == SRI_SLAVE &&
@@ -2023,23 +1846,6 @@
                     ri->master->addr->port);
             if (retval == REDIS_OK)
                 sentinelEvent(REDIS_NOTICE,"+fix-slave-config",ri,"%@");
-=======
-            ri->master->flags |= SRI_FAILOVER_IN_PROGRESS;
-            sentinelEvent(REDIS_WARNING,"+failover-detected",ri->master,"%@");
-            ri->master->failover_state = SENTINEL_FAILOVER_STATE_DETECT_END;
-            ri->master->failover_state_change_time = mstime();
-            ri->master->promoted_slave = ri;
-            ri->flags |= SRI_PROMOTED;
-            ri->flags &= ~SRI_DEMOTE;
-            sentinelCallClientReconfScript(ri->master,SENTINEL_OBSERVER,
-                "start", ri->master->addr,ri->addr);
-            /* We are an observer, so we can only assume that the leader
-             * is reconfiguring the slave instances. For this reason we
-             * set all the instances as RECONF_SENT waiting for progresses
-             * on this side. */
-            sentinelAddFlagsToDictOfRedisInstances(ri->master->slaves,
-                SRI_RECONF_SENT);
->>>>>>> ce6c1f08
         }
     }
 
@@ -2072,13 +1878,6 @@
             ri->flags |= SRI_RECONF_DONE;
             sentinelEvent(REDIS_NOTICE,"+slave-reconf-done",ri,"%@");
         }
-    }
-
-    /* Detect if the old master was demoted as slave and generate the
-     * +slave event. */
-    if (role == SRI_SLAVE && ri->flags & SRI_DEMOTE) {
-        sentinelEvent(REDIS_NOTICE,"+slave",ri,"%@");
-        ri->flags &= ~SRI_DEMOTE;
     }
 }
 
@@ -2194,6 +1993,8 @@
         sentinelRedisInstance *si;
 
         if (numtokens == 8) {
+            sentinelRedisInstance *msgmaster;
+
             /* First, try to see if we already have this sentinel. */
             port = atoi(token[1]);
             master_port = atoi(token[6]);
@@ -2201,7 +2002,6 @@
                             master->sentinels,token[0],port,token[2]);
             current_epoch = strtoull(token[3],NULL,10);
             master_config_epoch = strtoull(token[7],NULL,10);
-            sentinelRedisInstance *msgmaster;
 
             if (!si) {
                 /* If not, remove all the sentinels that have the same runid
@@ -2413,7 +2213,6 @@
     if (ri->flags & SRI_RECONF_SENT) flags = sdscat(flags,"reconf_sent,");
     if (ri->flags & SRI_RECONF_INPROG) flags = sdscat(flags,"reconf_inprog,");
     if (ri->flags & SRI_RECONF_DONE) flags = sdscat(flags,"reconf_done,");
-    if (ri->flags & SRI_DEMOTE) flags = sdscat(flags,"demote,");
 
     if (sdslen(flags) != 0) sdsrange(flags,0,-2); /* remove last "," */
     addReplyBulkCString(c,flags);
@@ -2564,7 +2363,7 @@
     dictEntry *de;
 
     di = dictGetIterator(instances);
-    addReplyMultiBulkLen(c,(long)dictSize(instances));
+    addReplyMultiBulkLen(c,dictSize(instances));
     while((de = dictNext(di)) != NULL) {
         sentinelRedisInstance *ri = dictGetVal(de);
 
@@ -2672,19 +2471,6 @@
         } else {
             sentinelAddr *addr = sentinelGetCurrentMasterAddress(ri);
 
-<<<<<<< HEAD
-=======
-            /* If we are in the middle of a failover, and the slave was
-             * already successfully switched to master role, we can advertise
-             * the new address as slave in order to allow clients to talk
-             * with the new master ASAP. */
-            if ((ri->flags & SRI_FAILOVER_IN_PROGRESS) &&
-                ri->promoted_slave &&
-                ri->failover_state >= SENTINEL_FAILOVER_STATE_RECONF_SLAVES)
-            {
-                addr = ri->promoted_slave->addr;
-            }
->>>>>>> ce6c1f08
             addReplyMultiBulkLen(c,2);
             addReplyBulkCString(c,addr->ip);
             addReplyBulkLongLong(c,addr->port);
@@ -2785,9 +2571,8 @@
     }
 
     if (!strcasecmp(section,"server") || defsections) {
-        sds serversection;
+        sds serversection = genRedisInfoString("server");
         if (sections++) info = sdscat(info,"\r\n");
-        serversection = genRedisInfoString("server");
         info = sdscatlen(info,serversection,sdslen(serversection));
         sdsfree(serversection);
     }
@@ -2844,10 +2629,10 @@
 
     /* Process option - value pairs. */
     for (j = 3; j < c->argc; j += 2) {
+        long long ll;
+        robj *o = c->argv[j+1];
         option = c->argv[j]->ptr;
         value = c->argv[j+1]->ptr;
-        robj *o = c->argv[j+1];
-        long long ll;
 
         if (!strcasecmp(option,"down-after-milliseconds")) {
             /* down-after-millisecodns <milliseconds> */
@@ -3307,14 +3092,11 @@
  * 3) info_refresh not older than 3 times the INFO refresh period.
  * 4) master_link_down_time no more than:
  *     (now - master->s_down_since_time) + (master->down_after_period * 10).
-<<<<<<< HEAD
  *    Basically since the master is down from our POV, the slave reports
  *    to be disconnected no more than 10 times the configured down-after-period.
  *    This is pretty much black magic but the idea is, the master was not
  *    available so the slave may be lagging, but not over a certain time.
  *    Anyway we'll select the best slave according to replication offset.
-=======
->>>>>>> ce6c1f08
  * 5) Slave priority can't be zero, otherwise the slave is discarded.
  *
  * Among all the slaves matching the above conditions we select the slave
@@ -3381,12 +3163,7 @@
         mstime_t info_validity_time;
 
         if (slave->flags & (SRI_S_DOWN|SRI_O_DOWN|SRI_DISCONNECTED)) continue;
-<<<<<<< HEAD
         if (mstime() - slave->last_avail_time > SENTINEL_PING_PERIOD*5) continue;
-=======
-        if (slave->flags & SRI_DEMOTE) continue; /* Old master not yet ready. */
-        if (slave->last_avail_time < info_validity_time) continue;
->>>>>>> ce6c1f08
         if (slave->slave_priority == 0) continue;
 
         /* If the master is in SDOWN state we get INFO for slaves every second.
@@ -3412,26 +3189,8 @@
 
 /* ---------------- Failover state machine implementation ------------------- */
 void sentinelFailoverWaitStart(sentinelRedisInstance *ri) {
-<<<<<<< HEAD
     char *leader;
     int isleader;
-=======
-    /* If we in "wait start" but the master is no longer in ODOWN nor in
-     * SDOWN condition we abort the failover. This is important as it
-     * prevents a useless failover in a a notable case of netsplit, where
-     * the sentinels are split from the redis instances. In this case
-     * the failover will not start while there is the split because no
-     * good slave can be reached. However when the split is resolved, we
-     * can go to waitstart if the slave is back reachable a few milliseconds
-     * before the master is. In that case when the master is back online
-     * we cancel the failover. */
-    if ((ri->flags & (SRI_S_DOWN|SRI_O_DOWN|SRI_FORCE_FAILOVER)) == 0) {
-        sentinelEvent(REDIS_WARNING,"-failover-abort-master-is-back",
-            ri,"%@");
-        sentinelAbortFailover(ri);
-        return;
-    }
->>>>>>> ce6c1f08
 
     /* Check if we are the leader for the failover epoch. */
     leader = sentinelGetLeader(ri, ri->failover_epoch);
@@ -3643,28 +3402,12 @@
 void sentinelFailoverSwitchToPromotedSlave(sentinelRedisInstance *master) {
     sentinelRedisInstance *ref = master->promoted_slave ?
                                  master->promoted_slave : master;
-    sds old_master_ip;
-    int old_master_port;
 
     sentinelEvent(REDIS_WARNING,"+switch-master",master,"%s %s %d %s %d",
         master->name, master->addr->ip, master->addr->port,
         ref->addr->ip, ref->addr->port);
 
-    old_master_ip = sdsdup(master->addr->ip);
-    old_master_port = master->addr->port;
     sentinelResetMasterAndChangeAddress(master,ref->addr->ip,ref->addr->port);
-    /* If this is a real switch, that is, we have master->promoted_slave not
-     * NULL, then we want to add the old master as a slave of the new master,
-     * but flagging it with SRI_DEMOTE so that we know we'll need to send
-     * SLAVEOF once the old master is reachable again. */
-    if (master != ref) {
-        /* Add the new slave, but don't generate a Sentinel event as it will
-         * happen later when finally the instance will claim to be a slave
-         * in the INFO output. */
-        createSentinelRedisInstance(NULL,SRI_SLAVE|SRI_DEMOTE,
-                    old_master_ip, old_master_port, master->quorum, master);
-    }
-    sdsfree(old_master_ip);
 }
 
 void sentinelFailoverStateMachine(sentinelRedisInstance *ri) {
