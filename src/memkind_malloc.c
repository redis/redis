#include "server.h"
#include "atomicvar.h"

#include <memkind.h>
#include <memkind/internal/memkind_pmem.h>

#define update_memkind_malloc_stat_alloc(__n) do { \
    size_t _n = (__n); \
    if (_n&(sizeof(long)-1)) _n += sizeof(long)-(_n&(sizeof(long)-1)); \
    atomicIncr(used_memory,__n); \
} while(0)

#define update_memkind_malloc_stat_free(__n) do { \
    size_t _n = (__n); \
    if (_n&(sizeof(long)-1)) _n += sizeof(long)-(_n&(sizeof(long)-1)); \
    atomicDecr(used_memory,__n); \
} while(0)

static size_t used_memory = 0;

void *memkind_alloc_wrapper(size_t size) {
    void *ptr = memkind_malloc(server.pmem_kind1, size);
<<<<<<< HEAD
    if (ptr) update_memkind_malloc_stat_alloc(size);
    return ptr;
=======
    if (ptr==NULL) return NULL;
    size = jemk_malloc_usable_size(ptr);
    update_memkind_malloc_stat_alloc(size);
    return (char*)ptr;
>>>>>>> fedea7ba
}

void *memkind_calloc_wrapper(size_t size) {
    void *ptr = memkind_calloc(server.pmem_kind1, 1, size);
<<<<<<< HEAD
    if (ptr) update_memkind_malloc_stat_alloc(size);
    return ptr;
=======
    if (ptr==NULL) return NULL;
    size = jemk_malloc_usable_size(ptr);
    update_memkind_malloc_stat_alloc(size);
    return (char*)ptr;
>>>>>>> fedea7ba
}

void *memkind_realloc_wrapper(void *ptr, size_t size) {
    size_t oldsize;
    if (ptr == NULL) return memkind_alloc_wrapper(size);
    oldsize = jemk_malloc_usable_size(ptr);
    void *newptr = memkind_realloc(server.pmem_kind1, ptr, size);
<<<<<<< HEAD
    if (newptr) {
        update_memkind_malloc_stat_free(oldsize);
        update_memkind_malloc_stat_alloc(size);
    }
    return newptr;
=======
    if (newptr==NULL) return NULL;

    update_memkind_malloc_stat_free(oldsize);
    size = jemk_malloc_usable_size(newptr);
    update_memkind_malloc_stat_alloc(size);
    return (char*)newptr;
>>>>>>> fedea7ba
}

void memkind_free_wrapper(void *ptr) {
    if(!ptr) return;
    size_t oldsize = jemk_malloc_usable_size(ptr);
    update_memkind_malloc_stat_free(oldsize);
    memkind_free(server.pmem_kind1, ptr);
}


size_t memkind_malloc_used_memory(void){
    size_t um;
    atomicGet(used_memory,um);
    return um;
}<|MERGE_RESOLUTION|>--- conflicted
+++ resolved
@@ -20,28 +20,20 @@
 
 void *memkind_alloc_wrapper(size_t size) {
     void *ptr = memkind_malloc(server.pmem_kind1, size);
-<<<<<<< HEAD
-    if (ptr) update_memkind_malloc_stat_alloc(size);
+    if (ptr) {
+        size = jemk_malloc_usable_size(ptr);
+        update_memkind_malloc_stat_alloc(size);
+    }
     return ptr;
-=======
-    if (ptr==NULL) return NULL;
-    size = jemk_malloc_usable_size(ptr);
-    update_memkind_malloc_stat_alloc(size);
-    return (char*)ptr;
->>>>>>> fedea7ba
 }
 
 void *memkind_calloc_wrapper(size_t size) {
     void *ptr = memkind_calloc(server.pmem_kind1, 1, size);
-<<<<<<< HEAD
-    if (ptr) update_memkind_malloc_stat_alloc(size);
+    if (ptr) {
+        size = jemk_malloc_usable_size(ptr);
+        update_memkind_malloc_stat_alloc(size);
+    }
     return ptr;
-=======
-    if (ptr==NULL) return NULL;
-    size = jemk_malloc_usable_size(ptr);
-    update_memkind_malloc_stat_alloc(size);
-    return (char*)ptr;
->>>>>>> fedea7ba
 }
 
 void *memkind_realloc_wrapper(void *ptr, size_t size) {
@@ -49,20 +41,12 @@
     if (ptr == NULL) return memkind_alloc_wrapper(size);
     oldsize = jemk_malloc_usable_size(ptr);
     void *newptr = memkind_realloc(server.pmem_kind1, ptr, size);
-<<<<<<< HEAD
     if (newptr) {
         update_memkind_malloc_stat_free(oldsize);
+        size = jemk_malloc_usable_size(newptr);
         update_memkind_malloc_stat_alloc(size);
     }
     return newptr;
-=======
-    if (newptr==NULL) return NULL;
-
-    update_memkind_malloc_stat_free(oldsize);
-    size = jemk_malloc_usable_size(newptr);
-    update_memkind_malloc_stat_alloc(size);
-    return (char*)newptr;
->>>>>>> fedea7ba
 }
 
 void memkind_free_wrapper(void *ptr) {
