/*
 * Copyright (c) 2009-2016, Salvatore Sanfilippo <antirez at gmail dot com>
 * All rights reserved.
 *
 * Redistribution and use in source and binary forms, with or without
 * modification, are permitted provided that the following conditions are met:
 *
 *   * Redistributions of source code must retain the above copyright notice,
 *     this list of conditions and the following disclaimer.
 *   * Redistributions in binary form must reproduce the above copyright
 *     notice, this list of conditions and the following disclaimer in the
 *     documentation and/or other materials provided with the distribution.
 *   * Neither the name of Redis nor the names of its contributors may be used
 *     to endorse or promote products derived from this software without
 *     specific prior written permission.
 *
 * THIS SOFTWARE IS PROVIDED BY THE COPYRIGHT HOLDERS AND CONTRIBUTORS "AS IS"
 * AND ANY EXPRESS OR IMPLIED WARRANTIES, INCLUDING, BUT NOT LIMITED TO, THE
 * IMPLIED WARRANTIES OF MERCHANTABILITY AND FITNESS FOR A PARTICULAR PURPOSE
 * ARE DISCLAIMED. IN NO EVENT SHALL THE COPYRIGHT OWNER OR CONTRIBUTORS BE
 * LIABLE FOR ANY DIRECT, INDIRECT, INCIDENTAL, SPECIAL, EXEMPLARY, OR
 * CONSEQUENTIAL DAMAGES (INCLUDING, BUT NOT LIMITED TO, PROCUREMENT OF
 * SUBSTITUTE GOODS OR SERVICES; LOSS OF USE, DATA, OR PROFITS; OR BUSINESS
 * INTERRUPTION) HOWEVER CAUSED AND ON ANY THEORY OF LIABILITY, WHETHER IN
 * CONTRACT, STRICT LIABILITY, OR TORT (INCLUDING NEGLIGENCE OR OTHERWISE)
 * ARISING IN ANY WAY OUT OF THE USE OF THIS SOFTWARE, EVEN IF ADVISED OF THE
 * POSSIBILITY OF SUCH DAMAGE.
 */

#include "server.h"
#include "monotonic.h"
#include "cluster.h"
#include "slowlog.h"
#include "bio.h"
#include "latency.h"
#include "atomicvar.h"
#include "mt19937-64.h"
#include "functions.h"

#include <time.h>
#include <signal.h>
#include <sys/wait.h>
#include <errno.h>
#include <assert.h>
#include <ctype.h>
#include <stdarg.h>
#include <arpa/inet.h>
#include <sys/stat.h>
#include <fcntl.h>
#include <sys/time.h>
#include <sys/resource.h>
#include <sys/uio.h>
#include <sys/un.h>
#include <limits.h>
#include <float.h>
#include <math.h>
#include <sys/resource.h>
#include <sys/utsname.h>
#include <locale.h>
#include <sys/socket.h>
#include <sys/resource.h>

#ifdef __linux__
#include <sys/mman.h>
#endif

#if defined(HAVE_SYSCTL_KIPC_SOMAXCONN) || defined(HAVE_SYSCTL_KERN_SOMAXCONN)
#include <sys/sysctl.h>
#endif

/* Our shared "common" objects */

struct sharedObjectsStruct shared;

/* Global vars that are actually used as constants. The following double
 * values are used for double on-disk serialization, and are initialized
 * at runtime to avoid strange compiler optimizations. */

double R_Zero, R_PosInf, R_NegInf, R_Nan;

/*================================= Globals ================================= */

/* Global vars */
struct redisServer server; /* Server global state */

/*============================ Internal prototypes ========================== */

static inline int isShutdownInitiated(void);
int isReadyToShutdown(void);
int finishShutdown(void);
const char *replstateToString(int replstate);

/*============================ Utility functions ============================ */

/* We use a private localtime implementation which is fork-safe. The logging
 * function of Redis may be called from other threads. */
void nolocks_localtime(struct tm *tmp, time_t t, time_t tz, int dst);

/* Low level logging. To use only for very big messages, otherwise
 * serverLog() is to prefer. */
void serverLogRaw(int level, const char *msg) {
    const int syslogLevelMap[] = { LOG_DEBUG, LOG_INFO, LOG_NOTICE, LOG_WARNING };
    const char *c = ".-*#";
    FILE *fp;
    char buf[64];
    int rawmode = (level & LL_RAW);
    int log_to_stdout = server.logfile[0] == '\0';

    level &= 0xff; /* clear flags */
    if (level < server.verbosity) return;

    fp = log_to_stdout ? stdout : fopen(server.logfile,"a");
    if (!fp) return;

    if (rawmode) {
        fprintf(fp,"%s",msg);
    } else {
        int off;
        struct timeval tv;
        int role_char;
        pid_t pid = getpid();

        gettimeofday(&tv,NULL);
        struct tm tm;
        nolocks_localtime(&tm,tv.tv_sec,server.timezone,server.daylight_active);
        off = strftime(buf,sizeof(buf),"%d %b %Y %H:%M:%S.",&tm);
        snprintf(buf+off,sizeof(buf)-off,"%03d",(int)tv.tv_usec/1000);
        if (server.sentinel_mode) {
            role_char = 'X'; /* Sentinel. */
        } else if (pid != server.pid) {
            role_char = 'C'; /* RDB / AOF writing child. */
        } else {
            role_char = (server.masterhost ? 'S':'M'); /* Slave or Master. */
        }
        fprintf(fp,"%d:%c %s %c %s\n",
            (int)getpid(),role_char, buf,c[level],msg);
    }
    fflush(fp);

    if (!log_to_stdout) fclose(fp);
    if (server.syslog_enabled) syslog(syslogLevelMap[level], "%s", msg);
}

/* Like serverLogRaw() but with printf-alike support. This is the function that
 * is used across the code. The raw version is only used in order to dump
 * the INFO output on crash. */
void _serverLog(int level, const char *fmt, ...) {
    va_list ap;
    char msg[LOG_MAX_LEN];

    va_start(ap, fmt);
    vsnprintf(msg, sizeof(msg), fmt, ap);
    va_end(ap);

    serverLogRaw(level,msg);
}

/* Log a fixed message without printf-alike capabilities, in a way that is
 * safe to call from a signal handler.
 *
 * We actually use this only for signals that are not fatal from the point
 * of view of Redis. Signals that are going to kill the server anyway and
 * where we need printf-alike features are served by serverLog(). */
void serverLogFromHandler(int level, const char *msg) {
    int fd;
    int log_to_stdout = server.logfile[0] == '\0';
    char buf[64];

    if ((level&0xff) < server.verbosity || (log_to_stdout && server.daemonize))
        return;
    fd = log_to_stdout ? STDOUT_FILENO :
                         open(server.logfile, O_APPEND|O_CREAT|O_WRONLY, 0644);
    if (fd == -1) return;
    ll2string(buf,sizeof(buf),getpid());
    if (write(fd,buf,strlen(buf)) == -1) goto err;
    if (write(fd,":signal-handler (",17) == -1) goto err;
    ll2string(buf,sizeof(buf),time(NULL));
    if (write(fd,buf,strlen(buf)) == -1) goto err;
    if (write(fd,") ",2) == -1) goto err;
    if (write(fd,msg,strlen(msg)) == -1) goto err;
    if (write(fd,"\n",1) == -1) goto err;
err:
    if (!log_to_stdout) close(fd);
}

/* Return the UNIX time in microseconds */
long long ustime(void) {
    struct timeval tv;
    long long ust;

    gettimeofday(&tv, NULL);
    ust = ((long long)tv.tv_sec)*1000000;
    ust += tv.tv_usec;
    return ust;
}

/* Return the UNIX time in milliseconds */
mstime_t mstime(void) {
    return ustime()/1000;
}

/* After an RDB dump or AOF rewrite we exit from children using _exit() instead of
 * exit(), because the latter may interact with the same file objects used by
 * the parent process. However if we are testing the coverage normal exit() is
 * used in order to obtain the right coverage information. */
void exitFromChild(int retcode) {
#ifdef COVERAGE_TEST
    exit(retcode);
#else
    _exit(retcode);
#endif
}

/*====================== Hash table type implementation  ==================== */

/* This is a hash table type that uses the SDS dynamic strings library as
 * keys and redis objects as values (objects can hold SDS strings,
 * lists, sets). */

void dictVanillaFree(dict *d, void *val)
{
    UNUSED(d);
    zfree(val);
}

void dictListDestructor(dict *d, void *val)
{
    UNUSED(d);
    listRelease((list*)val);
}

int dictSdsKeyCompare(dict *d, const void *key1,
        const void *key2)
{
    int l1,l2;
    UNUSED(d);

    l1 = sdslen((sds)key1);
    l2 = sdslen((sds)key2);
    if (l1 != l2) return 0;
    return memcmp(key1, key2, l1) == 0;
}

/* A case insensitive version used for the command lookup table and other
 * places where case insensitive non binary-safe comparison is needed. */
int dictSdsKeyCaseCompare(dict *d, const void *key1,
        const void *key2)
{
    UNUSED(d);
    return strcasecmp(key1, key2) == 0;
}

void dictObjectDestructor(dict *d, void *val)
{
    UNUSED(d);
    if (val == NULL) return; /* Lazy freeing will set value to NULL. */
    decrRefCount(val);
}

void dictSdsDestructor(dict *d, void *val)
{
    UNUSED(d);
    sdsfree(val);
}

void *dictSdsDup(dict *d, const void *key) {
    UNUSED(d);
    return sdsdup((const sds) key);
}

int dictObjKeyCompare(dict *d, const void *key1,
        const void *key2)
{
    const robj *o1 = key1, *o2 = key2;
    return dictSdsKeyCompare(d, o1->ptr,o2->ptr);
}

uint64_t dictObjHash(const void *key) {
    const robj *o = key;
    return dictGenHashFunction(o->ptr, sdslen((sds)o->ptr));
}

uint64_t dictSdsHash(const void *key) {
    return dictGenHashFunction((unsigned char*)key, sdslen((char*)key));
}

uint64_t dictSdsCaseHash(const void *key) {
    return dictGenCaseHashFunction((unsigned char*)key, sdslen((char*)key));
}

/* Dict hash function for null terminated string */
uint64_t distCStrHash(const void *key) {
    return dictGenHashFunction((unsigned char*)key, strlen((char*)key));
}

/* Dict hash function for null terminated string */
uint64_t distCStrCaseHash(const void *key) {
    return dictGenCaseHashFunction((unsigned char*)key, strlen((char*)key));
}

/* Dict compare function for null terminated string */
int distCStrKeyCompare(dict *d, const void *key1, const void *key2) {
    int l1,l2;
    UNUSED(d);

    l1 = strlen((char*)key1);
    l2 = strlen((char*)key2);
    if (l1 != l2) return 0;
    return memcmp(key1, key2, l1) == 0;
}

/* Dict case insensitive compare function for null terminated string */
int distCStrKeyCaseCompare(dict *d, const void *key1, const void *key2) {
    UNUSED(d);
    return strcasecmp(key1, key2) == 0;
}

int dictEncObjKeyCompare(dict *d, const void *key1, const void *key2)
{
    robj *o1 = (robj*) key1, *o2 = (robj*) key2;
    int cmp;

    if (o1->encoding == OBJ_ENCODING_INT &&
        o2->encoding == OBJ_ENCODING_INT)
            return o1->ptr == o2->ptr;

    /* Due to OBJ_STATIC_REFCOUNT, we avoid calling getDecodedObject() without
     * good reasons, because it would incrRefCount() the object, which
     * is invalid. So we check to make sure dictFind() works with static
     * objects as well. */
    if (o1->refcount != OBJ_STATIC_REFCOUNT) o1 = getDecodedObject(o1);
    if (o2->refcount != OBJ_STATIC_REFCOUNT) o2 = getDecodedObject(o2);
    cmp = dictSdsKeyCompare(d,o1->ptr,o2->ptr);
    if (o1->refcount != OBJ_STATIC_REFCOUNT) decrRefCount(o1);
    if (o2->refcount != OBJ_STATIC_REFCOUNT) decrRefCount(o2);
    return cmp;
}

uint64_t dictEncObjHash(const void *key) {
    robj *o = (robj*) key;

    if (sdsEncodedObject(o)) {
        return dictGenHashFunction(o->ptr, sdslen((sds)o->ptr));
    } else if (o->encoding == OBJ_ENCODING_INT) {
        char buf[32];
        int len;

        len = ll2string(buf,32,(long)o->ptr);
        return dictGenHashFunction((unsigned char*)buf, len);
    } else {
        serverPanic("Unknown string encoding");
    }
}

/* Return 1 if currently we allow dict to expand. Dict may allocate huge
 * memory to contain hash buckets when dict expands, that may lead redis
 * rejects user's requests or evicts some keys, we can stop dict to expand
 * provisionally if used memory will be over maxmemory after dict expands,
 * but to guarantee the performance of redis, we still allow dict to expand
 * if dict load factor exceeds HASHTABLE_MAX_LOAD_FACTOR. */
int dictExpandAllowed(size_t moreMem, double usedRatio) {
    if (usedRatio <= HASHTABLE_MAX_LOAD_FACTOR) {
        return !overMaxmemoryAfterAlloc(moreMem);
    } else {
        return 1;
    }
}

/* Returns the size of the DB dict entry metadata in bytes. In cluster mode, the
 * metadata is used for constructing a doubly linked list of the dict entries
 * belonging to the same cluster slot. See the Slot to Key API in cluster.c. */
size_t dictEntryMetadataSize(dict *d) {
    UNUSED(d);
    /* NOTICE: this also affect overhead_ht_slot_to_keys in getMemoryOverheadData.
     * If we ever add non-cluster related data here, that code must be modified too. */
    return server.cluster_enabled ? sizeof(clusterDictEntryMetadata) : 0;
}

/* Generic hash table type where keys are Redis Objects, Values
 * dummy pointers. */
dictType objectKeyPointerValueDictType = {
    dictEncObjHash,            /* hash function */
    NULL,                      /* key dup */
    NULL,                      /* val dup */
    dictEncObjKeyCompare,      /* key compare */
    dictObjectDestructor,      /* key destructor */
    NULL,                      /* val destructor */
    NULL                       /* allow to expand */
};

/* Like objectKeyPointerValueDictType(), but values can be destroyed, if
 * not NULL, calling zfree(). */
dictType objectKeyHeapPointerValueDictType = {
    dictEncObjHash,            /* hash function */
    NULL,                      /* key dup */
    NULL,                      /* val dup */
    dictEncObjKeyCompare,      /* key compare */
    dictObjectDestructor,      /* key destructor */
    dictVanillaFree,           /* val destructor */
    NULL                       /* allow to expand */
};

/* Set dictionary type. Keys are SDS strings, values are not used. */
dictType setDictType = {
    dictSdsHash,               /* hash function */
    NULL,                      /* key dup */
    NULL,                      /* val dup */
    dictSdsKeyCompare,         /* key compare */
    dictSdsDestructor,         /* key destructor */
    NULL                       /* val destructor */
};

/* Sorted sets hash (note: a skiplist is used in addition to the hash table) */
dictType zsetDictType = {
    dictSdsHash,               /* hash function */
    NULL,                      /* key dup */
    NULL,                      /* val dup */
    dictSdsKeyCompare,         /* key compare */
    NULL,                      /* Note: SDS string shared & freed by skiplist */
    NULL,                      /* val destructor */
    NULL                       /* allow to expand */
};

/* Db->dict, keys are sds strings, vals are Redis objects. */
dictType dbDictType = {
    dictSdsHash,                /* hash function */
    NULL,                       /* key dup */
    NULL,                       /* val dup */
    dictSdsKeyCompare,          /* key compare */
    dictSdsDestructor,          /* key destructor */
    dictObjectDestructor,       /* val destructor */
    dictExpandAllowed,          /* allow to expand */
    dictEntryMetadataSize       /* size of entry metadata in bytes */
};

/* Db->expires */
dictType dbExpiresDictType = {
    dictSdsHash,                /* hash function */
    NULL,                       /* key dup */
    NULL,                       /* val dup */
    dictSdsKeyCompare,          /* key compare */
    NULL,                       /* key destructor */
    NULL,                       /* val destructor */
    dictExpandAllowed           /* allow to expand */
};

/* Command table. sds string -> command struct pointer. */
dictType commandTableDictType = {
    dictSdsCaseHash,            /* hash function */
    NULL,                       /* key dup */
    NULL,                       /* val dup */
    dictSdsKeyCaseCompare,      /* key compare */
    dictSdsDestructor,          /* key destructor */
    NULL,                       /* val destructor */
    NULL                        /* allow to expand */
};

/* Hash type hash table (note that small hashes are represented with listpacks) */
dictType hashDictType = {
    dictSdsHash,                /* hash function */
    NULL,                       /* key dup */
    NULL,                       /* val dup */
    dictSdsKeyCompare,          /* key compare */
    dictSdsDestructor,          /* key destructor */
    dictSdsDestructor,          /* val destructor */
    NULL                        /* allow to expand */
};

/* Dict type without destructor */
dictType sdsReplyDictType = {
    dictSdsHash,                /* hash function */
    NULL,                       /* key dup */
    NULL,                       /* val dup */
    dictSdsKeyCompare,          /* key compare */
    NULL,                       /* key destructor */
    NULL,                       /* val destructor */
    NULL                        /* allow to expand */
};

/* Keylist hash table type has unencoded redis objects as keys and
 * lists as values. It's used for blocking operations (BLPOP) and to
 * map swapped keys to a list of clients waiting for this keys to be loaded. */
dictType keylistDictType = {
    dictObjHash,                /* hash function */
    NULL,                       /* key dup */
    NULL,                       /* val dup */
    dictObjKeyCompare,          /* key compare */
    dictObjectDestructor,       /* key destructor */
    dictListDestructor,         /* val destructor */
    NULL                        /* allow to expand */
};

/* Modules system dictionary type. Keys are module name,
 * values are pointer to RedisModule struct. */
dictType modulesDictType = {
    dictSdsCaseHash,            /* hash function */
    NULL,                       /* key dup */
    NULL,                       /* val dup */
    dictSdsKeyCaseCompare,      /* key compare */
    dictSdsDestructor,          /* key destructor */
    NULL,                       /* val destructor */
    NULL                        /* allow to expand */
};

/* Migrate cache dict type. */
dictType migrateCacheDictType = {
    dictSdsHash,                /* hash function */
    NULL,                       /* key dup */
    NULL,                       /* val dup */
    dictSdsKeyCompare,          /* key compare */
    dictSdsDestructor,          /* key destructor */
    NULL,                       /* val destructor */
    NULL                        /* allow to expand */
};

/* Dict for for case-insensitive search using null terminated C strings.
 * The keys stored in dict are sds though. */
dictType stringSetDictType = {
    distCStrCaseHash,           /* hash function */
    NULL,                       /* key dup */
    NULL,                       /* val dup */
    distCStrKeyCaseCompare,     /* key compare */
    dictSdsDestructor,          /* key destructor */
    NULL,                       /* val destructor */
    NULL                        /* allow to expand */
};

/* Dict for for case-insensitive search using null terminated C strings.
 * The key and value do not have a destructor. */
dictType externalStringType = {
    distCStrCaseHash,           /* hash function */
    NULL,                       /* key dup */
    NULL,                       /* val dup */
    distCStrKeyCaseCompare,     /* key compare */
    NULL,                       /* key destructor */
    NULL,                       /* val destructor */
    NULL                        /* allow to expand */
};

/* Dict for case-insensitive search using sds objects with a zmalloc
 * allocated object as the value. */
dictType sdsHashDictType = {
    dictSdsCaseHash,            /* hash function */
    NULL,                       /* key dup */
    NULL,                       /* val dup */
    dictSdsKeyCaseCompare,      /* key compare */
    dictSdsDestructor,          /* key destructor */
    dictVanillaFree,            /* val destructor */
    NULL                        /* allow to expand */
};

int htNeedsResize(dict *dict) {
    long long size, used;

    size = dictSlots(dict);
    used = dictSize(dict);
    return (size > DICT_HT_INITIAL_SIZE &&
            (used*100/size < HASHTABLE_MIN_FILL));
}

/* If the percentage of used slots in the HT reaches HASHTABLE_MIN_FILL
 * we resize the hash table to save memory */
void tryResizeHashTables(int dbid) {
    if (htNeedsResize(server.db[dbid].dict))
        dictResize(server.db[dbid].dict);
    if (htNeedsResize(server.db[dbid].expires))
        dictResize(server.db[dbid].expires);
}

/* Our hash table implementation performs rehashing incrementally while
 * we write/read from the hash table. Still if the server is idle, the hash
 * table will use two tables for a long time. So we try to use 1 millisecond
 * of CPU time at every call of this function to perform some rehashing.
 *
 * The function returns 1 if some rehashing was performed, otherwise 0
 * is returned. */
int incrementallyRehash(int dbid) {
    /* Keys dictionary */
    if (dictIsRehashing(server.db[dbid].dict)) {
        dictRehashMilliseconds(server.db[dbid].dict,1);
        return 1; /* already used our millisecond for this loop... */
    }
    /* Expires */
    if (dictIsRehashing(server.db[dbid].expires)) {
        dictRehashMilliseconds(server.db[dbid].expires,1);
        return 1; /* already used our millisecond for this loop... */
    }
    return 0;
}

/* This function is called once a background process of some kind terminates,
 * as we want to avoid resizing the hash tables when there is a child in order
 * to play well with copy-on-write (otherwise when a resize happens lots of
 * memory pages are copied). The goal of this function is to update the ability
 * for dict.c to resize the hash tables accordingly to the fact we have an
 * active fork child running. */
void updateDictResizePolicy(void) {
    if (!hasActiveChildProcess())
        dictEnableResize();
    else
        dictDisableResize();
}

const char *strChildType(int type) {
    switch(type) {
        case CHILD_TYPE_RDB: return "RDB";
        case CHILD_TYPE_AOF: return "AOF";
        case CHILD_TYPE_LDB: return "LDB";
        case CHILD_TYPE_MODULE: return "MODULE";
        default: return "Unknown";
    }
}

/* Return true if there are active children processes doing RDB saving,
 * AOF rewriting, or some side process spawned by a loaded module. */
int hasActiveChildProcess() {
    return server.child_pid != -1;
}

void resetChildState() {
    server.child_type = CHILD_TYPE_NONE;
    server.child_pid = -1;
    server.stat_current_cow_peak = 0;
    server.stat_current_cow_bytes = 0;
    server.stat_current_cow_updated = 0;
    server.stat_current_save_keys_processed = 0;
    server.stat_module_progress = 0;
    server.stat_current_save_keys_total = 0;
    updateDictResizePolicy();
    closeChildInfoPipe();
    moduleFireServerEvent(REDISMODULE_EVENT_FORK_CHILD,
                          REDISMODULE_SUBEVENT_FORK_CHILD_DIED,
                          NULL);
}

/* Return if child type is mutual exclusive with other fork children */
int isMutuallyExclusiveChildType(int type) {
    return type == CHILD_TYPE_RDB || type == CHILD_TYPE_AOF || type == CHILD_TYPE_MODULE;
}

/* Return true if this instance has persistence completely turned off:
 * both RDB and AOF are disabled. */
int allPersistenceDisabled(void) {
    return server.saveparamslen == 0 && server.aof_state == AOF_OFF;
}

/* ======================= Cron: called every 100 ms ======================== */

/* Add a sample to the operations per second array of samples. */
void trackInstantaneousMetric(int metric, long long current_reading) {
    long long now = mstime();
    long long t = now - server.inst_metric[metric].last_sample_time;
    long long ops = current_reading -
                    server.inst_metric[metric].last_sample_count;
    long long ops_sec;

    ops_sec = t > 0 ? (ops*1000/t) : 0;

    server.inst_metric[metric].samples[server.inst_metric[metric].idx] =
        ops_sec;
    server.inst_metric[metric].idx++;
    server.inst_metric[metric].idx %= STATS_METRIC_SAMPLES;
    server.inst_metric[metric].last_sample_time = now;
    server.inst_metric[metric].last_sample_count = current_reading;
}

/* Return the mean of all the samples. */
long long getInstantaneousMetric(int metric) {
    int j;
    long long sum = 0;

    for (j = 0; j < STATS_METRIC_SAMPLES; j++)
        sum += server.inst_metric[metric].samples[j];
    return sum / STATS_METRIC_SAMPLES;
}

/* The client query buffer is an sds.c string that can end with a lot of
 * free space not used, this function reclaims space if needed.
 *
 * The function always returns 0 as it never terminates the client. */
int clientsCronResizeQueryBuffer(client *c) {
    size_t querybuf_size = sdsalloc(c->querybuf);
    time_t idletime = server.unixtime - c->lastinteraction;

    /* Only resize the query buffer if the buffer is actually wasting at least a
     * few kbytes */
    if (sdsavail(c->querybuf) > 1024*4) {
        /* There are two conditions to resize the query buffer: */
        if (idletime > 2) {
            /* 1) Query is idle for a long time. */
            c->querybuf = sdsRemoveFreeSpace(c->querybuf);
        } else if (querybuf_size > PROTO_RESIZE_THRESHOLD && querybuf_size/2 > c->querybuf_peak) {
            /* 2) Query buffer is too big for latest peak and is larger than
             *    resize threshold. Trim excess space but only up to a limit,
             *    not below the recent peak and current c->querybuf (which will
             *    be soon get used). If we're in the middle of a bulk then make
             *    sure not to resize to less than the bulk length. */
            size_t resize = sdslen(c->querybuf);
            if (resize < c->querybuf_peak) resize = c->querybuf_peak;
            if (c->bulklen != -1 && resize < (size_t)c->bulklen) resize = c->bulklen;
            c->querybuf = sdsResize(c->querybuf, resize);
        }
    }

    /* Reset the peak again to capture the peak memory usage in the next
     * cycle. */
    c->querybuf_peak = sdslen(c->querybuf);
    /* We reset to either the current used, or currently processed bulk size,
     * which ever is bigger. */
    if (c->bulklen != -1 && (size_t)c->bulklen > c->querybuf_peak)
        c->querybuf_peak = c->bulklen;
    return 0;
}

/* The client output buffer can be adjusted to better fit the memory requirements.
 *
 * the logic is:
 * in case the last observed peak size of the buffer equals the buffer size - we double the size
 * in case the last observed peak size of the buffer is less than half the buffer size - we shrink by half.
 * The buffer peak will be reset back to the buffer position every server.reply_buffer_peak_reset_time milliseconds
 * The function always returns 0 as it never terminates the client. */
int clientsCronResizeOutputBuffer(client *c, mstime_t now_ms) {

    size_t new_buffer_size = 0;
    char *oldbuf = NULL;
    const size_t buffer_target_shrink_size = c->buf_usable_size/2;
    const size_t buffer_target_expand_size = c->buf_usable_size*2;

    /* in case the resizing is disabled return immediately */
    if(!server.reply_buffer_resizing_enabled)
        return 0;

    if (buffer_target_shrink_size >= PROTO_REPLY_MIN_BYTES &&
        c->buf_peak < buffer_target_shrink_size )
    {
        new_buffer_size = max(PROTO_REPLY_MIN_BYTES,c->buf_peak+1);
        server.stat_reply_buffer_shrinks++;
    } else if (buffer_target_expand_size < PROTO_REPLY_CHUNK_BYTES*2 &&
        c->buf_peak == c->buf_usable_size)
    {
        new_buffer_size = min(PROTO_REPLY_CHUNK_BYTES,buffer_target_expand_size);
        server.stat_reply_buffer_expands++;
    }

    /* reset the peak value each server.reply_buffer_peak_reset_time seconds. in case the client will be idle
     * it will start to shrink.
     */
    if (server.reply_buffer_peak_reset_time >=0 &&
        now_ms - c->buf_peak_last_reset_time >= server.reply_buffer_peak_reset_time)
    {
        c->buf_peak = c->bufpos;
        c->buf_peak_last_reset_time = now_ms;
    }

    if (new_buffer_size) {
        oldbuf = c->buf;
        c->buf = zmalloc_usable(new_buffer_size, &c->buf_usable_size);
        memcpy(c->buf,oldbuf,c->bufpos);
        zfree(oldbuf);
    }
    return 0;
}

/* This function is used in order to track clients using the biggest amount
 * of memory in the latest few seconds. This way we can provide such information
 * in the INFO output (clients section), without having to do an O(N) scan for
 * all the clients.
 *
 * This is how it works. We have an array of CLIENTS_PEAK_MEM_USAGE_SLOTS slots
 * where we track, for each, the biggest client output and input buffers we
 * saw in that slot. Every slot correspond to one of the latest seconds, since
 * the array is indexed by doing UNIXTIME % CLIENTS_PEAK_MEM_USAGE_SLOTS.
 *
 * When we want to know what was recently the peak memory usage, we just scan
 * such few slots searching for the maximum value. */
#define CLIENTS_PEAK_MEM_USAGE_SLOTS 8
size_t ClientsPeakMemInput[CLIENTS_PEAK_MEM_USAGE_SLOTS] = {0};
size_t ClientsPeakMemOutput[CLIENTS_PEAK_MEM_USAGE_SLOTS] = {0};

int clientsCronTrackExpansiveClients(client *c, int time_idx) {
    size_t in_usage = sdsZmallocSize(c->querybuf) + c->argv_len_sum +
	              (c->argv ? zmalloc_size(c->argv) : 0);
    size_t out_usage = getClientOutputBufferMemoryUsage(c);

    /* Track the biggest values observed so far in this slot. */
    if (in_usage > ClientsPeakMemInput[time_idx]) ClientsPeakMemInput[time_idx] = in_usage;
    if (out_usage > ClientsPeakMemOutput[time_idx]) ClientsPeakMemOutput[time_idx] = out_usage;

    return 0; /* This function never terminates the client. */
}

/* All normal clients are placed in one of the "mem usage buckets" according
 * to how much memory they currently use. We use this function to find the
 * appropriate bucket based on a given memory usage value. The algorithm simply
 * does a log2(mem) to ge the bucket. This means, for examples, that if a
 * client's memory usage doubles it's moved up to the next bucket, if it's
 * halved we move it down a bucket.
 * For more details see CLIENT_MEM_USAGE_BUCKETS documentation in server.h. */
static inline clientMemUsageBucket *getMemUsageBucket(size_t mem) {
    int size_in_bits = 8*(int)sizeof(mem);
    int clz = mem > 0 ? __builtin_clzl(mem) : size_in_bits;
    int bucket_idx = size_in_bits - clz;
    if (bucket_idx > CLIENT_MEM_USAGE_BUCKET_MAX_LOG)
        bucket_idx = CLIENT_MEM_USAGE_BUCKET_MAX_LOG;
    else if (bucket_idx < CLIENT_MEM_USAGE_BUCKET_MIN_LOG)
        bucket_idx = CLIENT_MEM_USAGE_BUCKET_MIN_LOG;
    bucket_idx -= CLIENT_MEM_USAGE_BUCKET_MIN_LOG;
    return &server.client_mem_usage_buckets[bucket_idx];
}

/* This is called both on explicit clients when something changed their buffers,
 * so we can track clients' memory and enforce clients' maxmemory in real time,
 * and also from the clientsCron. We call it from the cron so we have updated
 * stats for non CLIENT_TYPE_NORMAL/PUBSUB clients and in case a configuration
 * change requires us to evict a non-active client.
 *
 * This also adds the client to the correct memory usage bucket. Each bucket contains
 * all clients with roughly the same amount of memory. This way we group
 * together clients consuming about the same amount of memory and can quickly
 * free them in case we reach maxmemory-clients (client eviction).
 */
int updateClientMemUsage(client *c) {
    serverAssert(io_threads_op == IO_THREADS_OP_IDLE);
    size_t mem = getClientMemoryUsage(c, NULL);
    int type = getClientType(c);

    /* Remove the old value of the memory used by the client from the old
     * category, and add it back. */
    if (type != c->last_memory_type) {
        server.stat_clients_type_memory[c->last_memory_type] -= c->last_memory_usage;
        server.stat_clients_type_memory[type] += mem;
        c->last_memory_type = type;
    } else {
        server.stat_clients_type_memory[type] += mem - c->last_memory_usage;
    }

    int allow_eviction =
            (type == CLIENT_TYPE_NORMAL || type == CLIENT_TYPE_PUBSUB) &&
            !(c->flags & CLIENT_NO_EVICT);

    /* Update the client in the mem usage buckets */
    if (c->mem_usage_bucket) {
        c->mem_usage_bucket->mem_usage_sum -= c->last_memory_usage;
        /* If this client can't be evicted then remove it from the mem usage
         * buckets */
        if (!allow_eviction) {
            listDelNode(c->mem_usage_bucket->clients, c->mem_usage_bucket_node);
            c->mem_usage_bucket = NULL;
            c->mem_usage_bucket_node = NULL;
        }
    }
    if (allow_eviction) {
        clientMemUsageBucket *bucket = getMemUsageBucket(mem);
        bucket->mem_usage_sum += mem;
        if (bucket != c->mem_usage_bucket) {
            if (c->mem_usage_bucket)
                listDelNode(c->mem_usage_bucket->clients,
                            c->mem_usage_bucket_node);
            c->mem_usage_bucket = bucket;
            listAddNodeTail(bucket->clients, c);
            c->mem_usage_bucket_node = listLast(bucket->clients);
        }
    }

    /* Remember what we added, to remove it next time. */
    c->last_memory_usage = mem;

    return 0;
}

/* Return the max samples in the memory usage of clients tracked by
 * the function clientsCronTrackExpansiveClients(). */
void getExpansiveClientsInfo(size_t *in_usage, size_t *out_usage) {
    size_t i = 0, o = 0;
    for (int j = 0; j < CLIENTS_PEAK_MEM_USAGE_SLOTS; j++) {
        if (ClientsPeakMemInput[j] > i) i = ClientsPeakMemInput[j];
        if (ClientsPeakMemOutput[j] > o) o = ClientsPeakMemOutput[j];
    }
    *in_usage = i;
    *out_usage = o;
}

/* This function is called by serverCron() and is used in order to perform
 * operations on clients that are important to perform constantly. For instance
 * we use this function in order to disconnect clients after a timeout, including
 * clients blocked in some blocking command with a non-zero timeout.
 *
 * The function makes some effort to process all the clients every second, even
 * if this cannot be strictly guaranteed, since serverCron() may be called with
 * an actual frequency lower than server.hz in case of latency events like slow
 * commands.
 *
 * It is very important for this function, and the functions it calls, to be
 * very fast: sometimes Redis has tens of hundreds of connected clients, and the
 * default server.hz value is 10, so sometimes here we need to process thousands
 * of clients per second, turning this function into a source of latency.
 */
#define CLIENTS_CRON_MIN_ITERATIONS 5
void clientsCron(void) {
    /* Try to process at least numclients/server.hz of clients
     * per call. Since normally (if there are no big latency events) this
     * function is called server.hz times per second, in the average case we
     * process all the clients in 1 second. */
    int numclients = listLength(server.clients);
    int iterations = numclients/server.hz;
    mstime_t now = mstime();

    /* Process at least a few clients while we are at it, even if we need
     * to process less than CLIENTS_CRON_MIN_ITERATIONS to meet our contract
     * of processing each client once per second. */
    if (iterations < CLIENTS_CRON_MIN_ITERATIONS)
        iterations = (numclients < CLIENTS_CRON_MIN_ITERATIONS) ?
                     numclients : CLIENTS_CRON_MIN_ITERATIONS;


    int curr_peak_mem_usage_slot = server.unixtime % CLIENTS_PEAK_MEM_USAGE_SLOTS;
    /* Always zero the next sample, so that when we switch to that second, we'll
     * only register samples that are greater in that second without considering
     * the history of such slot.
     *
     * Note: our index may jump to any random position if serverCron() is not
     * called for some reason with the normal frequency, for instance because
     * some slow command is called taking multiple seconds to execute. In that
     * case our array may end containing data which is potentially older
     * than CLIENTS_PEAK_MEM_USAGE_SLOTS seconds: however this is not a problem
     * since here we want just to track if "recently" there were very expansive
     * clients from the POV of memory usage. */
    int zeroidx = (curr_peak_mem_usage_slot+1) % CLIENTS_PEAK_MEM_USAGE_SLOTS;
    ClientsPeakMemInput[zeroidx] = 0;
    ClientsPeakMemOutput[zeroidx] = 0;


    while(listLength(server.clients) && iterations--) {
        client *c;
        listNode *head;

        /* Rotate the list, take the current head, process.
         * This way if the client must be removed from the list it's the
         * first element and we don't incur into O(N) computation. */
        listRotateTailToHead(server.clients);
        head = listFirst(server.clients);
        c = listNodeValue(head);
        /* The following functions do different service checks on the client.
         * The protocol is that they return non-zero if the client was
         * terminated. */
        if (clientsCronHandleTimeout(c,now)) continue;
        if (clientsCronResizeQueryBuffer(c)) continue;
        if (clientsCronResizeOutputBuffer(c,now)) continue;

        if (clientsCronTrackExpansiveClients(c, curr_peak_mem_usage_slot)) continue;

        /* Iterating all the clients in getMemoryOverheadData() is too slow and
         * in turn would make the INFO command too slow. So we perform this
         * computation incrementally and track the (not instantaneous but updated
         * to the second) total memory used by clients using clientsCron() in
         * a more incremental way (depending on server.hz). */
        if (updateClientMemUsage(c)) continue;
        if (closeClientOnOutputBufferLimitReached(c, 0)) continue;
    }
}

/* This function handles 'background' operations we are required to do
 * incrementally in Redis databases, such as active key expiring, resizing,
 * rehashing. */
void databasesCron(void) {
    /* Expire keys by random sampling. Not required for slaves
     * as master will synthesize DELs for us. */
    if (server.active_expire_enabled) {
        if (iAmMaster()) {
            activeExpireCycle(ACTIVE_EXPIRE_CYCLE_SLOW);
        } else {
            expireSlaveKeys();
        }
    }

    /* Defrag keys gradually. */
    activeDefragCycle();

    /* Perform hash tables rehashing if needed, but only if there are no
     * other processes saving the DB on disk. Otherwise rehashing is bad
     * as will cause a lot of copy-on-write of memory pages. */
    if (!hasActiveChildProcess()) {
        /* We use global counters so if we stop the computation at a given
         * DB we'll be able to start from the successive in the next
         * cron loop iteration. */
        static unsigned int resize_db = 0;
        static unsigned int rehash_db = 0;
        int dbs_per_call = CRON_DBS_PER_CALL;
        int j;

        /* Don't test more DBs than we have. */
        if (dbs_per_call > server.dbnum) dbs_per_call = server.dbnum;

        /* Resize */
        for (j = 0; j < dbs_per_call; j++) {
            tryResizeHashTables(resize_db % server.dbnum);
            resize_db++;
        }

        /* Rehash */
        if (server.activerehashing) {
            for (j = 0; j < dbs_per_call; j++) {
                int work_done = incrementallyRehash(rehash_db);
                if (work_done) {
                    /* If the function did some work, stop here, we'll do
                     * more at the next cron loop. */
                    break;
                } else {
                    /* If this db didn't need rehash, we'll try the next one. */
                    rehash_db++;
                    rehash_db %= server.dbnum;
                }
            }
        }
    }
}

static inline void updateCachedTimeWithUs(int update_daylight_info, const long long ustime) {
    server.ustime = ustime;
    server.mstime = server.ustime / 1000;
    time_t unixtime = server.mstime / 1000;
    atomicSet(server.unixtime, unixtime);

    /* To get information about daylight saving time, we need to call
     * localtime_r and cache the result. However calling localtime_r in this
     * context is safe since we will never fork() while here, in the main
     * thread. The logging function will call a thread safe version of
     * localtime that has no locks. */
    if (update_daylight_info) {
        struct tm tm;
        time_t ut = server.unixtime;
        localtime_r(&ut,&tm);
        server.daylight_active = tm.tm_isdst;
    }
}

/* We take a cached value of the unix time in the global state because with
 * virtual memory and aging there is to store the current time in objects at
 * every object access, and accuracy is not needed. To access a global var is
 * a lot faster than calling time(NULL).
 *
 * This function should be fast because it is called at every command execution
 * in call(), so it is possible to decide if to update the daylight saving
 * info or not using the 'update_daylight_info' argument. Normally we update
 * such info only when calling this function from serverCron() but not when
 * calling it from call(). */
void updateCachedTime(int update_daylight_info) {
    const long long us = ustime();
    updateCachedTimeWithUs(update_daylight_info, us);
}

void checkChildrenDone(void) {
    int statloc = 0;
    pid_t pid;

    if ((pid = waitpid(-1, &statloc, WNOHANG)) != 0) {
        int exitcode = WIFEXITED(statloc) ? WEXITSTATUS(statloc) : -1;
        int bysignal = 0;

        if (WIFSIGNALED(statloc)) bysignal = WTERMSIG(statloc);

        /* sigKillChildHandler catches the signal and calls exit(), but we
         * must make sure not to flag lastbgsave_status, etc incorrectly.
         * We could directly terminate the child process via SIGUSR1
         * without handling it */
        if (exitcode == SERVER_CHILD_NOERROR_RETVAL) {
            bysignal = SIGUSR1;
            exitcode = 1;
        }

        if (pid == -1) {
            serverLog(LL_WARNING,"waitpid() returned an error: %s. "
                "child_type: %s, child_pid = %d",
                strerror(errno),
                strChildType(server.child_type),
                (int) server.child_pid);
        } else if (pid == server.child_pid) {
            if (server.child_type == CHILD_TYPE_RDB) {
                backgroundSaveDoneHandler(exitcode, bysignal);
            } else if (server.child_type == CHILD_TYPE_AOF) {
                backgroundRewriteDoneHandler(exitcode, bysignal);
            } else if (server.child_type == CHILD_TYPE_MODULE) {
                ModuleForkDoneHandler(exitcode, bysignal);
            } else {
                serverPanic("Unknown child type %d for child pid %d", server.child_type, server.child_pid);
                exit(1);
            }
            if (!bysignal && exitcode == 0) receiveChildInfo();
            resetChildState();
        } else {
            if (!ldbRemoveChild(pid)) {
                serverLog(LL_WARNING,
                          "Warning, detected child with unmatched pid: %ld",
                          (long) pid);
            }
        }

        /* start any pending forks immediately. */
        replicationStartPendingFork();
    }
}

/* Called from serverCron and cronUpdateMemoryStats to update cached memory metrics. */
void cronUpdateMemoryStats() {
    /* Record the max memory used since the server was started. */
    if (zmalloc_used_memory() > server.stat_peak_memory)
        server.stat_peak_memory = zmalloc_used_memory();

    run_with_period(100) {
        /* Sample the RSS and other metrics here since this is a relatively slow call.
         * We must sample the zmalloc_used at the same time we take the rss, otherwise
         * the frag ratio calculate may be off (ratio of two samples at different times) */
        server.cron_malloc_stats.process_rss = zmalloc_get_rss();
        server.cron_malloc_stats.zmalloc_used = zmalloc_used_memory();
        /* Sampling the allocator info can be slow too.
         * The fragmentation ratio it'll show is potentially more accurate
         * it excludes other RSS pages such as: shared libraries, LUA and other non-zmalloc
         * allocations, and allocator reserved pages that can be pursed (all not actual frag) */
        zmalloc_get_allocator_info(&server.cron_malloc_stats.allocator_allocated,
                                   &server.cron_malloc_stats.allocator_active,
                                   &server.cron_malloc_stats.allocator_resident);
        /* in case the allocator isn't providing these stats, fake them so that
         * fragmentation info still shows some (inaccurate metrics) */
        if (!server.cron_malloc_stats.allocator_resident) {
            /* LUA memory isn't part of zmalloc_used, but it is part of the process RSS,
             * so we must deduct it in order to be able to calculate correct
             * "allocator fragmentation" ratio */
            size_t lua_memory = evalMemory();
            server.cron_malloc_stats.allocator_resident = server.cron_malloc_stats.process_rss - lua_memory;
        }
        if (!server.cron_malloc_stats.allocator_active)
            server.cron_malloc_stats.allocator_active = server.cron_malloc_stats.allocator_resident;
        if (!server.cron_malloc_stats.allocator_allocated)
            server.cron_malloc_stats.allocator_allocated = server.cron_malloc_stats.zmalloc_used;
    }
}

/* This is our timer interrupt, called server.hz times per second.
 * Here is where we do a number of things that need to be done asynchronously.
 * For instance:
 *
 * - Active expired keys collection (it is also performed in a lazy way on
 *   lookup).
 * - Software watchdog.
 * - Update some statistic.
 * - Incremental rehashing of the DBs hash tables.
 * - Triggering BGSAVE / AOF rewrite, and handling of terminated children.
 * - Clients timeout of different kinds.
 * - Replication reconnection.
 * - Many more...
 *
 * Everything directly called here will be called server.hz times per second,
 * so in order to throttle execution of things we want to do less frequently
 * a macro is used: run_with_period(milliseconds) { .... }
 */

int serverCron(struct aeEventLoop *eventLoop, long long id, void *clientData) {
    int j;
    UNUSED(eventLoop);
    UNUSED(id);
    UNUSED(clientData);

    /* Software watchdog: deliver the SIGALRM that will reach the signal
     * handler if we don't return here fast enough. */
    if (server.watchdog_period) watchdogScheduleSignal(server.watchdog_period);

    /* Update the time cache. */
    updateCachedTime(1);

    server.hz = server.config_hz;
    /* Adapt the server.hz value to the number of configured clients. If we have
     * many clients, we want to call serverCron() with an higher frequency. */
    if (server.dynamic_hz) {
        while (listLength(server.clients) / server.hz >
               MAX_CLIENTS_PER_CLOCK_TICK)
        {
            server.hz *= 2;
            if (server.hz > CONFIG_MAX_HZ) {
                server.hz = CONFIG_MAX_HZ;
                break;
            }
        }
    }

    /* for debug purposes: skip actual cron work if pause_cron is on */
    if (server.pause_cron) return 1000/server.hz;

    run_with_period(100) {
        long long stat_net_input_bytes, stat_net_output_bytes;
        atomicGet(server.stat_net_input_bytes, stat_net_input_bytes);
        atomicGet(server.stat_net_output_bytes, stat_net_output_bytes);

        trackInstantaneousMetric(STATS_METRIC_COMMAND,server.stat_numcommands);
        trackInstantaneousMetric(STATS_METRIC_NET_INPUT,
                stat_net_input_bytes);
        trackInstantaneousMetric(STATS_METRIC_NET_OUTPUT,
                stat_net_output_bytes);
    }

    /* We have just LRU_BITS bits per object for LRU information.
     * So we use an (eventually wrapping) LRU clock.
     *
     * Note that even if the counter wraps it's not a big problem,
     * everything will still work but some object will appear younger
     * to Redis. However for this to happen a given object should never be
     * touched for all the time needed to the counter to wrap, which is
     * not likely.
     *
     * Note that you can change the resolution altering the
     * LRU_CLOCK_RESOLUTION define. */
    unsigned int lruclock = getLRUClock();
    atomicSet(server.lruclock,lruclock);

    cronUpdateMemoryStats();

    /* We received a SIGTERM, shutting down here in a safe way, as it is
     * not ok doing so inside the signal handler. */
    if (server.shutdown_asap && !isShutdownInitiated()) {
        if (prepareForShutdown(SHUTDOWN_NOFLAGS) == C_OK) exit(0);
    } else if (isShutdownInitiated()) {
        if (server.mstime >= server.shutdown_mstime || isReadyToShutdown()) {
            if (finishShutdown() == C_OK) exit(0);
            /* Shutdown failed. Continue running. An error has been logged. */
        }
    }

    /* Show some info about non-empty databases */
    if (server.verbosity <= LL_VERBOSE) {
        run_with_period(5000) {
            for (j = 0; j < server.dbnum; j++) {
                long long size, used, vkeys;

                size = dictSlots(server.db[j].dict);
                used = dictSize(server.db[j].dict);
                vkeys = dictSize(server.db[j].expires);
                if (used || vkeys) {
                    serverLog(LL_VERBOSE,"DB %d: %lld keys (%lld volatile) in %lld slots HT.",j,used,vkeys,size);
                }
            }
        }
    }

    /* Show information about connected clients */
    if (!server.sentinel_mode) {
        run_with_period(5000) {
            serverLog(LL_DEBUG,
                "%lu clients connected (%lu replicas), %zu bytes in use",
                listLength(server.clients)-listLength(server.slaves),
                listLength(server.slaves),
                zmalloc_used_memory());
        }
    }

    /* We need to do a few operations on clients asynchronously. */
    clientsCron();

    /* Handle background operations on Redis databases. */
    databasesCron();

    /* Start a scheduled AOF rewrite if this was requested by the user while
     * a BGSAVE was in progress. */
    if (!hasActiveChildProcess() &&
        server.aof_rewrite_scheduled &&
        !aofRewriteLimited())
    {
        rewriteAppendOnlyFileBackground();
    }

    /* Check if a background saving or AOF rewrite in progress terminated. */
    if (hasActiveChildProcess() || ldbPendingChildren())
    {
        run_with_period(1000) receiveChildInfo();
        checkChildrenDone();
    } else {
        /* If there is not a background saving/rewrite in progress check if
         * we have to save/rewrite now. */
        for (j = 0; j < server.saveparamslen; j++) {
            struct saveparam *sp = server.saveparams+j;

            /* Save if we reached the given amount of changes,
             * the given amount of seconds, and if the latest bgsave was
             * successful or if, in case of an error, at least
             * CONFIG_BGSAVE_RETRY_DELAY seconds already elapsed. */
            if (server.dirty >= sp->changes &&
                server.unixtime-server.lastsave > sp->seconds &&
                (server.unixtime-server.lastbgsave_try >
                 CONFIG_BGSAVE_RETRY_DELAY ||
                 server.lastbgsave_status == C_OK))
            {
                serverLog(LL_NOTICE,"%d changes in %d seconds. Saving...",
                    sp->changes, (int)sp->seconds);
                rdbSaveInfo rsi, *rsiptr;
                rsiptr = rdbPopulateSaveInfo(&rsi);
                rdbSaveBackground(SLAVE_REQ_NONE,server.rdb_filename,rsiptr);
                break;
            }
        }

        /* Trigger an AOF rewrite if needed. */
        if (server.aof_state == AOF_ON &&
            !hasActiveChildProcess() &&
            server.aof_rewrite_perc &&
            server.aof_current_size > server.aof_rewrite_min_size)
        {
            long long base = server.aof_rewrite_base_size ?
                server.aof_rewrite_base_size : 1;
            long long growth = (server.aof_current_size*100/base) - 100;
            if (growth >= server.aof_rewrite_perc && !aofRewriteLimited()) {
                serverLog(LL_NOTICE,"Starting automatic rewriting of AOF on %lld%% growth",growth);
                rewriteAppendOnlyFileBackground();
            }
        }
    }
    /* Just for the sake of defensive programming, to avoid forgetting to
     * call this function when needed. */
    updateDictResizePolicy();


    /* AOF postponed flush: Try at every cron cycle if the slow fsync
     * completed. */
    if ((server.aof_state == AOF_ON || server.aof_state == AOF_WAIT_REWRITE) &&
        server.aof_flush_postponed_start)
    {
        flushAppendOnlyFile(0);
    }

    /* AOF write errors: in this case we have a buffer to flush as well and
     * clear the AOF error in case of success to make the DB writable again,
     * however to try every second is enough in case of 'hz' is set to
     * a higher frequency. */
    run_with_period(1000) {
        if (server.aof_state == AOF_ON && server.aof_last_write_status == C_ERR)
            flushAppendOnlyFile(0);
    }

    /* Clear the paused clients state if needed. */
    checkClientPauseTimeoutAndReturnIfPaused();

    /* Replication cron function -- used to reconnect to master,
     * detect transfer failures, start background RDB transfers and so forth. 
     * 
     * If Redis is trying to failover then run the replication cron faster so
     * progress on the handshake happens more quickly. */
    if (server.failover_state != NO_FAILOVER) {
        run_with_period(100) replicationCron();
    } else {
        run_with_period(1000) replicationCron();
    }

    /* Run the Redis Cluster cron. */
    run_with_period(100) {
        if (server.cluster_enabled) clusterCron();
    }

    /* Run the Sentinel timer if we are in sentinel mode. */
    if (server.sentinel_mode) sentinelTimer();

    /* Cleanup expired MIGRATE cached sockets. */
    run_with_period(1000) {
        migrateCloseTimedoutSockets();
    }

    /* Stop the I/O threads if we don't have enough pending work. */
    stopThreadedIOIfNeeded();

    /* Resize tracking keys table if needed. This is also done at every
     * command execution, but we want to be sure that if the last command
     * executed changes the value via CONFIG SET, the server will perform
     * the operation even if completely idle. */
    if (server.tracking_clients) trackingLimitUsedSlots();

    /* Start a scheduled BGSAVE if the corresponding flag is set. This is
     * useful when we are forced to postpone a BGSAVE because an AOF
     * rewrite is in progress.
     *
     * Note: this code must be after the replicationCron() call above so
     * make sure when refactoring this file to keep this order. This is useful
     * because we want to give priority to RDB savings for replication. */
    if (!hasActiveChildProcess() &&
        server.rdb_bgsave_scheduled &&
        (server.unixtime-server.lastbgsave_try > CONFIG_BGSAVE_RETRY_DELAY ||
         server.lastbgsave_status == C_OK))
    {
        rdbSaveInfo rsi, *rsiptr;
        rsiptr = rdbPopulateSaveInfo(&rsi);
        if (rdbSaveBackground(SLAVE_REQ_NONE,server.rdb_filename,rsiptr) == C_OK)
            server.rdb_bgsave_scheduled = 0;
    }

    run_with_period(100) {
        if (moduleCount()) modulesCron();
    }

    /* Fire the cron loop modules event. */
    RedisModuleCronLoopV1 ei = {REDISMODULE_CRON_LOOP_VERSION,server.hz};
    moduleFireServerEvent(REDISMODULE_EVENT_CRON_LOOP,
                          0,
                          &ei);

    server.cronloops++;
    return 1000/server.hz;
}


void blockingOperationStarts() {
    if(!server.blocking_op_nesting++){
        updateCachedTime(0);
        server.blocked_last_cron = server.mstime;
    }
}

void blockingOperationEnds() {
    if(!(--server.blocking_op_nesting)){
        server.blocked_last_cron = 0;
    }
}

/* This function fills in the role of serverCron during RDB or AOF loading, and
 * also during blocked scripts.
 * It attempts to do its duties at a similar rate as the configured server.hz,
 * and updates cronloops variable so that similarly to serverCron, the
 * run_with_period can be used. */
void whileBlockedCron() {
    /* Here we may want to perform some cron jobs (normally done server.hz times
     * per second). */

    /* Since this function depends on a call to blockingOperationStarts, let's
     * make sure it was done. */
    serverAssert(server.blocked_last_cron);

    /* In case we where called too soon, leave right away. This way one time
     * jobs after the loop below don't need an if. and we don't bother to start
     * latency monitor if this function is called too often. */
    if (server.blocked_last_cron >= server.mstime)
        return;

    mstime_t latency;
    latencyStartMonitor(latency);

    /* In some cases we may be called with big intervals, so we may need to do
     * extra work here. This is because some of the functions in serverCron rely
     * on the fact that it is performed every 10 ms or so. For instance, if
     * activeDefragCycle needs to utilize 25% cpu, it will utilize 2.5ms, so we
     * need to call it multiple times. */
    long hz_ms = 1000/server.hz;
    while (server.blocked_last_cron < server.mstime) {

        /* Defrag keys gradually. */
        activeDefragCycle();

        server.blocked_last_cron += hz_ms;

        /* Increment cronloop so that run_with_period works. */
        server.cronloops++;
    }

    /* Other cron jobs do not need to be done in a loop. No need to check
     * server.blocked_last_cron since we have an early exit at the top. */

    /* Update memory stats during loading (excluding blocked scripts) */
    if (server.loading) cronUpdateMemoryStats();

    latencyEndMonitor(latency);
    latencyAddSampleIfNeeded("while-blocked-cron",latency);

    /* We received a SIGTERM during loading, shutting down here in a safe way,
     * as it isn't ok doing so inside the signal handler. */
    if (server.shutdown_asap && server.loading) {
        if (prepareForShutdown(SHUTDOWN_NOSAVE) == C_OK) exit(0);
        serverLog(LL_WARNING,"SIGTERM received but errors trying to shut down the server, check the logs for more information");
        server.shutdown_asap = 0;
    }
}

static void sendGetackToReplicas(void) {
    robj *argv[3];
    argv[0] = shared.replconf;
    argv[1] = shared.getack;
    argv[2] = shared.special_asterick; /* Not used argument. */
    replicationFeedSlaves(server.slaves, server.slaveseldb, argv, 3);
}

extern int ProcessingEventsWhileBlocked;

/* This function gets called every time Redis is entering the
 * main loop of the event driven library, that is, before to sleep
 * for ready file descriptors.
 *
 * Note: This function is (currently) called from two functions:
 * 1. aeMain - The main server loop
 * 2. processEventsWhileBlocked - Process clients during RDB/AOF load
 *
 * If it was called from processEventsWhileBlocked we don't want
 * to perform all actions (For example, we don't want to expire
 * keys), but we do need to perform some actions.
 *
 * The most important is freeClientsInAsyncFreeQueue but we also
 * call some other low-risk functions. */
void beforeSleep(struct aeEventLoop *eventLoop) {
    UNUSED(eventLoop);

    size_t zmalloc_used = zmalloc_used_memory();
    if (zmalloc_used > server.stat_peak_memory)
        server.stat_peak_memory = zmalloc_used;

    /* Just call a subset of vital functions in case we are re-entering
     * the event loop from processEventsWhileBlocked(). Note that in this
     * case we keep track of the number of events we are processing, since
     * processEventsWhileBlocked() wants to stop ASAP if there are no longer
     * events to handle. */
    if (ProcessingEventsWhileBlocked) {
        uint64_t processed = 0;
        processed += handleClientsWithPendingReadsUsingThreads();
        processed += tlsProcessPendingData();
        if (server.aof_state == AOF_ON || server.aof_state == AOF_WAIT_REWRITE)
            flushAppendOnlyFile(0);
        processed += handleClientsWithPendingWrites();
        processed += freeClientsInAsyncFreeQueue();
        server.events_processed_while_blocked += processed;
        return;
    }

    /* Handle precise timeouts of blocked clients. */
    handleBlockedClientsTimeout();

    /* We should handle pending reads clients ASAP after event loop. */
    handleClientsWithPendingReadsUsingThreads();

    /* Handle TLS pending data. (must be done before flushAppendOnlyFile) */
    tlsProcessPendingData();

    /* If tls still has pending unread data don't sleep at all. */
    aeSetDontWait(server.el, tlsHasPendingData());

    /* Call the Redis Cluster before sleep function. Note that this function
     * may change the state of Redis Cluster (from ok to fail or vice versa),
     * so it's a good idea to call it before serving the unblocked clients
     * later in this function. */
    if (server.cluster_enabled) clusterBeforeSleep();

    /* Run a fast expire cycle (the called function will return
     * ASAP if a fast cycle is not needed). */
    if (server.active_expire_enabled && server.masterhost == NULL)
        activeExpireCycle(ACTIVE_EXPIRE_CYCLE_FAST);

    /* Unblock all the clients blocked for synchronous replication
     * in WAIT. */
    if (listLength(server.clients_waiting_acks))
        processClientsWaitingReplicas();

    /* Check if there are clients unblocked by modules that implement
     * blocking commands. */
    if (moduleCount()) {
        moduleFireServerEvent(REDISMODULE_EVENT_EVENTLOOP,
                              REDISMODULE_SUBEVENT_EVENTLOOP_BEFORE_SLEEP,
                              NULL);
        moduleHandleBlockedClients();
    }

    /* Try to process pending commands for clients that were just unblocked. */
    if (listLength(server.unblocked_clients))
        processUnblockedClients();

    /* Send all the slaves an ACK request if at least one client blocked
     * during the previous event loop iteration. Note that we do this after
     * processUnblockedClients(), so if there are multiple pipelined WAITs
     * and the just unblocked WAIT gets blocked again, we don't have to wait
     * a server cron cycle in absence of other event loop events. See #6623.
     * 
     * We also don't send the ACKs while clients are paused, since it can
     * increment the replication backlog, they'll be sent after the pause
     * if we are still the master. */
    if (server.get_ack_from_slaves && !checkClientPauseTimeoutAndReturnIfPaused()) {
        sendGetackToReplicas();
        server.get_ack_from_slaves = 0;
    }

    /* We may have received updates from clients about their current offset. NOTE:
     * this can't be done where the ACK is received since failover will disconnect 
     * our clients. */
    updateFailoverStatus();

    /* Since we rely on current_client to send scheduled invalidation messages
     * we have to flush them after each command, so when we get here, the list
     * must be empty. */
    serverAssert(listLength(server.tracking_pending_keys) == 0);

    /* Send the invalidation messages to clients participating to the
     * client side caching protocol in broadcasting (BCAST) mode. */
    trackingBroadcastInvalidationMessages();

    /* Try to process blocked clients every once in while.
     *
     * Example: A module calls RM_SignalKeyAsReady from within a timer callback
     * (So we don't visit processCommand() at all).
     *
     * must be done before flushAppendOnlyFile, in case of appendfsync=always,
     * since the unblocked clients may write data. */
    handleClientsBlockedOnKeys();

    /* Write the AOF buffer on disk,
     * must be done before handleClientsWithPendingWritesUsingThreads,
     * in case of appendfsync=always. */
    if (server.aof_state == AOF_ON || server.aof_state == AOF_WAIT_REWRITE)
        flushAppendOnlyFile(0);

    /* Handle writes with pending output buffers. */
    handleClientsWithPendingWritesUsingThreads();

    /* Close clients that need to be closed asynchronous */
    freeClientsInAsyncFreeQueue();

    /* Incrementally trim replication backlog, 10 times the normal speed is
     * to free replication backlog as much as possible. */
    if (server.repl_backlog)
        incrementalTrimReplicationBacklog(10*REPL_BACKLOG_TRIM_BLOCKS_PER_CALL);

    /* Disconnect some clients if they are consuming too much memory. */
    evictClients();

    /* Before we are going to sleep, let the threads access the dataset by
     * releasing the GIL. Redis main thread will not touch anything at this
     * time. */
    if (moduleCount()) moduleReleaseGIL();

    /* Do NOT add anything below moduleReleaseGIL !!! */
}

/* This function is called immediately after the event loop multiplexing
 * API returned, and the control is going to soon return to Redis by invoking
 * the different events callbacks. */
void afterSleep(struct aeEventLoop *eventLoop) {
    UNUSED(eventLoop);

    /* Do NOT add anything above moduleAcquireGIL !!! */

    /* Acquire the modules GIL so that their threads won't touch anything. */
    if (!ProcessingEventsWhileBlocked) {
        if (moduleCount()) {
            mstime_t latency;
            latencyStartMonitor(latency);

            moduleAcquireGIL();
            moduleFireServerEvent(REDISMODULE_EVENT_EVENTLOOP,
                                  REDISMODULE_SUBEVENT_EVENTLOOP_AFTER_SLEEP,
                                  NULL);
            latencyEndMonitor(latency);
            latencyAddSampleIfNeeded("module-acquire-GIL",latency);
        }
    }
}

/* =========================== Server initialization ======================== */

void createSharedObjects(void) {
    int j;

    /* Shared command responses */
    shared.crlf = createObject(OBJ_STRING,sdsnew("\r\n"));
    shared.ok = createObject(OBJ_STRING,sdsnew("+OK\r\n"));
    shared.emptybulk = createObject(OBJ_STRING,sdsnew("$0\r\n\r\n"));
    shared.czero = createObject(OBJ_STRING,sdsnew(":0\r\n"));
    shared.cone = createObject(OBJ_STRING,sdsnew(":1\r\n"));
    shared.emptyarray = createObject(OBJ_STRING,sdsnew("*0\r\n"));
    shared.pong = createObject(OBJ_STRING,sdsnew("+PONG\r\n"));
    shared.queued = createObject(OBJ_STRING,sdsnew("+QUEUED\r\n"));
    shared.emptyscan = createObject(OBJ_STRING,sdsnew("*2\r\n$1\r\n0\r\n*0\r\n"));
    shared.space = createObject(OBJ_STRING,sdsnew(" "));
    shared.plus = createObject(OBJ_STRING,sdsnew("+"));

    /* Shared command error responses */
    shared.wrongtypeerr = createObject(OBJ_STRING,sdsnew(
        "-WRONGTYPE Operation against a key holding the wrong kind of value\r\n"));
    shared.err = createObject(OBJ_STRING,sdsnew("-ERR\r\n"));
    shared.nokeyerr = createObject(OBJ_STRING,sdsnew(
        "-ERR no such key\r\n"));
    shared.syntaxerr = createObject(OBJ_STRING,sdsnew(
        "-ERR syntax error\r\n"));
    shared.sameobjecterr = createObject(OBJ_STRING,sdsnew(
        "-ERR source and destination objects are the same\r\n"));
    shared.outofrangeerr = createObject(OBJ_STRING,sdsnew(
        "-ERR index out of range\r\n"));
    shared.noscripterr = createObject(OBJ_STRING,sdsnew(
        "-NOSCRIPT No matching script. Please use EVAL.\r\n"));
    shared.loadingerr = createObject(OBJ_STRING,sdsnew(
        "-LOADING Redis is loading the dataset in memory\r\n"));
    shared.slowevalerr = createObject(OBJ_STRING,sdsnew(
        "-BUSY Redis is busy running a script. You can only call SCRIPT KILL or SHUTDOWN NOSAVE.\r\n"));
    shared.slowscripterr = createObject(OBJ_STRING,sdsnew(
        "-BUSY Redis is busy running a script. You can only call FUNCTION KILL or SHUTDOWN NOSAVE.\r\n"));
    shared.slowmoduleerr = createObject(OBJ_STRING,sdsnew(
        "-BUSY Redis is busy running a module command.\r\n"));
    shared.masterdownerr = createObject(OBJ_STRING,sdsnew(
        "-MASTERDOWN Link with MASTER is down and replica-serve-stale-data is set to 'no'.\r\n"));
    shared.bgsaveerr = createObject(OBJ_STRING,sdsnew(
        "-MISCONF Redis is configured to save RDB snapshots, but it's currently unable to persist to disk. Commands that may modify the data set are disabled, because this instance is configured to report errors during writes if RDB snapshotting fails (stop-writes-on-bgsave-error option). Please check the Redis logs for details about the RDB error.\r\n"));
    shared.roslaveerr = createObject(OBJ_STRING,sdsnew(
        "-READONLY You can't write against a read only replica.\r\n"));
    shared.noautherr = createObject(OBJ_STRING,sdsnew(
        "-NOAUTH Authentication required.\r\n"));
    shared.oomerr = createObject(OBJ_STRING,sdsnew(
        "-OOM command not allowed when used memory > 'maxmemory'.\r\n"));
    shared.execaborterr = createObject(OBJ_STRING,sdsnew(
        "-EXECABORT Transaction discarded because of previous errors.\r\n"));
    shared.noreplicaserr = createObject(OBJ_STRING,sdsnew(
        "-NOREPLICAS Not enough good replicas to write.\r\n"));
    shared.busykeyerr = createObject(OBJ_STRING,sdsnew(
        "-BUSYKEY Target key name already exists.\r\n"));

    /* The shared NULL depends on the protocol version. */
    shared.null[0] = NULL;
    shared.null[1] = NULL;
    shared.null[2] = createObject(OBJ_STRING,sdsnew("$-1\r\n"));
    shared.null[3] = createObject(OBJ_STRING,sdsnew("_\r\n"));

    shared.nullarray[0] = NULL;
    shared.nullarray[1] = NULL;
    shared.nullarray[2] = createObject(OBJ_STRING,sdsnew("*-1\r\n"));
    shared.nullarray[3] = createObject(OBJ_STRING,sdsnew("_\r\n"));

    shared.emptymap[0] = NULL;
    shared.emptymap[1] = NULL;
    shared.emptymap[2] = createObject(OBJ_STRING,sdsnew("*0\r\n"));
    shared.emptymap[3] = createObject(OBJ_STRING,sdsnew("%0\r\n"));

    shared.emptyset[0] = NULL;
    shared.emptyset[1] = NULL;
    shared.emptyset[2] = createObject(OBJ_STRING,sdsnew("*0\r\n"));
    shared.emptyset[3] = createObject(OBJ_STRING,sdsnew("~0\r\n"));

    for (j = 0; j < PROTO_SHARED_SELECT_CMDS; j++) {
        char dictid_str[64];
        int dictid_len;

        dictid_len = ll2string(dictid_str,sizeof(dictid_str),j);
        shared.select[j] = createObject(OBJ_STRING,
            sdscatprintf(sdsempty(),
                "*2\r\n$6\r\nSELECT\r\n$%d\r\n%s\r\n",
                dictid_len, dictid_str));
    }
    shared.messagebulk = createStringObject("$7\r\nmessage\r\n",13);
    shared.pmessagebulk = createStringObject("$8\r\npmessage\r\n",14);
    shared.subscribebulk = createStringObject("$9\r\nsubscribe\r\n",15);
    shared.unsubscribebulk = createStringObject("$11\r\nunsubscribe\r\n",18);
    shared.ssubscribebulk = createStringObject("$10\r\nssubscribe\r\n", 17);
    shared.sunsubscribebulk = createStringObject("$12\r\nsunsubscribe\r\n", 19);
    shared.psubscribebulk = createStringObject("$10\r\npsubscribe\r\n",17);
    shared.punsubscribebulk = createStringObject("$12\r\npunsubscribe\r\n",19);

    /* Shared command names */
    shared.del = createStringObject("DEL",3);
    shared.unlink = createStringObject("UNLINK",6);
    shared.rpop = createStringObject("RPOP",4);
    shared.lpop = createStringObject("LPOP",4);
    shared.lpush = createStringObject("LPUSH",5);
    shared.rpoplpush = createStringObject("RPOPLPUSH",9);
    shared.lmove = createStringObject("LMOVE",5);
    shared.blmove = createStringObject("BLMOVE",6);
    shared.zpopmin = createStringObject("ZPOPMIN",7);
    shared.zpopmax = createStringObject("ZPOPMAX",7);
    shared.multi = createStringObject("MULTI",5);
    shared.exec = createStringObject("EXEC",4);
    shared.hset = createStringObject("HSET",4);
    shared.srem = createStringObject("SREM",4);
    shared.xgroup = createStringObject("XGROUP",6);
    shared.xclaim = createStringObject("XCLAIM",6);
    shared.script = createStringObject("SCRIPT",6);
    shared.replconf = createStringObject("REPLCONF",8);
    shared.pexpireat = createStringObject("PEXPIREAT",9);
    shared.pexpire = createStringObject("PEXPIRE",7);
    shared.persist = createStringObject("PERSIST",7);
    shared.set = createStringObject("SET",3);
    shared.eval = createStringObject("EVAL",4);

    /* Shared command argument */
    shared.left = createStringObject("left",4);
    shared.right = createStringObject("right",5);
    shared.pxat = createStringObject("PXAT", 4);
    shared.time = createStringObject("TIME",4);
    shared.retrycount = createStringObject("RETRYCOUNT",10);
    shared.force = createStringObject("FORCE",5);
    shared.justid = createStringObject("JUSTID",6);
    shared.entriesread = createStringObject("ENTRIESREAD",11);
    shared.lastid = createStringObject("LASTID",6);
    shared.default_username = createStringObject("default",7);
    shared.ping = createStringObject("ping",4);
    shared.setid = createStringObject("SETID",5);
    shared.keepttl = createStringObject("KEEPTTL",7);
    shared.absttl = createStringObject("ABSTTL",6);
    shared.load = createStringObject("LOAD",4);
    shared.createconsumer = createStringObject("CREATECONSUMER",14);
    shared.getack = createStringObject("GETACK",6);
    shared.special_asterick = createStringObject("*",1);
    shared.special_equals = createStringObject("=",1);
    shared.redacted = makeObjectShared(createStringObject("(redacted)",10));

    for (j = 0; j < OBJ_SHARED_INTEGERS; j++) {
        shared.integers[j] =
            makeObjectShared(createObject(OBJ_STRING,(void*)(long)j));
        shared.integers[j]->encoding = OBJ_ENCODING_INT;
    }
    for (j = 0; j < OBJ_SHARED_BULKHDR_LEN; j++) {
        shared.mbulkhdr[j] = createObject(OBJ_STRING,
            sdscatprintf(sdsempty(),"*%d\r\n",j));
        shared.bulkhdr[j] = createObject(OBJ_STRING,
            sdscatprintf(sdsempty(),"$%d\r\n",j));
        shared.maphdr[j] = createObject(OBJ_STRING,
            sdscatprintf(sdsempty(),"%%%d\r\n",j));
        shared.sethdr[j] = createObject(OBJ_STRING,
            sdscatprintf(sdsempty(),"~%d\r\n",j));
    }
    /* The following two shared objects, minstring and maxstring, are not
     * actually used for their value but as a special object meaning
     * respectively the minimum possible string and the maximum possible
     * string in string comparisons for the ZRANGEBYLEX command. */
    shared.minstring = sdsnew("minstring");
    shared.maxstring = sdsnew("maxstring");
}

void initServerConfig(void) {
    int j;
    char *default_bindaddr[CONFIG_DEFAULT_BINDADDR_COUNT] = CONFIG_DEFAULT_BINDADDR;

    initConfigValues();
    updateCachedTime(1);
    getRandomHexChars(server.runid,CONFIG_RUN_ID_SIZE);
    server.runid[CONFIG_RUN_ID_SIZE] = '\0';
    changeReplicationId();
    clearReplicationId2();
    server.hz = CONFIG_DEFAULT_HZ; /* Initialize it ASAP, even if it may get
                                      updated later after loading the config.
                                      This value may be used before the server
                                      is initialized. */
    server.timezone = getTimeZone(); /* Initialized by tzset(). */
    server.configfile = NULL;
    server.executable = NULL;
    server.arch_bits = (sizeof(long) == 8) ? 64 : 32;
    server.bindaddr_count = CONFIG_DEFAULT_BINDADDR_COUNT;
    for (j = 0; j < CONFIG_DEFAULT_BINDADDR_COUNT; j++)
        server.bindaddr[j] = zstrdup(default_bindaddr[j]);
    server.ipfd.count = 0;
    server.tlsfd.count = 0;
    server.sofd = -1;
    server.active_expire_enabled = 1;
    server.skip_checksum_validation = 0;
    server.loading = 0;
    server.async_loading = 0;
    server.loading_rdb_used_mem = 0;
    server.aof_state = AOF_OFF;
    server.aof_rewrite_base_size = 0;
    server.aof_rewrite_scheduled = 0;
    server.aof_flush_sleep = 0;
    server.aof_last_fsync = time(NULL);
    server.aof_cur_timestamp = 0;
    atomicSet(server.aof_bio_fsync_status,C_OK);
    server.aof_rewrite_time_last = -1;
    server.aof_rewrite_time_start = -1;
    server.aof_lastbgrewrite_status = C_OK;
    server.aof_delayed_fsync = 0;
    server.aof_fd = -1;
    server.aof_selected_db = -1; /* Make sure the first time will not match */
    server.aof_flush_postponed_start = 0;
    server.aof_last_incr_size = 0;
    server.active_defrag_running = 0;
    server.notify_keyspace_events = 0;
    server.blocked_clients = 0;
    memset(server.blocked_clients_by_type,0,
           sizeof(server.blocked_clients_by_type));
    server.shutdown_asap = 0;
    server.shutdown_flags = 0;
    server.shutdown_mstime = 0;
    server.cluster_module_flags = CLUSTER_MODULE_FLAG_NONE;
    server.migrate_cached_sockets = dictCreate(&migrateCacheDictType);
    server.next_client_id = 1; /* Client IDs, start from 1 .*/
    server.page_size = sysconf(_SC_PAGESIZE);
    server.pause_cron = 0;

    server.latency_tracking_info_percentiles_len = 3;
    server.latency_tracking_info_percentiles = zmalloc(sizeof(double)*(server.latency_tracking_info_percentiles_len));
    server.latency_tracking_info_percentiles[0] = 50.0;  /* p50 */
    server.latency_tracking_info_percentiles[1] = 99.0;  /* p99 */
    server.latency_tracking_info_percentiles[2] = 99.9;  /* p999 */

    unsigned int lruclock = getLRUClock();
    atomicSet(server.lruclock,lruclock);
    resetServerSaveParams();

    appendServerSaveParams(60*60,1);  /* save after 1 hour and 1 change */
    appendServerSaveParams(300,100);  /* save after 5 minutes and 100 changes */
    appendServerSaveParams(60,10000); /* save after 1 minute and 10000 changes */

    /* Replication related */
    server.masterhost = NULL;
    server.masterport = 6379;
    server.master = NULL;
    server.cached_master = NULL;
    server.master_initial_offset = -1;
    server.repl_state = REPL_STATE_NONE;
    server.repl_transfer_tmpfile = NULL;
    server.repl_transfer_fd = -1;
    server.repl_transfer_s = NULL;
    server.repl_syncio_timeout = CONFIG_REPL_SYNCIO_TIMEOUT;
    server.repl_down_since = 0; /* Never connected, repl is down since EVER. */
    server.master_repl_offset = 0;

    /* Replication partial resync backlog */
    server.repl_backlog = NULL;
    server.repl_no_slaves_since = time(NULL);

    /* Failover related */
    server.failover_end_time = 0;
    server.force_failover = 0;
    server.target_replica_host = NULL;
    server.target_replica_port = 0;
    server.failover_state = NO_FAILOVER;

    /* Client output buffer limits */
    for (j = 0; j < CLIENT_TYPE_OBUF_COUNT; j++)
        server.client_obuf_limits[j] = clientBufferLimitsDefaults[j];

    /* Linux OOM Score config */
    for (j = 0; j < CONFIG_OOM_COUNT; j++)
        server.oom_score_adj_values[j] = configOOMScoreAdjValuesDefaults[j];

    /* Double constants initialization */
    R_Zero = 0.0;
    R_PosInf = 1.0/R_Zero;
    R_NegInf = -1.0/R_Zero;
    R_Nan = R_Zero/R_Zero;

    /* Command table -- we initialize it here as it is part of the
     * initial configuration, since command names may be changed via
     * redis.conf using the rename-command directive. */
    server.commands = dictCreate(&commandTableDictType);
    server.orig_commands = dictCreate(&commandTableDictType);
    populateCommandTable();

    /* Debugging */
    server.watchdog_period = 0;
}

extern char **environ;

/* Restart the server, executing the same executable that started this
 * instance, with the same arguments and configuration file.
 *
 * The function is designed to directly call execve() so that the new
 * server instance will retain the PID of the previous one.
 *
 * The list of flags, that may be bitwise ORed together, alter the
 * behavior of this function:
 *
 * RESTART_SERVER_NONE              No flags.
 * RESTART_SERVER_GRACEFULLY        Do a proper shutdown before restarting.
 * RESTART_SERVER_CONFIG_REWRITE    Rewrite the config file before restarting.
 *
 * On success the function does not return, because the process turns into
 * a different process. On error C_ERR is returned. */
int restartServer(int flags, mstime_t delay) {
    int j;

    /* Check if we still have accesses to the executable that started this
     * server instance. */
    if (access(server.executable,X_OK) == -1) {
        serverLog(LL_WARNING,"Can't restart: this process has no "
                             "permissions to execute %s", server.executable);
        return C_ERR;
    }

    /* Config rewriting. */
    if (flags & RESTART_SERVER_CONFIG_REWRITE &&
        server.configfile &&
        rewriteConfig(server.configfile, 0) == -1)
    {
        serverLog(LL_WARNING,"Can't restart: configuration rewrite process "
                             "failed: %s", strerror(errno));
        return C_ERR;
    }

    /* Perform a proper shutdown. We don't wait for lagging replicas though. */
    if (flags & RESTART_SERVER_GRACEFULLY &&
        prepareForShutdown(SHUTDOWN_NOW) != C_OK)
    {
        serverLog(LL_WARNING,"Can't restart: error preparing for shutdown");
        return C_ERR;
    }

    /* Close all file descriptors, with the exception of stdin, stdout, stderr
     * which are useful if we restart a Redis server which is not daemonized. */
    for (j = 3; j < (int)server.maxclients + 1024; j++) {
        /* Test the descriptor validity before closing it, otherwise
         * Valgrind issues a warning on close(). */
        if (fcntl(j,F_GETFD) != -1) close(j);
    }

    /* Execute the server with the original command line. */
    if (delay) usleep(delay*1000);
    zfree(server.exec_argv[0]);
    server.exec_argv[0] = zstrdup(server.executable);
    execve(server.executable,server.exec_argv,environ);

    /* If an error occurred here, there is nothing we can do, but exit. */
    _exit(1);

    return C_ERR; /* Never reached. */
}

/* This function will configure the current process's oom_score_adj according
 * to user specified configuration. This is currently implemented on Linux
 * only.
 *
 * A process_class value of -1 implies OOM_CONFIG_MASTER or OOM_CONFIG_REPLICA,
 * depending on current role.
 */
int setOOMScoreAdj(int process_class) {
    if (process_class == -1)
        process_class = (server.masterhost ? CONFIG_OOM_REPLICA : CONFIG_OOM_MASTER);

    serverAssert(process_class >= 0 && process_class < CONFIG_OOM_COUNT);

#ifdef HAVE_PROC_OOM_SCORE_ADJ
    /* The following statics are used to indicate Redis has changed the process's oom score.
     * And to save the original score so we can restore it later if needed.
     * We need this so when we disabled oom-score-adj (also during configuration rollback
     * when another configuration parameter was invalid and causes a rollback after
     * applying a new oom-score) we can return to the oom-score value from before our
     * adjustments. */
    static int oom_score_adjusted_by_redis = 0;
    static int oom_score_adj_base = 0;

    int fd;
    int val;
    char buf[64];

    if (server.oom_score_adj != OOM_SCORE_ADJ_NO) {
        if (!oom_score_adjusted_by_redis) {
            oom_score_adjusted_by_redis = 1;
            /* Backup base value before enabling Redis control over oom score */
            fd = open("/proc/self/oom_score_adj", O_RDONLY);
            if (fd < 0 || read(fd, buf, sizeof(buf)) < 0) {
                serverLog(LL_WARNING, "Unable to read oom_score_adj: %s", strerror(errno));
                if (fd != -1) close(fd);
                return C_ERR;
            }
            oom_score_adj_base = atoi(buf);
            close(fd);
        }

        val = server.oom_score_adj_values[process_class];
        if (server.oom_score_adj == OOM_SCORE_RELATIVE)
            val += oom_score_adj_base;
        if (val > 1000) val = 1000;
        if (val < -1000) val = -1000;
    } else if (oom_score_adjusted_by_redis) {
        oom_score_adjusted_by_redis = 0;
        val = oom_score_adj_base;
    }
    else {
        return C_OK;
    }

    snprintf(buf, sizeof(buf) - 1, "%d\n", val);

    fd = open("/proc/self/oom_score_adj", O_WRONLY);
    if (fd < 0 || write(fd, buf, strlen(buf)) < 0) {
        serverLog(LL_WARNING, "Unable to write oom_score_adj: %s", strerror(errno));
        if (fd != -1) close(fd);
        return C_ERR;
    }

    close(fd);
    return C_OK;
#else
    /* Unsupported */
    return C_ERR;
#endif
}

/* This function will try to raise the max number of open files accordingly to
 * the configured max number of clients. It also reserves a number of file
 * descriptors (CONFIG_MIN_RESERVED_FDS) for extra operations of
 * persistence, listening sockets, log files and so forth.
 *
 * If it will not be possible to set the limit accordingly to the configured
 * max number of clients, the function will do the reverse setting
 * server.maxclients to the value that we can actually handle. */
void adjustOpenFilesLimit(void) {
    rlim_t maxfiles = server.maxclients+CONFIG_MIN_RESERVED_FDS;
    struct rlimit limit;

    if (getrlimit(RLIMIT_NOFILE,&limit) == -1) {
        serverLog(LL_WARNING,"Unable to obtain the current NOFILE limit (%s), assuming 1024 and setting the max clients configuration accordingly.",
            strerror(errno));
        server.maxclients = 1024-CONFIG_MIN_RESERVED_FDS;
    } else {
        rlim_t oldlimit = limit.rlim_cur;

        /* Set the max number of files if the current limit is not enough
         * for our needs. */
        if (oldlimit < maxfiles) {
            rlim_t bestlimit;
            int setrlimit_error = 0;

            /* Try to set the file limit to match 'maxfiles' or at least
             * to the higher value supported less than maxfiles. */
            bestlimit = maxfiles;
            while(bestlimit > oldlimit) {
                rlim_t decr_step = 16;

                limit.rlim_cur = bestlimit;
                limit.rlim_max = bestlimit;
                if (setrlimit(RLIMIT_NOFILE,&limit) != -1) break;
                setrlimit_error = errno;

                /* We failed to set file limit to 'bestlimit'. Try with a
                 * smaller limit decrementing by a few FDs per iteration. */
                if (bestlimit < decr_step) {
                    bestlimit = oldlimit;
                    break;
                }
                bestlimit -= decr_step;
            }

            /* Assume that the limit we get initially is still valid if
             * our last try was even lower. */
            if (bestlimit < oldlimit) bestlimit = oldlimit;

            if (bestlimit < maxfiles) {
                unsigned int old_maxclients = server.maxclients;
                server.maxclients = bestlimit-CONFIG_MIN_RESERVED_FDS;
                /* maxclients is unsigned so may overflow: in order
                 * to check if maxclients is now logically less than 1
                 * we test indirectly via bestlimit. */
                if (bestlimit <= CONFIG_MIN_RESERVED_FDS) {
                    serverLog(LL_WARNING,"Your current 'ulimit -n' "
                        "of %llu is not enough for the server to start. "
                        "Please increase your open file limit to at least "
                        "%llu. Exiting.",
                        (unsigned long long) oldlimit,
                        (unsigned long long) maxfiles);
                    exit(1);
                }
                serverLog(LL_WARNING,"You requested maxclients of %d "
                    "requiring at least %llu max file descriptors.",
                    old_maxclients,
                    (unsigned long long) maxfiles);
                serverLog(LL_WARNING,"Server can't set maximum open files "
                    "to %llu because of OS error: %s.",
                    (unsigned long long) maxfiles, strerror(setrlimit_error));
                serverLog(LL_WARNING,"Current maximum open files is %llu. "
                    "maxclients has been reduced to %d to compensate for "
                    "low ulimit. "
                    "If you need higher maxclients increase 'ulimit -n'.",
                    (unsigned long long) bestlimit, server.maxclients);
            } else {
                serverLog(LL_NOTICE,"Increased maximum number of open files "
                    "to %llu (it was originally set to %llu).",
                    (unsigned long long) maxfiles,
                    (unsigned long long) oldlimit);
            }
        }
    }
}

/* Check that server.tcp_backlog can be actually enforced in Linux according
 * to the value of /proc/sys/net/core/somaxconn, or warn about it. */
void checkTcpBacklogSettings(void) {
#if defined(HAVE_PROC_SOMAXCONN)
    FILE *fp = fopen("/proc/sys/net/core/somaxconn","r");
    char buf[1024];
    if (!fp) return;
    if (fgets(buf,sizeof(buf),fp) != NULL) {
        int somaxconn = atoi(buf);
        if (somaxconn > 0 && somaxconn < server.tcp_backlog) {
            serverLog(LL_WARNING,"WARNING: The TCP backlog setting of %d cannot be enforced because /proc/sys/net/core/somaxconn is set to the lower value of %d.", server.tcp_backlog, somaxconn);
        }
    }
    fclose(fp);
#elif defined(HAVE_SYSCTL_KIPC_SOMAXCONN)
    int somaxconn, mib[3];
    size_t len = sizeof(int);

    mib[0] = CTL_KERN;
    mib[1] = KERN_IPC;
    mib[2] = KIPC_SOMAXCONN;

    if (sysctl(mib, 3, &somaxconn, &len, NULL, 0) == 0) {
        if (somaxconn > 0 && somaxconn < server.tcp_backlog) {
            serverLog(LL_WARNING,"WARNING: The TCP backlog setting of %d cannot be enforced because kern.ipc.somaxconn is set to the lower value of %d.", server.tcp_backlog, somaxconn);
        }
    }
#elif defined(HAVE_SYSCTL_KERN_SOMAXCONN)
    int somaxconn, mib[2];
    size_t len = sizeof(int);

    mib[0] = CTL_KERN;
    mib[1] = KERN_SOMAXCONN;

    if (sysctl(mib, 2, &somaxconn, &len, NULL, 0) == 0) {
        if (somaxconn > 0 && somaxconn < server.tcp_backlog) {
            serverLog(LL_WARNING,"WARNING: The TCP backlog setting of %d cannot be enforced because kern.somaxconn is set to the lower value of %d.", server.tcp_backlog, somaxconn);
        }
    }
#elif defined(SOMAXCONN)
    if (SOMAXCONN < server.tcp_backlog) {
        serverLog(LL_WARNING,"WARNING: The TCP backlog setting of %d cannot be enforced because SOMAXCONN is set to the lower value of %d.", server.tcp_backlog, SOMAXCONN);
    }
#endif
}

void closeSocketListeners(socketFds *sfd) {
    int j;

    for (j = 0; j < sfd->count; j++) {
        if (sfd->fd[j] == -1) continue;

        aeDeleteFileEvent(server.el, sfd->fd[j], AE_READABLE);
        close(sfd->fd[j]);
    }

    sfd->count = 0;
}

/* Create an event handler for accepting new connections in TCP or TLS domain sockets.
 * This works atomically for all socket fds */
int createSocketAcceptHandler(socketFds *sfd, aeFileProc *accept_handler) {
    int j;

    for (j = 0; j < sfd->count; j++) {
        if (aeCreateFileEvent(server.el, sfd->fd[j], AE_READABLE, accept_handler,NULL) == AE_ERR) {
            /* Rollback */
            for (j = j-1; j >= 0; j--) aeDeleteFileEvent(server.el, sfd->fd[j], AE_READABLE);
            return C_ERR;
        }
    }
    return C_OK;
}

/* Initialize a set of file descriptors to listen to the specified 'port'
 * binding the addresses specified in the Redis server configuration.
 *
 * The listening file descriptors are stored in the integer array 'fds'
 * and their number is set in '*count'.
 *
 * The addresses to bind are specified in the global server.bindaddr array
 * and their number is server.bindaddr_count. If the server configuration
 * contains no specific addresses to bind, this function will try to
 * bind * (all addresses) for both the IPv4 and IPv6 protocols.
 *
 * On success the function returns C_OK.
 *
 * On error the function returns C_ERR. For the function to be on
 * error, at least one of the server.bindaddr addresses was
 * impossible to bind, or no bind addresses were specified in the server
 * configuration but the function is not able to bind * for at least
 * one of the IPv4 or IPv6 protocols. */
int listenToPort(int port, socketFds *sfd) {
    int j;
    char **bindaddr = server.bindaddr;

    /* If we have no bind address, we don't listen on a TCP socket */
    if (server.bindaddr_count == 0) return C_OK;

    for (j = 0; j < server.bindaddr_count; j++) {
        char* addr = bindaddr[j];
        int optional = *addr == '-';
        if (optional) addr++;
        if (strchr(addr,':')) {
            /* Bind IPv6 address. */
            sfd->fd[sfd->count] = anetTcp6Server(server.neterr,port,addr,server.tcp_backlog);
        } else {
            /* Bind IPv4 address. */
            sfd->fd[sfd->count] = anetTcpServer(server.neterr,port,addr,server.tcp_backlog);
        }
        if (sfd->fd[sfd->count] == ANET_ERR) {
            int net_errno = errno;
            serverLog(LL_WARNING,
                "Warning: Could not create server TCP listening socket %s:%d: %s",
                addr, port, server.neterr);
            if (net_errno == EADDRNOTAVAIL && optional)
                continue;
            if (net_errno == ENOPROTOOPT     || net_errno == EPROTONOSUPPORT ||
                net_errno == ESOCKTNOSUPPORT || net_errno == EPFNOSUPPORT ||
                net_errno == EAFNOSUPPORT)
                continue;

            /* Rollback successful listens before exiting */
            closeSocketListeners(sfd);
            return C_ERR;
        }
        if (server.socket_mark_id > 0) anetSetSockMarkId(NULL, sfd->fd[sfd->count], server.socket_mark_id);
        anetNonBlock(NULL,sfd->fd[sfd->count]);
        anetCloexec(sfd->fd[sfd->count]);
        sfd->count++;
    }
    return C_OK;
}

/* Resets the stats that we expose via INFO or other means that we want
 * to reset via CONFIG RESETSTAT. The function is also used in order to
 * initialize these fields in initServer() at server startup. */
void resetServerStats(void) {
    int j;

    server.stat_numcommands = 0;
    server.stat_numconnections = 0;
    server.stat_expiredkeys = 0;
    server.stat_expired_stale_perc = 0;
    server.stat_expired_time_cap_reached_count = 0;
    server.stat_expire_cycle_time_used = 0;
    server.stat_evictedkeys = 0;
    server.stat_evictedclients = 0;
    server.stat_total_eviction_exceeded_time = 0;
    server.stat_last_eviction_exceeded_time = 0;
    server.stat_keyspace_misses = 0;
    server.stat_keyspace_hits = 0;
    server.stat_active_defrag_hits = 0;
    server.stat_active_defrag_misses = 0;
    server.stat_active_defrag_key_hits = 0;
    server.stat_active_defrag_key_misses = 0;
    server.stat_active_defrag_scanned = 0;
    server.stat_total_active_defrag_time = 0;
    server.stat_last_active_defrag_time = 0;
    server.stat_fork_time = 0;
    server.stat_fork_rate = 0;
    server.stat_total_forks = 0;
    server.stat_rejected_conn = 0;
    server.stat_sync_full = 0;
    server.stat_sync_partial_ok = 0;
    server.stat_sync_partial_err = 0;
    server.stat_io_reads_processed = 0;
    atomicSet(server.stat_total_reads_processed, 0);
    server.stat_io_writes_processed = 0;
    atomicSet(server.stat_total_writes_processed, 0);
    for (j = 0; j < STATS_METRIC_COUNT; j++) {
        server.inst_metric[j].idx = 0;
        server.inst_metric[j].last_sample_time = mstime();
        server.inst_metric[j].last_sample_count = 0;
        memset(server.inst_metric[j].samples,0,
            sizeof(server.inst_metric[j].samples));
    }
    server.stat_aof_rewrites = 0;
    server.stat_rdb_saves = 0;
    atomicSet(server.stat_net_input_bytes, 0);
    atomicSet(server.stat_net_output_bytes, 0);
    server.stat_unexpected_error_replies = 0;
    server.stat_total_error_replies = 0;
    server.stat_dump_payload_sanitizations = 0;
    server.aof_delayed_fsync = 0;
    server.stat_reply_buffer_shrinks = 0;
    server.stat_reply_buffer_expands = 0;
    lazyfreeResetStats();
}

/* Make the thread killable at any time, so that kill threads functions
 * can work reliably (default cancelability type is PTHREAD_CANCEL_DEFERRED).
 * Needed for pthread_cancel used by the fast memory test used by the crash report. */
void makeThreadKillable(void) {
    pthread_setcancelstate(PTHREAD_CANCEL_ENABLE, NULL);
    pthread_setcanceltype(PTHREAD_CANCEL_ASYNCHRONOUS, NULL);
}

void initServer(void) {
    int j;

    signal(SIGHUP, SIG_IGN);
    signal(SIGPIPE, SIG_IGN);
    setupSignalHandlers();
    makeThreadKillable();

    if (server.syslog_enabled) {
        openlog(server.syslog_ident, LOG_PID | LOG_NDELAY | LOG_NOWAIT,
            server.syslog_facility);
    }

    /* Initialization after setting defaults from the config system. */
    server.aof_state = server.aof_enabled ? AOF_ON : AOF_OFF;
    server.hz = server.config_hz;
    server.pid = getpid();
    server.in_fork_child = CHILD_TYPE_NONE;
    server.main_thread_id = pthread_self();
    server.current_client = NULL;
    server.errors = raxNew();
    server.fixed_time_expire = 0;
    server.in_nested_call = 0;
    server.clients = listCreate();
    server.clients_index = raxNew();
    server.clients_to_close = listCreate();
    server.slaves = listCreate();
    server.monitors = listCreate();
    server.clients_pending_write = listCreate();
    server.clients_pending_read = listCreate();
    server.clients_timeout_table = raxNew();
    server.replication_allowed = 1;
    server.slaveseldb = -1; /* Force to emit the first SELECT command. */
    server.unblocked_clients = listCreate();
    server.ready_keys = listCreate();
    server.tracking_pending_keys = listCreate();
    server.clients_waiting_acks = listCreate();
    server.get_ack_from_slaves = 0;
    server.client_pause_type = CLIENT_PAUSE_OFF;
    server.client_pause_end_time = 0;
    memset(server.client_pause_per_purpose, 0,
           sizeof(server.client_pause_per_purpose));
    server.postponed_clients = listCreate();
    server.events_processed_while_blocked = 0;
    server.system_memory_size = zmalloc_get_memory_size();
    server.blocked_last_cron = 0;
    server.blocking_op_nesting = 0;
    server.thp_enabled = 0;
    server.cluster_drop_packet_filter = -1;
    server.reply_buffer_peak_reset_time = REPLY_BUFFER_DEFAULT_PEAK_RESET_TIME;
    server.reply_buffer_resizing_enabled = 1;
    resetReplicationBuffer();

    if ((server.tls_port || server.tls_replication || server.tls_cluster)
                && tlsConfigure(&server.tls_ctx_config) == C_ERR) {
        serverLog(LL_WARNING, "Failed to configure TLS. Check logs for more info.");
        exit(1);
    }

    for (j = 0; j < CLIENT_MEM_USAGE_BUCKETS; j++) {
        server.client_mem_usage_buckets[j].mem_usage_sum = 0;
        server.client_mem_usage_buckets[j].clients = listCreate();
    }

    createSharedObjects();
    adjustOpenFilesLimit();
    const char *clk_msg = monotonicInit();
    serverLog(LL_NOTICE, "monotonic clock: %s", clk_msg);
    server.el = aeCreateEventLoop(server.maxclients+CONFIG_FDSET_INCR);
    if (server.el == NULL) {
        serverLog(LL_WARNING,
            "Failed creating the event loop. Error message: '%s'",
            strerror(errno));
        exit(1);
    }
    server.db = zmalloc(sizeof(redisDb)*server.dbnum);

    /* Open the TCP listening socket for the user commands. */
    if (server.port != 0 &&
        listenToPort(server.port,&server.ipfd) == C_ERR) {
        /* Note: the following log text is matched by the test suite. */
        serverLog(LL_WARNING, "Failed listening on port %u (TCP), aborting.", server.port);
        exit(1);
    }
    if (server.tls_port != 0 &&
        listenToPort(server.tls_port,&server.tlsfd) == C_ERR) {
        /* Note: the following log text is matched by the test suite. */
        serverLog(LL_WARNING, "Failed listening on port %u (TLS), aborting.", server.tls_port);
        exit(1);
    }

    /* Open the listening Unix domain socket. */
    if (server.unixsocket != NULL) {
        unlink(server.unixsocket); /* don't care if this fails */
        server.sofd = anetUnixServer(server.neterr,server.unixsocket,
            (mode_t)server.unixsocketperm, server.tcp_backlog);
        if (server.sofd == ANET_ERR) {
            serverLog(LL_WARNING, "Failed opening Unix socket: %s", server.neterr);
            exit(1);
        }
        anetNonBlock(NULL,server.sofd);
        anetCloexec(server.sofd);
    }

    /* Abort if there are no listening sockets at all. */
    if (server.ipfd.count == 0 && server.tlsfd.count == 0 && server.sofd < 0) {
        serverLog(LL_WARNING, "Configured to not listen anywhere, exiting.");
        exit(1);
    }

    /* Create the Redis databases, and initialize other internal state. */
    for (j = 0; j < server.dbnum; j++) {
        server.db[j].dict = dictCreate(&dbDictType);
        server.db[j].expires = dictCreate(&dbExpiresDictType);
        server.db[j].expires_cursor = 0;
        server.db[j].blocking_keys = dictCreate(&keylistDictType);
        server.db[j].ready_keys = dictCreate(&objectKeyPointerValueDictType);
        server.db[j].watched_keys = dictCreate(&keylistDictType);
        server.db[j].id = j;
        server.db[j].avg_ttl = 0;
        server.db[j].defrag_later = listCreate();
        server.db[j].slots_to_keys = NULL; /* Set by clusterInit later on if necessary. */
        listSetFreeMethod(server.db[j].defrag_later,(void (*)(void*))sdsfree);
    }
    evictionPoolAlloc(); /* Initialize the LRU keys pool. */
    server.pubsub_channels = dictCreate(&keylistDictType);
    server.pubsub_patterns = dictCreate(&keylistDictType);
    server.pubsubshard_channels = dictCreate(&keylistDictType);
    server.cronloops = 0;
    server.in_script = 0;
    server.in_exec = 0;
    server.busy_module_yield_flags = BUSY_MODULE_YIELD_NONE;
    server.busy_module_yield_reply = NULL;
    server.core_propagates = 0;
    server.propagate_no_multi = 0;
    server.module_ctx_nesting = 0;
    server.client_pause_in_transaction = 0;
    server.child_pid = -1;
    server.child_type = CHILD_TYPE_NONE;
    server.rdb_child_type = RDB_CHILD_TYPE_NONE;
    server.rdb_pipe_conns = NULL;
    server.rdb_pipe_numconns = 0;
    server.rdb_pipe_numconns_writing = 0;
    server.rdb_pipe_buff = NULL;
    server.rdb_pipe_bufflen = 0;
    server.rdb_bgsave_scheduled = 0;
    server.child_info_pipe[0] = -1;
    server.child_info_pipe[1] = -1;
    server.child_info_nread = 0;
    server.aof_buf = sdsempty();
    server.lastsave = time(NULL); /* At startup we consider the DB saved. */
    server.lastbgsave_try = 0;    /* At startup we never tried to BGSAVE. */
    server.rdb_save_time_last = -1;
    server.rdb_save_time_start = -1;
    server.rdb_last_load_keys_expired = 0;
    server.rdb_last_load_keys_loaded = 0;
    server.dirty = 0;
    resetServerStats();
    /* A few stats we don't want to reset: server startup time, and peak mem. */
    server.stat_starttime = time(NULL);
    server.stat_peak_memory = 0;
    server.stat_current_cow_peak = 0;
    server.stat_current_cow_bytes = 0;
    server.stat_current_cow_updated = 0;
    server.stat_current_save_keys_processed = 0;
    server.stat_current_save_keys_total = 0;
    server.stat_rdb_cow_bytes = 0;
    server.stat_aof_cow_bytes = 0;
    server.stat_module_cow_bytes = 0;
    server.stat_module_progress = 0;
    for (int j = 0; j < CLIENT_TYPE_COUNT; j++)
        server.stat_clients_type_memory[j] = 0;
    server.stat_cluster_links_memory = 0;
    server.cron_malloc_stats.zmalloc_used = 0;
    server.cron_malloc_stats.process_rss = 0;
    server.cron_malloc_stats.allocator_allocated = 0;
    server.cron_malloc_stats.allocator_active = 0;
    server.cron_malloc_stats.allocator_resident = 0;
    server.lastbgsave_status = C_OK;
    server.aof_last_write_status = C_OK;
    server.aof_last_write_errno = 0;
    server.repl_good_slaves_count = 0;

    /* Create the timer callback, this is our way to process many background
     * operations incrementally, like clients timeout, eviction of unaccessed
     * expired keys and so forth. */
    if (aeCreateTimeEvent(server.el, 1, serverCron, NULL, NULL) == AE_ERR) {
        serverPanic("Can't create event loop timers.");
        exit(1);
    }

    /* Create an event handler for accepting new connections in TCP and Unix
     * domain sockets. */
    if (createSocketAcceptHandler(&server.ipfd, acceptTcpHandler) != C_OK) {
        serverPanic("Unrecoverable error creating TCP socket accept handler.");
    }
    if (createSocketAcceptHandler(&server.tlsfd, acceptTLSHandler) != C_OK) {
        serverPanic("Unrecoverable error creating TLS socket accept handler.");
    }
    if (server.sofd > 0 && aeCreateFileEvent(server.el,server.sofd,AE_READABLE,
        acceptUnixHandler,NULL) == AE_ERR) serverPanic("Unrecoverable error creating server.sofd file event.");


    /* Register a readable event for the pipe used to awake the event loop
     * from module threads. */
    if (aeCreateFileEvent(server.el, server.module_pipe[0], AE_READABLE,
        modulePipeReadable,NULL) == AE_ERR) {
            serverPanic(
                "Error registering the readable event for the module pipe.");
    }

    /* Register before and after sleep handlers (note this needs to be done
     * before loading persistence since it is used by processEventsWhileBlocked. */
    aeSetBeforeSleepProc(server.el,beforeSleep);
    aeSetAfterSleepProc(server.el,afterSleep);

    /* 32 bit instances are limited to 4GB of address space, so if there is
     * no explicit limit in the user provided configuration we set a limit
     * at 3 GB using maxmemory with 'noeviction' policy'. This avoids
     * useless crashes of the Redis instance for out of memory. */
    if (server.arch_bits == 32 && server.maxmemory == 0) {
        serverLog(LL_WARNING,"Warning: 32 bit instance detected but no memory limit set. Setting 3 GB maxmemory limit with 'noeviction' policy now.");
        server.maxmemory = 3072LL*(1024*1024); /* 3 GB */
        server.maxmemory_policy = MAXMEMORY_NO_EVICTION;
    }

    if (server.cluster_enabled) clusterInit();
    scriptingInit(1);
    functionsInit();
    slowlogInit();
    latencyMonitorInit();

    /* Initialize ACL default password if it exists */
    ACLUpdateDefaultUserPassword(server.requirepass);

    applyWatchdogPeriod();
}

/* Some steps in server initialization need to be done last (after modules
 * are loaded).
 * Specifically, creation of threads due to a race bug in ld.so, in which
 * Thread Local Storage initialization collides with dlopen call.
 * see: https://sourceware.org/bugzilla/show_bug.cgi?id=19329 */
void InitServerLast() {
    bioInit();
    initThreadedIO();
    set_jemalloc_bg_thread(server.jemalloc_bg_thread);
    server.initial_memory_usage = zmalloc_used_memory();
}

/* The purpose of this function is to try to "glue" consecutive range
 * key specs in order to build the legacy (first,last,step) spec
 * used by the COMMAND command.
 * By far the most common case is just one range spec (e.g. SET)
 * but some commands' ranges were split into two or more ranges
 * in order to have different flags for different keys (e.g. SMOVE,
 * first key is "read write", second key is "write").
 *
 * This functions uses very basic heuristics and is "best effort":
 * 1. Only commands which have only "range" specs are considered.
 * 2. Only range specs with keystep of 1 are considered.
 * 3. The order of the range specs must be ascending (i.e.
 *    lastkey of spec[i] == firstkey-1 of spec[i+1]).
 *
 * This function will succeed on all native Redis commands and may
 * fail on module commands, even if it only has "range" specs that
 * could actually be "glued", in the following cases:
 * 1. The order of "range" specs is not ascending (e.g. the spec for
 *    the key at index 2 was added before the spec of the key at
 *    index 1).
 * 2. The "range" specs have keystep >1.
 *
 * If this functions fails it means that the legacy (first,last,step)
 * spec used by COMMAND will show 0,0,0. This is not a dire situation
 * because anyway the legacy (first,last,step) spec is to be deprecated
 * and one should use the new key specs scheme.
 */
void populateCommandLegacyRangeSpec(struct redisCommand *c) {
    memset(&c->legacy_range_key_spec, 0, sizeof(c->legacy_range_key_spec));

    if (c->key_specs_num == 0)
        return;

    if (c->key_specs_num == 1 &&
        c->key_specs[0].begin_search_type == KSPEC_BS_INDEX &&
        c->key_specs[0].find_keys_type == KSPEC_FK_RANGE)
    {
        /* Quick win */
        c->legacy_range_key_spec = c->key_specs[0];
        return;
    }

    int firstkey = INT_MAX, lastkey = 0;
    int prev_lastkey = 0;
    for (int i = 0; i < c->key_specs_num; i++) {
        if (c->key_specs[i].begin_search_type != KSPEC_BS_INDEX ||
            c->key_specs[i].find_keys_type != KSPEC_FK_RANGE)
            continue;
        if (c->key_specs[i].fk.range.keystep != 1)
            return;
        if (prev_lastkey && prev_lastkey != c->key_specs[i].bs.index.pos-1)
            return;
        firstkey = min(firstkey, c->key_specs[i].bs.index.pos);
        /* Get the absolute index for lastkey (in the "range" spec, lastkey is relative to firstkey) */
        int lastkey_abs_index = c->key_specs[i].fk.range.lastkey;
        if (lastkey_abs_index >= 0)
            lastkey_abs_index += c->key_specs[i].bs.index.pos;
        /* For lastkey we use unsigned comparison to handle negative values correctly */
        lastkey = max((unsigned)lastkey, (unsigned)lastkey_abs_index);
    }

    if (firstkey == INT_MAX)
        return;

    serverAssert(firstkey != 0);
    serverAssert(lastkey != 0);

    c->legacy_range_key_spec.begin_search_type = KSPEC_BS_INDEX;
    c->legacy_range_key_spec.bs.index.pos = firstkey;
    c->legacy_range_key_spec.find_keys_type = KSPEC_FK_RANGE;
    c->legacy_range_key_spec.fk.range.lastkey = lastkey < 0 ? lastkey : (lastkey-firstkey); /* in the "range" spec, lastkey is relative to firstkey */
    c->legacy_range_key_spec.fk.range.keystep = 1;
    c->legacy_range_key_spec.fk.range.limit = 0;
}

sds catSubCommandFullname(const char *parent_name, const char *sub_name) {
    return sdscatfmt(sdsempty(), "%s|%s", parent_name, sub_name);
}

void commandAddSubcommand(struct redisCommand *parent, struct redisCommand *subcommand, const char *declared_name) {
    if (!parent->subcommands_dict)
        parent->subcommands_dict = dictCreate(&commandTableDictType);

    subcommand->parent = parent; /* Assign the parent command */
    subcommand->id = ACLGetCommandID(subcommand->fullname); /* Assign the ID used for ACL. */

    serverAssert(dictAdd(parent->subcommands_dict, sdsnew(declared_name), subcommand) == DICT_OK);
}

/* Set implicit ACl categories (see comment above the definition of
 * struct redisCommand). */
void setImplicitACLCategories(struct redisCommand *c) {
    if (c->flags & CMD_WRITE)
        c->acl_categories |= ACL_CATEGORY_WRITE;
    if (c->flags & CMD_READONLY)
        c->acl_categories |= ACL_CATEGORY_READ;
    if (c->flags & CMD_ADMIN)
        c->acl_categories |= ACL_CATEGORY_ADMIN|ACL_CATEGORY_DANGEROUS;
    if (c->flags & CMD_PUBSUB)
        c->acl_categories |= ACL_CATEGORY_PUBSUB;
    if (c->flags & CMD_FAST)
        c->acl_categories |= ACL_CATEGORY_FAST;
    if (c->flags & CMD_BLOCKING)
        c->acl_categories |= ACL_CATEGORY_BLOCKING;

    /* If it's not @fast is @slow in this binary world. */
    if (!(c->acl_categories & ACL_CATEGORY_FAST))
        c->acl_categories |= ACL_CATEGORY_SLOW;
}

/* Recursively populate the args structure (setting num_args to the number of
 * subargs) and return the number of args. */
int populateArgsStructure(struct redisCommandArg *args) {
    if (!args)
        return 0;
    int count = 0;
    while (args->name) {
        serverAssert(count < INT_MAX);
        args->num_args = populateArgsStructure(args->subargs);
        count++;
        args++;
    }
    return count;
}

/* Recursively populate the command structure. */
void populateCommandStructure(struct redisCommand *c) {
    /* Redis commands don't need more args than STATIC_KEY_SPECS_NUM (Number of keys
     * specs can be greater than STATIC_KEY_SPECS_NUM only for module commands) */
    c->key_specs = c->key_specs_static;
    c->key_specs_max = STATIC_KEY_SPECS_NUM;

    /* We start with an unallocated histogram and only allocate memory when a command
     * has been issued for the first time */
    c->latency_histogram = NULL;

    for (int i = 0; i < STATIC_KEY_SPECS_NUM; i++) {
        if (c->key_specs[i].begin_search_type == KSPEC_BS_INVALID)
            break;
        c->key_specs_num++;
    }

    /* Count things so we don't have to use deferred reply in COMMAND reply. */
    while (c->history && c->history[c->num_history].since)
        c->num_history++;
    while (c->tips && c->tips[c->num_tips])
        c->num_tips++;
    c->num_args = populateArgsStructure(c->args);

    populateCommandLegacyRangeSpec(c);

    /* Handle the "movablekeys" flag (must be done after populating all key specs). */
    populateCommandMovableKeys(c);

    /* Assign the ID used for ACL. */
    c->id = ACLGetCommandID(c->fullname);

    /* Handle subcommands */
    if (c->subcommands) {
        for (int j = 0; c->subcommands[j].declared_name; j++) {
            struct redisCommand *sub = c->subcommands+j;

            /* Translate the command string flags description into an actual
             * set of flags. */
            setImplicitACLCategories(sub);
            sub->fullname = catSubCommandFullname(c->declared_name, sub->declared_name);
            populateCommandStructure(sub);
            commandAddSubcommand(c, sub, sub->declared_name);
        }
    }
}

extern struct redisCommand redisCommandTable[];

/* Populates the Redis Command Table dict from from the static table in commands.c
 * which is auto generated from the json files in the commands folder. */
void populateCommandTable(void) {
    int j;
    struct redisCommand *c;

    for (j = 0;; j++) {
        c = redisCommandTable + j;
        if (c->declared_name == NULL)
            break;

        int retval1, retval2;

        setImplicitACLCategories(c);

        if (!(c->flags & CMD_SENTINEL) && server.sentinel_mode)
            continue;

        if (c->flags & CMD_ONLY_SENTINEL && !server.sentinel_mode)
            continue;

        c->fullname = sdsnew(c->declared_name);
        populateCommandStructure(c);

        retval1 = dictAdd(server.commands, sdsdup(c->fullname), c);
        /* Populate an additional dictionary that will be unaffected
         * by rename-command statements in redis.conf. */
        retval2 = dictAdd(server.orig_commands, sdsdup(c->fullname), c);
        serverAssert(retval1 == DICT_OK && retval2 == DICT_OK);
    }
}

void resetCommandTableStats(dict* commands) {
    struct redisCommand *c;
    dictEntry *de;
    dictIterator *di;

    di = dictGetSafeIterator(commands);
    while((de = dictNext(di)) != NULL) {
        c = (struct redisCommand *) dictGetVal(de);
        c->microseconds = 0;
        c->calls = 0;
        c->rejected_calls = 0;
        c->failed_calls = 0;
        if(c->latency_histogram) {
            hdr_close(c->latency_histogram);
            c->latency_histogram = NULL;
        }
        if (c->subcommands_dict)
            resetCommandTableStats(c->subcommands_dict);
    }
    dictReleaseIterator(di);
}

void resetErrorTableStats(void) {
    raxFreeWithCallback(server.errors, zfree);
    server.errors = raxNew();
}

/* ========================== Redis OP Array API ============================ */

void redisOpArrayInit(redisOpArray *oa) {
    oa->ops = NULL;
    oa->numops = 0;
    oa->capacity = 0;
}

int redisOpArrayAppend(redisOpArray *oa, int dbid, robj **argv, int argc, int target) {
    redisOp *op;
    int prev_capacity = oa->capacity;

    if (oa->numops == 0) {
        oa->capacity = 16;
    } else if (oa->numops >= oa->capacity) {
        oa->capacity *= 2;
    }

    if (prev_capacity != oa->capacity)
        oa->ops = zrealloc(oa->ops,sizeof(redisOp)*oa->capacity);
    op = oa->ops+oa->numops;
    op->dbid = dbid;
    op->argv = argv;
    op->argc = argc;
    op->target = target;
    oa->numops++;
    return oa->numops;
}

void redisOpArrayFree(redisOpArray *oa) {
    while(oa->numops) {
        int j;
        redisOp *op;

        oa->numops--;
        op = oa->ops+oa->numops;
        for (j = 0; j < op->argc; j++)
            decrRefCount(op->argv[j]);
        zfree(op->argv);
    }
    zfree(oa->ops);
    redisOpArrayInit(oa);
}

/* ====================== Commands lookup and execution ===================== */

int isContainerCommandBySds(sds s) {
    struct redisCommand *base_cmd = dictFetchValue(server.commands, s);
    int has_subcommands = base_cmd && base_cmd->subcommands_dict;
    return has_subcommands;
}

struct redisCommand *lookupSubcommand(struct redisCommand *container, sds sub_name) {
    return dictFetchValue(container->subcommands_dict, sub_name);
}

/* Look up a command by argv and argc
 *
 * If `strict` is not 0 we expect argc to be exact (i.e. argc==2
 * for a subcommand and argc==1 for a top-level command)
 * `strict` should be used every time we want to look up a command
 * name (e.g. in COMMAND INFO) rather than to find the command
 * a user requested to execute (in processCommand).
 */
struct redisCommand *lookupCommandLogic(dict *commands, robj **argv, int argc, int strict) {
    struct redisCommand *base_cmd = dictFetchValue(commands, argv[0]->ptr);
    int has_subcommands = base_cmd && base_cmd->subcommands_dict;
    if (argc == 1 || !has_subcommands) {
        if (strict && argc != 1)
            return NULL;
        /* Note: It is possible that base_cmd->proc==NULL (e.g. CONFIG) */
        return base_cmd;
    } else { /* argc > 1 && has_subcommands */
        if (strict && argc != 2)
            return NULL;
        /* Note: Currently we support just one level of subcommands */
        return lookupSubcommand(base_cmd, argv[1]->ptr);
    }
}

struct redisCommand *lookupCommand(robj **argv, int argc) {
    return lookupCommandLogic(server.commands,argv,argc,0);
}

struct redisCommand *lookupCommandBySdsLogic(dict *commands, sds s) {
    int argc, j;
    sds *strings = sdssplitlen(s,sdslen(s),"|",1,&argc);
    if (strings == NULL)
        return NULL;
    if (argc > 2) {
        /* Currently we support just one level of subcommands */
        sdsfreesplitres(strings,argc);
        return NULL;
    }

    robj objects[argc];
    robj *argv[argc];
    for (j = 0; j < argc; j++) {
        initStaticStringObject(objects[j],strings[j]);
        argv[j] = &objects[j];
    }

    struct redisCommand *cmd = lookupCommandLogic(commands,argv,argc,1);
    sdsfreesplitres(strings,argc);
    return cmd;
}

struct redisCommand *lookupCommandBySds(sds s) {
    return lookupCommandBySdsLogic(server.commands,s);
}

struct redisCommand *lookupCommandByCStringLogic(dict *commands, const char *s) {
    struct redisCommand *cmd;
    sds name = sdsnew(s);

    cmd = lookupCommandBySdsLogic(commands,name);
    sdsfree(name);
    return cmd;
}

struct redisCommand *lookupCommandByCString(const char *s) {
    return lookupCommandByCStringLogic(server.commands,s);
}

/* Lookup the command in the current table, if not found also check in
 * the original table containing the original command names unaffected by
 * redis.conf rename-command statement.
 *
 * This is used by functions rewriting the argument vector such as
 * rewriteClientCommandVector() in order to set client->cmd pointer
 * correctly even if the command was renamed. */
struct redisCommand *lookupCommandOrOriginal(robj **argv ,int argc) {
    struct redisCommand *cmd = lookupCommandLogic(server.commands, argv, argc, 0);

    if (!cmd) cmd = lookupCommandLogic(server.orig_commands, argv, argc, 0);
    return cmd;
}

/* Commands arriving from the master client or AOF client, should never be rejected. */
int mustObeyClient(client *c) {
    return c->id == CLIENT_ID_AOF || c->flags & CLIENT_MASTER;
}

static int shouldPropagate(int target) {
    if (!server.replication_allowed || target == PROPAGATE_NONE || server.loading)
        return 0;

    if (target & PROPAGATE_AOF) {
        if (server.aof_state != AOF_OFF)
            return 1;
    }
    if (target & PROPAGATE_REPL) {
        if (server.masterhost == NULL && (server.repl_backlog || listLength(server.slaves) != 0))
            return 1;
    }

    return 0;
}

/* Propagate the specified command (in the context of the specified database id)
 * to AOF and Slaves.
 *
 * flags are an xor between:
 * + PROPAGATE_NONE (no propagation of command at all)
 * + PROPAGATE_AOF (propagate into the AOF file if is enabled)
 * + PROPAGATE_REPL (propagate into the replication link)
 *
 * This is an internal low-level function and should not be called!
 *
 * The API for propagating commands is alsoPropagate().
 */
static void propagateNow(int dbid, robj **argv, int argc, int target) {
    if (!shouldPropagate(target))
        return;

    /* This needs to be unreachable since the dataset should be fixed during 
     * client pause, otherwise data may be lost during a failover. */
    serverAssert(!(areClientsPaused() && !server.client_pause_in_transaction));

    if (server.aof_state != AOF_OFF && target & PROPAGATE_AOF)
        feedAppendOnlyFile(dbid,argv,argc);
    if (target & PROPAGATE_REPL)
        replicationFeedSlaves(server.slaves,dbid,argv,argc);
}

/* Used inside commands to schedule the propagation of additional commands
 * after the current command is propagated to AOF / Replication.
 *
 * dbid is the database ID the command should be propagated into.
 * Arguments of the command to propagate are passed as an array of redis
 * objects pointers of len 'argc', using the 'argv' vector.
 *
 * The function does not take a reference to the passed 'argv' vector,
 * so it is up to the caller to release the passed argv (but it is usually
 * stack allocated).  The function automatically increments ref count of
 * passed objects, so the caller does not need to. */
void alsoPropagate(int dbid, robj **argv, int argc, int target) {
    robj **argvcopy;
    int j;

    if (!shouldPropagate(target))
        return;

    argvcopy = zmalloc(sizeof(robj*)*argc);
    for (j = 0; j < argc; j++) {
        argvcopy[j] = argv[j];
        incrRefCount(argv[j]);
    }
    redisOpArrayAppend(&server.also_propagate,dbid,argvcopy,argc,target);
}

/* It is possible to call the function forceCommandPropagation() inside a
 * Redis command implementation in order to to force the propagation of a
 * specific command execution into AOF / Replication. */
void forceCommandPropagation(client *c, int flags) {
    serverAssert(c->cmd->flags & (CMD_WRITE | CMD_MAY_REPLICATE));
    if (flags & PROPAGATE_REPL) c->flags |= CLIENT_FORCE_REPL;
    if (flags & PROPAGATE_AOF) c->flags |= CLIENT_FORCE_AOF;
}

/* Avoid that the executed command is propagated at all. This way we
 * are free to just propagate what we want using the alsoPropagate()
 * API. */
void preventCommandPropagation(client *c) {
    c->flags |= CLIENT_PREVENT_PROP;
}

/* AOF specific version of preventCommandPropagation(). */
void preventCommandAOF(client *c) {
    c->flags |= CLIENT_PREVENT_AOF_PROP;
}

/* Replication specific version of preventCommandPropagation(). */
void preventCommandReplication(client *c) {
    c->flags |= CLIENT_PREVENT_REPL_PROP;
}

/* Log the last command a client executed into the slowlog. */
void slowlogPushCurrentCommand(client *c, struct redisCommand *cmd, ustime_t duration) {
    /* Some commands may contain sensitive data that should not be available in the slowlog. */
    if (cmd->flags & CMD_SKIP_SLOWLOG)
        return;

    /* If command argument vector was rewritten, use the original
     * arguments. */
    robj **argv = c->original_argv ? c->original_argv : c->argv;
    int argc = c->original_argv ? c->original_argc : c->argc;
    slowlogPushEntryIfNeeded(c,argv,argc,duration);
}

/* This function is called in order to update the total command histogram duration.
 * The latency unit is nano-seconds.
 * If needed it will allocate the histogram memory and trim the duration to the upper/lower tracking limits*/
void updateCommandLatencyHistogram(struct hdr_histogram **latency_histogram, int64_t duration_hist){
    if (duration_hist < LATENCY_HISTOGRAM_MIN_VALUE)
        duration_hist=LATENCY_HISTOGRAM_MIN_VALUE;
    if (duration_hist>LATENCY_HISTOGRAM_MAX_VALUE)
        duration_hist=LATENCY_HISTOGRAM_MAX_VALUE;
    if (*latency_histogram==NULL)
        hdr_init(LATENCY_HISTOGRAM_MIN_VALUE,LATENCY_HISTOGRAM_MAX_VALUE,LATENCY_HISTOGRAM_PRECISION,latency_histogram);
    hdr_record_value(*latency_histogram,duration_hist);
}

/* Handle the alsoPropagate() API to handle commands that want to propagate
 * multiple separated commands. Note that alsoPropagate() is not affected
 * by CLIENT_PREVENT_PROP flag. */
void propagatePendingCommands() {
    if (server.also_propagate.numops == 0)
        return;

    int j;
    redisOp *rop;
    int multi_emitted = 0;

    /* Wrap the commands in server.also_propagate array,
     * but don't wrap it if we are already in MULTI context,
     * in case the nested MULTI/EXEC.
     *
     * And if the array contains only one command, no need to
     * wrap it, since the single command is atomic. */
    if (server.also_propagate.numops > 1 && !server.propagate_no_multi) {
        /* We use the first command-to-propagate to set the dbid for MULTI,
         * so that the SELECT will be propagated beforehand */
        int multi_dbid = server.also_propagate.ops[0].dbid;
        propagateNow(multi_dbid,&shared.multi,1,PROPAGATE_AOF|PROPAGATE_REPL);
        multi_emitted = 1;
    }

    for (j = 0; j < server.also_propagate.numops; j++) {
        rop = &server.also_propagate.ops[j];
        serverAssert(rop->target);
        propagateNow(rop->dbid,rop->argv,rop->argc,rop->target);
    }

    if (multi_emitted) {
        /* We take the dbid from last command so that propagateNow() won't inject another SELECT */
        int exec_dbid = server.also_propagate.ops[server.also_propagate.numops-1].dbid;
        propagateNow(exec_dbid,&shared.exec,1,PROPAGATE_AOF|PROPAGATE_REPL);
    }

    redisOpArrayFree(&server.also_propagate);
}

/* Increment the command failure counters (either rejected_calls or failed_calls).
 * The decision which counter to increment is done using the flags argument, options are:
 * * ERROR_COMMAND_REJECTED - update rejected_calls
 * * ERROR_COMMAND_FAILED - update failed_calls
 *
 * The function also reset the prev_err_count to make sure we will not count the same error
 * twice, its possible to pass a NULL cmd value to indicate that the error was counted elsewhere.
 *
 * The function returns true if stats was updated and false if not. */
int incrCommandStatsOnError(struct redisCommand *cmd, int flags) {
    /* hold the prev error count captured on the last command execution */
    static long long prev_err_count = 0;
    int res = 0;
    if (cmd) {
        if ((server.stat_total_error_replies - prev_err_count) > 0) {
            if (flags & ERROR_COMMAND_REJECTED) {
                cmd->rejected_calls++;
                res = 1;
            } else if (flags & ERROR_COMMAND_FAILED) {
                cmd->failed_calls++;
                res = 1;
            }
        }
    }
    prev_err_count = server.stat_total_error_replies;
    return res;
}

/* Call() is the core of Redis execution of a command.
 *
 * The following flags can be passed:
 * CMD_CALL_NONE        No flags.
 * CMD_CALL_SLOWLOG     Check command speed and log in the slow log if needed.
 * CMD_CALL_STATS       Populate command stats.
 * CMD_CALL_PROPAGATE_AOF   Append command to AOF if it modified the dataset
 *                          or if the client flags are forcing propagation.
 * CMD_CALL_PROPAGATE_REPL  Send command to slaves if it modified the dataset
 *                          or if the client flags are forcing propagation.
 * CMD_CALL_PROPAGATE   Alias for PROPAGATE_AOF|PROPAGATE_REPL.
 * CMD_CALL_FULL        Alias for SLOWLOG|STATS|PROPAGATE.
 *
 * The exact propagation behavior depends on the client flags.
 * Specifically:
 *
 * 1. If the client flags CLIENT_FORCE_AOF or CLIENT_FORCE_REPL are set
 *    and assuming the corresponding CMD_CALL_PROPAGATE_AOF/REPL is set
 *    in the call flags, then the command is propagated even if the
 *    dataset was not affected by the command.
 * 2. If the client flags CLIENT_PREVENT_REPL_PROP or CLIENT_PREVENT_AOF_PROP
 *    are set, the propagation into AOF or to slaves is not performed even
 *    if the command modified the dataset.
 *
 * Note that regardless of the client flags, if CMD_CALL_PROPAGATE_AOF
 * or CMD_CALL_PROPAGATE_REPL are not set, then respectively AOF or
 * slaves propagation will never occur.
 *
 * Client flags are modified by the implementation of a given command
 * using the following API:
 *
 * forceCommandPropagation(client *c, int flags);
 * preventCommandPropagation(client *c);
 * preventCommandAOF(client *c);
 * preventCommandReplication(client *c);
 *
 */
void call(client *c, int flags) {
    long long dirty;
    uint64_t client_old_flags = c->flags;
    struct redisCommand *real_cmd = c->realcmd;

    /* Initialization: clear the flags that must be set by the command on
     * demand, and initialize the array for additional commands propagation. */
    c->flags &= ~(CLIENT_FORCE_AOF|CLIENT_FORCE_REPL|CLIENT_PREVENT_PROP);

    /* Redis core is in charge of propagation when the first entry point
     * of call() is processCommand().
     * The only other option to get to call() without having processCommand
     * as an entry point is if a module triggers RM_Call outside of call()
     * context (for example, in a timer).
     * In that case, the module is in charge of propagation.
     *
     * Because call() is re-entrant we have to cache and restore
     * server.core_propagates. */
    int prev_core_propagates = server.core_propagates;
    if (!server.core_propagates && !(flags & CMD_CALL_FROM_MODULE))
        server.core_propagates = 1;

    /* Call the command. */
    dirty = server.dirty;
    incrCommandStatsOnError(NULL, 0);

    const long long call_timer = ustime();

    /* Update cache time, in case we have nested calls we want to
     * update only on the first call*/
    if (server.fixed_time_expire++ == 0) {
        updateCachedTimeWithUs(0,call_timer);
    }

    monotime monotonic_start = 0;
    if (monotonicGetType() == MONOTONIC_CLOCK_HW)
        monotonic_start = getMonotonicUs();

    server.in_nested_call++;
    c->cmd->proc(c);
    server.in_nested_call--;

    /* In order to avoid performance implication due to querying the clock using a system call 3 times,
     * we use a monotonic clock, when we are sure its cost is very low, and fall back to non-monotonic call otherwise. */
    ustime_t duration;
    if (monotonicGetType() == MONOTONIC_CLOCK_HW)
        duration = getMonotonicUs() - monotonic_start;
    else
        duration = ustime() - call_timer;

    c->duration = duration;
    dirty = server.dirty-dirty;
    if (dirty < 0) dirty = 0;

    /* Update failed command calls if required. */

    if (!incrCommandStatsOnError(real_cmd, ERROR_COMMAND_FAILED) && c->deferred_reply_errors) {
        /* When call is used from a module client, error stats, and total_error_replies
         * isn't updated since these errors, if handled by the module, are internal,
         * and not reflected to users. however, the commandstats does show these calls
         * (made by RM_Call), so it should log if they failed or succeeded. */
        real_cmd->failed_calls++;
    }

    /* After executing command, we will close the client after writing entire
     * reply if it is set 'CLIENT_CLOSE_AFTER_COMMAND' flag. */
    if (c->flags & CLIENT_CLOSE_AFTER_COMMAND) {
        c->flags &= ~CLIENT_CLOSE_AFTER_COMMAND;
        c->flags |= CLIENT_CLOSE_AFTER_REPLY;
    }

    /* When EVAL is called loading the AOF we don't want commands called
     * from Lua to go into the slowlog or to populate statistics. */
    if (server.loading && c->flags & CLIENT_SCRIPT)
        flags &= ~(CMD_CALL_SLOWLOG | CMD_CALL_STATS);

    /* If the caller is Lua, we want to force the EVAL caller to propagate
     * the script if the command flag or client flag are forcing the
     * propagation. */
    if (c->flags & CLIENT_SCRIPT && server.script_caller) {
        if (c->flags & CLIENT_FORCE_REPL)
            server.script_caller->flags |= CLIENT_FORCE_REPL;
        if (c->flags & CLIENT_FORCE_AOF)
            server.script_caller->flags |= CLIENT_FORCE_AOF;
    }

    /* Note: the code below uses the real command that was executed
     * c->cmd and c->lastcmd may be different, in case of MULTI-EXEC or
     * re-written commands such as EXPIRE, GEOADD, etc. */

    /* Record the latency this command induced on the main thread.
     * unless instructed by the caller not to log. (happens when processing
     * a MULTI-EXEC from inside an AOF). */
    if (flags & CMD_CALL_SLOWLOG) {
        char *latency_event = (real_cmd->flags & CMD_FAST) ?
                               "fast-command" : "command";
        latencyAddSampleIfNeeded(latency_event,duration/1000);
    }

    /* Log the command into the Slow log if needed.
     * If the client is blocked we will handle slowlog when it is unblocked. */
    if ((flags & CMD_CALL_SLOWLOG) && !(c->flags & CLIENT_BLOCKED))
        slowlogPushCurrentCommand(c, real_cmd, duration);

    /* Send the command to clients in MONITOR mode if applicable.
     * Administrative commands are considered too dangerous to be shown. */
    if (!(c->cmd->flags & (CMD_SKIP_MONITOR|CMD_ADMIN))) {
        robj **argv = c->original_argv ? c->original_argv : c->argv;
        int argc = c->original_argv ? c->original_argc : c->argc;
        replicationFeedMonitors(c,server.monitors,c->db->id,argv,argc);
    }

    /* Clear the original argv.
     * If the client is blocked we will handle slowlog when it is unblocked. */
    if (!(c->flags & CLIENT_BLOCKED))
        freeClientOriginalArgv(c);

    /* populate the per-command statistics that we show in INFO commandstats. */
    if (flags & CMD_CALL_STATS) {
        real_cmd->microseconds += duration;
        real_cmd->calls++;
        /* If the client is blocked we will handle latency stats when it is unblocked. */
        if (server.latency_tracking_enabled && !(c->flags & CLIENT_BLOCKED))
            updateCommandLatencyHistogram(&(real_cmd->latency_histogram), duration*1000);
    }

    /* Propagate the command into the AOF and replication link.
     * We never propagate EXEC explicitly, it will be implicitly
     * propagated if needed (see propagatePendingCommands).
     * Also, module commands take care of themselves */
    if (flags & CMD_CALL_PROPAGATE &&
        (c->flags & CLIENT_PREVENT_PROP) != CLIENT_PREVENT_PROP &&
        c->cmd->proc != execCommand &&
        !(c->cmd->flags & CMD_MODULE))
    {
        int propagate_flags = PROPAGATE_NONE;

        /* Check if the command operated changes in the data set. If so
         * set for replication / AOF propagation. */
        if (dirty) propagate_flags |= (PROPAGATE_AOF|PROPAGATE_REPL);

        /* If the client forced AOF / replication of the command, set
         * the flags regardless of the command effects on the data set. */
        if (c->flags & CLIENT_FORCE_REPL) propagate_flags |= PROPAGATE_REPL;
        if (c->flags & CLIENT_FORCE_AOF) propagate_flags |= PROPAGATE_AOF;

        /* However prevent AOF / replication propagation if the command
         * implementation called preventCommandPropagation() or similar,
         * or if we don't have the call() flags to do so. */
        if (c->flags & CLIENT_PREVENT_REPL_PROP ||
            !(flags & CMD_CALL_PROPAGATE_REPL))
                propagate_flags &= ~PROPAGATE_REPL;
        if (c->flags & CLIENT_PREVENT_AOF_PROP ||
            !(flags & CMD_CALL_PROPAGATE_AOF))
                propagate_flags &= ~PROPAGATE_AOF;

        /* Call alsoPropagate() only if at least one of AOF / replication
         * propagation is needed. */
        if (propagate_flags != PROPAGATE_NONE)
            alsoPropagate(c->db->id,c->argv,c->argc,propagate_flags);
    }

    /* Restore the old replication flags, since call() can be executed
     * recursively. */
    c->flags &= ~(CLIENT_FORCE_AOF|CLIENT_FORCE_REPL|CLIENT_PREVENT_PROP);
    c->flags |= client_old_flags &
        (CLIENT_FORCE_AOF|CLIENT_FORCE_REPL|CLIENT_PREVENT_PROP);

    /* If the client has keys tracking enabled for client side caching,
     * make sure to remember the keys it fetched via this command. */
    if (c->cmd->flags & CMD_READONLY) {
        client *caller = (c->flags & CLIENT_SCRIPT && server.script_caller) ?
                            server.script_caller : c;
        if (caller->flags & CLIENT_TRACKING &&
            !(caller->flags & CLIENT_TRACKING_BCAST))
        {
            trackingRememberKeys(caller);
        }
    }

    server.fixed_time_expire--;
    server.stat_numcommands++;

    /* Record peak memory after each command and before the eviction that runs
     * before the next command. */
    size_t zmalloc_used = zmalloc_used_memory();
    if (zmalloc_used > server.stat_peak_memory)
        server.stat_peak_memory = zmalloc_used;

    /* Do some maintenance job and cleanup */
    afterCommand(c);

    /* Client pause takes effect after a transaction has finished. This needs
     * to be located after everything is propagated. */
    if (!server.in_exec && server.client_pause_in_transaction) {
        server.client_pause_in_transaction = 0;
    }

    server.core_propagates = prev_core_propagates;
}

/* Used when a command that is ready for execution needs to be rejected, due to
 * various pre-execution checks. it returns the appropriate error to the client.
 * If there's a transaction is flags it as dirty, and if the command is EXEC,
 * it aborts the transaction.
 * Note: 'reply' is expected to end with \r\n */
void rejectCommand(client *c, robj *reply) {
    flagTransaction(c);
    if (c->cmd) c->cmd->rejected_calls++;
    if (c->cmd && c->cmd->proc == execCommand) {
        execCommandAbort(c, reply->ptr);
    } else {
        /* using addReplyError* rather than addReply so that the error can be logged. */
        addReplyErrorObject(c, reply);
    }
}

void rejectCommandSds(client *c, sds s) {
    if (c->cmd && c->cmd->proc == execCommand) {
        execCommandAbort(c, s);
        sdsfree(s);
    } else {
        /* The following frees 's'. */
        addReplyErrorSds(c, s);
    }
}

void rejectCommandFormat(client *c, const char *fmt, ...) {
    if (c->cmd) c->cmd->rejected_calls++;
    flagTransaction(c);
    va_list ap;
    va_start(ap,fmt);
    sds s = sdscatvprintf(sdsempty(),fmt,ap);
    va_end(ap);
    /* Make sure there are no newlines in the string, otherwise invalid protocol
     * is emitted (The args come from the user, they may contain any character). */
    sdsmapchars(s, "\r\n", "  ",  2);
    rejectCommandSds(c, s);
}

/* This is called after a command in call, we can do some maintenance job in it. */
void afterCommand(client *c) {
    UNUSED(c);
    if (!server.in_nested_call) {
        /* If we are at the top-most call() we can propagate what we accumulated.
         * Should be done before trackingHandlePendingKeyInvalidations so that we
         * reply to client before invalidating cache (makes more sense) */
        if (server.core_propagates)
            propagatePendingCommands();
        /* Flush pending invalidation messages only when we are not in nested call.
         * So the messages are not interleaved with transaction response. */
        trackingHandlePendingKeyInvalidations();
    }
}

/* Returns 1 for commands that may have key names in their arguments, but the legacy range
 * spec doesn't cover all of them. */
void populateCommandMovableKeys(struct redisCommand *cmd) {
    int movablekeys = 0;
    if (cmd->getkeys_proc && !(cmd->flags & CMD_MODULE)) {
        /* Redis command with getkeys proc */
        movablekeys = 1;
    } else if (cmd->flags & CMD_MODULE_GETKEYS) {
        /* Module command with getkeys proc */
        movablekeys = 1;
    } else {
        /* Redis command without getkeys proc, but possibly has
         * movable keys because of a keys spec. */
        for (int i = 0; i < cmd->key_specs_num; i++) {
            if (cmd->key_specs[i].begin_search_type != KSPEC_BS_INDEX ||
                cmd->key_specs[i].find_keys_type != KSPEC_FK_RANGE)
            {
                /* If we have a non-range spec it means we have movable keys */
                movablekeys = 1;
                break;
            }
        }
    }

    if (movablekeys)
        cmd->flags |= CMD_MOVABLE_KEYS;
}

/* If this function gets called we already read a whole
 * command, arguments are in the client argv/argc fields.
 * processCommand() execute the command or prepare the
 * server for a bulk read from the client.
 *
 * If C_OK is returned the client is still alive and valid and
 * other operations can be performed by the caller. Otherwise
 * if C_ERR is returned the client was destroyed (i.e. after QUIT). */
int processCommand(client *c) {
    if (!scriptIsTimedout()) {
        /* Both EXEC and EVAL call call() directly so there should be
         * no way in_exec or in_eval is 1.
         * That is unless lua_timedout, in which case client may run
         * some commands. */
        serverAssert(!server.in_exec);
        serverAssert(!server.in_script);
    }

    moduleCallCommandFilters(c);

    /* Handle possible security attacks. */
    if (!strcasecmp(c->argv[0]->ptr,"host:") || !strcasecmp(c->argv[0]->ptr,"post")) {
        securityWarningCommand(c);
        return C_ERR;
    }

    /* If we're inside a module blocked context yielding that wants to avoid
     * processing clients, postpone the command. */
    if (server.busy_module_yield_flags != BUSY_MODULE_YIELD_NONE &&
        !(server.busy_module_yield_flags & BUSY_MODULE_YIELD_CLIENTS))
    {
        c->bpop.timeout = 0;
        blockClient(c,BLOCKED_POSTPONE);
        return C_OK;
    }

    /* Now lookup the command and check ASAP about trivial error conditions
     * such as wrong arity, bad command name and so forth. */
    c->cmd = c->lastcmd = c->realcmd = lookupCommand(c->argv,c->argc);
    if (!c->cmd) {
        if (isContainerCommandBySds(c->argv[0]->ptr)) {
            /* If we can't find the command but argv[0] by itself is a command
             * it means we're dealing with an invalid subcommand. Print Help. */
            sds cmd = sdsnew((char *)c->argv[0]->ptr);
            sdstoupper(cmd);
            rejectCommandFormat(c, "Unknown subcommand '%.128s'. Try %s HELP.",
                                (char *)c->argv[1]->ptr, cmd);
            sdsfree(cmd);
            return C_OK;
        }
        sds args = sdsempty();
        int i;
        for (i=1; i < c->argc && sdslen(args) < 128; i++)
            args = sdscatprintf(args, "'%.*s' ", 128-(int)sdslen(args), (char*)c->argv[i]->ptr);
        rejectCommandFormat(c,"unknown command '%s', with args beginning with: %s",
            (char*)c->argv[0]->ptr, args);
        sdsfree(args);
        return C_OK;
    } else if ((c->cmd->arity > 0 && c->cmd->arity != c->argc) ||
               (c->argc < -c->cmd->arity))
    {
        rejectCommandFormat(c,"wrong number of arguments for '%s' command", c->cmd->fullname);
        return C_OK;
    }

    /* Check if the command is marked as protected and the relevant configuration allows it */
    if (c->cmd->flags & CMD_PROTECTED) {
        if ((c->cmd->proc == debugCommand && !allowProtectedAction(server.enable_debug_cmd, c)) ||
            (c->cmd->proc == moduleCommand && !allowProtectedAction(server.enable_module_cmd, c)))
        {
            rejectCommandFormat(c,"%s command not allowed. If the %s option is set to \"local\", "
                                  "you can run it from a local connection, otherwise you need to set this option "
                                  "in the configuration file, and then restart the server.",
                                  c->cmd->proc == debugCommand ? "DEBUG" : "MODULE",
                                  c->cmd->proc == debugCommand ? "enable-debug-command" : "enable-module-command");
            return C_OK;

        }
    }

    int is_read_command = (c->cmd->flags & CMD_READONLY) ||
                           (c->cmd->proc == execCommand && (c->mstate.cmd_flags & CMD_READONLY));
    int is_write_command = (c->cmd->flags & CMD_WRITE) ||
                           (c->cmd->proc == execCommand && (c->mstate.cmd_flags & CMD_WRITE));
    int is_denyoom_command = (c->cmd->flags & CMD_DENYOOM) ||
                             (c->cmd->proc == execCommand && (c->mstate.cmd_flags & CMD_DENYOOM));
    int is_denystale_command = !(c->cmd->flags & CMD_STALE) ||
                               (c->cmd->proc == execCommand && (c->mstate.cmd_inv_flags & CMD_STALE));
    int is_denyloading_command = !(c->cmd->flags & CMD_LOADING) ||
                                 (c->cmd->proc == execCommand && (c->mstate.cmd_inv_flags & CMD_LOADING));
    int is_may_replicate_command = (c->cmd->flags & (CMD_WRITE | CMD_MAY_REPLICATE)) ||
                                   (c->cmd->proc == execCommand && (c->mstate.cmd_flags & (CMD_WRITE | CMD_MAY_REPLICATE)));
    int is_deny_async_loading_command = (c->cmd->flags & CMD_NO_ASYNC_LOADING) ||
                                        (c->cmd->proc == execCommand && (c->mstate.cmd_flags & CMD_NO_ASYNC_LOADING));
    int obey_client = mustObeyClient(c);

    if (authRequired(c)) {
        /* AUTH and HELLO and no auth commands are valid even in
         * non-authenticated state. */
        if (!(c->cmd->flags & CMD_NO_AUTH)) {
            rejectCommand(c,shared.noautherr);
            return C_OK;
        }
    }

    if (c->flags & CLIENT_MULTI && c->cmd->flags & CMD_NO_MULTI) {
        rejectCommandFormat(c,"Command not allowed inside a transaction");
        return C_OK;
    }

    /* Check if the user can run this command according to the current
     * ACLs. */
    int acl_errpos;
    int acl_retval = ACLCheckAllPerm(c,&acl_errpos);
    if (acl_retval != ACL_OK) {
        addACLLogEntry(c,acl_retval,(c->flags & CLIENT_MULTI) ? ACL_LOG_CTX_MULTI : ACL_LOG_CTX_TOPLEVEL,acl_errpos,NULL,NULL);
        switch (acl_retval) {
        case ACL_DENIED_CMD:
        {
            rejectCommandFormat(c,
                "-NOPERM this user has no permissions to run "
                "the '%s' command", c->cmd->fullname);
            break;
        }
        case ACL_DENIED_KEY:
            rejectCommandFormat(c,
                "-NOPERM this user has no permissions to access "
                "one of the keys used as arguments");
            break;
        case ACL_DENIED_CHANNEL:
            rejectCommandFormat(c,
                "-NOPERM this user has no permissions to access "
                "one of the channels used as arguments");
            break;
        default:
            rejectCommandFormat(c, "no permission");
            break;
        }
        return C_OK;
    }

    /* If cluster is enabled, redirect here */
    if (server.cluster_enabled &&
<<<<<<< HEAD
        !(c->flags & CLIENT_SCRIPT &&
          server.script_caller->flags & CLIENT_MASTER) &&
=======
        !mustObeyClient(c) &&
>>>>>>> cef0a8b4
        !(!(c->cmd->flags&CMD_MOVABLE_KEYS) && c->cmd->key_specs_num == 0 &&
          c->cmd->proc != execCommand))
    {
        int hashslot;
        int error_code;
        clusterNode *n = getNodeByQuery(c,c->cmd,c->argv,c->argc,
                                        &hashslot,&error_code);
        if (n == NULL || n != server.cluster->myself) {
            if (c->cmd->proc == execCommand) {
                discardTransaction(c);
            } else {
                flagTransaction(c);
            }
            clusterRedirectClient(c,n,hashslot,error_code);
            c->cmd->rejected_calls++;
            return C_OK;
        }
    }

    /* Disconnect some clients if total clients memory is too high. We do this
     * before key eviction, after the last command was executed and consumed
     * some client output buffer memory. */
    evictClients();
    if (server.current_client == NULL) {
        /* If we evicted ourself then abort processing the command */
        return C_ERR;
    }

    /* Handle the maxmemory directive.
     *
     * Note that we do not want to reclaim memory if we are here re-entering
     * the event loop since there is a busy Lua script running in timeout
     * condition, to avoid mixing the propagation of scripts with the
     * propagation of DELs due to eviction. */
    if (server.maxmemory && !scriptIsTimedout()) {
        int out_of_memory = (performEvictions() == EVICT_FAIL);

        /* performEvictions may evict keys, so we need flush pending tracking
         * invalidation keys. If we don't do this, we may get an invalidation
         * message after we perform operation on the key, where in fact this
         * message belongs to the old value of the key before it gets evicted.*/
        trackingHandlePendingKeyInvalidations();

        /* performEvictions may flush slave output buffers. This may result
         * in a slave, that may be the active client, to be freed. */
        if (server.current_client == NULL) return C_ERR;

        int reject_cmd_on_oom = is_denyoom_command;
        /* If client is in MULTI/EXEC context, queuing may consume an unlimited
         * amount of memory, so we want to stop that.
         * However, we never want to reject DISCARD, or even EXEC (unless it
         * contains denied commands, in which case is_denyoom_command is already
         * set. */
        if (c->flags & CLIENT_MULTI &&
            c->cmd->proc != execCommand &&
            c->cmd->proc != discardCommand &&
            c->cmd->proc != quitCommand &&
            c->cmd->proc != resetCommand) {
            reject_cmd_on_oom = 1;
        }

        if (out_of_memory && reject_cmd_on_oom) {
            rejectCommand(c, shared.oomerr);
            return C_OK;
        }

        /* Save out_of_memory result at script start, otherwise if we check OOM
         * until first write within script, memory used by lua stack and
         * arguments might interfere. */
        if (c->cmd->proc == evalCommand ||
            c->cmd->proc == evalShaCommand ||
            c->cmd->proc == fcallCommand ||
            c->cmd->proc == fcallroCommand)
        {
            server.script_oom = out_of_memory;
        }
    }

    /* Make sure to use a reasonable amount of memory for client side
     * caching metadata. */
    if (server.tracking_clients) trackingLimitUsedSlots();

    /* Don't accept write commands if there are problems persisting on disk
     * unless coming from our master. */
    int deny_write_type = writeCommandsDeniedByDiskError();
    if (deny_write_type != DISK_ERROR_TYPE_NONE &&
        !obey_client &&
        (is_write_command ||c->cmd->proc == pingCommand))
    {
        if (!server.repl_ignore_disk_write_error) {
            serverPanic("Replica was unable to write command to disk.");
        }
        sds err = writeCommandsGetDiskErrorMessage(deny_write_type);
        rejectCommandSds(c, err);
        return C_OK;
    }

    /* Don't accept write commands if there are not enough good slaves and
     * user configured the min-slaves-to-write option. */
    if (is_write_command && !checkGoodReplicasStatus()) {
        rejectCommand(c, shared.noreplicaserr);
        return C_OK;
    }

    /* Don't accept write commands if this is a read only slave. But
     * accept write commands if this is our master. */
    if (server.masterhost && server.repl_slave_ro &&
        !obey_client &&
        is_write_command)
    {
        rejectCommand(c, shared.roslaveerr);
        return C_OK;
    }

    /* Only allow a subset of commands in the context of Pub/Sub if the
     * connection is in RESP2 mode. With RESP3 there are no limits. */
    if ((c->flags & CLIENT_PUBSUB && c->resp == 2) &&
        c->cmd->proc != pingCommand &&
        c->cmd->proc != subscribeCommand &&
        c->cmd->proc != ssubscribeCommand &&
        c->cmd->proc != unsubscribeCommand &&
        c->cmd->proc != sunsubscribeCommand &&
        c->cmd->proc != psubscribeCommand &&
        c->cmd->proc != punsubscribeCommand &&
        c->cmd->proc != quitCommand &&
        c->cmd->proc != resetCommand) {
        rejectCommandFormat(c,
            "Can't execute '%s': only (P|S)SUBSCRIBE / "
            "(P|S)UNSUBSCRIBE / PING / QUIT / RESET are allowed in this context",
            c->cmd->fullname);
        return C_OK;
    }

    /* Only allow commands with flag "t", such as INFO, REPLICAOF and so on,
     * when replica-serve-stale-data is no and we are a replica with a broken
     * link with master. */
    if (server.masterhost && server.repl_state != REPL_STATE_CONNECTED &&
        server.repl_serve_stale_data == 0 &&
        is_denystale_command)
    {
        rejectCommand(c, shared.masterdownerr);
        return C_OK;
    }

    /* Loading DB? Return an error if the command has not the
     * CMD_LOADING flag. */
    if (server.loading && !server.async_loading && is_denyloading_command) {
        rejectCommand(c, shared.loadingerr);
        return C_OK;
    }

    /* During async-loading, block certain commands. */
    if (server.async_loading && is_deny_async_loading_command) {
        rejectCommand(c,shared.loadingerr);
        return C_OK;
    }

    /* when a busy job is being done (script / module)
     * Only allow a limited number of commands.
     * Note that we need to allow the transactions commands, otherwise clients
     * sending a transaction with pipelining without error checking, may have
     * the MULTI plus a few initial commands refused, then the timeout
     * condition resolves, and the bottom-half of the transaction gets
     * executed, see Github PR #7022. */
    if ((scriptIsTimedout() || server.busy_module_yield_flags) && !(c->cmd->flags & CMD_ALLOW_BUSY)) {
        if (server.busy_module_yield_flags && server.busy_module_yield_reply) {
            rejectCommandFormat(c, "-BUSY %s", server.busy_module_yield_reply);
        } else if (server.busy_module_yield_flags) {
            rejectCommand(c, shared.slowmoduleerr);
        } else if (scriptIsEval()) {
            rejectCommand(c, shared.slowevalerr);
        } else {
            rejectCommand(c, shared.slowscripterr);
        }
        return C_OK;
    }

    /* Prevent a replica from sending commands that access the keyspace.
     * The main objective here is to prevent abuse of client pause check
     * from which replicas are exempt. */
    if ((c->flags & CLIENT_SLAVE) && (is_may_replicate_command || is_write_command || is_read_command)) {
        rejectCommandFormat(c, "Replica can't interact with the keyspace");
        return C_OK;
    }

    /* If the server is paused, block the client until
     * the pause has ended. Replicas are never paused. */
    if (!(c->flags & CLIENT_SLAVE) && 
        ((server.client_pause_type == CLIENT_PAUSE_ALL) ||
        (server.client_pause_type == CLIENT_PAUSE_WRITE && is_may_replicate_command)))
    {
        c->bpop.timeout = 0;
        blockClient(c,BLOCKED_POSTPONE);
        return C_OK;       
    }

    /* Exec the command */
    if (c->flags & CLIENT_MULTI &&
        c->cmd->proc != execCommand &&
        c->cmd->proc != discardCommand &&
        c->cmd->proc != multiCommand &&
        c->cmd->proc != watchCommand &&
        c->cmd->proc != quitCommand &&
        c->cmd->proc != resetCommand)
    {
        queueMultiCommand(c);
        addReply(c,shared.queued);
    } else {
        call(c,CMD_CALL_FULL);
        c->woff = server.master_repl_offset;
        if (listLength(server.ready_keys))
            handleClientsBlockedOnKeys();
    }

    return C_OK;
}

/* ====================== Error lookup and execution ===================== */

void incrementErrorCount(const char *fullerr, size_t namelen) {
    struct redisError *error = raxFind(server.errors,(unsigned char*)fullerr,namelen);
    if (error == raxNotFound) {
        error = zmalloc(sizeof(*error));
        error->count = 0;
        raxInsert(server.errors,(unsigned char*)fullerr,namelen,error,NULL);
    }
    error->count++;
}

/*================================== Shutdown =============================== */

/* Close listening sockets. Also unlink the unix domain socket if
 * unlink_unix_socket is non-zero. */
void closeListeningSockets(int unlink_unix_socket) {
    int j;

    for (j = 0; j < server.ipfd.count; j++) close(server.ipfd.fd[j]);
    for (j = 0; j < server.tlsfd.count; j++) close(server.tlsfd.fd[j]);
    if (server.sofd != -1) close(server.sofd);
    if (server.cluster_enabled)
        for (j = 0; j < server.cfd.count; j++) close(server.cfd.fd[j]);
    if (unlink_unix_socket && server.unixsocket) {
        serverLog(LL_NOTICE,"Removing the unix socket file.");
        if (unlink(server.unixsocket) != 0)
            serverLog(LL_WARNING,"Error removing the unix socket file: %s",strerror(errno));
    }
}

/* Prepare for shutting down the server. Flags:
 *
 * - SHUTDOWN_SAVE: Save a database dump even if the server is configured not to
 *   save any dump.
 *
 * - SHUTDOWN_NOSAVE: Don't save any database dump even if the server is
 *   configured to save one.
 *
 * - SHUTDOWN_NOW: Don't wait for replicas to catch up before shutting down.
 *
 * - SHUTDOWN_FORCE: Ignore errors writing AOF and RDB files on disk, which
 *   would normally prevent a shutdown.
 *
 * Unless SHUTDOWN_NOW is set and if any replicas are lagging behind, C_ERR is
 * returned and server.shutdown_mstime is set to a timestamp to allow a grace
 * period for the replicas to catch up. This is checked and handled by
 * serverCron() which completes the shutdown as soon as possible.
 *
 * If shutting down fails due to errors writing RDB or AOF files, C_ERR is
 * returned and an error is logged. If the flag SHUTDOWN_FORCE is set, these
 * errors are logged but ignored and C_OK is returned.
 *
 * On success, this function returns C_OK and then it's OK to call exit(0). */
int prepareForShutdown(int flags) {
    if (isShutdownInitiated()) return C_ERR;

    /* When SHUTDOWN is called while the server is loading a dataset in
     * memory we need to make sure no attempt is performed to save
     * the dataset on shutdown (otherwise it could overwrite the current DB
     * with half-read data).
     *
     * Also when in Sentinel mode clear the SAVE flag and force NOSAVE. */
    if (server.loading || server.sentinel_mode)
        flags = (flags & ~SHUTDOWN_SAVE) | SHUTDOWN_NOSAVE;

    server.shutdown_flags = flags;

    serverLog(LL_WARNING,"User requested shutdown...");
    if (server.supervised_mode == SUPERVISED_SYSTEMD)
        redisCommunicateSystemd("STOPPING=1\n");

    /* If we have any replicas, let them catch up the replication offset before
     * we shut down, to avoid data loss. */
    if (!(flags & SHUTDOWN_NOW) &&
        server.shutdown_timeout != 0 &&
        !isReadyToShutdown())
    {
        server.shutdown_mstime = server.mstime + server.shutdown_timeout * 1000;
        if (!areClientsPaused()) sendGetackToReplicas();
        pauseClients(PAUSE_DURING_SHUTDOWN, LLONG_MAX, CLIENT_PAUSE_WRITE);
        serverLog(LL_NOTICE, "Waiting for replicas before shutting down.");
        return C_ERR;
    }

    return finishShutdown();
}

static inline int isShutdownInitiated(void) {
    return server.shutdown_mstime != 0;
}

/* Returns 0 if there are any replicas which are lagging in replication which we
 * need to wait for before shutting down. Returns 1 if we're ready to shut
 * down now. */
int isReadyToShutdown(void) {
    if (listLength(server.slaves) == 0) return 1;  /* No replicas. */

    listIter li;
    listNode *ln;
    listRewind(server.slaves, &li);
    while ((ln = listNext(&li)) != NULL) {
        client *replica = listNodeValue(ln);
        if (replica->repl_ack_off != server.master_repl_offset) return 0;
    }
    return 1;
}

static void cancelShutdown(void) {
    server.shutdown_asap = 0;
    server.shutdown_flags = 0;
    server.shutdown_mstime = 0;
    replyToClientsBlockedOnShutdown();
    unpauseClients(PAUSE_DURING_SHUTDOWN);
}

/* Returns C_OK if shutdown was aborted and C_ERR if shutdown wasn't ongoing. */
int abortShutdown(void) {
    if (isShutdownInitiated()) {
        cancelShutdown();
    } else if (server.shutdown_asap) {
        /* Signal handler has requested shutdown, but it hasn't been initiated
         * yet. Just clear the flag. */
        server.shutdown_asap = 0;
    } else {
        /* Shutdown neither initiated nor requested. */
        return C_ERR;
    }
    serverLog(LL_NOTICE, "Shutdown manually aborted.");
    return C_OK;
}

/* The final step of the shutdown sequence. Returns C_OK if the shutdown
 * sequence was successful and it's OK to call exit(). If C_ERR is returned,
 * it's not safe to call exit(). */
int finishShutdown(void) {

    int save = server.shutdown_flags & SHUTDOWN_SAVE;
    int nosave = server.shutdown_flags & SHUTDOWN_NOSAVE;
    int force = server.shutdown_flags & SHUTDOWN_FORCE;

    /* Log a warning for each replica that is lagging. */
    listIter replicas_iter;
    listNode *replicas_list_node;
    int num_replicas = 0, num_lagging_replicas = 0;
    listRewind(server.slaves, &replicas_iter);
    while ((replicas_list_node = listNext(&replicas_iter)) != NULL) {
        client *replica = listNodeValue(replicas_list_node);
        num_replicas++;
        if (replica->repl_ack_off != server.master_repl_offset) {
            num_lagging_replicas++;
            long lag = replica->replstate == SLAVE_STATE_ONLINE ?
                time(NULL) - replica->repl_ack_time : 0;
            serverLog(LL_WARNING,
                      "Lagging replica %s reported offset %lld behind master, lag=%ld, state=%s.",
                      replicationGetSlaveName(replica),
                      server.master_repl_offset - replica->repl_ack_off,
                      lag,
                      replstateToString(replica->replstate));
        }
    }
    if (num_replicas > 0) {
        serverLog(LL_NOTICE,
                  "%d of %d replicas are in sync when shutting down.",
                  num_replicas - num_lagging_replicas,
                  num_replicas);
    }

    /* Kill all the Lua debugger forked sessions. */
    ldbKillForkedSessions();

    /* Kill the saving child if there is a background saving in progress.
       We want to avoid race conditions, for instance our saving child may
       overwrite the synchronous saving did by SHUTDOWN. */
    if (server.child_type == CHILD_TYPE_RDB) {
        serverLog(LL_WARNING,"There is a child saving an .rdb. Killing it!");
        killRDBChild();
        /* Note that, in killRDBChild normally has backgroundSaveDoneHandler
         * doing it's cleanup, but in this case this code will not be reached,
         * so we need to call rdbRemoveTempFile which will close fd(in order
         * to unlink file actually) in background thread.
         * The temp rdb file fd may won't be closed when redis exits quickly,
         * but OS will close this fd when process exits. */
        rdbRemoveTempFile(server.child_pid, 0);
    }

    /* Kill module child if there is one. */
    if (server.child_type == CHILD_TYPE_MODULE) {
        serverLog(LL_WARNING,"There is a module fork child. Killing it!");
        TerminateModuleForkChild(server.child_pid,0);
    }

    /* Kill the AOF saving child as the AOF we already have may be longer
     * but contains the full dataset anyway. */
    if (server.child_type == CHILD_TYPE_AOF) {
        /* If we have AOF enabled but haven't written the AOF yet, don't
         * shutdown or else the dataset will be lost. */
        if (server.aof_state == AOF_WAIT_REWRITE) {
            if (force) {
                serverLog(LL_WARNING, "Writing initial AOF. Exit anyway.");
            } else {
                serverLog(LL_WARNING, "Writing initial AOF, can't exit.");
                goto error;
            }
        }
        serverLog(LL_WARNING,
                  "There is a child rewriting the AOF. Killing it!");
        killAppendOnlyChild();
    }
    if (server.aof_state != AOF_OFF) {
        /* Append only file: flush buffers and fsync() the AOF at exit */
        serverLog(LL_NOTICE,"Calling fsync() on the AOF file.");
        flushAppendOnlyFile(1);
        if (redis_fsync(server.aof_fd) == -1) {
            serverLog(LL_WARNING,"Fail to fsync the AOF file: %s.",
                                 strerror(errno));
        }
    }

    /* Create a new RDB file before exiting. */
    if ((server.saveparamslen > 0 && !nosave) || save) {
        serverLog(LL_NOTICE,"Saving the final RDB snapshot before exiting.");
        if (server.supervised_mode == SUPERVISED_SYSTEMD)
            redisCommunicateSystemd("STATUS=Saving the final RDB snapshot\n");
        /* Snapshotting. Perform a SYNC SAVE and exit */
        rdbSaveInfo rsi, *rsiptr;
        rsiptr = rdbPopulateSaveInfo(&rsi);
        if (rdbSave(SLAVE_REQ_NONE,server.rdb_filename,rsiptr) != C_OK) {
            /* Ooops.. error saving! The best we can do is to continue
             * operating. Note that if there was a background saving process,
             * in the next cron() Redis will be notified that the background
             * saving aborted, handling special stuff like slaves pending for
             * synchronization... */
            if (force) {
                serverLog(LL_WARNING,"Error trying to save the DB. Exit anyway.");
            } else {
                serverLog(LL_WARNING,"Error trying to save the DB, can't exit.");
                if (server.supervised_mode == SUPERVISED_SYSTEMD)
                    redisCommunicateSystemd("STATUS=Error trying to save the DB, can't exit.\n");
                goto error;
            }
        }
    }

    /* Free the AOF manifest. */
    if (server.aof_manifest) aofManifestFree(server.aof_manifest);

    /* Fire the shutdown modules event. */
    moduleFireServerEvent(REDISMODULE_EVENT_SHUTDOWN,0,NULL);

    /* Remove the pid file if possible and needed. */
    if (server.daemonize || server.pidfile) {
        serverLog(LL_NOTICE,"Removing the pid file.");
        unlink(server.pidfile);
    }

    /* Best effort flush of slave output buffers, so that we hopefully
     * send them pending writes. */
    flushSlavesOutputBuffers();

    /* Close the listening sockets. Apparently this allows faster restarts. */
    closeListeningSockets(1);
    serverLog(LL_WARNING,"%s is now ready to exit, bye bye...",
        server.sentinel_mode ? "Sentinel" : "Redis");
    return C_OK;

error:
    serverLog(LL_WARNING, "Errors trying to shut down the server. Check the logs for more information.");
    cancelShutdown();
    return C_ERR;
}

/*================================== Commands =============================== */

/* Sometimes Redis cannot accept write commands because there is a persistence
 * error with the RDB or AOF file, and Redis is configured in order to stop
 * accepting writes in such situation. This function returns if such a
 * condition is active, and the type of the condition.
 *
 * Function return values:
 *
 * DISK_ERROR_TYPE_NONE:    No problems, we can accept writes.
 * DISK_ERROR_TYPE_AOF:     Don't accept writes: AOF errors.
 * DISK_ERROR_TYPE_RDB:     Don't accept writes: RDB errors.
 */
int writeCommandsDeniedByDiskError(void) {
    if (server.stop_writes_on_bgsave_err &&
        server.saveparamslen > 0 &&
        server.lastbgsave_status == C_ERR)
    {
        return DISK_ERROR_TYPE_RDB;
    } else if (server.aof_state != AOF_OFF) {
        if (server.aof_last_write_status == C_ERR) {
            return DISK_ERROR_TYPE_AOF;
        }
        /* AOF fsync error. */
        int aof_bio_fsync_status;
        atomicGet(server.aof_bio_fsync_status,aof_bio_fsync_status);
        if (aof_bio_fsync_status == C_ERR) {
            atomicGet(server.aof_bio_fsync_errno,server.aof_last_write_errno);
            return DISK_ERROR_TYPE_AOF;
        }
    }

    return DISK_ERROR_TYPE_NONE;
}

sds writeCommandsGetDiskErrorMessage(int error_code) {
    sds ret = NULL;
    if (error_code == DISK_ERROR_TYPE_RDB) {
        ret = sdsdup(shared.bgsaveerr->ptr);
    } else {
        ret = sdscatfmt(sdsempty(),
                "-MISCONF Errors writing to the AOF file: %s",
                strerror(server.aof_last_write_errno));
    }
    return ret;
}

/* The PING command. It works in a different way if the client is in
 * in Pub/Sub mode. */
void pingCommand(client *c) {
    /* The command takes zero or one arguments. */
    if (c->argc > 2) {
        addReplyErrorArity(c);
        return;
    }

    if (c->flags & CLIENT_PUBSUB && c->resp == 2) {
        addReply(c,shared.mbulkhdr[2]);
        addReplyBulkCBuffer(c,"pong",4);
        if (c->argc == 1)
            addReplyBulkCBuffer(c,"",0);
        else
            addReplyBulk(c,c->argv[1]);
    } else {
        if (c->argc == 1)
            addReply(c,shared.pong);
        else
            addReplyBulk(c,c->argv[1]);
    }
}

void echoCommand(client *c) {
    addReplyBulk(c,c->argv[1]);
}

void timeCommand(client *c) {
    struct timeval tv;

    /* gettimeofday() can only fail if &tv is a bad address so we
     * don't check for errors. */
    gettimeofday(&tv,NULL);
    addReplyArrayLen(c,2);
    addReplyBulkLongLong(c,tv.tv_sec);
    addReplyBulkLongLong(c,tv.tv_usec);
}

typedef struct replyFlagNames {
    uint64_t flag;
    const char *name;
} replyFlagNames;

/* Helper function to output flags. */
void addReplyCommandFlags(client *c, uint64_t flags, replyFlagNames *replyFlags) {
    int count = 0, j=0;
    /* Count them so we don't have to use deferred reply. */
    while (replyFlags[j].name) {
        if (flags & replyFlags[j].flag)
            count++;
        j++;
    }

    addReplySetLen(c, count);
    j = 0;
    while (replyFlags[j].name) {
        if (flags & replyFlags[j].flag)
            addReplyStatus(c, replyFlags[j].name);
        j++;
    }
}

void addReplyFlagsForCommand(client *c, struct redisCommand *cmd) {
    replyFlagNames flagNames[] = {
        {CMD_WRITE,             "write"},
        {CMD_READONLY,          "readonly"},
        {CMD_DENYOOM,           "denyoom"},
        {CMD_MODULE,            "module"},
        {CMD_ADMIN,             "admin"},
        {CMD_PUBSUB,            "pubsub"},
        {CMD_NOSCRIPT,          "noscript"},
        {CMD_BLOCKING,          "blocking"},
        {CMD_LOADING,           "loading"},
        {CMD_STALE,             "stale"},
        {CMD_SKIP_MONITOR,      "skip_monitor"},
        {CMD_SKIP_SLOWLOG,      "skip_slowlog"},
        {CMD_ASKING,            "asking"},
        {CMD_FAST,              "fast"},
        {CMD_NO_AUTH,           "no_auth"},
        {CMD_MAY_REPLICATE,     "may_replicate"},
        /* {CMD_SENTINEL,          "sentinel"}, Hidden on purpose */
        /* {CMD_ONLY_SENTINEL,     "only_sentinel"}, Hidden on purpose */
        {CMD_NO_MANDATORY_KEYS, "no_mandatory_keys"},
        /* {CMD_PROTECTED,         "protected"}, Hidden on purpose */
        {CMD_NO_ASYNC_LOADING,  "no_async_loading"},
        {CMD_NO_MULTI,          "no_multi"},
        {CMD_MOVABLE_KEYS,      "movablekeys"},
        {CMD_ALLOW_BUSY,        "allow_busy"},
        {0,NULL}
    };
    addReplyCommandFlags(c, cmd->flags, flagNames);
}

void addReplyDocFlagsForCommand(client *c, struct redisCommand *cmd) {
    replyFlagNames docFlagNames[] = {
        {CMD_DOC_DEPRECATED,         "deprecated"},
        {CMD_DOC_SYSCMD,             "syscmd"},
        {0,NULL}
    };
    addReplyCommandFlags(c, cmd->doc_flags, docFlagNames);
}

void addReplyFlagsForKeyArgs(client *c, uint64_t flags) {
    replyFlagNames docFlagNames[] = {
        {CMD_KEY_RO,              "RO"},
        {CMD_KEY_RW,              "RW"},
        {CMD_KEY_OW,              "OW"},
        {CMD_KEY_RM,              "RM"},
        {CMD_KEY_ACCESS,          "access"},
        {CMD_KEY_UPDATE,          "update"},
        {CMD_KEY_INSERT,          "insert"},
        {CMD_KEY_DELETE,          "delete"},
        {CMD_KEY_NOT_KEY,         "not_key"},
        {CMD_KEY_INCOMPLETE,      "incomplete"},
        {CMD_KEY_VARIABLE_FLAGS,  "variable_flags"},
        {0,NULL}
    };
    addReplyCommandFlags(c, flags, docFlagNames);
}

/* Must match redisCommandArgType */
const char *ARG_TYPE_STR[] = {
    "string",
    "integer",
    "double",
    "key",
    "pattern",
    "unix-time",
    "pure-token",
    "oneof",
    "block",
};

void addReplyFlagsForArg(client *c, uint64_t flags) {
    replyFlagNames argFlagNames[] = {
        {CMD_ARG_OPTIONAL,          "optional"},
        {CMD_ARG_MULTIPLE,          "multiple"},
        {CMD_ARG_MULTIPLE_TOKEN,    "multiple_token"},
        {0,NULL}
    };
    addReplyCommandFlags(c, flags, argFlagNames);
}

void addReplyCommandArgList(client *c, struct redisCommandArg *args, int num_args) {
    addReplyArrayLen(c, num_args);
    for (int j = 0; j<num_args; j++) {
        /* Count our reply len so we don't have to use deferred reply. */
        long maplen = 2;
        if (args[j].key_spec_index != -1) maplen++;
        if (args[j].token) maplen++;
        if (args[j].summary) maplen++;
        if (args[j].since) maplen++;
        if (args[j].deprecated_since) maplen++;
        if (args[j].flags) maplen++;
        if (args[j].type == ARG_TYPE_ONEOF || args[j].type == ARG_TYPE_BLOCK)
            maplen++;
        addReplyMapLen(c, maplen);

        addReplyBulkCString(c, "name");
        addReplyBulkCString(c, args[j].name);

        addReplyBulkCString(c, "type");
        addReplyBulkCString(c, ARG_TYPE_STR[args[j].type]);

        if (args[j].key_spec_index != -1) {
            addReplyBulkCString(c, "key_spec_index");
            addReplyLongLong(c, args[j].key_spec_index);
        }
        if (args[j].token) {
            addReplyBulkCString(c, "token");
            addReplyBulkCString(c, args[j].token);
        }
        if (args[j].summary) {
            addReplyBulkCString(c, "summary");
            addReplyBulkCString(c, args[j].summary);
        }
        if (args[j].since) {
            addReplyBulkCString(c, "since");
            addReplyBulkCString(c, args[j].since);
        }
        if (args[j].deprecated_since) {
            addReplyBulkCString(c, "deprecated_since");
            addReplyBulkCString(c, args[j].deprecated_since);
        }
        if (args[j].flags) {
            addReplyBulkCString(c, "flags");
            addReplyFlagsForArg(c, args[j].flags);
        }
        if (args[j].type == ARG_TYPE_ONEOF || args[j].type == ARG_TYPE_BLOCK) {
            addReplyBulkCString(c, "arguments");
            addReplyCommandArgList(c, args[j].subargs, args[j].num_args);
        }
    }
}

/* Must match redisCommandRESP2Type */
const char *RESP2_TYPE_STR[] = {
    "simple-string",
    "error",
    "integer",
    "bulk-string",
    "null-bulk-string",
    "array",
    "null-array",
};

/* Must match redisCommandRESP3Type */
const char *RESP3_TYPE_STR[] = {
    "simple-string",
    "error",
    "integer",
    "double",
    "bulk-string",
    "array",
    "map",
    "set",
    "bool",
    "null",
};

void addReplyCommandHistory(client *c, struct redisCommand *cmd) {
    addReplySetLen(c, cmd->num_history);
    for (int j = 0; j<cmd->num_history; j++) {
        addReplyArrayLen(c, 2);
        addReplyBulkCString(c, cmd->history[j].since);
        addReplyBulkCString(c, cmd->history[j].changes);
    }
}

void addReplyCommandTips(client *c, struct redisCommand *cmd) {
    addReplySetLen(c, cmd->num_tips);
    for (int j = 0; j<cmd->num_tips; j++) {
        addReplyBulkCString(c, cmd->tips[j]);
    }
}

void addReplyCommandKeySpecs(client *c, struct redisCommand *cmd) {
    addReplySetLen(c, cmd->key_specs_num);
    for (int i = 0; i < cmd->key_specs_num; i++) {
        int maplen = 3;
        if (cmd->key_specs[i].notes) maplen++;

        addReplyMapLen(c, maplen);

        if (cmd->key_specs[i].notes) {
            addReplyBulkCString(c, "notes");
            addReplyBulkCString(c,cmd->key_specs[i].notes);
        }

        addReplyBulkCString(c, "flags");
        addReplyFlagsForKeyArgs(c,cmd->key_specs[i].flags);

        addReplyBulkCString(c, "begin_search");
        switch (cmd->key_specs[i].begin_search_type) {
            case KSPEC_BS_UNKNOWN:
                addReplyMapLen(c, 2);
                addReplyBulkCString(c, "type");
                addReplyBulkCString(c, "unknown");

                addReplyBulkCString(c, "spec");
                addReplyMapLen(c, 0);
                break;
            case KSPEC_BS_INDEX:
                addReplyMapLen(c, 2);
                addReplyBulkCString(c, "type");
                addReplyBulkCString(c, "index");

                addReplyBulkCString(c, "spec");
                addReplyMapLen(c, 1);
                addReplyBulkCString(c, "index");
                addReplyLongLong(c, cmd->key_specs[i].bs.index.pos);
                break;
            case KSPEC_BS_KEYWORD:
                addReplyMapLen(c, 2);
                addReplyBulkCString(c, "type");
                addReplyBulkCString(c, "keyword");

                addReplyBulkCString(c, "spec");
                addReplyMapLen(c, 2);
                addReplyBulkCString(c, "keyword");
                addReplyBulkCString(c, cmd->key_specs[i].bs.keyword.keyword);
                addReplyBulkCString(c, "startfrom");
                addReplyLongLong(c, cmd->key_specs[i].bs.keyword.startfrom);
                break;
            default:
                serverPanic("Invalid begin_search key spec type %d", cmd->key_specs[i].begin_search_type);
        }

        addReplyBulkCString(c, "find_keys");
        switch (cmd->key_specs[i].find_keys_type) {
            case KSPEC_FK_UNKNOWN:
                addReplyMapLen(c, 2);
                addReplyBulkCString(c, "type");
                addReplyBulkCString(c, "unknown");

                addReplyBulkCString(c, "spec");
                addReplyMapLen(c, 0);
                break;
            case KSPEC_FK_RANGE:
                addReplyMapLen(c, 2);
                addReplyBulkCString(c, "type");
                addReplyBulkCString(c, "range");

                addReplyBulkCString(c, "spec");
                addReplyMapLen(c, 3);
                addReplyBulkCString(c, "lastkey");
                addReplyLongLong(c, cmd->key_specs[i].fk.range.lastkey);
                addReplyBulkCString(c, "keystep");
                addReplyLongLong(c, cmd->key_specs[i].fk.range.keystep);
                addReplyBulkCString(c, "limit");
                addReplyLongLong(c, cmd->key_specs[i].fk.range.limit);
                break;
            case KSPEC_FK_KEYNUM:
                addReplyMapLen(c, 2);
                addReplyBulkCString(c, "type");
                addReplyBulkCString(c, "keynum");

                addReplyBulkCString(c, "spec");
                addReplyMapLen(c, 3);
                addReplyBulkCString(c, "keynumidx");
                addReplyLongLong(c, cmd->key_specs[i].fk.keynum.keynumidx);
                addReplyBulkCString(c, "firstkey");
                addReplyLongLong(c, cmd->key_specs[i].fk.keynum.firstkey);
                addReplyBulkCString(c, "keystep");
                addReplyLongLong(c, cmd->key_specs[i].fk.keynum.keystep);
                break;
            default:
                serverPanic("Invalid find_keys key spec type %d", cmd->key_specs[i].begin_search_type);
        }
    }
}

/* Reply with an array of sub-command using the provided reply callback. */
void addReplyCommandSubCommands(client *c, struct redisCommand *cmd, void (*reply_function)(client*, struct redisCommand*), int use_map) {
    if (!cmd->subcommands_dict) {
        addReplySetLen(c, 0);
        return;
    }

    if (use_map)
        addReplyMapLen(c, dictSize(cmd->subcommands_dict));
    else
        addReplyArrayLen(c, dictSize(cmd->subcommands_dict));
    dictEntry *de;
    dictIterator *di = dictGetSafeIterator(cmd->subcommands_dict);
    while((de = dictNext(di)) != NULL) {
        struct redisCommand *sub = (struct redisCommand *)dictGetVal(de);
        if (use_map)
            addReplyBulkCBuffer(c, sub->fullname, sdslen(sub->fullname));
        reply_function(c, sub);
    }
    dictReleaseIterator(di);
}

/* Must match redisCommandGroup */
const char *COMMAND_GROUP_STR[] = {
    "generic",
    "string",
    "list",
    "set",
    "sorted-set",
    "hash",
    "pubsub",
    "transactions",
    "connection",
    "server",
    "scripting",
    "hyperloglog",
    "cluster",
    "sentinel",
    "geo",
    "stream",
    "bitmap",
    "module"
};

/* Output the representation of a Redis command. Used by the COMMAND command and COMMAND INFO. */
void addReplyCommandInfo(client *c, struct redisCommand *cmd) {
    if (!cmd) {
        addReplyNull(c);
    } else {
        int firstkey = 0, lastkey = 0, keystep = 0;
        if (cmd->legacy_range_key_spec.begin_search_type != KSPEC_BS_INVALID) {
            firstkey = cmd->legacy_range_key_spec.bs.index.pos;
            lastkey = cmd->legacy_range_key_spec.fk.range.lastkey;
            if (lastkey >= 0)
                lastkey += firstkey;
            keystep = cmd->legacy_range_key_spec.fk.range.keystep;
        }

        addReplyArrayLen(c, 10);
        addReplyBulkCBuffer(c, cmd->fullname, sdslen(cmd->fullname));
        addReplyLongLong(c, cmd->arity);
        addReplyFlagsForCommand(c, cmd);
        addReplyLongLong(c, firstkey);
        addReplyLongLong(c, lastkey);
        addReplyLongLong(c, keystep);
        addReplyCommandCategories(c, cmd);
        addReplyCommandTips(c, cmd);
        addReplyCommandKeySpecs(c, cmd);
        addReplyCommandSubCommands(c, cmd, addReplyCommandInfo, 0);
    }
}

/* Output the representation of a Redis command. Used by the COMMAND DOCS. */
void addReplyCommandDocs(client *c, struct redisCommand *cmd) {
    /* Count our reply len so we don't have to use deferred reply. */
    long maplen = 1;
    if (cmd->summary) maplen++;
    if (cmd->since) maplen++;
    if (cmd->flags & CMD_MODULE) maplen++;
    if (cmd->complexity) maplen++;
    if (cmd->doc_flags) maplen++;
    if (cmd->deprecated_since) maplen++;
    if (cmd->replaced_by) maplen++;
    if (cmd->history) maplen++;
    if (cmd->args) maplen++;
    if (cmd->subcommands_dict) maplen++;
    addReplyMapLen(c, maplen);

    if (cmd->summary) {
        addReplyBulkCString(c, "summary");
        addReplyBulkCString(c, cmd->summary);
    }
    if (cmd->since) {
        addReplyBulkCString(c, "since");
        addReplyBulkCString(c, cmd->since);
    }

    /* Always have the group, for module commands the group is always "module". */
    addReplyBulkCString(c, "group");
    addReplyBulkCString(c, COMMAND_GROUP_STR[cmd->group]);

    if (cmd->complexity) {
        addReplyBulkCString(c, "complexity");
        addReplyBulkCString(c, cmd->complexity);
    }
    if (cmd->flags & CMD_MODULE) {
        addReplyBulkCString(c, "module");
        addReplyBulkCString(c, moduleNameFromCommand(cmd));
    }
    if (cmd->doc_flags) {
        addReplyBulkCString(c, "doc_flags");
        addReplyDocFlagsForCommand(c, cmd);
    }
    if (cmd->deprecated_since) {
        addReplyBulkCString(c, "deprecated_since");
        addReplyBulkCString(c, cmd->deprecated_since);
    }
    if (cmd->replaced_by) {
        addReplyBulkCString(c, "replaced_by");
        addReplyBulkCString(c, cmd->replaced_by);
    }
    if (cmd->history) {
        addReplyBulkCString(c, "history");
        addReplyCommandHistory(c, cmd);
    }
    if (cmd->args) {
        addReplyBulkCString(c, "arguments");
        addReplyCommandArgList(c, cmd->args, cmd->num_args);
    }
    if (cmd->subcommands_dict) {
        addReplyBulkCString(c, "subcommands");
        addReplyCommandSubCommands(c, cmd, addReplyCommandDocs, 1);
    }
}

/* Helper for COMMAND GETKEYS and GETKEYSANDFLAGS */
void getKeysSubcommandImpl(client *c, int with_flags) {
    struct redisCommand *cmd = lookupCommand(c->argv+2,c->argc-2);
    getKeysResult result = GETKEYS_RESULT_INIT;
    int j;

    if (!cmd) {
        addReplyError(c,"Invalid command specified");
        return;
    } else if (cmd->getkeys_proc == NULL && cmd->key_specs_num == 0) {
        addReplyError(c,"The command has no key arguments");
        return;
    } else if ((cmd->arity > 0 && cmd->arity != c->argc-2) ||
               ((c->argc-2) < -cmd->arity))
    {
        addReplyError(c,"Invalid number of arguments specified for command");
        return;
    }

    if (!getKeysFromCommandWithSpecs(cmd,c->argv+2,c->argc-2,GET_KEYSPEC_DEFAULT,&result)) {
        if (cmd->flags & CMD_NO_MANDATORY_KEYS) {
            addReplyArrayLen(c,0);
        } else {
            addReplyError(c,"Invalid arguments specified for command");
        }
    } else {
        addReplyArrayLen(c,result.numkeys);
        for (j = 0; j < result.numkeys; j++) {
            if (!with_flags) {
                addReplyBulk(c,c->argv[result.keys[j].pos+2]);
            } else {
                addReplyArrayLen(c,2);
                addReplyBulk(c,c->argv[result.keys[j].pos+2]);
                addReplyFlagsForKeyArgs(c,result.keys[j].flags);
            }
        }
    }
    getKeysFreeResult(&result);
}

/* COMMAND GETKEYSANDFLAGS cmd arg1 arg2 ... */
void commandGetKeysAndFlagsCommand(client *c) {
    getKeysSubcommandImpl(c, 1);
}

/* COMMAND GETKEYS cmd arg1 arg2 ... */
void getKeysSubcommand(client *c) {
    getKeysSubcommandImpl(c, 0);
}

/* COMMAND (no args) */
void commandCommand(client *c) {
    dictIterator *di;
    dictEntry *de;

    addReplyArrayLen(c, dictSize(server.commands));
    di = dictGetIterator(server.commands);
    while ((de = dictNext(di)) != NULL) {
        addReplyCommandInfo(c, dictGetVal(de));
    }
    dictReleaseIterator(di);
}

/* COMMAND COUNT */
void commandCountCommand(client *c) {
    addReplyLongLong(c, dictSize(server.commands));
}

typedef enum {
    COMMAND_LIST_FILTER_MODULE,
    COMMAND_LIST_FILTER_ACLCAT,
    COMMAND_LIST_FILTER_PATTERN,
} commandListFilterType;

typedef struct {
    commandListFilterType type;
    sds arg;
    struct {
        int valid;
        union {
            uint64_t aclcat;
            void *module_handle;
        } u;
    } cache;
} commandListFilter;

int shouldFilterFromCommandList(struct redisCommand *cmd, commandListFilter *filter) {
    switch (filter->type) {
        case (COMMAND_LIST_FILTER_MODULE):
            if (!filter->cache.valid) {
                filter->cache.u.module_handle = moduleGetHandleByName(filter->arg);
                filter->cache.valid = 1;
            }
            return !moduleIsModuleCommand(filter->cache.u.module_handle, cmd);
        case (COMMAND_LIST_FILTER_ACLCAT): {
            if (!filter->cache.valid) {
                filter->cache.u.aclcat = ACLGetCommandCategoryFlagByName(filter->arg);
                filter->cache.valid = 1;
            }
            uint64_t cat = filter->cache.u.aclcat;
            if (cat == 0)
                return 1; /* Invalid ACL category */
            return (!(cmd->acl_categories & cat));
            break;
        }
        case (COMMAND_LIST_FILTER_PATTERN):
            return !stringmatchlen(filter->arg, sdslen(filter->arg), cmd->fullname, sdslen(cmd->fullname), 1);
        default:
            serverPanic("Invalid filter type %d", filter->type);
    }
}

/* COMMAND LIST FILTERBY (MODULE <module-name>|ACLCAT <cat>|PATTERN <pattern>) */
void commandListWithFilter(client *c, dict *commands, commandListFilter filter, int *numcmds) {
    dictEntry *de;
    dictIterator *di = dictGetIterator(commands);

    while ((de = dictNext(di)) != NULL) {
        struct redisCommand *cmd = dictGetVal(de);
        if (!shouldFilterFromCommandList(cmd,&filter)) {
            addReplyBulkCBuffer(c, cmd->fullname, sdslen(cmd->fullname));
            (*numcmds)++;
        }

        if (cmd->subcommands_dict) {
            commandListWithFilter(c, cmd->subcommands_dict, filter, numcmds);
        }
    }
    dictReleaseIterator(di);
}

/* COMMAND LIST */
void commandListWithoutFilter(client *c, dict *commands, int *numcmds) {
    dictEntry *de;
    dictIterator *di = dictGetIterator(commands);

    while ((de = dictNext(di)) != NULL) {
        struct redisCommand *cmd = dictGetVal(de);
        addReplyBulkCBuffer(c, cmd->fullname, sdslen(cmd->fullname));
        (*numcmds)++;

        if (cmd->subcommands_dict) {
            commandListWithoutFilter(c, cmd->subcommands_dict, numcmds);
        }
    }
    dictReleaseIterator(di);
}

/* COMMAND LIST [FILTERBY (MODULE <module-name>|ACLCAT <cat>|PATTERN <pattern>)] */
void commandListCommand(client *c) {

    /* Parse options. */
    int i = 2, got_filter = 0;
    commandListFilter filter = {0};
    for (; i < c->argc; i++) {
        int moreargs = (c->argc-1) - i; /* Number of additional arguments. */
        char *opt = c->argv[i]->ptr;
        if (!strcasecmp(opt,"filterby") && moreargs == 2) {
            char *filtertype = c->argv[i+1]->ptr;
            if (!strcasecmp(filtertype,"module")) {
                filter.type = COMMAND_LIST_FILTER_MODULE;
            } else if (!strcasecmp(filtertype,"aclcat")) {
                filter.type = COMMAND_LIST_FILTER_ACLCAT;
            } else if (!strcasecmp(filtertype,"pattern")) {
                filter.type = COMMAND_LIST_FILTER_PATTERN;
            } else {
                addReplyErrorObject(c,shared.syntaxerr);
                return;
            }
            got_filter = 1;
            filter.arg = c->argv[i+2]->ptr;
            i += 2;
        } else {
            addReplyErrorObject(c,shared.syntaxerr);
            return;
        }
    }

    int numcmds = 0;
    void *replylen = addReplyDeferredLen(c);

    if (got_filter) {
        commandListWithFilter(c, server.commands, filter, &numcmds);
    } else {
        commandListWithoutFilter(c, server.commands, &numcmds);
    }

    setDeferredArrayLen(c,replylen,numcmds);
}

/* COMMAND INFO [<command-name> ...] */
void commandInfoCommand(client *c) {
    int i;

    if (c->argc == 2) {
        dictIterator *di;
        dictEntry *de;
        addReplyArrayLen(c, dictSize(server.commands));
        di = dictGetIterator(server.commands);
        while ((de = dictNext(di)) != NULL) {
            addReplyCommandInfo(c, dictGetVal(de));
        }
        dictReleaseIterator(di);
    } else {
        addReplyArrayLen(c, c->argc-2);
        for (i = 2; i < c->argc; i++) {
            addReplyCommandInfo(c, lookupCommandBySds(c->argv[i]->ptr));
        }
    }
}

/* COMMAND DOCS [<command-name> ...] */
void commandDocsCommand(client *c) {
    int i;
    if (c->argc == 2) {
        /* Reply with an array of all commands */
        dictIterator *di;
        dictEntry *de;
        addReplyMapLen(c, dictSize(server.commands));
        di = dictGetIterator(server.commands);
        while ((de = dictNext(di)) != NULL) {
            struct redisCommand *cmd = dictGetVal(de);
            addReplyBulkCBuffer(c, cmd->fullname, sdslen(cmd->fullname));
            addReplyCommandDocs(c, cmd);
        }
        dictReleaseIterator(di);
    } else {
        /* Reply with an array of the requested commands (if we find them) */
        int numcmds = 0;
        void *replylen = addReplyDeferredLen(c);
        for (i = 2; i < c->argc; i++) {
            struct redisCommand *cmd = lookupCommandBySds(c->argv[i]->ptr);
            if (!cmd)
                continue;
            addReplyBulkCBuffer(c, cmd->fullname, sdslen(cmd->fullname));
            addReplyCommandDocs(c, cmd);
            numcmds++;
        }
        setDeferredMapLen(c,replylen,numcmds);
    }
}

/* COMMAND GETKEYS arg0 arg1 arg2 ... */
void commandGetKeysCommand(client *c) {
    getKeysSubcommand(c);
}

/* COMMAND HELP */
void commandHelpCommand(client *c) {
    const char *help[] = {
"(no subcommand)",
"    Return details about all Redis commands.",
"COUNT",
"    Return the total number of commands in this Redis server.",
"LIST",
"    Return a list of all commands in this Redis server.",
"INFO [<command-name> ...]",
"    Return details about multiple Redis commands.",
"    If no command names are given, documentation details for all",
"    commands are returned.",
"DOCS [<command-name> ...]",
"    Return documentation details about multiple Redis commands.",
"    If no command names are given, documentation details for all",
"    commands are returned.",
"GETKEYS <full-command>",
"    Return the keys from a full Redis command.",
"GETKEYSANDFLAGS <full-command>",
"    Return the keys and the access flags from a full Redis command.",
NULL
    };

    addReplyHelp(c, help);
}

/* Convert an amount of bytes into a human readable string in the form
 * of 100B, 2G, 100M, 4K, and so forth. */
void bytesToHuman(char *s, unsigned long long n) {
    double d;

    if (n < 1024) {
        /* Bytes */
        sprintf(s,"%lluB",n);
    } else if (n < (1024*1024)) {
        d = (double)n/(1024);
        sprintf(s,"%.2fK",d);
    } else if (n < (1024LL*1024*1024)) {
        d = (double)n/(1024*1024);
        sprintf(s,"%.2fM",d);
    } else if (n < (1024LL*1024*1024*1024)) {
        d = (double)n/(1024LL*1024*1024);
        sprintf(s,"%.2fG",d);
    } else if (n < (1024LL*1024*1024*1024*1024)) {
        d = (double)n/(1024LL*1024*1024*1024);
        sprintf(s,"%.2fT",d);
    } else if (n < (1024LL*1024*1024*1024*1024*1024)) {
        d = (double)n/(1024LL*1024*1024*1024*1024);
        sprintf(s,"%.2fP",d);
    } else {
        /* Let's hope we never need this */
        sprintf(s,"%lluB",n);
    }
}

/* Fill percentile distribution of latencies. */
sds fillPercentileDistributionLatencies(sds info, const char* histogram_name, struct hdr_histogram* histogram) {
    info = sdscatfmt(info,"latency_percentiles_usec_%s:",histogram_name);
    for (int j = 0; j < server.latency_tracking_info_percentiles_len; j++) {
        char fbuf[128];
        size_t len = sprintf(fbuf, "%f", server.latency_tracking_info_percentiles[j]);
        len = trimDoubleString(fbuf, len);
        info = sdscatprintf(info,"p%s=%.3f", fbuf,
            ((double)hdr_value_at_percentile(histogram,server.latency_tracking_info_percentiles[j]))/1000.0f);
        if (j != server.latency_tracking_info_percentiles_len-1)
            info = sdscatlen(info,",",1);
        }
    info = sdscatprintf(info,"\r\n");
    return info;
}

const char *replstateToString(int replstate) {
    switch (replstate) {
    case SLAVE_STATE_WAIT_BGSAVE_START:
    case SLAVE_STATE_WAIT_BGSAVE_END:
        return "wait_bgsave";
    case SLAVE_STATE_SEND_BULK:
        return "send_bulk";
    case SLAVE_STATE_ONLINE:
        return "online";
    default:
        return "";
    }
}

/* Characters we sanitize on INFO output to maintain expected format. */
static char unsafe_info_chars[] = "#:\n\r";
static char unsafe_info_chars_substs[] = "____";   /* Must be same length as above */

/* Returns a sanitized version of s that contains no unsafe info string chars.
 * If no unsafe characters are found, simply returns s. Caller needs to
 * free tmp if it is non-null on return.
 */
const char *getSafeInfoString(const char *s, size_t len, char **tmp) {
    *tmp = NULL;
    if (mempbrk(s, len, unsafe_info_chars,sizeof(unsafe_info_chars)-1)
        == NULL) return s;
    char *new = *tmp = zmalloc(len + 1);
    memcpy(new, s, len);
    new[len] = '\0';
    return memmapchars(new, len, unsafe_info_chars, unsafe_info_chars_substs,
                       sizeof(unsafe_info_chars)-1);
}

sds genRedisInfoStringCommandStats(sds info, dict *commands) {
    struct redisCommand *c;
    dictEntry *de;
    dictIterator *di;
    di = dictGetSafeIterator(commands);
    while((de = dictNext(di)) != NULL) {
        char *tmpsafe;
        c = (struct redisCommand *) dictGetVal(de);
        if (c->calls || c->failed_calls || c->rejected_calls) {
            info = sdscatprintf(info,
                "cmdstat_%s:calls=%lld,usec=%lld,usec_per_call=%.2f"
                ",rejected_calls=%lld,failed_calls=%lld\r\n",
                getSafeInfoString(c->fullname, sdslen(c->fullname), &tmpsafe), c->calls, c->microseconds,
                (c->calls == 0) ? 0 : ((float)c->microseconds/c->calls),
                c->rejected_calls, c->failed_calls);
            if (tmpsafe != NULL) zfree(tmpsafe);
        }
        if (c->subcommands_dict) {
            info = genRedisInfoStringCommandStats(info, c->subcommands_dict);
        }
    }
    dictReleaseIterator(di);

    return info;
}

sds genRedisInfoStringLatencyStats(sds info, dict *commands) {
    struct redisCommand *c;
    dictEntry *de;
    dictIterator *di;
    di = dictGetSafeIterator(commands);
    while((de = dictNext(di)) != NULL) {
        char *tmpsafe;
        c = (struct redisCommand *) dictGetVal(de);
        if (c->latency_histogram) {
            info = fillPercentileDistributionLatencies(info,
                getSafeInfoString(c->fullname, sdslen(c->fullname), &tmpsafe),
                c->latency_histogram);
            if (tmpsafe != NULL) zfree(tmpsafe);
        }
        if (c->subcommands_dict) {
            info = genRedisInfoStringLatencyStats(info, c->subcommands_dict);
        }
    }
    dictReleaseIterator(di);

    return info;
}

/* Takes a null terminated sections list, and adds them to the dict. */
void addInfoSectionsToDict(dict *section_dict, char **sections) {
    while (*sections) {
        sds section = sdsnew(*sections);
        if (dictAdd(section_dict, section, NULL)==DICT_ERR)
            sdsfree(section);
        sections++;
    }
}

/* Cached copy of the default sections, as an optimization. */
static dict *cached_default_info_sections = NULL;

void releaseInfoSectionDict(dict *sec) {
    if (sec != cached_default_info_sections)
        dictRelease(sec);
}

/* Create a dictionary with unique section names to be used by genRedisInfoString.
 * 'argv' and 'argc' are list of arguments for INFO.
 * 'defaults' is an optional null terminated list of default sections.
 * 'out_all' and 'out_everything' are optional.
 * The resulting dictionary should be released with releaseInfoSectionDict. */
dict *genInfoSectionDict(robj **argv, int argc, char **defaults, int *out_all, int *out_everything) {
    char *default_sections[] = {
        "server", "clients", "memory", "persistence", "stats", "replication",
        "cpu", "module_list", "errorstats", "cluster", "keyspace", NULL};
    if (!defaults)
        defaults = default_sections;

    if (argc == 0) {
        /* In this case we know the dict is not gonna be modified, so we cache
         * it as an optimization for a common case. */
        if (cached_default_info_sections)
            return cached_default_info_sections;
        cached_default_info_sections = dictCreate(&stringSetDictType);
        dictExpand(cached_default_info_sections, 16);
        addInfoSectionsToDict(cached_default_info_sections, defaults);
        return cached_default_info_sections;
    }

    dict *section_dict = dictCreate(&stringSetDictType);
    dictExpand(section_dict, min(argc,16));
    for (int i = 0; i < argc; i++) {
        if (!strcasecmp(argv[i]->ptr,"default")) {
            addInfoSectionsToDict(section_dict, defaults);
        } else if (!strcasecmp(argv[i]->ptr,"all")) {
            if (out_all) *out_all = 1;
        } else if (!strcasecmp(argv[i]->ptr,"everything")) {
            if (out_everything) *out_everything = 1;
            if (out_all) *out_all = 1;
        } else {
            sds section = sdsnew(argv[i]->ptr);
            if (dictAdd(section_dict, section, NULL) != DICT_OK)
                sdsfree(section);
        }
    }
    return section_dict;
}

/* Create the string returned by the INFO command. This is decoupled
 * by the INFO command itself as we need to report the same information
 * on memory corruption problems. */
sds genRedisInfoString(dict *section_dict, int all_sections, int everything) {
    sds info = sdsempty();
    time_t uptime = server.unixtime-server.stat_starttime;
    int j;
    int sections = 0;
    if (everything) all_sections = 1;

    /* Server */
    if (all_sections || (dictFind(section_dict,"server") != NULL)) {
        static int call_uname = 1;
        static struct utsname name;
        char *mode;
        char *supervised;

        if (server.cluster_enabled) mode = "cluster";
        else if (server.sentinel_mode) mode = "sentinel";
        else mode = "standalone";

        if (server.supervised) {
            if (server.supervised_mode == SUPERVISED_UPSTART) supervised = "upstart";
            else if (server.supervised_mode == SUPERVISED_SYSTEMD) supervised = "systemd";
            else supervised = "unknown";
        } else {
            supervised = "no";
        }

        if (sections++) info = sdscat(info,"\r\n");

        if (call_uname) {
            /* Uname can be slow and is always the same output. Cache it. */
            uname(&name);
            call_uname = 0;
        }

        unsigned int lruclock;
        atomicGet(server.lruclock,lruclock);
        info = sdscatfmt(info,
            "# Server\r\n"
            "redis_version:%s\r\n"
            "redis_git_sha1:%s\r\n"
            "redis_git_dirty:%i\r\n"
            "redis_build_id:%s\r\n"
            "redis_mode:%s\r\n"
            "os:%s %s %s\r\n"
            "arch_bits:%i\r\n"
            "monotonic_clock:%s\r\n"
            "multiplexing_api:%s\r\n"
            "atomicvar_api:%s\r\n"
            "gcc_version:%i.%i.%i\r\n"
            "process_id:%I\r\n"
            "process_supervised:%s\r\n"
            "run_id:%s\r\n"
            "tcp_port:%i\r\n"
            "server_time_usec:%I\r\n"
            "uptime_in_seconds:%I\r\n"
            "uptime_in_days:%I\r\n"
            "hz:%i\r\n"
            "configured_hz:%i\r\n"
            "lru_clock:%u\r\n"
            "executable:%s\r\n"
            "config_file:%s\r\n"
            "io_threads_active:%i\r\n",
            REDIS_VERSION,
            redisGitSHA1(),
            strtol(redisGitDirty(),NULL,10) > 0,
            redisBuildIdString(),
            mode,
            name.sysname, name.release, name.machine,
            server.arch_bits,
            monotonicInfoString(),
            aeGetApiName(),
            REDIS_ATOMIC_API,
#ifdef __GNUC__
            __GNUC__,__GNUC_MINOR__,__GNUC_PATCHLEVEL__,
#else
            0,0,0,
#endif
            (int64_t) getpid(),
            supervised,
            server.runid,
            server.port ? server.port : server.tls_port,
            (int64_t)server.ustime,
            (int64_t)uptime,
            (int64_t)(uptime/(3600*24)),
            server.hz,
            server.config_hz,
            lruclock,
            server.executable ? server.executable : "",
            server.configfile ? server.configfile : "",
            server.io_threads_active);

        /* Conditional properties */
        if (isShutdownInitiated()) {
            info = sdscatfmt(info,
                "shutdown_in_milliseconds:%I\r\n",
                (int64_t)(server.shutdown_mstime - server.mstime));
        }
    }

    /* Clients */
    if (all_sections || (dictFind(section_dict,"clients") != NULL)) {
        size_t maxin, maxout;
        getExpansiveClientsInfo(&maxin,&maxout);
        if (sections++) info = sdscat(info,"\r\n");
        info = sdscatprintf(info,
            "# Clients\r\n"
            "connected_clients:%lu\r\n"
            "cluster_connections:%lu\r\n"
            "maxclients:%u\r\n"
            "client_recent_max_input_buffer:%zu\r\n"
            "client_recent_max_output_buffer:%zu\r\n"
            "blocked_clients:%d\r\n"
            "tracking_clients:%d\r\n"
            "clients_in_timeout_table:%llu\r\n",
            listLength(server.clients)-listLength(server.slaves),
            getClusterConnectionsCount(),
            server.maxclients,
            maxin, maxout,
            server.blocked_clients,
            server.tracking_clients,
            (unsigned long long) raxSize(server.clients_timeout_table));
    }

    /* Memory */
    if (all_sections || (dictFind(section_dict,"memory") != NULL)) {
        char hmem[64];
        char peak_hmem[64];
        char total_system_hmem[64];
        char used_memory_lua_hmem[64];
        char used_memory_vm_total_hmem[64];
        char used_memory_scripts_hmem[64];
        char used_memory_rss_hmem[64];
        char maxmemory_hmem[64];
        size_t zmalloc_used = zmalloc_used_memory();
        size_t total_system_mem = server.system_memory_size;
        const char *evict_policy = evictPolicyToString();
        long long memory_lua = evalMemory();
        long long memory_functions = functionsMemory();
        struct redisMemOverhead *mh = getMemoryOverheadData();

        /* Peak memory is updated from time to time by serverCron() so it
         * may happen that the instantaneous value is slightly bigger than
         * the peak value. This may confuse users, so we update the peak
         * if found smaller than the current memory usage. */
        if (zmalloc_used > server.stat_peak_memory)
            server.stat_peak_memory = zmalloc_used;

        bytesToHuman(hmem,zmalloc_used);
        bytesToHuman(peak_hmem,server.stat_peak_memory);
        bytesToHuman(total_system_hmem,total_system_mem);
        bytesToHuman(used_memory_lua_hmem,memory_lua);
        bytesToHuman(used_memory_vm_total_hmem,memory_functions + memory_lua);
        bytesToHuman(used_memory_scripts_hmem,mh->lua_caches + mh->functions_caches);
        bytesToHuman(used_memory_rss_hmem,server.cron_malloc_stats.process_rss);
        bytesToHuman(maxmemory_hmem,server.maxmemory);

        if (sections++) info = sdscat(info,"\r\n");
        info = sdscatprintf(info,
            "# Memory\r\n"
            "used_memory:%zu\r\n"
            "used_memory_human:%s\r\n"
            "used_memory_rss:%zu\r\n"
            "used_memory_rss_human:%s\r\n"
            "used_memory_peak:%zu\r\n"
            "used_memory_peak_human:%s\r\n"
            "used_memory_peak_perc:%.2f%%\r\n"
            "used_memory_overhead:%zu\r\n"
            "used_memory_startup:%zu\r\n"
            "used_memory_dataset:%zu\r\n"
            "used_memory_dataset_perc:%.2f%%\r\n"
            "allocator_allocated:%zu\r\n"
            "allocator_active:%zu\r\n"
            "allocator_resident:%zu\r\n"
            "total_system_memory:%lu\r\n"
            "total_system_memory_human:%s\r\n"
            "used_memory_lua:%lld\r\n" /* deprecated, renamed to used_memory_vm_eval */
            "used_memory_vm_eval:%lld\r\n"
            "used_memory_lua_human:%s\r\n" /* deprecated */
            "used_memory_scripts_eval:%lld\r\n"
            "number_of_cached_scripts:%lu\r\n"
            "number_of_functions:%lu\r\n"
            "number_of_libraries:%lu\r\n"
            "used_memory_vm_functions:%lld\r\n"
            "used_memory_vm_total:%lld\r\n"
            "used_memory_vm_total_human:%s\r\n"
            "used_memory_functions:%lld\r\n"
            "used_memory_scripts:%lld\r\n"
            "used_memory_scripts_human:%s\r\n"
            "maxmemory:%lld\r\n"
            "maxmemory_human:%s\r\n"
            "maxmemory_policy:%s\r\n"
            "allocator_frag_ratio:%.2f\r\n"
            "allocator_frag_bytes:%zu\r\n"
            "allocator_rss_ratio:%.2f\r\n"
            "allocator_rss_bytes:%zd\r\n"
            "rss_overhead_ratio:%.2f\r\n"
            "rss_overhead_bytes:%zd\r\n"
            "mem_fragmentation_ratio:%.2f\r\n"
            "mem_fragmentation_bytes:%zd\r\n"
            "mem_not_counted_for_evict:%zu\r\n"
            "mem_replication_backlog:%zu\r\n"
            "mem_total_replication_buffers:%zu\r\n"
            "mem_clients_slaves:%zu\r\n"
            "mem_clients_normal:%zu\r\n"
            "mem_cluster_links:%zu\r\n"
            "mem_aof_buffer:%zu\r\n"
            "mem_allocator:%s\r\n"
            "active_defrag_running:%d\r\n"
            "lazyfree_pending_objects:%zu\r\n"
            "lazyfreed_objects:%zu\r\n",
            zmalloc_used,
            hmem,
            server.cron_malloc_stats.process_rss,
            used_memory_rss_hmem,
            server.stat_peak_memory,
            peak_hmem,
            mh->peak_perc,
            mh->overhead_total,
            mh->startup_allocated,
            mh->dataset,
            mh->dataset_perc,
            server.cron_malloc_stats.allocator_allocated,
            server.cron_malloc_stats.allocator_active,
            server.cron_malloc_stats.allocator_resident,
            (unsigned long)total_system_mem,
            total_system_hmem,
            memory_lua,
            memory_lua,
            used_memory_lua_hmem,
            (long long) mh->lua_caches,
            dictSize(evalScriptsDict()),
            functionsNum(),
            functionsLibNum(),
            memory_functions,
            memory_functions + memory_lua,
            used_memory_vm_total_hmem,
            (long long) mh->functions_caches,
            (long long) mh->lua_caches + (long long) mh->functions_caches,
            used_memory_scripts_hmem,
            server.maxmemory,
            maxmemory_hmem,
            evict_policy,
            mh->allocator_frag,
            mh->allocator_frag_bytes,
            mh->allocator_rss,
            mh->allocator_rss_bytes,
            mh->rss_extra,
            mh->rss_extra_bytes,
            mh->total_frag,       /* This is the total RSS overhead, including
                                     fragmentation, but not just it. This field
                                     (and the next one) is named like that just
                                     for backward compatibility. */
            mh->total_frag_bytes,
            freeMemoryGetNotCountedMemory(),
            mh->repl_backlog,
            server.repl_buffer_mem,
            mh->clients_slaves,
            mh->clients_normal,
            mh->cluster_links,
            mh->aof_buffer,
            ZMALLOC_LIB,
            server.active_defrag_running,
            lazyfreeGetPendingObjectsCount(),
            lazyfreeGetFreedObjectsCount()
        );
        freeMemoryOverheadData(mh);
    }

    /* Persistence */
    if (all_sections || (dictFind(section_dict,"persistence") != NULL)) {
        if (sections++) info = sdscat(info,"\r\n");
        double fork_perc = 0;
        if (server.stat_module_progress) {
            fork_perc = server.stat_module_progress * 100;
        } else if (server.stat_current_save_keys_total) {
            fork_perc = ((double)server.stat_current_save_keys_processed / server.stat_current_save_keys_total) * 100;
        }
        int aof_bio_fsync_status;
        atomicGet(server.aof_bio_fsync_status,aof_bio_fsync_status);

        info = sdscatprintf(info,
            "# Persistence\r\n"
            "loading:%d\r\n"
            "async_loading:%d\r\n"
            "current_cow_peak:%zu\r\n"
            "current_cow_size:%zu\r\n"
            "current_cow_size_age:%lu\r\n"
            "current_fork_perc:%.2f\r\n"
            "current_save_keys_processed:%zu\r\n"
            "current_save_keys_total:%zu\r\n"
            "rdb_changes_since_last_save:%lld\r\n"
            "rdb_bgsave_in_progress:%d\r\n"
            "rdb_last_save_time:%jd\r\n"
            "rdb_last_bgsave_status:%s\r\n"
            "rdb_last_bgsave_time_sec:%jd\r\n"
            "rdb_current_bgsave_time_sec:%jd\r\n"
            "rdb_saves:%lld\r\n"
            "rdb_last_cow_size:%zu\r\n"
            "rdb_last_load_keys_expired:%lld\r\n"
            "rdb_last_load_keys_loaded:%lld\r\n"
            "aof_enabled:%d\r\n"
            "aof_rewrite_in_progress:%d\r\n"
            "aof_rewrite_scheduled:%d\r\n"
            "aof_last_rewrite_time_sec:%jd\r\n"
            "aof_current_rewrite_time_sec:%jd\r\n"
            "aof_last_bgrewrite_status:%s\r\n"
            "aof_rewrites:%lld\r\n"
            "aof_last_write_status:%s\r\n"
            "aof_last_cow_size:%zu\r\n"
            "module_fork_in_progress:%d\r\n"
            "module_fork_last_cow_size:%zu\r\n",
            (int)(server.loading && !server.async_loading),
            (int)server.async_loading,
            server.stat_current_cow_peak,
            server.stat_current_cow_bytes,
            server.stat_current_cow_updated ? (unsigned long) elapsedMs(server.stat_current_cow_updated) / 1000 : 0,
            fork_perc,
            server.stat_current_save_keys_processed,
            server.stat_current_save_keys_total,
            server.dirty,
            server.child_type == CHILD_TYPE_RDB,
            (intmax_t)server.lastsave,
            (server.lastbgsave_status == C_OK) ? "ok" : "err",
            (intmax_t)server.rdb_save_time_last,
            (intmax_t)((server.child_type != CHILD_TYPE_RDB) ?
                -1 : time(NULL)-server.rdb_save_time_start),
            server.stat_rdb_saves,
            server.stat_rdb_cow_bytes,
            server.rdb_last_load_keys_expired,
            server.rdb_last_load_keys_loaded,
            server.aof_state != AOF_OFF,
            server.child_type == CHILD_TYPE_AOF,
            server.aof_rewrite_scheduled,
            (intmax_t)server.aof_rewrite_time_last,
            (intmax_t)((server.child_type != CHILD_TYPE_AOF) ?
                -1 : time(NULL)-server.aof_rewrite_time_start),
            (server.aof_lastbgrewrite_status == C_OK) ? "ok" : "err",
            server.stat_aof_rewrites,
            (server.aof_last_write_status == C_OK &&
                aof_bio_fsync_status == C_OK) ? "ok" : "err",
            server.stat_aof_cow_bytes,
            server.child_type == CHILD_TYPE_MODULE,
            server.stat_module_cow_bytes);

        if (server.aof_enabled) {
            info = sdscatprintf(info,
                "aof_current_size:%lld\r\n"
                "aof_base_size:%lld\r\n"
                "aof_pending_rewrite:%d\r\n"
                "aof_buffer_length:%zu\r\n"
                "aof_pending_bio_fsync:%llu\r\n"
                "aof_delayed_fsync:%lu\r\n",
                (long long) server.aof_current_size,
                (long long) server.aof_rewrite_base_size,
                server.aof_rewrite_scheduled,
                sdslen(server.aof_buf),
                bioPendingJobsOfType(BIO_AOF_FSYNC),
                server.aof_delayed_fsync);
        }

        if (server.loading) {
            double perc = 0;
            time_t eta, elapsed;
            off_t remaining_bytes = 1;

            if (server.loading_total_bytes) {
                perc = ((double)server.loading_loaded_bytes / server.loading_total_bytes) * 100;
                remaining_bytes = server.loading_total_bytes - server.loading_loaded_bytes;
            } else if(server.loading_rdb_used_mem) {
                perc = ((double)server.loading_loaded_bytes / server.loading_rdb_used_mem) * 100;
                remaining_bytes = server.loading_rdb_used_mem - server.loading_loaded_bytes;
                /* used mem is only a (bad) estimation of the rdb file size, avoid going over 100% */
                if (perc > 99.99) perc = 99.99;
                if (remaining_bytes < 1) remaining_bytes = 1;
            }

            elapsed = time(NULL)-server.loading_start_time;
            if (elapsed == 0) {
                eta = 1; /* A fake 1 second figure if we don't have
                            enough info */
            } else {
                eta = (elapsed*remaining_bytes)/(server.loading_loaded_bytes+1);
            }

            info = sdscatprintf(info,
                "loading_start_time:%jd\r\n"
                "loading_total_bytes:%llu\r\n"
                "loading_rdb_used_mem:%llu\r\n"
                "loading_loaded_bytes:%llu\r\n"
                "loading_loaded_perc:%.2f\r\n"
                "loading_eta_seconds:%jd\r\n",
                (intmax_t) server.loading_start_time,
                (unsigned long long) server.loading_total_bytes,
                (unsigned long long) server.loading_rdb_used_mem,
                (unsigned long long) server.loading_loaded_bytes,
                perc,
                (intmax_t)eta
            );
        }
    }

    /* Stats */
    if (all_sections  || (dictFind(section_dict,"stats") != NULL)) {
        long long stat_total_reads_processed, stat_total_writes_processed;
        long long stat_net_input_bytes, stat_net_output_bytes;
        long long current_eviction_exceeded_time = server.stat_last_eviction_exceeded_time ?
            (long long) elapsedUs(server.stat_last_eviction_exceeded_time): 0;
        long long current_active_defrag_time = server.stat_last_active_defrag_time ?
            (long long) elapsedUs(server.stat_last_active_defrag_time): 0;
        atomicGet(server.stat_total_reads_processed, stat_total_reads_processed);
        atomicGet(server.stat_total_writes_processed, stat_total_writes_processed);
        atomicGet(server.stat_net_input_bytes, stat_net_input_bytes);
        atomicGet(server.stat_net_output_bytes, stat_net_output_bytes);

        if (sections++) info = sdscat(info,"\r\n");
        info = sdscatprintf(info,
            "# Stats\r\n"
            "total_connections_received:%lld\r\n"
            "total_commands_processed:%lld\r\n"
            "instantaneous_ops_per_sec:%lld\r\n"
            "total_net_input_bytes:%lld\r\n"
            "total_net_output_bytes:%lld\r\n"
            "instantaneous_input_kbps:%.2f\r\n"
            "instantaneous_output_kbps:%.2f\r\n"
            "rejected_connections:%lld\r\n"
            "sync_full:%lld\r\n"
            "sync_partial_ok:%lld\r\n"
            "sync_partial_err:%lld\r\n"
            "expired_keys:%lld\r\n"
            "expired_stale_perc:%.2f\r\n"
            "expired_time_cap_reached_count:%lld\r\n"
            "expire_cycle_cpu_milliseconds:%lld\r\n"
            "evicted_keys:%lld\r\n"
            "evicted_clients:%lld\r\n"
            "total_eviction_exceeded_time:%lld\r\n"
            "current_eviction_exceeded_time:%lld\r\n"
            "keyspace_hits:%lld\r\n"
            "keyspace_misses:%lld\r\n"
            "pubsub_channels:%ld\r\n"
            "pubsub_patterns:%lu\r\n"
            "latest_fork_usec:%lld\r\n"
            "total_forks:%lld\r\n"
            "migrate_cached_sockets:%ld\r\n"
            "slave_expires_tracked_keys:%zu\r\n"
            "active_defrag_hits:%lld\r\n"
            "active_defrag_misses:%lld\r\n"
            "active_defrag_key_hits:%lld\r\n"
            "active_defrag_key_misses:%lld\r\n"
            "total_active_defrag_time:%lld\r\n"
            "current_active_defrag_time:%lld\r\n"
            "tracking_total_keys:%lld\r\n"
            "tracking_total_items:%lld\r\n"
            "tracking_total_prefixes:%lld\r\n"
            "unexpected_error_replies:%lld\r\n"
            "total_error_replies:%lld\r\n"
            "dump_payload_sanitizations:%lld\r\n"
            "total_reads_processed:%lld\r\n"
            "total_writes_processed:%lld\r\n"
            "io_threaded_reads_processed:%lld\r\n"
            "io_threaded_writes_processed:%lld\r\n"
            "reply_buffer_shrinks:%lld\r\n"
            "reply_buffer_expands:%lld\r\n",
            server.stat_numconnections,
            server.stat_numcommands,
            getInstantaneousMetric(STATS_METRIC_COMMAND),
            stat_net_input_bytes,
            stat_net_output_bytes,
            (float)getInstantaneousMetric(STATS_METRIC_NET_INPUT)/1024,
            (float)getInstantaneousMetric(STATS_METRIC_NET_OUTPUT)/1024,
            server.stat_rejected_conn,
            server.stat_sync_full,
            server.stat_sync_partial_ok,
            server.stat_sync_partial_err,
            server.stat_expiredkeys,
            server.stat_expired_stale_perc*100,
            server.stat_expired_time_cap_reached_count,
            server.stat_expire_cycle_time_used/1000,
            server.stat_evictedkeys,
            server.stat_evictedclients,
            (server.stat_total_eviction_exceeded_time + current_eviction_exceeded_time) / 1000,
            current_eviction_exceeded_time / 1000,
            server.stat_keyspace_hits,
            server.stat_keyspace_misses,
            dictSize(server.pubsub_channels),
            dictSize(server.pubsub_patterns),
            server.stat_fork_time,
            server.stat_total_forks,
            dictSize(server.migrate_cached_sockets),
            getSlaveKeyWithExpireCount(),
            server.stat_active_defrag_hits,
            server.stat_active_defrag_misses,
            server.stat_active_defrag_key_hits,
            server.stat_active_defrag_key_misses,
            (server.stat_total_active_defrag_time + current_active_defrag_time) / 1000,
            current_active_defrag_time / 1000,
            (unsigned long long) trackingGetTotalKeys(),
            (unsigned long long) trackingGetTotalItems(),
            (unsigned long long) trackingGetTotalPrefixes(),
            server.stat_unexpected_error_replies,
            server.stat_total_error_replies,
            server.stat_dump_payload_sanitizations,
            stat_total_reads_processed,
            stat_total_writes_processed,
            server.stat_io_reads_processed,
            server.stat_io_writes_processed,
            server.stat_reply_buffer_shrinks,
            server.stat_reply_buffer_expands);
    }

    /* Replication */
    if (all_sections || (dictFind(section_dict,"replication") != NULL)) {
        if (sections++) info = sdscat(info,"\r\n");
        info = sdscatprintf(info,
            "# Replication\r\n"
            "role:%s\r\n",
            server.masterhost == NULL ? "master" : "slave");
        if (server.masterhost) {
            long long slave_repl_offset = 1;
            long long slave_read_repl_offset = 1;

            if (server.master) {
                slave_repl_offset = server.master->reploff;
                slave_read_repl_offset = server.master->read_reploff;
            } else if (server.cached_master) {
                slave_repl_offset = server.cached_master->reploff;
                slave_read_repl_offset = server.cached_master->read_reploff;
            }

            info = sdscatprintf(info,
                "master_host:%s\r\n"
                "master_port:%d\r\n"
                "master_link_status:%s\r\n"
                "master_last_io_seconds_ago:%d\r\n"
                "master_sync_in_progress:%d\r\n"
                "slave_read_repl_offset:%lld\r\n"
                "slave_repl_offset:%lld\r\n"
                ,server.masterhost,
                server.masterport,
                (server.repl_state == REPL_STATE_CONNECTED) ?
                    "up" : "down",
                server.master ?
                ((int)(server.unixtime-server.master->lastinteraction)) : -1,
                server.repl_state == REPL_STATE_TRANSFER,
                slave_read_repl_offset,
                slave_repl_offset
            );

            if (server.repl_state == REPL_STATE_TRANSFER) {
                double perc = 0;
                if (server.repl_transfer_size) {
                    perc = ((double)server.repl_transfer_read / server.repl_transfer_size) * 100;
                }
                info = sdscatprintf(info,
                    "master_sync_total_bytes:%lld\r\n"
                    "master_sync_read_bytes:%lld\r\n"
                    "master_sync_left_bytes:%lld\r\n"
                    "master_sync_perc:%.2f\r\n"
                    "master_sync_last_io_seconds_ago:%d\r\n",
                    (long long) server.repl_transfer_size,
                    (long long) server.repl_transfer_read,
                    (long long) (server.repl_transfer_size - server.repl_transfer_read),
                    perc,
                    (int)(server.unixtime-server.repl_transfer_lastio)
                );
            }

            if (server.repl_state != REPL_STATE_CONNECTED) {
                info = sdscatprintf(info,
                    "master_link_down_since_seconds:%jd\r\n",
                    server.repl_down_since ?
                    (intmax_t)(server.unixtime-server.repl_down_since) : -1);
            }
            info = sdscatprintf(info,
                "slave_priority:%d\r\n"
                "slave_read_only:%d\r\n"
                "replica_announced:%d\r\n",
                server.slave_priority,
                server.repl_slave_ro,
                server.replica_announced);
        }

        info = sdscatprintf(info,
            "connected_slaves:%lu\r\n",
            listLength(server.slaves));

        /* If min-slaves-to-write is active, write the number of slaves
         * currently considered 'good'. */
        if (server.repl_min_slaves_to_write &&
            server.repl_min_slaves_max_lag) {
            info = sdscatprintf(info,
                "min_slaves_good_slaves:%d\r\n",
                server.repl_good_slaves_count);
        }

        if (listLength(server.slaves)) {
            int slaveid = 0;
            listNode *ln;
            listIter li;

            listRewind(server.slaves,&li);
            while((ln = listNext(&li))) {
                client *slave = listNodeValue(ln);
                char ip[NET_IP_STR_LEN], *slaveip = slave->slave_addr;
                int port;
                long lag = 0;

                if (!slaveip) {
                    if (connPeerToString(slave->conn,ip,sizeof(ip),&port) == -1)
                        continue;
                    slaveip = ip;
                }
                const char *state = replstateToString(slave->replstate);
                if (state[0] == '\0') continue;
                if (slave->replstate == SLAVE_STATE_ONLINE)
                    lag = time(NULL) - slave->repl_ack_time;

                info = sdscatprintf(info,
                    "slave%d:ip=%s,port=%d,state=%s,"
                    "offset=%lld,lag=%ld\r\n",
                    slaveid,slaveip,slave->slave_listening_port,state,
                    slave->repl_ack_off, lag);
                slaveid++;
            }
        }
        info = sdscatprintf(info,
            "master_failover_state:%s\r\n"
            "master_replid:%s\r\n"
            "master_replid2:%s\r\n"
            "master_repl_offset:%lld\r\n"
            "second_repl_offset:%lld\r\n"
            "repl_backlog_active:%d\r\n"
            "repl_backlog_size:%lld\r\n"
            "repl_backlog_first_byte_offset:%lld\r\n"
            "repl_backlog_histlen:%lld\r\n",
            getFailoverStateString(),
            server.replid,
            server.replid2,
            server.master_repl_offset,
            server.second_replid_offset,
            server.repl_backlog != NULL,
            server.repl_backlog_size,
            server.repl_backlog ? server.repl_backlog->offset : 0,
            server.repl_backlog ? server.repl_backlog->histlen : 0);
    }

    /* CPU */
    if (all_sections || (dictFind(section_dict,"cpu") != NULL)) {
        if (sections++) info = sdscat(info,"\r\n");

        struct rusage self_ru, c_ru;
        getrusage(RUSAGE_SELF, &self_ru);
        getrusage(RUSAGE_CHILDREN, &c_ru);
        info = sdscatprintf(info,
        "# CPU\r\n"
        "used_cpu_sys:%ld.%06ld\r\n"
        "used_cpu_user:%ld.%06ld\r\n"
        "used_cpu_sys_children:%ld.%06ld\r\n"
        "used_cpu_user_children:%ld.%06ld\r\n",
        (long)self_ru.ru_stime.tv_sec, (long)self_ru.ru_stime.tv_usec,
        (long)self_ru.ru_utime.tv_sec, (long)self_ru.ru_utime.tv_usec,
        (long)c_ru.ru_stime.tv_sec, (long)c_ru.ru_stime.tv_usec,
        (long)c_ru.ru_utime.tv_sec, (long)c_ru.ru_utime.tv_usec);
#ifdef RUSAGE_THREAD
        struct rusage m_ru;
        getrusage(RUSAGE_THREAD, &m_ru);
        info = sdscatprintf(info,
            "used_cpu_sys_main_thread:%ld.%06ld\r\n"
            "used_cpu_user_main_thread:%ld.%06ld\r\n",
            (long)m_ru.ru_stime.tv_sec, (long)m_ru.ru_stime.tv_usec,
            (long)m_ru.ru_utime.tv_sec, (long)m_ru.ru_utime.tv_usec);
#endif  /* RUSAGE_THREAD */
    }

    /* Modules */
    if (all_sections || (dictFind(section_dict,"module_list") != NULL) || (dictFind(section_dict,"modules") != NULL)) {
        if (sections++) info = sdscat(info,"\r\n");
        info = sdscatprintf(info,"# Modules\r\n");
        info = genModulesInfoString(info);
    }

    /* Command statistics */
    if (all_sections || (dictFind(section_dict,"commandstats") != NULL)) {
        if (sections++) info = sdscat(info,"\r\n");
        info = sdscatprintf(info, "# Commandstats\r\n");
        info = genRedisInfoStringCommandStats(info, server.commands);
    }

    /* Error statistics */
    if (all_sections || (dictFind(section_dict,"errorstats") != NULL)) {
        if (sections++) info = sdscat(info,"\r\n");
        info = sdscat(info, "# Errorstats\r\n");
        raxIterator ri;
        raxStart(&ri,server.errors);
        raxSeek(&ri,"^",NULL,0);
        struct redisError *e;
        while(raxNext(&ri)) {
            char *tmpsafe;
            e = (struct redisError *) ri.data;
            info = sdscatprintf(info,
                "errorstat_%.*s:count=%lld\r\n",
                (int)ri.key_len, getSafeInfoString((char *) ri.key, ri.key_len, &tmpsafe), e->count);
            if (tmpsafe != NULL) zfree(tmpsafe);
        }
        raxStop(&ri);
    }

    /* Latency by percentile distribution per command */
    if (all_sections || (dictFind(section_dict,"latencystats") != NULL)) {
        if (sections++) info = sdscat(info,"\r\n");
        info = sdscatprintf(info, "# Latencystats\r\n");
        if (server.latency_tracking_enabled) {
            info = genRedisInfoStringLatencyStats(info, server.commands);
        }
    }

    /* Cluster */
    if (all_sections || (dictFind(section_dict,"cluster") != NULL)) {
        if (sections++) info = sdscat(info,"\r\n");
        info = sdscatprintf(info,
        "# Cluster\r\n"
        "cluster_enabled:%d\r\n",
        server.cluster_enabled);
    }

    /* Key space */
    if (all_sections || (dictFind(section_dict,"keyspace") != NULL)) {
        if (sections++) info = sdscat(info,"\r\n");
        info = sdscatprintf(info, "# Keyspace\r\n");
        for (j = 0; j < server.dbnum; j++) {
            long long keys, vkeys;

            keys = dictSize(server.db[j].dict);
            vkeys = dictSize(server.db[j].expires);
            if (keys || vkeys) {
                info = sdscatprintf(info,
                    "db%d:keys=%lld,expires=%lld,avg_ttl=%lld\r\n",
                    j, keys, vkeys, server.db[j].avg_ttl);
            }
        }
    }

    /* Get info from modules.
     * if user asked for "everything" or "modules", or a specific section
     * that's not found yet. */
    if (everything || dictFind(section_dict, "modules") != NULL || sections < (int)dictSize(section_dict)) {

        info = modulesCollectInfo(info,
                                  everything || dictFind(section_dict, "modules") != NULL ? NULL: section_dict,
                                  0, /* not a crash report */
                                  sections);
    }
    return info;
}

void infoCommand(client *c) {
    if (server.sentinel_mode) {
        sentinelInfoCommand(c);
        return;
    }
    int all_sections = 0;
    int everything = 0;
    dict *sections_dict = genInfoSectionDict(c->argv+1, c->argc-1, NULL, &all_sections, &everything);
    sds info = genRedisInfoString(sections_dict, all_sections, everything);
    addReplyVerbatim(c,info,sdslen(info),"txt");
    sdsfree(info);
    releaseInfoSectionDict(sections_dict);
    return;
}

void monitorCommand(client *c) {
    if (c->flags & CLIENT_DENY_BLOCKING) {
        /**
         * A client that has CLIENT_DENY_BLOCKING flag on
         * expects a reply per command and so can't execute MONITOR. */
        addReplyError(c, "MONITOR isn't allowed for DENY BLOCKING client");
        return;
    }

    /* ignore MONITOR if already slave or in monitor mode */
    if (c->flags & CLIENT_SLAVE) return;

    c->flags |= (CLIENT_SLAVE|CLIENT_MONITOR);
    listAddNodeTail(server.monitors,c);
    addReply(c,shared.ok);
}

/* =================================== Main! ================================ */

int checkIgnoreWarning(const char *warning) {
    int argc, j;
    sds *argv = sdssplitargs(server.ignore_warnings, &argc);
    if (argv == NULL)
        return 0;

    for (j = 0; j < argc; j++) {
        char *flag = argv[j];
        if (!strcasecmp(flag, warning))
            break;
    }
    sdsfreesplitres(argv,argc);
    return j < argc;
}

#ifdef __linux__
int linuxOvercommitMemoryValue(void) {
    FILE *fp = fopen("/proc/sys/vm/overcommit_memory","r");
    char buf[64];

    if (!fp) return -1;
    if (fgets(buf,64,fp) == NULL) {
        fclose(fp);
        return -1;
    }
    fclose(fp);

    return atoi(buf);
}

void linuxMemoryWarnings(void) {
    if (linuxOvercommitMemoryValue() == 0) {
        serverLog(LL_WARNING,"WARNING overcommit_memory is set to 0! Background save may fail under low memory condition. To fix this issue add 'vm.overcommit_memory = 1' to /etc/sysctl.conf and then reboot or run the command 'sysctl vm.overcommit_memory=1' for this to take effect.");
    }
    if (THPIsEnabled()) {
        server.thp_enabled = 1;
        if (THPDisable() == 0) {
            server.thp_enabled = 0;
            return;
        }
        serverLog(LL_WARNING,"WARNING you have Transparent Huge Pages (THP) support enabled in your kernel. This will create latency and memory usage issues with Redis. To fix this issue run the command 'echo madvise > /sys/kernel/mm/transparent_hugepage/enabled' as root, and add it to your /etc/rc.local in order to retain the setting after a reboot. Redis must be restarted after THP is disabled (set to 'madvise' or 'never').");
    }
}

#ifdef __arm64__

/* Get size in kilobytes of the Shared_Dirty pages of the calling process for the
 * memory map corresponding to the provided address, or -1 on error. */
static int smapsGetSharedDirty(unsigned long addr) {
    int ret, in_mapping = 0, val = -1;
    unsigned long from, to;
    char buf[64];
    FILE *f;

    f = fopen("/proc/self/smaps", "r");
    if (!f) return -1;

    while (1) {
        if (!fgets(buf, sizeof(buf), f))
            break;

        ret = sscanf(buf, "%lx-%lx", &from, &to);
        if (ret == 2)
            in_mapping = from <= addr && addr < to;

        if (in_mapping && !memcmp(buf, "Shared_Dirty:", 13)) {
            sscanf(buf, "%*s %d", &val);
            /* If parsing fails, we remain with val == -1 */
            break;
        }
    }

    fclose(f);
    return val;
}

/* Older arm64 Linux kernels have a bug that could lead to data corruption
 * during background save in certain scenarios. This function checks if the
 * kernel is affected.
 * The bug was fixed in commit ff1712f953e27f0b0718762ec17d0adb15c9fd0b
 * titled: "arm64: pgtable: Ensure dirty bit is preserved across pte_wrprotect()"
 * Return -1 on unexpected test failure, 1 if the kernel seems to be affected,
 * and 0 otherwise. */
int linuxMadvFreeForkBugCheck(void) {
    int ret, pipefd[2] = { -1, -1 };
    pid_t pid;
    char *p = NULL, *q;
    int bug_found = 0;
    long page_size = sysconf(_SC_PAGESIZE);
    long map_size = 3 * page_size;

    /* Create a memory map that's in our full control (not one used by the allocator). */
    p = mmap(NULL, map_size, PROT_READ, MAP_ANONYMOUS | MAP_PRIVATE, -1, 0);
    if (p == MAP_FAILED) {
        serverLog(LL_WARNING, "Failed to mmap(): %s", strerror(errno));
        return -1;
    }

    q = p + page_size;

    /* Split the memory map in 3 pages by setting their protection as RO|RW|RO to prevent
     * Linux from merging this memory map with adjacent VMAs. */
    ret = mprotect(q, page_size, PROT_READ | PROT_WRITE);
    if (ret < 0) {
        serverLog(LL_WARNING, "Failed to mprotect(): %s", strerror(errno));
        bug_found = -1;
        goto exit;
    }

    /* Write to the page once to make it resident */
    *(volatile char*)q = 0;

    /* Tell the kernel that this page is free to be reclaimed. */
#ifndef MADV_FREE
#define MADV_FREE 8
#endif
    ret = madvise(q, page_size, MADV_FREE);
    if (ret < 0) {
        /* MADV_FREE is not available on older kernels that are presumably
         * not affected. */
        if (errno == EINVAL) goto exit;

        serverLog(LL_WARNING, "Failed to madvise(): %s", strerror(errno));
        bug_found = -1;
        goto exit;
    }

    /* Write to the page after being marked for freeing, this is supposed to take
     * ownership of that page again. */
    *(volatile char*)q = 0;

    /* Create a pipe for the child to return the info to the parent. */
    ret = anetPipe(pipefd, 0, 0);
    if (ret < 0) {
        serverLog(LL_WARNING, "Failed to create pipe: %s", strerror(errno));
        bug_found = -1;
        goto exit;
    }

    /* Fork the process. */
    pid = fork();
    if (pid < 0) {
        serverLog(LL_WARNING, "Failed to fork: %s", strerror(errno));
        bug_found = -1;
        goto exit;
    } else if (!pid) {
        /* Child: check if the page is marked as dirty, page_size in kb.
         * A value of 0 means the kernel is affected by the bug. */
        ret = smapsGetSharedDirty((unsigned long) q);
        if (!ret)
            bug_found = 1;
        else if (ret == -1)     /* Failed to read */
            bug_found = -1;

        if (write(pipefd[1], &bug_found, sizeof(bug_found)) < 0)
            serverLog(LL_WARNING, "Failed to write to parent: %s", strerror(errno));
        exitFromChild(0);
    } else {
        /* Read the result from the child. */
        ret = read(pipefd[0], &bug_found, sizeof(bug_found));
        if (ret < 0) {
            serverLog(LL_WARNING, "Failed to read from child: %s", strerror(errno));
            bug_found = -1;
        }

        /* Reap the child pid. */
        waitpid(pid, NULL, 0);
    }

exit:
    /* Cleanup */
    if (pipefd[0] != -1) close(pipefd[0]);
    if (pipefd[1] != -1) close(pipefd[1]);
    if (p != NULL) munmap(p, map_size);

    return bug_found;
}
#endif /* __arm64__ */
#endif /* __linux__ */

void createPidFile(void) {
    /* If pidfile requested, but no pidfile defined, use
     * default pidfile path */
    if (!server.pidfile) server.pidfile = zstrdup(CONFIG_DEFAULT_PID_FILE);

    /* Try to write the pid file in a best-effort way. */
    FILE *fp = fopen(server.pidfile,"w");
    if (fp) {
        fprintf(fp,"%d\n",(int)getpid());
        fclose(fp);
    }
}

void daemonize(void) {
    int fd;

    if (fork() != 0) exit(0); /* parent exits */
    setsid(); /* create a new session */

    /* Every output goes to /dev/null. If Redis is daemonized but
     * the 'logfile' is set to 'stdout' in the configuration file
     * it will not log at all. */
    if ((fd = open("/dev/null", O_RDWR, 0)) != -1) {
        dup2(fd, STDIN_FILENO);
        dup2(fd, STDOUT_FILENO);
        dup2(fd, STDERR_FILENO);
        if (fd > STDERR_FILENO) close(fd);
    }
}

void version(void) {
    printf("Redis server v=%s sha=%s:%d malloc=%s bits=%d build=%llx\n",
        REDIS_VERSION,
        redisGitSHA1(),
        atoi(redisGitDirty()) > 0,
        ZMALLOC_LIB,
        sizeof(long) == 4 ? 32 : 64,
        (unsigned long long) redisBuildId());
    exit(0);
}

void usage(void) {
    fprintf(stderr,"Usage: ./redis-server [/path/to/redis.conf] [options] [-]\n");
    fprintf(stderr,"       ./redis-server - (read config from stdin)\n");
    fprintf(stderr,"       ./redis-server -v or --version\n");
    fprintf(stderr,"       ./redis-server -h or --help\n");
    fprintf(stderr,"       ./redis-server --test-memory <megabytes>\n\n");
    fprintf(stderr,"Examples:\n");
    fprintf(stderr,"       ./redis-server (run the server with default conf)\n");
    fprintf(stderr,"       ./redis-server /etc/redis/6379.conf\n");
    fprintf(stderr,"       ./redis-server --port 7777\n");
    fprintf(stderr,"       ./redis-server --port 7777 --replicaof 127.0.0.1 8888\n");
    fprintf(stderr,"       ./redis-server /etc/myredis.conf --loglevel verbose -\n");
    fprintf(stderr,"       ./redis-server /etc/myredis.conf --loglevel verbose\n\n");
    fprintf(stderr,"Sentinel mode:\n");
    fprintf(stderr,"       ./redis-server /etc/sentinel.conf --sentinel\n");
    exit(1);
}

void redisAsciiArt(void) {
#include "asciilogo.h"
    char *buf = zmalloc(1024*16);
    char *mode;

    if (server.cluster_enabled) mode = "cluster";
    else if (server.sentinel_mode) mode = "sentinel";
    else mode = "standalone";

    /* Show the ASCII logo if: log file is stdout AND stdout is a
     * tty AND syslog logging is disabled. Also show logo if the user
     * forced us to do so via redis.conf. */
    int show_logo = ((!server.syslog_enabled &&
                      server.logfile[0] == '\0' &&
                      isatty(fileno(stdout))) ||
                     server.always_show_logo);

    if (!show_logo) {
        serverLog(LL_NOTICE,
            "Running mode=%s, port=%d.",
            mode, server.port ? server.port : server.tls_port
        );
    } else {
        snprintf(buf,1024*16,ascii_logo,
            REDIS_VERSION,
            redisGitSHA1(),
            strtol(redisGitDirty(),NULL,10) > 0,
            (sizeof(long) == 8) ? "64" : "32",
            mode, server.port ? server.port : server.tls_port,
            (long) getpid()
        );
        serverLogRaw(LL_NOTICE|LL_RAW,buf);
    }
    zfree(buf);
}

int changeBindAddr(void) {
    /* Close old TCP and TLS servers */
    closeSocketListeners(&server.ipfd);
    closeSocketListeners(&server.tlsfd);

    /* Bind to the new port */
    if ((server.port != 0 && listenToPort(server.port, &server.ipfd) != C_OK) ||
        (server.tls_port != 0 && listenToPort(server.tls_port, &server.tlsfd) != C_OK)) {
        serverLog(LL_WARNING, "Failed to bind");

        closeSocketListeners(&server.ipfd);
        closeSocketListeners(&server.tlsfd);
        return C_ERR;
    }

    /* Create TCP and TLS event handlers */
    if (createSocketAcceptHandler(&server.ipfd, acceptTcpHandler) != C_OK) {
        serverPanic("Unrecoverable error creating TCP socket accept handler.");
    }
    if (createSocketAcceptHandler(&server.tlsfd, acceptTLSHandler) != C_OK) {
        serverPanic("Unrecoverable error creating TLS socket accept handler.");
    }

    if (server.set_proc_title) redisSetProcTitle(NULL);

    return C_OK;
}

int changeListenPort(int port, socketFds *sfd, aeFileProc *accept_handler) {
    socketFds new_sfd = {{0}};

    /* Close old servers */
    closeSocketListeners(sfd);

    /* Just close the server if port disabled */
    if (port == 0) {
        if (server.set_proc_title) redisSetProcTitle(NULL);
        return C_OK;
    }

    /* Bind to the new port */
    if (listenToPort(port, &new_sfd) != C_OK) {
        return C_ERR;
    }

    /* Create event handlers */
    if (createSocketAcceptHandler(&new_sfd, accept_handler) != C_OK) {
        closeSocketListeners(&new_sfd);
        return C_ERR;
    }

    /* Copy new descriptors */
    sfd->count = new_sfd.count;
    memcpy(sfd->fd, new_sfd.fd, sizeof(new_sfd.fd));

    if (server.set_proc_title) redisSetProcTitle(NULL);

    return C_OK;
}

static void sigShutdownHandler(int sig) {
    char *msg;

    switch (sig) {
    case SIGINT:
        msg = "Received SIGINT scheduling shutdown...";
        break;
    case SIGTERM:
        msg = "Received SIGTERM scheduling shutdown...";
        break;
    default:
        msg = "Received shutdown signal, scheduling shutdown...";
    };

    /* SIGINT is often delivered via Ctrl+C in an interactive session.
     * If we receive the signal the second time, we interpret this as
     * the user really wanting to quit ASAP without waiting to persist
     * on disk and without waiting for lagging replicas. */
    if (server.shutdown_asap && sig == SIGINT) {
        serverLogFromHandler(LL_WARNING, "You insist... exiting now.");
        rdbRemoveTempFile(getpid(), 1);
        exit(1); /* Exit with an error since this was not a clean shutdown. */
    } else if (server.loading) {
        msg = "Received shutdown signal during loading, scheduling shutdown.";
    }

    serverLogFromHandler(LL_WARNING, msg);
    server.shutdown_asap = 1;
}

void setupSignalHandlers(void) {
    struct sigaction act;

    /* When the SA_SIGINFO flag is set in sa_flags then sa_sigaction is used.
     * Otherwise, sa_handler is used. */
    sigemptyset(&act.sa_mask);
    act.sa_flags = 0;
    act.sa_handler = sigShutdownHandler;
    sigaction(SIGTERM, &act, NULL);
    sigaction(SIGINT, &act, NULL);

    sigemptyset(&act.sa_mask);
    act.sa_flags = SA_NODEFER | SA_RESETHAND | SA_SIGINFO;
    act.sa_sigaction = sigsegvHandler;
    if(server.crashlog_enabled) {
        sigaction(SIGSEGV, &act, NULL);
        sigaction(SIGBUS, &act, NULL);
        sigaction(SIGFPE, &act, NULL);
        sigaction(SIGILL, &act, NULL);
        sigaction(SIGABRT, &act, NULL);
    }
    return;
}

void removeSignalHandlers(void) {
    struct sigaction act;
    sigemptyset(&act.sa_mask);
    act.sa_flags = SA_NODEFER | SA_RESETHAND;
    act.sa_handler = SIG_DFL;
    sigaction(SIGSEGV, &act, NULL);
    sigaction(SIGBUS, &act, NULL);
    sigaction(SIGFPE, &act, NULL);
    sigaction(SIGILL, &act, NULL);
    sigaction(SIGABRT, &act, NULL);
}

/* This is the signal handler for children process. It is currently useful
 * in order to track the SIGUSR1, that we send to a child in order to terminate
 * it in a clean way, without the parent detecting an error and stop
 * accepting writes because of a write error condition. */
static void sigKillChildHandler(int sig) {
    UNUSED(sig);
    int level = server.in_fork_child == CHILD_TYPE_MODULE? LL_VERBOSE: LL_WARNING;
    serverLogFromHandler(level, "Received SIGUSR1 in child, exiting now.");
    exitFromChild(SERVER_CHILD_NOERROR_RETVAL);
}

void setupChildSignalHandlers(void) {
    struct sigaction act;

    /* When the SA_SIGINFO flag is set in sa_flags then sa_sigaction is used.
     * Otherwise, sa_handler is used. */
    sigemptyset(&act.sa_mask);
    act.sa_flags = 0;
    act.sa_handler = sigKillChildHandler;
    sigaction(SIGUSR1, &act, NULL);
}

/* After fork, the child process will inherit the resources
 * of the parent process, e.g. fd(socket or flock) etc.
 * should close the resources not used by the child process, so that if the
 * parent restarts it can bind/lock despite the child possibly still running. */
void closeChildUnusedResourceAfterFork() {
    closeListeningSockets(0);
    if (server.cluster_enabled && server.cluster_config_file_lock_fd != -1)
        close(server.cluster_config_file_lock_fd);  /* don't care if this fails */

    /* Clear server.pidfile, this is the parent pidfile which should not
     * be touched (or deleted) by the child (on exit / crash) */
    zfree(server.pidfile);
    server.pidfile = NULL;
}

/* purpose is one of CHILD_TYPE_ types */
int redisFork(int purpose) {
    if (isMutuallyExclusiveChildType(purpose)) {
        if (hasActiveChildProcess()) {
            errno = EEXIST;
            return -1;
        }

        openChildInfoPipe();
    }

    int childpid;
    long long start = ustime();
    if ((childpid = fork()) == 0) {
        /* Child.
         *
         * The order of setting things up follows some reasoning:
         * Setup signal handlers first because a signal could fire at any time.
         * Adjust OOM score before everything else to assist the OOM killer if
         * memory resources are low.
         */
        server.in_fork_child = purpose;
        setupChildSignalHandlers();
        setOOMScoreAdj(CONFIG_OOM_BGCHILD);
        dismissMemoryInChild();
        closeChildUnusedResourceAfterFork();
    } else {
        /* Parent */
        if (childpid == -1) {
            int fork_errno = errno;
            if (isMutuallyExclusiveChildType(purpose)) closeChildInfoPipe();
            errno = fork_errno;
            return -1;
        }

        server.stat_total_forks++;
        server.stat_fork_time = ustime()-start;
        server.stat_fork_rate = (double) zmalloc_used_memory() * 1000000 / server.stat_fork_time / (1024*1024*1024); /* GB per second. */
        latencyAddSampleIfNeeded("fork",server.stat_fork_time/1000);

        /* The child_pid and child_type are only for mutual exclusive children.
         * other child types should handle and store their pid's in dedicated variables.
         *
         * Today, we allows CHILD_TYPE_LDB to run in parallel with the other fork types:
         * - it isn't used for production, so it will not make the server be less efficient
         * - used for debugging, and we don't want to block it from running while other
         *   forks are running (like RDB and AOF) */
        if (isMutuallyExclusiveChildType(purpose)) {
            server.child_pid = childpid;
            server.child_type = purpose;
            server.stat_current_cow_peak = 0;
            server.stat_current_cow_bytes = 0;
            server.stat_current_cow_updated = 0;
            server.stat_current_save_keys_processed = 0;
            server.stat_module_progress = 0;
            server.stat_current_save_keys_total = dbTotalServerKeyCount();
        }

        updateDictResizePolicy();
        moduleFireServerEvent(REDISMODULE_EVENT_FORK_CHILD,
                              REDISMODULE_SUBEVENT_FORK_CHILD_BORN,
                              NULL);
    }
    return childpid;
}

void sendChildCowInfo(childInfoType info_type, char *pname) {
    sendChildInfoGeneric(info_type, 0, -1, pname);
}

void sendChildInfo(childInfoType info_type, size_t keys, char *pname) {
    sendChildInfoGeneric(info_type, keys, -1, pname);
}

/* Try to release pages back to the OS directly (bypassing the allocator),
 * in an effort to decrease CoW during fork. For small allocations, we can't
 * release any full page, so in an effort to avoid getting the size of the
 * allocation from the allocator (malloc_size) when we already know it's small,
 * we check the size_hint. If the size is not already known, passing a size_hint
 * of 0 will lead the checking the real size of the allocation.
 * Also please note that the size may be not accurate, so in order to make this
 * solution effective, the judgement for releasing memory pages should not be
 * too strict. */
void dismissMemory(void* ptr, size_t size_hint) {
    if (ptr == NULL) return;

    /* madvise(MADV_DONTNEED) can not release pages if the size of memory
     * is too small, we try to release only for the memory which the size
     * is more than half of page size. */
    if (size_hint && size_hint <= server.page_size/2) return;

    zmadvise_dontneed(ptr);
}

/* Dismiss big chunks of memory inside a client structure, see dismissMemory() */
void dismissClientMemory(client *c) {
    /* Dismiss client query buffer and static reply buffer. */
    dismissMemory(c->buf, c->buf_usable_size);
    dismissSds(c->querybuf);
    /* Dismiss argv array only if we estimate it contains a big buffer. */
    if (c->argc && c->argv_len_sum/c->argc >= server.page_size) {
        for (int i = 0; i < c->argc; i++) {
            dismissObject(c->argv[i], 0);
        }
    }
    if (c->argc) dismissMemory(c->argv, c->argc*sizeof(robj*));

    /* Dismiss the reply array only if the average buffer size is bigger
     * than a page. */
    if (listLength(c->reply) &&
        c->reply_bytes/listLength(c->reply) >= server.page_size)
    {
        listIter li;
        listNode *ln;
        listRewind(c->reply, &li);
        while ((ln = listNext(&li))) {
            clientReplyBlock *bulk = listNodeValue(ln);
            /* Default bulk size is 16k, actually it has extra data, maybe it
             * occupies 20k according to jemalloc bin size if using jemalloc. */
            if (bulk) dismissMemory(bulk, bulk->size);
        }
    }
}

/* In the child process, we don't need some buffers anymore, and these are
 * likely to change in the parent when there's heavy write traffic.
 * We dismis them right away, to avoid CoW.
 * see dismissMemeory(). */
void dismissMemoryInChild(void) {
    /* madvise(MADV_DONTNEED) may not work if Transparent Huge Pages is enabled. */
    if (server.thp_enabled) return;

    /* Currently we use zmadvise_dontneed only when we use jemalloc with Linux.
     * so we avoid these pointless loops when they're not going to do anything. */
#if defined(USE_JEMALLOC) && defined(__linux__)
    listIter li;
    listNode *ln;

    /* Dismiss replication buffer. We don't need to separately dismiss replication
     * backlog and replica' output buffer, because they just reference the global
     * replication buffer but don't cost real memory. */
    listRewind(server.repl_buffer_blocks, &li);
    while((ln = listNext(&li))) {
        replBufBlock *o = listNodeValue(ln);
        dismissMemory(o, o->size);
    }

    /* Dismiss all clients memory. */
    listRewind(server.clients, &li);
    while((ln = listNext(&li))) {
        client *c = listNodeValue(ln);
        dismissClientMemory(c);
    }
#endif
}

void memtest(size_t megabytes, int passes);

/* Returns 1 if there is --sentinel among the arguments or if
 * executable name contains "redis-sentinel". */
int checkForSentinelMode(int argc, char **argv, char *exec_name) {
    if (strstr(exec_name,"redis-sentinel") != NULL) return 1;

    for (int j = 1; j < argc; j++)
        if (!strcmp(argv[j],"--sentinel")) return 1;
    return 0;
}

/* Function called at startup to load RDB or AOF file in memory. */
void loadDataFromDisk(void) {
    long long start = ustime();
    if (server.aof_state == AOF_ON) {
        int ret = loadAppendOnlyFiles(server.aof_manifest);
        if (ret == AOF_FAILED || ret == AOF_OPEN_ERR)
            exit(1);
    } else {
        rdbSaveInfo rsi = RDB_SAVE_INFO_INIT;
        errno = 0; /* Prevent a stale value from affecting error checking */
        int rdb_flags = RDBFLAGS_NONE;
        if (iAmMaster()) {
            /* Master may delete expired keys when loading, we should
             * propagate expire to replication backlog. */
            createReplicationBacklog();
            rdb_flags |= RDBFLAGS_FEED_REPL;
        }
        if (rdbLoad(server.rdb_filename,&rsi,rdb_flags) == C_OK) {
            serverLog(LL_NOTICE,"DB loaded from disk: %.3f seconds",
                (float)(ustime()-start)/1000000);

            /* Restore the replication ID / offset from the RDB file. */
            if (rsi.repl_id_is_set &&
                rsi.repl_offset != -1 &&
                /* Note that older implementations may save a repl_stream_db
                 * of -1 inside the RDB file in a wrong way, see more
                 * information in function rdbPopulateSaveInfo. */
                rsi.repl_stream_db != -1)
            {
                if (!iAmMaster()) {
                    memcpy(server.replid,rsi.repl_id,sizeof(server.replid));
                    server.master_repl_offset = rsi.repl_offset;
                    /* If this is a replica, create a cached master from this
                     * information, in order to allow partial resynchronizations
                     * with masters. */
                    replicationCacheMasterUsingMyself();
                    selectDb(server.cached_master,rsi.repl_stream_db);
                } else {
                    /* If this is a master, we can save the replication info
                     * as secondary ID and offset, in order to allow replicas
                     * to partial resynchronizations with masters. */
                    memcpy(server.replid2,rsi.repl_id,sizeof(server.replid));
                    server.second_replid_offset = rsi.repl_offset+1;
                    /* Rebase master_repl_offset from rsi.repl_offset. */
                    server.master_repl_offset += rsi.repl_offset;
                    serverAssert(server.repl_backlog);
                    server.repl_backlog->offset = server.master_repl_offset -
                              server.repl_backlog->histlen + 1;
                    rebaseReplicationBuffer(rsi.repl_offset);
                    server.repl_no_slaves_since = time(NULL);
                }
            }
        } else if (errno != ENOENT) {
            serverLog(LL_WARNING,"Fatal error loading the DB: %s. Exiting.",strerror(errno));
            exit(1);
        }

        /* We always create replication backlog if server is a master, we need
         * it because we put DELs in it when loading expired keys in RDB, but
         * if RDB doesn't have replication info or there is no rdb, it is not
         * possible to support partial resynchronization, to avoid extra memory
         * of replication backlog, we drop it. */
        if (server.master_repl_offset == 0 && server.repl_backlog)
            freeReplicationBacklog();
    }
}

void redisOutOfMemoryHandler(size_t allocation_size) {
    serverLog(LL_WARNING,"Out Of Memory allocating %zu bytes!",
        allocation_size);
    serverPanic("Redis aborting for OUT OF MEMORY. Allocating %zu bytes!",
        allocation_size);
}

/* Callback for sdstemplate on proc-title-template. See redis.conf for
 * supported variables.
 */
static sds redisProcTitleGetVariable(const sds varname, void *arg)
{
    if (!strcmp(varname, "title")) {
        return sdsnew(arg);
    } else if (!strcmp(varname, "listen-addr")) {
        if (server.port || server.tls_port)
            return sdscatprintf(sdsempty(), "%s:%u",
                                server.bindaddr_count ? server.bindaddr[0] : "*",
                                server.port ? server.port : server.tls_port);
        else
            return sdscatprintf(sdsempty(), "unixsocket:%s", server.unixsocket);
    } else if (!strcmp(varname, "server-mode")) {
        if (server.cluster_enabled) return sdsnew("[cluster]");
        else if (server.sentinel_mode) return sdsnew("[sentinel]");
        else return sdsempty();
    } else if (!strcmp(varname, "config-file")) {
        return sdsnew(server.configfile ? server.configfile : "-");
    } else if (!strcmp(varname, "port")) {
        return sdscatprintf(sdsempty(), "%u", server.port);
    } else if (!strcmp(varname, "tls-port")) {
        return sdscatprintf(sdsempty(), "%u", server.tls_port);
    } else if (!strcmp(varname, "unixsocket")) {
        return sdsnew(server.unixsocket);
    } else
        return NULL;    /* Unknown variable name */
}

/* Expand the specified proc-title-template string and return a newly
 * allocated sds, or NULL. */
static sds expandProcTitleTemplate(const char *template, const char *title) {
    sds res = sdstemplate(template, redisProcTitleGetVariable, (void *) title);
    if (!res)
        return NULL;
    return sdstrim(res, " ");
}
/* Validate the specified template, returns 1 if valid or 0 otherwise. */
int validateProcTitleTemplate(const char *template) {
    int ok = 1;
    sds res = expandProcTitleTemplate(template, "");
    if (!res)
        return 0;
    if (sdslen(res) == 0) ok = 0;
    sdsfree(res);
    return ok;
}

int redisSetProcTitle(char *title) {
#ifdef USE_SETPROCTITLE
    if (!title) title = server.exec_argv[0];
    sds proc_title = expandProcTitleTemplate(server.proc_title_template, title);
    if (!proc_title) return C_ERR;  /* Not likely, proc_title_template is validated */

    setproctitle("%s", proc_title);
    sdsfree(proc_title);
#else
    UNUSED(title);
#endif

    return C_OK;
}

void redisSetCpuAffinity(const char *cpulist) {
#ifdef USE_SETCPUAFFINITY
    setcpuaffinity(cpulist);
#else
    UNUSED(cpulist);
#endif
}

/* Send a notify message to systemd. Returns sd_notify return code which is
 * a positive number on success. */
int redisCommunicateSystemd(const char *sd_notify_msg) {
#ifdef HAVE_LIBSYSTEMD
    int ret = sd_notify(0, sd_notify_msg);

    if (ret == 0)
        serverLog(LL_WARNING, "systemd supervision error: NOTIFY_SOCKET not found!");
    else if (ret < 0)
        serverLog(LL_WARNING, "systemd supervision error: sd_notify: %d", ret);
    return ret;
#else
    UNUSED(sd_notify_msg);
    return 0;
#endif
}

/* Attempt to set up upstart supervision. Returns 1 if successful. */
static int redisSupervisedUpstart(void) {
    const char *upstart_job = getenv("UPSTART_JOB");

    if (!upstart_job) {
        serverLog(LL_WARNING,
                "upstart supervision requested, but UPSTART_JOB not found!");
        return 0;
    }

    serverLog(LL_NOTICE, "supervised by upstart, will stop to signal readiness.");
    raise(SIGSTOP);
    unsetenv("UPSTART_JOB");
    return 1;
}

/* Attempt to set up systemd supervision. Returns 1 if successful. */
static int redisSupervisedSystemd(void) {
#ifndef HAVE_LIBSYSTEMD
    serverLog(LL_WARNING,
            "systemd supervision requested or auto-detected, but Redis is compiled without libsystemd support!");
    return 0;
#else
    if (redisCommunicateSystemd("STATUS=Redis is loading...\n") <= 0)
        return 0;
    serverLog(LL_NOTICE,
        "Supervised by systemd. Please make sure you set appropriate values for TimeoutStartSec and TimeoutStopSec in your service unit.");
    return 1;
#endif
}

int redisIsSupervised(int mode) {
    int ret = 0;

    if (mode == SUPERVISED_AUTODETECT) {
        if (getenv("UPSTART_JOB")) {
            serverLog(LL_VERBOSE, "Upstart supervision detected.");
            mode = SUPERVISED_UPSTART;
        } else if (getenv("NOTIFY_SOCKET")) {
            serverLog(LL_VERBOSE, "Systemd supervision detected.");
            mode = SUPERVISED_SYSTEMD;
        }
    }

    switch (mode) {
        case SUPERVISED_UPSTART:
            ret = redisSupervisedUpstart();
            break;
        case SUPERVISED_SYSTEMD:
            ret = redisSupervisedSystemd();
            break;
        default:
            break;
    }

    if (ret)
        server.supervised_mode = mode;

    return ret;
}

int iAmMaster(void) {
    return ((!server.cluster_enabled && server.masterhost == NULL) ||
            (server.cluster_enabled && nodeIsMaster(server.cluster->myself)));
}

#ifdef REDIS_TEST
#include "testhelp.h"

int __failed_tests = 0;
int __test_num = 0;

/* The flags are the following:
* --accurate:     Runs tests with more iterations.
* --large-memory: Enables tests that consume more than 100mb. */
typedef int redisTestProc(int argc, char **argv, int flags);
struct redisTest {
    char *name;
    redisTestProc *proc;
    int failed;
} redisTests[] = {
    {"ziplist", ziplistTest},
    {"quicklist", quicklistTest},
    {"intset", intsetTest},
    {"zipmap", zipmapTest},
    {"sha1test", sha1Test},
    {"util", utilTest},
    {"endianconv", endianconvTest},
    {"crc64", crc64Test},
    {"zmalloc", zmalloc_test},
    {"sds", sdsTest},
    {"dict", dictTest},
    {"listpack", listpackTest}
};
redisTestProc *getTestProcByName(const char *name) {
    int numtests = sizeof(redisTests)/sizeof(struct redisTest);
    for (int j = 0; j < numtests; j++) {
        if (!strcasecmp(name,redisTests[j].name)) {
            return redisTests[j].proc;
        }
    }
    return NULL;
}
#endif

int main(int argc, char **argv) {
    struct timeval tv;
    int j;
    char config_from_stdin = 0;

#ifdef REDIS_TEST
    if (argc >= 3 && !strcasecmp(argv[1], "test")) {
        int flags = 0;
        for (j = 3; j < argc; j++) {
            char *arg = argv[j];
            if (!strcasecmp(arg, "--accurate")) flags |= REDIS_TEST_ACCURATE;
            else if (!strcasecmp(arg, "--large-memory")) flags |= REDIS_TEST_LARGE_MEMORY;
        }

        if (!strcasecmp(argv[2], "all")) {
            int numtests = sizeof(redisTests)/sizeof(struct redisTest);
            for (j = 0; j < numtests; j++) {
                redisTests[j].failed = (redisTests[j].proc(argc,argv,flags) != 0);
            }

            /* Report tests result */
            int failed_num = 0;
            for (j = 0; j < numtests; j++) {
                if (redisTests[j].failed) {
                    failed_num++;
                    printf("[failed] Test - %s\n", redisTests[j].name);
                } else {
                    printf("[ok] Test - %s\n", redisTests[j].name);
                }
            }

            printf("%d tests, %d passed, %d failed\n", numtests,
                   numtests-failed_num, failed_num);

            return failed_num == 0 ? 0 : 1;
        } else {
            redisTestProc *proc = getTestProcByName(argv[2]);
            if (!proc) return -1; /* test not found */
            return proc(argc,argv,flags);
        }

        return 0;
    }
#endif

    /* We need to initialize our libraries, and the server configuration. */
#ifdef INIT_SETPROCTITLE_REPLACEMENT
    spt_init(argc, argv);
#endif
    setlocale(LC_COLLATE,"");
    tzset(); /* Populates 'timezone' global. */
    zmalloc_set_oom_handler(redisOutOfMemoryHandler);

    /* To achieve entropy, in case of containers, their time() and getpid() can
     * be the same. But value of tv_usec is fast enough to make the difference */
    gettimeofday(&tv,NULL);
    srand(time(NULL)^getpid()^tv.tv_usec);
    srandom(time(NULL)^getpid()^tv.tv_usec);
    init_genrand64(((long long) tv.tv_sec * 1000000 + tv.tv_usec) ^ getpid());
    crc64_init();

    /* Store umask value. Because umask(2) only offers a set-and-get API we have
     * to reset it and restore it back. We do this early to avoid a potential
     * race condition with threads that could be creating files or directories.
     */
    umask(server.umask = umask(0777));

    uint8_t hashseed[16];
    getRandomBytes(hashseed,sizeof(hashseed));
    dictSetHashFunctionSeed(hashseed);

    char *exec_name = strrchr(argv[0], '/');
    if (exec_name == NULL) exec_name = argv[0];
    server.sentinel_mode = checkForSentinelMode(argc,argv, exec_name);
    initServerConfig();
    ACLInit(); /* The ACL subsystem must be initialized ASAP because the
                  basic networking code and client creation depends on it. */
    moduleInitModulesSystem();
    tlsInit();

    /* Store the executable path and arguments in a safe place in order
     * to be able to restart the server later. */
    server.executable = getAbsolutePath(argv[0]);
    server.exec_argv = zmalloc(sizeof(char*)*(argc+1));
    server.exec_argv[argc] = NULL;
    for (j = 0; j < argc; j++) server.exec_argv[j] = zstrdup(argv[j]);

    /* We need to init sentinel right now as parsing the configuration file
     * in sentinel mode will have the effect of populating the sentinel
     * data structures with master nodes to monitor. */
    if (server.sentinel_mode) {
        initSentinelConfig();
        initSentinel();
    }

    /* Check if we need to start in redis-check-rdb/aof mode. We just execute
     * the program main. However the program is part of the Redis executable
     * so that we can easily execute an RDB check on loading errors. */
    if (strstr(exec_name,"redis-check-rdb") != NULL)
        redis_check_rdb_main(argc,argv,NULL);
    else if (strstr(exec_name,"redis-check-aof") != NULL)
        redis_check_aof_main(argc,argv);

    if (argc >= 2) {
        j = 1; /* First option to parse in argv[] */
        sds options = sdsempty();

        /* Handle special options --help and --version */
        if (strcmp(argv[1], "-v") == 0 ||
            strcmp(argv[1], "--version") == 0) version();
        if (strcmp(argv[1], "--help") == 0 ||
            strcmp(argv[1], "-h") == 0) usage();
        if (strcmp(argv[1], "--test-memory") == 0) {
            if (argc == 3) {
                memtest(atoi(argv[2]),50);
                exit(0);
            } else {
                fprintf(stderr,"Please specify the amount of memory to test in megabytes.\n");
                fprintf(stderr,"Example: ./redis-server --test-memory 4096\n\n");
                exit(1);
            }
        }
        /* Parse command line options
         * Precedence wise, File, stdin, explicit options -- last config is the one that matters.
         *
         * First argument is the config file name? */
        if (argv[1][0] != '-') {
            /* Replace the config file in server.exec_argv with its absolute path. */
            server.configfile = getAbsolutePath(argv[1]);
            zfree(server.exec_argv[1]);
            server.exec_argv[1] = zstrdup(server.configfile);
            j = 2; // Skip this arg when parsing options
        }
        while(j < argc) {
            /* Either first or last argument - Should we read config from stdin? */
            if (argv[j][0] == '-' && argv[j][1] == '\0' && (j == 1 || j == argc-1)) {
                config_from_stdin = 1;
            }
            /* All the other options are parsed and conceptually appended to the
             * configuration file. For instance --port 6380 will generate the
             * string "port 6380\n" to be parsed after the actual config file
             * and stdin input are parsed (if they exist). */
            else if (argv[j][0] == '-' && argv[j][1] == '-') {
                /* Option name */
                if (sdslen(options)) options = sdscat(options,"\n");
                options = sdscat(options,argv[j]+2);
                options = sdscat(options," ");
            } else {
                /* Option argument */
                options = sdscatrepr(options,argv[j],strlen(argv[j]));
                options = sdscat(options," ");
            }
            j++;
        }

        loadServerConfig(server.configfile, config_from_stdin, options);
        if (server.sentinel_mode) loadSentinelConfigFromQueue();
        sdsfree(options);
    }
    if (server.sentinel_mode) sentinelCheckConfigFile();
    server.supervised = redisIsSupervised(server.supervised_mode);
    int background = server.daemonize && !server.supervised;
    if (background) daemonize();

    serverLog(LL_WARNING, "oO0OoO0OoO0Oo Redis is starting oO0OoO0OoO0Oo");
    serverLog(LL_WARNING,
        "Redis version=%s, bits=%d, commit=%s, modified=%d, pid=%d, just started",
            REDIS_VERSION,
            (sizeof(long) == 8) ? 64 : 32,
            redisGitSHA1(),
            strtol(redisGitDirty(),NULL,10) > 0,
            (int)getpid());

    if (argc == 1) {
        serverLog(LL_WARNING, "Warning: no config file specified, using the default config. In order to specify a config file use %s /path/to/redis.conf", argv[0]);
    } else {
        serverLog(LL_WARNING, "Configuration loaded");
    }

    initServer();
    if (background || server.pidfile) createPidFile();
    if (server.set_proc_title) redisSetProcTitle(NULL);
    redisAsciiArt();
    checkTcpBacklogSettings();

    if (!server.sentinel_mode) {
        /* Things not needed when running in Sentinel mode. */
        serverLog(LL_WARNING,"Server initialized");
    #ifdef __linux__
        linuxMemoryWarnings();
    #if defined (__arm64__)
        int ret;
        if ((ret = linuxMadvFreeForkBugCheck())) {
            if (ret == 1)
                serverLog(LL_WARNING,"WARNING Your kernel has a bug that could lead to data corruption during background save. "
                                     "Please upgrade to the latest stable kernel.");
            else
                serverLog(LL_WARNING, "Failed to test the kernel for a bug that could lead to data corruption during background save. "
                                      "Your system could be affected, please report this error.");
            if (!checkIgnoreWarning("ARM64-COW-BUG")) {
                serverLog(LL_WARNING,"Redis will now exit to prevent data corruption. "
                                     "Note that it is possible to suppress this warning by setting the following config: ignore-warnings ARM64-COW-BUG");
                exit(1);
            }
        }
    #endif /* __arm64__ */
    #endif /* __linux__ */
        moduleInitModulesSystemLast();
        moduleLoadFromQueue();
        ACLLoadUsersAtStartup();
        InitServerLast();
        aofLoadManifestFromDisk();
        loadDataFromDisk();
        aofOpenIfNeededOnServerStart();
        aofDelHistoryFiles();
        if (server.cluster_enabled) {
            if (verifyClusterConfigWithData() == C_ERR) {
                serverLog(LL_WARNING,
                    "You can't have keys in a DB different than DB 0 when in "
                    "Cluster mode. Exiting.");
                exit(1);
            }
        }
        if (server.ipfd.count > 0 || server.tlsfd.count > 0)
            serverLog(LL_NOTICE,"Ready to accept connections");
        if (server.sofd > 0)
            serverLog(LL_NOTICE,"The server is now ready to accept connections at %s", server.unixsocket);
        if (server.supervised_mode == SUPERVISED_SYSTEMD) {
            if (!server.masterhost) {
                redisCommunicateSystemd("STATUS=Ready to accept connections\n");
            } else {
                redisCommunicateSystemd("STATUS=Ready to accept connections in read-only mode. Waiting for MASTER <-> REPLICA sync\n");
            }
            redisCommunicateSystemd("READY=1\n");
        }
    } else {
        ACLLoadUsersAtStartup();
        InitServerLast();
        sentinelIsRunning();
        if (server.supervised_mode == SUPERVISED_SYSTEMD) {
            redisCommunicateSystemd("STATUS=Ready to accept connections\n");
            redisCommunicateSystemd("READY=1\n");
        }
    }

    /* Warning the user about suspicious maxmemory setting. */
    if (server.maxmemory > 0 && server.maxmemory < 1024*1024) {
        serverLog(LL_WARNING,"WARNING: You specified a maxmemory value that is less than 1MB (current value is %llu bytes). Are you sure this is what you really want?", server.maxmemory);
    }

    redisSetCpuAffinity(server.server_cpulist);
    setOOMScoreAdj(-1);

    aeMain(server.el);
    aeDeleteEventLoop(server.el);
    return 0;
}

/* The End */<|MERGE_RESOLUTION|>--- conflicted
+++ resolved
@@ -3637,12 +3637,7 @@
 
     /* If cluster is enabled, redirect here */
     if (server.cluster_enabled &&
-<<<<<<< HEAD
-        !(c->flags & CLIENT_SCRIPT &&
-          server.script_caller->flags & CLIENT_MASTER) &&
-=======
         !mustObeyClient(c) &&
->>>>>>> cef0a8b4
         !(!(c->cmd->flags&CMD_MOVABLE_KEYS) && c->cmd->key_specs_num == 0 &&
           c->cmd->proc != execCommand))
     {
