/*
 * Copyright (c) 2009-2016, Salvatore Sanfilippo <antirez at gmail dot com>
 * All rights reserved.
 *
 * Redistribution and use in source and binary forms, with or without
 * modification, are permitted provided that the following conditions are met:
 *
 *   * Redistributions of source code must retain the above copyright notice,
 *     this list of conditions and the following disclaimer.
 *   * Redistributions in binary form must reproduce the above copyright
 *     notice, this list of conditions and the following disclaimer in the
 *     documentation and/or other materials provided with the distribution.
 *   * Neither the name of Redis nor the names of its contributors may be used
 *     to endorse or promote products derived from this software without
 *     specific prior written permission.
 *
 * THIS SOFTWARE IS PROVIDED BY THE COPYRIGHT HOLDERS AND CONTRIBUTORS "AS IS"
 * AND ANY EXPRESS OR IMPLIED WARRANTIES, INCLUDING, BUT NOT LIMITED TO, THE
 * IMPLIED WARRANTIES OF MERCHANTABILITY AND FITNESS FOR A PARTICULAR PURPOSE
 * ARE DISCLAIMED. IN NO EVENT SHALL THE COPYRIGHT OWNER OR CONTRIBUTORS BE
 * LIABLE FOR ANY DIRECT, INDIRECT, INCIDENTAL, SPECIAL, EXEMPLARY, OR
 * CONSEQUENTIAL DAMAGES (INCLUDING, BUT NOT LIMITED TO, PROCUREMENT OF
 * SUBSTITUTE GOODS OR SERVICES; LOSS OF USE, DATA, OR PROFITS; OR BUSINESS
 * INTERRUPTION) HOWEVER CAUSED AND ON ANY THEORY OF LIABILITY, WHETHER IN
 * CONTRACT, STRICT LIABILITY, OR TORT (INCLUDING NEGLIGENCE OR OTHERWISE)
 * ARISING IN ANY WAY OUT OF THE USE OF THIS SOFTWARE, EVEN IF ADVISED OF THE
 * POSSIBILITY OF SUCH DAMAGE.
 */

#include "server.h"
#include "monotonic.h"
#include "cluster.h"
#include "slowlog.h"
#include "bio.h"
#include "latency.h"
#include "atomicvar.h"
#include "mt19937-64.h"
#include "functions.h"
#include "hdr_alloc.h"

#include <time.h>
#include <signal.h>
#include <sys/wait.h>
#include <errno.h>
#include <assert.h>
#include <ctype.h>
#include <stdarg.h>
#include <arpa/inet.h>
#include <sys/stat.h>
#include <fcntl.h>
#include <sys/time.h>
#include <sys/resource.h>
#include <sys/uio.h>
#include <sys/un.h>
#include <limits.h>
#include <float.h>
#include <math.h>
#include <sys/resource.h>
#include <sys/utsname.h>
#include <locale.h>
#include <sys/socket.h>
#include <sys/resource.h>

#ifdef __linux__
#include <sys/mman.h>
#endif

#if defined(HAVE_SYSCTL_KIPC_SOMAXCONN) || defined(HAVE_SYSCTL_KERN_SOMAXCONN)
#include <sys/sysctl.h>
#endif

/* Our shared "common" objects */

struct sharedObjectsStruct shared;

/* Global vars that are actually used as constants. The following double
 * values are used for double on-disk serialization, and are initialized
 * at runtime to avoid strange compiler optimizations. */

double R_Zero, R_PosInf, R_NegInf, R_Nan;

/*================================= Globals ================================= */

/* Global vars */
struct redisServer server; /* Server global state */

/*============================ Internal prototypes ========================== */

static inline int isShutdownInitiated(void);
int isReadyToShutdown(void);
int finishShutdown(void);
const char *replstateToString(int replstate);

/*============================ Utility functions ============================ */

/* We use a private localtime implementation which is fork-safe. The logging
 * function of Redis may be called from other threads. */
void nolocks_localtime(struct tm *tmp, time_t t, time_t tz, int dst);

/* Low level logging. To use only for very big messages, otherwise
 * serverLog() is to prefer. */
void serverLogRaw(int level, const char *msg) {
    const int syslogLevelMap[] = { LOG_DEBUG, LOG_INFO, LOG_NOTICE, LOG_WARNING };
    const char *c = ".-*#";
    FILE *fp;
    char buf[64];
    int rawmode = (level & LL_RAW);
    int log_to_stdout = server.logfile[0] == '\0';

    level &= 0xff; /* clear flags */
    if (level < server.verbosity) return;

    fp = log_to_stdout ? stdout : fopen(server.logfile,"a");
    if (!fp) return;

    if (rawmode) {
        fprintf(fp,"%s",msg);
    } else {
        int off;
        struct timeval tv;
        int role_char;
        pid_t pid = getpid();

        gettimeofday(&tv,NULL);
        struct tm tm;
        nolocks_localtime(&tm,tv.tv_sec,server.timezone,server.daylight_active);
        off = strftime(buf,sizeof(buf),"%d %b %Y %H:%M:%S.",&tm);
        snprintf(buf+off,sizeof(buf)-off,"%03d",(int)tv.tv_usec/1000);
        if (server.sentinel_mode) {
            role_char = 'X'; /* Sentinel. */
        } else if (pid != server.pid) {
            role_char = 'C'; /* RDB / AOF writing child. */
        } else {
            role_char = (server.masterhost ? 'S':'M'); /* Slave or Master. */
        }
        fprintf(fp,"%d:%c %s %c %s\n",
            (int)getpid(),role_char, buf,c[level],msg);
    }
    fflush(fp);

    if (!log_to_stdout) fclose(fp);
    if (server.syslog_enabled) syslog(syslogLevelMap[level], "%s", msg);
}

/* Like serverLogRaw() but with printf-alike support. This is the function that
 * is used across the code. The raw version is only used in order to dump
 * the INFO output on crash. */
void _serverLog(int level, const char *fmt, ...) {
    va_list ap;
    char msg[LOG_MAX_LEN];

    va_start(ap, fmt);
    vsnprintf(msg, sizeof(msg), fmt, ap);
    va_end(ap);

    serverLogRaw(level,msg);
}

/* Log a fixed message without printf-alike capabilities, in a way that is
 * safe to call from a signal handler.
 *
 * We actually use this only for signals that are not fatal from the point
 * of view of Redis. Signals that are going to kill the server anyway and
 * where we need printf-alike features are served by serverLog(). */
void serverLogFromHandler(int level, const char *msg) {
    int fd;
    int log_to_stdout = server.logfile[0] == '\0';
    char buf[64];

    if ((level&0xff) < server.verbosity || (log_to_stdout && server.daemonize))
        return;
    fd = log_to_stdout ? STDOUT_FILENO :
                         open(server.logfile, O_APPEND|O_CREAT|O_WRONLY, 0644);
    if (fd == -1) return;
    ll2string(buf,sizeof(buf),getpid());
    if (write(fd,buf,strlen(buf)) == -1) goto err;
    if (write(fd,":signal-handler (",17) == -1) goto err;
    ll2string(buf,sizeof(buf),time(NULL));
    if (write(fd,buf,strlen(buf)) == -1) goto err;
    if (write(fd,") ",2) == -1) goto err;
    if (write(fd,msg,strlen(msg)) == -1) goto err;
    if (write(fd,"\n",1) == -1) goto err;
err:
    if (!log_to_stdout) close(fd);
}

/* Return the UNIX time in microseconds */
long long ustime(void) {
    struct timeval tv;
    long long ust;

    gettimeofday(&tv, NULL);
    ust = ((long long)tv.tv_sec)*1000000;
    ust += tv.tv_usec;
    return ust;
}

/* Return the UNIX time in milliseconds */
mstime_t mstime(void) {
    return ustime()/1000;
}

/* After an RDB dump or AOF rewrite we exit from children using _exit() instead of
 * exit(), because the latter may interact with the same file objects used by
 * the parent process. However if we are testing the coverage normal exit() is
 * used in order to obtain the right coverage information. */
void exitFromChild(int retcode) {
#ifdef COVERAGE_TEST
    exit(retcode);
#else
    _exit(retcode);
#endif
}

/*====================== Hash table type implementation  ==================== */

/* This is a hash table type that uses the SDS dynamic strings library as
 * keys and redis objects as values (objects can hold SDS strings,
 * lists, sets). */

void dictVanillaFree(dict *d, void *val)
{
    UNUSED(d);
    zfree(val);
}

void dictListDestructor(dict *d, void *val)
{
    UNUSED(d);
    listRelease((list*)val);
}

int dictSdsKeyCompare(dict *d, const void *key1,
        const void *key2)
{
    int l1,l2;
    UNUSED(d);

    l1 = sdslen((sds)key1);
    l2 = sdslen((sds)key2);
    if (l1 != l2) return 0;
    return memcmp(key1, key2, l1) == 0;
}

/* A case insensitive version used for the command lookup table and other
 * places where case insensitive non binary-safe comparison is needed. */
int dictSdsKeyCaseCompare(dict *d, const void *key1,
        const void *key2)
{
    UNUSED(d);
    return strcasecmp(key1, key2) == 0;
}

void dictObjectDestructor(dict *d, void *val)
{
    UNUSED(d);
    if (val == NULL) return; /* Lazy freeing will set value to NULL. */
    decrRefCount(val);
}

void dictSdsDestructor(dict *d, void *val)
{
    UNUSED(d);
    sdsfree(val);
}

void *dictSdsDup(dict *d, const void *key) {
    UNUSED(d);
    return sdsdup((const sds) key);
}

int dictObjKeyCompare(dict *d, const void *key1,
        const void *key2)
{
    const robj *o1 = key1, *o2 = key2;
    return dictSdsKeyCompare(d, o1->ptr,o2->ptr);
}

uint64_t dictObjHash(const void *key) {
    const robj *o = key;
    return dictGenHashFunction(o->ptr, sdslen((sds)o->ptr));
}

uint64_t dictSdsHash(const void *key) {
    return dictGenHashFunction((unsigned char*)key, sdslen((char*)key));
}

uint64_t dictSdsCaseHash(const void *key) {
    return dictGenCaseHashFunction((unsigned char*)key, sdslen((char*)key));
}

int dictEncObjKeyCompare(dict *d, const void *key1, const void *key2)
{
    robj *o1 = (robj*) key1, *o2 = (robj*) key2;
    int cmp;

    if (o1->encoding == OBJ_ENCODING_INT &&
        o2->encoding == OBJ_ENCODING_INT)
            return o1->ptr == o2->ptr;

    /* Due to OBJ_STATIC_REFCOUNT, we avoid calling getDecodedObject() without
     * good reasons, because it would incrRefCount() the object, which
     * is invalid. So we check to make sure dictFind() works with static
     * objects as well. */
    if (o1->refcount != OBJ_STATIC_REFCOUNT) o1 = getDecodedObject(o1);
    if (o2->refcount != OBJ_STATIC_REFCOUNT) o2 = getDecodedObject(o2);
    cmp = dictSdsKeyCompare(d,o1->ptr,o2->ptr);
    if (o1->refcount != OBJ_STATIC_REFCOUNT) decrRefCount(o1);
    if (o2->refcount != OBJ_STATIC_REFCOUNT) decrRefCount(o2);
    return cmp;
}

uint64_t dictEncObjHash(const void *key) {
    robj *o = (robj*) key;

    if (sdsEncodedObject(o)) {
        return dictGenHashFunction(o->ptr, sdslen((sds)o->ptr));
    } else if (o->encoding == OBJ_ENCODING_INT) {
        char buf[32];
        int len;

        len = ll2string(buf,32,(long)o->ptr);
        return dictGenHashFunction((unsigned char*)buf, len);
    } else {
        serverPanic("Unknown string encoding");
    }
}

/* Return 1 if currently we allow dict to expand. Dict may allocate huge
 * memory to contain hash buckets when dict expands, that may lead redis
 * rejects user's requests or evicts some keys, we can stop dict to expand
 * provisionally if used memory will be over maxmemory after dict expands,
 * but to guarantee the performance of redis, we still allow dict to expand
 * if dict load factor exceeds HASHTABLE_MAX_LOAD_FACTOR. */
int dictExpandAllowed(size_t moreMem, double usedRatio) {
    if (usedRatio <= HASHTABLE_MAX_LOAD_FACTOR) {
        return !overMaxmemoryAfterAlloc(moreMem);
    } else {
        return 1;
    }
}

/* Returns the size of the DB dict entry metadata in bytes. In cluster mode, the
 * metadata is used for constructing a doubly linked list of the dict entries
 * belonging to the same cluster slot. See the Slot to Key API in cluster.c. */
size_t dictEntryMetadataSize(dict *d) {
    UNUSED(d);
    /* NOTICE: this also affect overhead_ht_slot_to_keys in getMemoryOverheadData.
     * If we ever add non-cluster related data here, that code must be modified too. */
    return server.cluster_enabled ? sizeof(clusterDictEntryMetadata) : 0;
}

/* Generic hash table type where keys are Redis Objects, Values
 * dummy pointers. */
dictType objectKeyPointerValueDictType = {
    dictEncObjHash,            /* hash function */
    NULL,                      /* key dup */
    NULL,                      /* val dup */
    dictEncObjKeyCompare,      /* key compare */
    dictObjectDestructor,      /* key destructor */
    NULL,                      /* val destructor */
    NULL                       /* allow to expand */
};

/* Like objectKeyPointerValueDictType(), but values can be destroyed, if
 * not NULL, calling zfree(). */
dictType objectKeyHeapPointerValueDictType = {
    dictEncObjHash,            /* hash function */
    NULL,                      /* key dup */
    NULL,                      /* val dup */
    dictEncObjKeyCompare,      /* key compare */
    dictObjectDestructor,      /* key destructor */
    dictVanillaFree,           /* val destructor */
    NULL                       /* allow to expand */
};

/* Set dictionary type. Keys are SDS strings, values are not used. */
dictType setDictType = {
    dictSdsHash,               /* hash function */
    NULL,                      /* key dup */
    NULL,                      /* val dup */
    dictSdsKeyCompare,         /* key compare */
    dictSdsDestructor,         /* key destructor */
    NULL                       /* val destructor */
};

/* Sorted sets hash (note: a skiplist is used in addition to the hash table) */
dictType zsetDictType = {
    dictSdsHash,               /* hash function */
    NULL,                      /* key dup */
    NULL,                      /* val dup */
    dictSdsKeyCompare,         /* key compare */
    NULL,                      /* Note: SDS string shared & freed by skiplist */
    NULL,                      /* val destructor */
    NULL                       /* allow to expand */
};

/* Db->dict, keys are sds strings, vals are Redis objects. */
dictType dbDictType = {
    dictSdsHash,                /* hash function */
    NULL,                       /* key dup */
    NULL,                       /* val dup */
    dictSdsKeyCompare,          /* key compare */
    dictSdsDestructor,          /* key destructor */
    dictObjectDestructor,       /* val destructor */
    dictExpandAllowed,          /* allow to expand */
    dictEntryMetadataSize       /* size of entry metadata in bytes */
};

/* server.lua_scripts sha (as sds string) -> scripts (as robj) cache. */
dictType shaScriptObjectDictType = {
    dictSdsCaseHash,            /* hash function */
    NULL,                       /* key dup */
    NULL,                       /* val dup */
    dictSdsKeyCaseCompare,      /* key compare */
    dictSdsDestructor,          /* key destructor */
    dictObjectDestructor,       /* val destructor */
    NULL                        /* allow to expand */
};

/* Db->expires */
dictType dbExpiresDictType = {
    dictSdsHash,                /* hash function */
    NULL,                       /* key dup */
    NULL,                       /* val dup */
    dictSdsKeyCompare,          /* key compare */
    NULL,                       /* key destructor */
    NULL,                       /* val destructor */
    dictExpandAllowed           /* allow to expand */
};

/* Command table. sds string -> command struct pointer. */
dictType commandTableDictType = {
    dictSdsCaseHash,            /* hash function */
    NULL,                       /* key dup */
    NULL,                       /* val dup */
    dictSdsKeyCaseCompare,      /* key compare */
    dictSdsDestructor,          /* key destructor */
    NULL,                       /* val destructor */
    NULL                        /* allow to expand */
};

/* Hash type hash table (note that small hashes are represented with listpacks) */
dictType hashDictType = {
    dictSdsHash,                /* hash function */
    NULL,                       /* key dup */
    NULL,                       /* val dup */
    dictSdsKeyCompare,          /* key compare */
    dictSdsDestructor,          /* key destructor */
    dictSdsDestructor,          /* val destructor */
    NULL                        /* allow to expand */
};

/* Dict type without destructor */
dictType sdsReplyDictType = {
    dictSdsHash,                /* hash function */
    NULL,                       /* key dup */
    NULL,                       /* val dup */
    dictSdsKeyCompare,          /* key compare */
    NULL,                       /* key destructor */
    NULL,                       /* val destructor */
    NULL                        /* allow to expand */
};

/* Keylist hash table type has unencoded redis objects as keys and
 * lists as values. It's used for blocking operations (BLPOP) and to
 * map swapped keys to a list of clients waiting for this keys to be loaded. */
dictType keylistDictType = {
    dictObjHash,                /* hash function */
    NULL,                       /* key dup */
    NULL,                       /* val dup */
    dictObjKeyCompare,          /* key compare */
    dictObjectDestructor,       /* key destructor */
    dictListDestructor,         /* val destructor */
    NULL                        /* allow to expand */
};

/* Modules system dictionary type. Keys are module name,
 * values are pointer to RedisModule struct. */
dictType modulesDictType = {
    dictSdsCaseHash,            /* hash function */
    NULL,                       /* key dup */
    NULL,                       /* val dup */
    dictSdsKeyCaseCompare,      /* key compare */
    dictSdsDestructor,          /* key destructor */
    NULL,                       /* val destructor */
    NULL                        /* allow to expand */
};

/* Migrate cache dict type. */
dictType migrateCacheDictType = {
    dictSdsHash,                /* hash function */
    NULL,                       /* key dup */
    NULL,                       /* val dup */
    dictSdsKeyCompare,          /* key compare */
    dictSdsDestructor,          /* key destructor */
    NULL,                       /* val destructor */
    NULL                        /* allow to expand */
};

/* Replication cached script dict (server.repl_scriptcache_dict).
 * Keys are sds SHA1 strings, while values are not used at all in the current
 * implementation. */
dictType replScriptCacheDictType = {
    dictSdsCaseHash,            /* hash function */
    NULL,                       /* key dup */
    NULL,                       /* val dup */
    dictSdsKeyCaseCompare,      /* key compare */
    dictSdsDestructor,          /* key destructor */
    NULL,                       /* val destructor */
    NULL                        /* allow to expand */
};

int htNeedsResize(dict *dict) {
    long long size, used;

    size = dictSlots(dict);
    used = dictSize(dict);
    return (size > DICT_HT_INITIAL_SIZE &&
            (used*100/size < HASHTABLE_MIN_FILL));
}

/* If the percentage of used slots in the HT reaches HASHTABLE_MIN_FILL
 * we resize the hash table to save memory */
void tryResizeHashTables(int dbid) {
    if (htNeedsResize(server.db[dbid].dict))
        dictResize(server.db[dbid].dict);
    if (htNeedsResize(server.db[dbid].expires))
        dictResize(server.db[dbid].expires);
}

/* Our hash table implementation performs rehashing incrementally while
 * we write/read from the hash table. Still if the server is idle, the hash
 * table will use two tables for a long time. So we try to use 1 millisecond
 * of CPU time at every call of this function to perform some rehashing.
 *
 * The function returns 1 if some rehashing was performed, otherwise 0
 * is returned. */
int incrementallyRehash(int dbid) {
    /* Keys dictionary */
    if (dictIsRehashing(server.db[dbid].dict)) {
        dictRehashMilliseconds(server.db[dbid].dict,1);
        return 1; /* already used our millisecond for this loop... */
    }
    /* Expires */
    if (dictIsRehashing(server.db[dbid].expires)) {
        dictRehashMilliseconds(server.db[dbid].expires,1);
        return 1; /* already used our millisecond for this loop... */
    }
    return 0;
}

/* This function is called once a background process of some kind terminates,
 * as we want to avoid resizing the hash tables when there is a child in order
 * to play well with copy-on-write (otherwise when a resize happens lots of
 * memory pages are copied). The goal of this function is to update the ability
 * for dict.c to resize the hash tables accordingly to the fact we have an
 * active fork child running. */
void updateDictResizePolicy(void) {
    if (!hasActiveChildProcess())
        dictEnableResize();
    else
        dictDisableResize();
}

const char *strChildType(int type) {
    switch(type) {
        case CHILD_TYPE_RDB: return "RDB";
        case CHILD_TYPE_AOF: return "AOF";
        case CHILD_TYPE_LDB: return "LDB";
        case CHILD_TYPE_MODULE: return "MODULE";
        default: return "Unknown";
    }
}

/* Return true if there are active children processes doing RDB saving,
 * AOF rewriting, or some side process spawned by a loaded module. */
int hasActiveChildProcess() {
    return server.child_pid != -1;
}

void resetChildState() {
    server.child_type = CHILD_TYPE_NONE;
    server.child_pid = -1;
    server.stat_current_cow_peak = 0;
    server.stat_current_cow_bytes = 0;
    server.stat_current_cow_updated = 0;
    server.stat_current_save_keys_processed = 0;
    server.stat_module_progress = 0;
    server.stat_current_save_keys_total = 0;
    updateDictResizePolicy();
    closeChildInfoPipe();
    moduleFireServerEvent(REDISMODULE_EVENT_FORK_CHILD,
                          REDISMODULE_SUBEVENT_FORK_CHILD_DIED,
                          NULL);
}

/* Return if child type is mutual exclusive with other fork children */
int isMutuallyExclusiveChildType(int type) {
    return type == CHILD_TYPE_RDB || type == CHILD_TYPE_AOF || type == CHILD_TYPE_MODULE;
}

/* Return true if this instance has persistence completely turned off:
 * both RDB and AOF are disabled. */
int allPersistenceDisabled(void) {
    return server.saveparamslen == 0 && server.aof_state == AOF_OFF;
}

/* ======================= Cron: called every 100 ms ======================== */

/* Add a sample to the operations per second array of samples. */
void trackInstantaneousMetric(int metric, long long current_reading) {
    long long now = mstime();
    long long t = now - server.inst_metric[metric].last_sample_time;
    long long ops = current_reading -
                    server.inst_metric[metric].last_sample_count;
    long long ops_sec;

    ops_sec = t > 0 ? (ops*1000/t) : 0;

    server.inst_metric[metric].samples[server.inst_metric[metric].idx] =
        ops_sec;
    server.inst_metric[metric].idx++;
    server.inst_metric[metric].idx %= STATS_METRIC_SAMPLES;
    server.inst_metric[metric].last_sample_time = now;
    server.inst_metric[metric].last_sample_count = current_reading;
}

/* Return the mean of all the samples. */
long long getInstantaneousMetric(int metric) {
    int j;
    long long sum = 0;

    for (j = 0; j < STATS_METRIC_SAMPLES; j++)
        sum += server.inst_metric[metric].samples[j];
    return sum / STATS_METRIC_SAMPLES;
}

/* The client query buffer is an sds.c string that can end with a lot of
 * free space not used, this function reclaims space if needed.
 *
 * The function always returns 0 as it never terminates the client. */
int clientsCronResizeQueryBuffer(client *c) {
    size_t querybuf_size = sdsalloc(c->querybuf);
    time_t idletime = server.unixtime - c->lastinteraction;

    /* Only resize the query buffer if the buffer is actually wasting at least a
     * few kbytes */
    if (sdsavail(c->querybuf) > 1024*4) {
        /* There are two conditions to resize the query buffer: */
        if (idletime > 2) {
            /* 1) Query is idle for a long time. */
            c->querybuf = sdsRemoveFreeSpace(c->querybuf);
        } else if (querybuf_size > PROTO_RESIZE_THRESHOLD && querybuf_size/2 > c->querybuf_peak) {
            /* 2) Query buffer is too big for latest peak and is larger than
             *    resize threshold. Trim excess space but only up to a limit,
             *    not below the recent peak and current c->querybuf (which will
             *    be soon get used). If we're in the middle of a bulk then make
             *    sure not to resize to less than the bulk length. */
            size_t resize = sdslen(c->querybuf);
            if (resize < c->querybuf_peak) resize = c->querybuf_peak;
            if (c->bulklen != -1 && resize < (size_t)c->bulklen) resize = c->bulklen;
            c->querybuf = sdsResize(c->querybuf, resize);
        }
    }

    /* Reset the peak again to capture the peak memory usage in the next
     * cycle. */
    c->querybuf_peak = sdslen(c->querybuf);
    /* We reset to either the current used, or currently processed bulk size,
     * which ever is bigger. */
    if (c->bulklen != -1 && (size_t)c->bulklen > c->querybuf_peak)
        c->querybuf_peak = c->bulklen;

    /* Clients representing masters also use a "pending query buffer" that
     * is the yet not applied part of the stream we are reading. Such buffer
     * also needs resizing from time to time, otherwise after a very large
     * transfer (a huge value or a big MIGRATE operation) it will keep using
     * a lot of memory. */
    if (c->flags & CLIENT_MASTER) {
        /* There are two conditions to resize the pending query buffer:
         * 1) Pending Query buffer is > LIMIT_PENDING_QUERYBUF.
         * 2) Used length is smaller than pending_querybuf_size/2 */
        size_t pending_querybuf_size = sdsAllocSize(c->pending_querybuf);
        if(pending_querybuf_size > LIMIT_PENDING_QUERYBUF &&
           sdslen(c->pending_querybuf) < (pending_querybuf_size/2))
        {
            c->pending_querybuf = sdsRemoveFreeSpace(c->pending_querybuf);
        }
    }
    return 0;
}

/* This function is used in order to track clients using the biggest amount
 * of memory in the latest few seconds. This way we can provide such information
 * in the INFO output (clients section), without having to do an O(N) scan for
 * all the clients.
 *
 * This is how it works. We have an array of CLIENTS_PEAK_MEM_USAGE_SLOTS slots
 * where we track, for each, the biggest client output and input buffers we
 * saw in that slot. Every slot correspond to one of the latest seconds, since
 * the array is indexed by doing UNIXTIME % CLIENTS_PEAK_MEM_USAGE_SLOTS.
 *
 * When we want to know what was recently the peak memory usage, we just scan
 * such few slots searching for the maximum value. */
#define CLIENTS_PEAK_MEM_USAGE_SLOTS 8
size_t ClientsPeakMemInput[CLIENTS_PEAK_MEM_USAGE_SLOTS] = {0};
size_t ClientsPeakMemOutput[CLIENTS_PEAK_MEM_USAGE_SLOTS] = {0};

int clientsCronTrackExpansiveClients(client *c, int time_idx) {
    size_t in_usage = sdsZmallocSize(c->querybuf) + c->argv_len_sum +
	              (c->argv ? zmalloc_size(c->argv) : 0);
    size_t out_usage = getClientOutputBufferMemoryUsage(c);

    /* Track the biggest values observed so far in this slot. */
    if (in_usage > ClientsPeakMemInput[time_idx]) ClientsPeakMemInput[time_idx] = in_usage;
    if (out_usage > ClientsPeakMemOutput[time_idx]) ClientsPeakMemOutput[time_idx] = out_usage;

    return 0; /* This function never terminates the client. */
}

/* All normal clients are placed in one of the "mem usage buckets" according
 * to how much memory they currently use. We use this function to find the
 * appropriate bucket based on a given memory usage value. The algorithm simply
 * does a log2(mem) to ge the bucket. This means, for examples, that if a
 * client's memory usage doubles it's moved up to the next bucket, if it's
 * halved we move it down a bucket.
 * For more details see CLIENT_MEM_USAGE_BUCKETS documentation in server.h. */
clientMemUsageBucket *getMemUsageBucket(size_t mem) {
    int size_in_bits = 8*(int)sizeof(mem);
    int clz = mem > 0 ? __builtin_clzl(mem) : size_in_bits;
    int bucket_idx = size_in_bits - clz;
    if (bucket_idx > CLIENT_MEM_USAGE_BUCKET_MAX_LOG)
        bucket_idx = CLIENT_MEM_USAGE_BUCKET_MAX_LOG;
    else if (bucket_idx < CLIENT_MEM_USAGE_BUCKET_MIN_LOG)
        bucket_idx = CLIENT_MEM_USAGE_BUCKET_MIN_LOG;
    bucket_idx -= CLIENT_MEM_USAGE_BUCKET_MIN_LOG;
    return &server.client_mem_usage_buckets[bucket_idx];
}

/* This is called both on explicit clients when something changed their buffers,
 * so we can track clients' memory and enforce clients' maxmemory in real time,
 * and also from the clientsCron. We call it from the cron so we have updated
 * stats for non CLIENT_TYPE_NORMAL/PUBSUB clients and in case a configuration
 * change requires us to evict a non-active client.
 */
int updateClientMemUsage(client *c) {
    size_t mem = getClientMemoryUsage(c, NULL);
    int type = getClientType(c);

    /* Remove the old value of the memory used by the client from the old
     * category, and add it back. */
    atomicDecr(server.stat_clients_type_memory[c->last_memory_type], c->last_memory_usage);
    atomicIncr(server.stat_clients_type_memory[type], mem);

    /* Remember what we added and where, to remove it next time. */
    c->last_memory_usage = mem;
    c->last_memory_type = type;

    /* Update client mem usage bucket only when we're not in the context of an
     * IO thread. See updateClientMemUsageBucket() for details. */
    if (io_threads_op == IO_THREADS_OP_IDLE)
        updateClientMemUsageBucket(c);

    return 0;
}

/* Adds the client to the correct memory usage bucket. Each bucket contains
 * all clients with roughly the same amount of memory. This way we group
 * together clients consuming about the same amount of memory and can quickly
 * free them in case we reach maxmemory-clients (client eviction).
 * Note that in case of io-threads enabled we have to call this function only
 * after the fan-in phase (when no io-threads are working) because the bucket
 * lists are global. The io-threads themselves track per-client memory usage in
 * updateClientMemUsage(). Here we update the clients to each bucket when all
 * io-threads are done (both for read and write io-threading). */
void updateClientMemUsageBucket(client *c) {
    serverAssert(io_threads_op == IO_THREADS_OP_IDLE);
    int allow_eviction =
            (c->last_memory_type == CLIENT_TYPE_NORMAL || c->last_memory_type == CLIENT_TYPE_PUBSUB) &&
            !(c->flags & CLIENT_NO_EVICT);

    /* Update the client in the mem usage buckets */
    if (c->mem_usage_bucket) {
        c->mem_usage_bucket->mem_usage_sum -= c->last_memory_usage_on_bucket_update;
        /* If this client can't be evicted then remove it from the mem usage
         * buckets */
        if (!allow_eviction) {
            listDelNode(c->mem_usage_bucket->clients, c->mem_usage_bucket_node);
            c->mem_usage_bucket = NULL;
            c->mem_usage_bucket_node = NULL;
        }
    }
    if (allow_eviction) {
        clientMemUsageBucket *bucket = getMemUsageBucket(c->last_memory_usage);
        bucket->mem_usage_sum += c->last_memory_usage;
        if (bucket != c->mem_usage_bucket) {
            if (c->mem_usage_bucket)
                listDelNode(c->mem_usage_bucket->clients,
                            c->mem_usage_bucket_node);
            c->mem_usage_bucket = bucket;
            listAddNodeTail(bucket->clients, c);
            c->mem_usage_bucket_node = listLast(bucket->clients);
        }
    }

    c->last_memory_usage_on_bucket_update = c->last_memory_usage;
}

/* Return the max samples in the memory usage of clients tracked by
 * the function clientsCronTrackExpansiveClients(). */
void getExpansiveClientsInfo(size_t *in_usage, size_t *out_usage) {
    size_t i = 0, o = 0;
    for (int j = 0; j < CLIENTS_PEAK_MEM_USAGE_SLOTS; j++) {
        if (ClientsPeakMemInput[j] > i) i = ClientsPeakMemInput[j];
        if (ClientsPeakMemOutput[j] > o) o = ClientsPeakMemOutput[j];
    }
    *in_usage = i;
    *out_usage = o;
}

/* This function is called by serverCron() and is used in order to perform
 * operations on clients that are important to perform constantly. For instance
 * we use this function in order to disconnect clients after a timeout, including
 * clients blocked in some blocking command with a non-zero timeout.
 *
 * The function makes some effort to process all the clients every second, even
 * if this cannot be strictly guaranteed, since serverCron() may be called with
 * an actual frequency lower than server.hz in case of latency events like slow
 * commands.
 *
 * It is very important for this function, and the functions it calls, to be
 * very fast: sometimes Redis has tens of hundreds of connected clients, and the
 * default server.hz value is 10, so sometimes here we need to process thousands
 * of clients per second, turning this function into a source of latency.
 */
#define CLIENTS_CRON_MIN_ITERATIONS 5
void clientsCron(void) {
    /* Try to process at least numclients/server.hz of clients
     * per call. Since normally (if there are no big latency events) this
     * function is called server.hz times per second, in the average case we
     * process all the clients in 1 second. */
    int numclients = listLength(server.clients);
    int iterations = numclients/server.hz;
    mstime_t now = mstime();

    /* Process at least a few clients while we are at it, even if we need
     * to process less than CLIENTS_CRON_MIN_ITERATIONS to meet our contract
     * of processing each client once per second. */
    if (iterations < CLIENTS_CRON_MIN_ITERATIONS)
        iterations = (numclients < CLIENTS_CRON_MIN_ITERATIONS) ?
                     numclients : CLIENTS_CRON_MIN_ITERATIONS;


    int curr_peak_mem_usage_slot = server.unixtime % CLIENTS_PEAK_MEM_USAGE_SLOTS;
    /* Always zero the next sample, so that when we switch to that second, we'll
     * only register samples that are greater in that second without considering
     * the history of such slot.
     *
     * Note: our index may jump to any random position if serverCron() is not
     * called for some reason with the normal frequency, for instance because
     * some slow command is called taking multiple seconds to execute. In that
     * case our array may end containing data which is potentially older
     * than CLIENTS_PEAK_MEM_USAGE_SLOTS seconds: however this is not a problem
     * since here we want just to track if "recently" there were very expansive
     * clients from the POV of memory usage. */
    int zeroidx = (curr_peak_mem_usage_slot+1) % CLIENTS_PEAK_MEM_USAGE_SLOTS;
    ClientsPeakMemInput[zeroidx] = 0;
    ClientsPeakMemOutput[zeroidx] = 0;


    while(listLength(server.clients) && iterations--) {
        client *c;
        listNode *head;

        /* Rotate the list, take the current head, process.
         * This way if the client must be removed from the list it's the
         * first element and we don't incur into O(N) computation. */
        listRotateTailToHead(server.clients);
        head = listFirst(server.clients);
        c = listNodeValue(head);
        /* The following functions do different service checks on the client.
         * The protocol is that they return non-zero if the client was
         * terminated. */
        if (clientsCronHandleTimeout(c,now)) continue;
        if (clientsCronResizeQueryBuffer(c)) continue;
        if (clientsCronTrackExpansiveClients(c, curr_peak_mem_usage_slot)) continue;

        /* Iterating all the clients in getMemoryOverheadData() is too slow and
         * in turn would make the INFO command too slow. So we perform this
         * computation incrementally and track the (not instantaneous but updated
         * to the second) total memory used by clients using clientsCron() in
         * a more incremental way (depending on server.hz). */
        if (updateClientMemUsage(c)) continue;
        if (closeClientOnOutputBufferLimitReached(c, 0)) continue;
    }
}

/* This function handles 'background' operations we are required to do
 * incrementally in Redis databases, such as active key expiring, resizing,
 * rehashing. */
void databasesCron(void) {
    /* Expire keys by random sampling. Not required for slaves
     * as master will synthesize DELs for us. */
    if (server.active_expire_enabled) {
        if (iAmMaster()) {
            activeExpireCycle(ACTIVE_EXPIRE_CYCLE_SLOW);
        } else {
            expireSlaveKeys();
        }
    }

    /* Defrag keys gradually. */
    activeDefragCycle();

    /* Perform hash tables rehashing if needed, but only if there are no
     * other processes saving the DB on disk. Otherwise rehashing is bad
     * as will cause a lot of copy-on-write of memory pages. */
    if (!hasActiveChildProcess()) {
        /* We use global counters so if we stop the computation at a given
         * DB we'll be able to start from the successive in the next
         * cron loop iteration. */
        static unsigned int resize_db = 0;
        static unsigned int rehash_db = 0;
        int dbs_per_call = CRON_DBS_PER_CALL;
        int j;

        /* Don't test more DBs than we have. */
        if (dbs_per_call > server.dbnum) dbs_per_call = server.dbnum;

        /* Resize */
        for (j = 0; j < dbs_per_call; j++) {
            tryResizeHashTables(resize_db % server.dbnum);
            resize_db++;
        }

        /* Rehash */
        if (server.activerehashing) {
            for (j = 0; j < dbs_per_call; j++) {
                int work_done = incrementallyRehash(rehash_db);
                if (work_done) {
                    /* If the function did some work, stop here, we'll do
                     * more at the next cron loop. */
                    break;
                } else {
                    /* If this db didn't need rehash, we'll try the next one. */
                    rehash_db++;
                    rehash_db %= server.dbnum;
                }
            }
        }
    }
}

/* We take a cached value of the unix time in the global state because with
 * virtual memory and aging there is to store the current time in objects at
 * every object access, and accuracy is not needed. To access a global var is
 * a lot faster than calling time(NULL).
 *
 * This function should be fast because it is called at every command execution
 * in call(), so it is possible to decide if to update the daylight saving
 * info or not using the 'update_daylight_info' argument. Normally we update
 * such info only when calling this function from serverCron() but not when
 * calling it from call(). */
void updateCachedTime(int update_daylight_info) {
    server.ustime = ustime();
    server.mstime = server.ustime / 1000;
    time_t unixtime = server.mstime / 1000;
    atomicSet(server.unixtime, unixtime);

    /* To get information about daylight saving time, we need to call
     * localtime_r and cache the result. However calling localtime_r in this
     * context is safe since we will never fork() while here, in the main
     * thread. The logging function will call a thread safe version of
     * localtime that has no locks. */
    if (update_daylight_info) {
        struct tm tm;
        time_t ut = server.unixtime;
        localtime_r(&ut,&tm);
        server.daylight_active = tm.tm_isdst;
    }
}

void checkChildrenDone(void) {
    int statloc = 0;
    pid_t pid;

    if ((pid = waitpid(-1, &statloc, WNOHANG)) != 0) {
        int exitcode = WIFEXITED(statloc) ? WEXITSTATUS(statloc) : -1;
        int bysignal = 0;

        if (WIFSIGNALED(statloc)) bysignal = WTERMSIG(statloc);

        /* sigKillChildHandler catches the signal and calls exit(), but we
         * must make sure not to flag lastbgsave_status, etc incorrectly.
         * We could directly terminate the child process via SIGUSR1
         * without handling it */
        if (exitcode == SERVER_CHILD_NOERROR_RETVAL) {
            bysignal = SIGUSR1;
            exitcode = 1;
        }

        if (pid == -1) {
            serverLog(LL_WARNING,"waitpid() returned an error: %s. "
                "child_type: %s, child_pid = %d",
                strerror(errno),
                strChildType(server.child_type),
                (int) server.child_pid);
        } else if (pid == server.child_pid) {
            if (server.child_type == CHILD_TYPE_RDB) {
                backgroundSaveDoneHandler(exitcode, bysignal);
            } else if (server.child_type == CHILD_TYPE_AOF) {
                backgroundRewriteDoneHandler(exitcode, bysignal);
            } else if (server.child_type == CHILD_TYPE_MODULE) {
                ModuleForkDoneHandler(exitcode, bysignal);
            } else {
                serverPanic("Unknown child type %d for child pid %d", server.child_type, server.child_pid);
                exit(1);
            }
            if (!bysignal && exitcode == 0) receiveChildInfo();
            resetChildState();
        } else {
            if (!ldbRemoveChild(pid)) {
                serverLog(LL_WARNING,
                          "Warning, detected child with unmatched pid: %ld",
                          (long) pid);
            }
        }

        /* start any pending forks immediately. */
        replicationStartPendingFork();
    }
}

/* Called from serverCron and cronUpdateMemoryStats to update cached memory metrics. */
void cronUpdateMemoryStats() {
    /* Record the max memory used since the server was started. */
    if (zmalloc_used_memory() > server.stat_peak_memory)
        server.stat_peak_memory = zmalloc_used_memory();

    run_with_period(100) {
        /* Sample the RSS and other metrics here since this is a relatively slow call.
         * We must sample the zmalloc_used at the same time we take the rss, otherwise
         * the frag ratio calculate may be off (ratio of two samples at different times) */
        server.cron_malloc_stats.process_rss = zmalloc_get_rss();
        server.cron_malloc_stats.zmalloc_used = zmalloc_used_memory();
        /* Sampling the allocator info can be slow too.
         * The fragmentation ratio it'll show is potentially more accurate
         * it excludes other RSS pages such as: shared libraries, LUA and other non-zmalloc
         * allocations, and allocator reserved pages that can be pursed (all not actual frag) */
        zmalloc_get_allocator_info(&server.cron_malloc_stats.allocator_allocated,
                                   &server.cron_malloc_stats.allocator_active,
                                   &server.cron_malloc_stats.allocator_resident);
        /* in case the allocator isn't providing these stats, fake them so that
         * fragmentation info still shows some (inaccurate metrics) */
        if (!server.cron_malloc_stats.allocator_resident) {
            /* LUA memory isn't part of zmalloc_used, but it is part of the process RSS,
             * so we must deduct it in order to be able to calculate correct
             * "allocator fragmentation" ratio */
            size_t lua_memory = evalMemory();
            server.cron_malloc_stats.allocator_resident = server.cron_malloc_stats.process_rss - lua_memory;
        }
        if (!server.cron_malloc_stats.allocator_active)
            server.cron_malloc_stats.allocator_active = server.cron_malloc_stats.allocator_resident;
        if (!server.cron_malloc_stats.allocator_allocated)
            server.cron_malloc_stats.allocator_allocated = server.cron_malloc_stats.zmalloc_used;
    }
}

/* This is our timer interrupt, called server.hz times per second.
 * Here is where we do a number of things that need to be done asynchronously.
 * For instance:
 *
 * - Active expired keys collection (it is also performed in a lazy way on
 *   lookup).
 * - Software watchdog.
 * - Update some statistic.
 * - Incremental rehashing of the DBs hash tables.
 * - Triggering BGSAVE / AOF rewrite, and handling of terminated children.
 * - Clients timeout of different kinds.
 * - Replication reconnection.
 * - Many more...
 *
 * Everything directly called here will be called server.hz times per second,
 * so in order to throttle execution of things we want to do less frequently
 * a macro is used: run_with_period(milliseconds) { .... }
 */

int serverCron(struct aeEventLoop *eventLoop, long long id, void *clientData) {
    int j;
    UNUSED(eventLoop);
    UNUSED(id);
    UNUSED(clientData);

    /* Software watchdog: deliver the SIGALRM that will reach the signal
     * handler if we don't return here fast enough. */
    if (server.watchdog_period) watchdogScheduleSignal(server.watchdog_period);

    /* Update the time cache. */
    updateCachedTime(1);

    server.hz = server.config_hz;
    /* Adapt the server.hz value to the number of configured clients. If we have
     * many clients, we want to call serverCron() with an higher frequency. */
    if (server.dynamic_hz) {
        while (listLength(server.clients) / server.hz >
               MAX_CLIENTS_PER_CLOCK_TICK)
        {
            server.hz *= 2;
            if (server.hz > CONFIG_MAX_HZ) {
                server.hz = CONFIG_MAX_HZ;
                break;
            }
        }
    }

    /* for debug purposes: skip actual cron work if pause_cron is on */
    if (server.pause_cron) return 1000/server.hz;

    run_with_period(100) {
        long long stat_net_input_bytes, stat_net_output_bytes;
        atomicGet(server.stat_net_input_bytes, stat_net_input_bytes);
        atomicGet(server.stat_net_output_bytes, stat_net_output_bytes);

        trackInstantaneousMetric(STATS_METRIC_COMMAND,server.stat_numcommands);
        trackInstantaneousMetric(STATS_METRIC_NET_INPUT,
                stat_net_input_bytes);
        trackInstantaneousMetric(STATS_METRIC_NET_OUTPUT,
                stat_net_output_bytes);
    }

    /* We have just LRU_BITS bits per object for LRU information.
     * So we use an (eventually wrapping) LRU clock.
     *
     * Note that even if the counter wraps it's not a big problem,
     * everything will still work but some object will appear younger
     * to Redis. However for this to happen a given object should never be
     * touched for all the time needed to the counter to wrap, which is
     * not likely.
     *
     * Note that you can change the resolution altering the
     * LRU_CLOCK_RESOLUTION define. */
    unsigned int lruclock = getLRUClock();
    atomicSet(server.lruclock,lruclock);

    cronUpdateMemoryStats();

    /* We received a SIGTERM, shutting down here in a safe way, as it is
     * not ok doing so inside the signal handler. */
    if (server.shutdown_asap && !isShutdownInitiated()) {
        if (prepareForShutdown(SHUTDOWN_NOFLAGS) == C_OK) exit(0);
    } else if (isShutdownInitiated()) {
        if (server.mstime >= server.shutdown_mstime || isReadyToShutdown()) {
            if (finishShutdown() == C_OK) exit(0);
            /* Shutdown failed. Continue running. An error has been logged. */
        }
    }

    /* Show some info about non-empty databases */
    if (server.verbosity <= LL_VERBOSE) {
        run_with_period(5000) {
            for (j = 0; j < server.dbnum; j++) {
                long long size, used, vkeys;

                size = dictSlots(server.db[j].dict);
                used = dictSize(server.db[j].dict);
                vkeys = dictSize(server.db[j].expires);
                if (used || vkeys) {
                    serverLog(LL_VERBOSE,"DB %d: %lld keys (%lld volatile) in %lld slots HT.",j,used,vkeys,size);
                }
            }
        }
    }

    /* Show information about connected clients */
    if (!server.sentinel_mode) {
        run_with_period(5000) {
            serverLog(LL_DEBUG,
                "%lu clients connected (%lu replicas), %zu bytes in use",
                listLength(server.clients)-listLength(server.slaves),
                listLength(server.slaves),
                zmalloc_used_memory());
        }
    }

    /* We need to do a few operations on clients asynchronously. */
    clientsCron();

    /* Handle background operations on Redis databases. */
    databasesCron();

    /* Start a scheduled AOF rewrite if this was requested by the user while
     * a BGSAVE was in progress. */
    if (!hasActiveChildProcess() &&
        server.aof_rewrite_scheduled &&
        !aofRewriteLimited())
    {
        rewriteAppendOnlyFileBackground();
    }

    /* Check if a background saving or AOF rewrite in progress terminated. */
    if (hasActiveChildProcess() || ldbPendingChildren())
    {
        run_with_period(1000) receiveChildInfo();
        checkChildrenDone();
    } else {
        /* If there is not a background saving/rewrite in progress check if
         * we have to save/rewrite now. */
        for (j = 0; j < server.saveparamslen; j++) {
            struct saveparam *sp = server.saveparams+j;

            /* Save if we reached the given amount of changes,
             * the given amount of seconds, and if the latest bgsave was
             * successful or if, in case of an error, at least
             * CONFIG_BGSAVE_RETRY_DELAY seconds already elapsed. */
            if (server.dirty >= sp->changes &&
                server.unixtime-server.lastsave > sp->seconds &&
                (server.unixtime-server.lastbgsave_try >
                 CONFIG_BGSAVE_RETRY_DELAY ||
                 server.lastbgsave_status == C_OK))
            {
                serverLog(LL_NOTICE,"%d changes in %d seconds. Saving...",
                    sp->changes, (int)sp->seconds);
                rdbSaveInfo rsi, *rsiptr;
                rsiptr = rdbPopulateSaveInfo(&rsi);
                rdbSaveBackground(SLAVE_REQ_NONE,server.rdb_filename,rsiptr);
                break;
            }
        }

        /* Trigger an AOF rewrite if needed. */
        if (server.aof_state == AOF_ON &&
            !hasActiveChildProcess() &&
            server.aof_rewrite_perc &&
            server.aof_current_size > server.aof_rewrite_min_size &&
            !aofRewriteLimited())
        {
            long long base = server.aof_rewrite_base_size ?
                server.aof_rewrite_base_size : 1;
            long long growth = (server.aof_current_size*100/base) - 100;
            if (growth >= server.aof_rewrite_perc) {
                serverLog(LL_NOTICE,"Starting automatic rewriting of AOF on %lld%% growth",growth);
                rewriteAppendOnlyFileBackground();
            }
        }
    }
    /* Just for the sake of defensive programming, to avoid forgetting to
     * call this function when need. */
    updateDictResizePolicy();


    /* AOF postponed flush: Try at every cron cycle if the slow fsync
     * completed. */
    if ((server.aof_state == AOF_ON || server.aof_state == AOF_WAIT_REWRITE) &&
        server.aof_flush_postponed_start)
    {
        flushAppendOnlyFile(0);
    }

    /* AOF write errors: in this case we have a buffer to flush as well and
     * clear the AOF error in case of success to make the DB writable again,
     * however to try every second is enough in case of 'hz' is set to
     * a higher frequency. */
    run_with_period(1000) {
        if (server.aof_state == AOF_ON && server.aof_last_write_status == C_ERR)
            flushAppendOnlyFile(0);
    }

    /* Clear the paused clients state if needed. */
    checkClientPauseTimeoutAndReturnIfPaused();

    /* Replication cron function -- used to reconnect to master,
     * detect transfer failures, start background RDB transfers and so forth. 
     * 
     * If Redis is trying to failover then run the replication cron faster so
     * progress on the handshake happens more quickly. */
    if (server.failover_state != NO_FAILOVER) {
        run_with_period(100) replicationCron();
    } else {
        run_with_period(1000) replicationCron();
    }

    /* Run the Redis Cluster cron. */
    run_with_period(100) {
        if (server.cluster_enabled) clusterCron();
    }

    /* Run the Sentinel timer if we are in sentinel mode. */
    if (server.sentinel_mode) sentinelTimer();

    /* Cleanup expired MIGRATE cached sockets. */
    run_with_period(1000) {
        migrateCloseTimedoutSockets();
    }

    /* Stop the I/O threads if we don't have enough pending work. */
    stopThreadedIOIfNeeded();

    /* Resize tracking keys table if needed. This is also done at every
     * command execution, but we want to be sure that if the last command
     * executed changes the value via CONFIG SET, the server will perform
     * the operation even if completely idle. */
    if (server.tracking_clients) trackingLimitUsedSlots();

    /* Start a scheduled BGSAVE if the corresponding flag is set. This is
     * useful when we are forced to postpone a BGSAVE because an AOF
     * rewrite is in progress.
     *
     * Note: this code must be after the replicationCron() call above so
     * make sure when refactoring this file to keep this order. This is useful
     * because we want to give priority to RDB savings for replication. */
    if (!hasActiveChildProcess() &&
        server.rdb_bgsave_scheduled &&
        (server.unixtime-server.lastbgsave_try > CONFIG_BGSAVE_RETRY_DELAY ||
         server.lastbgsave_status == C_OK))
    {
        rdbSaveInfo rsi, *rsiptr;
        rsiptr = rdbPopulateSaveInfo(&rsi);
        if (rdbSaveBackground(SLAVE_REQ_NONE,server.rdb_filename,rsiptr) == C_OK)
            server.rdb_bgsave_scheduled = 0;
    }

    run_with_period(100) {
        if (moduleCount()) modulesCron();
    }

    /* Fire the cron loop modules event. */
    RedisModuleCronLoopV1 ei = {REDISMODULE_CRON_LOOP_VERSION,server.hz};
    moduleFireServerEvent(REDISMODULE_EVENT_CRON_LOOP,
                          0,
                          &ei);

    server.cronloops++;
    return 1000/server.hz;
}


void blockingOperationStarts() {
    if(!server.blocking_op_nesting++){
        updateCachedTime(0);
        server.blocked_last_cron = server.mstime;
    }
}

void blockingOperationEnds() {
    if(!(--server.blocking_op_nesting)){
        server.blocked_last_cron = 0;
    }
}

/* This function fill in the role of serverCron during RDB or AOF loading, and
 * also during blocked scripts.
 * It attempts to do its duties at a similar rate as the configured server.hz,
 * and updates cronloops variable so that similarly to serverCron, the
 * run_with_period can be used. */
void whileBlockedCron() {
    /* Here we may want to perform some cron jobs (normally done server.hz times
     * per second). */

    /* Since this function depends on a call to blockingOperationStarts, let's
     * make sure it was done. */
    serverAssert(server.blocked_last_cron);

    /* In case we where called too soon, leave right away. This way one time
     * jobs after the loop below don't need an if. and we don't bother to start
     * latency monitor if this function is called too often. */
    if (server.blocked_last_cron >= server.mstime)
        return;

    mstime_t latency;
    latencyStartMonitor(latency);

    /* In some cases we may be called with big intervals, so we may need to do
     * extra work here. This is because some of the functions in serverCron rely
     * on the fact that it is performed every 10 ms or so. For instance, if
     * activeDefragCycle needs to utilize 25% cpu, it will utilize 2.5ms, so we
     * need to call it multiple times. */
    long hz_ms = 1000/server.hz;
    while (server.blocked_last_cron < server.mstime) {

        /* Defrag keys gradually. */
        activeDefragCycle();

        server.blocked_last_cron += hz_ms;

        /* Increment cronloop so that run_with_period works. */
        server.cronloops++;
    }

    /* Other cron jobs do not need to be done in a loop. No need to check
     * server.blocked_last_cron since we have an early exit at the top. */

    /* Update memory stats during loading (excluding blocked scripts) */
    if (server.loading) cronUpdateMemoryStats();

    latencyEndMonitor(latency);
    latencyAddSampleIfNeeded("while-blocked-cron",latency);

    /* We received a SIGTERM during loading, shutting down here in a safe way,
     * as it isn't ok doing so inside the signal handler. */
    if (server.shutdown_asap && server.loading) {
        if (prepareForShutdown(SHUTDOWN_NOSAVE) == C_OK) exit(0);
        serverLog(LL_WARNING,"SIGTERM received but errors trying to shut down the server, check the logs for more information");
        server.shutdown_asap = 0;
    }
}

static void sendGetackToReplicas(void) {
    robj *argv[3];
    argv[0] = shared.replconf;
    argv[1] = shared.getack;
    argv[2] = shared.special_asterick; /* Not used argument. */
    replicationFeedSlaves(server.slaves, server.slaveseldb, argv, 3);
}

extern int ProcessingEventsWhileBlocked;

/* This function gets called every time Redis is entering the
 * main loop of the event driven library, that is, before to sleep
 * for ready file descriptors.
 *
 * Note: This function is (currently) called from two functions:
 * 1. aeMain - The main server loop
 * 2. processEventsWhileBlocked - Process clients during RDB/AOF load
 *
 * If it was called from processEventsWhileBlocked we don't want
 * to perform all actions (For example, we don't want to expire
 * keys), but we do need to perform some actions.
 *
 * The most important is freeClientsInAsyncFreeQueue but we also
 * call some other low-risk functions. */
void beforeSleep(struct aeEventLoop *eventLoop) {
    UNUSED(eventLoop);

    size_t zmalloc_used = zmalloc_used_memory();
    if (zmalloc_used > server.stat_peak_memory)
        server.stat_peak_memory = zmalloc_used;

    /* Just call a subset of vital functions in case we are re-entering
     * the event loop from processEventsWhileBlocked(). Note that in this
     * case we keep track of the number of events we are processing, since
     * processEventsWhileBlocked() wants to stop ASAP if there are no longer
     * events to handle. */
    if (ProcessingEventsWhileBlocked) {
        uint64_t processed = 0;
        processed += handleClientsWithPendingReadsUsingThreads();
        processed += tlsProcessPendingData();
        processed += handleClientsWithPendingWrites();
        processed += freeClientsInAsyncFreeQueue();
        server.events_processed_while_blocked += processed;
        return;
    }

    /* Handle precise timeouts of blocked clients. */
    handleBlockedClientsTimeout();

    /* We should handle pending reads clients ASAP after event loop. */
    handleClientsWithPendingReadsUsingThreads();

    /* Handle TLS pending data. (must be done before flushAppendOnlyFile) */
    tlsProcessPendingData();

    /* If tls still has pending unread data don't sleep at all. */
    aeSetDontWait(server.el, tlsHasPendingData());

    /* Call the Redis Cluster before sleep function. Note that this function
     * may change the state of Redis Cluster (from ok to fail or vice versa),
     * so it's a good idea to call it before serving the unblocked clients
     * later in this function. */
    if (server.cluster_enabled) clusterBeforeSleep();

    /* Run a fast expire cycle (the called function will return
     * ASAP if a fast cycle is not needed). */
    if (server.active_expire_enabled && server.masterhost == NULL)
        activeExpireCycle(ACTIVE_EXPIRE_CYCLE_FAST);

    /* Unblock all the clients blocked for synchronous replication
     * in WAIT. */
    if (listLength(server.clients_waiting_acks))
        processClientsWaitingReplicas();

    /* Check if there are clients unblocked by modules that implement
     * blocking commands. */
    if (moduleCount()) moduleHandleBlockedClients();

    /* Try to process pending commands for clients that were just unblocked. */
    if (listLength(server.unblocked_clients))
        processUnblockedClients();

    /* Send all the slaves an ACK request if at least one client blocked
     * during the previous event loop iteration. Note that we do this after
     * processUnblockedClients(), so if there are multiple pipelined WAITs
     * and the just unblocked WAIT gets blocked again, we don't have to wait
     * a server cron cycle in absence of other event loop events. See #6623.
     * 
     * We also don't send the ACKs while clients are paused, since it can
     * increment the replication backlog, they'll be sent after the pause
     * if we are still the master. */
    if (server.get_ack_from_slaves && !checkClientPauseTimeoutAndReturnIfPaused()) {
        sendGetackToReplicas();
        server.get_ack_from_slaves = 0;
    }

    /* We may have received updates from clients about their current offset. NOTE:
     * this can't be done where the ACK is received since failover will disconnect 
     * our clients. */
    updateFailoverStatus();

    /* Since we rely on current_client to send scheduled invalidation messages
     * we have to flush them after each command, so when we get here, the list
     * must be empty. */
    serverAssert(listLength(server.tracking_pending_keys) == 0);

    /* Send the invalidation messages to clients participating to the
     * client side caching protocol in broadcasting (BCAST) mode. */
    trackingBroadcastInvalidationMessages();

    /* Write the AOF buffer on disk */
    if (server.aof_state == AOF_ON || server.aof_state == AOF_WAIT_REWRITE)
        flushAppendOnlyFile(0);

    /* Try to process blocked clients every once in while. Example: A module
     * calls RM_SignalKeyAsReady from within a timer callback (So we don't
     * visit processCommand() at all). */
    handleClientsBlockedOnKeys();

    /* Handle writes with pending output buffers. */
    handleClientsWithPendingWritesUsingThreads();

    /* Close clients that need to be closed asynchronous */
    freeClientsInAsyncFreeQueue();

    /* Incrementally trim replication backlog, 10 times the normal speed is
     * to free replication backlog as much as possible. */
    if (server.repl_backlog)
        incrementalTrimReplicationBacklog(10*REPL_BACKLOG_TRIM_BLOCKS_PER_CALL);

    /* Disconnect some clients if they are consuming too much memory. */
    evictClients();

    /* Before we are going to sleep, let the threads access the dataset by
     * releasing the GIL. Redis main thread will not touch anything at this
     * time. */
    if (moduleCount()) moduleReleaseGIL();

    /* Do NOT add anything below moduleReleaseGIL !!! */
}

/* This function is called immediately after the event loop multiplexing
 * API returned, and the control is going to soon return to Redis by invoking
 * the different events callbacks. */
void afterSleep(struct aeEventLoop *eventLoop) {
    UNUSED(eventLoop);

    /* Do NOT add anything above moduleAcquireGIL !!! */

    /* Acquire the modules GIL so that their threads won't touch anything. */
    if (!ProcessingEventsWhileBlocked) {
        if (moduleCount()) {
            mstime_t latency;
            latencyStartMonitor(latency);

            moduleAcquireGIL();

            latencyEndMonitor(latency);
            latencyAddSampleIfNeeded("module-acquire-GIL",latency);
        }
    }
}

/* =========================== Server initialization ======================== */

void createSharedObjects(void) {
    int j;

    /* Shared command responses */
    shared.crlf = createObject(OBJ_STRING,sdsnew("\r\n"));
    shared.ok = createObject(OBJ_STRING,sdsnew("+OK\r\n"));
    shared.emptybulk = createObject(OBJ_STRING,sdsnew("$0\r\n\r\n"));
    shared.czero = createObject(OBJ_STRING,sdsnew(":0\r\n"));
    shared.cone = createObject(OBJ_STRING,sdsnew(":1\r\n"));
    shared.emptyarray = createObject(OBJ_STRING,sdsnew("*0\r\n"));
    shared.pong = createObject(OBJ_STRING,sdsnew("+PONG\r\n"));
    shared.queued = createObject(OBJ_STRING,sdsnew("+QUEUED\r\n"));
    shared.emptyscan = createObject(OBJ_STRING,sdsnew("*2\r\n$1\r\n0\r\n*0\r\n"));
    shared.space = createObject(OBJ_STRING,sdsnew(" "));
    shared.plus = createObject(OBJ_STRING,sdsnew("+"));

    /* Shared command error responses */
    shared.wrongtypeerr = createObject(OBJ_STRING,sdsnew(
        "-WRONGTYPE Operation against a key holding the wrong kind of value\r\n"));
    shared.err = createObject(OBJ_STRING,sdsnew("-ERR\r\n"));
    shared.nokeyerr = createObject(OBJ_STRING,sdsnew(
        "-ERR no such key\r\n"));
    shared.syntaxerr = createObject(OBJ_STRING,sdsnew(
        "-ERR syntax error\r\n"));
    shared.sameobjecterr = createObject(OBJ_STRING,sdsnew(
        "-ERR source and destination objects are the same\r\n"));
    shared.outofrangeerr = createObject(OBJ_STRING,sdsnew(
        "-ERR index out of range\r\n"));
    shared.noscripterr = createObject(OBJ_STRING,sdsnew(
        "-NOSCRIPT No matching script. Please use EVAL.\r\n"));
    shared.loadingerr = createObject(OBJ_STRING,sdsnew(
        "-LOADING Redis is loading the dataset in memory\r\n"));
    shared.slowevalerr = createObject(OBJ_STRING,sdsnew(
        "-BUSY Redis is busy running a script. You can only call SCRIPT KILL or SHUTDOWN NOSAVE.\r\n"));
    shared.slowscripterr = createObject(OBJ_STRING,sdsnew(
        "-BUSY Redis is busy running a script. You can only call FUNCTION KILL or SHUTDOWN NOSAVE.\r\n"));
    shared.slowmoduleerr = createObject(OBJ_STRING,sdsnew(
        "-BUSY Redis is busy running a module command.\r\n"));
    shared.masterdownerr = createObject(OBJ_STRING,sdsnew(
        "-MASTERDOWN Link with MASTER is down and replica-serve-stale-data is set to 'no'.\r\n"));
    shared.bgsaveerr = createObject(OBJ_STRING,sdsnew(
        "-MISCONF Redis is configured to save RDB snapshots, but it is currently not able to persist on disk. Commands that may modify the data set are disabled, because this instance is configured to report errors during writes if RDB snapshotting fails (stop-writes-on-bgsave-error option). Please check the Redis logs for details about the RDB error.\r\n"));
    shared.roslaveerr = createObject(OBJ_STRING,sdsnew(
        "-READONLY You can't write against a read only replica.\r\n"));
    shared.noautherr = createObject(OBJ_STRING,sdsnew(
        "-NOAUTH Authentication required.\r\n"));
    shared.oomerr = createObject(OBJ_STRING,sdsnew(
        "-OOM command not allowed when used memory > 'maxmemory'.\r\n"));
    shared.execaborterr = createObject(OBJ_STRING,sdsnew(
        "-EXECABORT Transaction discarded because of previous errors.\r\n"));
    shared.noreplicaserr = createObject(OBJ_STRING,sdsnew(
        "-NOREPLICAS Not enough good replicas to write.\r\n"));
    shared.busykeyerr = createObject(OBJ_STRING,sdsnew(
        "-BUSYKEY Target key name already exists.\r\n"));

    /* The shared NULL depends on the protocol version. */
    shared.null[0] = NULL;
    shared.null[1] = NULL;
    shared.null[2] = createObject(OBJ_STRING,sdsnew("$-1\r\n"));
    shared.null[3] = createObject(OBJ_STRING,sdsnew("_\r\n"));

    shared.nullarray[0] = NULL;
    shared.nullarray[1] = NULL;
    shared.nullarray[2] = createObject(OBJ_STRING,sdsnew("*-1\r\n"));
    shared.nullarray[3] = createObject(OBJ_STRING,sdsnew("_\r\n"));

    shared.emptymap[0] = NULL;
    shared.emptymap[1] = NULL;
    shared.emptymap[2] = createObject(OBJ_STRING,sdsnew("*0\r\n"));
    shared.emptymap[3] = createObject(OBJ_STRING,sdsnew("%0\r\n"));

    shared.emptyset[0] = NULL;
    shared.emptyset[1] = NULL;
    shared.emptyset[2] = createObject(OBJ_STRING,sdsnew("*0\r\n"));
    shared.emptyset[3] = createObject(OBJ_STRING,sdsnew("~0\r\n"));

    for (j = 0; j < PROTO_SHARED_SELECT_CMDS; j++) {
        char dictid_str[64];
        int dictid_len;

        dictid_len = ll2string(dictid_str,sizeof(dictid_str),j);
        shared.select[j] = createObject(OBJ_STRING,
            sdscatprintf(sdsempty(),
                "*2\r\n$6\r\nSELECT\r\n$%d\r\n%s\r\n",
                dictid_len, dictid_str));
    }
    shared.messagebulk = createStringObject("$7\r\nmessage\r\n",13);
    shared.pmessagebulk = createStringObject("$8\r\npmessage\r\n",14);
    shared.subscribebulk = createStringObject("$9\r\nsubscribe\r\n",15);
    shared.unsubscribebulk = createStringObject("$11\r\nunsubscribe\r\n",18);
    shared.ssubscribebulk = createStringObject("$10\r\nssubscribe\r\n", 17);
    shared.sunsubscribebulk = createStringObject("$12\r\nsunsubscribe\r\n", 19);
    shared.psubscribebulk = createStringObject("$10\r\npsubscribe\r\n",17);
    shared.punsubscribebulk = createStringObject("$12\r\npunsubscribe\r\n",19);

    /* Shared command names */
    shared.del = createStringObject("DEL",3);
    shared.unlink = createStringObject("UNLINK",6);
    shared.rpop = createStringObject("RPOP",4);
    shared.lpop = createStringObject("LPOP",4);
    shared.lpush = createStringObject("LPUSH",5);
    shared.rpoplpush = createStringObject("RPOPLPUSH",9);
    shared.lmove = createStringObject("LMOVE",5);
    shared.blmove = createStringObject("BLMOVE",6);
    shared.zpopmin = createStringObject("ZPOPMIN",7);
    shared.zpopmax = createStringObject("ZPOPMAX",7);
    shared.multi = createStringObject("MULTI",5);
    shared.exec = createStringObject("EXEC",4);
    shared.hset = createStringObject("HSET",4);
    shared.srem = createStringObject("SREM",4);
    shared.xgroup = createStringObject("XGROUP",6);
    shared.xclaim = createStringObject("XCLAIM",6);
    shared.script = createStringObject("SCRIPT",6);
    shared.replconf = createStringObject("REPLCONF",8);
    shared.pexpireat = createStringObject("PEXPIREAT",9);
    shared.pexpire = createStringObject("PEXPIRE",7);
    shared.persist = createStringObject("PERSIST",7);
    shared.set = createStringObject("SET",3);
    shared.eval = createStringObject("EVAL",4);

    /* Shared command argument */
    shared.left = createStringObject("left",4);
    shared.right = createStringObject("right",5);
    shared.pxat = createStringObject("PXAT", 4);
    shared.time = createStringObject("TIME",4);
    shared.retrycount = createStringObject("RETRYCOUNT",10);
    shared.force = createStringObject("FORCE",5);
    shared.justid = createStringObject("JUSTID",6);
    shared.lastid = createStringObject("LASTID",6);
    shared.default_username = createStringObject("default",7);
    shared.ping = createStringObject("ping",4);
    shared.setid = createStringObject("SETID",5);
    shared.keepttl = createStringObject("KEEPTTL",7);
    shared.absttl = createStringObject("ABSTTL",6);
    shared.load = createStringObject("LOAD",4);
    shared.createconsumer = createStringObject("CREATECONSUMER",14);
    shared.getack = createStringObject("GETACK",6);
    shared.special_asterick = createStringObject("*",1);
    shared.special_equals = createStringObject("=",1);
    shared.redacted = makeObjectShared(createStringObject("(redacted)",10));

    for (j = 0; j < OBJ_SHARED_INTEGERS; j++) {
        shared.integers[j] =
            makeObjectShared(createObject(OBJ_STRING,(void*)(long)j));
        shared.integers[j]->encoding = OBJ_ENCODING_INT;
    }
    for (j = 0; j < OBJ_SHARED_BULKHDR_LEN; j++) {
        shared.mbulkhdr[j] = createObject(OBJ_STRING,
            sdscatprintf(sdsempty(),"*%d\r\n",j));
        shared.bulkhdr[j] = createObject(OBJ_STRING,
            sdscatprintf(sdsempty(),"$%d\r\n",j));
    }
    /* The following two shared objects, minstring and maxstring, are not
     * actually used for their value but as a special object meaning
     * respectively the minimum possible string and the maximum possible
     * string in string comparisons for the ZRANGEBYLEX command. */
    shared.minstring = sdsnew("minstring");
    shared.maxstring = sdsnew("maxstring");
}

void initServerConfig(void) {
    int j;
    char *default_bindaddr[CONFIG_DEFAULT_BINDADDR_COUNT] = CONFIG_DEFAULT_BINDADDR;

    initConfigValues();
    updateCachedTime(1);
    getRandomHexChars(server.runid,CONFIG_RUN_ID_SIZE);
    server.runid[CONFIG_RUN_ID_SIZE] = '\0';
    changeReplicationId();
    clearReplicationId2();
    server.hz = CONFIG_DEFAULT_HZ; /* Initialize it ASAP, even if it may get
                                      updated later after loading the config.
                                      This value may be used before the server
                                      is initialized. */
    server.timezone = getTimeZone(); /* Initialized by tzset(). */
    server.configfile = NULL;
    server.executable = NULL;
    server.arch_bits = (sizeof(long) == 8) ? 64 : 32;
    server.bindaddr_count = CONFIG_DEFAULT_BINDADDR_COUNT;
    for (j = 0; j < CONFIG_DEFAULT_BINDADDR_COUNT; j++)
        server.bindaddr[j] = zstrdup(default_bindaddr[j]);
    server.ipfd.count = 0;
    server.tlsfd.count = 0;
    server.sofd = -1;
    server.active_expire_enabled = 1;
    server.skip_checksum_validation = 0;
    server.loading = 0;
    server.async_loading = 0;
    server.loading_rdb_used_mem = 0;
    server.aof_state = AOF_OFF;
    server.aof_rewrite_base_size = 0;
    server.aof_rewrite_scheduled = 0;
    server.aof_flush_sleep = 0;
    server.aof_last_fsync = time(NULL);
    server.aof_cur_timestamp = 0;
    atomicSet(server.aof_bio_fsync_status,C_OK);
    server.aof_rewrite_time_last = -1;
    server.aof_rewrite_time_start = -1;
    server.aof_lastbgrewrite_status = C_OK;
    server.aof_delayed_fsync = 0;
    server.aof_fd = -1;
    server.aof_selected_db = -1; /* Make sure the first time will not match */
    server.aof_flush_postponed_start = 0;
    server.aof_last_incr_size = 0;
    server.active_defrag_running = 0;
    server.notify_keyspace_events = 0;
    server.blocked_clients = 0;
    memset(server.blocked_clients_by_type,0,
           sizeof(server.blocked_clients_by_type));
    server.shutdown_asap = 0;
    server.shutdown_flags = 0;
    server.shutdown_mstime = 0;
    server.cluster_module_flags = CLUSTER_MODULE_FLAG_NONE;
    server.migrate_cached_sockets = dictCreate(&migrateCacheDictType);
    server.next_client_id = 1; /* Client IDs, start from 1 .*/
    server.page_size = sysconf(_SC_PAGESIZE);
    server.pause_cron = 0;

    server.latency_tracking_info_percentiles_len = 3;
    server.latency_tracking_info_percentiles = zmalloc(sizeof(double)*(server.latency_tracking_info_percentiles_len));
    server.latency_tracking_info_percentiles[0] = 50.0;  /* p50 */
    server.latency_tracking_info_percentiles[1] = 99.0;  /* p99 */
    server.latency_tracking_info_percentiles[2] = 99.9;  /* p999 */

    unsigned int lruclock = getLRUClock();
    atomicSet(server.lruclock,lruclock);
    resetServerSaveParams();

    appendServerSaveParams(60*60,1);  /* save after 1 hour and 1 change */
    appendServerSaveParams(300,100);  /* save after 5 minutes and 100 changes */
    appendServerSaveParams(60,10000); /* save after 1 minute and 10000 changes */

    /* Specify the allocation function for the hdr histogram */
    hdrAllocFuncs hdrallocfn = {
        .mallocFn = zmalloc,
        .callocFn = zcalloc_num,
        .reallocFn = zrealloc,
        .freeFn = zfree,
    };
    hdrSetAllocators(&hdrallocfn);

    /* Replication related */
    server.masterhost = NULL;
    server.masterport = 6379;
    server.master = NULL;
    server.cached_master = NULL;
    server.master_initial_offset = -1;
    server.repl_state = REPL_STATE_NONE;
    server.repl_transfer_tmpfile = NULL;
    server.repl_transfer_fd = -1;
    server.repl_transfer_s = NULL;
    server.repl_syncio_timeout = CONFIG_REPL_SYNCIO_TIMEOUT;
    server.repl_down_since = 0; /* Never connected, repl is down since EVER. */
    server.master_repl_offset = 0;

    /* Replication partial resync backlog */
    server.repl_backlog = NULL;
    server.repl_no_slaves_since = time(NULL);

    /* Failover related */
    server.failover_end_time = 0;
    server.force_failover = 0;
    server.target_replica_host = NULL;
    server.target_replica_port = 0;
    server.failover_state = NO_FAILOVER;

    /* Client output buffer limits */
    for (j = 0; j < CLIENT_TYPE_OBUF_COUNT; j++)
        server.client_obuf_limits[j] = clientBufferLimitsDefaults[j];

    /* Linux OOM Score config */
    for (j = 0; j < CONFIG_OOM_COUNT; j++)
        server.oom_score_adj_values[j] = configOOMScoreAdjValuesDefaults[j];

    /* Double constants initialization */
    R_Zero = 0.0;
    R_PosInf = 1.0/R_Zero;
    R_NegInf = -1.0/R_Zero;
    R_Nan = R_Zero/R_Zero;

    /* Command table -- we initialize it here as it is part of the
     * initial configuration, since command names may be changed via
     * redis.conf using the rename-command directive. */
    server.commands = dictCreate(&commandTableDictType);
    server.orig_commands = dictCreate(&commandTableDictType);
    populateCommandTable();

    /* Debugging */
    server.watchdog_period = 0;
}

extern char **environ;

/* Restart the server, executing the same executable that started this
 * instance, with the same arguments and configuration file.
 *
 * The function is designed to directly call execve() so that the new
 * server instance will retain the PID of the previous one.
 *
 * The list of flags, that may be bitwise ORed together, alter the
 * behavior of this function:
 *
 * RESTART_SERVER_NONE              No flags.
 * RESTART_SERVER_GRACEFULLY        Do a proper shutdown before restarting.
 * RESTART_SERVER_CONFIG_REWRITE    Rewrite the config file before restarting.
 *
 * On success the function does not return, because the process turns into
 * a different process. On error C_ERR is returned. */
int restartServer(int flags, mstime_t delay) {
    int j;

    /* Check if we still have accesses to the executable that started this
     * server instance. */
    if (access(server.executable,X_OK) == -1) {
        serverLog(LL_WARNING,"Can't restart: this process has no "
                             "permissions to execute %s", server.executable);
        return C_ERR;
    }

    /* Config rewriting. */
    if (flags & RESTART_SERVER_CONFIG_REWRITE &&
        server.configfile &&
        rewriteConfig(server.configfile, 0) == -1)
    {
        serverLog(LL_WARNING,"Can't restart: configuration rewrite process "
                             "failed");
        return C_ERR;
    }

    /* Perform a proper shutdown. We don't wait for lagging replicas though. */
    if (flags & RESTART_SERVER_GRACEFULLY &&
        prepareForShutdown(SHUTDOWN_NOW) != C_OK)
    {
        serverLog(LL_WARNING,"Can't restart: error preparing for shutdown");
        return C_ERR;
    }

    /* Close all file descriptors, with the exception of stdin, stdout, stderr
     * which are useful if we restart a Redis server which is not daemonized. */
    for (j = 3; j < (int)server.maxclients + 1024; j++) {
        /* Test the descriptor validity before closing it, otherwise
         * Valgrind issues a warning on close(). */
        if (fcntl(j,F_GETFD) != -1) close(j);
    }

    /* Execute the server with the original command line. */
    if (delay) usleep(delay*1000);
    zfree(server.exec_argv[0]);
    server.exec_argv[0] = zstrdup(server.executable);
    execve(server.executable,server.exec_argv,environ);

    /* If an error occurred here, there is nothing we can do, but exit. */
    _exit(1);

    return C_ERR; /* Never reached. */
}

/* This function will configure the current process's oom_score_adj according
 * to user specified configuration. This is currently implemented on Linux
 * only.
 *
 * A process_class value of -1 implies OOM_CONFIG_MASTER or OOM_CONFIG_REPLICA,
 * depending on current role.
 */
int setOOMScoreAdj(int process_class) {
    if (process_class == -1)
        process_class = (server.masterhost ? CONFIG_OOM_REPLICA : CONFIG_OOM_MASTER);

    serverAssert(process_class >= 0 && process_class < CONFIG_OOM_COUNT);

#ifdef HAVE_PROC_OOM_SCORE_ADJ
    /* The following statics are used to indicate Redis has changed the process's oom score.
     * And to save the original score so we can restore it later if needed.
     * We need this so when we disabled oom-score-adj (also during configuration rollback
     * when another configuration parameter was invalid and causes a rollback after
     * applying a new oom-score) we can return to the oom-score value from before our
     * adjustments. */
    static int oom_score_adjusted_by_redis = 0;
    static int oom_score_adj_base = 0;

    int fd;
    int val;
    char buf[64];

    if (server.oom_score_adj != OOM_SCORE_ADJ_NO) {
        if (!oom_score_adjusted_by_redis) {
            oom_score_adjusted_by_redis = 1;
            /* Backup base value before enabling Redis control over oom score */
            fd = open("/proc/self/oom_score_adj", O_RDONLY);
            if (fd < 0 || read(fd, buf, sizeof(buf)) < 0) {
                serverLog(LL_WARNING, "Unable to read oom_score_adj: %s", strerror(errno));
                if (fd != -1) close(fd);
                return C_ERR;
            }
            oom_score_adj_base = atoi(buf);
            close(fd);
        }

        val = server.oom_score_adj_values[process_class];
        if (server.oom_score_adj == OOM_SCORE_RELATIVE)
            val += oom_score_adj_base;
        if (val > 1000) val = 1000;
        if (val < -1000) val = -1000;
    } else if (oom_score_adjusted_by_redis) {
        oom_score_adjusted_by_redis = 0;
        val = oom_score_adj_base;
    }
    else {
        return C_OK;
    }

    snprintf(buf, sizeof(buf) - 1, "%d\n", val);

    fd = open("/proc/self/oom_score_adj", O_WRONLY);
    if (fd < 0 || write(fd, buf, strlen(buf)) < 0) {
        serverLog(LL_WARNING, "Unable to write oom_score_adj: %s", strerror(errno));
        if (fd != -1) close(fd);
        return C_ERR;
    }

    close(fd);
    return C_OK;
#else
    /* Unsupported */
    return C_ERR;
#endif
}

/* This function will try to raise the max number of open files accordingly to
 * the configured max number of clients. It also reserves a number of file
 * descriptors (CONFIG_MIN_RESERVED_FDS) for extra operations of
 * persistence, listening sockets, log files and so forth.
 *
 * If it will not be possible to set the limit accordingly to the configured
 * max number of clients, the function will do the reverse setting
 * server.maxclients to the value that we can actually handle. */
void adjustOpenFilesLimit(void) {
    rlim_t maxfiles = server.maxclients+CONFIG_MIN_RESERVED_FDS;
    struct rlimit limit;

    if (getrlimit(RLIMIT_NOFILE,&limit) == -1) {
        serverLog(LL_WARNING,"Unable to obtain the current NOFILE limit (%s), assuming 1024 and setting the max clients configuration accordingly.",
            strerror(errno));
        server.maxclients = 1024-CONFIG_MIN_RESERVED_FDS;
    } else {
        rlim_t oldlimit = limit.rlim_cur;

        /* Set the max number of files if the current limit is not enough
         * for our needs. */
        if (oldlimit < maxfiles) {
            rlim_t bestlimit;
            int setrlimit_error = 0;

            /* Try to set the file limit to match 'maxfiles' or at least
             * to the higher value supported less than maxfiles. */
            bestlimit = maxfiles;
            while(bestlimit > oldlimit) {
                rlim_t decr_step = 16;

                limit.rlim_cur = bestlimit;
                limit.rlim_max = bestlimit;
                if (setrlimit(RLIMIT_NOFILE,&limit) != -1) break;
                setrlimit_error = errno;

                /* We failed to set file limit to 'bestlimit'. Try with a
                 * smaller limit decrementing by a few FDs per iteration. */
                if (bestlimit < decr_step) {
                    bestlimit = oldlimit;
                    break;
                }
                bestlimit -= decr_step;
            }

            /* Assume that the limit we get initially is still valid if
             * our last try was even lower. */
            if (bestlimit < oldlimit) bestlimit = oldlimit;

            if (bestlimit < maxfiles) {
                unsigned int old_maxclients = server.maxclients;
                server.maxclients = bestlimit-CONFIG_MIN_RESERVED_FDS;
                /* maxclients is unsigned so may overflow: in order
                 * to check if maxclients is now logically less than 1
                 * we test indirectly via bestlimit. */
                if (bestlimit <= CONFIG_MIN_RESERVED_FDS) {
                    serverLog(LL_WARNING,"Your current 'ulimit -n' "
                        "of %llu is not enough for the server to start. "
                        "Please increase your open file limit to at least "
                        "%llu. Exiting.",
                        (unsigned long long) oldlimit,
                        (unsigned long long) maxfiles);
                    exit(1);
                }
                serverLog(LL_WARNING,"You requested maxclients of %d "
                    "requiring at least %llu max file descriptors.",
                    old_maxclients,
                    (unsigned long long) maxfiles);
                serverLog(LL_WARNING,"Server can't set maximum open files "
                    "to %llu because of OS error: %s.",
                    (unsigned long long) maxfiles, strerror(setrlimit_error));
                serverLog(LL_WARNING,"Current maximum open files is %llu. "
                    "maxclients has been reduced to %d to compensate for "
                    "low ulimit. "
                    "If you need higher maxclients increase 'ulimit -n'.",
                    (unsigned long long) bestlimit, server.maxclients);
            } else {
                serverLog(LL_NOTICE,"Increased maximum number of open files "
                    "to %llu (it was originally set to %llu).",
                    (unsigned long long) maxfiles,
                    (unsigned long long) oldlimit);
            }
        }
    }
}

/* Check that server.tcp_backlog can be actually enforced in Linux according
 * to the value of /proc/sys/net/core/somaxconn, or warn about it. */
void checkTcpBacklogSettings(void) {
#if defined(HAVE_PROC_SOMAXCONN)
    FILE *fp = fopen("/proc/sys/net/core/somaxconn","r");
    char buf[1024];
    if (!fp) return;
    if (fgets(buf,sizeof(buf),fp) != NULL) {
        int somaxconn = atoi(buf);
        if (somaxconn > 0 && somaxconn < server.tcp_backlog) {
            serverLog(LL_WARNING,"WARNING: The TCP backlog setting of %d cannot be enforced because /proc/sys/net/core/somaxconn is set to the lower value of %d.", server.tcp_backlog, somaxconn);
        }
    }
    fclose(fp);
#elif defined(HAVE_SYSCTL_KIPC_SOMAXCONN)
    int somaxconn, mib[3];
    size_t len = sizeof(int);

    mib[0] = CTL_KERN;
    mib[1] = KERN_IPC;
    mib[2] = KIPC_SOMAXCONN;

    if (sysctl(mib, 3, &somaxconn, &len, NULL, 0) == 0) {
        if (somaxconn > 0 && somaxconn < server.tcp_backlog) {
            serverLog(LL_WARNING,"WARNING: The TCP backlog setting of %d cannot be enforced because kern.ipc.somaxconn is set to the lower value of %d.", server.tcp_backlog, somaxconn);
        }
    }
#elif defined(HAVE_SYSCTL_KERN_SOMAXCONN)
    int somaxconn, mib[2];
    size_t len = sizeof(int);

    mib[0] = CTL_KERN;
    mib[1] = KERN_SOMAXCONN;

    if (sysctl(mib, 2, &somaxconn, &len, NULL, 0) == 0) {
        if (somaxconn > 0 && somaxconn < server.tcp_backlog) {
            serverLog(LL_WARNING,"WARNING: The TCP backlog setting of %d cannot be enforced because kern.somaxconn is set to the lower value of %d.", server.tcp_backlog, somaxconn);
        }
    }
#endif
}

void closeSocketListeners(socketFds *sfd) {
    int j;

    for (j = 0; j < sfd->count; j++) {
        if (sfd->fd[j] == -1) continue;

        aeDeleteFileEvent(server.el, sfd->fd[j], AE_READABLE);
        close(sfd->fd[j]);
    }

    sfd->count = 0;
}

/* Create an event handler for accepting new connections in TCP or TLS domain sockets.
 * This works atomically for all socket fds */
int createSocketAcceptHandler(socketFds *sfd, aeFileProc *accept_handler) {
    int j;

    for (j = 0; j < sfd->count; j++) {
        if (aeCreateFileEvent(server.el, sfd->fd[j], AE_READABLE, accept_handler,NULL) == AE_ERR) {
            /* Rollback */
            for (j = j-1; j >= 0; j--) aeDeleteFileEvent(server.el, sfd->fd[j], AE_READABLE);
            return C_ERR;
        }
    }
    return C_OK;
}

/* Initialize a set of file descriptors to listen to the specified 'port'
 * binding the addresses specified in the Redis server configuration.
 *
 * The listening file descriptors are stored in the integer array 'fds'
 * and their number is set in '*count'.
 *
 * The addresses to bind are specified in the global server.bindaddr array
 * and their number is server.bindaddr_count. If the server configuration
 * contains no specific addresses to bind, this function will try to
 * bind * (all addresses) for both the IPv4 and IPv6 protocols.
 *
 * On success the function returns C_OK.
 *
 * On error the function returns C_ERR. For the function to be on
 * error, at least one of the server.bindaddr addresses was
 * impossible to bind, or no bind addresses were specified in the server
 * configuration but the function is not able to bind * for at least
 * one of the IPv4 or IPv6 protocols. */
int listenToPort(int port, socketFds *sfd) {
    int j;
    char **bindaddr = server.bindaddr;

    /* If we have no bind address, we don't listen on a TCP socket */
    if (server.bindaddr_count == 0) return C_OK;

    for (j = 0; j < server.bindaddr_count; j++) {
        char* addr = bindaddr[j];
        int optional = *addr == '-';
        if (optional) addr++;
        if (strchr(addr,':')) {
            /* Bind IPv6 address. */
            sfd->fd[sfd->count] = anetTcp6Server(server.neterr,port,addr,server.tcp_backlog);
        } else {
            /* Bind IPv4 address. */
            sfd->fd[sfd->count] = anetTcpServer(server.neterr,port,addr,server.tcp_backlog);
        }
        if (sfd->fd[sfd->count] == ANET_ERR) {
            int net_errno = errno;
            serverLog(LL_WARNING,
                "Warning: Could not create server TCP listening socket %s:%d: %s",
                addr, port, server.neterr);
            if (net_errno == EADDRNOTAVAIL && optional)
                continue;
            if (net_errno == ENOPROTOOPT     || net_errno == EPROTONOSUPPORT ||
                net_errno == ESOCKTNOSUPPORT || net_errno == EPFNOSUPPORT ||
                net_errno == EAFNOSUPPORT)
                continue;

            /* Rollback successful listens before exiting */
            closeSocketListeners(sfd);
            return C_ERR;
        }
        anetNonBlock(NULL,sfd->fd[sfd->count]);
        anetCloexec(sfd->fd[sfd->count]);
        sfd->count++;
    }
    return C_OK;
}

/* Resets the stats that we expose via INFO or other means that we want
 * to reset via CONFIG RESETSTAT. The function is also used in order to
 * initialize these fields in initServer() at server startup. */
void resetServerStats(void) {
    int j;

    server.stat_numcommands = 0;
    server.stat_numconnections = 0;
    server.stat_expiredkeys = 0;
    server.stat_expired_stale_perc = 0;
    server.stat_expired_time_cap_reached_count = 0;
    server.stat_expire_cycle_time_used = 0;
    server.stat_evictedkeys = 0;
    server.stat_evictedclients = 0;
    server.stat_total_eviction_exceeded_time = 0;
    server.stat_last_eviction_exceeded_time = 0;
    server.stat_keyspace_misses = 0;
    server.stat_keyspace_hits = 0;
    server.stat_active_defrag_hits = 0;
    server.stat_active_defrag_misses = 0;
    server.stat_active_defrag_key_hits = 0;
    server.stat_active_defrag_key_misses = 0;
    server.stat_active_defrag_scanned = 0;
    server.stat_total_active_defrag_time = 0;
    server.stat_last_active_defrag_time = 0;
    server.stat_fork_time = 0;
    server.stat_fork_rate = 0;
    server.stat_total_forks = 0;
    server.stat_rejected_conn = 0;
    server.stat_sync_full = 0;
    server.stat_sync_partial_ok = 0;
    server.stat_sync_partial_err = 0;
    server.stat_io_reads_processed = 0;
    atomicSet(server.stat_total_reads_processed, 0);
    server.stat_io_writes_processed = 0;
    atomicSet(server.stat_total_writes_processed, 0);
    for (j = 0; j < STATS_METRIC_COUNT; j++) {
        server.inst_metric[j].idx = 0;
        server.inst_metric[j].last_sample_time = mstime();
        server.inst_metric[j].last_sample_count = 0;
        memset(server.inst_metric[j].samples,0,
            sizeof(server.inst_metric[j].samples));
    }
    atomicSet(server.stat_net_input_bytes, 0);
    atomicSet(server.stat_net_output_bytes, 0);
    server.stat_unexpected_error_replies = 0;
    server.stat_total_error_replies = 0;
    server.stat_dump_payload_sanitizations = 0;
    server.aof_delayed_fsync = 0;
    lazyfreeResetStats();
}

/* Make the thread killable at any time, so that kill threads functions
 * can work reliably (default cancelability type is PTHREAD_CANCEL_DEFERRED).
 * Needed for pthread_cancel used by the fast memory test used by the crash report. */
void makeThreadKillable(void) {
    pthread_setcancelstate(PTHREAD_CANCEL_ENABLE, NULL);
    pthread_setcanceltype(PTHREAD_CANCEL_ASYNCHRONOUS, NULL);
}

void initServer(void) {
    int j;

    signal(SIGHUP, SIG_IGN);
    signal(SIGPIPE, SIG_IGN);
    setupSignalHandlers();
    makeThreadKillable();

    if (server.syslog_enabled) {
        openlog(server.syslog_ident, LOG_PID | LOG_NDELAY | LOG_NOWAIT,
            server.syslog_facility);
    }

    /* Initialization after setting defaults from the config system. */
    server.aof_state = server.aof_enabled ? AOF_ON : AOF_OFF;
    server.hz = server.config_hz;
    server.pid = getpid();
    server.in_fork_child = CHILD_TYPE_NONE;
    server.main_thread_id = pthread_self();
    server.current_client = NULL;
    server.errors = raxNew();
    server.fixed_time_expire = 0;
    server.in_nested_call = 0;
    server.clients = listCreate();
    server.clients_index = raxNew();
    server.clients_to_close = listCreate();
    server.slaves = listCreate();
    server.monitors = listCreate();
    server.clients_pending_write = listCreate();
    server.clients_pending_read = listCreate();
    server.clients_timeout_table = raxNew();
    server.replication_allowed = 1;
    server.slaveseldb = -1; /* Force to emit the first SELECT command. */
    server.unblocked_clients = listCreate();
    server.ready_keys = listCreate();
    server.tracking_pending_keys = listCreate();
    server.clients_waiting_acks = listCreate();
    server.get_ack_from_slaves = 0;
    server.client_pause_type = CLIENT_PAUSE_OFF;
    server.client_pause_end_time = 0;
    memset(server.client_pause_per_purpose, 0,
           sizeof(server.client_pause_per_purpose));
    server.paused_clients = listCreate();
    server.events_processed_while_blocked = 0;
    server.system_memory_size = zmalloc_get_memory_size();
    server.blocked_last_cron = 0;
    server.blocking_op_nesting = 0;
    server.thp_enabled = 0;
    server.cluster_drop_packet_filter = -1;
    resetReplicationBuffer();

    if ((server.tls_port || server.tls_replication || server.tls_cluster)
                && tlsConfigure(&server.tls_ctx_config) == C_ERR) {
        serverLog(LL_WARNING, "Failed to configure TLS. Check logs for more info.");
        exit(1);
    }

    for (j = 0; j < CLIENT_MEM_USAGE_BUCKETS; j++) {
        server.client_mem_usage_buckets[j].mem_usage_sum = 0;
        server.client_mem_usage_buckets[j].clients = listCreate();
    }

    createSharedObjects();
    adjustOpenFilesLimit();
    const char *clk_msg = monotonicInit();
    serverLog(LL_NOTICE, "monotonic clock: %s", clk_msg);
    server.el = aeCreateEventLoop(server.maxclients+CONFIG_FDSET_INCR);
    if (server.el == NULL) {
        serverLog(LL_WARNING,
            "Failed creating the event loop. Error message: '%s'",
            strerror(errno));
        exit(1);
    }
    server.db = zmalloc(sizeof(redisDb)*server.dbnum);

    /* Open the TCP listening socket for the user commands. */
    if (server.port != 0 &&
        listenToPort(server.port,&server.ipfd) == C_ERR) {
        /* Note: the following log text is matched by the test suite. */
        serverLog(LL_WARNING, "Failed listening on port %u (TCP), aborting.", server.port);
        exit(1);
    }
    if (server.tls_port != 0 &&
        listenToPort(server.tls_port,&server.tlsfd) == C_ERR) {
        /* Note: the following log text is matched by the test suite. */
        serverLog(LL_WARNING, "Failed listening on port %u (TLS), aborting.", server.tls_port);
        exit(1);
    }

    /* Open the listening Unix domain socket. */
    if (server.unixsocket != NULL) {
        unlink(server.unixsocket); /* don't care if this fails */
        server.sofd = anetUnixServer(server.neterr,server.unixsocket,
            (mode_t)server.unixsocketperm, server.tcp_backlog);
        if (server.sofd == ANET_ERR) {
            serverLog(LL_WARNING, "Failed opening Unix socket: %s", server.neterr);
            exit(1);
        }
        anetNonBlock(NULL,server.sofd);
        anetCloexec(server.sofd);
    }

    /* Abort if there are no listening sockets at all. */
    if (server.ipfd.count == 0 && server.tlsfd.count == 0 && server.sofd < 0) {
        serverLog(LL_WARNING, "Configured to not listen anywhere, exiting.");
        exit(1);
    }

    /* Create the Redis databases, and initialize other internal state. */
    for (j = 0; j < server.dbnum; j++) {
        server.db[j].dict = dictCreate(&dbDictType);
        server.db[j].expires = dictCreate(&dbExpiresDictType);
        server.db[j].expires_cursor = 0;
        server.db[j].blocking_keys = dictCreate(&keylistDictType);
        server.db[j].ready_keys = dictCreate(&objectKeyPointerValueDictType);
        server.db[j].watched_keys = dictCreate(&keylistDictType);
        server.db[j].id = j;
        server.db[j].avg_ttl = 0;
        server.db[j].defrag_later = listCreate();
        server.db[j].slots_to_keys = NULL; /* Set by clusterInit later on if necessary. */
        listSetFreeMethod(server.db[j].defrag_later,(void (*)(void*))sdsfree);
    }
    evictionPoolAlloc(); /* Initialize the LRU keys pool. */
    server.pubsub_channels = dictCreate(&keylistDictType);
    server.pubsub_patterns = dictCreate(&keylistDictType);
    server.pubsubshard_channels = dictCreate(&keylistDictType);
    server.cronloops = 0;
    server.in_script = 0;
    server.in_exec = 0;
    server.in_busy_module = 0;
    server.busy_module_yield_reply = NULL;
    server.core_propagates = 0;
    server.propagate_no_multi = 0;
    server.module_ctx_nesting = 0;
    server.client_pause_in_transaction = 0;
    server.child_pid = -1;
    server.child_type = CHILD_TYPE_NONE;
    server.rdb_child_type = RDB_CHILD_TYPE_NONE;
    server.rdb_pipe_conns = NULL;
    server.rdb_pipe_numconns = 0;
    server.rdb_pipe_numconns_writing = 0;
    server.rdb_pipe_buff = NULL;
    server.rdb_pipe_bufflen = 0;
    server.rdb_bgsave_scheduled = 0;
    server.child_info_pipe[0] = -1;
    server.child_info_pipe[1] = -1;
    server.child_info_nread = 0;
    server.aof_buf = sdsempty();
    server.lastsave = time(NULL); /* At startup we consider the DB saved. */
    server.lastbgsave_try = 0;    /* At startup we never tried to BGSAVE. */
    server.rdb_save_time_last = -1;
    server.rdb_save_time_start = -1;
    server.rdb_last_load_keys_expired = 0;
    server.rdb_last_load_keys_loaded = 0;
    server.dirty = 0;
    resetServerStats();
    /* A few stats we don't want to reset: server startup time, and peak mem. */
    server.stat_starttime = time(NULL);
    server.stat_peak_memory = 0;
    server.stat_current_cow_peak = 0;
    server.stat_current_cow_bytes = 0;
    server.stat_current_cow_updated = 0;
    server.stat_current_save_keys_processed = 0;
    server.stat_current_save_keys_total = 0;
    server.stat_rdb_cow_bytes = 0;
    server.stat_aof_cow_bytes = 0;
    server.stat_module_cow_bytes = 0;
    server.stat_module_progress = 0;
    for (int j = 0; j < CLIENT_TYPE_COUNT; j++)
        server.stat_clients_type_memory[j] = 0;
    server.stat_cluster_links_memory = 0;
    server.cron_malloc_stats.zmalloc_used = 0;
    server.cron_malloc_stats.process_rss = 0;
    server.cron_malloc_stats.allocator_allocated = 0;
    server.cron_malloc_stats.allocator_active = 0;
    server.cron_malloc_stats.allocator_resident = 0;
    server.lastbgsave_status = C_OK;
    server.aof_last_write_status = C_OK;
    server.aof_last_write_errno = 0;
    server.repl_good_slaves_count = 0;

    /* Create the timer callback, this is our way to process many background
     * operations incrementally, like clients timeout, eviction of unaccessed
     * expired keys and so forth. */
    if (aeCreateTimeEvent(server.el, 1, serverCron, NULL, NULL) == AE_ERR) {
        serverPanic("Can't create event loop timers.");
        exit(1);
    }

    /* Create an event handler for accepting new connections in TCP and Unix
     * domain sockets. */
    if (createSocketAcceptHandler(&server.ipfd, acceptTcpHandler) != C_OK) {
        serverPanic("Unrecoverable error creating TCP socket accept handler.");
    }
    if (createSocketAcceptHandler(&server.tlsfd, acceptTLSHandler) != C_OK) {
        serverPanic("Unrecoverable error creating TLS socket accept handler.");
    }
    if (server.sofd > 0 && aeCreateFileEvent(server.el,server.sofd,AE_READABLE,
        acceptUnixHandler,NULL) == AE_ERR) serverPanic("Unrecoverable error creating server.sofd file event.");


    /* Register a readable event for the pipe used to awake the event loop
     * when a blocked client in a module needs attention. */
    if (aeCreateFileEvent(server.el, server.module_blocked_pipe[0], AE_READABLE,
        moduleBlockedClientPipeReadable,NULL) == AE_ERR) {
            serverPanic(
                "Error registering the readable event for the module "
                "blocked clients subsystem.");
    }

    /* Register before and after sleep handlers (note this needs to be done
     * before loading persistence since it is used by processEventsWhileBlocked. */
    aeSetBeforeSleepProc(server.el,beforeSleep);
    aeSetAfterSleepProc(server.el,afterSleep);

    /* 32 bit instances are limited to 4GB of address space, so if there is
     * no explicit limit in the user provided configuration we set a limit
     * at 3 GB using maxmemory with 'noeviction' policy'. This avoids
     * useless crashes of the Redis instance for out of memory. */
    if (server.arch_bits == 32 && server.maxmemory == 0) {
        serverLog(LL_WARNING,"Warning: 32 bit instance detected but no memory limit set. Setting 3 GB maxmemory limit with 'noeviction' policy now.");
        server.maxmemory = 3072LL*(1024*1024); /* 3 GB */
        server.maxmemory_policy = MAXMEMORY_NO_EVICTION;
    }

    if (server.cluster_enabled) clusterInit();
    scriptingInit(1);
    functionsInit();
    slowlogInit();
    latencyMonitorInit();

    /* Initialize ACL default password if it exists */
    ACLUpdateDefaultUserPassword(server.requirepass);

    applyWatchdogPeriod();
}

/* Some steps in server initialization need to be done last (after modules
 * are loaded).
 * Specifically, creation of threads due to a race bug in ld.so, in which
 * Thread Local Storage initialization collides with dlopen call.
 * see: https://sourceware.org/bugzilla/show_bug.cgi?id=19329 */
void InitServerLast() {
    bioInit();
    initThreadedIO();
    set_jemalloc_bg_thread(server.jemalloc_bg_thread);
    server.initial_memory_usage = zmalloc_used_memory();
}

/* The purpose of this function is to try to "glue" consecutive range
 * key specs in order to build the legacy (first,last,step) spec
 * used by the COMMAND command.
 * By far the most common case is just one range spec (e.g. SET)
 * but some commands' ranges were split into two or more ranges
 * in order to have different flags for different keys (e.g. SMOVE,
 * first key is "read write", second key is "write").
 *
 * This functions uses very basic heuristics and is "best effort":
 * 1. Only commands which have only "range" specs are considered.
 * 2. Only range specs with keystep of 1 are considered.
 * 3. The order of the range specs must be ascending (i.e.
 *    lastkey of spec[i] == firstkey-1 of spec[i+1]).
 *
 * This function will succeed on all native Redis commands and may
 * fail on module commands, even if it only has "range" specs that
 * could actually be "glued", in the following cases:
 * 1. The order of "range" specs is not ascending (e.g. the spec for
 *    the key at index 2 was added before the spec of the key at
 *    index 1).
 * 2. The "range" specs have keystep >1.
 *
 * If this functions fails it means that the legacy (first,last,step)
 * spec used by COMMAND will show 0,0,0. This is not a dire situation
 * because anyway the legacy (first,last,step) spec is to be dperecated
 * and one should use the new key specs scheme.
 */
void populateCommandLegacyRangeSpec(struct redisCommand *c) {
    memset(&c->legacy_range_key_spec, 0, sizeof(c->legacy_range_key_spec));

    if (c->key_specs_num == 0)
        return;

    if (c->key_specs_num == 1 &&
        c->key_specs[0].begin_search_type == KSPEC_BS_INDEX &&
        c->key_specs[0].find_keys_type == KSPEC_FK_RANGE)
    {
        /* Quick win */
        c->legacy_range_key_spec = c->key_specs[0];
        return;
    }

    int firstkey = INT_MAX, lastkey = 0;
    int prev_lastkey = 0;
    for (int i = 0; i < c->key_specs_num; i++) {
        if (c->key_specs[i].begin_search_type != KSPEC_BS_INDEX ||
            c->key_specs[i].find_keys_type != KSPEC_FK_RANGE)
            continue;
        if (c->key_specs[i].fk.range.keystep != 1)
            return;
        if (prev_lastkey && prev_lastkey != c->key_specs[i].bs.index.pos-1)
            return;
        firstkey = min(firstkey, c->key_specs[i].bs.index.pos);
        /* Get the absolute index for lastkey (in the "range" spec, lastkey is relative to firstkey) */
        int lastkey_abs_index = c->key_specs[i].fk.range.lastkey;
        if (lastkey_abs_index >= 0)
            lastkey_abs_index += c->key_specs[i].bs.index.pos;
        /* For lastkey we use unsigned comparison to handle negative values correctly */
        lastkey = max((unsigned)lastkey, (unsigned)lastkey_abs_index);
    }

    if (firstkey == INT_MAX)
        return;

    serverAssert(firstkey != 0);
    serverAssert(lastkey != 0);

    c->legacy_range_key_spec.begin_search_type = KSPEC_BS_INDEX;
    c->legacy_range_key_spec.bs.index.pos = firstkey;
    c->legacy_range_key_spec.find_keys_type = KSPEC_FK_RANGE;
    c->legacy_range_key_spec.fk.range.lastkey = lastkey < 0 ? lastkey : (lastkey-firstkey); /* in the "range" spec, lastkey is relative to firstkey */
    c->legacy_range_key_spec.fk.range.keystep = 1;
    c->legacy_range_key_spec.fk.range.limit = 0;
}

void commandAddSubcommand(struct redisCommand *parent, struct redisCommand *subcommand) {
    if (!parent->subcommands_dict)
        parent->subcommands_dict = dictCreate(&commandTableDictType);

    subcommand->parent = parent; /* Assign the parent command */
    sds fullname = getFullCommandName(subcommand);
    subcommand->id = ACLGetCommandID(fullname); /* Assign the ID used for ACL. */
    sdsfree(fullname);

    serverAssert(dictAdd(parent->subcommands_dict, sdsnew(subcommand->name), subcommand) == DICT_OK);
}

/* Set implicit ACl categories (see comment above the definition of
 * struct redisCommand). */
void setImplictACLCategories(struct redisCommand *c) {
    if (c->flags & CMD_WRITE)
        c->acl_categories |= ACL_CATEGORY_WRITE;
    if (c->flags & CMD_READONLY)
        c->acl_categories |= ACL_CATEGORY_READ;
    if (c->flags & CMD_ADMIN)
        c->acl_categories |= ACL_CATEGORY_ADMIN|ACL_CATEGORY_DANGEROUS;
    if (c->flags & CMD_PUBSUB)
        c->acl_categories |= ACL_CATEGORY_PUBSUB;
    if (c->flags & CMD_FAST)
        c->acl_categories |= ACL_CATEGORY_FAST;

    /* If it's not @fast is @slow in this binary world. */
    if (!(c->acl_categories & ACL_CATEGORY_FAST))
        c->acl_categories |= ACL_CATEGORY_SLOW;
}

/* Recursively populate the args structure and return the number of args. */
int populateArgsStructure(struct redisCommandArg *args) {
    if (!args)
        return 0;
    int count = 0;
    while (args->name) {
        args->num_args = populateArgsStructure(args->subargs);
        count++;
        args++;
    }
    return count;
}

/* Recursively populate the command stracture. */
void populateCommandStructure(struct redisCommand *c) {
    /* Redis commands don't need more args than STATIC_KEY_SPECS_NUM (Number of keys
     * specs can be greater than STATIC_KEY_SPECS_NUM only for module commands) */
    c->key_specs = c->key_specs_static;
    c->key_specs_max = STATIC_KEY_SPECS_NUM;

    /* We start with an unallocated histogram and only allocate memory when a command
     * has been issued for the first time */
    c->latency_histogram = NULL;

    for (int i = 0; i < STATIC_KEY_SPECS_NUM; i++) {
        if (c->key_specs[i].begin_search_type == KSPEC_BS_INVALID)
            break;
        c->key_specs_num++;
    }

    /* Count things so we don't have to use deferred reply in COMMAND reply. */
    while (c->history && c->history[c->num_history].since)
        c->num_history++;
    while (c->hints && c->hints[c->num_hints])
        c->num_hints++;
    c->num_args = populateArgsStructure(c->args);

    populateCommandLegacyRangeSpec(c);

    /* Handle the "movablekeys" flag (must be done after populating all key specs). */
    populateCommandMovableKeys(c);

    /* Assign the ID used for ACL. */
    c->id = ACLGetCommandID(c->name);

    /* Handle subcommands */
    if (c->subcommands) {
        for (int j = 0; c->subcommands[j].name; j++) {
            struct redisCommand *sub = c->subcommands+j;

            /* Translate the command string flags description into an actual
             * set of flags. */
            setImplictACLCategories(sub);
            populateCommandStructure(sub);
            commandAddSubcommand(c,sub);
        }
    }
}

extern struct redisCommand redisCommandTable[];

/* Populates the Redis Command Table starting from the hard coded list
 * we have on top of server.c file. */
void populateCommandTable(void) {
    int j;
    struct redisCommand *c;

    for (j = 0;; j++) {
        c = redisCommandTable + j;
        if (c->name == NULL)
            break;

        int retval1, retval2;

        setImplictACLCategories(c);

        if (!(c->flags & CMD_SENTINEL) && server.sentinel_mode)
            continue;

        if (c->flags & CMD_ONLY_SENTINEL && !server.sentinel_mode)
            continue;

        populateCommandStructure(c);

        retval1 = dictAdd(server.commands, sdsnew(c->name), c);
        /* Populate an additional dictionary that will be unaffected
         * by rename-command statements in redis.conf. */
        retval2 = dictAdd(server.orig_commands, sdsnew(c->name), c);
        serverAssert(retval1 == DICT_OK && retval2 == DICT_OK);
    }
}

void resetCommandTableStats(dict* commands) {
    struct redisCommand *c;
    dictEntry *de;
    dictIterator *di;

    di = dictGetSafeIterator(commands);
    while((de = dictNext(di)) != NULL) {
        c = (struct redisCommand *) dictGetVal(de);
        c->microseconds = 0;
        c->calls = 0;
        c->rejected_calls = 0;
        c->failed_calls = 0;
        if(c->latency_histogram) {
            hdr_close(c->latency_histogram);
            c->latency_histogram = NULL;
        }
        if (c->subcommands_dict)
            resetCommandTableStats(c->subcommands_dict);
    }
    dictReleaseIterator(di);

}

void resetErrorTableStats(void) {
    raxFreeWithCallback(server.errors, zfree);
    server.errors = raxNew();
}

/* ========================== Redis OP Array API ============================ */

void redisOpArrayInit(redisOpArray *oa) {
    oa->ops = NULL;
    oa->numops = 0;
    oa->capacity = 0;
}

int redisOpArrayAppend(redisOpArray *oa, int dbid, robj **argv, int argc, int target) {
    redisOp *op;
    int prev_capacity = oa->capacity;

    if (oa->numops == 0) {
        oa->capacity = 16;
    } else if (oa->numops >= oa->capacity) {
        oa->capacity *= 2;
    }

    if (prev_capacity != oa->capacity)
        oa->ops = zrealloc(oa->ops,sizeof(redisOp)*oa->capacity);
    op = oa->ops+oa->numops;
    op->dbid = dbid;
    op->argv = argv;
    op->argc = argc;
    op->target = target;
    oa->numops++;
    return oa->numops;
}

void redisOpArrayFree(redisOpArray *oa) {
    while(oa->numops) {
        int j;
        redisOp *op;

        oa->numops--;
        op = oa->ops+oa->numops;
        for (j = 0; j < op->argc; j++)
            decrRefCount(op->argv[j]);
        zfree(op->argv);
    }
    zfree(oa->ops);
    redisOpArrayInit(oa);
}

/* ====================== Commands lookup and execution ===================== */

int isContainerCommandBySds(sds s) {
    struct redisCommand *base_cmd = dictFetchValue(server.commands, s);
    int has_subcommands = base_cmd && base_cmd->subcommands_dict;
    return has_subcommands;
}

struct redisCommand *lookupCommandLogic(dict *commands, robj **argv, int argc) {
    struct redisCommand *base_cmd = dictFetchValue(commands, argv[0]->ptr);
    int has_subcommands = base_cmd && base_cmd->subcommands_dict;
    if (argc == 1 || !has_subcommands) {
        /* Note: It is possible that base_cmd->proc==NULL (e.g. CONFIG) */
        return base_cmd;
    } else {
        /* Note: Currently we support just one level of subcommands */
        return dictFetchValue(base_cmd->subcommands_dict, argv[1]->ptr);
    }
}

struct redisCommand *lookupCommand(robj **argv, int argc) {
    return lookupCommandLogic(server.commands,argv,argc);
}

struct redisCommand *lookupCommandBySdsLogic(dict *commands, sds s) {
    int argc, j;
    sds *strings = sdssplitlen(s,sdslen(s),"|",1,&argc);
    if (strings == NULL)
        return NULL;
    if (argc > 2) {
        /* Currently we support just one level of subcommands */
        sdsfreesplitres(strings,argc);
        return NULL;
    }

    robj objects[argc];
    robj *argv[argc];
    for (j = 0; j < argc; j++) {
        initStaticStringObject(objects[j],strings[j]);
        argv[j] = &objects[j];
    }

    struct redisCommand *cmd = lookupCommandLogic(commands,argv,argc);
    sdsfreesplitres(strings,argc);
    return cmd;
}

struct redisCommand *lookupCommandBySds(sds s) {
    return lookupCommandBySdsLogic(server.commands,s);
}

struct redisCommand *lookupCommandByCStringLogic(dict *commands, const char *s) {
    struct redisCommand *cmd;
    sds name = sdsnew(s);

    cmd = lookupCommandBySdsLogic(commands,name);
    sdsfree(name);
    return cmd;
}

struct redisCommand *lookupCommandByCString(const char *s) {
    return lookupCommandByCStringLogic(server.commands,s);
}

/* Lookup the command in the current table, if not found also check in
 * the original table containing the original command names unaffected by
 * redis.conf rename-command statement.
 *
 * This is used by functions rewriting the argument vector such as
 * rewriteClientCommandVector() in order to set client->cmd pointer
 * correctly even if the command was renamed. */
struct redisCommand *lookupCommandOrOriginal(robj **argv ,int argc) {
    struct redisCommand *cmd = lookupCommandLogic(server.commands, argv, argc);

    if (!cmd) cmd = lookupCommandLogic(server.orig_commands, argv, argc);
    return cmd;
}

static int shouldPropagate(int target) {
    if (!server.replication_allowed || target == PROPAGATE_NONE || server.loading)
        return 0;

    if (target & PROPAGATE_AOF) {
        if (server.aof_state != AOF_OFF)
            return 1;
    }
    if (target & PROPAGATE_REPL) {
        if (server.masterhost == NULL && (server.repl_backlog || listLength(server.slaves) != 0))
            return 1;
    }

    return 0;
}

/* Propagate the specified command (in the context of the specified database id)
 * to AOF and Slaves.
 *
 * flags are an xor between:
 * + PROPAGATE_NONE (no propagation of command at all)
 * + PROPAGATE_AOF (propagate into the AOF file if is enabled)
 * + PROPAGATE_REPL (propagate into the replication link)
 *
 * This is an internal low-level function and should not be called!
 *
 * The API for propagating commands is alsoPropagate().
 */
static void propagateNow(int dbid, robj **argv, int argc, int target) {
    if (!shouldPropagate(target))
        return;

    /* This needs to be unreachable since the dataset should be fixed during 
     * client pause, otherwise data may be lost during a failover. */
    serverAssert(!(areClientsPaused() && !server.client_pause_in_transaction));

    if (server.aof_state != AOF_OFF && target & PROPAGATE_AOF)
        feedAppendOnlyFile(dbid,argv,argc);
    if (target & PROPAGATE_REPL)
        replicationFeedSlaves(server.slaves,dbid,argv,argc);
}

/* Used inside commands to schedule the propagation of additional commands
 * after the current command is propagated to AOF / Replication.
 *
 * dbid is the database ID the command should be propagated into.
 * Arguments of the command to propagate are passed as an array of redis
 * objects pointers of len 'argc', using the 'argv' vector.
 *
 * The function does not take a reference to the passed 'argv' vector,
 * so it is up to the caller to release the passed argv (but it is usually
 * stack allocated).  The function automatically increments ref count of
 * passed objects, so the caller does not need to. */
void alsoPropagate(int dbid, robj **argv, int argc, int target) {
    robj **argvcopy;
    int j;

    if (!shouldPropagate(target))
        return;

    argvcopy = zmalloc(sizeof(robj*)*argc);
    for (j = 0; j < argc; j++) {
        argvcopy[j] = argv[j];
        incrRefCount(argv[j]);
    }
    redisOpArrayAppend(&server.also_propagate,dbid,argvcopy,argc,target);
}

/* It is possible to call the function forceCommandPropagation() inside a
 * Redis command implementation in order to to force the propagation of a
 * specific command execution into AOF / Replication. */
void forceCommandPropagation(client *c, int flags) {
    serverAssert(c->cmd->flags & (CMD_WRITE | CMD_MAY_REPLICATE));
    if (flags & PROPAGATE_REPL) c->flags |= CLIENT_FORCE_REPL;
    if (flags & PROPAGATE_AOF) c->flags |= CLIENT_FORCE_AOF;
}

/* Avoid that the executed command is propagated at all. This way we
 * are free to just propagate what we want using the alsoPropagate()
 * API. */
void preventCommandPropagation(client *c) {
    c->flags |= CLIENT_PREVENT_PROP;
}

/* AOF specific version of preventCommandPropagation(). */
void preventCommandAOF(client *c) {
    c->flags |= CLIENT_PREVENT_AOF_PROP;
}

/* Replication specific version of preventCommandPropagation(). */
void preventCommandReplication(client *c) {
    c->flags |= CLIENT_PREVENT_REPL_PROP;
}

/* Log the last command a client executed into the slowlog. */
void slowlogPushCurrentCommand(client *c, struct redisCommand *cmd, ustime_t duration) {
    /* Some commands may contain sensitive data that should not be available in the slowlog. */
    if (cmd->flags & CMD_SKIP_SLOWLOG)
        return;

    /* If command argument vector was rewritten, use the original
     * arguments. */
    robj **argv = c->original_argv ? c->original_argv : c->argv;
    int argc = c->original_argv ? c->original_argc : c->argc;
    slowlogPushEntryIfNeeded(c,argv,argc,duration);
}

/* This function is called in order to update the total command histogram duration.
 * The latency unit is nano-seconds.
 * If needed it will allocate the histogram memory and trim the duration to the upper/lower tracking limits*/
void updateCommandLatencyHistogram(struct hdr_histogram **latency_histogram, int64_t duration_hist){
    if (duration_hist < LATENCY_HISTOGRAM_MIN_VALUE)
        duration_hist=LATENCY_HISTOGRAM_MIN_VALUE;
    if (duration_hist>LATENCY_HISTOGRAM_MAX_VALUE)
        duration_hist=LATENCY_HISTOGRAM_MAX_VALUE;
    if (*latency_histogram==NULL)
        hdr_init(LATENCY_HISTOGRAM_MIN_VALUE,LATENCY_HISTOGRAM_MAX_VALUE,LATENCY_HISTOGRAM_PRECISION,latency_histogram);
    hdr_record_value(*latency_histogram,duration_hist);
}

/* Handle the alsoPropagate() API to handle commands that want to propagate
 * multiple separated commands. Note that alsoPropagate() is not affected
 * by CLIENT_PREVENT_PROP flag. */
void propagatePendingCommands() {
    if (server.also_propagate.numops == 0)
        return;

    int j;
    redisOp *rop;
    int multi_emitted = 0;

    /* Wrap the commands in server.also_propagate array,
     * but don't wrap it if we are already in MULTI context,
     * in case the nested MULTI/EXEC.
     *
     * And if the array contains only one command, no need to
     * wrap it, since the single command is atomic. */
    if (server.also_propagate.numops > 1 && !server.propagate_no_multi) {
        /* We use the first command-to-propagate to set the dbid for MULTI,
         * so that the SELECT will be propagated beforehand */
        int multi_dbid = server.also_propagate.ops[0].dbid;
        propagateNow(multi_dbid,&shared.multi,1,PROPAGATE_AOF|PROPAGATE_REPL);
        multi_emitted = 1;
    }

    for (j = 0; j < server.also_propagate.numops; j++) {
        rop = &server.also_propagate.ops[j];
        serverAssert(rop->target);
        propagateNow(rop->dbid,rop->argv,rop->argc,rop->target);
    }

    if (multi_emitted) {
        /* We take the dbid from last command so that propagateNow() won't inject another SELECT */
        int exec_dbid = server.also_propagate.ops[server.also_propagate.numops-1].dbid;
        propagateNow(exec_dbid,&shared.exec,1,PROPAGATE_AOF|PROPAGATE_REPL);
    }

    redisOpArrayFree(&server.also_propagate);
}

/* Call() is the core of Redis execution of a command.
 *
 * The following flags can be passed:
 * CMD_CALL_NONE        No flags.
 * CMD_CALL_SLOWLOG     Check command speed and log in the slow log if needed.
 * CMD_CALL_STATS       Populate command stats.
 * CMD_CALL_PROPAGATE_AOF   Append command to AOF if it modified the dataset
 *                          or if the client flags are forcing propagation.
 * CMD_CALL_PROPAGATE_REPL  Send command to slaves if it modified the dataset
 *                          or if the client flags are forcing propagation.
 * CMD_CALL_PROPAGATE   Alias for PROPAGATE_AOF|PROPAGATE_REPL.
 * CMD_CALL_FULL        Alias for SLOWLOG|STATS|PROPAGATE.
 *
 * The exact propagation behavior depends on the client flags.
 * Specifically:
 *
 * 1. If the client flags CLIENT_FORCE_AOF or CLIENT_FORCE_REPL are set
 *    and assuming the corresponding CMD_CALL_PROPAGATE_AOF/REPL is set
 *    in the call flags, then the command is propagated even if the
 *    dataset was not affected by the command.
 * 2. If the client flags CLIENT_PREVENT_REPL_PROP or CLIENT_PREVENT_AOF_PROP
 *    are set, the propagation into AOF or to slaves is not performed even
 *    if the command modified the dataset.
 *
 * Note that regardless of the client flags, if CMD_CALL_PROPAGATE_AOF
 * or CMD_CALL_PROPAGATE_REPL are not set, then respectively AOF or
 * slaves propagation will never occur.
 *
 * Client flags are modified by the implementation of a given command
 * using the following API:
 *
 * forceCommandPropagation(client *c, int flags);
 * preventCommandPropagation(client *c);
 * preventCommandAOF(client *c);
 * preventCommandReplication(client *c);
 *
 */
void call(client *c, int flags) {
    long long dirty;
    monotime call_timer;
    uint64_t client_old_flags = c->flags;
    struct redisCommand *real_cmd = c->cmd;
    static long long prev_err_count;

    /* Initialization: clear the flags that must be set by the command on
     * demand, and initialize the array for additional commands propagation. */
    c->flags &= ~(CLIENT_FORCE_AOF|CLIENT_FORCE_REPL|CLIENT_PREVENT_PROP);

    /* Redis core is in charge of propagation when the first entry point
     * of call() is processCommand().
     * The only other option to get to call() without having processCommand
     * as an entry point is if a module triggers RM_Call outside of call()
     * context (for example, in a timer).
     * In that case, the module is in charge of propagation.
     *
     * Because call() is re-entrant we have to cache and restore
     * server.core_propagates. */
    int prev_core_propagates = server.core_propagates;
    if (!server.core_propagates && !(flags & CMD_CALL_FROM_MODULE))
        server.core_propagates = 1;

    /* Call the command. */
    dirty = server.dirty;
    prev_err_count = server.stat_total_error_replies;

    /* Update cache time, in case we have nested calls we want to
     * update only on the first call*/
    if (server.fixed_time_expire++ == 0) {
        updateCachedTime(0);
    }
    server.in_nested_call++;

    elapsedStart(&call_timer);
    c->cmd->proc(c);
    const long duration = elapsedUs(call_timer);
    c->duration = duration;
    dirty = server.dirty-dirty;
    if (dirty < 0) dirty = 0;

    server.in_nested_call--;

    /* Update failed command calls if required.
     * We leverage a static variable (prev_err_count) to retain
     * the counter across nested function calls and avoid logging
     * the same error twice. */
    if ((server.stat_total_error_replies - prev_err_count) > 0) {
        real_cmd->failed_calls++;
    }

    /* After executing command, we will close the client after writing entire
     * reply if it is set 'CLIENT_CLOSE_AFTER_COMMAND' flag. */
    if (c->flags & CLIENT_CLOSE_AFTER_COMMAND) {
        c->flags &= ~CLIENT_CLOSE_AFTER_COMMAND;
        c->flags |= CLIENT_CLOSE_AFTER_REPLY;
    }

    /* When EVAL is called loading the AOF we don't want commands called
     * from Lua to go into the slowlog or to populate statistics. */
    if (server.loading && c->flags & CLIENT_SCRIPT)
        flags &= ~(CMD_CALL_SLOWLOG | CMD_CALL_STATS);

    /* If the caller is Lua, we want to force the EVAL caller to propagate
     * the script if the command flag or client flag are forcing the
     * propagation. */
    if (c->flags & CLIENT_SCRIPT && server.script_caller) {
        if (c->flags & CLIENT_FORCE_REPL)
            server.script_caller->flags |= CLIENT_FORCE_REPL;
        if (c->flags & CLIENT_FORCE_AOF)
            server.script_caller->flags |= CLIENT_FORCE_AOF;
    }

    /* Note: the code below uses the real command that was executed
     * c->cmd and c->lastcmd may be different, in case of MULTI-EXEC or
     * re-written commands such as EXPIRE, GEOADD, etc. */

    /* Record the latency this command induced on the main thread.
     * unless instructed by the caller not to log. (happens when processing
     * a MULTI-EXEC from inside an AOF). */
    if (flags & CMD_CALL_SLOWLOG) {
        char *latency_event = (real_cmd->flags & CMD_FAST) ?
                               "fast-command" : "command";
        latencyAddSampleIfNeeded(latency_event,duration/1000);
    }

    /* Log the command into the Slow log if needed.
     * If the client is blocked we will handle slowlog when it is unblocked. */
    if ((flags & CMD_CALL_SLOWLOG) && !(c->flags & CLIENT_BLOCKED))
        slowlogPushCurrentCommand(c, real_cmd, duration);

    /* Send the command to clients in MONITOR mode if applicable.
     * Administrative commands are considered too dangerous to be shown. */
    if (!(c->cmd->flags & (CMD_SKIP_MONITOR|CMD_ADMIN))) {
        robj **argv = c->original_argv ? c->original_argv : c->argv;
        int argc = c->original_argv ? c->original_argc : c->argc;
        replicationFeedMonitors(c,server.monitors,c->db->id,argv,argc);
    }

    /* Clear the original argv.
     * If the client is blocked we will handle slowlog when it is unblocked. */
    if (!(c->flags & CLIENT_BLOCKED))
        freeClientOriginalArgv(c);

    /* populate the per-command statistics that we show in INFO commandstats. */
    if (flags & CMD_CALL_STATS) {
        real_cmd->microseconds += duration;
        real_cmd->calls++;
        /* If the client is blocked we will handle latency stats when it is unblocked. */
        if (server.latency_tracking_enabled && !(c->flags & CLIENT_BLOCKED))
            updateCommandLatencyHistogram(&(real_cmd->latency_histogram), duration*1000);
    }

    /* Propagate the command into the AOF and replication link.
     * We never propagate EXEC explicitly, it will be implicitly
     * propagated if needed (see propagatePendingCommands).
     * Also, module commands take care of themselves */
    if (flags & CMD_CALL_PROPAGATE &&
        (c->flags & CLIENT_PREVENT_PROP) != CLIENT_PREVENT_PROP &&
        c->cmd->proc != execCommand &&
        !(c->cmd->flags & CMD_MODULE))
    {
        int propagate_flags = PROPAGATE_NONE;

        /* Check if the command operated changes in the data set. If so
         * set for replication / AOF propagation. */
        if (dirty) propagate_flags |= (PROPAGATE_AOF|PROPAGATE_REPL);

        /* If the client forced AOF / replication of the command, set
         * the flags regardless of the command effects on the data set. */
        if (c->flags & CLIENT_FORCE_REPL) propagate_flags |= PROPAGATE_REPL;
        if (c->flags & CLIENT_FORCE_AOF) propagate_flags |= PROPAGATE_AOF;

        /* However prevent AOF / replication propagation if the command
         * implementation called preventCommandPropagation() or similar,
         * or if we don't have the call() flags to do so. */
        if (c->flags & CLIENT_PREVENT_REPL_PROP ||
            !(flags & CMD_CALL_PROPAGATE_REPL))
                propagate_flags &= ~PROPAGATE_REPL;
        if (c->flags & CLIENT_PREVENT_AOF_PROP ||
            !(flags & CMD_CALL_PROPAGATE_AOF))
                propagate_flags &= ~PROPAGATE_AOF;

        /* Call alsoPropagate() only if at least one of AOF / replication
         * propagation is needed. */
        if (propagate_flags != PROPAGATE_NONE)
            alsoPropagate(c->db->id,c->argv,c->argc,propagate_flags);
    }

    /* Restore the old replication flags, since call() can be executed
     * recursively. */
    c->flags &= ~(CLIENT_FORCE_AOF|CLIENT_FORCE_REPL|CLIENT_PREVENT_PROP);
    c->flags |= client_old_flags &
        (CLIENT_FORCE_AOF|CLIENT_FORCE_REPL|CLIENT_PREVENT_PROP);

    /* If the client has keys tracking enabled for client side caching,
     * make sure to remember the keys it fetched via this command. */
    if (c->cmd->flags & CMD_READONLY) {
        client *caller = (c->flags & CLIENT_SCRIPT && server.script_caller) ?
                            server.script_caller : c;
        if (caller->flags & CLIENT_TRACKING &&
            !(caller->flags & CLIENT_TRACKING_BCAST))
        {
            trackingRememberKeys(caller);
        }
    }

    server.fixed_time_expire--;
    server.stat_numcommands++;
    prev_err_count = server.stat_total_error_replies;

    /* Record peak memory after each command and before the eviction that runs
     * before the next command. */
    size_t zmalloc_used = zmalloc_used_memory();
    if (zmalloc_used > server.stat_peak_memory)
        server.stat_peak_memory = zmalloc_used;

    /* Do some maintenance job and cleanup */
    afterCommand(c);

    /* Client pause takes effect after a transaction has finished. This needs
     * to be located after everything is propagated. */
    if (!server.in_exec && server.client_pause_in_transaction) {
        server.client_pause_in_transaction = 0;
    }

    server.core_propagates = prev_core_propagates;
}

/* Used when a command that is ready for execution needs to be rejected, due to
 * various pre-execution checks. it returns the appropriate error to the client.
 * If there's a transaction is flags it as dirty, and if the command is EXEC,
 * it aborts the transaction.
 * Note: 'reply' is expected to end with \r\n */
void rejectCommand(client *c, robj *reply) {
    flagTransaction(c);
    if (c->cmd) c->cmd->rejected_calls++;
    if (c->cmd && c->cmd->proc == execCommand) {
        execCommandAbort(c, reply->ptr);
    } else {
        /* using addReplyError* rather than addReply so that the error can be logged. */
        addReplyErrorObject(c, reply);
    }
}

void rejectCommandFormat(client *c, const char *fmt, ...) {
    if (c->cmd) c->cmd->rejected_calls++;
    flagTransaction(c);
    va_list ap;
    va_start(ap,fmt);
    sds s = sdscatvprintf(sdsempty(),fmt,ap);
    va_end(ap);
    /* Make sure there are no newlines in the string, otherwise invalid protocol
     * is emitted (The args come from the user, they may contain any character). */
    sdsmapchars(s, "\r\n", "  ",  2);
    if (c->cmd && c->cmd->proc == execCommand) {
        execCommandAbort(c, s);
        sdsfree(s);
    } else {
        /* The following frees 's'. */
        addReplyErrorSds(c, s);
    }
}

/* This is called after a command in call, we can do some maintenance job in it. */
void afterCommand(client *c) {
    UNUSED(c);
    if (!server.in_nested_call) {
        /* If we are at the top-most call() we can propagate what we accumulated.
         * Should be done before trackingHandlePendingKeyInvalidations so that we
         * reply to client before invalidating cache (makes more sense) */
        if (server.core_propagates)
            propagatePendingCommands();
        /* Flush pending invalidation messages only when we are not in nested call.
         * So the messages are not interleaved with transaction response. */
        trackingHandlePendingKeyInvalidations();
    }
}

/* Returns 1 for commands that may have key names in their arguments, but the legacy range
 * spec doesn't cover all of them. */
void populateCommandMovableKeys(struct redisCommand *cmd) {
    int movablekeys = 0;
    if (cmd->getkeys_proc && !(cmd->flags & CMD_MODULE)) {
        /* Redis command with getkeys proc */
        movablekeys = 1;
    } else if (cmd->flags & CMD_MODULE_GETKEYS) {
        /* Module command with getkeys proc */
        movablekeys = 1;
    } else {
        /* Redis command without getkeys proc, but possibly has
         * movable keys because of a keys spec. */
        for (int i = 0; i < cmd->key_specs_num; i++) {
            if (cmd->key_specs[i].begin_search_type != KSPEC_BS_INDEX ||
                cmd->key_specs[i].find_keys_type != KSPEC_FK_RANGE)
            {
                /* If we have a non-range spec it means we have movable keys */
                movablekeys = 1;
                break;
            }
        }
    }

    if (movablekeys)
        cmd->flags |= CMD_MOVABLE_KEYS;
}

/* If this function gets called we already read a whole
 * command, arguments are in the client argv/argc fields.
 * processCommand() execute the command or prepare the
 * server for a bulk read from the client.
 *
 * If C_OK is returned the client is still alive and valid and
 * other operations can be performed by the caller. Otherwise
 * if C_ERR is returned the client was destroyed (i.e. after QUIT). */
int processCommand(client *c) {
    if (!scriptIsTimedout()) {
        /* Both EXEC and EVAL call call() directly so there should be
         * no way in_exec or in_eval is 1.
         * That is unless lua_timedout, in which case client may run
         * some commands. */
        serverAssert(!server.in_exec);
        serverAssert(!server.in_script);
    }

    moduleCallCommandFilters(c);

    /* Handle possible security attacks. */
    if (!strcasecmp(c->argv[0]->ptr,"host:") || !strcasecmp(c->argv[0]->ptr,"post")) {
        securityWarningCommand(c);
        return C_ERR;
    }

    /* Now lookup the command and check ASAP about trivial error conditions
     * such as wrong arity, bad command name and so forth. */
    c->cmd = c->lastcmd = lookupCommand(c->argv,c->argc);
    if (!c->cmd) {
        if (isContainerCommandBySds(c->argv[0]->ptr)) {
            /* If we can't find the command but argv[0] by itself is a command
             * it means we're dealing with an invalid subcommand. Print Help. */
            sds cmd = sdsnew((char *)c->argv[0]->ptr);
            sdstoupper(cmd);
            rejectCommandFormat(c, "Unknown subcommand '%.128s'. Try %s HELP.",
                                (char *)c->argv[1]->ptr, cmd);
            sdsfree(cmd);
            return C_OK;
        }
        sds args = sdsempty();
        int i;
        for (i=1; i < c->argc && sdslen(args) < 128; i++)
            args = sdscatprintf(args, "'%.*s' ", 128-(int)sdslen(args), (char*)c->argv[i]->ptr);
        rejectCommandFormat(c,"unknown command '%s', with args beginning with: %s",
            (char*)c->argv[0]->ptr, args);
        sdsfree(args);
        return C_OK;
    } else if ((c->cmd->arity > 0 && c->cmd->arity != c->argc) ||
               (c->argc < -c->cmd->arity))
    {
        rejectCommandFormat(c,"wrong number of arguments for '%s' command or subcommand",
            c->cmd->name);
        return C_OK;
    }

    /* Check if the command is marked as protected and the relevant configuration allows it */
    if (c->cmd->flags & CMD_PROTECTED) {
        if ((c->cmd->proc == debugCommand && !allowProtectedAction(server.enable_debug_cmd, c)) ||
            (c->cmd->proc == moduleCommand && !allowProtectedAction(server.enable_module_cmd, c)))
        {
            rejectCommandFormat(c,"%s command not allowed. If the %s option is set to \"local\", "
                                  "you can run it from a local connection, otherwise you need to set this option "
                                  "in the configuration file, and then restart the server.",
                                  c->cmd->proc == debugCommand ? "DEBUG" : "MODULE",
                                  c->cmd->proc == debugCommand ? "enable-debug-command" : "enable-module-command");
            return C_OK;

        }
    }

    int is_read_command = (c->cmd->flags & CMD_READONLY) ||
                           (c->cmd->proc == execCommand && (c->mstate.cmd_flags & CMD_READONLY));
    int is_write_command = (c->cmd->flags & CMD_WRITE) ||
                           (c->cmd->proc == execCommand && (c->mstate.cmd_flags & CMD_WRITE));
    int is_denyoom_command = (c->cmd->flags & CMD_DENYOOM) ||
                             (c->cmd->proc == execCommand && (c->mstate.cmd_flags & CMD_DENYOOM));
    int is_denystale_command = !(c->cmd->flags & CMD_STALE) ||
                               (c->cmd->proc == execCommand && (c->mstate.cmd_inv_flags & CMD_STALE));
    int is_denyloading_command = !(c->cmd->flags & CMD_LOADING) ||
                                 (c->cmd->proc == execCommand && (c->mstate.cmd_inv_flags & CMD_LOADING));
    int is_may_replicate_command = (c->cmd->flags & (CMD_WRITE | CMD_MAY_REPLICATE)) ||
                                   (c->cmd->proc == execCommand && (c->mstate.cmd_flags & (CMD_WRITE | CMD_MAY_REPLICATE)));
    int is_deny_async_loading_command = (c->cmd->flags & CMD_NO_ASYNC_LOADING) ||
                                        (c->cmd->proc == execCommand && (c->mstate.cmd_flags & CMD_NO_ASYNC_LOADING));

    if (authRequired(c)) {
        /* AUTH and HELLO and no auth commands are valid even in
         * non-authenticated state. */
        if (!(c->cmd->flags & CMD_NO_AUTH)) {
            rejectCommand(c,shared.noautherr);
            return C_OK;
        }
    }

    if (c->flags & CLIENT_MULTI && c->cmd->flags & CMD_NO_MULTI) {
        rejectCommandFormat(c,"Command not allowed inside a transaction");
        return C_OK;
    }

    /* Check if the user can run this command according to the current
     * ACLs. */
    int acl_errpos;
    int acl_retval = ACLCheckAllPerm(c,&acl_errpos);
    if (acl_retval != ACL_OK) {
        addACLLogEntry(c,acl_retval,(c->flags & CLIENT_MULTI) ? ACL_LOG_CTX_MULTI : ACL_LOG_CTX_TOPLEVEL,acl_errpos,NULL,NULL);
        switch (acl_retval) {
        case ACL_DENIED_CMD:
        {
            sds cmdname = getFullCommandName(c->cmd);
            rejectCommandFormat(c,
                "-NOPERM this user has no permissions to run "
                "the '%s' command", cmdname);
            sdsfree(cmdname);
            break;
        }
        case ACL_DENIED_KEY:
            rejectCommandFormat(c,
                "-NOPERM this user has no permissions to access "
                "one of the keys used as arguments");
            break;
        case ACL_DENIED_CHANNEL:
            rejectCommandFormat(c,
                "-NOPERM this user has no permissions to access "
                "one of the channels used as arguments");
            break;
        default:
            rejectCommandFormat(c, "no permission");
            break;
        }
        return C_OK;
    }

    /* If cluster is enabled perform the cluster redirection here.
     * However we don't perform the redirection if:
     * 1) The sender of this command is our master.
     * 2) The command has no key arguments. */
    if (server.cluster_enabled &&
        !(c->flags & CLIENT_MASTER) &&
        !(c->flags & CLIENT_SCRIPT &&
          server.script_caller->flags & CLIENT_MASTER) &&
        !(!(c->cmd->flags&CMD_MOVABLE_KEYS) && c->cmd->key_specs_num == 0 &&
          c->cmd->proc != execCommand))
    {
        int hashslot;
        int error_code;
        clusterNode *n = getNodeByQuery(c,c->cmd,c->argv,c->argc,
                                        &hashslot,&error_code);
        if (n == NULL || n != server.cluster->myself) {
            if (c->cmd->proc == execCommand) {
                discardTransaction(c);
            } else {
                flagTransaction(c);
            }
            clusterRedirectClient(c,n,hashslot,error_code);
            c->cmd->rejected_calls++;
            return C_OK;
        }
    }

    /* Disconnect some clients if total clients memory is too high. We do this
     * before key eviction, after the last command was executed and consumed
     * some client output buffer memory. */
    evictClients();
    if (server.current_client == NULL) {
        /* If we evicted ourself then abort processing the command */
        return C_ERR;
    }

    /* Handle the maxmemory directive.
     *
     * Note that we do not want to reclaim memory if we are here re-entering
     * the event loop since there is a busy Lua script running in timeout
     * condition, to avoid mixing the propagation of scripts with the
     * propagation of DELs due to eviction. */
    if (server.maxmemory && !scriptIsTimedout()) {
        int out_of_memory = (performEvictions() == EVICT_FAIL);

        /* performEvictions may evict keys, so we need flush pending tracking
         * invalidation keys. If we don't do this, we may get an invalidation
         * message after we perform operation on the key, where in fact this
         * message belongs to the old value of the key before it gets evicted.*/
        trackingHandlePendingKeyInvalidations();

        /* performEvictions may flush slave output buffers. This may result
         * in a slave, that may be the active client, to be freed. */
        if (server.current_client == NULL) return C_ERR;

        int reject_cmd_on_oom = is_denyoom_command;
        /* If client is in MULTI/EXEC context, queuing may consume an unlimited
         * amount of memory, so we want to stop that.
         * However, we never want to reject DISCARD, or even EXEC (unless it
         * contains denied commands, in which case is_denyoom_command is already
         * set. */
        if (c->flags & CLIENT_MULTI &&
            c->cmd->proc != execCommand &&
            c->cmd->proc != discardCommand &&
            c->cmd->proc != quitCommand &&
            c->cmd->proc != resetCommand) {
            reject_cmd_on_oom = 1;
        }

        if (out_of_memory && reject_cmd_on_oom) {
            rejectCommand(c, shared.oomerr);
            return C_OK;
        }

        /* Save out_of_memory result at script start, otherwise if we check OOM
         * until first write within script, memory used by lua stack and
         * arguments might interfere. */
        if (c->cmd->proc == evalCommand ||
            c->cmd->proc == evalShaCommand ||
            c->cmd->proc == fcallCommand ||
            c->cmd->proc == fcallroCommand)
        {
            server.script_oom = out_of_memory;
        }
    }

    /* Make sure to use a reasonable amount of memory for client side
     * caching metadata. */
    if (server.tracking_clients) trackingLimitUsedSlots();

    /* Don't accept write commands if there are problems persisting on disk
     * and if this is a master instance. */
    int deny_write_type = writeCommandsDeniedByDiskError();
    if (deny_write_type != DISK_ERROR_TYPE_NONE &&
        server.masterhost == NULL &&
        (is_write_command ||c->cmd->proc == pingCommand))
    {
        if (deny_write_type == DISK_ERROR_TYPE_RDB)
            rejectCommand(c, shared.bgsaveerr);
        else
            rejectCommandFormat(c,
                "-MISCONF Errors writing to the AOF file: %s",
                strerror(server.aof_last_write_errno));
        return C_OK;
    }

    /* Don't accept write commands if there are not enough good slaves and
     * user configured the min-slaves-to-write option. */
    if (server.masterhost == NULL &&
        server.repl_min_slaves_to_write &&
        server.repl_min_slaves_max_lag &&
        is_write_command &&
        server.repl_good_slaves_count < server.repl_min_slaves_to_write)
    {
        rejectCommand(c, shared.noreplicaserr);
        return C_OK;
    }

    /* Don't accept write commands if this is a read only slave. But
     * accept write commands if this is our master. */
    if (server.masterhost && server.repl_slave_ro &&
        !(c->flags & CLIENT_MASTER) &&
        is_write_command)
    {
        rejectCommand(c, shared.roslaveerr);
        return C_OK;
    }

    /* Only allow a subset of commands in the context of Pub/Sub if the
     * connection is in RESP2 mode. With RESP3 there are no limits. */
    if ((c->flags & CLIENT_PUBSUB && c->resp == 2) &&
        c->cmd->proc != pingCommand &&
        c->cmd->proc != subscribeCommand &&
        c->cmd->proc != ssubscribeCommand &&
        c->cmd->proc != unsubscribeCommand &&
        c->cmd->proc != sunsubscribeCommand &&
        c->cmd->proc != psubscribeCommand &&
        c->cmd->proc != punsubscribeCommand &&
        c->cmd->proc != quitCommand &&
        c->cmd->proc != resetCommand) {
        rejectCommandFormat(c,
            "Can't execute '%s': only (P|S)SUBSCRIBE / "
            "(P|S)UNSUBSCRIBE / PING / QUIT / RESET are allowed in this context",
            c->cmd->name);
        return C_OK;
    }

    /* Only allow commands with flag "t", such as INFO, REPLICAOF and so on,
     * when replica-serve-stale-data is no and we are a replica with a broken
     * link with master. */
    if (server.masterhost && server.repl_state != REPL_STATE_CONNECTED &&
        server.repl_serve_stale_data == 0 &&
        is_denystale_command)
    {
        rejectCommand(c, shared.masterdownerr);
        return C_OK;
    }

    /* Loading DB? Return an error if the command has not the
     * CMD_LOADING flag. */
    if (server.loading && !server.async_loading && is_denyloading_command) {
        rejectCommand(c, shared.loadingerr);
        return C_OK;
    }

    /* During async-loading, block certain commands. */
    if (server.async_loading && is_deny_async_loading_command) {
        rejectCommand(c,shared.loadingerr);
        return C_OK;
    }

    /* when a busy job is being done (script / module)
     * Only allow a limited number of commands.
     * Note that we need to allow the transactions commands, otherwise clients
     * sending a transaction with pipelining without error checking, may have
     * the MULTI plus a few initial commands refused, then the timeout
     * condition resolves, and the bottom-half of the transaction gets
     * executed, see Github PR #7022. */
    if ((scriptIsTimedout() || server.in_busy_module) && !(c->cmd->flags & CMD_ALLOW_BUSY)) {
        if (server.in_busy_module) {
            serverAssert(server.busy_module_yield_reply);
            rejectCommandFormat(c, "-BUSY %s", server.busy_module_yield_reply);
        } else if (scriptIsEval()) {
            rejectCommand(c, shared.slowevalerr);
        } else {
            rejectCommand(c, shared.slowscripterr);
        }
        return C_OK;
    }

    /* Prevent a replica from sending commands that access the keyspace.
     * The main objective here is to prevent abuse of client pause check
     * from which replicas are exempt. */
    if ((c->flags & CLIENT_SLAVE) && (is_may_replicate_command || is_write_command || is_read_command)) {
        rejectCommandFormat(c, "Replica can't interact with the keyspace");
        return C_OK;
    }

    /* If the server is paused, block the client until
     * the pause has ended. Replicas are never paused. */
    if (!(c->flags & CLIENT_SLAVE) && 
        ((server.client_pause_type == CLIENT_PAUSE_ALL) ||
        (server.client_pause_type == CLIENT_PAUSE_WRITE && is_may_replicate_command)))
    {
        c->bpop.timeout = 0;
        blockClient(c,BLOCKED_PAUSE);
        return C_OK;       
    }

    /* Exec the command */
    if (c->flags & CLIENT_MULTI &&
        c->cmd->proc != execCommand &&
        c->cmd->proc != discardCommand &&
        c->cmd->proc != multiCommand &&
        c->cmd->proc != watchCommand &&
        c->cmd->proc != quitCommand &&
        c->cmd->proc != resetCommand)
    {
        queueMultiCommand(c);
        addReply(c,shared.queued);
    } else {
        call(c,CMD_CALL_FULL);
        c->woff = server.master_repl_offset;
        if (listLength(server.ready_keys))
            handleClientsBlockedOnKeys();
    }

    return C_OK;
}

/* ====================== Error lookup and execution ===================== */

void incrementErrorCount(const char *fullerr, size_t namelen) {
    struct redisError *error = raxFind(server.errors,(unsigned char*)fullerr,namelen);
    if (error == raxNotFound) {
        error = zmalloc(sizeof(*error));
        error->count = 0;
        raxInsert(server.errors,(unsigned char*)fullerr,namelen,error,NULL);
    }
    error->count++;
}

/*================================== Shutdown =============================== */

/* Close listening sockets. Also unlink the unix domain socket if
 * unlink_unix_socket is non-zero. */
void closeListeningSockets(int unlink_unix_socket) {
    int j;

    for (j = 0; j < server.ipfd.count; j++) close(server.ipfd.fd[j]);
    for (j = 0; j < server.tlsfd.count; j++) close(server.tlsfd.fd[j]);
    if (server.sofd != -1) close(server.sofd);
    if (server.cluster_enabled)
        for (j = 0; j < server.cfd.count; j++) close(server.cfd.fd[j]);
    if (unlink_unix_socket && server.unixsocket) {
        serverLog(LL_NOTICE,"Removing the unix socket file.");
        if (unlink(server.unixsocket) != 0)
            serverLog(LL_WARNING,"Error removing the unix socket file: %s",strerror(errno));
    }
}

/* Prepare for shutting down the server. Flags:
 *
 * - SHUTDOWN_SAVE: Save a database dump even if the server is configured not to
 *   save any dump.
 *
 * - SHUTDOWN_NOSAVE: Don't save any database dump even if the server is
 *   configured to save one.
 *
 * - SHUTDOWN_NOW: Don't wait for replicas to catch up before shutting down.
 *
 * - SHUTDOWN_FORCE: Ignore errors writing AOF and RDB files on disk, which
 *   would normally prevent a shutdown.
 *
 * Unless SHUTDOWN_NOW is set and if any replicas are lagging behind, C_ERR is
 * returned and server.shutdown_mstime is set to a timestamp to allow a grace
 * period for the replicas to catch up. This is checked and handled by
 * serverCron() which completes the shutdown as soon as possible.
 *
 * If shutting down fails due to errors writing RDB or AOF files, C_ERR is
 * returned and an error is logged. If the flag SHUTDOWN_FORCE is set, these
 * errors are logged but ignored and C_OK is returned.
 *
 * On success, this function returns C_OK and then it's OK to call exit(0). */
int prepareForShutdown(int flags) {
    if (isShutdownInitiated()) return C_ERR;

    /* When SHUTDOWN is called while the server is loading a dataset in
     * memory we need to make sure no attempt is performed to save
     * the dataset on shutdown (otherwise it could overwrite the current DB
     * with half-read data).
     *
     * Also when in Sentinel mode clear the SAVE flag and force NOSAVE. */
    if (server.loading || server.sentinel_mode)
        flags = (flags & ~SHUTDOWN_SAVE) | SHUTDOWN_NOSAVE;

    server.shutdown_flags = flags;

    serverLog(LL_WARNING,"User requested shutdown...");
    if (server.supervised_mode == SUPERVISED_SYSTEMD)
        redisCommunicateSystemd("STOPPING=1\n");

    /* If we have any replicas, let them catch up the replication offset before
     * we shut down, to avoid data loss. */
    if (!(flags & SHUTDOWN_NOW) &&
        server.shutdown_timeout != 0 &&
        !isReadyToShutdown())
    {
        server.shutdown_mstime = server.mstime + server.shutdown_timeout * 1000;
        if (!areClientsPaused()) sendGetackToReplicas();
        pauseClients(PAUSE_DURING_SHUTDOWN, LLONG_MAX, CLIENT_PAUSE_WRITE);
        serverLog(LL_NOTICE, "Waiting for replicas before shutting down.");
        return C_ERR;
    }

    return finishShutdown();
}

static inline int isShutdownInitiated(void) {
    return server.shutdown_mstime != 0;
}

/* Returns 0 if there are any replicas which are lagging in replication which we
 * need to wait for before shutting down. Returns 1 if we're ready to shut
 * down now. */
int isReadyToShutdown(void) {
    if (listLength(server.slaves) == 0) return 1;  /* No replicas. */

    listIter li;
    listNode *ln;
    listRewind(server.slaves, &li);
    while ((ln = listNext(&li)) != NULL) {
        client *replica = listNodeValue(ln);
        if (replica->repl_ack_off != server.master_repl_offset) return 0;
    }
    return 1;
}

static void cancelShutdown(void) {
    server.shutdown_asap = 0;
    server.shutdown_flags = 0;
    server.shutdown_mstime = 0;
    replyToClientsBlockedOnShutdown();
    unpauseClients(PAUSE_DURING_SHUTDOWN);
}

/* Returns C_OK if shutdown was aborted and C_ERR if shutdown wasn't ongoing. */
int abortShutdown(void) {
    if (isShutdownInitiated()) {
        cancelShutdown();
    } else if (server.shutdown_asap) {
        /* Signal handler has requested shutdown, but it hasn't been initiated
         * yet. Just clear the flag. */
        server.shutdown_asap = 0;
    } else {
        /* Shutdown neither initiated nor requested. */
        return C_ERR;
    }
    serverLog(LL_NOTICE, "Shutdown manually aborted.");
    return C_OK;
}

/* The final step of the shutdown sequence. Returns C_OK if the shutdown
 * sequence was successful and it's OK to call exit(). If C_ERR is returned,
 * it's not safe to call exit(). */
int finishShutdown(void) {

    int save = server.shutdown_flags & SHUTDOWN_SAVE;
    int nosave = server.shutdown_flags & SHUTDOWN_NOSAVE;
    int force = server.shutdown_flags & SHUTDOWN_FORCE;

    /* Log a warning for each replica that is lagging. */
    listIter replicas_iter;
    listNode *replicas_list_node;
    int num_replicas = 0, num_lagging_replicas = 0;
    listRewind(server.slaves, &replicas_iter);
    while ((replicas_list_node = listNext(&replicas_iter)) != NULL) {
        client *replica = listNodeValue(replicas_list_node);
        num_replicas++;
        if (replica->repl_ack_off != server.master_repl_offset) {
            num_lagging_replicas++;
            long lag = replica->replstate == SLAVE_STATE_ONLINE ?
                time(NULL) - replica->repl_ack_time : 0;
            serverLog(LL_WARNING,
                      "Lagging replica %s reported offset %lld behind master, lag=%ld, state=%s.",
                      replicationGetSlaveName(replica),
                      server.master_repl_offset - replica->repl_ack_off,
                      lag,
                      replstateToString(replica->replstate));
        }
    }
    if (num_replicas > 0) {
        serverLog(LL_NOTICE,
                  "%d of %d replicas are in sync when shutting down.",
                  num_replicas - num_lagging_replicas,
                  num_replicas);
    }

    /* Kill all the Lua debugger forked sessions. */
    ldbKillForkedSessions();

    /* Kill the saving child if there is a background saving in progress.
       We want to avoid race conditions, for instance our saving child may
       overwrite the synchronous saving did by SHUTDOWN. */
    if (server.child_type == CHILD_TYPE_RDB) {
        serverLog(LL_WARNING,"There is a child saving an .rdb. Killing it!");
        killRDBChild();
        /* Note that, in killRDBChild normally has backgroundSaveDoneHandler
         * doing it's cleanup, but in this case this code will not be reached,
         * so we need to call rdbRemoveTempFile which will close fd(in order
         * to unlink file actually) in background thread.
         * The temp rdb file fd may won't be closed when redis exits quickly,
         * but OS will close this fd when process exits. */
        rdbRemoveTempFile(server.child_pid, 0);
    }

    /* Kill module child if there is one. */
    if (server.child_type == CHILD_TYPE_MODULE) {
        serverLog(LL_WARNING,"There is a module fork child. Killing it!");
        TerminateModuleForkChild(server.child_pid,0);
    }

    /* Kill the AOF saving child as the AOF we already have may be longer
     * but contains the full dataset anyway. */
    if (server.child_type == CHILD_TYPE_AOF) {
        /* If we have AOF enabled but haven't written the AOF yet, don't
         * shutdown or else the dataset will be lost. */
        if (server.aof_state == AOF_WAIT_REWRITE) {
            if (force) {
                serverLog(LL_WARNING, "Writing initial AOF. Exit anyway.");
            } else {
                serverLog(LL_WARNING, "Writing initial AOF, can't exit.");
                goto error;
            }
        }
        serverLog(LL_WARNING,
                  "There is a child rewriting the AOF. Killing it!");
        killAppendOnlyChild();
    }
    if (server.aof_state != AOF_OFF) {
        /* Append only file: flush buffers and fsync() the AOF at exit */
        serverLog(LL_NOTICE,"Calling fsync() on the AOF file.");
        flushAppendOnlyFile(1);
        if (redis_fsync(server.aof_fd) == -1) {
            serverLog(LL_WARNING,"Fail to fsync the AOF file: %s.",
                                 strerror(errno));
        }
    }

    /* Create a new RDB file before exiting. */
    if ((server.saveparamslen > 0 && !nosave) || save) {
        serverLog(LL_NOTICE,"Saving the final RDB snapshot before exiting.");
        if (server.supervised_mode == SUPERVISED_SYSTEMD)
            redisCommunicateSystemd("STATUS=Saving the final RDB snapshot\n");
        /* Snapshotting. Perform a SYNC SAVE and exit */
        rdbSaveInfo rsi, *rsiptr;
        rsiptr = rdbPopulateSaveInfo(&rsi);
        if (rdbSave(SLAVE_REQ_NONE,server.rdb_filename,rsiptr) != C_OK) {
            /* Ooops.. error saving! The best we can do is to continue
             * operating. Note that if there was a background saving process,
             * in the next cron() Redis will be notified that the background
             * saving aborted, handling special stuff like slaves pending for
             * synchronization... */
            if (force) {
                serverLog(LL_WARNING,"Error trying to save the DB. Exit anyway.");
            } else {
                serverLog(LL_WARNING,"Error trying to save the DB, can't exit.");
                if (server.supervised_mode == SUPERVISED_SYSTEMD)
                    redisCommunicateSystemd("STATUS=Error trying to save the DB, can't exit.\n");
                goto error;
            }
        }
    }

    /* Free the AOF manifest. */
    if (server.aof_manifest) aofManifestFree(server.aof_manifest);

    /* Fire the shutdown modules event. */
    moduleFireServerEvent(REDISMODULE_EVENT_SHUTDOWN,0,NULL);

    /* Remove the pid file if possible and needed. */
    if (server.daemonize || server.pidfile) {
        serverLog(LL_NOTICE,"Removing the pid file.");
        unlink(server.pidfile);
    }

    /* Best effort flush of slave output buffers, so that we hopefully
     * send them pending writes. */
    flushSlavesOutputBuffers();

    /* Close the listening sockets. Apparently this allows faster restarts. */
    closeListeningSockets(1);
    serverLog(LL_WARNING,"%s is now ready to exit, bye bye...",
        server.sentinel_mode ? "Sentinel" : "Redis");
    return C_OK;

error:
    serverLog(LL_WARNING, "Errors trying to shut down the server. Check the logs for more information.");
    cancelShutdown();
    return C_ERR;
}

/*================================== Commands =============================== */

/* Sometimes Redis cannot accept write commands because there is a persistence
 * error with the RDB or AOF file, and Redis is configured in order to stop
 * accepting writes in such situation. This function returns if such a
 * condition is active, and the type of the condition.
 *
 * Function return values:
 *
 * DISK_ERROR_TYPE_NONE:    No problems, we can accept writes.
 * DISK_ERROR_TYPE_AOF:     Don't accept writes: AOF errors.
 * DISK_ERROR_TYPE_RDB:     Don't accept writes: RDB errors.
 */
int writeCommandsDeniedByDiskError(void) {
    if (server.stop_writes_on_bgsave_err &&
        server.saveparamslen > 0 &&
        server.lastbgsave_status == C_ERR)
    {
        return DISK_ERROR_TYPE_RDB;
    } else if (server.aof_state != AOF_OFF) {
        if (server.aof_last_write_status == C_ERR) {
            return DISK_ERROR_TYPE_AOF;
        }
        /* AOF fsync error. */
        int aof_bio_fsync_status;
        atomicGet(server.aof_bio_fsync_status,aof_bio_fsync_status);
        if (aof_bio_fsync_status == C_ERR) {
            atomicGet(server.aof_bio_fsync_errno,server.aof_last_write_errno);
            return DISK_ERROR_TYPE_AOF;
        }
    }

    return DISK_ERROR_TYPE_NONE;
}

/* The PING command. It works in a different way if the client is in
 * in Pub/Sub mode. */
void pingCommand(client *c) {
    /* The command takes zero or one arguments. */
    if (c->argc > 2) {
        addReplyErrorFormat(c,"wrong number of arguments for '%s' command",
            c->cmd->name);
        return;
    }

    if (c->flags & CLIENT_PUBSUB && c->resp == 2) {
        addReply(c,shared.mbulkhdr[2]);
        addReplyBulkCBuffer(c,"pong",4);
        if (c->argc == 1)
            addReplyBulkCBuffer(c,"",0);
        else
            addReplyBulk(c,c->argv[1]);
    } else {
        if (c->argc == 1)
            addReply(c,shared.pong);
        else
            addReplyBulk(c,c->argv[1]);
    }
}

void echoCommand(client *c) {
    addReplyBulk(c,c->argv[1]);
}

void timeCommand(client *c) {
    struct timeval tv;

    /* gettimeofday() can only fail if &tv is a bad address so we
     * don't check for errors. */
    gettimeofday(&tv,NULL);
    addReplyArrayLen(c,2);
    addReplyBulkLongLong(c,tv.tv_sec);
    addReplyBulkLongLong(c,tv.tv_usec);
}

typedef struct replyFlagNames {
    uint64_t flag;
    const char *name;
} replyFlagNames;

/* Helper function to output flags. */
void addReplyCommandFlags(client *c, uint64_t flags, replyFlagNames *replyFlags) {
    int count = 0, j=0;
    /* Count them so we don't have to use deferred reply. */
    while (replyFlags[j].name) {
        if (flags & replyFlags[j].flag)
            count++;
        j++;
    }

    addReplySetLen(c, count);
    j = 0;
    while (replyFlags[j].name) {
        if (flags & replyFlags[j].flag)
            addReplyStatus(c, replyFlags[j].name);
        j++;
    }
}

void addReplyFlagsForCommand(client *c, struct redisCommand *cmd) {
<<<<<<< HEAD
    int flagcount = 0;
    void *flaglen = addReplyDeferredLen(c);
    flagcount += addReplyCommandFlag(c,cmd->flags,CMD_WRITE, "write");
    flagcount += addReplyCommandFlag(c,cmd->flags,CMD_READONLY, "readonly");
    flagcount += addReplyCommandFlag(c,cmd->flags,CMD_DENYOOM, "denyoom");
    flagcount += addReplyCommandFlag(c,cmd->flags,CMD_MODULE, "module");
    flagcount += addReplyCommandFlag(c,cmd->flags,CMD_ADMIN, "admin");
    flagcount += addReplyCommandFlag(c,cmd->flags,CMD_PUBSUB, "pubsub");
    flagcount += addReplyCommandFlag(c,cmd->flags,CMD_NOSCRIPT, "noscript");
    flagcount += addReplyCommandFlag(c,cmd->flags,CMD_RANDOM, "random");
    flagcount += addReplyCommandFlag(c,cmd->flags,CMD_SORT_FOR_SCRIPT,"sort_for_script");
    flagcount += addReplyCommandFlag(c,cmd->flags,CMD_LOADING, "loading");
    flagcount += addReplyCommandFlag(c,cmd->flags,CMD_STALE, "stale");
    flagcount += addReplyCommandFlag(c,cmd->flags,CMD_SKIP_MONITOR, "skip_monitor");
    flagcount += addReplyCommandFlag(c,cmd->flags,CMD_SKIP_SLOWLOG, "skip_slowlog");
    flagcount += addReplyCommandFlag(c,cmd->flags,CMD_ASKING, "asking");
    flagcount += addReplyCommandFlag(c,cmd->flags,CMD_FAST, "fast");
    flagcount += addReplyCommandFlag(c,cmd->flags,CMD_NO_AUTH, "no_auth");
    flagcount += addReplyCommandFlag(c,cmd->flags,CMD_MAY_REPLICATE, "may_replicate");
    flagcount += addReplyCommandFlag(c,cmd->flags,CMD_NO_MANDATORY_KEYS, "no_mandatory_keys");
    flagcount += addReplyCommandFlag(c,cmd->flags,CMD_ALLOW_BUSY, "allow_busy");
    flagcount += addReplyCommandFlag(c,cmd->flags,CMD_PROTECTED, "protected");
    flagcount += addReplyCommandFlag(c,cmd->flags,CMD_NO_ASYNC_LOADING, "no_async_loading");
    flagcount += addReplyCommandFlag(c,cmd->flags,CMD_NO_MULTI, "no_multi");

=======
    replyFlagNames flagNames[] = {
        {CMD_WRITE,             "write"},
        {CMD_READONLY,          "readonly"},
        {CMD_DENYOOM,           "denyoom"},
        {CMD_MODULE,            "module"},
        {CMD_ADMIN,             "admin"},
        {CMD_PUBSUB,            "pubsub"},
        {CMD_NOSCRIPT,          "noscript"},
        {CMD_RANDOM,            "random"},
        {CMD_SORT_FOR_SCRIPT,   "sort_for_script"},
        {CMD_LOADING,           "loading"},
        {CMD_STALE,             "stale"},
        {CMD_SKIP_MONITOR,      "skip_monitor"},
        {CMD_SKIP_SLOWLOG,      "skip_slowlog"},
        {CMD_ASKING,            "asking"},
        {CMD_FAST,              "fast"},
        {CMD_NO_AUTH,           "no_auth"},
        {CMD_MAY_REPLICATE,     "may_replicate"},
        {CMD_NO_MANDATORY_KEYS, "no_mandatory_keys"},
        {CMD_PROTECTED,         "protected"},
        {CMD_NO_ASYNC_LOADING,  "no_async_loading"},
        {CMD_NO_MULTI,          "no_multi"},
        {CMD_MOVABLE_KEYS,      "movablekeys"},
        {0,NULL}
    };
>>>>>>> 4db4b434
    /* "sentinel" and "only-sentinel" are hidden on purpose. */
    addReplyCommandFlags(c, cmd->flags, flagNames);
}

void addReplyDocFlagsForCommand(client *c, struct redisCommand *cmd) {
    replyFlagNames docFlagNames[] = {
        {CMD_DOC_DEPRECATED,         "deprecated"},
        {CMD_DOC_SYSCMD,             "syscmd"},
        {0,NULL}
    };
    addReplyCommandFlags(c, cmd->doc_flags, docFlagNames);
}

void addReplyFlagsForKeyArgs(client *c, uint64_t flags) {
    replyFlagNames docFlagNames[] = {
        {CMD_KEY_WRITE,              "write"},
        {CMD_KEY_READ,               "read"},
        {CMD_KEY_SHARD_CHANNEL,      "shard_channel"},
        {CMD_KEY_INCOMPLETE,         "incomplete"},
        {0,NULL}
    };
    addReplyCommandFlags(c, flags, docFlagNames);
}

/* Must match redisCommandArgType */
const char *ARG_TYPE_STR[] = {
    "string",
    "integer",
    "double",
    "key",
    "pattern",
    "unix-time",
    "pure-token",
    "oneof",
    "block",
};

void addReplyFlagsForArg(client *c, uint64_t flags) {
    replyFlagNames argFlagNames[] = {
        {CMD_ARG_OPTIONAL,          "optional"},
        {CMD_ARG_MULTIPLE,          "multiple"},
        {CMD_ARG_MULTIPLE_TOKEN,    "multiple_token"},
        {0,NULL}
    };
    addReplyCommandFlags(c, flags, argFlagNames);
}

void addReplyCommandArgList(client *c, struct redisCommandArg *args, int num_args) {
    addReplySetLen(c, num_args);
    for (int j = 0; j<num_args; j++) {
        /* Count our reply len so we don't have to use deferred reply. */
        long maplen = 2;
        if (args[j].type == ARG_TYPE_KEY) maplen++;
        if (args[j].token) maplen++;
        if (args[j].summary) maplen++;
        if (args[j].since) maplen++;
        if (args[j].flags) maplen++;
        if (args[j].type == ARG_TYPE_ONEOF || args[j].type == ARG_TYPE_BLOCK)
            maplen++;
        addReplyMapLen(c, maplen);

        addReplyBulkCString(c, "name");
        addReplyBulkCString(c, args[j].name);

        addReplyBulkCString(c, "type");
        addReplyBulkCString(c, ARG_TYPE_STR[args[j].type]);

        if (args[j].type == ARG_TYPE_KEY) {
            addReplyBulkCString(c, "key_spec_index");
            addReplyLongLong(c, args[j].key_spec_index);
        }
        if (args[j].token) {
            addReplyBulkCString(c, "token");
            addReplyBulkCString(c, args[j].token);
        }
        if (args[j].summary) {
            addReplyBulkCString(c, "summary");
            addReplyBulkCString(c, args[j].summary);
        }
        if (args[j].since) {
            addReplyBulkCString(c, "since");
            addReplyBulkCString(c, args[j].since);
        }
        if (args[j].flags) {
            addReplyBulkCString(c, "flags");
            addReplyFlagsForArg(c, args[j].flags);
        }
        if (args[j].type == ARG_TYPE_ONEOF || args[j].type == ARG_TYPE_BLOCK) {
            addReplyBulkCString(c, "arguments");
            addReplyCommandArgList(c, args[j].subargs, args[j].num_args);
        }
    }
}

/* Must match redisCommandRESP2Type */
const char *RESP2_TYPE_STR[] = {
    "simple-string",
    "error",
    "integer",
    "bulk-string",
    "null-bulk-string",
    "array",
    "null-array",
};

/* Must match redisCommandRESP3Type */
const char *RESP3_TYPE_STR[] = {
    "simple-string",
    "error",
    "integer",
    "double",
    "bulk-string",
    "array",
    "map",
    "set",
    "bool",
    "null",
};

void addReplyCommandHistory(client *c, struct redisCommand *cmd) {
    addReplySetLen(c, cmd->num_history);
    for (int j = 0; j<cmd->num_history; j++) {
        addReplyArrayLen(c, 2);
        addReplyBulkCString(c, cmd->history[j].since);
        addReplyBulkCString(c, cmd->history[j].changes);
    }
}

void addReplyCommandHints(client *c, struct redisCommand *cmd) {
    addReplySetLen(c, cmd->num_hints);
    for (int j = 0; j<cmd->num_hints; j++) {
        addReplyBulkCString(c, cmd->hints[j]);
    }
}

void addReplyCommandKeySpecs(client *c, struct redisCommand *cmd) {
    addReplySetLen(c, cmd->key_specs_num);
    for (int i = 0; i < cmd->key_specs_num; i++) {
        addReplyMapLen(c, 3);

        addReplyBulkCString(c, "flags");
        addReplyFlagsForKeyArgs(c,cmd->key_specs[i].flags);

        addReplyBulkCString(c, "begin_search");
        switch (cmd->key_specs[i].begin_search_type) {
            case KSPEC_BS_UNKNOWN:
                addReplyMapLen(c, 2);
                addReplyBulkCString(c, "type");
                addReplyBulkCString(c, "unknown");

                addReplyBulkCString(c, "spec");
                addReplyMapLen(c, 0);
                break;
            case KSPEC_BS_INDEX:
                addReplyMapLen(c, 2);
                addReplyBulkCString(c, "type");
                addReplyBulkCString(c, "index");

                addReplyBulkCString(c, "spec");
                addReplyMapLen(c, 1);
                addReplyBulkCString(c, "index");
                addReplyLongLong(c, cmd->key_specs[i].bs.index.pos);
                break;
            case KSPEC_BS_KEYWORD:
                addReplyMapLen(c, 2);
                addReplyBulkCString(c, "type");
                addReplyBulkCString(c, "keyword");

                addReplyBulkCString(c, "spec");
                addReplyMapLen(c, 2);
                addReplyBulkCString(c, "keyword");
                addReplyBulkCString(c, cmd->key_specs[i].bs.keyword.keyword);
                addReplyBulkCString(c, "startfrom");
                addReplyLongLong(c, cmd->key_specs[i].bs.keyword.startfrom);
                break;
            default:
                serverPanic("Invalid begin_search key spec type %d", cmd->key_specs[i].begin_search_type);
        }

        addReplyBulkCString(c, "find_keys");
        switch (cmd->key_specs[i].find_keys_type) {
            case KSPEC_FK_UNKNOWN:
                addReplyMapLen(c, 2);
                addReplyBulkCString(c, "type");
                addReplyBulkCString(c, "unknown");

                addReplyBulkCString(c, "spec");
                addReplyMapLen(c, 0);
                break;
            case KSPEC_FK_RANGE:
                addReplyMapLen(c, 2);
                addReplyBulkCString(c, "type");
                addReplyBulkCString(c, "range");

                addReplyBulkCString(c, "spec");
                addReplyMapLen(c, 3);
                addReplyBulkCString(c, "lastkey");
                addReplyLongLong(c, cmd->key_specs[i].fk.range.lastkey);
                addReplyBulkCString(c, "keystep");
                addReplyLongLong(c, cmd->key_specs[i].fk.range.keystep);
                addReplyBulkCString(c, "limit");
                addReplyLongLong(c, cmd->key_specs[i].fk.range.limit);
                break;
            case KSPEC_FK_KEYNUM:
                addReplyMapLen(c, 2);
                addReplyBulkCString(c, "type");
                addReplyBulkCString(c, "keynum");

                addReplyBulkCString(c, "spec");
                addReplyMapLen(c, 3);
                addReplyBulkCString(c, "keynumidx");
                addReplyLongLong(c, cmd->key_specs[i].fk.keynum.keynumidx);
                addReplyBulkCString(c, "firstkey");
                addReplyLongLong(c, cmd->key_specs[i].fk.keynum.firstkey);
                addReplyBulkCString(c, "keystep");
                addReplyLongLong(c, cmd->key_specs[i].fk.keynum.keystep);
                break;
            default:
                serverPanic("Invalid find_keys key spec type %d", cmd->key_specs[i].begin_search_type);
        }
    }
}

/* Reply with an array of sub-command using the provided reply callback. */
void addReplyCommandSubCommands(client *c, struct redisCommand *cmd, void (*reply_function)(client*, struct redisCommand*), int use_map) {
    if (!cmd->subcommands_dict) {
        addReplySetLen(c, 0);
        return;
    }

    if (use_map)
        addReplyMapLen(c, dictSize(cmd->subcommands_dict));
    else
        addReplyArrayLen(c, dictSize(cmd->subcommands_dict));
    dictEntry *de;
    dictIterator *di = dictGetSafeIterator(cmd->subcommands_dict);
    while((de = dictNext(di)) != NULL) {
        struct redisCommand *sub = (struct redisCommand *)dictGetVal(de);
        if (use_map)
            addReplyBulkSds(c, getFullCommandName(sub));
        reply_function(c, sub);
    }
    dictReleaseIterator(di);
}

/* Must match redisCommandGroup */
const char *COMMAND_GROUP_STR[] = {
    "generic",
    "string",
    "list",
    "set",
    "sorted-set",
    "hash",
    "pubsub",
    "transactions",
    "connection",
    "server",
    "scripting",
    "hyperloglog",
    "cluster",
    "sentinel",
    "geo",
    "stream",
    "bitmap",
    "module"
};

/* Output the representation of a Redis command. Used by the COMMAND command and COMMAND INFO. */
void addReplyCommandInfo(client *c, struct redisCommand *cmd) {
    if (!cmd) {
        addReplyNull(c);
    } else {
        int firstkey = 0, lastkey = 0, keystep = 0;
        if (cmd->legacy_range_key_spec.begin_search_type != KSPEC_BS_INVALID) {
            firstkey = cmd->legacy_range_key_spec.bs.index.pos;
            lastkey = cmd->legacy_range_key_spec.fk.range.lastkey;
            if (lastkey >= 0)
                lastkey += firstkey;
            keystep = cmd->legacy_range_key_spec.fk.range.keystep;
        }

        addReplyArrayLen(c, 10);
        if (cmd->parent)
            addReplyBulkSds(c, getFullCommandName(cmd));
        else
            addReplyBulkCString(c, cmd->name);
        addReplyLongLong(c, cmd->arity);
        addReplyFlagsForCommand(c, cmd);
        addReplyLongLong(c, firstkey);
        addReplyLongLong(c, lastkey);
        addReplyLongLong(c, keystep);
        addReplyCommandCategories(c, cmd);
        addReplyCommandHints(c, cmd);
        addReplyCommandKeySpecs(c, cmd);
        addReplyCommandSubCommands(c, cmd, addReplyCommandInfo, 0);
    }
}

/* Output the representation of a Redis command. Used by the COMMAND DOCS. */
void addReplyCommandDocs(client *c, struct redisCommand *cmd) {
    /* Count our reply len so we don't have to use deferred reply. */
    long maplen = 3;
    if (cmd->complexity) maplen++;
    if (cmd->doc_flags) maplen++;
    if (cmd->deprecated_since) maplen++;
    if (cmd->replaced_by) maplen++;
    if (cmd->history) maplen++;
    if (cmd->args) maplen++;
    if (cmd->subcommands_dict) maplen++;
    addReplyMapLen(c, maplen);

    addReplyBulkCString(c, "summary");
    addReplyBulkCString(c, cmd->summary);

    addReplyBulkCString(c, "since");
    addReplyBulkCString(c, cmd->since);

    addReplyBulkCString(c, "group");
    addReplyBulkCString(c, COMMAND_GROUP_STR[cmd->group]);

    if (cmd->complexity) {
        addReplyBulkCString(c, "complexity");
        addReplyBulkCString(c, cmd->complexity);
    }
    if (cmd->doc_flags) {
        addReplyBulkCString(c, "doc_flags");
        addReplyDocFlagsForCommand(c, cmd);
    }
    if (cmd->deprecated_since) {
        addReplyBulkCString(c, "deprecated_since");
        addReplyBulkCString(c, cmd->deprecated_since);
    }
    if (cmd->replaced_by) {
        addReplyBulkCString(c, "replaced_by");
        addReplyBulkCString(c, cmd->replaced_by);
    }
    if (cmd->history) {
        addReplyBulkCString(c, "history");
        addReplyCommandHistory(c, cmd);
    }
    if (cmd->args) {
        addReplyBulkCString(c, "arguments");
        addReplyCommandArgList(c, cmd->args, cmd->num_args);
    }
    if (cmd->subcommands_dict) {
        addReplyBulkCString(c, "subcommands");
        addReplyCommandSubCommands(c, cmd, addReplyCommandDocs, 1);
    }
}

/* Helper for COMMAND(S) command
 *
 * COMMAND(S) GETKEYS arg0 arg1 arg2 ... */
void getKeysSubcommand(client *c) {
    struct redisCommand *cmd = lookupCommand(c->argv+2,c->argc-2);
    getKeysResult result = GETKEYS_RESULT_INIT;
    int j;

    if (!cmd) {
        addReplyError(c,"Invalid command specified");
        return;
    } else if (cmd->getkeys_proc == NULL && cmd->key_specs_num == 0) {
        addReplyError(c,"The command has no key arguments");
        return;
    } else if ((cmd->arity > 0 && cmd->arity != c->argc-2) ||
               ((c->argc-2) < -cmd->arity))
    {
        addReplyError(c,"Invalid number of arguments specified for command");
        return;
    }

    if (!getKeysFromCommand(cmd,c->argv+2,c->argc-2,&result)) {
        if (cmd->flags & CMD_NO_MANDATORY_KEYS) {
            addReplyArrayLen(c,0);
        } else {
            addReplyError(c,"Invalid arguments specified for command");
        }
    } else {
        addReplyArrayLen(c,result.numkeys);
        for (j = 0; j < result.numkeys; j++) addReplyBulk(c,c->argv[result.keys[j]+2]);
    }
    getKeysFreeResult(&result);
}

/* COMMAND (no args) */
void commandCommand(client *c) {
    dictIterator *di;
    dictEntry *de;

    addReplyArrayLen(c, dictSize(server.commands));
    di = dictGetIterator(server.commands);
    while ((de = dictNext(di)) != NULL) {
        addReplyCommandInfo(c, dictGetVal(de));
    }
    dictReleaseIterator(di);
}

/* COMMAND COUNT */
void commandCountCommand(client *c) {
    addReplyLongLong(c, dictSize(server.commands));
}

typedef enum {
    COMMAND_LIST_FILTER_MODULE,
    COMMAND_LIST_FILTER_ACLCAT,
    COMMAND_LIST_FILTER_PATTERN,
} commandListFilterType;

typedef struct {
    commandListFilterType type;
    sds arg;
    struct {
        int valid;
        union {
            uint64_t aclcat;
            void *module_handle;
        } u;
    } cache;
} commandListFilter;

int shouldFilterFromCommandList(struct redisCommand *cmd, commandListFilter *filter) {
    switch (filter->type) {
        case (COMMAND_LIST_FILTER_MODULE):
            if (!filter->cache.valid) {
                filter->cache.u.module_handle = moduleGetHandleByName(filter->arg);
                filter->cache.valid = 1;
            }
            return !moduleIsModuleCommand(filter->cache.u.module_handle, cmd);
        case (COMMAND_LIST_FILTER_ACLCAT): {
            if (!filter->cache.valid) {
                filter->cache.u.aclcat = ACLGetCommandCategoryFlagByName(filter->arg);
                filter->cache.valid = 1;
            }
            uint64_t cat = filter->cache.u.aclcat;
            if (cat == 0)
                return 1; /* Invalid ACL category */
            return (!(cmd->acl_categories & cat));
            break;
        }
        case (COMMAND_LIST_FILTER_PATTERN):
            return !stringmatchlen(filter->arg, sdslen(filter->arg), cmd->name, strlen(cmd->name), 1);
        default:
            serverPanic("Invalid filter type %d", filter->type);
    }
}

/* COMMAND LIST [FILTERBY (MODULE <module-name>|ACLCAT <cat>|PATTERN <pattern>)] */
void commandListCommand(client *c) {

    /* Parse options. */
    int i = 2, got_filter = 0;
    commandListFilter filter = {0};
    for (; i < c->argc; i++) {
        int moreargs = (c->argc-1) - i; /* Number of additional arguments. */
        char *opt = c->argv[i]->ptr;
        if (!strcasecmp(opt,"filterby") && moreargs == 2) {
            char *filtertype = c->argv[i+1]->ptr;
            if (!strcasecmp(filtertype,"module")) {
                filter.type = COMMAND_LIST_FILTER_MODULE;
            } else if (!strcasecmp(filtertype,"aclcat")) {
                filter.type = COMMAND_LIST_FILTER_ACLCAT;
            } else if (!strcasecmp(filtertype,"pattern")) {
                filter.type = COMMAND_LIST_FILTER_PATTERN;
            } else {
                addReplyErrorObject(c,shared.syntaxerr);
                return;
            }
            got_filter = 1;
            filter.arg = c->argv[i+2]->ptr;
            i += 2;
        } else {
            addReplyErrorObject(c,shared.syntaxerr);
            return;
        }
    }

    dictIterator *di;
    dictEntry *de;

    di = dictGetIterator(server.commands);
    if (!got_filter) {
        addReplySetLen(c, dictSize(server.commands));
        while ((de = dictNext(di)) != NULL) {
            struct redisCommand *cmd = dictGetVal(de);
            addReplyBulkCString(c,cmd->name);
        }
    } else {
        int numcmds = 0;
        void *replylen = addReplyDeferredLen(c);
        while ((de = dictNext(di)) != NULL) {
            struct redisCommand *cmd = dictGetVal(de);
            if (!shouldFilterFromCommandList(cmd,&filter)) {
                addReplyBulkCString(c,cmd->name);
                numcmds++;
            }
        }
        setDeferredArrayLen(c,replylen,numcmds);
    }
    dictReleaseIterator(di);
}

/* COMMAND INFO [<command-name> ...] */
void commandInfoCommand(client *c) {
    int i;

    if (c->argc == 2) {
        dictIterator *di;
        dictEntry *de;
        addReplyArrayLen(c, dictSize(server.commands));
        di = dictGetIterator(server.commands);
        while ((de = dictNext(di)) != NULL) {
            addReplyCommandInfo(c, dictGetVal(de));
        }
        dictReleaseIterator(di);
    } else {
        addReplyArrayLen(c, c->argc-2);
        for (i = 2; i < c->argc; i++) {
            addReplyCommandInfo(c, lookupCommandBySds(c->argv[i]->ptr));
        }
    }
}

/* COMMAND DOCS [<command-name> ...] */
void commandDocsCommand(client *c) {
    int i;
    if (c->argc == 2) {
        /* Reply with an array of all commands */
        dictIterator *di;
        dictEntry *de;
        addReplyMapLen(c, dictSize(server.commands));
        di = dictGetIterator(server.commands);
        while ((de = dictNext(di)) != NULL) {
            struct redisCommand *cmd = dictGetVal(de);
            addReplyBulkCString(c, cmd->name);
            addReplyCommandDocs(c, cmd);
        }
        dictReleaseIterator(di);
    } else {
        /* Reply with an array of the requested commands (if we find them) */
        int numcmds = 0;
        void *replylen = addReplyDeferredLen(c);
        for (i = 2; i < c->argc; i++) {
            struct redisCommand *cmd = lookupCommandBySds(c->argv[i]->ptr);
            if (!cmd)
                continue;
            if (cmd->parent)
                addReplyBulkSds(c, getFullCommandName(cmd));
            else
                addReplyBulkCString(c, cmd->name);
            addReplyCommandDocs(c, cmd);
            numcmds++;
        }
        setDeferredMapLen(c,replylen,numcmds);
    }
}

/* COMMAND GETKEYS arg0 arg1 arg2 ... */
void commandGetKeysCommand(client *c) {
    getKeysSubcommand(c);
}

/* COMMAND HELP */
void commandHelpCommand(client *c) {
    const char *help[] = {
"(no subcommand)",
"    Return details about all Redis commands.",
"COUNT",
"    Return the total number of commands in this Redis server.",
"LIST",
"    Return a list of all commands in this Redis server.",
"INFO [<command-name> ...]",
"    Return details about multiple Redis commands.",
"    If no command names are given, documentation details for all",
"    commands are returned.",
"DOCS [<command-name> ...]",
"    Return documentation details about multiple Redis commands.",
"    If no command names are given, documentation details for all",
"    commands are returned.",
"GETKEYS <full-command>",
"    Return the keys from a full Redis command.",
NULL
    };

    addReplyHelp(c, help);
}

/* Convert an amount of bytes into a human readable string in the form
 * of 100B, 2G, 100M, 4K, and so forth. */
void bytesToHuman(char *s, unsigned long long n) {
    double d;

    if (n < 1024) {
        /* Bytes */
        sprintf(s,"%lluB",n);
    } else if (n < (1024*1024)) {
        d = (double)n/(1024);
        sprintf(s,"%.2fK",d);
    } else if (n < (1024LL*1024*1024)) {
        d = (double)n/(1024*1024);
        sprintf(s,"%.2fM",d);
    } else if (n < (1024LL*1024*1024*1024)) {
        d = (double)n/(1024LL*1024*1024);
        sprintf(s,"%.2fG",d);
    } else if (n < (1024LL*1024*1024*1024*1024)) {
        d = (double)n/(1024LL*1024*1024*1024);
        sprintf(s,"%.2fT",d);
    } else if (n < (1024LL*1024*1024*1024*1024*1024)) {
        d = (double)n/(1024LL*1024*1024*1024*1024);
        sprintf(s,"%.2fP",d);
    } else {
        /* Let's hope we never need this */
        sprintf(s,"%lluB",n);
    }
}

/* Fill percentile distribution of latencies. */
sds fillPercentileDistributionLatencies(sds info, const char* histogram_name, struct hdr_histogram* histogram) {
    info = sdscatfmt(info,"latency_percentiles_usec_%s:",histogram_name);
    for (int j = 0; j < server.latency_tracking_info_percentiles_len; j++) {
        char fbuf[128];
        size_t len = sprintf(fbuf, "%f", server.latency_tracking_info_percentiles[j]);
        len = trimDoubleString(fbuf, len);
        info = sdscatprintf(info,"p%s=%.3f", fbuf,
            ((double)hdr_value_at_percentile(histogram,server.latency_tracking_info_percentiles[j]))/1000.0f);
        if (j != server.latency_tracking_info_percentiles_len-1)
            info = sdscatlen(info,",",1);
        }
    info = sdscatprintf(info,"\r\n");
    return info;
}

sds getFullCommandName(struct redisCommand *cmd) {
    if (!cmd->parent) {
        return sdsnew(cmd->name);
    } else {
        return sdscatfmt(sdsempty(),"%s|%s",cmd->parent->name,cmd->name);
    }
}

const char *replstateToString(int replstate) {
    switch (replstate) {
    case SLAVE_STATE_WAIT_BGSAVE_START:
    case SLAVE_STATE_WAIT_BGSAVE_END:
        return "wait_bgsave";
    case SLAVE_STATE_SEND_BULK:
        return "send_bulk";
    case SLAVE_STATE_ONLINE:
        return "online";
    default:
        return "";
    }
}

/* Characters we sanitize on INFO output to maintain expected format. */
static char unsafe_info_chars[] = "#:\n\r";
static char unsafe_info_chars_substs[] = "____";   /* Must be same length as above */

/* Returns a sanitized version of s that contains no unsafe info string chars.
 * If no unsafe characters are found, simply returns s. Caller needs to
 * free tmp if it is non-null on return.
 */
const char *getSafeInfoString(const char *s, size_t len, char **tmp) {
    *tmp = NULL;
    if (mempbrk(s, len, unsafe_info_chars,sizeof(unsafe_info_chars)-1)
        == NULL) return s;
    char *new = *tmp = zmalloc(len + 1);
    memcpy(new, s, len);
    new[len] = '\0';
    return memmapchars(new, len, unsafe_info_chars, unsafe_info_chars_substs,
                       sizeof(unsafe_info_chars)-1);
}

sds genRedisInfoStringCommandStats(sds info, dict *commands) {
    struct redisCommand *c;
    dictEntry *de;
    dictIterator *di;
    di = dictGetSafeIterator(commands);
    while((de = dictNext(di)) != NULL) {
        char *tmpsafe;
        c = (struct redisCommand *) dictGetVal(de);
        if (c->calls || c->failed_calls || c->rejected_calls) {
            sds cmdnamesds = getFullCommandName(c);

            info = sdscatprintf(info,
                "cmdstat_%s:calls=%lld,usec=%lld,usec_per_call=%.2f"
                ",rejected_calls=%lld,failed_calls=%lld\r\n",
                getSafeInfoString(cmdnamesds, sdslen(cmdnamesds), &tmpsafe), c->calls, c->microseconds,
                (c->calls == 0) ? 0 : ((float)c->microseconds/c->calls),
                c->rejected_calls, c->failed_calls);
            if (tmpsafe != NULL) zfree(tmpsafe);
            sdsfree(cmdnamesds);
        }
        if (c->subcommands_dict) {
            info = genRedisInfoStringCommandStats(info, c->subcommands_dict);
        }
    }
    dictReleaseIterator(di);

    return info;
}

/* Create the string returned by the INFO command. This is decoupled
 * by the INFO command itself as we need to report the same information
 * on memory corruption problems. */
sds genRedisInfoString(const char *section) {
    sds info = sdsempty();
    time_t uptime = server.unixtime-server.stat_starttime;
    int j;
    int allsections = 0, defsections = 0, everything = 0, modules = 0;
    int sections = 0;

    if (section == NULL) section = "default";
    allsections = strcasecmp(section,"all") == 0;
    defsections = strcasecmp(section,"default") == 0;
    everything = strcasecmp(section,"everything") == 0;
    modules = strcasecmp(section,"modules") == 0;
    if (everything) allsections = 1;

    /* Server */
    if (allsections || defsections || !strcasecmp(section,"server")) {
        static int call_uname = 1;
        static struct utsname name;
        char *mode;
        char *supervised;

        if (server.cluster_enabled) mode = "cluster";
        else if (server.sentinel_mode) mode = "sentinel";
        else mode = "standalone";

        if (server.supervised) {
            if (server.supervised_mode == SUPERVISED_UPSTART) supervised = "upstart";
            else if (server.supervised_mode == SUPERVISED_SYSTEMD) supervised = "systemd";
            else supervised = "unknown";
        } else {
            supervised = "no";
        }

        if (sections++) info = sdscat(info,"\r\n");

        if (call_uname) {
            /* Uname can be slow and is always the same output. Cache it. */
            uname(&name);
            call_uname = 0;
        }

        unsigned int lruclock;
        atomicGet(server.lruclock,lruclock);
        info = sdscatfmt(info,
            "# Server\r\n"
            "redis_version:%s\r\n"
            "redis_git_sha1:%s\r\n"
            "redis_git_dirty:%i\r\n"
            "redis_build_id:%s\r\n"
            "redis_mode:%s\r\n"
            "os:%s %s %s\r\n"
            "arch_bits:%i\r\n"
            "multiplexing_api:%s\r\n"
            "atomicvar_api:%s\r\n"
            "gcc_version:%i.%i.%i\r\n"
            "process_id:%I\r\n"
            "process_supervised:%s\r\n"
            "run_id:%s\r\n"
            "tcp_port:%i\r\n"
            "server_time_usec:%I\r\n"
            "uptime_in_seconds:%I\r\n"
            "uptime_in_days:%I\r\n"
            "hz:%i\r\n"
            "configured_hz:%i\r\n"
            "lru_clock:%u\r\n"
            "executable:%s\r\n"
            "config_file:%s\r\n"
            "io_threads_active:%i\r\n",
            REDIS_VERSION,
            redisGitSHA1(),
            strtol(redisGitDirty(),NULL,10) > 0,
            redisBuildIdString(),
            mode,
            name.sysname, name.release, name.machine,
            server.arch_bits,
            aeGetApiName(),
            REDIS_ATOMIC_API,
#ifdef __GNUC__
            __GNUC__,__GNUC_MINOR__,__GNUC_PATCHLEVEL__,
#else
            0,0,0,
#endif
            (int64_t) getpid(),
            supervised,
            server.runid,
            server.port ? server.port : server.tls_port,
            (int64_t)server.ustime,
            (int64_t)uptime,
            (int64_t)(uptime/(3600*24)),
            server.hz,
            server.config_hz,
            lruclock,
            server.executable ? server.executable : "",
            server.configfile ? server.configfile : "",
            server.io_threads_active);

        /* Conditional properties */
        if (isShutdownInitiated()) {
            info = sdscatfmt(info,
                "shutdown_in_milliseconds:%I\r\n",
                (int64_t)(server.shutdown_mstime - server.mstime));
        }
    }

    /* Clients */
    if (allsections || defsections || !strcasecmp(section,"clients")) {
        size_t maxin, maxout;
        getExpansiveClientsInfo(&maxin,&maxout);
        if (sections++) info = sdscat(info,"\r\n");
        info = sdscatprintf(info,
            "# Clients\r\n"
            "connected_clients:%lu\r\n"
            "cluster_connections:%lu\r\n"
            "maxclients:%u\r\n"
            "client_recent_max_input_buffer:%zu\r\n"
            "client_recent_max_output_buffer:%zu\r\n"
            "blocked_clients:%d\r\n"
            "tracking_clients:%d\r\n"
            "clients_in_timeout_table:%llu\r\n",
            listLength(server.clients)-listLength(server.slaves),
            getClusterConnectionsCount(),
            server.maxclients,
            maxin, maxout,
            server.blocked_clients,
            server.tracking_clients,
            (unsigned long long) raxSize(server.clients_timeout_table));
    }

    /* Memory */
    if (allsections || defsections || !strcasecmp(section,"memory")) {
        char hmem[64];
        char peak_hmem[64];
        char total_system_hmem[64];
        char used_memory_lua_hmem[64];
        char used_memory_vm_total_hmem[64];
        char used_memory_scripts_hmem[64];
        char used_memory_rss_hmem[64];
        char maxmemory_hmem[64];
        size_t zmalloc_used = zmalloc_used_memory();
        size_t total_system_mem = server.system_memory_size;
        const char *evict_policy = evictPolicyToString();
        long long memory_lua = evalMemory();
        long long memory_functions = functionsMemory();
        struct redisMemOverhead *mh = getMemoryOverheadData();

        /* Peak memory is updated from time to time by serverCron() so it
         * may happen that the instantaneous value is slightly bigger than
         * the peak value. This may confuse users, so we update the peak
         * if found smaller than the current memory usage. */
        if (zmalloc_used > server.stat_peak_memory)
            server.stat_peak_memory = zmalloc_used;

        bytesToHuman(hmem,zmalloc_used);
        bytesToHuman(peak_hmem,server.stat_peak_memory);
        bytesToHuman(total_system_hmem,total_system_mem);
        bytesToHuman(used_memory_lua_hmem,memory_lua);
        bytesToHuman(used_memory_vm_total_hmem,memory_functions + memory_lua);
        bytesToHuman(used_memory_scripts_hmem,mh->lua_caches + mh->functions_caches);
        bytesToHuman(used_memory_rss_hmem,server.cron_malloc_stats.process_rss);
        bytesToHuman(maxmemory_hmem,server.maxmemory);

        if (sections++) info = sdscat(info,"\r\n");
        info = sdscatprintf(info,
            "# Memory\r\n"
            "used_memory:%zu\r\n"
            "used_memory_human:%s\r\n"
            "used_memory_rss:%zu\r\n"
            "used_memory_rss_human:%s\r\n"
            "used_memory_peak:%zu\r\n"
            "used_memory_peak_human:%s\r\n"
            "used_memory_peak_perc:%.2f%%\r\n"
            "used_memory_overhead:%zu\r\n"
            "used_memory_startup:%zu\r\n"
            "used_memory_dataset:%zu\r\n"
            "used_memory_dataset_perc:%.2f%%\r\n"
            "allocator_allocated:%zu\r\n"
            "allocator_active:%zu\r\n"
            "allocator_resident:%zu\r\n"
            "total_system_memory:%lu\r\n"
            "total_system_memory_human:%s\r\n"
            "used_memory_lua:%lld\r\n" /* deprecated, renamed to used_memory_vm_eval */
            "used_memory_vm_eval:%lld\r\n"
            "used_memory_lua_human:%s\r\n" /* deprecated */
            "used_memory_scripts_eval:%lld\r\n"
            "number_of_cached_scripts:%lu\r\n"
            "number_of_functions:%lu\r\n"
            "number_of_libraries:%lu\r\n"
            "used_memory_vm_functions:%lld\r\n"
            "used_memory_vm_total:%lld\r\n"
            "used_memory_vm_total_human:%s\r\n"
            "used_memory_functions:%lld\r\n"
            "used_memory_scripts:%lld\r\n"
            "used_memory_scripts_human:%s\r\n"
            "maxmemory:%lld\r\n"
            "maxmemory_human:%s\r\n"
            "maxmemory_policy:%s\r\n"
            "allocator_frag_ratio:%.2f\r\n"
            "allocator_frag_bytes:%zu\r\n"
            "allocator_rss_ratio:%.2f\r\n"
            "allocator_rss_bytes:%zd\r\n"
            "rss_overhead_ratio:%.2f\r\n"
            "rss_overhead_bytes:%zd\r\n"
            "mem_fragmentation_ratio:%.2f\r\n"
            "mem_fragmentation_bytes:%zd\r\n"
            "mem_not_counted_for_evict:%zu\r\n"
            "mem_replication_backlog:%zu\r\n"
            "mem_total_replication_buffers:%zu\r\n"
            "mem_clients_slaves:%zu\r\n"
            "mem_clients_normal:%zu\r\n"
            "mem_cluster_links:%zu\r\n"
            "mem_aof_buffer:%zu\r\n"
            "mem_allocator:%s\r\n"
            "active_defrag_running:%d\r\n"
            "lazyfree_pending_objects:%zu\r\n"
            "lazyfreed_objects:%zu\r\n",
            zmalloc_used,
            hmem,
            server.cron_malloc_stats.process_rss,
            used_memory_rss_hmem,
            server.stat_peak_memory,
            peak_hmem,
            mh->peak_perc,
            mh->overhead_total,
            mh->startup_allocated,
            mh->dataset,
            mh->dataset_perc,
            server.cron_malloc_stats.allocator_allocated,
            server.cron_malloc_stats.allocator_active,
            server.cron_malloc_stats.allocator_resident,
            (unsigned long)total_system_mem,
            total_system_hmem,
            memory_lua,
            memory_lua,
            used_memory_lua_hmem,
            (long long) mh->lua_caches,
            dictSize(evalScriptsDict()),
            functionsNum(),
            functionsLibNum(),
            memory_functions,
            memory_functions + memory_lua,
            used_memory_vm_total_hmem,
            (long long) mh->functions_caches,
            (long long) mh->lua_caches + (long long) mh->functions_caches,
            used_memory_scripts_hmem,
            server.maxmemory,
            maxmemory_hmem,
            evict_policy,
            mh->allocator_frag,
            mh->allocator_frag_bytes,
            mh->allocator_rss,
            mh->allocator_rss_bytes,
            mh->rss_extra,
            mh->rss_extra_bytes,
            mh->total_frag,       /* This is the total RSS overhead, including
                                     fragmentation, but not just it. This field
                                     (and the next one) is named like that just
                                     for backward compatibility. */
            mh->total_frag_bytes,
            freeMemoryGetNotCountedMemory(),
            mh->repl_backlog,
            server.repl_buffer_mem,
            mh->clients_slaves,
            mh->clients_normal,
            mh->cluster_links,
            mh->aof_buffer,
            ZMALLOC_LIB,
            server.active_defrag_running,
            lazyfreeGetPendingObjectsCount(),
            lazyfreeGetFreedObjectsCount()
        );
        freeMemoryOverheadData(mh);
    }

    /* Persistence */
    if (allsections || defsections || !strcasecmp(section,"persistence")) {
        if (sections++) info = sdscat(info,"\r\n");
        double fork_perc = 0;
        if (server.stat_module_progress) {
            fork_perc = server.stat_module_progress * 100;
        } else if (server.stat_current_save_keys_total) {
            fork_perc = ((double)server.stat_current_save_keys_processed / server.stat_current_save_keys_total) * 100;
        }
        int aof_bio_fsync_status;
        atomicGet(server.aof_bio_fsync_status,aof_bio_fsync_status);

        info = sdscatprintf(info,
            "# Persistence\r\n"
            "loading:%d\r\n"
            "async_loading:%d\r\n"
            "current_cow_peak:%zu\r\n"
            "current_cow_size:%zu\r\n"
            "current_cow_size_age:%lu\r\n"
            "current_fork_perc:%.2f\r\n"
            "current_save_keys_processed:%zu\r\n"
            "current_save_keys_total:%zu\r\n"
            "rdb_changes_since_last_save:%lld\r\n"
            "rdb_bgsave_in_progress:%d\r\n"
            "rdb_last_save_time:%jd\r\n"
            "rdb_last_bgsave_status:%s\r\n"
            "rdb_last_bgsave_time_sec:%jd\r\n"
            "rdb_current_bgsave_time_sec:%jd\r\n"
            "rdb_last_cow_size:%zu\r\n"
            "rdb_last_load_keys_expired:%lld\r\n"
            "rdb_last_load_keys_loaded:%lld\r\n"
            "aof_enabled:%d\r\n"
            "aof_rewrite_in_progress:%d\r\n"
            "aof_rewrite_scheduled:%d\r\n"
            "aof_last_rewrite_time_sec:%jd\r\n"
            "aof_current_rewrite_time_sec:%jd\r\n"
            "aof_last_bgrewrite_status:%s\r\n"
            "aof_last_write_status:%s\r\n"
            "aof_last_cow_size:%zu\r\n"
            "module_fork_in_progress:%d\r\n"
            "module_fork_last_cow_size:%zu\r\n",
            (int)(server.loading && !server.async_loading),
            (int)server.async_loading,
            server.stat_current_cow_peak,
            server.stat_current_cow_bytes,
            server.stat_current_cow_updated ? (unsigned long) elapsedMs(server.stat_current_cow_updated) / 1000 : 0,
            fork_perc,
            server.stat_current_save_keys_processed,
            server.stat_current_save_keys_total,
            server.dirty,
            server.child_type == CHILD_TYPE_RDB,
            (intmax_t)server.lastsave,
            (server.lastbgsave_status == C_OK) ? "ok" : "err",
            (intmax_t)server.rdb_save_time_last,
            (intmax_t)((server.child_type != CHILD_TYPE_RDB) ?
                -1 : time(NULL)-server.rdb_save_time_start),
            server.stat_rdb_cow_bytes,
            server.rdb_last_load_keys_expired,
            server.rdb_last_load_keys_loaded,
            server.aof_state != AOF_OFF,
            server.child_type == CHILD_TYPE_AOF,
            server.aof_rewrite_scheduled,
            (intmax_t)server.aof_rewrite_time_last,
            (intmax_t)((server.child_type != CHILD_TYPE_AOF) ?
                -1 : time(NULL)-server.aof_rewrite_time_start),
            (server.aof_lastbgrewrite_status == C_OK) ? "ok" : "err",
            (server.aof_last_write_status == C_OK &&
                aof_bio_fsync_status == C_OK) ? "ok" : "err",
            server.stat_aof_cow_bytes,
            server.child_type == CHILD_TYPE_MODULE,
            server.stat_module_cow_bytes);

        if (server.aof_enabled) {
            info = sdscatprintf(info,
                "aof_current_size:%lld\r\n"
                "aof_base_size:%lld\r\n"
                "aof_pending_rewrite:%d\r\n"
                "aof_buffer_length:%zu\r\n"
                "aof_pending_bio_fsync:%llu\r\n"
                "aof_delayed_fsync:%lu\r\n",
                (long long) server.aof_current_size,
                (long long) server.aof_rewrite_base_size,
                server.aof_rewrite_scheduled,
                sdslen(server.aof_buf),
                bioPendingJobsOfType(BIO_AOF_FSYNC),
                server.aof_delayed_fsync);
        }

        if (server.loading) {
            double perc = 0;
            time_t eta, elapsed;
            off_t remaining_bytes = 1;

            if (server.loading_total_bytes) {
                perc = ((double)server.loading_loaded_bytes / server.loading_total_bytes) * 100;
                remaining_bytes = server.loading_total_bytes - server.loading_loaded_bytes;
            } else if(server.loading_rdb_used_mem) {
                perc = ((double)server.loading_loaded_bytes / server.loading_rdb_used_mem) * 100;
                remaining_bytes = server.loading_rdb_used_mem - server.loading_loaded_bytes;
                /* used mem is only a (bad) estimation of the rdb file size, avoid going over 100% */
                if (perc > 99.99) perc = 99.99;
                if (remaining_bytes < 1) remaining_bytes = 1;
            }

            elapsed = time(NULL)-server.loading_start_time;
            if (elapsed == 0) {
                eta = 1; /* A fake 1 second figure if we don't have
                            enough info */
            } else {
                eta = (elapsed*remaining_bytes)/(server.loading_loaded_bytes+1);
            }

            info = sdscatprintf(info,
                "loading_start_time:%jd\r\n"
                "loading_total_bytes:%llu\r\n"
                "loading_rdb_used_mem:%llu\r\n"
                "loading_loaded_bytes:%llu\r\n"
                "loading_loaded_perc:%.2f\r\n"
                "loading_eta_seconds:%jd\r\n",
                (intmax_t) server.loading_start_time,
                (unsigned long long) server.loading_total_bytes,
                (unsigned long long) server.loading_rdb_used_mem,
                (unsigned long long) server.loading_loaded_bytes,
                perc,
                (intmax_t)eta
            );
        }
    }

    /* Stats */
    if (allsections || defsections || !strcasecmp(section,"stats")) {
        long long stat_total_reads_processed, stat_total_writes_processed;
        long long stat_net_input_bytes, stat_net_output_bytes;
        long long current_eviction_exceeded_time = server.stat_last_eviction_exceeded_time ?
            (long long) elapsedUs(server.stat_last_eviction_exceeded_time): 0;
        long long current_active_defrag_time = server.stat_last_active_defrag_time ?
            (long long) elapsedUs(server.stat_last_active_defrag_time): 0;
        atomicGet(server.stat_total_reads_processed, stat_total_reads_processed);
        atomicGet(server.stat_total_writes_processed, stat_total_writes_processed);
        atomicGet(server.stat_net_input_bytes, stat_net_input_bytes);
        atomicGet(server.stat_net_output_bytes, stat_net_output_bytes);

        if (sections++) info = sdscat(info,"\r\n");
        info = sdscatprintf(info,
            "# Stats\r\n"
            "total_connections_received:%lld\r\n"
            "total_commands_processed:%lld\r\n"
            "instantaneous_ops_per_sec:%lld\r\n"
            "total_net_input_bytes:%lld\r\n"
            "total_net_output_bytes:%lld\r\n"
            "instantaneous_input_kbps:%.2f\r\n"
            "instantaneous_output_kbps:%.2f\r\n"
            "rejected_connections:%lld\r\n"
            "sync_full:%lld\r\n"
            "sync_partial_ok:%lld\r\n"
            "sync_partial_err:%lld\r\n"
            "expired_keys:%lld\r\n"
            "expired_stale_perc:%.2f\r\n"
            "expired_time_cap_reached_count:%lld\r\n"
            "expire_cycle_cpu_milliseconds:%lld\r\n"
            "evicted_keys:%lld\r\n"
            "evicted_clients:%lld\r\n"
            "total_eviction_exceeded_time:%lld\r\n"
            "current_eviction_exceeded_time:%lld\r\n"
            "keyspace_hits:%lld\r\n"
            "keyspace_misses:%lld\r\n"
            "pubsub_channels:%ld\r\n"
            "pubsub_patterns:%lu\r\n"
            "latest_fork_usec:%lld\r\n"
            "total_forks:%lld\r\n"
            "migrate_cached_sockets:%ld\r\n"
            "slave_expires_tracked_keys:%zu\r\n"
            "active_defrag_hits:%lld\r\n"
            "active_defrag_misses:%lld\r\n"
            "active_defrag_key_hits:%lld\r\n"
            "active_defrag_key_misses:%lld\r\n"
            "total_active_defrag_time:%lld\r\n"
            "current_active_defrag_time:%lld\r\n"
            "tracking_total_keys:%lld\r\n"
            "tracking_total_items:%lld\r\n"
            "tracking_total_prefixes:%lld\r\n"
            "unexpected_error_replies:%lld\r\n"
            "total_error_replies:%lld\r\n"
            "dump_payload_sanitizations:%lld\r\n"
            "total_reads_processed:%lld\r\n"
            "total_writes_processed:%lld\r\n"
            "io_threaded_reads_processed:%lld\r\n"
            "io_threaded_writes_processed:%lld\r\n",
            server.stat_numconnections,
            server.stat_numcommands,
            getInstantaneousMetric(STATS_METRIC_COMMAND),
            stat_net_input_bytes,
            stat_net_output_bytes,
            (float)getInstantaneousMetric(STATS_METRIC_NET_INPUT)/1024,
            (float)getInstantaneousMetric(STATS_METRIC_NET_OUTPUT)/1024,
            server.stat_rejected_conn,
            server.stat_sync_full,
            server.stat_sync_partial_ok,
            server.stat_sync_partial_err,
            server.stat_expiredkeys,
            server.stat_expired_stale_perc*100,
            server.stat_expired_time_cap_reached_count,
            server.stat_expire_cycle_time_used/1000,
            server.stat_evictedkeys,
            server.stat_evictedclients,
            (server.stat_total_eviction_exceeded_time + current_eviction_exceeded_time) / 1000,
            current_eviction_exceeded_time / 1000,
            server.stat_keyspace_hits,
            server.stat_keyspace_misses,
            dictSize(server.pubsub_channels),
            dictSize(server.pubsub_patterns),
            server.stat_fork_time,
            server.stat_total_forks,
            dictSize(server.migrate_cached_sockets),
            getSlaveKeyWithExpireCount(),
            server.stat_active_defrag_hits,
            server.stat_active_defrag_misses,
            server.stat_active_defrag_key_hits,
            server.stat_active_defrag_key_misses,
            (server.stat_total_active_defrag_time + current_active_defrag_time) / 1000,
            current_active_defrag_time / 1000,
            (unsigned long long) trackingGetTotalKeys(),
            (unsigned long long) trackingGetTotalItems(),
            (unsigned long long) trackingGetTotalPrefixes(),
            server.stat_unexpected_error_replies,
            server.stat_total_error_replies,
            server.stat_dump_payload_sanitizations,
            stat_total_reads_processed,
            stat_total_writes_processed,
            server.stat_io_reads_processed,
            server.stat_io_writes_processed);
    }

    /* Replication */
    if (allsections || defsections || !strcasecmp(section,"replication")) {
        if (sections++) info = sdscat(info,"\r\n");
        info = sdscatprintf(info,
            "# Replication\r\n"
            "role:%s\r\n",
            server.masterhost == NULL ? "master" : "slave");
        if (server.masterhost) {
            long long slave_repl_offset = 1;
            long long slave_read_repl_offset = 1;

            if (server.master) {
                slave_repl_offset = server.master->reploff;
                slave_read_repl_offset = server.master->read_reploff;
            } else if (server.cached_master) {
                slave_repl_offset = server.cached_master->reploff;
                slave_read_repl_offset = server.cached_master->read_reploff;
            }

            info = sdscatprintf(info,
                "master_host:%s\r\n"
                "master_port:%d\r\n"
                "master_link_status:%s\r\n"
                "master_last_io_seconds_ago:%d\r\n"
                "master_sync_in_progress:%d\r\n"
                "slave_read_repl_offset:%lld\r\n"
                "slave_repl_offset:%lld\r\n"
                ,server.masterhost,
                server.masterport,
                (server.repl_state == REPL_STATE_CONNECTED) ?
                    "up" : "down",
                server.master ?
                ((int)(server.unixtime-server.master->lastinteraction)) : -1,
                server.repl_state == REPL_STATE_TRANSFER,
                slave_read_repl_offset,
                slave_repl_offset
            );

            if (server.repl_state == REPL_STATE_TRANSFER) {
                double perc = 0;
                if (server.repl_transfer_size) {
                    perc = ((double)server.repl_transfer_read / server.repl_transfer_size) * 100;
                }
                info = sdscatprintf(info,
                    "master_sync_total_bytes:%lld\r\n"
                    "master_sync_read_bytes:%lld\r\n"
                    "master_sync_left_bytes:%lld\r\n"
                    "master_sync_perc:%.2f\r\n"
                    "master_sync_last_io_seconds_ago:%d\r\n",
                    (long long) server.repl_transfer_size,
                    (long long) server.repl_transfer_read,
                    (long long) (server.repl_transfer_size - server.repl_transfer_read),
                    perc,
                    (int)(server.unixtime-server.repl_transfer_lastio)
                );
            }

            if (server.repl_state != REPL_STATE_CONNECTED) {
                info = sdscatprintf(info,
                    "master_link_down_since_seconds:%jd\r\n",
                    server.repl_down_since ?
                    (intmax_t)(server.unixtime-server.repl_down_since) : -1);
            }
            info = sdscatprintf(info,
                "slave_priority:%d\r\n"
                "slave_read_only:%d\r\n"
                "replica_announced:%d\r\n",
                server.slave_priority,
                server.repl_slave_ro,
                server.replica_announced);
        }

        info = sdscatprintf(info,
            "connected_slaves:%lu\r\n",
            listLength(server.slaves));

        /* If min-slaves-to-write is active, write the number of slaves
         * currently considered 'good'. */
        if (server.repl_min_slaves_to_write &&
            server.repl_min_slaves_max_lag) {
            info = sdscatprintf(info,
                "min_slaves_good_slaves:%d\r\n",
                server.repl_good_slaves_count);
        }

        if (listLength(server.slaves)) {
            int slaveid = 0;
            listNode *ln;
            listIter li;

            listRewind(server.slaves,&li);
            while((ln = listNext(&li))) {
                client *slave = listNodeValue(ln);
                char ip[NET_IP_STR_LEN], *slaveip = slave->slave_addr;
                int port;
                long lag = 0;

                if (!slaveip) {
                    if (connPeerToString(slave->conn,ip,sizeof(ip),&port) == -1)
                        continue;
                    slaveip = ip;
                }
                const char *state = replstateToString(slave->replstate);
                if (state[0] == '\0') continue;
                if (slave->replstate == SLAVE_STATE_ONLINE)
                    lag = time(NULL) - slave->repl_ack_time;

                info = sdscatprintf(info,
                    "slave%d:ip=%s,port=%d,state=%s,"
                    "offset=%lld,lag=%ld\r\n",
                    slaveid,slaveip,slave->slave_listening_port,state,
                    slave->repl_ack_off, lag);
                slaveid++;
            }
        }
        info = sdscatprintf(info,
            "master_failover_state:%s\r\n"
            "master_replid:%s\r\n"
            "master_replid2:%s\r\n"
            "master_repl_offset:%lld\r\n"
            "second_repl_offset:%lld\r\n"
            "repl_backlog_active:%d\r\n"
            "repl_backlog_size:%lld\r\n"
            "repl_backlog_first_byte_offset:%lld\r\n"
            "repl_backlog_histlen:%lld\r\n",
            getFailoverStateString(),
            server.replid,
            server.replid2,
            server.master_repl_offset,
            server.second_replid_offset,
            server.repl_backlog != NULL,
            server.repl_backlog_size,
            server.repl_backlog ? server.repl_backlog->offset : 0,
            server.repl_backlog ? server.repl_backlog->histlen : 0);
    }

    /* CPU */
    if (allsections || defsections || !strcasecmp(section,"cpu")) {
        if (sections++) info = sdscat(info,"\r\n");

        struct rusage self_ru, c_ru;
        getrusage(RUSAGE_SELF, &self_ru);
        getrusage(RUSAGE_CHILDREN, &c_ru);
        info = sdscatprintf(info,
        "# CPU\r\n"
        "used_cpu_sys:%ld.%06ld\r\n"
        "used_cpu_user:%ld.%06ld\r\n"
        "used_cpu_sys_children:%ld.%06ld\r\n"
        "used_cpu_user_children:%ld.%06ld\r\n",
        (long)self_ru.ru_stime.tv_sec, (long)self_ru.ru_stime.tv_usec,
        (long)self_ru.ru_utime.tv_sec, (long)self_ru.ru_utime.tv_usec,
        (long)c_ru.ru_stime.tv_sec, (long)c_ru.ru_stime.tv_usec,
        (long)c_ru.ru_utime.tv_sec, (long)c_ru.ru_utime.tv_usec);
#ifdef RUSAGE_THREAD
        struct rusage m_ru;
        getrusage(RUSAGE_THREAD, &m_ru);
        info = sdscatprintf(info,
            "used_cpu_sys_main_thread:%ld.%06ld\r\n"
            "used_cpu_user_main_thread:%ld.%06ld\r\n",
            (long)m_ru.ru_stime.tv_sec, (long)m_ru.ru_stime.tv_usec,
            (long)m_ru.ru_utime.tv_sec, (long)m_ru.ru_utime.tv_usec);
#endif  /* RUSAGE_THREAD */
    }

    /* Modules */
    if (allsections || defsections || !strcasecmp(section,"modules")) {
        if (sections++) info = sdscat(info,"\r\n");
        info = sdscatprintf(info,"# Modules\r\n");
        info = genModulesInfoString(info);
    }

    /* Command statistics */
    if (allsections || !strcasecmp(section,"commandstats")) {
        if (sections++) info = sdscat(info,"\r\n");
        info = sdscatprintf(info, "# Commandstats\r\n");
        info = genRedisInfoStringCommandStats(info, server.commands);
    }
    /* Error statistics */
    if (allsections || defsections || !strcasecmp(section,"errorstats")) {
        if (sections++) info = sdscat(info,"\r\n");
        info = sdscat(info, "# Errorstats\r\n");
        raxIterator ri;
        raxStart(&ri,server.errors);
        raxSeek(&ri,"^",NULL,0);
        struct redisError *e;
        while(raxNext(&ri)) {
            char *tmpsafe;
            e = (struct redisError *) ri.data;
            info = sdscatprintf(info,
                "errorstat_%.*s:count=%lld\r\n",
                (int)ri.key_len, getSafeInfoString((char *) ri.key, ri.key_len, &tmpsafe), e->count);
            if (tmpsafe != NULL) zfree(tmpsafe);
        }
        raxStop(&ri);
    }

    /* Latency by percentile distribution per command */
    if (allsections || !strcasecmp(section,"latencystats")) {
        if (sections++) info = sdscat(info,"\r\n");
        info = sdscatprintf(info, "# Latencystats\r\n");
        if (server.latency_tracking_enabled) {
            struct redisCommand *c;
            dictEntry *de;
            dictIterator *di;
            di = dictGetSafeIterator(server.commands);
            while((de = dictNext(di)) != NULL) {
                char *tmpsafe;
                c = (struct redisCommand *) dictGetVal(de);
                if (!c->latency_histogram)
                    continue;
                info = fillPercentileDistributionLatencies(info,getSafeInfoString(c->name, strlen(c->name), &tmpsafe),c->latency_histogram);
                if (tmpsafe != NULL) zfree(tmpsafe);
            }
            dictReleaseIterator(di);
        }
    }

    /* Cluster */
    if (allsections || defsections || !strcasecmp(section,"cluster")) {
        if (sections++) info = sdscat(info,"\r\n");
        info = sdscatprintf(info,
        "# Cluster\r\n"
        "cluster_enabled:%d\r\n",
        server.cluster_enabled);
    }

    /* Key space */
    if (allsections || defsections || !strcasecmp(section,"keyspace")) {
        if (sections++) info = sdscat(info,"\r\n");
        info = sdscatprintf(info, "# Keyspace\r\n");
        for (j = 0; j < server.dbnum; j++) {
            long long keys, vkeys;

            keys = dictSize(server.db[j].dict);
            vkeys = dictSize(server.db[j].expires);
            if (keys || vkeys) {
                info = sdscatprintf(info,
                    "db%d:keys=%lld,expires=%lld,avg_ttl=%lld\r\n",
                    j, keys, vkeys, server.db[j].avg_ttl);
            }
        }
    }

    /* Get info from modules.
     * if user asked for "everything" or "modules", or a specific section
     * that's not found yet. */
    if (everything || modules ||
        (!allsections && !defsections && sections==0)) {
        info = modulesCollectInfo(info,
                                  everything || modules ? NULL: section,
                                  0, /* not a crash report */
                                  sections);
    }
    return info;
}

void infoCommand(client *c) {
    if (server.sentinel_mode) {
        sentinelInfoCommand(c);
        return;
    }

    char *section = c->argc == 2 ? c->argv[1]->ptr : "default";

    if (c->argc > 2) {
        addReplyErrorObject(c,shared.syntaxerr);
        return;
    }
    sds info = genRedisInfoString(section);
    addReplyVerbatim(c,info,sdslen(info),"txt");
    sdsfree(info);
}

void monitorCommand(client *c) {
    if (c->flags & CLIENT_DENY_BLOCKING) {
        /**
         * A client that has CLIENT_DENY_BLOCKING flag on
         * expects a reply per command and so can't execute MONITOR. */
        addReplyError(c, "MONITOR isn't allowed for DENY BLOCKING client");
        return;
    }

    /* ignore MONITOR if already slave or in monitor mode */
    if (c->flags & CLIENT_SLAVE) return;

    c->flags |= (CLIENT_SLAVE|CLIENT_MONITOR);
    listAddNodeTail(server.monitors,c);
    addReply(c,shared.ok);
}

/* =================================== Main! ================================ */

int checkIgnoreWarning(const char *warning) {
    int argc, j;
    sds *argv = sdssplitargs(server.ignore_warnings, &argc);
    if (argv == NULL)
        return 0;

    for (j = 0; j < argc; j++) {
        char *flag = argv[j];
        if (!strcasecmp(flag, warning))
            break;
    }
    sdsfreesplitres(argv,argc);
    return j < argc;
}

#ifdef __linux__
int linuxOvercommitMemoryValue(void) {
    FILE *fp = fopen("/proc/sys/vm/overcommit_memory","r");
    char buf[64];

    if (!fp) return -1;
    if (fgets(buf,64,fp) == NULL) {
        fclose(fp);
        return -1;
    }
    fclose(fp);

    return atoi(buf);
}

void linuxMemoryWarnings(void) {
    if (linuxOvercommitMemoryValue() == 0) {
        serverLog(LL_WARNING,"WARNING overcommit_memory is set to 0! Background save may fail under low memory condition. To fix this issue add 'vm.overcommit_memory = 1' to /etc/sysctl.conf and then reboot or run the command 'sysctl vm.overcommit_memory=1' for this to take effect.");
    }
    if (THPIsEnabled()) {
        server.thp_enabled = 1;
        if (THPDisable() == 0) {
            server.thp_enabled = 0;
            return;
        }
        serverLog(LL_WARNING,"WARNING you have Transparent Huge Pages (THP) support enabled in your kernel. This will create latency and memory usage issues with Redis. To fix this issue run the command 'echo madvise > /sys/kernel/mm/transparent_hugepage/enabled' as root, and add it to your /etc/rc.local in order to retain the setting after a reboot. Redis must be restarted after THP is disabled (set to 'madvise' or 'never').");
    }
}

#ifdef __arm64__

/* Get size in kilobytes of the Shared_Dirty pages of the calling process for the
 * memory map corresponding to the provided address, or -1 on error. */
static int smapsGetSharedDirty(unsigned long addr) {
    int ret, in_mapping = 0, val = -1;
    unsigned long from, to;
    char buf[64];
    FILE *f;

    f = fopen("/proc/self/smaps", "r");
    if (!f) return -1;

    while (1) {
        if (!fgets(buf, sizeof(buf), f))
            break;

        ret = sscanf(buf, "%lx-%lx", &from, &to);
        if (ret == 2)
            in_mapping = from <= addr && addr < to;

        if (in_mapping && !memcmp(buf, "Shared_Dirty:", 13)) {
            sscanf(buf, "%*s %d", &val);
            /* If parsing fails, we remain with val == -1 */
            break;
        }
    }

    fclose(f);
    return val;
}

/* Older arm64 Linux kernels have a bug that could lead to data corruption
 * during background save in certain scenarios. This function checks if the
 * kernel is affected.
 * The bug was fixed in commit ff1712f953e27f0b0718762ec17d0adb15c9fd0b
 * titled: "arm64: pgtable: Ensure dirty bit is preserved across pte_wrprotect()"
 * Return -1 on unexpected test failure, 1 if the kernel seems to be affected,
 * and 0 otherwise. */
int linuxMadvFreeForkBugCheck(void) {
    int ret, pipefd[2] = { -1, -1 };
    pid_t pid;
    char *p = NULL, *q;
    int bug_found = 0;
    long page_size = sysconf(_SC_PAGESIZE);
    long map_size = 3 * page_size;

    /* Create a memory map that's in our full control (not one used by the allocator). */
    p = mmap(NULL, map_size, PROT_READ, MAP_ANONYMOUS | MAP_PRIVATE, -1, 0);
    if (p == MAP_FAILED) {
        serverLog(LL_WARNING, "Failed to mmap(): %s", strerror(errno));
        return -1;
    }

    q = p + page_size;

    /* Split the memory map in 3 pages by setting their protection as RO|RW|RO to prevent
     * Linux from merging this memory map with adjacent VMAs. */
    ret = mprotect(q, page_size, PROT_READ | PROT_WRITE);
    if (ret < 0) {
        serverLog(LL_WARNING, "Failed to mprotect(): %s", strerror(errno));
        bug_found = -1;
        goto exit;
    }

    /* Write to the page once to make it resident */
    *(volatile char*)q = 0;

    /* Tell the kernel that this page is free to be reclaimed. */
#ifndef MADV_FREE
#define MADV_FREE 8
#endif
    ret = madvise(q, page_size, MADV_FREE);
    if (ret < 0) {
        /* MADV_FREE is not available on older kernels that are presumably
         * not affected. */
        if (errno == EINVAL) goto exit;

        serverLog(LL_WARNING, "Failed to madvise(): %s", strerror(errno));
        bug_found = -1;
        goto exit;
    }

    /* Write to the page after being marked for freeing, this is supposed to take
     * ownership of that page again. */
    *(volatile char*)q = 0;

    /* Create a pipe for the child to return the info to the parent. */
    ret = anetPipe(pipefd, 0, 0);
    if (ret < 0) {
        serverLog(LL_WARNING, "Failed to create pipe: %s", strerror(errno));
        bug_found = -1;
        goto exit;
    }

    /* Fork the process. */
    pid = fork();
    if (pid < 0) {
        serverLog(LL_WARNING, "Failed to fork: %s", strerror(errno));
        bug_found = -1;
        goto exit;
    } else if (!pid) {
        /* Child: check if the page is marked as dirty, page_size in kb.
         * A value of 0 means the kernel is affected by the bug. */
        ret = smapsGetSharedDirty((unsigned long) q);
        if (!ret)
            bug_found = 1;
        else if (ret == -1)     /* Failed to read */
            bug_found = -1;

        if (write(pipefd[1], &bug_found, sizeof(bug_found)) < 0)
            serverLog(LL_WARNING, "Failed to write to parent: %s", strerror(errno));
        exitFromChild(0);
    } else {
        /* Read the result from the child. */
        ret = read(pipefd[0], &bug_found, sizeof(bug_found));
        if (ret < 0) {
            serverLog(LL_WARNING, "Failed to read from child: %s", strerror(errno));
            bug_found = -1;
        }

        /* Reap the child pid. */
        waitpid(pid, NULL, 0);
    }

exit:
    /* Cleanup */
    if (pipefd[0] != -1) close(pipefd[0]);
    if (pipefd[1] != -1) close(pipefd[1]);
    if (p != NULL) munmap(p, map_size);

    return bug_found;
}
#endif /* __arm64__ */
#endif /* __linux__ */

void createPidFile(void) {
    /* If pidfile requested, but no pidfile defined, use
     * default pidfile path */
    if (!server.pidfile) server.pidfile = zstrdup(CONFIG_DEFAULT_PID_FILE);

    /* Try to write the pid file in a best-effort way. */
    FILE *fp = fopen(server.pidfile,"w");
    if (fp) {
        fprintf(fp,"%d\n",(int)getpid());
        fclose(fp);
    }
}

void daemonize(void) {
    int fd;

    if (fork() != 0) exit(0); /* parent exits */
    setsid(); /* create a new session */

    /* Every output goes to /dev/null. If Redis is daemonized but
     * the 'logfile' is set to 'stdout' in the configuration file
     * it will not log at all. */
    if ((fd = open("/dev/null", O_RDWR, 0)) != -1) {
        dup2(fd, STDIN_FILENO);
        dup2(fd, STDOUT_FILENO);
        dup2(fd, STDERR_FILENO);
        if (fd > STDERR_FILENO) close(fd);
    }
}

void version(void) {
    printf("Redis server v=%s sha=%s:%d malloc=%s bits=%d build=%llx\n",
        REDIS_VERSION,
        redisGitSHA1(),
        atoi(redisGitDirty()) > 0,
        ZMALLOC_LIB,
        sizeof(long) == 4 ? 32 : 64,
        (unsigned long long) redisBuildId());
    exit(0);
}

void usage(void) {
    fprintf(stderr,"Usage: ./redis-server [/path/to/redis.conf] [options] [-]\n");
    fprintf(stderr,"       ./redis-server - (read config from stdin)\n");
    fprintf(stderr,"       ./redis-server -v or --version\n");
    fprintf(stderr,"       ./redis-server -h or --help\n");
    fprintf(stderr,"       ./redis-server --test-memory <megabytes>\n\n");
    fprintf(stderr,"Examples:\n");
    fprintf(stderr,"       ./redis-server (run the server with default conf)\n");
    fprintf(stderr,"       ./redis-server /etc/redis/6379.conf\n");
    fprintf(stderr,"       ./redis-server --port 7777\n");
    fprintf(stderr,"       ./redis-server --port 7777 --replicaof 127.0.0.1 8888\n");
    fprintf(stderr,"       ./redis-server /etc/myredis.conf --loglevel verbose -\n");
    fprintf(stderr,"       ./redis-server /etc/myredis.conf --loglevel verbose\n\n");
    fprintf(stderr,"Sentinel mode:\n");
    fprintf(stderr,"       ./redis-server /etc/sentinel.conf --sentinel\n");
    exit(1);
}

void redisAsciiArt(void) {
#include "asciilogo.h"
    char *buf = zmalloc(1024*16);
    char *mode;

    if (server.cluster_enabled) mode = "cluster";
    else if (server.sentinel_mode) mode = "sentinel";
    else mode = "standalone";

    /* Show the ASCII logo if: log file is stdout AND stdout is a
     * tty AND syslog logging is disabled. Also show logo if the user
     * forced us to do so via redis.conf. */
    int show_logo = ((!server.syslog_enabled &&
                      server.logfile[0] == '\0' &&
                      isatty(fileno(stdout))) ||
                     server.always_show_logo);

    if (!show_logo) {
        serverLog(LL_NOTICE,
            "Running mode=%s, port=%d.",
            mode, server.port ? server.port : server.tls_port
        );
    } else {
        snprintf(buf,1024*16,ascii_logo,
            REDIS_VERSION,
            redisGitSHA1(),
            strtol(redisGitDirty(),NULL,10) > 0,
            (sizeof(long) == 8) ? "64" : "32",
            mode, server.port ? server.port : server.tls_port,
            (long) getpid()
        );
        serverLogRaw(LL_NOTICE|LL_RAW,buf);
    }
    zfree(buf);
}

int changeBindAddr(void) {
    /* Close old TCP and TLS servers */
    closeSocketListeners(&server.ipfd);
    closeSocketListeners(&server.tlsfd);

    /* Bind to the new port */
    if ((server.port != 0 && listenToPort(server.port, &server.ipfd) != C_OK) ||
        (server.tls_port != 0 && listenToPort(server.tls_port, &server.tlsfd) != C_OK)) {
        serverLog(LL_WARNING, "Failed to bind");

        closeSocketListeners(&server.ipfd);
        closeSocketListeners(&server.tlsfd);
        return C_ERR;
    }

    /* Create TCP and TLS event handlers */
    if (createSocketAcceptHandler(&server.ipfd, acceptTcpHandler) != C_OK) {
        serverPanic("Unrecoverable error creating TCP socket accept handler.");
    }
    if (createSocketAcceptHandler(&server.tlsfd, acceptTLSHandler) != C_OK) {
        serverPanic("Unrecoverable error creating TLS socket accept handler.");
    }

    if (server.set_proc_title) redisSetProcTitle(NULL);

    return C_OK;
}

int changeListenPort(int port, socketFds *sfd, aeFileProc *accept_handler) {
    socketFds new_sfd = {{0}};

    /* Close old servers */
    closeSocketListeners(sfd);

    /* Just close the server if port disabled */
    if (port == 0) {
        if (server.set_proc_title) redisSetProcTitle(NULL);
        return C_OK;
    }

    /* Bind to the new port */
    if (listenToPort(port, &new_sfd) != C_OK) {
        return C_ERR;
    }

    /* Create event handlers */
    if (createSocketAcceptHandler(&new_sfd, accept_handler) != C_OK) {
        closeSocketListeners(&new_sfd);
        return C_ERR;
    }

    /* Copy new descriptors */
    sfd->count = new_sfd.count;
    memcpy(sfd->fd, new_sfd.fd, sizeof(new_sfd.fd));

    if (server.set_proc_title) redisSetProcTitle(NULL);

    return C_OK;
}

static void sigShutdownHandler(int sig) {
    char *msg;

    switch (sig) {
    case SIGINT:
        msg = "Received SIGINT scheduling shutdown...";
        break;
    case SIGTERM:
        msg = "Received SIGTERM scheduling shutdown...";
        break;
    default:
        msg = "Received shutdown signal, scheduling shutdown...";
    };

    /* SIGINT is often delivered via Ctrl+C in an interactive session.
     * If we receive the signal the second time, we interpret this as
     * the user really wanting to quit ASAP without waiting to persist
     * on disk and without waiting for lagging replicas. */
    if (server.shutdown_asap && sig == SIGINT) {
        serverLogFromHandler(LL_WARNING, "You insist... exiting now.");
        rdbRemoveTempFile(getpid(), 1);
        exit(1); /* Exit with an error since this was not a clean shutdown. */
    } else if (server.loading) {
        msg = "Received shutdown signal during loading, scheduling shutdown.";
    }

    serverLogFromHandler(LL_WARNING, msg);
    server.shutdown_asap = 1;
}

void setupSignalHandlers(void) {
    struct sigaction act;

    /* When the SA_SIGINFO flag is set in sa_flags then sa_sigaction is used.
     * Otherwise, sa_handler is used. */
    sigemptyset(&act.sa_mask);
    act.sa_flags = 0;
    act.sa_handler = sigShutdownHandler;
    sigaction(SIGTERM, &act, NULL);
    sigaction(SIGINT, &act, NULL);

    sigemptyset(&act.sa_mask);
    act.sa_flags = SA_NODEFER | SA_RESETHAND | SA_SIGINFO;
    act.sa_sigaction = sigsegvHandler;
    if(server.crashlog_enabled) {
        sigaction(SIGSEGV, &act, NULL);
        sigaction(SIGBUS, &act, NULL);
        sigaction(SIGFPE, &act, NULL);
        sigaction(SIGILL, &act, NULL);
        sigaction(SIGABRT, &act, NULL);
    }
    return;
}

void removeSignalHandlers(void) {
    struct sigaction act;
    sigemptyset(&act.sa_mask);
    act.sa_flags = SA_NODEFER | SA_RESETHAND;
    act.sa_handler = SIG_DFL;
    sigaction(SIGSEGV, &act, NULL);
    sigaction(SIGBUS, &act, NULL);
    sigaction(SIGFPE, &act, NULL);
    sigaction(SIGILL, &act, NULL);
    sigaction(SIGABRT, &act, NULL);
}

/* This is the signal handler for children process. It is currently useful
 * in order to track the SIGUSR1, that we send to a child in order to terminate
 * it in a clean way, without the parent detecting an error and stop
 * accepting writes because of a write error condition. */
static void sigKillChildHandler(int sig) {
    UNUSED(sig);
    int level = server.in_fork_child == CHILD_TYPE_MODULE? LL_VERBOSE: LL_WARNING;
    serverLogFromHandler(level, "Received SIGUSR1 in child, exiting now.");
    exitFromChild(SERVER_CHILD_NOERROR_RETVAL);
}

void setupChildSignalHandlers(void) {
    struct sigaction act;

    /* When the SA_SIGINFO flag is set in sa_flags then sa_sigaction is used.
     * Otherwise, sa_handler is used. */
    sigemptyset(&act.sa_mask);
    act.sa_flags = 0;
    act.sa_handler = sigKillChildHandler;
    sigaction(SIGUSR1, &act, NULL);
}

/* After fork, the child process will inherit the resources
 * of the parent process, e.g. fd(socket or flock) etc.
 * should close the resources not used by the child process, so that if the
 * parent restarts it can bind/lock despite the child possibly still running. */
void closeChildUnusedResourceAfterFork() {
    closeListeningSockets(0);
    if (server.cluster_enabled && server.cluster_config_file_lock_fd != -1)
        close(server.cluster_config_file_lock_fd);  /* don't care if this fails */

    /* Clear server.pidfile, this is the parent pidfile which should not
     * be touched (or deleted) by the child (on exit / crash) */
    zfree(server.pidfile);
    server.pidfile = NULL;
}

/* purpose is one of CHILD_TYPE_ types */
int redisFork(int purpose) {
    if (isMutuallyExclusiveChildType(purpose)) {
        if (hasActiveChildProcess()) {
            errno = EEXIST;
            return -1;
        }

        openChildInfoPipe();
    }

    int childpid;
    long long start = ustime();
    if ((childpid = fork()) == 0) {
        /* Child.
         *
         * The order of setting things up follows some reasoning:
         * Setup signal handlers first because a signal could fire at any time.
         * Adjust OOM score before everything else to assist the OOM killer if
         * memory resources are low.
         */
        server.in_fork_child = purpose;
        setupChildSignalHandlers();
        setOOMScoreAdj(CONFIG_OOM_BGCHILD);
        dismissMemoryInChild();
        closeChildUnusedResourceAfterFork();
    } else {
        /* Parent */
        if (childpid == -1) {
            int fork_errno = errno;
            if (isMutuallyExclusiveChildType(purpose)) closeChildInfoPipe();
            errno = fork_errno;
            return -1;
        }

        server.stat_total_forks++;
        server.stat_fork_time = ustime()-start;
        server.stat_fork_rate = (double) zmalloc_used_memory() * 1000000 / server.stat_fork_time / (1024*1024*1024); /* GB per second. */
        latencyAddSampleIfNeeded("fork",server.stat_fork_time/1000);

        /* The child_pid and child_type are only for mutual exclusive children.
         * other child types should handle and store their pid's in dedicated variables.
         *
         * Today, we allows CHILD_TYPE_LDB to run in parallel with the other fork types:
         * - it isn't used for production, so it will not make the server be less efficient
         * - used for debugging, and we don't want to block it from running while other
         *   forks are running (like RDB and AOF) */
        if (isMutuallyExclusiveChildType(purpose)) {
            server.child_pid = childpid;
            server.child_type = purpose;
            server.stat_current_cow_peak = 0;
            server.stat_current_cow_bytes = 0;
            server.stat_current_cow_updated = 0;
            server.stat_current_save_keys_processed = 0;
            server.stat_module_progress = 0;
            server.stat_current_save_keys_total = dbTotalServerKeyCount();
        }

        updateDictResizePolicy();
        moduleFireServerEvent(REDISMODULE_EVENT_FORK_CHILD,
                              REDISMODULE_SUBEVENT_FORK_CHILD_BORN,
                              NULL);
    }
    return childpid;
}

void sendChildCowInfo(childInfoType info_type, char *pname) {
    sendChildInfoGeneric(info_type, 0, -1, pname);
}

void sendChildInfo(childInfoType info_type, size_t keys, char *pname) {
    sendChildInfoGeneric(info_type, keys, -1, pname);
}

/* Try to release pages back to the OS directly (bypassing the allocator),
 * in an effort to decrease CoW during fork. For small allocations, we can't
 * release any full page, so in an effort to avoid getting the size of the
 * allocation from the allocator (malloc_size) when we already know it's small,
 * we check the size_hint. If the size is not already known, passing a size_hint
 * of 0 will lead the checking the real size of the allocation.
 * Also please note that the size may be not accurate, so in order to make this
 * solution effective, the judgement for releasing memory pages should not be
 * too strict. */
void dismissMemory(void* ptr, size_t size_hint) {
    if (ptr == NULL) return;

    /* madvise(MADV_DONTNEED) can not release pages if the size of memory
     * is too small, we try to release only for the memory which the size
     * is more than half of page size. */
    if (size_hint && size_hint <= server.page_size/2) return;

    zmadvise_dontneed(ptr);
}

/* Dismiss big chunks of memory inside a client structure, see dismissMemory() */
void dismissClientMemory(client *c) {
    /* Dismiss client query buffer. */
    dismissSds(c->querybuf);
    dismissSds(c->pending_querybuf);
    /* Dismiss argv array only if we estimate it contains a big buffer. */
    if (c->argc && c->argv_len_sum/c->argc >= server.page_size) {
        for (int i = 0; i < c->argc; i++) {
            dismissObject(c->argv[i], 0);
        }
    }
    if (c->argc) dismissMemory(c->argv, c->argc*sizeof(robj*));

    /* Dismiss the reply array only if the average buffer size is bigger
     * than a page. */
    if (listLength(c->reply) &&
        c->reply_bytes/listLength(c->reply) >= server.page_size)
    {
        listIter li;
        listNode *ln;
        listRewind(c->reply, &li);
        while ((ln = listNext(&li))) {
            clientReplyBlock *bulk = listNodeValue(ln);
            /* Default bulk size is 16k, actually it has extra data, maybe it
             * occupies 20k according to jemalloc bin size if using jemalloc. */
            if (bulk) dismissMemory(bulk, bulk->size);
        }
    }

    /* The client struct has a big static reply buffer in it. */
    dismissMemory(c, 0);
}

/* In the child process, we don't need some buffers anymore, and these are
 * likely to change in the parent when there's heavy write traffic.
 * We dismis them right away, to avoid CoW.
 * see dismissMemeory(). */
void dismissMemoryInChild(void) {
    /* madvise(MADV_DONTNEED) may not work if Transparent Huge Pages is enabled. */
    if (server.thp_enabled) return;

    /* Currently we use zmadvise_dontneed only when we use jemalloc with Linux.
     * so we avoid these pointless loops when they're not going to do anything. */
#if defined(USE_JEMALLOC) && defined(__linux__)
    listIter li;
    listNode *ln;

    /* Dismiss replication buffer. We don't need to separately dismiss replication
     * backlog and replica' output buffer, because they just reference the global
     * replication buffer but don't cost real memory. */
    listRewind(server.repl_buffer_blocks, &li);
    while((ln = listNext(&li))) {
        replBufBlock *o = listNodeValue(ln);
        dismissMemory(o, o->size);
    }

    /* Dismiss all clients memory. */
    listRewind(server.clients, &li);
    while((ln = listNext(&li))) {
        client *c = listNodeValue(ln);
        dismissClientMemory(c);
    }
#endif
}

void memtest(size_t megabytes, int passes);

/* Returns 1 if there is --sentinel among the arguments or if
 * executable name contains "redis-sentinel". */
int checkForSentinelMode(int argc, char **argv, char *exec_name) {
    if (strstr(exec_name,"redis-sentinel") != NULL) return 1;

    for (int j = 1; j < argc; j++)
        if (!strcmp(argv[j],"--sentinel")) return 1;
    return 0;
}

/* Function called at startup to load RDB or AOF file in memory. */
void loadDataFromDisk(void) {
    long long start = ustime();
    if (server.aof_state == AOF_ON) {
        int ret = loadAppendOnlyFiles(server.aof_manifest);
        if (ret == AOF_FAILED || ret == AOF_OPEN_ERR)
            exit(1);
    } else {
        rdbSaveInfo rsi = RDB_SAVE_INFO_INIT;
        errno = 0; /* Prevent a stale value from affecting error checking */
        int rdb_flags = RDBFLAGS_NONE;
        if (iAmMaster()) {
            /* Master may delete expired keys when loading, we should
             * propagate expire to replication backlog. */
            createReplicationBacklog();
            rdb_flags |= RDBFLAGS_FEED_REPL;
        }
        if (rdbLoad(server.rdb_filename,&rsi,rdb_flags) == C_OK) {
            serverLog(LL_NOTICE,"DB loaded from disk: %.3f seconds",
                (float)(ustime()-start)/1000000);

            /* Restore the replication ID / offset from the RDB file. */
            if (rsi.repl_id_is_set &&
                rsi.repl_offset != -1 &&
                /* Note that older implementations may save a repl_stream_db
                 * of -1 inside the RDB file in a wrong way, see more
                 * information in function rdbPopulateSaveInfo. */
                rsi.repl_stream_db != -1)
            {
                if (!iAmMaster()) {
                    memcpy(server.replid,rsi.repl_id,sizeof(server.replid));
                    server.master_repl_offset = rsi.repl_offset;
                    /* If this is a replica, create a cached master from this
                     * information, in order to allow partial resynchronizations
                     * with masters. */
                    replicationCacheMasterUsingMyself();
                    selectDb(server.cached_master,rsi.repl_stream_db);
                } else {
                    /* If this is a master, we can save the replication info
                     * as secondary ID and offset, in order to allow replicas
                     * to partial resynchronizations with masters. */
                    memcpy(server.replid2,rsi.repl_id,sizeof(server.replid));
                    server.second_replid_offset = rsi.repl_offset+1;
                    /* Rebase master_repl_offset from rsi.repl_offset. */
                    server.master_repl_offset += rsi.repl_offset;
                    serverAssert(server.repl_backlog);
                    server.repl_backlog->offset = server.master_repl_offset -
                              server.repl_backlog->histlen + 1;
                    rebaseReplicationBuffer(rsi.repl_offset);
                    server.repl_no_slaves_since = time(NULL);
                }
            }
        } else if (errno != ENOENT) {
            serverLog(LL_WARNING,"Fatal error loading the DB: %s. Exiting.",strerror(errno));
            exit(1);
        }

        /* We always create replication backlog if server is a master, we need
         * it because we put DELs in it when loading expired keys in RDB, but
         * if RDB doesn't have replication info or there is no rdb, it is not
         * possible to support partial resynchronization, to avoid extra memory
         * of replication backlog, we drop it. */
        if (server.master_repl_offset == 0 && server.repl_backlog)
            freeReplicationBacklog();
    }
}

void redisOutOfMemoryHandler(size_t allocation_size) {
    serverLog(LL_WARNING,"Out Of Memory allocating %zu bytes!",
        allocation_size);
    serverPanic("Redis aborting for OUT OF MEMORY. Allocating %zu bytes!",
        allocation_size);
}

/* Callback for sdstemplate on proc-title-template. See redis.conf for
 * supported variables.
 */
static sds redisProcTitleGetVariable(const sds varname, void *arg)
{
    if (!strcmp(varname, "title")) {
        return sdsnew(arg);
    } else if (!strcmp(varname, "listen-addr")) {
        if (server.port || server.tls_port)
            return sdscatprintf(sdsempty(), "%s:%u",
                                server.bindaddr_count ? server.bindaddr[0] : "*",
                                server.port ? server.port : server.tls_port);
        else
            return sdscatprintf(sdsempty(), "unixsocket:%s", server.unixsocket);
    } else if (!strcmp(varname, "server-mode")) {
        if (server.cluster_enabled) return sdsnew("[cluster]");
        else if (server.sentinel_mode) return sdsnew("[sentinel]");
        else return sdsempty();
    } else if (!strcmp(varname, "config-file")) {
        return sdsnew(server.configfile ? server.configfile : "-");
    } else if (!strcmp(varname, "port")) {
        return sdscatprintf(sdsempty(), "%u", server.port);
    } else if (!strcmp(varname, "tls-port")) {
        return sdscatprintf(sdsempty(), "%u", server.tls_port);
    } else if (!strcmp(varname, "unixsocket")) {
        return sdsnew(server.unixsocket);
    } else
        return NULL;    /* Unknown variable name */
}

/* Expand the specified proc-title-template string and return a newly
 * allocated sds, or NULL. */
static sds expandProcTitleTemplate(const char *template, const char *title) {
    sds res = sdstemplate(template, redisProcTitleGetVariable, (void *) title);
    if (!res)
        return NULL;
    return sdstrim(res, " ");
}
/* Validate the specified template, returns 1 if valid or 0 otherwise. */
int validateProcTitleTemplate(const char *template) {
    int ok = 1;
    sds res = expandProcTitleTemplate(template, "");
    if (!res)
        return 0;
    if (sdslen(res) == 0) ok = 0;
    sdsfree(res);
    return ok;
}

int redisSetProcTitle(char *title) {
#ifdef USE_SETPROCTITLE
    if (!title) title = server.exec_argv[0];
    sds proc_title = expandProcTitleTemplate(server.proc_title_template, title);
    if (!proc_title) return C_ERR;  /* Not likely, proc_title_template is validated */

    setproctitle("%s", proc_title);
    sdsfree(proc_title);
#else
    UNUSED(title);
#endif

    return C_OK;
}

void redisSetCpuAffinity(const char *cpulist) {
#ifdef USE_SETCPUAFFINITY
    setcpuaffinity(cpulist);
#else
    UNUSED(cpulist);
#endif
}

/* Send a notify message to systemd. Returns sd_notify return code which is
 * a positive number on success. */
int redisCommunicateSystemd(const char *sd_notify_msg) {
#ifdef HAVE_LIBSYSTEMD
    int ret = sd_notify(0, sd_notify_msg);

    if (ret == 0)
        serverLog(LL_WARNING, "systemd supervision error: NOTIFY_SOCKET not found!");
    else if (ret < 0)
        serverLog(LL_WARNING, "systemd supervision error: sd_notify: %d", ret);
    return ret;
#else
    UNUSED(sd_notify_msg);
    return 0;
#endif
}

/* Attempt to set up upstart supervision. Returns 1 if successful. */
static int redisSupervisedUpstart(void) {
    const char *upstart_job = getenv("UPSTART_JOB");

    if (!upstart_job) {
        serverLog(LL_WARNING,
                "upstart supervision requested, but UPSTART_JOB not found!");
        return 0;
    }

    serverLog(LL_NOTICE, "supervised by upstart, will stop to signal readiness.");
    raise(SIGSTOP);
    unsetenv("UPSTART_JOB");
    return 1;
}

/* Attempt to set up systemd supervision. Returns 1 if successful. */
static int redisSupervisedSystemd(void) {
#ifndef HAVE_LIBSYSTEMD
    serverLog(LL_WARNING,
            "systemd supervision requested or auto-detected, but Redis is compiled without libsystemd support!");
    return 0;
#else
    if (redisCommunicateSystemd("STATUS=Redis is loading...\n") <= 0)
        return 0;
    serverLog(LL_NOTICE,
        "Supervised by systemd. Please make sure you set appropriate values for TimeoutStartSec and TimeoutStopSec in your service unit.");
    return 1;
#endif
}

int redisIsSupervised(int mode) {
    int ret = 0;

    if (mode == SUPERVISED_AUTODETECT) {
        if (getenv("UPSTART_JOB")) {
            serverLog(LL_VERBOSE, "Upstart supervision detected.");
            mode = SUPERVISED_UPSTART;
        } else if (getenv("NOTIFY_SOCKET")) {
            serverLog(LL_VERBOSE, "Systemd supervision detected.");
            mode = SUPERVISED_SYSTEMD;
        }
    }

    switch (mode) {
        case SUPERVISED_UPSTART:
            ret = redisSupervisedUpstart();
            break;
        case SUPERVISED_SYSTEMD:
            ret = redisSupervisedSystemd();
            break;
        default:
            break;
    }

    if (ret)
        server.supervised_mode = mode;

    return ret;
}

int iAmMaster(void) {
    return ((!server.cluster_enabled && server.masterhost == NULL) ||
            (server.cluster_enabled && nodeIsMaster(server.cluster->myself)));
}

#ifdef REDIS_TEST
#include "testhelp.h"

int __failed_tests = 0;
int __test_num = 0;

/* The flags are the following:
* --accurate:     Runs tests with more iterations.
* --large-memory: Enables tests that consume more than 100mb. */
typedef int redisTestProc(int argc, char **argv, int flags);
struct redisTest {
    char *name;
    redisTestProc *proc;
    int failed;
} redisTests[] = {
    {"ziplist", ziplistTest},
    {"quicklist", quicklistTest},
    {"intset", intsetTest},
    {"zipmap", zipmapTest},
    {"sha1test", sha1Test},
    {"util", utilTest},
    {"endianconv", endianconvTest},
    {"crc64", crc64Test},
    {"zmalloc", zmalloc_test},
    {"sds", sdsTest},
    {"dict", dictTest},
    {"listpack", listpackTest}
};
redisTestProc *getTestProcByName(const char *name) {
    int numtests = sizeof(redisTests)/sizeof(struct redisTest);
    for (int j = 0; j < numtests; j++) {
        if (!strcasecmp(name,redisTests[j].name)) {
            return redisTests[j].proc;
        }
    }
    return NULL;
}
#endif

int main(int argc, char **argv) {
    struct timeval tv;
    int j;
    char config_from_stdin = 0;

#ifdef REDIS_TEST
    if (argc >= 3 && !strcasecmp(argv[1], "test")) {
        int flags = 0;
        for (j = 3; j < argc; j++) {
            char *arg = argv[j];
            if (!strcasecmp(arg, "--accurate")) flags |= REDIS_TEST_ACCURATE;
            else if (!strcasecmp(arg, "--large-memory")) flags |= REDIS_TEST_LARGE_MEMORY;
        }

        if (!strcasecmp(argv[2], "all")) {
            int numtests = sizeof(redisTests)/sizeof(struct redisTest);
            for (j = 0; j < numtests; j++) {
                redisTests[j].failed = (redisTests[j].proc(argc,argv,flags) != 0);
            }

            /* Report tests result */
            int failed_num = 0;
            for (j = 0; j < numtests; j++) {
                if (redisTests[j].failed) {
                    failed_num++;
                    printf("[failed] Test - %s\n", redisTests[j].name);
                } else {
                    printf("[ok] Test - %s\n", redisTests[j].name);
                }
            }

            printf("%d tests, %d passed, %d failed\n", numtests,
                   numtests-failed_num, failed_num);

            return failed_num == 0 ? 0 : 1;
        } else {
            redisTestProc *proc = getTestProcByName(argv[2]);
            if (!proc) return -1; /* test not found */
            return proc(argc,argv,flags);
        }

        return 0;
    }
#endif

    /* We need to initialize our libraries, and the server configuration. */
#ifdef INIT_SETPROCTITLE_REPLACEMENT
    spt_init(argc, argv);
#endif
    setlocale(LC_COLLATE,"");
    tzset(); /* Populates 'timezone' global. */
    zmalloc_set_oom_handler(redisOutOfMemoryHandler);
    srand(time(NULL)^getpid());
    srandom(time(NULL)^getpid());
    gettimeofday(&tv,NULL);
    init_genrand64(((long long) tv.tv_sec * 1000000 + tv.tv_usec) ^ getpid());
    crc64_init();

    /* Store umask value. Because umask(2) only offers a set-and-get API we have
     * to reset it and restore it back. We do this early to avoid a potential
     * race condition with threads that could be creating files or directories.
     */
    umask(server.umask = umask(0777));

    uint8_t hashseed[16];
    getRandomBytes(hashseed,sizeof(hashseed));
    dictSetHashFunctionSeed(hashseed);

    char *exec_name = strrchr(argv[0], '/');
    if (exec_name == NULL) exec_name = argv[0];
    server.sentinel_mode = checkForSentinelMode(argc,argv, exec_name);
    initServerConfig();
    ACLInit(); /* The ACL subsystem must be initialized ASAP because the
                  basic networking code and client creation depends on it. */
    moduleInitModulesSystem();
    tlsInit();

    /* Store the executable path and arguments in a safe place in order
     * to be able to restart the server later. */
    server.executable = getAbsolutePath(argv[0]);
    server.exec_argv = zmalloc(sizeof(char*)*(argc+1));
    server.exec_argv[argc] = NULL;
    for (j = 0; j < argc; j++) server.exec_argv[j] = zstrdup(argv[j]);

    /* We need to init sentinel right now as parsing the configuration file
     * in sentinel mode will have the effect of populating the sentinel
     * data structures with master nodes to monitor. */
    if (server.sentinel_mode) {
        initSentinelConfig();
        initSentinel();
    }

    /* Check if we need to start in redis-check-rdb/aof mode. We just execute
     * the program main. However the program is part of the Redis executable
     * so that we can easily execute an RDB check on loading errors. */
    if (strstr(exec_name,"redis-check-rdb") != NULL)
        redis_check_rdb_main(argc,argv,NULL);
    else if (strstr(exec_name,"redis-check-aof") != NULL)
        redis_check_aof_main(argc,argv);

    if (argc >= 2) {
        j = 1; /* First option to parse in argv[] */
        sds options = sdsempty();

        /* Handle special options --help and --version */
        if (strcmp(argv[1], "-v") == 0 ||
            strcmp(argv[1], "--version") == 0) version();
        if (strcmp(argv[1], "--help") == 0 ||
            strcmp(argv[1], "-h") == 0) usage();
        if (strcmp(argv[1], "--test-memory") == 0) {
            if (argc == 3) {
                memtest(atoi(argv[2]),50);
                exit(0);
            } else {
                fprintf(stderr,"Please specify the amount of memory to test in megabytes.\n");
                fprintf(stderr,"Example: ./redis-server --test-memory 4096\n\n");
                exit(1);
            }
        }
        /* Parse command line options
         * Precedence wise, File, stdin, explicit options -- last config is the one that matters.
         *
         * First argument is the config file name? */
        if (argv[1][0] != '-') {
            /* Replace the config file in server.exec_argv with its absolute path. */
            server.configfile = getAbsolutePath(argv[1]);
            zfree(server.exec_argv[1]);
            server.exec_argv[1] = zstrdup(server.configfile);
            j = 2; // Skip this arg when parsing options
        }
        while(j < argc) {
            /* Either first or last argument - Should we read config from stdin? */
            if (argv[j][0] == '-' && argv[j][1] == '\0' && (j == 1 || j == argc-1)) {
                config_from_stdin = 1;
            }
            /* All the other options are parsed and conceptually appended to the
             * configuration file. For instance --port 6380 will generate the
             * string "port 6380\n" to be parsed after the actual config file
             * and stdin input are parsed (if they exist). */
            else if (argv[j][0] == '-' && argv[j][1] == '-') {
                /* Option name */
                if (sdslen(options)) options = sdscat(options,"\n");
                options = sdscat(options,argv[j]+2);
                options = sdscat(options," ");
            } else {
                /* Option argument */
                options = sdscatrepr(options,argv[j],strlen(argv[j]));
                options = sdscat(options," ");
            }
            j++;
        }

        loadServerConfig(server.configfile, config_from_stdin, options);
        if (server.sentinel_mode) loadSentinelConfigFromQueue();
        sdsfree(options);
    }
    if (server.sentinel_mode) sentinelCheckConfigFile();
    server.supervised = redisIsSupervised(server.supervised_mode);
    int background = server.daemonize && !server.supervised;
    if (background) daemonize();

    serverLog(LL_WARNING, "oO0OoO0OoO0Oo Redis is starting oO0OoO0OoO0Oo");
    serverLog(LL_WARNING,
        "Redis version=%s, bits=%d, commit=%s, modified=%d, pid=%d, just started",
            REDIS_VERSION,
            (sizeof(long) == 8) ? 64 : 32,
            redisGitSHA1(),
            strtol(redisGitDirty(),NULL,10) > 0,
            (int)getpid());

    if (argc == 1) {
        serverLog(LL_WARNING, "Warning: no config file specified, using the default config. In order to specify a config file use %s /path/to/redis.conf", argv[0]);
    } else {
        serverLog(LL_WARNING, "Configuration loaded");
    }

    initServer();
    if (background || server.pidfile) createPidFile();
    if (server.set_proc_title) redisSetProcTitle(NULL);
    redisAsciiArt();
    checkTcpBacklogSettings();

    if (!server.sentinel_mode) {
        /* Things not needed when running in Sentinel mode. */
        serverLog(LL_WARNING,"Server initialized");
    #ifdef __linux__
        linuxMemoryWarnings();
    #if defined (__arm64__)
        int ret;
        if ((ret = linuxMadvFreeForkBugCheck())) {
            if (ret == 1)
                serverLog(LL_WARNING,"WARNING Your kernel has a bug that could lead to data corruption during background save. "
                                     "Please upgrade to the latest stable kernel.");
            else
                serverLog(LL_WARNING, "Failed to test the kernel for a bug that could lead to data corruption during background save. "
                                      "Your system could be affected, please report this error.");
            if (!checkIgnoreWarning("ARM64-COW-BUG")) {
                serverLog(LL_WARNING,"Redis will now exit to prevent data corruption. "
                                     "Note that it is possible to suppress this warning by setting the following config: ignore-warnings ARM64-COW-BUG");
                exit(1);
            }
        }
    #endif /* __arm64__ */
    #endif /* __linux__ */
        moduleInitModulesSystemLast();
        moduleLoadFromQueue();
        ACLLoadUsersAtStartup();
        InitServerLast();
        aofLoadManifestFromDisk();
        loadDataFromDisk();
        aofOpenIfNeededOnServerStart();
        aofDelHistoryFiles();
        if (server.cluster_enabled) {
            if (verifyClusterConfigWithData() == C_ERR) {
                serverLog(LL_WARNING,
                    "You can't have keys in a DB different than DB 0 when in "
                    "Cluster mode. Exiting.");
                exit(1);
            }
        }
        if (server.ipfd.count > 0 || server.tlsfd.count > 0)
            serverLog(LL_NOTICE,"Ready to accept connections");
        if (server.sofd > 0)
            serverLog(LL_NOTICE,"The server is now ready to accept connections at %s", server.unixsocket);
        if (server.supervised_mode == SUPERVISED_SYSTEMD) {
            if (!server.masterhost) {
                redisCommunicateSystemd("STATUS=Ready to accept connections\n");
            } else {
                redisCommunicateSystemd("STATUS=Ready to accept connections in read-only mode. Waiting for MASTER <-> REPLICA sync\n");
            }
            redisCommunicateSystemd("READY=1\n");
        }
    } else {
        ACLLoadUsersAtStartup();
        InitServerLast();
        sentinelIsRunning();
        if (server.supervised_mode == SUPERVISED_SYSTEMD) {
            redisCommunicateSystemd("STATUS=Ready to accept connections\n");
            redisCommunicateSystemd("READY=1\n");
        }
    }

    /* Warning the user about suspicious maxmemory setting. */
    if (server.maxmemory > 0 && server.maxmemory < 1024*1024) {
        serverLog(LL_WARNING,"WARNING: You specified a maxmemory value that is less than 1MB (current value is %llu bytes). Are you sure this is what you really want?", server.maxmemory);
    }

    redisSetCpuAffinity(server.server_cpulist);
    setOOMScoreAdj(-1);

    aeMain(server.el);
    aeDeleteEventLoop(server.el);
    return 0;
}

/* The End */<|MERGE_RESOLUTION|>--- conflicted
+++ resolved
@@ -4070,33 +4070,6 @@
 }
 
 void addReplyFlagsForCommand(client *c, struct redisCommand *cmd) {
-<<<<<<< HEAD
-    int flagcount = 0;
-    void *flaglen = addReplyDeferredLen(c);
-    flagcount += addReplyCommandFlag(c,cmd->flags,CMD_WRITE, "write");
-    flagcount += addReplyCommandFlag(c,cmd->flags,CMD_READONLY, "readonly");
-    flagcount += addReplyCommandFlag(c,cmd->flags,CMD_DENYOOM, "denyoom");
-    flagcount += addReplyCommandFlag(c,cmd->flags,CMD_MODULE, "module");
-    flagcount += addReplyCommandFlag(c,cmd->flags,CMD_ADMIN, "admin");
-    flagcount += addReplyCommandFlag(c,cmd->flags,CMD_PUBSUB, "pubsub");
-    flagcount += addReplyCommandFlag(c,cmd->flags,CMD_NOSCRIPT, "noscript");
-    flagcount += addReplyCommandFlag(c,cmd->flags,CMD_RANDOM, "random");
-    flagcount += addReplyCommandFlag(c,cmd->flags,CMD_SORT_FOR_SCRIPT,"sort_for_script");
-    flagcount += addReplyCommandFlag(c,cmd->flags,CMD_LOADING, "loading");
-    flagcount += addReplyCommandFlag(c,cmd->flags,CMD_STALE, "stale");
-    flagcount += addReplyCommandFlag(c,cmd->flags,CMD_SKIP_MONITOR, "skip_monitor");
-    flagcount += addReplyCommandFlag(c,cmd->flags,CMD_SKIP_SLOWLOG, "skip_slowlog");
-    flagcount += addReplyCommandFlag(c,cmd->flags,CMD_ASKING, "asking");
-    flagcount += addReplyCommandFlag(c,cmd->flags,CMD_FAST, "fast");
-    flagcount += addReplyCommandFlag(c,cmd->flags,CMD_NO_AUTH, "no_auth");
-    flagcount += addReplyCommandFlag(c,cmd->flags,CMD_MAY_REPLICATE, "may_replicate");
-    flagcount += addReplyCommandFlag(c,cmd->flags,CMD_NO_MANDATORY_KEYS, "no_mandatory_keys");
-    flagcount += addReplyCommandFlag(c,cmd->flags,CMD_ALLOW_BUSY, "allow_busy");
-    flagcount += addReplyCommandFlag(c,cmd->flags,CMD_PROTECTED, "protected");
-    flagcount += addReplyCommandFlag(c,cmd->flags,CMD_NO_ASYNC_LOADING, "no_async_loading");
-    flagcount += addReplyCommandFlag(c,cmd->flags,CMD_NO_MULTI, "no_multi");
-
-=======
     replyFlagNames flagNames[] = {
         {CMD_WRITE,             "write"},
         {CMD_READONLY,          "readonly"},
@@ -4120,9 +4093,9 @@
         {CMD_NO_ASYNC_LOADING,  "no_async_loading"},
         {CMD_NO_MULTI,          "no_multi"},
         {CMD_MOVABLE_KEYS,      "movablekeys"},
+        {CMD_ALLOW_BUSY,        "allow_busy"},
         {0,NULL}
     };
->>>>>>> 4db4b434
     /* "sentinel" and "only-sentinel" are hidden on purpose. */
     addReplyCommandFlags(c, cmd->flags, flagNames);
 }
