/*
 * Copyright (c) 2009-2016, Salvatore Sanfilippo <antirez at gmail dot com>
 * All rights reserved.
 *
 * Redistribution and use in source and binary forms, with or without
 * modification, are permitted provided that the following conditions are met:
 *
 *   * Redistributions of source code must retain the above copyright notice,
 *     this list of conditions and the following disclaimer.
 *   * Redistributions in binary form must reproduce the above copyright
 *     notice, this list of conditions and the following disclaimer in the
 *     documentation and/or other materials provided with the distribution.
 *   * Neither the name of Redis nor the names of its contributors may be used
 *     to endorse or promote products derived from this software without
 *     specific prior written permission.
 *
 * THIS SOFTWARE IS PROVIDED BY THE COPYRIGHT HOLDERS AND CONTRIBUTORS "AS IS"
 * AND ANY EXPRESS OR IMPLIED WARRANTIES, INCLUDING, BUT NOT LIMITED TO, THE
 * IMPLIED WARRANTIES OF MERCHANTABILITY AND FITNESS FOR A PARTICULAR PURPOSE
 * ARE DISCLAIMED. IN NO EVENT SHALL THE COPYRIGHT OWNER OR CONTRIBUTORS BE
 * LIABLE FOR ANY DIRECT, INDIRECT, INCIDENTAL, SPECIAL, EXEMPLARY, OR
 * CONSEQUENTIAL DAMAGES (INCLUDING, BUT NOT LIMITED TO, PROCUREMENT OF
 * SUBSTITUTE GOODS OR SERVICES; LOSS OF USE, DATA, OR PROFITS; OR BUSINESS
 * INTERRUPTION) HOWEVER CAUSED AND ON ANY THEORY OF LIABILITY, WHETHER IN
 * CONTRACT, STRICT LIABILITY, OR TORT (INCLUDING NEGLIGENCE OR OTHERWISE)
 * ARISING IN ANY WAY OUT OF THE USE OF THIS SOFTWARE, EVEN IF ADVISED OF THE
 * POSSIBILITY OF SUCH DAMAGE.
 */

#include "server.h"
#include "monotonic.h"
#include "cluster.h"
#include "slowlog.h"
#include "bio.h"
#include "latency.h"
#include "atomicvar.h"
#include "mt19937-64.h"
#include "functions.h"
#include "hdr_histogram.h"
#include "syscheck.h"
#include "threads_mngr.h"
#include "fmtargs.h"

#include <time.h>
#include <signal.h>
#include <sys/wait.h>
#include <errno.h>
#include <ctype.h>
#include <stdarg.h>
#include <arpa/inet.h>
#include <sys/stat.h>
#include <fcntl.h>
#include <sys/file.h>
#include <sys/time.h>
#include <sys/resource.h>
#include <sys/uio.h>
#include <sys/un.h>
#include <limits.h>
#include <float.h>
#include <math.h>
#include <sys/utsname.h>
#include <locale.h>
#include <sys/socket.h>

#ifdef __linux__
#include <sys/mman.h>
#endif

#if defined(HAVE_SYSCTL_KIPC_SOMAXCONN) || defined(HAVE_SYSCTL_KERN_SOMAXCONN)
#include <sys/sysctl.h>
#endif

#ifdef __GNUC__
#define GNUC_VERSION_STR STRINGIFY(__GNUC__) "." STRINGIFY(__GNUC_MINOR__) "." STRINGIFY(__GNUC_PATCHLEVEL__)
#else
#define GNUC_VERSION_STR "0.0.0"
#endif

/* Our shared "common" objects */

struct sharedObjectsStruct shared;

/* Global vars that are actually used as constants. The following double
 * values are used for double on-disk serialization, and are initialized
 * at runtime to avoid strange compiler optimizations. */

double R_Zero, R_PosInf, R_NegInf, R_Nan;

/*================================= Globals ================================= */

/* Global vars */
struct redisServer server; /* Server global state */

/*============================ Internal prototypes ========================== */

static inline int isShutdownInitiated(void);
int isReadyToShutdown(void);
int finishShutdown(void);
const char *replstateToString(int replstate);

/*============================ Utility functions ============================ */

/* This macro tells if we are in the context of loading an AOF. */
#define isAOFLoadingContext() \
    ((server.current_client && server.current_client->id == CLIENT_ID_AOF) ? 1 : 0)

/* We use a private localtime implementation which is fork-safe. The logging
 * function of Redis may be called from other threads. */
void nolocks_localtime(struct tm *tmp, time_t t, time_t tz, int dst);

/* Low level logging. To use only for very big messages, otherwise
 * serverLog() is to prefer. */
void serverLogRaw(int level, const char *msg) {
    const int syslogLevelMap[] = { LOG_DEBUG, LOG_INFO, LOG_NOTICE, LOG_WARNING };
    const char *c = ".-*#";
    FILE *fp;
    char buf[64];
    int rawmode = (level & LL_RAW);
    int log_to_stdout = server.logfile[0] == '\0';

    level &= 0xff; /* clear flags */
    if (level < server.verbosity) return;

    fp = log_to_stdout ? stdout : fopen(server.logfile,"a");
    if (!fp) return;

    if (rawmode) {
        fprintf(fp,"%s",msg);
    } else {
        int off;
        struct timeval tv;
        int role_char;
        pid_t pid = getpid();

        gettimeofday(&tv,NULL);
        struct tm tm;
        nolocks_localtime(&tm,tv.tv_sec,server.timezone,server.daylight_active);
        off = strftime(buf,sizeof(buf),"%d %b %Y %H:%M:%S.",&tm);
        snprintf(buf+off,sizeof(buf)-off,"%03d",(int)tv.tv_usec/1000);
        if (server.sentinel_mode) {
            role_char = 'X'; /* Sentinel. */
        } else if (pid != server.pid) {
            role_char = 'C'; /* RDB / AOF writing child. */
        } else {
            role_char = (server.masterhost ? 'S':'M'); /* Slave or Master. */
        }
        fprintf(fp,"%d:%c %s %c %s\n",
            (int)getpid(),role_char, buf,c[level],msg);
    }
    fflush(fp);

    if (!log_to_stdout) fclose(fp);
    if (server.syslog_enabled) syslog(syslogLevelMap[level], "%s", msg);
}

/* Like serverLogRaw() but with printf-alike support. This is the function that
 * is used across the code. The raw version is only used in order to dump
 * the INFO output on crash. */
void _serverLog(int level, const char *fmt, ...) {
    va_list ap;
    char msg[LOG_MAX_LEN];

    va_start(ap, fmt);
    vsnprintf(msg, sizeof(msg), fmt, ap);
    va_end(ap);

    serverLogRaw(level,msg);
}

/* Low level logging from signal handler. Should be used with pre-formatted strings. 
   See serverLogFromHandler. */
void serverLogRawFromHandler(int level, const char *msg) {
    int fd;
    int log_to_stdout = server.logfile[0] == '\0';
    char buf[64];

    if ((level&0xff) < server.verbosity || (log_to_stdout && server.daemonize))
        return;
    fd = log_to_stdout ? STDOUT_FILENO :
                         open(server.logfile, O_APPEND|O_CREAT|O_WRONLY, 0644);
    if (fd == -1) return;
    if (level & LL_RAW) {
        if (write(fd,msg,strlen(msg)) == -1) goto err;
    }
    else {
        ll2string(buf,sizeof(buf),getpid());
        if (write(fd,buf,strlen(buf)) == -1) goto err;
        if (write(fd,":signal-handler (",17) == -1) goto err;
        ll2string(buf,sizeof(buf),time(NULL));
        if (write(fd,buf,strlen(buf)) == -1) goto err;
        if (write(fd,") ",2) == -1) goto err;
        if (write(fd,msg,strlen(msg)) == -1) goto err;
        if (write(fd,"\n",1) == -1) goto err;
    }
err:
    if (!log_to_stdout) close(fd);
}

/* An async-signal-safe version of serverLog. if LL_RAW is not included in level flags,
 * The message format is: <pid>:signal-handler (<time>) <msg> \n
 * with LL_RAW flag only the msg is printed (with no new line at the end)
 *
 * We actually use this only for signals that are not fatal from the point
 * of view of Redis. Signals that are going to kill the server anyway and
 * where we need printf-alike features are served by serverLog(). */
void serverLogFromHandler(int level, const char *fmt, ...) {
    va_list ap;
    char msg[LOG_MAX_LEN];

    va_start(ap, fmt);
    vsnprintf_async_signal_safe(msg, sizeof(msg), fmt, ap);
    va_end(ap);

    serverLogRawFromHandler(level, msg);
}

/* Return the UNIX time in microseconds */
long long ustime(void) {
    struct timeval tv;
    long long ust;

    gettimeofday(&tv, NULL);
    ust = ((long long)tv.tv_sec)*1000000;
    ust += tv.tv_usec;
    return ust;
}

/* Return the UNIX time in milliseconds */
mstime_t mstime(void) {
    return ustime()/1000;
}

/* Return the command time snapshot in milliseconds.
 * The time the command started is the logical time it runs,
 * and all the time readings during the execution time should
 * reflect the same time.
 * More details can be found in the comments below. */
mstime_t commandTimeSnapshot(void) {
    /* When we are in the middle of a command execution, we want to use a
     * reference time that does not change: in that case we just use the
     * cached time, that we update before each call in the call() function.
     * This way we avoid that commands such as RPOPLPUSH or similar, that
     * may re-open the same key multiple times, can invalidate an already
     * open object in a next call, if the next call will see the key expired,
     * while the first did not.
     * This is specifically important in the context of scripts, where we
     * pretend that time freezes. This way a key can expire only the first time
     * it is accessed and not in the middle of the script execution, making
     * propagation to slaves / AOF consistent. See issue #1525 for more info.
     * Note that we cannot use the cached server.mstime because it can change
     * in processEventsWhileBlocked etc. */
    return server.cmd_time_snapshot;
}

/* After an RDB dump or AOF rewrite we exit from children using _exit() instead of
 * exit(), because the latter may interact with the same file objects used by
 * the parent process. However if we are testing the coverage normal exit() is
 * used in order to obtain the right coverage information. */
void exitFromChild(int retcode) {
#ifdef COVERAGE_TEST
    exit(retcode);
#else
    _exit(retcode);
#endif
}

/*====================== Hash table type implementation  ==================== */

/* This is a hash table type that uses the SDS dynamic strings library as
 * keys and redis objects as values (objects can hold SDS strings,
 * lists, sets). */

void dictVanillaFree(dict *d, void *val)
{
    UNUSED(d);
    zfree(val);
}

void dictListDestructor(dict *d, void *val)
{
    UNUSED(d);
    listRelease((list*)val);
}

void dictDictDestructor(dict *d, void *val)
{
    UNUSED(d);
    dictRelease((dict*)val);
}

int dictSdsKeyCompare(dict *d, const void *key1,
        const void *key2)
{
    int l1,l2;
    UNUSED(d);

    l1 = sdslen((sds)key1);
    l2 = sdslen((sds)key2);
    if (l1 != l2) return 0;
    return memcmp(key1, key2, l1) == 0;
}

/* A case insensitive version used for the command lookup table and other
 * places where case insensitive non binary-safe comparison is needed. */
int dictSdsKeyCaseCompare(dict *d, const void *key1,
        const void *key2)
{
    UNUSED(d);
    return strcasecmp(key1, key2) == 0;
}

void dictObjectDestructor(dict *d, void *val)
{
    UNUSED(d);
    if (val == NULL) return; /* Lazy freeing will set value to NULL. */
    decrRefCount(val);
}

void dictSdsDestructor(dict *d, void *val)
{
    UNUSED(d);
    sdsfree(val);
}

void *dictSdsDup(dict *d, const void *key) {
    UNUSED(d);
    return sdsdup((const sds) key);
}

int dictObjKeyCompare(dict *d, const void *key1,
        const void *key2)
{
    const robj *o1 = key1, *o2 = key2;
    return dictSdsKeyCompare(d, o1->ptr,o2->ptr);
}

uint64_t dictObjHash(const void *key) {
    const robj *o = key;
    return dictGenHashFunction(o->ptr, sdslen((sds)o->ptr));
}

uint64_t dictSdsHash(const void *key) {
    return dictGenHashFunction((unsigned char*)key, sdslen((char*)key));
}

uint64_t dictSdsCaseHash(const void *key) {
    return dictGenCaseHashFunction((unsigned char*)key, sdslen((char*)key));
}

/* Dict hash function for null terminated string */
uint64_t dictCStrHash(const void *key) {
    return dictGenHashFunction((unsigned char*)key, strlen((char*)key));
}

/* Dict hash function for null terminated string */
uint64_t dictCStrCaseHash(const void *key) {
    return dictGenCaseHashFunction((unsigned char*)key, strlen((char*)key));
}

/* Dict hash function for client */
uint64_t dictClientHash(const void *key) {
    return ((client *)key)->id;
}

/* Dict compare function for client */
int dictClientKeyCompare(dict *d, const void *key1, const void *key2) {
    UNUSED(d);
    return ((client *)key1)->id == ((client *)key2)->id;
}

/* Dict compare function for null terminated string */
int dictCStrKeyCompare(dict *d, const void *key1, const void *key2) {
    int l1,l2;
    UNUSED(d);

    l1 = strlen((char*)key1);
    l2 = strlen((char*)key2);
    if (l1 != l2) return 0;
    return memcmp(key1, key2, l1) == 0;
}

/* Dict case insensitive compare function for null terminated string */
int dictCStrKeyCaseCompare(dict *d, const void *key1, const void *key2) {
    UNUSED(d);
    return strcasecmp(key1, key2) == 0;
}

int dictEncObjKeyCompare(dict *d, const void *key1, const void *key2)
{
    robj *o1 = (robj*) key1, *o2 = (robj*) key2;
    int cmp;

    if (o1->encoding == OBJ_ENCODING_INT &&
        o2->encoding == OBJ_ENCODING_INT)
            return o1->ptr == o2->ptr;

    /* Due to OBJ_STATIC_REFCOUNT, we avoid calling getDecodedObject() without
     * good reasons, because it would incrRefCount() the object, which
     * is invalid. So we check to make sure dictFind() works with static
     * objects as well. */
    if (o1->refcount != OBJ_STATIC_REFCOUNT) o1 = getDecodedObject(o1);
    if (o2->refcount != OBJ_STATIC_REFCOUNT) o2 = getDecodedObject(o2);
    cmp = dictSdsKeyCompare(d,o1->ptr,o2->ptr);
    if (o1->refcount != OBJ_STATIC_REFCOUNT) decrRefCount(o1);
    if (o2->refcount != OBJ_STATIC_REFCOUNT) decrRefCount(o2);
    return cmp;
}

uint64_t dictEncObjHash(const void *key) {
    robj *o = (robj*) key;

    if (sdsEncodedObject(o)) {
        return dictGenHashFunction(o->ptr, sdslen((sds)o->ptr));
    } else if (o->encoding == OBJ_ENCODING_INT) {
        char buf[32];
        int len;

        len = ll2string(buf,32,(long)o->ptr);
        return dictGenHashFunction((unsigned char*)buf, len);
    } else {
        serverPanic("Unknown string encoding");
    }
}

/* Return 1 if currently we allow dict to expand. Dict may allocate huge
 * memory to contain hash buckets when dict expands, that may lead redis
 * rejects user's requests or evicts some keys, we can stop dict to expand
 * provisionally if used memory will be over maxmemory after dict expands,
 * but to guarantee the performance of redis, we still allow dict to expand
 * if dict load factor exceeds HASHTABLE_MAX_LOAD_FACTOR. */
int dictExpandAllowed(size_t moreMem, double usedRatio) {
    if (usedRatio <= HASHTABLE_MAX_LOAD_FACTOR) {
        return !overMaxmemoryAfterAlloc(moreMem);
    } else {
        return 1;
    }
}

/* Adds dictionary to the rehashing list, which allows us
 * to quickly find rehash targets during incremental rehashing.
 *
 * Updates the bucket count in cluster-mode for the given dictionary in a DB, bucket count
 * incremented with the new ht size during the rehashing phase. In non-cluster mode,
 * bucket count can be retrieved directly from single dict bucket. */
void dictRehashingStarted(dict *d, dbKeyType keyType) {
    dbDictMetadata *metadata = (dbDictMetadata *)dictMetadata(d);
    listAddNodeTail(server.rehashing, d);
    metadata->rehashing_node = listLast(server.rehashing);

    if (!server.cluster_enabled) return;
    unsigned long long from, to;
    dictRehashingInfo(d, &from, &to);
    server.db[0].sub_dict[keyType].bucket_count += to; /* Started rehashing (Add the new ht size) */
}

/* Remove dictionary from the rehashing list.
 *
 * Updates the bucket count for the given dictionary in a DB. It removes
 * the old ht size of the dictionary from the total sum of buckets for a DB.  */
void dictRehashingCompleted(dict *d, dbKeyType keyType) {
    dbDictMetadata *metadata = (dbDictMetadata *)dictMetadata(d);
    if (metadata->rehashing_node) {
        listDelNode(server.rehashing, metadata->rehashing_node);
        metadata->rehashing_node = NULL;
    }

    if (!server.cluster_enabled) return;
    unsigned long long from, to;
    dictRehashingInfo(d, &from, &to);
    server.db[0].sub_dict[keyType].bucket_count -= from; /* Finished rehashing (Remove the old ht size) */
}

void dbDictRehashingStarted(dict *d) {
    dictRehashingStarted(d, DB_MAIN);
}

void dbDictRehashingCompleted(dict *d) {
    dictRehashingCompleted(d, DB_MAIN);
}

void dbExpiresRehashingStarted(dict *d) {
    dictRehashingStarted(d, DB_EXPIRES);
}

void dbExpiresRehashingCompleted(dict *d) {
    dictRehashingCompleted(d, DB_EXPIRES);
}

/* Returns the size of the DB dict metadata in bytes. */
size_t dbDictMetadataSize(dict *d) {
    UNUSED(d);
    /* NOTICE: this also affects overhead_ht_main and overhead_ht_expires in getMemoryOverheadData. */
    return sizeof(dbDictMetadata);
}

/* Generic hash table type where keys are Redis Objects, Values
 * dummy pointers. */
dictType objectKeyPointerValueDictType = {
    dictEncObjHash,            /* hash function */
    NULL,                      /* key dup */
    NULL,                      /* val dup */
    dictEncObjKeyCompare,      /* key compare */
    dictObjectDestructor,      /* key destructor */
    NULL,                      /* val destructor */
    NULL                       /* allow to expand */
};

/* Like objectKeyPointerValueDictType(), but values can be destroyed, if
 * not NULL, calling zfree(). */
dictType objectKeyHeapPointerValueDictType = {
    dictEncObjHash,            /* hash function */
    NULL,                      /* key dup */
    NULL,                      /* val dup */
    dictEncObjKeyCompare,      /* key compare */
    dictObjectDestructor,      /* key destructor */
    dictVanillaFree,           /* val destructor */
    NULL                       /* allow to expand */
};

/* Set dictionary type. Keys are SDS strings, values are not used. */
dictType setDictType = {
    dictSdsHash,               /* hash function */
    NULL,                      /* key dup */
    NULL,                      /* val dup */
    dictSdsKeyCompare,         /* key compare */
    dictSdsDestructor,         /* key destructor */
    .no_value = 1,             /* no values in this dict */
    .keys_are_odd = 1          /* an SDS string is always an odd pointer */
};

/* Sorted sets hash (note: a skiplist is used in addition to the hash table) */
dictType zsetDictType = {
    dictSdsHash,               /* hash function */
    NULL,                      /* key dup */
    NULL,                      /* val dup */
    dictSdsKeyCompare,         /* key compare */
    NULL,                      /* Note: SDS string shared & freed by skiplist */
    NULL,                      /* val destructor */
    NULL                       /* allow to expand */
};

/* Db->dict, keys are sds strings, vals are Redis objects. */
dictType dbDictType = {
    dictSdsHash,                /* hash function */
    NULL,                       /* key dup */
    NULL,                       /* val dup */
    dictSdsKeyCompare,          /* key compare */
    dictSdsDestructor,          /* key destructor */
    dictObjectDestructor,       /* val destructor */
    dictExpandAllowed,          /* allow to expand */
    dbDictRehashingStarted,
    dbDictRehashingCompleted,
    dbDictMetadataSize,
};

/* Db->expires */
dictType dbExpiresDictType = {
    dictSdsHash,                /* hash function */
    NULL,                       /* key dup */
    NULL,                       /* val dup */
    dictSdsKeyCompare,          /* key compare */
    NULL,                       /* key destructor */
    NULL,                       /* val destructor */
    dictExpandAllowed,           /* allow to expand */
    dbExpiresRehashingStarted,
    dbExpiresRehashingCompleted,
    dbDictMetadataSize,
};

/* Command table. sds string -> command struct pointer. */
dictType commandTableDictType = {
    dictSdsCaseHash,            /* hash function */
    NULL,                       /* key dup */
    NULL,                       /* val dup */
    dictSdsKeyCaseCompare,      /* key compare */
    dictSdsDestructor,          /* key destructor */
    NULL,                       /* val destructor */
    NULL                        /* allow to expand */
};

/* Hash type hash table (note that small hashes are represented with listpacks) */
dictType hashDictType = {
    dictSdsHash,                /* hash function */
    NULL,                       /* key dup */
    NULL,                       /* val dup */
    dictSdsKeyCompare,          /* key compare */
    dictSdsDestructor,          /* key destructor */
    dictSdsDestructor,          /* val destructor */
    NULL                        /* allow to expand */
};

/* Dict type without destructor */
dictType sdsReplyDictType = {
    dictSdsHash,                /* hash function */
    NULL,                       /* key dup */
    NULL,                       /* val dup */
    dictSdsKeyCompare,          /* key compare */
    NULL,                       /* key destructor */
    NULL,                       /* val destructor */
    NULL                        /* allow to expand */
};

/* Keylist hash table type has unencoded redis objects as keys and
 * lists as values. It's used for blocking operations (BLPOP) and to
 * map swapped keys to a list of clients waiting for this keys to be loaded. */
dictType keylistDictType = {
    dictObjHash,                /* hash function */
    NULL,                       /* key dup */
    NULL,                       /* val dup */
    dictObjKeyCompare,          /* key compare */
    dictObjectDestructor,       /* key destructor */
    dictListDestructor,         /* val destructor */
    NULL                        /* allow to expand */
};

/* KeyDict hash table type has unencoded redis objects as keys and
 * dicts as values. It's used for PUBSUB command to track clients subscribing the channels. */
dictType objToDictDictType = {
    dictObjHash,                /* hash function */
    NULL,                       /* key dup */
    NULL,                       /* val dup */
    dictObjKeyCompare,          /* key compare */
    dictObjectDestructor,       /* key destructor */
    dictDictDestructor,         /* val destructor */
    NULL                        /* allow to expand */
};

/* Modules system dictionary type. Keys are module name,
 * values are pointer to RedisModule struct. */
dictType modulesDictType = {
    dictSdsCaseHash,            /* hash function */
    NULL,                       /* key dup */
    NULL,                       /* val dup */
    dictSdsKeyCaseCompare,      /* key compare */
    dictSdsDestructor,          /* key destructor */
    NULL,                       /* val destructor */
    NULL                        /* allow to expand */
};

/* Migrate cache dict type. */
dictType migrateCacheDictType = {
    dictSdsHash,                /* hash function */
    NULL,                       /* key dup */
    NULL,                       /* val dup */
    dictSdsKeyCompare,          /* key compare */
    dictSdsDestructor,          /* key destructor */
    NULL,                       /* val destructor */
    NULL                        /* allow to expand */
};

/* Dict for for case-insensitive search using null terminated C strings.
 * The keys stored in dict are sds though. */
dictType stringSetDictType = {
    dictCStrCaseHash,           /* hash function */
    NULL,                       /* key dup */
    NULL,                       /* val dup */
    dictCStrKeyCaseCompare,     /* key compare */
    dictSdsDestructor,          /* key destructor */
    NULL,                       /* val destructor */
    NULL                        /* allow to expand */
};

/* Dict for for case-insensitive search using null terminated C strings.
 * The key and value do not have a destructor. */
dictType externalStringType = {
    dictCStrCaseHash,           /* hash function */
    NULL,                       /* key dup */
    NULL,                       /* val dup */
    dictCStrKeyCaseCompare,     /* key compare */
    NULL,                       /* key destructor */
    NULL,                       /* val destructor */
    NULL                        /* allow to expand */
};

/* Dict for case-insensitive search using sds objects with a zmalloc
 * allocated object as the value. */
dictType sdsHashDictType = {
    dictSdsCaseHash,            /* hash function */
    NULL,                       /* key dup */
    NULL,                       /* val dup */
    dictSdsKeyCaseCompare,      /* key compare */
    dictSdsDestructor,          /* key destructor */
    dictVanillaFree,            /* val destructor */
    NULL                        /* allow to expand */
};

/* Client Set dictionary type. Keys are client, values are not used. */
dictType clientDictType = {
    dictClientHash,             /* hash function */
    NULL,                       /* key dup */
    NULL,                       /* val dup */
    dictClientKeyCompare,       /* key compare */
    .no_value = 1               /* no values in this dict */
};

int htNeedsResize(dict *dict) {
    long long size, used;

    size = dictBuckets(dict);
    used = dictSize(dict);
    return (size > DICT_HT_INITIAL_SIZE &&
            (used*100/size < HASHTABLE_MIN_FILL));
}

/* In cluster-enabled setup, this method traverses through all main/expires dictionaries (CLUSTER_SLOTS)
 * and triggers a resize if the percentage of used buckets in the HT reaches HASHTABLE_MIN_FILL
 * we resize the hash table to save memory.
 *
 * In non cluster-enabled setup, it resize main/expires dictionary based on the same condition described above. */
void tryResizeHashTables(int dbid) {
    redisDb *db = &server.db[dbid];
    for (dbKeyType subdict = DB_MAIN; subdict <= DB_EXPIRES; subdict++) {
        if (dbSize(db, subdict) == 0) continue;

        if (db->sub_dict[subdict].resize_cursor == -1)
            db->sub_dict[subdict].resize_cursor = findSlotByKeyIndex(db, 1, subdict);

        for (int i = 0; i < CRON_DBS_PER_CALL && db->sub_dict[subdict].resize_cursor != -1; i++) {
            int slot = db->sub_dict[subdict].resize_cursor;
            dict *d = (subdict == DB_MAIN ? db->dict[slot] : db->expires[slot]);
            if (htNeedsResize(d))
                dictResize(d);
            db->sub_dict[subdict].resize_cursor = dbGetNextNonEmptySlot(db, slot, subdict);
        }
    }
}

/* Our hash table implementation performs rehashing incrementally while
 * we write/read from the hash table. Still if the server is idle, the hash
 * table will use two tables for a long time. So we try to use 1 millisecond
 * of CPU time at every call of this function to perform some rehashing.
 *
 * The function returns 1 if some rehashing was performed, otherwise 0
 * is returned. */
int incrementallyRehash(void) {
    if (listLength(server.rehashing) == 0) return 0;
    serverLog(LL_DEBUG,"Rehashing list length: %lu", listLength(server.rehashing));

    /* Our goal is to rehash as many dictionaries as we can before reaching predefined threshold,
     * after each dictionary completes rehashing, it removes itself from the list. */
    listNode *node;
    monotime timer;
    elapsedStart(&timer);
    while ((node = listFirst(server.rehashing))) {
        uint64_t elapsed_us = elapsedUs(timer);
        if (elapsed_us >= INCREMENTAL_REHASHING_THRESHOLD_US) {
            break;  /* Reached the time limit. */
        }
        dictRehashMicroseconds(listNodeValue(node), INCREMENTAL_REHASHING_THRESHOLD_US - elapsed_us);
    }
    return 1;
}

/* This function is called once a background process of some kind terminates,
 * as we want to avoid resizing the hash tables when there is a child in order
 * to play well with copy-on-write (otherwise when a resize happens lots of
 * memory pages are copied). The goal of this function is to update the ability
 * for dict.c to resize or rehash the tables accordingly to the fact we have an
 * active fork child running. */
void updateDictResizePolicy(void) {
    if (server.in_fork_child != CHILD_TYPE_NONE)
        dictSetResizeEnabled(DICT_RESIZE_FORBID);
    else if (hasActiveChildProcess())
        dictSetResizeEnabled(DICT_RESIZE_AVOID);
    else
        dictSetResizeEnabled(DICT_RESIZE_ENABLE);
}

const char *strChildType(int type) {
    switch(type) {
        case CHILD_TYPE_RDB: return "RDB";
        case CHILD_TYPE_AOF: return "AOF";
        case CHILD_TYPE_LDB: return "LDB";
        case CHILD_TYPE_MODULE: return "MODULE";
        default: return "Unknown";
    }
}

/* Return true if there are active children processes doing RDB saving,
 * AOF rewriting, or some side process spawned by a loaded module. */
int hasActiveChildProcess(void) {
    return server.child_pid != -1;
}

void resetChildState(void) {
    server.child_type = CHILD_TYPE_NONE;
    server.child_pid = -1;
    server.stat_current_cow_peak = 0;
    server.stat_current_cow_bytes = 0;
    server.stat_current_cow_updated = 0;
    server.stat_current_save_keys_processed = 0;
    server.stat_module_progress = 0;
    server.stat_current_save_keys_total = 0;
    updateDictResizePolicy();
    closeChildInfoPipe();
    moduleFireServerEvent(REDISMODULE_EVENT_FORK_CHILD,
                          REDISMODULE_SUBEVENT_FORK_CHILD_DIED,
                          NULL);
}

/* Return if child type is mutually exclusive with other fork children */
int isMutuallyExclusiveChildType(int type) {
    return type == CHILD_TYPE_RDB || type == CHILD_TYPE_AOF || type == CHILD_TYPE_MODULE;
}

/* Returns true when we're inside a long command that yielded to the event loop. */
int isInsideYieldingLongCommand(void) {
    return scriptIsTimedout() || server.busy_module_yield_flags;
}

/* Return true if this instance has persistence completely turned off:
 * both RDB and AOF are disabled. */
int allPersistenceDisabled(void) {
    return server.saveparamslen == 0 && server.aof_state == AOF_OFF;
}

/* ======================= Cron: called every 100 ms ======================== */

/* Add a sample to the instantaneous metric. This function computes the quotient
 * of the increment of value and base, which is useful to record operation count
 * per second, or the average time consumption of an operation.
 *
 * current_value - The dividend
 * current_base - The divisor
 * */
void trackInstantaneousMetric(int metric, long long current_value, long long current_base, long long factor) {
    if (server.inst_metric[metric].last_sample_base > 0) {
        long long base = current_base - server.inst_metric[metric].last_sample_base;
        long long value = current_value - server.inst_metric[metric].last_sample_value;
        long long avg = base > 0 ? (value * factor / base) : 0;
        server.inst_metric[metric].samples[server.inst_metric[metric].idx] = avg;
        server.inst_metric[metric].idx++;
        server.inst_metric[metric].idx %= STATS_METRIC_SAMPLES;
    }
    server.inst_metric[metric].last_sample_base = current_base;
    server.inst_metric[metric].last_sample_value = current_value;
}

/* Return the mean of all the samples. */
long long getInstantaneousMetric(int metric) {
    int j;
    long long sum = 0;

    for (j = 0; j < STATS_METRIC_SAMPLES; j++)
        sum += server.inst_metric[metric].samples[j];
    return sum / STATS_METRIC_SAMPLES;
}

/* The client query buffer is an sds.c string that can end with a lot of
 * free space not used, this function reclaims space if needed.
 *
 * The function always returns 0 as it never terminates the client. */
int clientsCronResizeQueryBuffer(client *c) {
    size_t querybuf_size = sdsalloc(c->querybuf);
    time_t idletime = server.unixtime - c->lastinteraction;

    /* Only resize the query buffer if the buffer is actually wasting at least a
     * few kbytes */
    if (sdsavail(c->querybuf) > 1024*4) {
        /* There are two conditions to resize the query buffer: */
        if (idletime > 2) {
            /* 1) Query is idle for a long time. */
            c->querybuf = sdsRemoveFreeSpace(c->querybuf, 1);
        } else if (querybuf_size > PROTO_RESIZE_THRESHOLD && querybuf_size/2 > c->querybuf_peak) {
            /* 2) Query buffer is too big for latest peak and is larger than
             *    resize threshold. Trim excess space but only up to a limit,
             *    not below the recent peak and current c->querybuf (which will
             *    be soon get used). If we're in the middle of a bulk then make
             *    sure not to resize to less than the bulk length. */
            size_t resize = sdslen(c->querybuf);
            if (resize < c->querybuf_peak) resize = c->querybuf_peak;
            if (c->bulklen != -1 && resize < (size_t)c->bulklen + 2) resize = c->bulklen + 2;
            c->querybuf = sdsResize(c->querybuf, resize, 1);
        }
    }

    /* Reset the peak again to capture the peak memory usage in the next
     * cycle. */
    c->querybuf_peak = sdslen(c->querybuf);
    /* We reset to either the current used, or currently processed bulk size,
     * which ever is bigger. */
    if (c->bulklen != -1 && (size_t)c->bulklen + 2 > c->querybuf_peak) c->querybuf_peak = c->bulklen + 2;
    return 0;
}

/* The client output buffer can be adjusted to better fit the memory requirements.
 *
 * the logic is:
 * in case the last observed peak size of the buffer equals the buffer size - we double the size
 * in case the last observed peak size of the buffer is less than half the buffer size - we shrink by half.
 * The buffer peak will be reset back to the buffer position every server.reply_buffer_peak_reset_time milliseconds
 * The function always returns 0 as it never terminates the client. */
int clientsCronResizeOutputBuffer(client *c, mstime_t now_ms) {

    size_t new_buffer_size = 0;
    char *oldbuf = NULL;
    const size_t buffer_target_shrink_size = c->buf_usable_size/2;
    const size_t buffer_target_expand_size = c->buf_usable_size*2;

    /* in case the resizing is disabled return immediately */
    if(!server.reply_buffer_resizing_enabled)
        return 0;

    if (buffer_target_shrink_size >= PROTO_REPLY_MIN_BYTES &&
        c->buf_peak < buffer_target_shrink_size )
    {
        new_buffer_size = max(PROTO_REPLY_MIN_BYTES,c->buf_peak+1);
        server.stat_reply_buffer_shrinks++;
    } else if (buffer_target_expand_size < PROTO_REPLY_CHUNK_BYTES*2 &&
        c->buf_peak == c->buf_usable_size)
    {
        new_buffer_size = min(PROTO_REPLY_CHUNK_BYTES,buffer_target_expand_size);
        server.stat_reply_buffer_expands++;
    }

    serverAssertWithInfo(c, NULL, (!new_buffer_size) || (new_buffer_size >= (size_t)c->bufpos));

    /* reset the peak value each server.reply_buffer_peak_reset_time seconds. in case the client will be idle
     * it will start to shrink.
     */
    if (server.reply_buffer_peak_reset_time >=0 &&
        now_ms - c->buf_peak_last_reset_time >= server.reply_buffer_peak_reset_time)
    {
        c->buf_peak = c->bufpos;
        c->buf_peak_last_reset_time = now_ms;
    }

    if (new_buffer_size) {
        oldbuf = c->buf;
        c->buf = zmalloc_usable(new_buffer_size, &c->buf_usable_size);
        memcpy(c->buf,oldbuf,c->bufpos);
        zfree(oldbuf);
    }
    return 0;
}

/* This function is used in order to track clients using the biggest amount
 * of memory in the latest few seconds. This way we can provide such information
 * in the INFO output (clients section), without having to do an O(N) scan for
 * all the clients.
 *
 * This is how it works. We have an array of CLIENTS_PEAK_MEM_USAGE_SLOTS slots
 * where we track, for each, the biggest client output and input buffers we
 * saw in that slot. Every slot corresponds to one of the latest seconds, since
 * the array is indexed by doing UNIXTIME % CLIENTS_PEAK_MEM_USAGE_SLOTS.
 *
 * When we want to know what was recently the peak memory usage, we just scan
 * such few slots searching for the maximum value. */
#define CLIENTS_PEAK_MEM_USAGE_SLOTS 8
size_t ClientsPeakMemInput[CLIENTS_PEAK_MEM_USAGE_SLOTS] = {0};
size_t ClientsPeakMemOutput[CLIENTS_PEAK_MEM_USAGE_SLOTS] = {0};

int clientsCronTrackExpansiveClients(client *c, int time_idx) {
    size_t in_usage = sdsZmallocSize(c->querybuf) + c->argv_len_sum +
	              (c->argv ? zmalloc_size(c->argv) : 0);
    size_t out_usage = getClientOutputBufferMemoryUsage(c);

    /* Track the biggest values observed so far in this slot. */
    if (in_usage > ClientsPeakMemInput[time_idx]) ClientsPeakMemInput[time_idx] = in_usage;
    if (out_usage > ClientsPeakMemOutput[time_idx]) ClientsPeakMemOutput[time_idx] = out_usage;

    return 0; /* This function never terminates the client. */
}

/* All normal clients are placed in one of the "mem usage buckets" according
 * to how much memory they currently use. We use this function to find the
 * appropriate bucket based on a given memory usage value. The algorithm simply
 * does a log2(mem) to ge the bucket. This means, for examples, that if a
 * client's memory usage doubles it's moved up to the next bucket, if it's
 * halved we move it down a bucket.
 * For more details see CLIENT_MEM_USAGE_BUCKETS documentation in server.h. */
static inline clientMemUsageBucket *getMemUsageBucket(size_t mem) {
    int size_in_bits = 8*(int)sizeof(mem);
    int clz = mem > 0 ? __builtin_clzl(mem) : size_in_bits;
    int bucket_idx = size_in_bits - clz;
    if (bucket_idx > CLIENT_MEM_USAGE_BUCKET_MAX_LOG)
        bucket_idx = CLIENT_MEM_USAGE_BUCKET_MAX_LOG;
    else if (bucket_idx < CLIENT_MEM_USAGE_BUCKET_MIN_LOG)
        bucket_idx = CLIENT_MEM_USAGE_BUCKET_MIN_LOG;
    bucket_idx -= CLIENT_MEM_USAGE_BUCKET_MIN_LOG;
    return &server.client_mem_usage_buckets[bucket_idx];
}

/*
 * This method updates the client memory usage and update the
 * server stats for client type.
 *
 * This method is called from the clientsCron to have updated
 * stats for non CLIENT_TYPE_NORMAL/PUBSUB clients to accurately
 * provide information around clients memory usage.
 *
 * It is also used in updateClientMemUsageAndBucket to have latest
 * client memory usage information to place it into appropriate client memory
 * usage bucket.
 */
void updateClientMemoryUsage(client *c) {
    size_t mem = getClientMemoryUsage(c, NULL);
    int type = getClientType(c);
    /* Now that we have the memory used by the client, remove the old
     * value from the old category, and add it back. */
    server.stat_clients_type_memory[c->last_memory_type] -= c->last_memory_usage;
    server.stat_clients_type_memory[type] += mem;
    /* Remember what we added and where, to remove it next time. */
    c->last_memory_type = type;
    c->last_memory_usage = mem;
}

int clientEvictionAllowed(client *c) {
    if (server.maxmemory_clients == 0 || c->flags & CLIENT_NO_EVICT) {
        return 0;
    }
    int type = getClientType(c);
    return (type == CLIENT_TYPE_NORMAL || type == CLIENT_TYPE_PUBSUB);
}


/* This function is used to cleanup the client's previously tracked memory usage.
 * This is called during incremental client memory usage tracking as well as
 * used to reset when client to bucket allocation is not required when
 * client eviction is disabled.  */
void removeClientFromMemUsageBucket(client *c, int allow_eviction) {
    if (c->mem_usage_bucket) {
        c->mem_usage_bucket->mem_usage_sum -= c->last_memory_usage;
        /* If this client can't be evicted then remove it from the mem usage
         * buckets */
        if (!allow_eviction) {
            listDelNode(c->mem_usage_bucket->clients, c->mem_usage_bucket_node);
            c->mem_usage_bucket = NULL;
            c->mem_usage_bucket_node = NULL;
        }
    }
}

/* This is called only if explicit clients when something changed their buffers,
 * so we can track clients' memory and enforce clients' maxmemory in real time.
 *
 * This also adds the client to the correct memory usage bucket. Each bucket contains
 * all clients with roughly the same amount of memory. This way we group
 * together clients consuming about the same amount of memory and can quickly
 * free them in case we reach maxmemory-clients (client eviction).
 *
 * Note: This function filters clients of type no-evict, master or replica regardless
 * of whether the eviction is enabled or not, so the memory usage we get from these
 * types of clients via the INFO command may be out of date.
 *
 * returns 1 if client eviction for this client is allowed, 0 otherwise.
 */
int updateClientMemUsageAndBucket(client *c) {
    serverAssert(io_threads_op == IO_THREADS_OP_IDLE);
    int allow_eviction = clientEvictionAllowed(c);
    removeClientFromMemUsageBucket(c, allow_eviction);

    if (!allow_eviction) {
        return 0;
    }

    /* Update client memory usage. */
    updateClientMemoryUsage(c);

    /* Update the client in the mem usage buckets */
    clientMemUsageBucket *bucket = getMemUsageBucket(c->last_memory_usage);
    bucket->mem_usage_sum += c->last_memory_usage;
    if (bucket != c->mem_usage_bucket) {
        if (c->mem_usage_bucket)
            listDelNode(c->mem_usage_bucket->clients,
                        c->mem_usage_bucket_node);
        c->mem_usage_bucket = bucket;
        listAddNodeTail(bucket->clients, c);
        c->mem_usage_bucket_node = listLast(bucket->clients);
    }
    return 1;
}

/* Return the max samples in the memory usage of clients tracked by
 * the function clientsCronTrackExpansiveClients(). */
void getExpansiveClientsInfo(size_t *in_usage, size_t *out_usage) {
    size_t i = 0, o = 0;
    for (int j = 0; j < CLIENTS_PEAK_MEM_USAGE_SLOTS; j++) {
        if (ClientsPeakMemInput[j] > i) i = ClientsPeakMemInput[j];
        if (ClientsPeakMemOutput[j] > o) o = ClientsPeakMemOutput[j];
    }
    *in_usage = i;
    *out_usage = o;
}

/* This function is called by serverCron() and is used in order to perform
 * operations on clients that are important to perform constantly. For instance
 * we use this function in order to disconnect clients after a timeout, including
 * clients blocked in some blocking command with a non-zero timeout.
 *
 * The function makes some effort to process all the clients every second, even
 * if this cannot be strictly guaranteed, since serverCron() may be called with
 * an actual frequency lower than server.hz in case of latency events like slow
 * commands.
 *
 * It is very important for this function, and the functions it calls, to be
 * very fast: sometimes Redis has tens of hundreds of connected clients, and the
 * default server.hz value is 10, so sometimes here we need to process thousands
 * of clients per second, turning this function into a source of latency.
 */
#define CLIENTS_CRON_MIN_ITERATIONS 5
void clientsCron(void) {
    /* Try to process at least numclients/server.hz of clients
     * per call. Since normally (if there are no big latency events) this
     * function is called server.hz times per second, in the average case we
     * process all the clients in 1 second. */
    int numclients = listLength(server.clients);
    int iterations = numclients/server.hz;
    mstime_t now = mstime();

    /* Process at least a few clients while we are at it, even if we need
     * to process less than CLIENTS_CRON_MIN_ITERATIONS to meet our contract
     * of processing each client once per second. */
    if (iterations < CLIENTS_CRON_MIN_ITERATIONS)
        iterations = (numclients < CLIENTS_CRON_MIN_ITERATIONS) ?
                     numclients : CLIENTS_CRON_MIN_ITERATIONS;


    int curr_peak_mem_usage_slot = server.unixtime % CLIENTS_PEAK_MEM_USAGE_SLOTS;
    /* Always zero the next sample, so that when we switch to that second, we'll
     * only register samples that are greater in that second without considering
     * the history of such slot.
     *
     * Note: our index may jump to any random position if serverCron() is not
     * called for some reason with the normal frequency, for instance because
     * some slow command is called taking multiple seconds to execute. In that
     * case our array may end containing data which is potentially older
     * than CLIENTS_PEAK_MEM_USAGE_SLOTS seconds: however this is not a problem
     * since here we want just to track if "recently" there were very expansive
     * clients from the POV of memory usage. */
    int zeroidx = (curr_peak_mem_usage_slot+1) % CLIENTS_PEAK_MEM_USAGE_SLOTS;
    ClientsPeakMemInput[zeroidx] = 0;
    ClientsPeakMemOutput[zeroidx] = 0;


    while(listLength(server.clients) && iterations--) {
        client *c;
        listNode *head;

        /* Take the current head, process, and then rotate the head to tail.
         * This way we can fairly iterate all clients step by step. */
        head = listFirst(server.clients);
        c = listNodeValue(head);
        listRotateHeadToTail(server.clients);
        /* The following functions do different service checks on the client.
         * The protocol is that they return non-zero if the client was
         * terminated. */
        if (clientsCronHandleTimeout(c,now)) continue;
        if (clientsCronResizeQueryBuffer(c)) continue;
        if (clientsCronResizeOutputBuffer(c,now)) continue;

        if (clientsCronTrackExpansiveClients(c, curr_peak_mem_usage_slot)) continue;

        /* Iterating all the clients in getMemoryOverheadData() is too slow and
         * in turn would make the INFO command too slow. So we perform this
         * computation incrementally and track the (not instantaneous but updated
         * to the second) total memory used by clients using clientsCron() in
         * a more incremental way (depending on server.hz).
         * If client eviction is enabled, update the bucket as well. */
        if (!updateClientMemUsageAndBucket(c))
            updateClientMemoryUsage(c);

        if (closeClientOnOutputBufferLimitReached(c, 0)) continue;
    }
}

/* This function handles 'background' operations we are required to do
 * incrementally in Redis databases, such as active key expiring, resizing,
 * rehashing. */
void databasesCron(void) {
    /* Expire keys by random sampling. Not required for slaves
     * as master will synthesize DELs for us. */
    if (server.active_expire_enabled) {
        if (iAmMaster()) {
            activeExpireCycle(ACTIVE_EXPIRE_CYCLE_SLOW);
        } else {
            expireSlaveKeys();
        }
    }

    /* Defrag keys gradually. */
    activeDefragCycle();

    /* Perform hash tables rehashing if needed, but only if there are no
     * other processes saving the DB on disk. Otherwise rehashing is bad
     * as will cause a lot of copy-on-write of memory pages. */
    if (!hasActiveChildProcess()) {
        /* We use global counters so if we stop the computation at a given
         * DB we'll be able to start from the successive in the next
         * cron loop iteration. */
        static unsigned int resize_db = 0;
        int dbs_per_call = CRON_DBS_PER_CALL;
        int j;

        /* Don't test more DBs than we have. */
        if (dbs_per_call > server.dbnum) dbs_per_call = server.dbnum;

        /* Resize */
        for (j = 0; j < dbs_per_call; j++) {
            tryResizeHashTables(resize_db % server.dbnum);
            resize_db++;
        }

        /* Rehash */
        if (server.activerehashing) {
            incrementallyRehash();
        }
    }
}

static inline void updateCachedTimeWithUs(int update_daylight_info, const long long ustime) {
    server.ustime = ustime;
    server.mstime = server.ustime / 1000;
    time_t unixtime = server.mstime / 1000;
    atomicSet(server.unixtime, unixtime);

    /* To get information about daylight saving time, we need to call
     * localtime_r and cache the result. However calling localtime_r in this
     * context is safe since we will never fork() while here, in the main
     * thread. The logging function will call a thread safe version of
     * localtime that has no locks. */
    if (update_daylight_info) {
        struct tm tm;
        time_t ut = server.unixtime;
        localtime_r(&ut,&tm);
        server.daylight_active = tm.tm_isdst;
    }
}

/* We take a cached value of the unix time in the global state because with
 * virtual memory and aging there is to store the current time in objects at
 * every object access, and accuracy is not needed. To access a global var is
 * a lot faster than calling time(NULL).
 *
 * This function should be fast because it is called at every command execution
 * in call(), so it is possible to decide if to update the daylight saving
 * info or not using the 'update_daylight_info' argument. Normally we update
 * such info only when calling this function from serverCron() but not when
 * calling it from call(). */
void updateCachedTime(int update_daylight_info) {
    const long long us = ustime();
    updateCachedTimeWithUs(update_daylight_info, us);
}

/* Performing required operations in order to enter an execution unit.
 * In general, if we are already inside an execution unit then there is nothing to do,
 * otherwise we need to update cache times so the same cached time will be used all over
 * the execution unit.
 * update_cached_time - if 0, will not update the cached time even if required.
 * us - if not zero, use this time for cached time, otherwise get current time. */
void enterExecutionUnit(int update_cached_time, long long us) {
    if (server.execution_nesting++ == 0 && update_cached_time) {
        if (us == 0) {
            us = ustime();
        }
        updateCachedTimeWithUs(0, us);
        server.cmd_time_snapshot = server.mstime;
    }
}

void exitExecutionUnit(void) {
    --server.execution_nesting;
}

void checkChildrenDone(void) {
    int statloc = 0;
    pid_t pid;

    if ((pid = waitpid(-1, &statloc, WNOHANG)) != 0) {
        int exitcode = WIFEXITED(statloc) ? WEXITSTATUS(statloc) : -1;
        int bysignal = 0;

        if (WIFSIGNALED(statloc)) bysignal = WTERMSIG(statloc);

        /* sigKillChildHandler catches the signal and calls exit(), but we
         * must make sure not to flag lastbgsave_status, etc incorrectly.
         * We could directly terminate the child process via SIGUSR1
         * without handling it */
        if (exitcode == SERVER_CHILD_NOERROR_RETVAL) {
            bysignal = SIGUSR1;
            exitcode = 1;
        }

        if (pid == -1) {
            serverLog(LL_WARNING,"waitpid() returned an error: %s. "
                "child_type: %s, child_pid = %d",
                strerror(errno),
                strChildType(server.child_type),
                (int) server.child_pid);
        } else if (pid == server.child_pid) {
            if (server.child_type == CHILD_TYPE_RDB) {
                backgroundSaveDoneHandler(exitcode, bysignal);
            } else if (server.child_type == CHILD_TYPE_AOF) {
                backgroundRewriteDoneHandler(exitcode, bysignal);
            } else if (server.child_type == CHILD_TYPE_MODULE) {
                ModuleForkDoneHandler(exitcode, bysignal);
            } else {
                serverPanic("Unknown child type %d for child pid %d", server.child_type, server.child_pid);
                exit(1);
            }
            if (!bysignal && exitcode == 0) receiveChildInfo();
            resetChildState();
        } else {
            if (!ldbRemoveChild(pid)) {
                serverLog(LL_WARNING,
                          "Warning, detected child with unmatched pid: %ld",
                          (long) pid);
            }
        }

        /* start any pending forks immediately. */
        replicationStartPendingFork();
    }
}

/* Called from serverCron and cronUpdateMemoryStats to update cached memory metrics. */
void cronUpdateMemoryStats(void) {
    /* Record the max memory used since the server was started. */
    if (zmalloc_used_memory() > server.stat_peak_memory)
        server.stat_peak_memory = zmalloc_used_memory();

    run_with_period(100) {
        /* Sample the RSS and other metrics here since this is a relatively slow call.
         * We must sample the zmalloc_used at the same time we take the rss, otherwise
         * the frag ratio calculate may be off (ratio of two samples at different times) */
        server.cron_malloc_stats.process_rss = zmalloc_get_rss();
        server.cron_malloc_stats.zmalloc_used = zmalloc_used_memory();
        /* Sampling the allocator info can be slow too.
         * The fragmentation ratio it'll show is potentially more accurate
         * it excludes other RSS pages such as: shared libraries, LUA and other non-zmalloc
         * allocations, and allocator reserved pages that can be pursed (all not actual frag) */
        zmalloc_get_allocator_info(&server.cron_malloc_stats.allocator_allocated,
                                   &server.cron_malloc_stats.allocator_active,
                                   &server.cron_malloc_stats.allocator_resident);
        /* in case the allocator isn't providing these stats, fake them so that
         * fragmentation info still shows some (inaccurate metrics) */
        if (!server.cron_malloc_stats.allocator_resident) {
            /* LUA memory isn't part of zmalloc_used, but it is part of the process RSS,
             * so we must deduct it in order to be able to calculate correct
             * "allocator fragmentation" ratio */
            size_t lua_memory = evalMemory();
            server.cron_malloc_stats.allocator_resident = server.cron_malloc_stats.process_rss - lua_memory;
        }
        if (!server.cron_malloc_stats.allocator_active)
            server.cron_malloc_stats.allocator_active = server.cron_malloc_stats.allocator_resident;
        if (!server.cron_malloc_stats.allocator_allocated)
            server.cron_malloc_stats.allocator_allocated = server.cron_malloc_stats.zmalloc_used;
    }
}

/* This is our timer interrupt, called server.hz times per second.
 * Here is where we do a number of things that need to be done asynchronously.
 * For instance:
 *
 * - Active expired keys collection (it is also performed in a lazy way on
 *   lookup).
 * - Software watchdog.
 * - Update some statistic.
 * - Incremental rehashing of the DBs hash tables.
 * - Triggering BGSAVE / AOF rewrite, and handling of terminated children.
 * - Clients timeout of different kinds.
 * - Replication reconnection.
 * - Many more...
 *
 * Everything directly called here will be called server.hz times per second,
 * so in order to throttle execution of things we want to do less frequently
 * a macro is used: run_with_period(milliseconds) { .... }
 */

int serverCron(struct aeEventLoop *eventLoop, long long id, void *clientData) {
    int j;
    UNUSED(eventLoop);
    UNUSED(id);
    UNUSED(clientData);

    /* Software watchdog: deliver the SIGALRM that will reach the signal
     * handler if we don't return here fast enough. */
    if (server.watchdog_period) watchdogScheduleSignal(server.watchdog_period);

    server.hz = server.config_hz;
    /* Adapt the server.hz value to the number of configured clients. If we have
     * many clients, we want to call serverCron() with an higher frequency. */
    if (server.dynamic_hz) {
        while (listLength(server.clients) / server.hz >
               MAX_CLIENTS_PER_CLOCK_TICK)
        {
            server.hz *= 2;
            if (server.hz > CONFIG_MAX_HZ) {
                server.hz = CONFIG_MAX_HZ;
                break;
            }
        }
    }

    /* for debug purposes: skip actual cron work if pause_cron is on */
    if (server.pause_cron) return 1000/server.hz;

    monotime cron_start = getMonotonicUs();

    run_with_period(100) {
        long long stat_net_input_bytes, stat_net_output_bytes;
        long long stat_net_repl_input_bytes, stat_net_repl_output_bytes;
        atomicGet(server.stat_net_input_bytes, stat_net_input_bytes);
        atomicGet(server.stat_net_output_bytes, stat_net_output_bytes);
        atomicGet(server.stat_net_repl_input_bytes, stat_net_repl_input_bytes);
        atomicGet(server.stat_net_repl_output_bytes, stat_net_repl_output_bytes);
        monotime current_time = getMonotonicUs();
        long long factor = 1000000;  // us
        trackInstantaneousMetric(STATS_METRIC_COMMAND, server.stat_numcommands, current_time, factor);
        trackInstantaneousMetric(STATS_METRIC_NET_INPUT, stat_net_input_bytes + stat_net_repl_input_bytes,
                                 current_time, factor);
        trackInstantaneousMetric(STATS_METRIC_NET_OUTPUT, stat_net_output_bytes + stat_net_repl_output_bytes,
                                 current_time, factor);
        trackInstantaneousMetric(STATS_METRIC_NET_INPUT_REPLICATION, stat_net_repl_input_bytes, current_time,
                                 factor);
        trackInstantaneousMetric(STATS_METRIC_NET_OUTPUT_REPLICATION, stat_net_repl_output_bytes,
                                 current_time, factor);
        trackInstantaneousMetric(STATS_METRIC_EL_CYCLE, server.duration_stats[EL_DURATION_TYPE_EL].cnt,
                                 current_time, factor);
        trackInstantaneousMetric(STATS_METRIC_EL_DURATION, server.duration_stats[EL_DURATION_TYPE_EL].sum,
                                 server.duration_stats[EL_DURATION_TYPE_EL].cnt, 1);
    }

    /* We have just LRU_BITS bits per object for LRU information.
     * So we use an (eventually wrapping) LRU clock.
     *
     * Note that even if the counter wraps it's not a big problem,
     * everything will still work but some object will appear younger
     * to Redis. However for this to happen a given object should never be
     * touched for all the time needed to the counter to wrap, which is
     * not likely.
     *
     * Note that you can change the resolution altering the
     * LRU_CLOCK_RESOLUTION define. */
    server.lruclock = getLRUClock();

    cronUpdateMemoryStats();

    /* We received a SIGTERM or SIGINT, shutting down here in a safe way, as it is
     * not ok doing so inside the signal handler. */
    if (server.shutdown_asap && !isShutdownInitiated()) {
        int shutdownFlags = SHUTDOWN_NOFLAGS;
        if (server.last_sig_received == SIGINT && server.shutdown_on_sigint)
            shutdownFlags = server.shutdown_on_sigint;
        else if (server.last_sig_received == SIGTERM && server.shutdown_on_sigterm)
            shutdownFlags = server.shutdown_on_sigterm;

        if (prepareForShutdown(shutdownFlags) == C_OK) exit(0);
    } else if (isShutdownInitiated()) {
        if (server.mstime >= server.shutdown_mstime || isReadyToShutdown()) {
            if (finishShutdown() == C_OK) exit(0);
            /* Shutdown failed. Continue running. An error has been logged. */
        }
    }

    /* Show some info about non-empty databases */
    if (server.verbosity <= LL_VERBOSE) {
        run_with_period(5000) {
            for (j = 0; j < server.dbnum; j++) {
                long long size, used, vkeys;

                size = dbBuckets(&server.db[j], DB_MAIN);
                used = dbSize(&server.db[j], DB_MAIN);
                vkeys = dbSize(&server.db[j], DB_EXPIRES);
                if (used || vkeys) {
                    serverLog(LL_VERBOSE,"DB %d: %lld keys (%lld volatile) in %lld slots HT.",j,used,vkeys,size);
                }
            }
        }
    }

    /* Show information about connected clients */
    if (!server.sentinel_mode) {
        run_with_period(5000) {
            serverLog(LL_DEBUG,
                "%lu clients connected (%lu replicas), %zu bytes in use",
                listLength(server.clients)-listLength(server.slaves),
                listLength(server.slaves),
                zmalloc_used_memory());
        }
    }

    /* We need to do a few operations on clients asynchronously. */
    clientsCron();

    /* Handle background operations on Redis databases. */
    databasesCron();

    /* Start a scheduled AOF rewrite if this was requested by the user while
     * a BGSAVE was in progress. */
    if (!hasActiveChildProcess() &&
        server.aof_rewrite_scheduled &&
        !aofRewriteLimited())
    {
        rewriteAppendOnlyFileBackground();
    }

    /* Check if a background saving or AOF rewrite in progress terminated. */
    if (hasActiveChildProcess() || ldbPendingChildren())
    {
        run_with_period(1000) receiveChildInfo();
        checkChildrenDone();
    } else {
        /* If there is not a background saving/rewrite in progress check if
         * we have to save/rewrite now. */
        for (j = 0; j < server.saveparamslen; j++) {
            struct saveparam *sp = server.saveparams+j;

            /* Save if we reached the given amount of changes,
             * the given amount of seconds, and if the latest bgsave was
             * successful or if, in case of an error, at least
             * CONFIG_BGSAVE_RETRY_DELAY seconds already elapsed. */
            if (server.dirty >= sp->changes &&
                server.unixtime-server.lastsave > sp->seconds &&
                (server.unixtime-server.lastbgsave_try >
                 CONFIG_BGSAVE_RETRY_DELAY ||
                 server.lastbgsave_status == C_OK))
            {
                serverLog(LL_NOTICE,"%d changes in %d seconds. Saving...",
                    sp->changes, (int)sp->seconds);
                rdbSaveInfo rsi, *rsiptr;
                rsiptr = rdbPopulateSaveInfo(&rsi);
                rdbSaveBackground(SLAVE_REQ_NONE,server.rdb_filename,rsiptr,RDBFLAGS_NONE);
                break;
            }
        }

        /* Trigger an AOF rewrite if needed. */
        if (server.aof_state == AOF_ON &&
            !hasActiveChildProcess() &&
            server.aof_rewrite_perc &&
            server.aof_current_size > server.aof_rewrite_min_size)
        {
            long long base = server.aof_rewrite_base_size ?
                server.aof_rewrite_base_size : 1;
            long long growth = (server.aof_current_size*100/base) - 100;
            if (growth >= server.aof_rewrite_perc && !aofRewriteLimited()) {
                serverLog(LL_NOTICE,"Starting automatic rewriting of AOF on %lld%% growth",growth);
                rewriteAppendOnlyFileBackground();
            }
        }
    }
    /* Just for the sake of defensive programming, to avoid forgetting to
     * call this function when needed. */
    updateDictResizePolicy();

    /* AOF postponed flush: Try at every cron cycle if the slow fsync
     * completed. */
    if ((server.aof_state == AOF_ON || server.aof_state == AOF_WAIT_REWRITE) &&
        server.aof_flush_postponed_start)
    {
        flushAppendOnlyFile(0);
    }

    /* AOF write errors: in this case we have a buffer to flush as well and
     * clear the AOF error in case of success to make the DB writable again,
     * however to try every second is enough in case of 'hz' is set to
     * a higher frequency. */
    run_with_period(1000) {
        if ((server.aof_state == AOF_ON || server.aof_state == AOF_WAIT_REWRITE) &&
            server.aof_last_write_status == C_ERR) 
            {
                flushAppendOnlyFile(0);
            }
    }

    /* Clear the paused actions state if needed. */
    updatePausedActions();

    /* Replication cron function -- used to reconnect to master,
     * detect transfer failures, start background RDB transfers and so forth. 
     * 
     * If Redis is trying to failover then run the replication cron faster so
     * progress on the handshake happens more quickly. */
    if (server.failover_state != NO_FAILOVER) {
        run_with_period(100) replicationCron();
    } else {
        run_with_period(1000) replicationCron();
    }

    /* Run the Redis Cluster cron. */
    run_with_period(100) {
        if (server.cluster_enabled) clusterCron();
    }

    /* Run the Sentinel timer if we are in sentinel mode. */
    if (server.sentinel_mode) sentinelTimer();

    /* Cleanup expired MIGRATE cached sockets. */
    run_with_period(1000) {
        migrateCloseTimedoutSockets();
    }

    /* Stop the I/O threads if we don't have enough pending work. */
    stopThreadedIOIfNeeded();

    /* Resize tracking keys table if needed. This is also done at every
     * command execution, but we want to be sure that if the last command
     * executed changes the value via CONFIG SET, the server will perform
     * the operation even if completely idle. */
    if (server.tracking_clients) trackingLimitUsedSlots();

    /* Start a scheduled BGSAVE if the corresponding flag is set. This is
     * useful when we are forced to postpone a BGSAVE because an AOF
     * rewrite is in progress.
     *
     * Note: this code must be after the replicationCron() call above so
     * make sure when refactoring this file to keep this order. This is useful
     * because we want to give priority to RDB savings for replication. */
    if (!hasActiveChildProcess() &&
        server.rdb_bgsave_scheduled &&
        (server.unixtime-server.lastbgsave_try > CONFIG_BGSAVE_RETRY_DELAY ||
         server.lastbgsave_status == C_OK))
    {
        rdbSaveInfo rsi, *rsiptr;
        rsiptr = rdbPopulateSaveInfo(&rsi);
        if (rdbSaveBackground(SLAVE_REQ_NONE,server.rdb_filename,rsiptr,RDBFLAGS_NONE) == C_OK)
            server.rdb_bgsave_scheduled = 0;
    }

    run_with_period(100) {
        if (moduleCount()) modulesCron();
    }

    /* Fire the cron loop modules event. */
    RedisModuleCronLoopV1 ei = {REDISMODULE_CRON_LOOP_VERSION,server.hz};
    moduleFireServerEvent(REDISMODULE_EVENT_CRON_LOOP,
                          0,
                          &ei);

    server.cronloops++;

    server.el_cron_duration = getMonotonicUs() - cron_start;

    return 1000/server.hz;
}


void blockingOperationStarts(void) {
    if(!server.blocking_op_nesting++){
        updateCachedTime(0);
        server.blocked_last_cron = server.mstime;
    }
}

void blockingOperationEnds(void) {
    if(!(--server.blocking_op_nesting)){
        server.blocked_last_cron = 0;
    }
}

/* This function fills in the role of serverCron during RDB or AOF loading, and
 * also during blocked scripts.
 * It attempts to do its duties at a similar rate as the configured server.hz,
 * and updates cronloops variable so that similarly to serverCron, the
 * run_with_period can be used. */
void whileBlockedCron(void) {
    /* Here we may want to perform some cron jobs (normally done server.hz times
     * per second). */

    /* Since this function depends on a call to blockingOperationStarts, let's
     * make sure it was done. */
    serverAssert(server.blocked_last_cron);

    /* In case we where called too soon, leave right away. This way one time
     * jobs after the loop below don't need an if. and we don't bother to start
     * latency monitor if this function is called too often. */
    if (server.blocked_last_cron >= server.mstime)
        return;

    mstime_t latency;
    latencyStartMonitor(latency);

    /* In some cases we may be called with big intervals, so we may need to do
     * extra work here. This is because some of the functions in serverCron rely
     * on the fact that it is performed every 10 ms or so. For instance, if
     * activeDefragCycle needs to utilize 25% cpu, it will utilize 2.5ms, so we
     * need to call it multiple times. */
    long hz_ms = 1000/server.hz;
    while (server.blocked_last_cron < server.mstime) {

        /* Defrag keys gradually. */
        activeDefragCycle();

        server.blocked_last_cron += hz_ms;

        /* Increment cronloop so that run_with_period works. */
        server.cronloops++;
    }

    /* Other cron jobs do not need to be done in a loop. No need to check
     * server.blocked_last_cron since we have an early exit at the top. */

    /* Update memory stats during loading (excluding blocked scripts) */
    if (server.loading) cronUpdateMemoryStats();

    latencyEndMonitor(latency);
    latencyAddSampleIfNeeded("while-blocked-cron",latency);

    /* We received a SIGTERM during loading, shutting down here in a safe way,
     * as it isn't ok doing so inside the signal handler. */
    if (server.shutdown_asap && server.loading) {
        if (prepareForShutdown(SHUTDOWN_NOSAVE) == C_OK) exit(0);
        serverLog(LL_WARNING,"SIGTERM received but errors trying to shut down the server, check the logs for more information");
        server.shutdown_asap = 0;
        server.last_sig_received = 0;
    }
}

static void sendGetackToReplicas(void) {
    robj *argv[3];
    argv[0] = shared.replconf;
    argv[1] = shared.getack;
    argv[2] = shared.special_asterick; /* Not used argument. */
    replicationFeedSlaves(server.slaves, -1, argv, 3);
}

extern int ProcessingEventsWhileBlocked;

/* This function gets called every time Redis is entering the
 * main loop of the event driven library, that is, before to sleep
 * for ready file descriptors.
 *
 * Note: This function is (currently) called from two functions:
 * 1. aeMain - The main server loop
 * 2. processEventsWhileBlocked - Process clients during RDB/AOF load
 *
 * If it was called from processEventsWhileBlocked we don't want
 * to perform all actions (For example, we don't want to expire
 * keys), but we do need to perform some actions.
 *
 * The most important is freeClientsInAsyncFreeQueue but we also
 * call some other low-risk functions. */
void beforeSleep(struct aeEventLoop *eventLoop) {
    UNUSED(eventLoop);

    size_t zmalloc_used = zmalloc_used_memory();
    if (zmalloc_used > server.stat_peak_memory)
        server.stat_peak_memory = zmalloc_used;

    /* Just call a subset of vital functions in case we are re-entering
     * the event loop from processEventsWhileBlocked(). Note that in this
     * case we keep track of the number of events we are processing, since
     * processEventsWhileBlocked() wants to stop ASAP if there are no longer
     * events to handle. */
    if (ProcessingEventsWhileBlocked) {
        uint64_t processed = 0;
        processed += handleClientsWithPendingReadsUsingThreads();
        processed += connTypeProcessPendingData();
        if (server.aof_state == AOF_ON || server.aof_state == AOF_WAIT_REWRITE)
            flushAppendOnlyFile(0);
        processed += handleClientsWithPendingWrites();
        processed += freeClientsInAsyncFreeQueue();
        server.events_processed_while_blocked += processed;
        return;
    }

    /* We should handle pending reads clients ASAP after event loop. */
    handleClientsWithPendingReadsUsingThreads();

    /* Handle pending data(typical TLS). (must be done before flushAppendOnlyFile) */
    connTypeProcessPendingData();

    /* If any connection type(typical TLS) still has pending unread data don't sleep at all. */
    int dont_sleep = connTypeHasPendingData();

    /* Call the Redis Cluster before sleep function. Note that this function
     * may change the state of Redis Cluster (from ok to fail or vice versa),
     * so it's a good idea to call it before serving the unblocked clients
     * later in this function, must be done before blockedBeforeSleep. */
    if (server.cluster_enabled) clusterBeforeSleep();

    /* Handle blocked clients.
     * must be done before flushAppendOnlyFile, in case of appendfsync=always,
     * since the unblocked clients may write data. */
    blockedBeforeSleep();

    /* Record cron time in beforeSleep, which is the sum of active-expire, active-defrag and all other
     * tasks done by cron and beforeSleep, but excluding read, write and AOF, that are counted by other
     * sets of metrics. */
    monotime cron_start_time_before_aof = getMonotonicUs();

    /* Run a fast expire cycle (the called function will return
     * ASAP if a fast cycle is not needed). */
    if (server.active_expire_enabled && iAmMaster())
        activeExpireCycle(ACTIVE_EXPIRE_CYCLE_FAST);

    if (moduleCount()) {
        moduleFireServerEvent(REDISMODULE_EVENT_EVENTLOOP,
                              REDISMODULE_SUBEVENT_EVENTLOOP_BEFORE_SLEEP,
                              NULL);
    }

    /* Send all the slaves an ACK request if at least one client blocked
     * during the previous event loop iteration. Note that we do this after
     * processUnblockedClients(), so if there are multiple pipelined WAITs
     * and the just unblocked WAIT gets blocked again, we don't have to wait
     * a server cron cycle in absence of other event loop events. See #6623.
     * 
     * We also don't send the ACKs while clients are paused, since it can
     * increment the replication backlog, they'll be sent after the pause
     * if we are still the master. */
    if (server.get_ack_from_slaves && !isPausedActionsWithUpdate(PAUSE_ACTION_REPLICA)) {
        sendGetackToReplicas();
        server.get_ack_from_slaves = 0;
    }

    /* We may have received updates from clients about their current offset. NOTE:
     * this can't be done where the ACK is received since failover will disconnect 
     * our clients. */
    updateFailoverStatus();

    /* Since we rely on current_client to send scheduled invalidation messages
     * we have to flush them after each command, so when we get here, the list
     * must be empty. */
    serverAssert(listLength(server.tracking_pending_keys) == 0);
    serverAssert(listLength(server.pending_push_messages) == 0);

    /* Send the invalidation messages to clients participating to the
     * client side caching protocol in broadcasting (BCAST) mode. */
    trackingBroadcastInvalidationMessages();

    /* Record time consumption of AOF writing. */
    monotime aof_start_time = getMonotonicUs();
    /* Record cron time in beforeSleep. This does not include the time consumed by AOF writing and IO writing below. */
    monotime duration_before_aof = aof_start_time - cron_start_time_before_aof;
    /* Record the fsync'd offset before flushAppendOnly */
    long long prev_fsynced_reploff = server.fsynced_reploff;

    /* Write the AOF buffer on disk,
     * must be done before handleClientsWithPendingWritesUsingThreads,
     * in case of appendfsync=always. */
    if (server.aof_state == AOF_ON || server.aof_state == AOF_WAIT_REWRITE)
        flushAppendOnlyFile(0);

    /* Record time consumption of AOF writing. */
    durationAddSample(EL_DURATION_TYPE_AOF, getMonotonicUs() - aof_start_time);

    /* Update the fsynced replica offset.
     * If an initial rewrite is in progress then not all data is guaranteed to have actually been
     * persisted to disk yet, so we cannot update the field. We will wait for the rewrite to complete. */
    if (server.aof_state == AOF_ON && server.fsynced_reploff != -1) {
        long long fsynced_reploff_pending;
        atomicGet(server.fsynced_reploff_pending, fsynced_reploff_pending);
        server.fsynced_reploff = fsynced_reploff_pending;

        /* If we have blocked [WAIT]AOF clients, and fsynced_reploff changed, we want to try to
         * wake them up ASAP. */
        if (listLength(server.clients_waiting_acks) && prev_fsynced_reploff != server.fsynced_reploff)
            dont_sleep = 1;
    }

    /* Handle writes with pending output buffers. */
    handleClientsWithPendingWritesUsingThreads();

    /* Record cron time in beforeSleep. This does not include the time consumed by AOF writing and IO writing above. */
    monotime cron_start_time_after_write = getMonotonicUs();

    /* Close clients that need to be closed asynchronous */
    freeClientsInAsyncFreeQueue();

    /* Incrementally trim replication backlog, 10 times the normal speed is
     * to free replication backlog as much as possible. */
    if (server.repl_backlog)
        incrementalTrimReplicationBacklog(10*REPL_BACKLOG_TRIM_BLOCKS_PER_CALL);

    /* Disconnect some clients if they are consuming too much memory. */
    evictClients();

    /* Record cron time in beforeSleep. */
    monotime duration_after_write = getMonotonicUs() - cron_start_time_after_write;

    /* Record eventloop latency. */
    if (server.el_start > 0) {
        monotime el_duration = getMonotonicUs() - server.el_start;
        durationAddSample(EL_DURATION_TYPE_EL, el_duration);
    }
    server.el_cron_duration += duration_before_aof + duration_after_write;
    durationAddSample(EL_DURATION_TYPE_CRON, server.el_cron_duration);
    server.el_cron_duration = 0;
    /* Record max command count per cycle. */
    if (server.stat_numcommands > server.el_cmd_cnt_start) {
        long long el_command_cnt = server.stat_numcommands - server.el_cmd_cnt_start;
        if (el_command_cnt > server.el_cmd_cnt_max) {
            server.el_cmd_cnt_max = el_command_cnt;
        }
    }

    /* Don't sleep at all before the next beforeSleep() if needed (e.g. a
     * connection has pending data) */
    aeSetDontWait(server.el, dont_sleep);

    /* Before we are going to sleep, let the threads access the dataset by
     * releasing the GIL. Redis main thread will not touch anything at this
     * time. */
    if (moduleCount()) moduleReleaseGIL();
    /********************* WARNING ********************
     * Do NOT add anything below moduleReleaseGIL !!! *
     ***************************** ********************/
}

/* This function is called immediately after the event loop multiplexing
 * API returned, and the control is going to soon return to Redis by invoking
 * the different events callbacks. */
void afterSleep(struct aeEventLoop *eventLoop) {
    UNUSED(eventLoop);
    /********************* WARNING ********************
     * Do NOT add anything above moduleAcquireGIL !!! *
     ***************************** ********************/
    if (!ProcessingEventsWhileBlocked) {
        /* Acquire the modules GIL so that their threads won't touch anything. */
        if (moduleCount()) {
            mstime_t latency;
            latencyStartMonitor(latency);

            moduleAcquireGIL();
            moduleFireServerEvent(REDISMODULE_EVENT_EVENTLOOP,
                                  REDISMODULE_SUBEVENT_EVENTLOOP_AFTER_SLEEP,
                                  NULL);
            latencyEndMonitor(latency);
            latencyAddSampleIfNeeded("module-acquire-GIL",latency);
        }
        /* Set the eventloop start time. */
        server.el_start = getMonotonicUs();
        /* Set the eventloop command count at start. */
        server.el_cmd_cnt_start = server.stat_numcommands;
    }

    /* Update the time cache. */
    updateCachedTime(1);

    /* Update command time snapshot in case it'll be required without a command
     * e.g. somehow used by module timers. Don't update it while yielding to a
     * blocked command, call() will handle that and restore the original time. */
    if (!ProcessingEventsWhileBlocked) {
        server.cmd_time_snapshot = server.mstime;
    }
}

/* =========================== Server initialization ======================== */

void createSharedObjects(void) {
    int j;

    /* Shared command responses */
    shared.ok = createObject(OBJ_STRING,sdsnew("+OK\r\n"));
    shared.emptybulk = createObject(OBJ_STRING,sdsnew("$0\r\n\r\n"));
    shared.czero = createObject(OBJ_STRING,sdsnew(":0\r\n"));
    shared.cone = createObject(OBJ_STRING,sdsnew(":1\r\n"));
    shared.emptyarray = createObject(OBJ_STRING,sdsnew("*0\r\n"));
    shared.pong = createObject(OBJ_STRING,sdsnew("+PONG\r\n"));
    shared.queued = createObject(OBJ_STRING,sdsnew("+QUEUED\r\n"));
    shared.emptyscan = createObject(OBJ_STRING,sdsnew("*2\r\n$1\r\n0\r\n*0\r\n"));
    shared.space = createObject(OBJ_STRING,sdsnew(" "));
    shared.plus = createObject(OBJ_STRING,sdsnew("+"));

    /* Shared command error responses */
    shared.wrongtypeerr = createObject(OBJ_STRING,sdsnew(
        "-WRONGTYPE Operation against a key holding the wrong kind of value\r\n"));
    shared.err = createObject(OBJ_STRING,sdsnew("-ERR\r\n"));
    shared.nokeyerr = createObject(OBJ_STRING,sdsnew(
        "-ERR no such key\r\n"));
    shared.syntaxerr = createObject(OBJ_STRING,sdsnew(
        "-ERR syntax error\r\n"));
    shared.sameobjecterr = createObject(OBJ_STRING,sdsnew(
        "-ERR source and destination objects are the same\r\n"));
    shared.outofrangeerr = createObject(OBJ_STRING,sdsnew(
        "-ERR index out of range\r\n"));
    shared.noscripterr = createObject(OBJ_STRING,sdsnew(
        "-NOSCRIPT No matching script. Please use EVAL.\r\n"));
    shared.loadingerr = createObject(OBJ_STRING,sdsnew(
        "-LOADING Redis is loading the dataset in memory\r\n"));
    shared.slowevalerr = createObject(OBJ_STRING,sdsnew(
        "-BUSY Redis is busy running a script. You can only call SCRIPT KILL or SHUTDOWN NOSAVE.\r\n"));
    shared.slowscripterr = createObject(OBJ_STRING,sdsnew(
        "-BUSY Redis is busy running a script. You can only call FUNCTION KILL or SHUTDOWN NOSAVE.\r\n"));
    shared.slowmoduleerr = createObject(OBJ_STRING,sdsnew(
        "-BUSY Redis is busy running a module command.\r\n"));
    shared.masterdownerr = createObject(OBJ_STRING,sdsnew(
        "-MASTERDOWN Link with MASTER is down and replica-serve-stale-data is set to 'no'.\r\n"));
    shared.bgsaveerr = createObject(OBJ_STRING,sdsnew(
        "-MISCONF Redis is configured to save RDB snapshots, but it's currently unable to persist to disk. Commands that may modify the data set are disabled, because this instance is configured to report errors during writes if RDB snapshotting fails (stop-writes-on-bgsave-error option). Please check the Redis logs for details about the RDB error.\r\n"));
    shared.roslaveerr = createObject(OBJ_STRING,sdsnew(
        "-READONLY You can't write against a read only replica.\r\n"));
    shared.noautherr = createObject(OBJ_STRING,sdsnew(
        "-NOAUTH Authentication required.\r\n"));
    shared.oomerr = createObject(OBJ_STRING,sdsnew(
        "-OOM command not allowed when used memory > 'maxmemory'.\r\n"));
    shared.execaborterr = createObject(OBJ_STRING,sdsnew(
        "-EXECABORT Transaction discarded because of previous errors.\r\n"));
    shared.noreplicaserr = createObject(OBJ_STRING,sdsnew(
        "-NOREPLICAS Not enough good replicas to write.\r\n"));
    shared.busykeyerr = createObject(OBJ_STRING,sdsnew(
        "-BUSYKEY Target key name already exists.\r\n"));

    /* The shared NULL depends on the protocol version. */
    shared.null[0] = NULL;
    shared.null[1] = NULL;
    shared.null[2] = createObject(OBJ_STRING,sdsnew("$-1\r\n"));
    shared.null[3] = createObject(OBJ_STRING,sdsnew("_\r\n"));

    shared.nullarray[0] = NULL;
    shared.nullarray[1] = NULL;
    shared.nullarray[2] = createObject(OBJ_STRING,sdsnew("*-1\r\n"));
    shared.nullarray[3] = createObject(OBJ_STRING,sdsnew("_\r\n"));

    shared.emptymap[0] = NULL;
    shared.emptymap[1] = NULL;
    shared.emptymap[2] = createObject(OBJ_STRING,sdsnew("*0\r\n"));
    shared.emptymap[3] = createObject(OBJ_STRING,sdsnew("%0\r\n"));

    shared.emptyset[0] = NULL;
    shared.emptyset[1] = NULL;
    shared.emptyset[2] = createObject(OBJ_STRING,sdsnew("*0\r\n"));
    shared.emptyset[3] = createObject(OBJ_STRING,sdsnew("~0\r\n"));

    for (j = 0; j < PROTO_SHARED_SELECT_CMDS; j++) {
        char dictid_str[64];
        int dictid_len;

        dictid_len = ll2string(dictid_str,sizeof(dictid_str),j);
        shared.select[j] = createObject(OBJ_STRING,
            sdscatprintf(sdsempty(),
                "*2\r\n$6\r\nSELECT\r\n$%d\r\n%s\r\n",
                dictid_len, dictid_str));
    }
    shared.messagebulk = createStringObject("$7\r\nmessage\r\n",13);
    shared.pmessagebulk = createStringObject("$8\r\npmessage\r\n",14);
    shared.subscribebulk = createStringObject("$9\r\nsubscribe\r\n",15);
    shared.unsubscribebulk = createStringObject("$11\r\nunsubscribe\r\n",18);
    shared.ssubscribebulk = createStringObject("$10\r\nssubscribe\r\n", 17);
    shared.sunsubscribebulk = createStringObject("$12\r\nsunsubscribe\r\n", 19);
    shared.smessagebulk = createStringObject("$8\r\nsmessage\r\n", 14);
    shared.psubscribebulk = createStringObject("$10\r\npsubscribe\r\n",17);
    shared.punsubscribebulk = createStringObject("$12\r\npunsubscribe\r\n",19);

    /* Shared command names */
    shared.del = createStringObject("DEL",3);
    shared.unlink = createStringObject("UNLINK",6);
    shared.rpop = createStringObject("RPOP",4);
    shared.lpop = createStringObject("LPOP",4);
    shared.lpush = createStringObject("LPUSH",5);
    shared.rpoplpush = createStringObject("RPOPLPUSH",9);
    shared.lmove = createStringObject("LMOVE",5);
    shared.blmove = createStringObject("BLMOVE",6);
    shared.zpopmin = createStringObject("ZPOPMIN",7);
    shared.zpopmax = createStringObject("ZPOPMAX",7);
    shared.multi = createStringObject("MULTI",5);
    shared.exec = createStringObject("EXEC",4);
    shared.hset = createStringObject("HSET",4);
    shared.srem = createStringObject("SREM",4);
    shared.xgroup = createStringObject("XGROUP",6);
    shared.xclaim = createStringObject("XCLAIM",6);
    shared.script = createStringObject("SCRIPT",6);
    shared.replconf = createStringObject("REPLCONF",8);
    shared.pexpireat = createStringObject("PEXPIREAT",9);
    shared.pexpire = createStringObject("PEXPIRE",7);
    shared.persist = createStringObject("PERSIST",7);
    shared.set = createStringObject("SET",3);
    shared.eval = createStringObject("EVAL",4);

    /* Shared command argument */
    shared.left = createStringObject("left",4);
    shared.right = createStringObject("right",5);
    shared.pxat = createStringObject("PXAT", 4);
    shared.time = createStringObject("TIME",4);
    shared.retrycount = createStringObject("RETRYCOUNT",10);
    shared.force = createStringObject("FORCE",5);
    shared.justid = createStringObject("JUSTID",6);
    shared.entriesread = createStringObject("ENTRIESREAD",11);
    shared.lastid = createStringObject("LASTID",6);
    shared.default_username = createStringObject("default",7);
    shared.ping = createStringObject("ping",4);
    shared.setid = createStringObject("SETID",5);
    shared.keepttl = createStringObject("KEEPTTL",7);
    shared.absttl = createStringObject("ABSTTL",6);
    shared.load = createStringObject("LOAD",4);
    shared.createconsumer = createStringObject("CREATECONSUMER",14);
    shared.getack = createStringObject("GETACK",6);
    shared.special_asterick = createStringObject("*",1);
    shared.special_equals = createStringObject("=",1);
    shared.redacted = makeObjectShared(createStringObject("(redacted)",10));

    for (j = 0; j < OBJ_SHARED_INTEGERS; j++) {
        shared.integers[j] =
            makeObjectShared(createObject(OBJ_STRING,(void*)(long)j));
        initObjectLRUOrLFU(shared.integers[j]);
        shared.integers[j]->encoding = OBJ_ENCODING_INT;
    }
    for (j = 0; j < OBJ_SHARED_BULKHDR_LEN; j++) {
        shared.mbulkhdr[j] = createObject(OBJ_STRING,
            sdscatprintf(sdsempty(),"*%d\r\n",j));
        shared.bulkhdr[j] = createObject(OBJ_STRING,
            sdscatprintf(sdsempty(),"$%d\r\n",j));
        shared.maphdr[j] = createObject(OBJ_STRING,
            sdscatprintf(sdsempty(),"%%%d\r\n",j));
        shared.sethdr[j] = createObject(OBJ_STRING,
            sdscatprintf(sdsempty(),"~%d\r\n",j));
    }
    /* The following two shared objects, minstring and maxstring, are not
     * actually used for their value but as a special object meaning
     * respectively the minimum possible string and the maximum possible
     * string in string comparisons for the ZRANGEBYLEX command. */
    shared.minstring = sdsnew("minstring");
    shared.maxstring = sdsnew("maxstring");
}

void initServerClientMemUsageBuckets(void) {
    if (server.client_mem_usage_buckets)
        return;
    server.client_mem_usage_buckets = zmalloc(sizeof(clientMemUsageBucket)*CLIENT_MEM_USAGE_BUCKETS);
    for (int j = 0; j < CLIENT_MEM_USAGE_BUCKETS; j++) {
        server.client_mem_usage_buckets[j].mem_usage_sum = 0;
        server.client_mem_usage_buckets[j].clients = listCreate();
    }
}

void freeServerClientMemUsageBuckets(void) {
    if (!server.client_mem_usage_buckets)
        return;
    for (int j = 0; j < CLIENT_MEM_USAGE_BUCKETS; j++)
        listRelease(server.client_mem_usage_buckets[j].clients);
    zfree(server.client_mem_usage_buckets);
    server.client_mem_usage_buckets = NULL;
}

void initServerConfig(void) {
    int j;
    char *default_bindaddr[CONFIG_DEFAULT_BINDADDR_COUNT] = CONFIG_DEFAULT_BINDADDR;

    initConfigValues();
    updateCachedTime(1);
    server.cmd_time_snapshot = server.mstime;
    getRandomHexChars(server.runid,CONFIG_RUN_ID_SIZE);
    server.runid[CONFIG_RUN_ID_SIZE] = '\0';
    changeReplicationId();
    clearReplicationId2();
    server.hz = CONFIG_DEFAULT_HZ; /* Initialize it ASAP, even if it may get
                                      updated later after loading the config.
                                      This value may be used before the server
                                      is initialized. */
    server.timezone = getTimeZone(); /* Initialized by tzset(). */
    server.configfile = NULL;
    server.executable = NULL;
    server.arch_bits = (sizeof(long) == 8) ? 64 : 32;
    server.bindaddr_count = CONFIG_DEFAULT_BINDADDR_COUNT;
    for (j = 0; j < CONFIG_DEFAULT_BINDADDR_COUNT; j++)
        server.bindaddr[j] = zstrdup(default_bindaddr[j]);
    memset(server.listeners, 0x00, sizeof(server.listeners));
    server.active_expire_enabled = 1;
    server.lazy_expire_disabled = 0;
    server.skip_checksum_validation = 0;
    server.loading = 0;
    server.async_loading = 0;
    server.loading_rdb_used_mem = 0;
    server.aof_state = AOF_OFF;
    server.aof_rewrite_base_size = 0;
    server.aof_rewrite_scheduled = 0;
    server.aof_flush_sleep = 0;
    server.aof_last_fsync = time(NULL);
    server.aof_cur_timestamp = 0;
    atomicSet(server.aof_bio_fsync_status,C_OK);
    server.aof_rewrite_time_last = -1;
    server.aof_rewrite_time_start = -1;
    server.aof_lastbgrewrite_status = C_OK;
    server.aof_delayed_fsync = 0;
    server.aof_fd = -1;
    server.aof_selected_db = -1; /* Make sure the first time will not match */
    server.aof_flush_postponed_start = 0;
    server.aof_last_incr_size = 0;
    server.aof_last_incr_fsync_offset = 0;
    server.active_defrag_running = 0;
    server.notify_keyspace_events = 0;
    server.blocked_clients = 0;
    memset(server.blocked_clients_by_type,0,
           sizeof(server.blocked_clients_by_type));
    server.shutdown_asap = 0;
    server.shutdown_flags = 0;
    server.shutdown_mstime = 0;
    server.cluster_module_flags = CLUSTER_MODULE_FLAG_NONE;
    server.migrate_cached_sockets = dictCreate(&migrateCacheDictType);
    server.next_client_id = 1; /* Client IDs, start from 1 .*/
    server.page_size = sysconf(_SC_PAGESIZE);
    server.pause_cron = 0;

    server.latency_tracking_info_percentiles_len = 3;
    server.latency_tracking_info_percentiles = zmalloc(sizeof(double)*(server.latency_tracking_info_percentiles_len));
    server.latency_tracking_info_percentiles[0] = 50.0;  /* p50 */
    server.latency_tracking_info_percentiles[1] = 99.0;  /* p99 */
    server.latency_tracking_info_percentiles[2] = 99.9;  /* p999 */

    server.lruclock = getLRUClock();
    resetServerSaveParams();

    appendServerSaveParams(60*60,1);  /* save after 1 hour and 1 change */
    appendServerSaveParams(300,100);  /* save after 5 minutes and 100 changes */
    appendServerSaveParams(60,10000); /* save after 1 minute and 10000 changes */

    /* Replication related */
    server.masterhost = NULL;
    server.masterport = 6379;
    server.master = NULL;
    server.cached_master = NULL;
    server.master_initial_offset = -1;
    server.repl_state = REPL_STATE_NONE;
    server.repl_transfer_tmpfile = NULL;
    server.repl_transfer_fd = -1;
    server.repl_transfer_s = NULL;
    server.repl_syncio_timeout = CONFIG_REPL_SYNCIO_TIMEOUT;
    server.repl_down_since = 0; /* Never connected, repl is down since EVER. */
    server.master_repl_offset = 0;
    server.fsynced_reploff_pending = 0;

    /* Replication partial resync backlog */
    server.repl_backlog = NULL;
    server.repl_no_slaves_since = time(NULL);

    /* Failover related */
    server.failover_end_time = 0;
    server.force_failover = 0;
    server.target_replica_host = NULL;
    server.target_replica_port = 0;
    server.failover_state = NO_FAILOVER;

    /* Client output buffer limits */
    for (j = 0; j < CLIENT_TYPE_OBUF_COUNT; j++)
        server.client_obuf_limits[j] = clientBufferLimitsDefaults[j];

    /* Linux OOM Score config */
    for (j = 0; j < CONFIG_OOM_COUNT; j++)
        server.oom_score_adj_values[j] = configOOMScoreAdjValuesDefaults[j];

    /* Double constants initialization */
    R_Zero = 0.0;
    R_PosInf = 1.0/R_Zero;
    R_NegInf = -1.0/R_Zero;
    R_Nan = R_Zero/R_Zero;

    /* Command table -- we initialize it here as it is part of the
     * initial configuration, since command names may be changed via
     * redis.conf using the rename-command directive. */
    server.commands = dictCreate(&commandTableDictType);
    server.orig_commands = dictCreate(&commandTableDictType);
    populateCommandTable();

    /* Debugging */
    server.watchdog_period = 0;
}

extern char **environ;

/* Restart the server, executing the same executable that started this
 * instance, with the same arguments and configuration file.
 *
 * The function is designed to directly call execve() so that the new
 * server instance will retain the PID of the previous one.
 *
 * The list of flags, that may be bitwise ORed together, alter the
 * behavior of this function:
 *
 * RESTART_SERVER_NONE              No flags.
 * RESTART_SERVER_GRACEFULLY        Do a proper shutdown before restarting.
 * RESTART_SERVER_CONFIG_REWRITE    Rewrite the config file before restarting.
 *
 * On success the function does not return, because the process turns into
 * a different process. On error C_ERR is returned. */
int restartServer(int flags, mstime_t delay) {
    int j;

    /* Check if we still have accesses to the executable that started this
     * server instance. */
    if (access(server.executable,X_OK) == -1) {
        serverLog(LL_WARNING,"Can't restart: this process has no "
                             "permissions to execute %s", server.executable);
        return C_ERR;
    }

    /* Config rewriting. */
    if (flags & RESTART_SERVER_CONFIG_REWRITE &&
        server.configfile &&
        rewriteConfig(server.configfile, 0) == -1)
    {
        serverLog(LL_WARNING,"Can't restart: configuration rewrite process "
                             "failed: %s", strerror(errno));
        return C_ERR;
    }

    /* Perform a proper shutdown. We don't wait for lagging replicas though. */
    if (flags & RESTART_SERVER_GRACEFULLY &&
        prepareForShutdown(SHUTDOWN_NOW) != C_OK)
    {
        serverLog(LL_WARNING,"Can't restart: error preparing for shutdown");
        return C_ERR;
    }

    /* Close all file descriptors, with the exception of stdin, stdout, stderr
     * which are useful if we restart a Redis server which is not daemonized. */
    for (j = 3; j < (int)server.maxclients + 1024; j++) {
        /* Test the descriptor validity before closing it, otherwise
         * Valgrind issues a warning on close(). */
        if (fcntl(j,F_GETFD) != -1) close(j);
    }

    /* Execute the server with the original command line. */
    if (delay) usleep(delay*1000);
    zfree(server.exec_argv[0]);
    server.exec_argv[0] = zstrdup(server.executable);
    execve(server.executable,server.exec_argv,environ);

    /* If an error occurred here, there is nothing we can do, but exit. */
    _exit(1);

    return C_ERR; /* Never reached. */
}

/* This function will configure the current process's oom_score_adj according
 * to user specified configuration. This is currently implemented on Linux
 * only.
 *
 * A process_class value of -1 implies OOM_CONFIG_MASTER or OOM_CONFIG_REPLICA,
 * depending on current role.
 */
int setOOMScoreAdj(int process_class) {
    if (process_class == -1)
        process_class = (server.masterhost ? CONFIG_OOM_REPLICA : CONFIG_OOM_MASTER);

    serverAssert(process_class >= 0 && process_class < CONFIG_OOM_COUNT);

#ifdef HAVE_PROC_OOM_SCORE_ADJ
    /* The following statics are used to indicate Redis has changed the process's oom score.
     * And to save the original score so we can restore it later if needed.
     * We need this so when we disabled oom-score-adj (also during configuration rollback
     * when another configuration parameter was invalid and causes a rollback after
     * applying a new oom-score) we can return to the oom-score value from before our
     * adjustments. */
    static int oom_score_adjusted_by_redis = 0;
    static int oom_score_adj_base = 0;

    int fd;
    int val;
    char buf[64];

    if (server.oom_score_adj != OOM_SCORE_ADJ_NO) {
        if (!oom_score_adjusted_by_redis) {
            oom_score_adjusted_by_redis = 1;
            /* Backup base value before enabling Redis control over oom score */
            fd = open("/proc/self/oom_score_adj", O_RDONLY);
            if (fd < 0 || read(fd, buf, sizeof(buf)) < 0) {
                serverLog(LL_WARNING, "Unable to read oom_score_adj: %s", strerror(errno));
                if (fd != -1) close(fd);
                return C_ERR;
            }
            oom_score_adj_base = atoi(buf);
            close(fd);
        }

        val = server.oom_score_adj_values[process_class];
        if (server.oom_score_adj == OOM_SCORE_RELATIVE)
            val += oom_score_adj_base;
        if (val > 1000) val = 1000;
        if (val < -1000) val = -1000;
    } else if (oom_score_adjusted_by_redis) {
        oom_score_adjusted_by_redis = 0;
        val = oom_score_adj_base;
    }
    else {
        return C_OK;
    }

    snprintf(buf, sizeof(buf) - 1, "%d\n", val);

    fd = open("/proc/self/oom_score_adj", O_WRONLY);
    if (fd < 0 || write(fd, buf, strlen(buf)) < 0) {
        serverLog(LL_WARNING, "Unable to write oom_score_adj: %s", strerror(errno));
        if (fd != -1) close(fd);
        return C_ERR;
    }

    close(fd);
    return C_OK;
#else
    /* Unsupported */
    return C_ERR;
#endif
}

/* This function will try to raise the max number of open files accordingly to
 * the configured max number of clients. It also reserves a number of file
 * descriptors (CONFIG_MIN_RESERVED_FDS) for extra operations of
 * persistence, listening sockets, log files and so forth.
 *
 * If it will not be possible to set the limit accordingly to the configured
 * max number of clients, the function will do the reverse setting
 * server.maxclients to the value that we can actually handle. */
void adjustOpenFilesLimit(void) {
    rlim_t maxfiles = server.maxclients+CONFIG_MIN_RESERVED_FDS;
    struct rlimit limit;

    if (getrlimit(RLIMIT_NOFILE,&limit) == -1) {
        serverLog(LL_WARNING,"Unable to obtain the current NOFILE limit (%s), assuming 1024 and setting the max clients configuration accordingly.",
            strerror(errno));
        server.maxclients = 1024-CONFIG_MIN_RESERVED_FDS;
    } else {
        rlim_t oldlimit = limit.rlim_cur;

        /* Set the max number of files if the current limit is not enough
         * for our needs. */
        if (oldlimit < maxfiles) {
            rlim_t bestlimit;
            int setrlimit_error = 0;

            /* Try to set the file limit to match 'maxfiles' or at least
             * to the higher value supported less than maxfiles. */
            bestlimit = maxfiles;
            while(bestlimit > oldlimit) {
                rlim_t decr_step = 16;

                limit.rlim_cur = bestlimit;
                limit.rlim_max = bestlimit;
                if (setrlimit(RLIMIT_NOFILE,&limit) != -1) break;
                setrlimit_error = errno;

                /* We failed to set file limit to 'bestlimit'. Try with a
                 * smaller limit decrementing by a few FDs per iteration. */
                if (bestlimit < decr_step) {
                    bestlimit = oldlimit;
                    break;
                }
                bestlimit -= decr_step;
            }

            /* Assume that the limit we get initially is still valid if
             * our last try was even lower. */
            if (bestlimit < oldlimit) bestlimit = oldlimit;

            if (bestlimit < maxfiles) {
                unsigned int old_maxclients = server.maxclients;
                server.maxclients = bestlimit-CONFIG_MIN_RESERVED_FDS;
                /* maxclients is unsigned so may overflow: in order
                 * to check if maxclients is now logically less than 1
                 * we test indirectly via bestlimit. */
                if (bestlimit <= CONFIG_MIN_RESERVED_FDS) {
                    serverLog(LL_WARNING,"Your current 'ulimit -n' "
                        "of %llu is not enough for the server to start. "
                        "Please increase your open file limit to at least "
                        "%llu. Exiting.",
                        (unsigned long long) oldlimit,
                        (unsigned long long) maxfiles);
                    exit(1);
                }
                serverLog(LL_WARNING,"You requested maxclients of %d "
                    "requiring at least %llu max file descriptors.",
                    old_maxclients,
                    (unsigned long long) maxfiles);
                serverLog(LL_WARNING,"Server can't set maximum open files "
                    "to %llu because of OS error: %s.",
                    (unsigned long long) maxfiles, strerror(setrlimit_error));
                serverLog(LL_WARNING,"Current maximum open files is %llu. "
                    "maxclients has been reduced to %d to compensate for "
                    "low ulimit. "
                    "If you need higher maxclients increase 'ulimit -n'.",
                    (unsigned long long) bestlimit, server.maxclients);
            } else {
                serverLog(LL_NOTICE,"Increased maximum number of open files "
                    "to %llu (it was originally set to %llu).",
                    (unsigned long long) maxfiles,
                    (unsigned long long) oldlimit);
            }
        }
    }
}

/* Check that server.tcp_backlog can be actually enforced in Linux according
 * to the value of /proc/sys/net/core/somaxconn, or warn about it. */
void checkTcpBacklogSettings(void) {
#if defined(HAVE_PROC_SOMAXCONN)
    FILE *fp = fopen("/proc/sys/net/core/somaxconn","r");
    char buf[1024];
    if (!fp) return;
    if (fgets(buf,sizeof(buf),fp) != NULL) {
        int somaxconn = atoi(buf);
        if (somaxconn > 0 && somaxconn < server.tcp_backlog) {
            serverLog(LL_WARNING,"WARNING: The TCP backlog setting of %d cannot be enforced because /proc/sys/net/core/somaxconn is set to the lower value of %d.", server.tcp_backlog, somaxconn);
        }
    }
    fclose(fp);
#elif defined(HAVE_SYSCTL_KIPC_SOMAXCONN)
    int somaxconn, mib[3];
    size_t len = sizeof(int);

    mib[0] = CTL_KERN;
    mib[1] = KERN_IPC;
    mib[2] = KIPC_SOMAXCONN;

    if (sysctl(mib, 3, &somaxconn, &len, NULL, 0) == 0) {
        if (somaxconn > 0 && somaxconn < server.tcp_backlog) {
            serverLog(LL_WARNING,"WARNING: The TCP backlog setting of %d cannot be enforced because kern.ipc.somaxconn is set to the lower value of %d.", server.tcp_backlog, somaxconn);
        }
    }
#elif defined(HAVE_SYSCTL_KERN_SOMAXCONN)
    int somaxconn, mib[2];
    size_t len = sizeof(int);

    mib[0] = CTL_KERN;
    mib[1] = KERN_SOMAXCONN;

    if (sysctl(mib, 2, &somaxconn, &len, NULL, 0) == 0) {
        if (somaxconn > 0 && somaxconn < server.tcp_backlog) {
            serverLog(LL_WARNING,"WARNING: The TCP backlog setting of %d cannot be enforced because kern.somaxconn is set to the lower value of %d.", server.tcp_backlog, somaxconn);
        }
    }
#elif defined(SOMAXCONN)
    if (SOMAXCONN < server.tcp_backlog) {
        serverLog(LL_WARNING,"WARNING: The TCP backlog setting of %d cannot be enforced because SOMAXCONN is set to the lower value of %d.", server.tcp_backlog, SOMAXCONN);
    }
#endif
}

void closeListener(connListener *sfd) {
    int j;

    for (j = 0; j < sfd->count; j++) {
        if (sfd->fd[j] == -1) continue;

        aeDeleteFileEvent(server.el, sfd->fd[j], AE_READABLE);
        close(sfd->fd[j]);
    }

    sfd->count = 0;
}

/* Create an event handler for accepting new connections in TCP or TLS domain sockets.
 * This works atomically for all socket fds */
int createSocketAcceptHandler(connListener *sfd, aeFileProc *accept_handler) {
    int j;

    for (j = 0; j < sfd->count; j++) {
        if (aeCreateFileEvent(server.el, sfd->fd[j], AE_READABLE, accept_handler,sfd) == AE_ERR) {
            /* Rollback */
            for (j = j-1; j >= 0; j--) aeDeleteFileEvent(server.el, sfd->fd[j], AE_READABLE);
            return C_ERR;
        }
    }
    return C_OK;
}

/* Initialize a set of file descriptors to listen to the specified 'port'
 * binding the addresses specified in the Redis server configuration.
 *
 * The listening file descriptors are stored in the integer array 'fds'
 * and their number is set in '*count'. Actually @sfd should be 'listener',
 * for the historical reasons, let's keep 'sfd' here.
 *
 * The addresses to bind are specified in the global server.bindaddr array
 * and their number is server.bindaddr_count. If the server configuration
 * contains no specific addresses to bind, this function will try to
 * bind * (all addresses) for both the IPv4 and IPv6 protocols.
 *
 * On success the function returns C_OK.
 *
 * On error the function returns C_ERR. For the function to be on
 * error, at least one of the server.bindaddr addresses was
 * impossible to bind, or no bind addresses were specified in the server
 * configuration but the function is not able to bind * for at least
 * one of the IPv4 or IPv6 protocols. */
int listenToPort(connListener *sfd) {
    int j;
    int port = sfd->port;
    char **bindaddr = sfd->bindaddr;

    /* If we have no bind address, we don't listen on a TCP socket */
    if (sfd->bindaddr_count == 0) return C_OK;

    for (j = 0; j < sfd->bindaddr_count; j++) {
        char* addr = bindaddr[j];
        int optional = *addr == '-';
        if (optional) addr++;
        if (strchr(addr,':')) {
            /* Bind IPv6 address. */
            sfd->fd[sfd->count] = anetTcp6Server(server.neterr,port,addr,server.tcp_backlog);
        } else {
            /* Bind IPv4 address. */
            sfd->fd[sfd->count] = anetTcpServer(server.neterr,port,addr,server.tcp_backlog);
        }
        if (sfd->fd[sfd->count] == ANET_ERR) {
            int net_errno = errno;
            serverLog(LL_WARNING,
                "Warning: Could not create server TCP listening socket %s:%d: %s",
                addr, port, server.neterr);
            if (net_errno == EADDRNOTAVAIL && optional)
                continue;
            if (net_errno == ENOPROTOOPT     || net_errno == EPROTONOSUPPORT ||
                net_errno == ESOCKTNOSUPPORT || net_errno == EPFNOSUPPORT ||
                net_errno == EAFNOSUPPORT)
                continue;

            /* Rollback successful listens before exiting */
            closeListener(sfd);
            return C_ERR;
        }
        if (server.socket_mark_id > 0) anetSetSockMarkId(NULL, sfd->fd[sfd->count], server.socket_mark_id);
        anetNonBlock(NULL,sfd->fd[sfd->count]);
        anetCloexec(sfd->fd[sfd->count]);
        sfd->count++;
    }
    return C_OK;
}

/* Resets the stats that we expose via INFO or other means that we want
 * to reset via CONFIG RESETSTAT. The function is also used in order to
 * initialize these fields in initServer() at server startup. */
void resetServerStats(void) {
    int j;

    server.stat_numcommands = 0;
    server.stat_numconnections = 0;
    server.stat_expiredkeys = 0;
    server.stat_expired_stale_perc = 0;
    server.stat_expired_time_cap_reached_count = 0;
    server.stat_expire_cycle_time_used = 0;
    server.stat_evictedkeys = 0;
    server.stat_evictedclients = 0;
    server.stat_total_eviction_exceeded_time = 0;
    server.stat_last_eviction_exceeded_time = 0;
    server.stat_keyspace_misses = 0;
    server.stat_keyspace_hits = 0;
    server.stat_active_defrag_hits = 0;
    server.stat_active_defrag_misses = 0;
    server.stat_active_defrag_key_hits = 0;
    server.stat_active_defrag_key_misses = 0;
    server.stat_active_defrag_scanned = 0;
    server.stat_total_active_defrag_time = 0;
    server.stat_last_active_defrag_time = 0;
    server.stat_fork_time = 0;
    server.stat_fork_rate = 0;
    server.stat_total_forks = 0;
    server.stat_rejected_conn = 0;
    server.stat_sync_full = 0;
    server.stat_sync_partial_ok = 0;
    server.stat_sync_partial_err = 0;
    server.stat_io_reads_processed = 0;
    atomicSet(server.stat_total_reads_processed, 0);
    server.stat_io_writes_processed = 0;
    atomicSet(server.stat_total_writes_processed, 0);
    atomicSet(server.stat_client_qbuf_limit_disconnections, 0);
    server.stat_client_outbuf_limit_disconnections = 0;
    for (j = 0; j < STATS_METRIC_COUNT; j++) {
        server.inst_metric[j].idx = 0;
        server.inst_metric[j].last_sample_base = 0;
        server.inst_metric[j].last_sample_value = 0;
        memset(server.inst_metric[j].samples,0,
            sizeof(server.inst_metric[j].samples));
    }
    server.stat_aof_rewrites = 0;
    server.stat_rdb_saves = 0;
    server.stat_aofrw_consecutive_failures = 0;
    atomicSet(server.stat_net_input_bytes, 0);
    atomicSet(server.stat_net_output_bytes, 0);
    atomicSet(server.stat_net_repl_input_bytes, 0);
    atomicSet(server.stat_net_repl_output_bytes, 0);
    server.stat_unexpected_error_replies = 0;
    server.stat_total_error_replies = 0;
    server.stat_dump_payload_sanitizations = 0;
    server.aof_delayed_fsync = 0;
    server.stat_reply_buffer_shrinks = 0;
    server.stat_reply_buffer_expands = 0;
    memset(server.duration_stats, 0, sizeof(durationStats) * EL_DURATION_TYPE_NUM);
    server.el_cmd_cnt_max = 0;
    lazyfreeResetStats();
}

/* Make the thread killable at any time, so that kill threads functions
 * can work reliably (default cancelability type is PTHREAD_CANCEL_DEFERRED).
 * Needed for pthread_cancel used by the fast memory test used by the crash report. */
void makeThreadKillable(void) {
    pthread_setcancelstate(PTHREAD_CANCEL_ENABLE, NULL);
    pthread_setcanceltype(PTHREAD_CANCEL_ASYNCHRONOUS, NULL);
}

/* When adding fields, please check the initTempDb related logic. */
void initDbState(redisDb *db){
    for (dbKeyType subdict = DB_MAIN; subdict <= DB_EXPIRES; subdict++) {
        db->sub_dict[subdict].non_empty_slots = 0;
        db->sub_dict[subdict].key_count = 0;
        db->sub_dict[subdict].resize_cursor = -1;
        db->sub_dict[subdict].slot_size_index = server.cluster_enabled ? zcalloc(sizeof(unsigned long long) * (CLUSTER_SLOTS + 1)) : NULL;
        db->sub_dict[subdict].bucket_count = 0;
    }
}

void initServer(void) {
    int j;

    signal(SIGHUP, SIG_IGN);
    signal(SIGPIPE, SIG_IGN);
    setupSignalHandlers();
    ThreadsManager_init();
    makeThreadKillable();

    if (server.syslog_enabled) {
        openlog(server.syslog_ident, LOG_PID | LOG_NDELAY | LOG_NOWAIT,
            server.syslog_facility);
    }

    /* Initialization after setting defaults from the config system. */
    server.aof_state = server.aof_enabled ? AOF_ON : AOF_OFF;
    server.fsynced_reploff = server.aof_enabled ? 0 : -1;
    server.hz = server.config_hz;
    server.pid = getpid();
    server.in_fork_child = CHILD_TYPE_NONE;
    server.main_thread_id = pthread_self();
    server.current_client = NULL;
    server.errors = raxNew();
    server.execution_nesting = 0;
    server.clients = listCreate();
    server.clients_index = raxNew();
    server.clients_to_close = listCreate();
    server.slaves = listCreate();
    server.monitors = listCreate();
    server.clients_pending_write = listCreate();
    server.clients_pending_read = listCreate();
    server.clients_timeout_table = raxNew();
    server.replication_allowed = 1;
    server.slaveseldb = -1; /* Force to emit the first SELECT command. */
    server.unblocked_clients = listCreate();
    server.ready_keys = listCreate();
    server.tracking_pending_keys = listCreate();
    server.pending_push_messages = listCreate();
    server.clients_waiting_acks = listCreate();
    server.get_ack_from_slaves = 0;
    server.paused_actions = 0;
    memset(server.client_pause_per_purpose, 0,
           sizeof(server.client_pause_per_purpose));
    server.postponed_clients = listCreate();
    server.events_processed_while_blocked = 0;
    server.system_memory_size = zmalloc_get_memory_size();
    server.blocked_last_cron = 0;
    server.blocking_op_nesting = 0;
    server.thp_enabled = 0;
    server.cluster_drop_packet_filter = -1;
    server.reply_buffer_peak_reset_time = REPLY_BUFFER_DEFAULT_PEAK_RESET_TIME;
    server.reply_buffer_resizing_enabled = 1;
    server.client_mem_usage_buckets = NULL;
    resetReplicationBuffer();

    /* Make sure the locale is set on startup based on the config file. */
    if (setlocale(LC_COLLATE,server.locale_collate) == NULL) {
        serverLog(LL_WARNING, "Failed to configure LOCALE for invalid locale name.");
        exit(1);
    }

    createSharedObjects();
    adjustOpenFilesLimit();
    const char *clk_msg = monotonicInit();
    serverLog(LL_NOTICE, "monotonic clock: %s", clk_msg);
    server.el = aeCreateEventLoop(server.maxclients+CONFIG_FDSET_INCR);
    if (server.el == NULL) {
        serverLog(LL_WARNING,
            "Failed creating the event loop. Error message: '%s'",
            strerror(errno));
        exit(1);
    }
    server.db = zmalloc(sizeof(redisDb)*server.dbnum);

    /* Create the Redis databases, and initialize other internal state. */
    int slot_count = (server.cluster_enabled) ? CLUSTER_SLOTS : 1;
    for (j = 0; j < server.dbnum; j++) {  
        server.db[j].dict = dictCreateMultiple(&dbDictType, slot_count);
        server.db[j].expires = dictCreateMultiple(&dbExpiresDictType,slot_count);
        server.db[j].expires_cursor = 0;
        server.db[j].blocking_keys = dictCreate(&keylistDictType);
        server.db[j].blocking_keys_unblock_on_nokey = dictCreate(&objectKeyPointerValueDictType);
        server.db[j].ready_keys = dictCreate(&objectKeyPointerValueDictType);
        server.db[j].watched_keys = dictCreate(&keylistDictType);
        server.db[j].id = j;
        server.db[j].avg_ttl = 0;
        server.db[j].defrag_later = listCreate();
        server.db[j].dict_count = slot_count;
        initDbState(&server.db[j]);
        listSetFreeMethod(server.db[j].defrag_later,(void (*)(void*))sdsfree);
    }
    server.rehashing = listCreate();
    evictionPoolAlloc(); /* Initialize the LRU keys pool. */
<<<<<<< HEAD
    server.pubsub_channels = dictCreate(&objToDictDictType);
    server.pubsub_patterns = dictCreate(&objToDictDictType);
    server.pubsubshard_channels = dictCreate(&objToDictDictType);
=======
    server.pubsub_channels = dictCreate(&keylistDictType);
    server.pubsub_patterns = dictCreate(&keylistDictType);
    server.pubsubshard_channels = zcalloc(sizeof(dict *) * slot_count);
    server.shard_channel_count = 0;
    server.pubsub_clients = 0;
>>>>>>> 9d0158bf
    server.cronloops = 0;
    server.in_exec = 0;
    server.busy_module_yield_flags = BUSY_MODULE_YIELD_NONE;
    server.busy_module_yield_reply = NULL;
    server.client_pause_in_transaction = 0;
    server.child_pid = -1;
    server.child_type = CHILD_TYPE_NONE;
    server.rdb_child_type = RDB_CHILD_TYPE_NONE;
    server.rdb_pipe_conns = NULL;
    server.rdb_pipe_numconns = 0;
    server.rdb_pipe_numconns_writing = 0;
    server.rdb_pipe_buff = NULL;
    server.rdb_pipe_bufflen = 0;
    server.rdb_bgsave_scheduled = 0;
    server.child_info_pipe[0] = -1;
    server.child_info_pipe[1] = -1;
    server.child_info_nread = 0;
    server.aof_buf = sdsempty();
    server.lastsave = time(NULL); /* At startup we consider the DB saved. */
    server.lastbgsave_try = 0;    /* At startup we never tried to BGSAVE. */
    server.rdb_save_time_last = -1;
    server.rdb_save_time_start = -1;
    server.rdb_last_load_keys_expired = 0;
    server.rdb_last_load_keys_loaded = 0;
    server.dirty = 0;
    resetServerStats();
    /* A few stats we don't want to reset: server startup time, and peak mem. */
    server.stat_starttime = time(NULL);
    server.stat_peak_memory = 0;
    server.stat_current_cow_peak = 0;
    server.stat_current_cow_bytes = 0;
    server.stat_current_cow_updated = 0;
    server.stat_current_save_keys_processed = 0;
    server.stat_current_save_keys_total = 0;
    server.stat_rdb_cow_bytes = 0;
    server.stat_aof_cow_bytes = 0;
    server.stat_module_cow_bytes = 0;
    server.stat_module_progress = 0;
    for (int j = 0; j < CLIENT_TYPE_COUNT; j++)
        server.stat_clients_type_memory[j] = 0;
    server.stat_cluster_links_memory = 0;
    server.cron_malloc_stats.zmalloc_used = 0;
    server.cron_malloc_stats.process_rss = 0;
    server.cron_malloc_stats.allocator_allocated = 0;
    server.cron_malloc_stats.allocator_active = 0;
    server.cron_malloc_stats.allocator_resident = 0;
    server.lastbgsave_status = C_OK;
    server.aof_last_write_status = C_OK;
    server.aof_last_write_errno = 0;
    server.repl_good_slaves_count = 0;
    server.last_sig_received = 0;

    /* Initiate acl info struct */
    server.acl_info.invalid_cmd_accesses = 0;
    server.acl_info.invalid_key_accesses  = 0;
    server.acl_info.user_auth_failures = 0;
    server.acl_info.invalid_channel_accesses = 0;

    /* Create the timer callback, this is our way to process many background
     * operations incrementally, like clients timeout, eviction of unaccessed
     * expired keys and so forth. */
    if (aeCreateTimeEvent(server.el, 1, serverCron, NULL, NULL) == AE_ERR) {
        serverPanic("Can't create event loop timers.");
        exit(1);
    }

    /* Register a readable event for the pipe used to awake the event loop
     * from module threads. */
    if (aeCreateFileEvent(server.el, server.module_pipe[0], AE_READABLE,
        modulePipeReadable,NULL) == AE_ERR) {
            serverPanic(
                "Error registering the readable event for the module pipe.");
    }

    /* Register before and after sleep handlers (note this needs to be done
     * before loading persistence since it is used by processEventsWhileBlocked. */
    aeSetBeforeSleepProc(server.el,beforeSleep);
    aeSetAfterSleepProc(server.el,afterSleep);

    /* 32 bit instances are limited to 4GB of address space, so if there is
     * no explicit limit in the user provided configuration we set a limit
     * at 3 GB using maxmemory with 'noeviction' policy'. This avoids
     * useless crashes of the Redis instance for out of memory. */
    if (server.arch_bits == 32 && server.maxmemory == 0) {
        serverLog(LL_WARNING,"Warning: 32 bit instance detected but no memory limit set. Setting 3 GB maxmemory limit with 'noeviction' policy now.");
        server.maxmemory = 3072LL*(1024*1024); /* 3 GB */
        server.maxmemory_policy = MAXMEMORY_NO_EVICTION;
    }

    scriptingInit(1);
    functionsInit();
    slowlogInit();
    latencyMonitorInit();

    /* Initialize ACL default password if it exists */
    ACLUpdateDefaultUserPassword(server.requirepass);

    applyWatchdogPeriod();

    if (server.maxmemory_clients != 0)
        initServerClientMemUsageBuckets();
}

void initListeners(void) {
    /* Setup listeners from server config for TCP/TLS/Unix */
    int conn_index;
    connListener *listener;
    if (server.port != 0) {
        conn_index = connectionIndexByType(CONN_TYPE_SOCKET);
        if (conn_index < 0)
            serverPanic("Failed finding connection listener of %s", CONN_TYPE_SOCKET);
        listener = &server.listeners[conn_index];
        listener->bindaddr = server.bindaddr;
        listener->bindaddr_count = server.bindaddr_count;
        listener->port = server.port;
        listener->ct = connectionByType(CONN_TYPE_SOCKET);
    }

    if (server.tls_port || server.tls_replication || server.tls_cluster) {
        ConnectionType *ct_tls = connectionTypeTls();
        if (!ct_tls) {
            serverLog(LL_WARNING, "Failed finding TLS support.");
            exit(1);
        }
        if (connTypeConfigure(ct_tls, &server.tls_ctx_config, 1) == C_ERR) {
            serverLog(LL_WARNING, "Failed to configure TLS. Check logs for more info.");
            exit(1);
        }
    }

    if (server.tls_port != 0) {
        conn_index = connectionIndexByType(CONN_TYPE_TLS);
        if (conn_index < 0)
            serverPanic("Failed finding connection listener of %s", CONN_TYPE_TLS);
        listener = &server.listeners[conn_index];
        listener->bindaddr = server.bindaddr;
        listener->bindaddr_count = server.bindaddr_count;
        listener->port = server.tls_port;
        listener->ct = connectionByType(CONN_TYPE_TLS);
    }
    if (server.unixsocket != NULL) {
        conn_index = connectionIndexByType(CONN_TYPE_UNIX);
        if (conn_index < 0)
            serverPanic("Failed finding connection listener of %s", CONN_TYPE_UNIX);
        listener = &server.listeners[conn_index];
        listener->bindaddr = &server.unixsocket;
        listener->bindaddr_count = 1;
        listener->ct = connectionByType(CONN_TYPE_UNIX);
        listener->priv = &server.unixsocketperm; /* Unix socket specified */
    }

    /* create all the configured listener, and add handler to start to accept */
    int listen_fds = 0;
    for (int j = 0; j < CONN_TYPE_MAX; j++) {
        listener = &server.listeners[j];
        if (listener->ct == NULL)
            continue;

        if (connListen(listener) == C_ERR) {
            serverLog(LL_WARNING, "Failed listening on port %u (%s), aborting.", listener->port, listener->ct->get_type(NULL));
            exit(1);
        }

        if (createSocketAcceptHandler(listener, connAcceptHandler(listener->ct)) != C_OK)
            serverPanic("Unrecoverable error creating %s listener accept handler.", listener->ct->get_type(NULL));

       listen_fds += listener->count;
    }

    if (listen_fds == 0) {
        serverLog(LL_WARNING, "Configured to not listen anywhere, exiting.");
        exit(1);
    }
}

/* Some steps in server initialization need to be done last (after modules
 * are loaded).
 * Specifically, creation of threads due to a race bug in ld.so, in which
 * Thread Local Storage initialization collides with dlopen call.
 * see: https://sourceware.org/bugzilla/show_bug.cgi?id=19329 */
void InitServerLast(void) {
    bioInit();
    initThreadedIO();
    set_jemalloc_bg_thread(server.jemalloc_bg_thread);
    server.initial_memory_usage = zmalloc_used_memory();
}

/* The purpose of this function is to try to "glue" consecutive range
 * key specs in order to build the legacy (first,last,step) spec
 * used by the COMMAND command.
 * By far the most common case is just one range spec (e.g. SET)
 * but some commands' ranges were split into two or more ranges
 * in order to have different flags for different keys (e.g. SMOVE,
 * first key is "RW ACCESS DELETE", second key is "RW INSERT").
 *
 * Additionally set the CMD_MOVABLE_KEYS flag for commands that may have key
 * names in their arguments, but the legacy range spec doesn't cover all of them.
 *
 * This function uses very basic heuristics and is "best effort":
 * 1. Only commands which have only "range" specs are considered.
 * 2. Only range specs with keystep of 1 are considered.
 * 3. The order of the range specs must be ascending (i.e.
 *    lastkey of spec[i] == firstkey-1 of spec[i+1]).
 *
 * This function will succeed on all native Redis commands and may
 * fail on module commands, even if it only has "range" specs that
 * could actually be "glued", in the following cases:
 * 1. The order of "range" specs is not ascending (e.g. the spec for
 *    the key at index 2 was added before the spec of the key at
 *    index 1).
 * 2. The "range" specs have keystep >1.
 *
 * If this functions fails it means that the legacy (first,last,step)
 * spec used by COMMAND will show 0,0,0. This is not a dire situation
 * because anyway the legacy (first,last,step) spec is to be deprecated
 * and one should use the new key specs scheme.
 */
void populateCommandLegacyRangeSpec(struct redisCommand *c) {
    memset(&c->legacy_range_key_spec, 0, sizeof(c->legacy_range_key_spec));

    /* Set the movablekeys flag if we have a GETKEYS flag for modules.
     * Note that for native redis commands, we always have keyspecs,
     * with enough information to rely on for movablekeys. */
    if (c->flags & CMD_MODULE_GETKEYS)
        c->flags |= CMD_MOVABLE_KEYS;

    /* no key-specs, no keys, exit. */
    if (c->key_specs_num == 0) {
        return;
    }

    if (c->key_specs_num == 1 &&
        c->key_specs[0].begin_search_type == KSPEC_BS_INDEX &&
        c->key_specs[0].find_keys_type == KSPEC_FK_RANGE)
    {
        /* Quick win, exactly one range spec. */
        c->legacy_range_key_spec = c->key_specs[0];
        /* If it has the incomplete flag, set the movablekeys flag on the command. */
        if (c->key_specs[0].flags & CMD_KEY_INCOMPLETE)
            c->flags |= CMD_MOVABLE_KEYS;
        return;
    }

    int firstkey = INT_MAX, lastkey = 0;
    int prev_lastkey = 0;
    for (int i = 0; i < c->key_specs_num; i++) {
        if (c->key_specs[i].begin_search_type != KSPEC_BS_INDEX ||
            c->key_specs[i].find_keys_type != KSPEC_FK_RANGE)
        {
            /* Found an incompatible (non range) spec, skip it, and set the movablekeys flag. */
            c->flags |= CMD_MOVABLE_KEYS;
            continue;
        }
        if (c->key_specs[i].fk.range.keystep != 1 ||
            (prev_lastkey && prev_lastkey != c->key_specs[i].bs.index.pos-1))
        {
            /* Found a range spec that's not plain (step of 1) or not consecutive to the previous one.
             * Skip it, and we set the movablekeys flag. */
            c->flags |= CMD_MOVABLE_KEYS;
            continue;
        }
        if (c->key_specs[i].flags & CMD_KEY_INCOMPLETE) {
            /* The spec we're using is incomplete, we can use it, but we also have to set the movablekeys flag. */
            c->flags |= CMD_MOVABLE_KEYS;
        }
        firstkey = min(firstkey, c->key_specs[i].bs.index.pos);
        /* Get the absolute index for lastkey (in the "range" spec, lastkey is relative to firstkey) */
        int lastkey_abs_index = c->key_specs[i].fk.range.lastkey;
        if (lastkey_abs_index >= 0)
            lastkey_abs_index += c->key_specs[i].bs.index.pos;
        /* For lastkey we use unsigned comparison to handle negative values correctly */
        lastkey = max((unsigned)lastkey, (unsigned)lastkey_abs_index);
        prev_lastkey = lastkey;
    }

    if (firstkey == INT_MAX) {
        /* Couldn't find range specs, the legacy range spec will remain empty, and we set the movablekeys flag. */
        c->flags |= CMD_MOVABLE_KEYS;
        return;
    }

    serverAssert(firstkey != 0);
    serverAssert(lastkey != 0);

    c->legacy_range_key_spec.begin_search_type = KSPEC_BS_INDEX;
    c->legacy_range_key_spec.bs.index.pos = firstkey;
    c->legacy_range_key_spec.find_keys_type = KSPEC_FK_RANGE;
    c->legacy_range_key_spec.fk.range.lastkey = lastkey < 0 ? lastkey : (lastkey-firstkey); /* in the "range" spec, lastkey is relative to firstkey */
    c->legacy_range_key_spec.fk.range.keystep = 1;
    c->legacy_range_key_spec.fk.range.limit = 0;
}

sds catSubCommandFullname(const char *parent_name, const char *sub_name) {
    return sdscatfmt(sdsempty(), "%s|%s", parent_name, sub_name);
}

void commandAddSubcommand(struct redisCommand *parent, struct redisCommand *subcommand, const char *declared_name) {
    if (!parent->subcommands_dict)
        parent->subcommands_dict = dictCreate(&commandTableDictType);

    subcommand->parent = parent; /* Assign the parent command */
    subcommand->id = ACLGetCommandID(subcommand->fullname); /* Assign the ID used for ACL. */

    serverAssert(dictAdd(parent->subcommands_dict, sdsnew(declared_name), subcommand) == DICT_OK);
}

/* Set implicit ACl categories (see comment above the definition of
 * struct redisCommand). */
void setImplicitACLCategories(struct redisCommand *c) {
    if (c->flags & CMD_WRITE)
        c->acl_categories |= ACL_CATEGORY_WRITE;
    /* Exclude scripting commands from the RO category. */
    if (c->flags & CMD_READONLY && !(c->acl_categories & ACL_CATEGORY_SCRIPTING))
        c->acl_categories |= ACL_CATEGORY_READ;
    if (c->flags & CMD_ADMIN)
        c->acl_categories |= ACL_CATEGORY_ADMIN|ACL_CATEGORY_DANGEROUS;
    if (c->flags & CMD_PUBSUB)
        c->acl_categories |= ACL_CATEGORY_PUBSUB;
    if (c->flags & CMD_FAST)
        c->acl_categories |= ACL_CATEGORY_FAST;
    if (c->flags & CMD_BLOCKING)
        c->acl_categories |= ACL_CATEGORY_BLOCKING;

    /* If it's not @fast is @slow in this binary world. */
    if (!(c->acl_categories & ACL_CATEGORY_FAST))
        c->acl_categories |= ACL_CATEGORY_SLOW;
}

/* Recursively populate the command structure.
 *
 * On success, the function return C_OK. Otherwise C_ERR is returned and we won't
 * add this command in the commands dict. */
int populateCommandStructure(struct redisCommand *c) {
    /* If the command marks with CMD_SENTINEL, it exists in sentinel. */
    if (!(c->flags & CMD_SENTINEL) && server.sentinel_mode)
        return C_ERR;

    /* If the command marks with CMD_ONLY_SENTINEL, it only exists in sentinel. */
    if (c->flags & CMD_ONLY_SENTINEL && !server.sentinel_mode)
        return C_ERR;

    /* Translate the command string flags description into an actual
     * set of flags. */
    setImplicitACLCategories(c);

    /* We start with an unallocated histogram and only allocate memory when a command
     * has been issued for the first time */
    c->latency_histogram = NULL;

    /* Handle the legacy range spec and the "movablekeys" flag (must be done after populating all key specs). */
    populateCommandLegacyRangeSpec(c);

    /* Assign the ID used for ACL. */
    c->id = ACLGetCommandID(c->fullname);

    /* Handle subcommands */
    if (c->subcommands) {
        for (int j = 0; c->subcommands[j].declared_name; j++) {
            struct redisCommand *sub = c->subcommands+j;

            sub->fullname = catSubCommandFullname(c->declared_name, sub->declared_name);
            if (populateCommandStructure(sub) == C_ERR)
                continue;

            commandAddSubcommand(c, sub, sub->declared_name);
        }
    }

    return C_OK;
}

extern struct redisCommand redisCommandTable[];

/* Populates the Redis Command Table dict from the static table in commands.c
 * which is auto generated from the json files in the commands folder. */
void populateCommandTable(void) {
    int j;
    struct redisCommand *c;

    for (j = 0;; j++) {
        c = redisCommandTable + j;
        if (c->declared_name == NULL)
            break;

        int retval1, retval2;

        c->fullname = sdsnew(c->declared_name);
        if (populateCommandStructure(c) == C_ERR)
            continue;

        retval1 = dictAdd(server.commands, sdsdup(c->fullname), c);
        /* Populate an additional dictionary that will be unaffected
         * by rename-command statements in redis.conf. */
        retval2 = dictAdd(server.orig_commands, sdsdup(c->fullname), c);
        serverAssert(retval1 == DICT_OK && retval2 == DICT_OK);
    }
}

void resetCommandTableStats(dict* commands) {
    struct redisCommand *c;
    dictEntry *de;
    dictIterator *di;

    di = dictGetSafeIterator(commands);
    while((de = dictNext(di)) != NULL) {
        c = (struct redisCommand *) dictGetVal(de);
        c->microseconds = 0;
        c->calls = 0;
        c->rejected_calls = 0;
        c->failed_calls = 0;
        if(c->latency_histogram) {
            hdr_close(c->latency_histogram);
            c->latency_histogram = NULL;
        }
        if (c->subcommands_dict)
            resetCommandTableStats(c->subcommands_dict);
    }
    dictReleaseIterator(di);
}

void resetErrorTableStats(void) {
    raxFreeWithCallback(server.errors, zfree);
    server.errors = raxNew();
}

/* ========================== Redis OP Array API ============================ */

int redisOpArrayAppend(redisOpArray *oa, int dbid, robj **argv, int argc, int target) {
    redisOp *op;
    int prev_capacity = oa->capacity;

    if (oa->numops == 0) {
        oa->capacity = 16;
    } else if (oa->numops >= oa->capacity) {
        oa->capacity *= 2;
    }

    if (prev_capacity != oa->capacity)
        oa->ops = zrealloc(oa->ops,sizeof(redisOp)*oa->capacity);
    op = oa->ops+oa->numops;
    op->dbid = dbid;
    op->argv = argv;
    op->argc = argc;
    op->target = target;
    oa->numops++;
    return oa->numops;
}

void redisOpArrayFree(redisOpArray *oa) {
    while(oa->numops) {
        int j;
        redisOp *op;

        oa->numops--;
        op = oa->ops+oa->numops;
        for (j = 0; j < op->argc; j++)
            decrRefCount(op->argv[j]);
        zfree(op->argv);
    }
    /* no need to free the actual op array, we reuse the memory for future commands */
    serverAssert(!oa->numops);
}

/* ====================== Commands lookup and execution ===================== */

int isContainerCommandBySds(sds s) {
    struct redisCommand *base_cmd = dictFetchValue(server.commands, s);
    int has_subcommands = base_cmd && base_cmd->subcommands_dict;
    return has_subcommands;
}

struct redisCommand *lookupSubcommand(struct redisCommand *container, sds sub_name) {
    return dictFetchValue(container->subcommands_dict, sub_name);
}

/* Look up a command by argv and argc
 *
 * If `strict` is not 0 we expect argc to be exact (i.e. argc==2
 * for a subcommand and argc==1 for a top-level command)
 * `strict` should be used every time we want to look up a command
 * name (e.g. in COMMAND INFO) rather than to find the command
 * a user requested to execute (in processCommand).
 */
struct redisCommand *lookupCommandLogic(dict *commands, robj **argv, int argc, int strict) {
    struct redisCommand *base_cmd = dictFetchValue(commands, argv[0]->ptr);
    int has_subcommands = base_cmd && base_cmd->subcommands_dict;
    if (argc == 1 || !has_subcommands) {
        if (strict && argc != 1)
            return NULL;
        /* Note: It is possible that base_cmd->proc==NULL (e.g. CONFIG) */
        return base_cmd;
    } else { /* argc > 1 && has_subcommands */
        if (strict && argc != 2)
            return NULL;
        /* Note: Currently we support just one level of subcommands */
        return lookupSubcommand(base_cmd, argv[1]->ptr);
    }
}

struct redisCommand *lookupCommand(robj **argv, int argc) {
    return lookupCommandLogic(server.commands,argv,argc,0);
}

struct redisCommand *lookupCommandBySdsLogic(dict *commands, sds s) {
    int argc, j;
    sds *strings = sdssplitlen(s,sdslen(s),"|",1,&argc);
    if (strings == NULL)
        return NULL;
    if (argc < 1 || argc > 2) {
        /* Currently we support just one level of subcommands */
        sdsfreesplitres(strings,argc);
        return NULL;
    }

    serverAssert(argc > 0); /* Avoid warning `-Wmaybe-uninitialized` in lookupCommandLogic() */
    robj objects[argc];
    robj *argv[argc];
    for (j = 0; j < argc; j++) {
        initStaticStringObject(objects[j],strings[j]);
        argv[j] = &objects[j];
    }

    struct redisCommand *cmd = lookupCommandLogic(commands,argv,argc,1);
    sdsfreesplitres(strings,argc);
    return cmd;
}

struct redisCommand *lookupCommandBySds(sds s) {
    return lookupCommandBySdsLogic(server.commands,s);
}

struct redisCommand *lookupCommandByCStringLogic(dict *commands, const char *s) {
    struct redisCommand *cmd;
    sds name = sdsnew(s);

    cmd = lookupCommandBySdsLogic(commands,name);
    sdsfree(name);
    return cmd;
}

struct redisCommand *lookupCommandByCString(const char *s) {
    return lookupCommandByCStringLogic(server.commands,s);
}

/* Lookup the command in the current table, if not found also check in
 * the original table containing the original command names unaffected by
 * redis.conf rename-command statement.
 *
 * This is used by functions rewriting the argument vector such as
 * rewriteClientCommandVector() in order to set client->cmd pointer
 * correctly even if the command was renamed. */
struct redisCommand *lookupCommandOrOriginal(robj **argv ,int argc) {
    struct redisCommand *cmd = lookupCommandLogic(server.commands, argv, argc, 0);

    if (!cmd) cmd = lookupCommandLogic(server.orig_commands, argv, argc, 0);
    return cmd;
}

/* Commands arriving from the master client or AOF client, should never be rejected. */
int mustObeyClient(client *c) {
    return c->id == CLIENT_ID_AOF || c->flags & CLIENT_MASTER;
}

static int shouldPropagate(int target) {
    if (!server.replication_allowed || target == PROPAGATE_NONE || server.loading)
        return 0;

    if (target & PROPAGATE_AOF) {
        if (server.aof_state != AOF_OFF)
            return 1;
    }
    if (target & PROPAGATE_REPL) {
        if (server.masterhost == NULL && (server.repl_backlog || listLength(server.slaves) != 0))
            return 1;
    }

    return 0;
}

/* Propagate the specified command (in the context of the specified database id)
 * to AOF and Slaves.
 *
 * flags are an xor between:
 * + PROPAGATE_NONE (no propagation of command at all)
 * + PROPAGATE_AOF (propagate into the AOF file if is enabled)
 * + PROPAGATE_REPL (propagate into the replication link)
 *
 * This is an internal low-level function and should not be called!
 *
 * The API for propagating commands is alsoPropagate().
 *
 * dbid value of -1 is saved to indicate that the called do not want
 * to replicate SELECT for this command (used for database neutral commands).
 */
static void propagateNow(int dbid, robj **argv, int argc, int target) {
    if (!shouldPropagate(target))
        return;

    /* This needs to be unreachable since the dataset should be fixed during
     * replica pause (otherwise data may be lost during a failover) */
    serverAssert(!(isPausedActions(PAUSE_ACTION_REPLICA) &&
                   (!server.client_pause_in_transaction)));

    if (server.aof_state != AOF_OFF && target & PROPAGATE_AOF)
        feedAppendOnlyFile(dbid,argv,argc);
    if (target & PROPAGATE_REPL)
        replicationFeedSlaves(server.slaves,dbid,argv,argc);
}

/* Used inside commands to schedule the propagation of additional commands
 * after the current command is propagated to AOF / Replication.
 *
 * dbid is the database ID the command should be propagated into.
 * Arguments of the command to propagate are passed as an array of redis
 * objects pointers of len 'argc', using the 'argv' vector.
 *
 * The function does not take a reference to the passed 'argv' vector,
 * so it is up to the caller to release the passed argv (but it is usually
 * stack allocated).  The function automatically increments ref count of
 * passed objects, so the caller does not need to. */
void alsoPropagate(int dbid, robj **argv, int argc, int target) {
    robj **argvcopy;
    int j;

    if (!shouldPropagate(target))
        return;

    argvcopy = zmalloc(sizeof(robj*)*argc);
    for (j = 0; j < argc; j++) {
        argvcopy[j] = argv[j];
        incrRefCount(argv[j]);
    }
    redisOpArrayAppend(&server.also_propagate,dbid,argvcopy,argc,target);
}

/* It is possible to call the function forceCommandPropagation() inside a
 * Redis command implementation in order to to force the propagation of a
 * specific command execution into AOF / Replication. */
void forceCommandPropagation(client *c, int flags) {
    serverAssert(c->cmd->flags & (CMD_WRITE | CMD_MAY_REPLICATE));
    if (flags & PROPAGATE_REPL) c->flags |= CLIENT_FORCE_REPL;
    if (flags & PROPAGATE_AOF) c->flags |= CLIENT_FORCE_AOF;
}

/* Avoid that the executed command is propagated at all. This way we
 * are free to just propagate what we want using the alsoPropagate()
 * API. */
void preventCommandPropagation(client *c) {
    c->flags |= CLIENT_PREVENT_PROP;
}

/* AOF specific version of preventCommandPropagation(). */
void preventCommandAOF(client *c) {
    c->flags |= CLIENT_PREVENT_AOF_PROP;
}

/* Replication specific version of preventCommandPropagation(). */
void preventCommandReplication(client *c) {
    c->flags |= CLIENT_PREVENT_REPL_PROP;
}

/* Log the last command a client executed into the slowlog. */
void slowlogPushCurrentCommand(client *c, struct redisCommand *cmd, ustime_t duration) {
    /* Some commands may contain sensitive data that should not be available in the slowlog. */
    if (cmd->flags & CMD_SKIP_SLOWLOG)
        return;

    /* If command argument vector was rewritten, use the original
     * arguments. */
    robj **argv = c->original_argv ? c->original_argv : c->argv;
    int argc = c->original_argv ? c->original_argc : c->argc;
    slowlogPushEntryIfNeeded(c,argv,argc,duration);
}

/* This function is called in order to update the total command histogram duration.
 * The latency unit is nano-seconds.
 * If needed it will allocate the histogram memory and trim the duration to the upper/lower tracking limits*/
void updateCommandLatencyHistogram(struct hdr_histogram **latency_histogram, int64_t duration_hist){
    if (duration_hist < LATENCY_HISTOGRAM_MIN_VALUE)
        duration_hist=LATENCY_HISTOGRAM_MIN_VALUE;
    if (duration_hist>LATENCY_HISTOGRAM_MAX_VALUE)
        duration_hist=LATENCY_HISTOGRAM_MAX_VALUE;
    if (*latency_histogram==NULL)
        hdr_init(LATENCY_HISTOGRAM_MIN_VALUE,LATENCY_HISTOGRAM_MAX_VALUE,LATENCY_HISTOGRAM_PRECISION,latency_histogram);
    hdr_record_value(*latency_histogram,duration_hist);
}

/* Handle the alsoPropagate() API to handle commands that want to propagate
 * multiple separated commands. Note that alsoPropagate() is not affected
 * by CLIENT_PREVENT_PROP flag. */
static void propagatePendingCommands(void) {
    if (server.also_propagate.numops == 0)
        return;

    int j;
    redisOp *rop;

    /* If we got here it means we have finished an execution-unit.
     * If that unit has caused propagation of multiple commands, they
     * should be propagated as a transaction */
    int transaction = server.also_propagate.numops > 1;

    /* In case a command that may modify random keys was run *directly*
     * (i.e. not from within a script, MULTI/EXEC, RM_Call, etc.) we want
     * to avoid using a transaction (much like active-expire) */
    if (server.current_client &&
        server.current_client->cmd &&
        server.current_client->cmd->flags & CMD_TOUCHES_ARBITRARY_KEYS)
    {
        transaction = 0;
    }

    if (transaction) {
        /* We use dbid=-1 to indicate we do not want to replicate SELECT.
         * It'll be inserted together with the next command (inside the MULTI) */
        propagateNow(-1,&shared.multi,1,PROPAGATE_AOF|PROPAGATE_REPL);
    }

    for (j = 0; j < server.also_propagate.numops; j++) {
        rop = &server.also_propagate.ops[j];
        serverAssert(rop->target);
        propagateNow(rop->dbid,rop->argv,rop->argc,rop->target);
    }

    if (transaction) {
        /* We use dbid=-1 to indicate we do not want to replicate select */
        propagateNow(-1,&shared.exec,1,PROPAGATE_AOF|PROPAGATE_REPL);
    }

    redisOpArrayFree(&server.also_propagate);
}

/* Performs operations that should be performed after an execution unit ends.
 * Execution unit is a code that should be done atomically.
 * Execution units can be nested and are not necessarily starts with Redis command.
 *
 * For example the following is a logical unit:
 *   active expire ->
 *      trigger del notification of some module ->
 *          accessing a key ->
 *              trigger key miss notification of some other module
 *
 * What we want to achieve is that the entire execution unit will be done atomically,
 * currently with respect to replication and post jobs, but in the future there might
 * be other considerations. So we basically want the `postUnitOperations` to trigger
 * after the entire chain finished. */
void postExecutionUnitOperations(void) {
    if (server.execution_nesting)
        return;

    firePostExecutionUnitJobs();

    /* If we are at the top-most call() and not inside a an active module
     * context (e.g. within a module timer) we can propagate what we accumulated. */
    propagatePendingCommands();

    /* Module subsystem post-execution-unit logic */
    modulePostExecutionUnitOperations();
}

/* Increment the command failure counters (either rejected_calls or failed_calls).
 * The decision which counter to increment is done using the flags argument, options are:
 * * ERROR_COMMAND_REJECTED - update rejected_calls
 * * ERROR_COMMAND_FAILED - update failed_calls
 *
 * The function also reset the prev_err_count to make sure we will not count the same error
 * twice, its possible to pass a NULL cmd value to indicate that the error was counted elsewhere.
 *
 * The function returns true if stats was updated and false if not. */
int incrCommandStatsOnError(struct redisCommand *cmd, int flags) {
    /* hold the prev error count captured on the last command execution */
    static long long prev_err_count = 0;
    int res = 0;
    if (cmd) {
        if ((server.stat_total_error_replies - prev_err_count) > 0) {
            if (flags & ERROR_COMMAND_REJECTED) {
                cmd->rejected_calls++;
                res = 1;
            } else if (flags & ERROR_COMMAND_FAILED) {
                cmd->failed_calls++;
                res = 1;
            }
        }
    }
    prev_err_count = server.stat_total_error_replies;
    return res;
}

/* Call() is the core of Redis execution of a command.
 *
 * The following flags can be passed:
 * CMD_CALL_NONE        No flags.
 * CMD_CALL_PROPAGATE_AOF   Append command to AOF if it modified the dataset
 *                          or if the client flags are forcing propagation.
 * CMD_CALL_PROPAGATE_REPL  Send command to slaves if it modified the dataset
 *                          or if the client flags are forcing propagation.
 * CMD_CALL_PROPAGATE   Alias for PROPAGATE_AOF|PROPAGATE_REPL.
 * CMD_CALL_FULL        Alias for SLOWLOG|STATS|PROPAGATE.
 *
 * The exact propagation behavior depends on the client flags.
 * Specifically:
 *
 * 1. If the client flags CLIENT_FORCE_AOF or CLIENT_FORCE_REPL are set
 *    and assuming the corresponding CMD_CALL_PROPAGATE_AOF/REPL is set
 *    in the call flags, then the command is propagated even if the
 *    dataset was not affected by the command.
 * 2. If the client flags CLIENT_PREVENT_REPL_PROP or CLIENT_PREVENT_AOF_PROP
 *    are set, the propagation into AOF or to slaves is not performed even
 *    if the command modified the dataset.
 *
 * Note that regardless of the client flags, if CMD_CALL_PROPAGATE_AOF
 * or CMD_CALL_PROPAGATE_REPL are not set, then respectively AOF or
 * slaves propagation will never occur.
 *
 * Client flags are modified by the implementation of a given command
 * using the following API:
 *
 * forceCommandPropagation(client *c, int flags);
 * preventCommandPropagation(client *c);
 * preventCommandAOF(client *c);
 * preventCommandReplication(client *c);
 *
 */
void call(client *c, int flags) {
    long long dirty;
    uint64_t client_old_flags = c->flags;
    struct redisCommand *real_cmd = c->realcmd;
    client *prev_client = server.executing_client;
    server.executing_client = c;

    /* When call() is issued during loading the AOF we don't want commands called
     * from module, exec or LUA to go into the slowlog or to populate statistics. */
    int update_command_stats = !isAOFLoadingContext();

    /* We want to be aware of a client which is making a first time attempt to execute this command
     * and a client which is reprocessing command again (after being unblocked).
     * Blocked clients can be blocked in different places and not always it means the call() function has been
     * called. For example this is required for avoiding double logging to monitors.*/
    int reprocessing_command = flags & CMD_CALL_REPROCESSING;

    /* Initialization: clear the flags that must be set by the command on
     * demand, and initialize the array for additional commands propagation. */
    c->flags &= ~(CLIENT_FORCE_AOF|CLIENT_FORCE_REPL|CLIENT_PREVENT_PROP);

    /* Redis core is in charge of propagation when the first entry point
     * of call() is processCommand().
     * The only other option to get to call() without having processCommand
     * as an entry point is if a module triggers RM_Call outside of call()
     * context (for example, in a timer).
     * In that case, the module is in charge of propagation. */

    /* Call the command. */
    dirty = server.dirty;
    long long old_master_repl_offset = server.master_repl_offset;
    incrCommandStatsOnError(NULL, 0);

    const long long call_timer = ustime();
    enterExecutionUnit(1, call_timer);

    /* setting the CLIENT_EXECUTING_COMMAND flag so we will avoid
     * sending client side caching message in the middle of a command reply.
     * In case of blocking commands, the flag will be un-set only after successfully
     * re-processing and unblock the client.*/
    c->flags |= CLIENT_EXECUTING_COMMAND;

    monotime monotonic_start = 0;
    if (monotonicGetType() == MONOTONIC_CLOCK_HW)
        monotonic_start = getMonotonicUs();

    c->cmd->proc(c);

    exitExecutionUnit();

    /* In case client is blocked after trying to execute the command,
     * it means the execution is not yet completed and we MIGHT reprocess the command in the future. */
    if (!(c->flags & CLIENT_BLOCKED)) c->flags &= ~(CLIENT_EXECUTING_COMMAND);

    /* In order to avoid performance implication due to querying the clock using a system call 3 times,
     * we use a monotonic clock, when we are sure its cost is very low, and fall back to non-monotonic call otherwise. */
    ustime_t duration;
    if (monotonicGetType() == MONOTONIC_CLOCK_HW)
        duration = getMonotonicUs() - monotonic_start;
    else
        duration = ustime() - call_timer;

    c->duration += duration;
    dirty = server.dirty-dirty;
    if (dirty < 0) dirty = 0;

    /* Update failed command calls if required. */

    if (!incrCommandStatsOnError(real_cmd, ERROR_COMMAND_FAILED) && c->deferred_reply_errors) {
        /* When call is used from a module client, error stats, and total_error_replies
         * isn't updated since these errors, if handled by the module, are internal,
         * and not reflected to users. however, the commandstats does show these calls
         * (made by RM_Call), so it should log if they failed or succeeded. */
        real_cmd->failed_calls++;
    }

    /* After executing command, we will close the client after writing entire
     * reply if it is set 'CLIENT_CLOSE_AFTER_COMMAND' flag. */
    if (c->flags & CLIENT_CLOSE_AFTER_COMMAND) {
        c->flags &= ~CLIENT_CLOSE_AFTER_COMMAND;
        c->flags |= CLIENT_CLOSE_AFTER_REPLY;
    }

    /* Note: the code below uses the real command that was executed
     * c->cmd and c->lastcmd may be different, in case of MULTI-EXEC or
     * re-written commands such as EXPIRE, GEOADD, etc. */

    /* Record the latency this command induced on the main thread.
     * unless instructed by the caller not to log. (happens when processing
     * a MULTI-EXEC from inside an AOF). */
    if (update_command_stats) {
        char *latency_event = (real_cmd->flags & CMD_FAST) ?
                               "fast-command" : "command";
        latencyAddSampleIfNeeded(latency_event,duration/1000);
        if (server.execution_nesting == 0)
            durationAddSample(EL_DURATION_TYPE_CMD, duration);
    }

    /* Log the command into the Slow log if needed.
     * If the client is blocked we will handle slowlog when it is unblocked. */
    if (update_command_stats && !(c->flags & CLIENT_BLOCKED))
        slowlogPushCurrentCommand(c, real_cmd, c->duration);

    /* Send the command to clients in MONITOR mode if applicable,
     * since some administrative commands are considered too dangerous to be shown.
     * Other exceptions is a client which is unblocked and retring to process the command
     * or we are currently in the process of loading AOF. */
    if (update_command_stats && !reprocessing_command &&
        !(c->cmd->flags & (CMD_SKIP_MONITOR|CMD_ADMIN))) {
        robj **argv = c->original_argv ? c->original_argv : c->argv;
        int argc = c->original_argv ? c->original_argc : c->argc;
        replicationFeedMonitors(c,server.monitors,c->db->id,argv,argc);
    }

    /* Clear the original argv.
     * If the client is blocked we will handle slowlog when it is unblocked. */
    if (!(c->flags & CLIENT_BLOCKED))
        freeClientOriginalArgv(c);

    /* populate the per-command statistics that we show in INFO commandstats.
     * If the client is blocked we will handle latency stats and duration when it is unblocked. */
    if (update_command_stats && !(c->flags & CLIENT_BLOCKED)) {
        real_cmd->calls++;
        real_cmd->microseconds += c->duration;
        if (server.latency_tracking_enabled && !(c->flags & CLIENT_BLOCKED))
            updateCommandLatencyHistogram(&(real_cmd->latency_histogram), c->duration*1000);
    }

    /* The duration needs to be reset after each call except for a blocked command,
     * which is expected to record and reset the duration after unblocking. */
    if (!(c->flags & CLIENT_BLOCKED)) {
        c->duration = 0;
    }

    /* Propagate the command into the AOF and replication link.
     * We never propagate EXEC explicitly, it will be implicitly
     * propagated if needed (see propagatePendingCommands).
     * Also, module commands take care of themselves */
    if (flags & CMD_CALL_PROPAGATE &&
        (c->flags & CLIENT_PREVENT_PROP) != CLIENT_PREVENT_PROP &&
        c->cmd->proc != execCommand &&
        !(c->cmd->flags & CMD_MODULE))
    {
        int propagate_flags = PROPAGATE_NONE;

        /* Check if the command operated changes in the data set. If so
         * set for replication / AOF propagation. */
        if (dirty) propagate_flags |= (PROPAGATE_AOF|PROPAGATE_REPL);

        /* If the client forced AOF / replication of the command, set
         * the flags regardless of the command effects on the data set. */
        if (c->flags & CLIENT_FORCE_REPL) propagate_flags |= PROPAGATE_REPL;
        if (c->flags & CLIENT_FORCE_AOF) propagate_flags |= PROPAGATE_AOF;

        /* However prevent AOF / replication propagation if the command
         * implementation called preventCommandPropagation() or similar,
         * or if we don't have the call() flags to do so. */
        if (c->flags & CLIENT_PREVENT_REPL_PROP        ||
            c->flags & CLIENT_MODULE_PREVENT_REPL_PROP ||
            !(flags & CMD_CALL_PROPAGATE_REPL))
                propagate_flags &= ~PROPAGATE_REPL;
        if (c->flags & CLIENT_PREVENT_AOF_PROP        ||
            c->flags & CLIENT_MODULE_PREVENT_AOF_PROP ||
            !(flags & CMD_CALL_PROPAGATE_AOF))
                propagate_flags &= ~PROPAGATE_AOF;

        /* Call alsoPropagate() only if at least one of AOF / replication
         * propagation is needed. */
        if (propagate_flags != PROPAGATE_NONE)
            alsoPropagate(c->db->id,c->argv,c->argc,propagate_flags);
    }

    /* Restore the old replication flags, since call() can be executed
     * recursively. */
    c->flags &= ~(CLIENT_FORCE_AOF|CLIENT_FORCE_REPL|CLIENT_PREVENT_PROP);
    c->flags |= client_old_flags &
        (CLIENT_FORCE_AOF|CLIENT_FORCE_REPL|CLIENT_PREVENT_PROP);

    /* If the client has keys tracking enabled for client side caching,
     * make sure to remember the keys it fetched via this command. For read-only
     * scripts, don't process the script, only the commands it executes. */
    if ((c->cmd->flags & CMD_READONLY) && (c->cmd->proc != evalRoCommand)
        && (c->cmd->proc != evalShaRoCommand) && (c->cmd->proc != fcallroCommand))
    {
        /* We use the tracking flag of the original external client that
         * triggered the command, but we take the keys from the actual command
         * being executed. */
        if (server.current_client &&
            (server.current_client->flags & CLIENT_TRACKING) &&
            !(server.current_client->flags & CLIENT_TRACKING_BCAST))
        {
            trackingRememberKeys(server.current_client, c);
        }
    }

    if (!(c->flags & CLIENT_BLOCKED))
        server.stat_numcommands++;

    /* Record peak memory after each command and before the eviction that runs
     * before the next command. */
    size_t zmalloc_used = zmalloc_used_memory();
    if (zmalloc_used > server.stat_peak_memory)
        server.stat_peak_memory = zmalloc_used;

    /* Do some maintenance job and cleanup */
    afterCommand(c);

    /* Remember the replication offset of the client, right after its last
     * command that resulted in propagation. */
    if (old_master_repl_offset != server.master_repl_offset)
        c->woff = server.master_repl_offset;

    /* Client pause takes effect after a transaction has finished. This needs
     * to be located after everything is propagated. */
    if (!server.in_exec && server.client_pause_in_transaction) {
        server.client_pause_in_transaction = 0;
    }

    server.executing_client = prev_client;
}

/* Used when a command that is ready for execution needs to be rejected, due to
 * various pre-execution checks. it returns the appropriate error to the client.
 * If there's a transaction is flags it as dirty, and if the command is EXEC,
 * it aborts the transaction.
 * The duration is reset, since we reject the command, and it did not record.
 * Note: 'reply' is expected to end with \r\n */
void rejectCommand(client *c, robj *reply) {
    flagTransaction(c);
    c->duration = 0;
    if (c->cmd) c->cmd->rejected_calls++;
    if (c->cmd && c->cmd->proc == execCommand) {
        execCommandAbort(c, reply->ptr);
    } else {
        /* using addReplyError* rather than addReply so that the error can be logged. */
        addReplyErrorObject(c, reply);
    }
}

void rejectCommandSds(client *c, sds s) {
    flagTransaction(c);
    c->duration = 0;
    if (c->cmd) c->cmd->rejected_calls++;
    if (c->cmd && c->cmd->proc == execCommand) {
        execCommandAbort(c, s);
        sdsfree(s);
    } else {
        /* The following frees 's'. */
        addReplyErrorSds(c, s);
    }
}

void rejectCommandFormat(client *c, const char *fmt, ...) {
    va_list ap;
    va_start(ap,fmt);
    sds s = sdscatvprintf(sdsempty(),fmt,ap);
    va_end(ap);
    /* Make sure there are no newlines in the string, otherwise invalid protocol
     * is emitted (The args come from the user, they may contain any character). */
    sdsmapchars(s, "\r\n", "  ",  2);
    rejectCommandSds(c, s);
}

/* This is called after a command in call, we can do some maintenance job in it. */
void afterCommand(client *c) {
    UNUSED(c);
    /* Should be done before trackingHandlePendingKeyInvalidations so that we
     * reply to client before invalidating cache (makes more sense) */
    postExecutionUnitOperations();

    /* Flush pending tracking invalidations. */
    trackingHandlePendingKeyInvalidations();

    /* Flush other pending push messages. only when we are not in nested call.
     * So the messages are not interleaved with transaction response. */
    if (!server.execution_nesting)
        listJoin(c->reply, server.pending_push_messages);
}

/* Check if c->cmd exists, fills `err` with details in case it doesn't.
 * Return 1 if exists. */
int commandCheckExistence(client *c, sds *err) {
    if (c->cmd)
        return 1;
    if (!err)
        return 0;
    if (isContainerCommandBySds(c->argv[0]->ptr)) {
        /* If we can't find the command but argv[0] by itself is a command
         * it means we're dealing with an invalid subcommand. Print Help. */
        sds cmd = sdsnew((char *)c->argv[0]->ptr);
        sdstoupper(cmd);
        *err = sdsnew(NULL);
        *err = sdscatprintf(*err, "unknown subcommand '%.128s'. Try %s HELP.",
                            (char *)c->argv[1]->ptr, cmd);
        sdsfree(cmd);
    } else {
        sds args = sdsempty();
        int i;
        for (i=1; i < c->argc && sdslen(args) < 128; i++)
            args = sdscatprintf(args, "'%.*s' ", 128-(int)sdslen(args), (char*)c->argv[i]->ptr);
        *err = sdsnew(NULL);
        *err = sdscatprintf(*err, "unknown command '%.128s', with args beginning with: %s",
                            (char*)c->argv[0]->ptr, args);
        sdsfree(args);
    }
    /* Make sure there are no newlines in the string, otherwise invalid protocol
     * is emitted (The args come from the user, they may contain any character). */
    sdsmapchars(*err, "\r\n", "  ",  2);
    return 0;
}

/* Check if c->argc is valid for c->cmd, fills `err` with details in case it isn't.
 * Return 1 if valid. */
int commandCheckArity(client *c, sds *err) {
    if ((c->cmd->arity > 0 && c->cmd->arity != c->argc) ||
        (c->argc < -c->cmd->arity))
    {
        if (err) {
            *err = sdsnew(NULL);
            *err = sdscatprintf(*err, "wrong number of arguments for '%s' command", c->cmd->fullname);
        }
        return 0;
    }

    return 1;
}

/* If we're executing a script, try to extract a set of command flags from
 * it, in case it declared them. Note this is just an attempt, we don't yet
 * know the script command is well formed.*/
uint64_t getCommandFlags(client *c) {
    uint64_t cmd_flags = c->cmd->flags;

    if (c->cmd->proc == fcallCommand || c->cmd->proc == fcallroCommand) {
        cmd_flags = fcallGetCommandFlags(c, cmd_flags);
    } else if (c->cmd->proc == evalCommand || c->cmd->proc == evalRoCommand ||
               c->cmd->proc == evalShaCommand || c->cmd->proc == evalShaRoCommand)
    {
        cmd_flags = evalGetCommandFlags(c, cmd_flags);
    }

    return cmd_flags;
}

/* If this function gets called we already read a whole
 * command, arguments are in the client argv/argc fields.
 * processCommand() execute the command or prepare the
 * server for a bulk read from the client.
 *
 * If C_OK is returned the client is still alive and valid and
 * other operations can be performed by the caller. Otherwise
 * if C_ERR is returned the client was destroyed (i.e. after QUIT). */
int processCommand(client *c) {
    if (!scriptIsTimedout()) {
        /* Both EXEC and scripts call call() directly so there should be
         * no way in_exec or scriptIsRunning() is 1.
         * That is unless lua_timedout, in which case client may run
         * some commands. */
        serverAssert(!server.in_exec);
        serverAssert(!scriptIsRunning());
    }

    /* in case we are starting to ProcessCommand and we already have a command we assume
     * this is a reprocessing of this command, so we do not want to perform some of the actions again. */
    int client_reprocessing_command = c->cmd ? 1 : 0;

    /* only run command filter if not reprocessing command */
    if (!client_reprocessing_command) {
        moduleCallCommandFilters(c);
        reqresAppendRequest(c);
    }

    /* Handle possible security attacks. */
    if (!strcasecmp(c->argv[0]->ptr,"host:") || !strcasecmp(c->argv[0]->ptr,"post")) {
        securityWarningCommand(c);
        return C_ERR;
    }

    /* If we're inside a module blocked context yielding that wants to avoid
     * processing clients, postpone the command. */
    if (server.busy_module_yield_flags != BUSY_MODULE_YIELD_NONE &&
        !(server.busy_module_yield_flags & BUSY_MODULE_YIELD_CLIENTS))
    {
        blockPostponeClient(c);
        return C_OK;
    }

    /* Now lookup the command and check ASAP about trivial error conditions
     * such as wrong arity, bad command name and so forth.
     * In case we are reprocessing a command after it was blocked,
     * we do not have to repeat the same checks */
    if (!client_reprocessing_command) {
        c->cmd = c->lastcmd = c->realcmd = lookupCommand(c->argv,c->argc);
        sds err;
        if (!commandCheckExistence(c, &err)) {
            rejectCommandSds(c, err);
            return C_OK;
        }
        if (!commandCheckArity(c, &err)) {
            rejectCommandSds(c, err);
            return C_OK;
        }


        /* Check if the command is marked as protected and the relevant configuration allows it */
        if (c->cmd->flags & CMD_PROTECTED) {
            if ((c->cmd->proc == debugCommand && !allowProtectedAction(server.enable_debug_cmd, c)) ||
                (c->cmd->proc == moduleCommand && !allowProtectedAction(server.enable_module_cmd, c)))
            {
                rejectCommandFormat(c,"%s command not allowed. If the %s option is set to \"local\", "
                                      "you can run it from a local connection, otherwise you need to set this option "
                                      "in the configuration file, and then restart the server.",
                                      c->cmd->proc == debugCommand ? "DEBUG" : "MODULE",
                                      c->cmd->proc == debugCommand ? "enable-debug-command" : "enable-module-command");
                return C_OK;

            }
        }
    }

    uint64_t cmd_flags = getCommandFlags(c);

    int is_read_command = (cmd_flags & CMD_READONLY) ||
                           (c->cmd->proc == execCommand && (c->mstate.cmd_flags & CMD_READONLY));
    int is_write_command = (cmd_flags & CMD_WRITE) ||
                           (c->cmd->proc == execCommand && (c->mstate.cmd_flags & CMD_WRITE));
    int is_denyoom_command = (cmd_flags & CMD_DENYOOM) ||
                             (c->cmd->proc == execCommand && (c->mstate.cmd_flags & CMD_DENYOOM));
    int is_denystale_command = !(cmd_flags & CMD_STALE) ||
                               (c->cmd->proc == execCommand && (c->mstate.cmd_inv_flags & CMD_STALE));
    int is_denyloading_command = !(cmd_flags & CMD_LOADING) ||
                                 (c->cmd->proc == execCommand && (c->mstate.cmd_inv_flags & CMD_LOADING));
    int is_may_replicate_command = (cmd_flags & (CMD_WRITE | CMD_MAY_REPLICATE)) ||
                                   (c->cmd->proc == execCommand && (c->mstate.cmd_flags & (CMD_WRITE | CMD_MAY_REPLICATE)));
    int is_deny_async_loading_command = (cmd_flags & CMD_NO_ASYNC_LOADING) ||
                                        (c->cmd->proc == execCommand && (c->mstate.cmd_flags & CMD_NO_ASYNC_LOADING));
    int obey_client = mustObeyClient(c);

    if (authRequired(c)) {
        /* AUTH and HELLO and no auth commands are valid even in
         * non-authenticated state. */
        if (!(c->cmd->flags & CMD_NO_AUTH)) {
            rejectCommand(c,shared.noautherr);
            return C_OK;
        }
    }

    if (c->flags & CLIENT_MULTI && c->cmd->flags & CMD_NO_MULTI) {
        rejectCommandFormat(c,"Command not allowed inside a transaction");
        return C_OK;
    }

    /* Check if the user can run this command according to the current
     * ACLs. */
    int acl_errpos;
    int acl_retval = ACLCheckAllPerm(c,&acl_errpos);
    if (acl_retval != ACL_OK) {
        addACLLogEntry(c,acl_retval,(c->flags & CLIENT_MULTI) ? ACL_LOG_CTX_MULTI : ACL_LOG_CTX_TOPLEVEL,acl_errpos,NULL,NULL);
        sds msg = getAclErrorMessage(acl_retval, c->user, c->cmd, c->argv[acl_errpos]->ptr, 0);
        rejectCommandFormat(c, "-NOPERM %s", msg);
        sdsfree(msg);
        return C_OK;
    }

    /* If cluster is enabled perform the cluster redirection here.
     * However we don't perform the redirection if:
     * 1) The sender of this command is our master.
     * 2) The command has no key arguments. */
    if (server.cluster_enabled &&
        !mustObeyClient(c) &&
        !(!(c->cmd->flags&CMD_MOVABLE_KEYS) && c->cmd->key_specs_num == 0 &&
          c->cmd->proc != execCommand))
    {
        int error_code;
        clusterNode *n = getNodeByQuery(c,c->cmd,c->argv,c->argc,
                                        &c->slot,&error_code);
        if (n == NULL || !clusterNodeIsMyself(n)) {
            if (c->cmd->proc == execCommand) {
                discardTransaction(c);
            } else {
                flagTransaction(c);
            }
            clusterRedirectClient(c,n,c->slot,error_code);
            c->cmd->rejected_calls++;
            return C_OK;
        }
    }

    /* Disconnect some clients if total clients memory is too high. We do this
     * before key eviction, after the last command was executed and consumed
     * some client output buffer memory. */
    evictClients();
    if (server.current_client == NULL) {
        /* If we evicted ourself then abort processing the command */
        return C_ERR;
    }

    /* Handle the maxmemory directive.
     *
     * Note that we do not want to reclaim memory if we are here re-entering
     * the event loop since there is a busy Lua script running in timeout
     * condition, to avoid mixing the propagation of scripts with the
     * propagation of DELs due to eviction. */
    if (server.maxmemory && !isInsideYieldingLongCommand()) {
        int out_of_memory = (performEvictions() == EVICT_FAIL);

        /* performEvictions may evict keys, so we need flush pending tracking
         * invalidation keys. If we don't do this, we may get an invalidation
         * message after we perform operation on the key, where in fact this
         * message belongs to the old value of the key before it gets evicted.*/
        trackingHandlePendingKeyInvalidations();

        /* performEvictions may flush slave output buffers. This may result
         * in a slave, that may be the active client, to be freed. */
        if (server.current_client == NULL) return C_ERR;

        int reject_cmd_on_oom = is_denyoom_command;
        /* If client is in MULTI/EXEC context, queuing may consume an unlimited
         * amount of memory, so we want to stop that.
         * However, we never want to reject DISCARD, or even EXEC (unless it
         * contains denied commands, in which case is_denyoom_command is already
         * set. */
        if (c->flags & CLIENT_MULTI &&
            c->cmd->proc != execCommand &&
            c->cmd->proc != discardCommand &&
            c->cmd->proc != quitCommand &&
            c->cmd->proc != resetCommand) {
            reject_cmd_on_oom = 1;
        }

        if (out_of_memory && reject_cmd_on_oom) {
            rejectCommand(c, shared.oomerr);
            return C_OK;
        }

        /* Save out_of_memory result at command start, otherwise if we check OOM
         * in the first write within script, memory used by lua stack and
         * arguments might interfere. We need to save it for EXEC and module
         * calls too, since these can call EVAL, but avoid saving it during an
         * interrupted / yielding busy script / module. */
        server.pre_command_oom_state = out_of_memory;
    }

    /* Make sure to use a reasonable amount of memory for client side
     * caching metadata. */
    if (server.tracking_clients) trackingLimitUsedSlots();

    /* Don't accept write commands if there are problems persisting on disk
     * unless coming from our master, in which case check the replica ignore
     * disk write error config to either log or crash. */
    int deny_write_type = writeCommandsDeniedByDiskError();
    if (deny_write_type != DISK_ERROR_TYPE_NONE &&
        (is_write_command || c->cmd->proc == pingCommand))
    {
        if (obey_client) {
            if (!server.repl_ignore_disk_write_error && c->cmd->proc != pingCommand) {
                serverPanic("Replica was unable to write command to disk.");
            } else {
                static mstime_t last_log_time_ms = 0;
                const mstime_t log_interval_ms = 10000;
                if (server.mstime > last_log_time_ms + log_interval_ms) {
                    last_log_time_ms = server.mstime;
                    serverLog(LL_WARNING, "Replica is applying a command even though "
                                          "it is unable to write to disk.");
                }
            }
        } else {
            sds err = writeCommandsGetDiskErrorMessage(deny_write_type);
            /* remove the newline since rejectCommandSds adds it. */
            sdssubstr(err, 0, sdslen(err)-2);
            rejectCommandSds(c, err);
            return C_OK;
        }
    }

    /* Don't accept write commands if there are not enough good slaves and
     * user configured the min-slaves-to-write option. */
    if (is_write_command && !checkGoodReplicasStatus()) {
        rejectCommand(c, shared.noreplicaserr);
        return C_OK;
    }

    /* Don't accept write commands if this is a read only slave. But
     * accept write commands if this is our master. */
    if (server.masterhost && server.repl_slave_ro &&
        !obey_client &&
        is_write_command)
    {
        rejectCommand(c, shared.roslaveerr);
        return C_OK;
    }

    /* Only allow a subset of commands in the context of Pub/Sub if the
     * connection is in RESP2 mode. With RESP3 there are no limits. */
    if ((c->flags & CLIENT_PUBSUB && c->resp == 2) &&
        c->cmd->proc != pingCommand &&
        c->cmd->proc != subscribeCommand &&
        c->cmd->proc != ssubscribeCommand &&
        c->cmd->proc != unsubscribeCommand &&
        c->cmd->proc != sunsubscribeCommand &&
        c->cmd->proc != psubscribeCommand &&
        c->cmd->proc != punsubscribeCommand &&
        c->cmd->proc != quitCommand &&
        c->cmd->proc != resetCommand) {
        rejectCommandFormat(c,
            "Can't execute '%s': only (P|S)SUBSCRIBE / "
            "(P|S)UNSUBSCRIBE / PING / QUIT / RESET are allowed in this context",
            c->cmd->fullname);
        return C_OK;
    }

    /* Only allow commands with flag "t", such as INFO, REPLICAOF and so on,
     * when replica-serve-stale-data is no and we are a replica with a broken
     * link with master. */
    if (server.masterhost && server.repl_state != REPL_STATE_CONNECTED &&
        server.repl_serve_stale_data == 0 &&
        is_denystale_command)
    {
        rejectCommand(c, shared.masterdownerr);
        return C_OK;
    }

    /* Loading DB? Return an error if the command has not the
     * CMD_LOADING flag. */
    if (server.loading && !server.async_loading && is_denyloading_command) {
        rejectCommand(c, shared.loadingerr);
        return C_OK;
    }

    /* During async-loading, block certain commands. */
    if (server.async_loading && is_deny_async_loading_command) {
        rejectCommand(c,shared.loadingerr);
        return C_OK;
    }

    /* when a busy job is being done (script / module)
     * Only allow a limited number of commands.
     * Note that we need to allow the transactions commands, otherwise clients
     * sending a transaction with pipelining without error checking, may have
     * the MULTI plus a few initial commands refused, then the timeout
     * condition resolves, and the bottom-half of the transaction gets
     * executed, see Github PR #7022. */
    if (isInsideYieldingLongCommand() && !(c->cmd->flags & CMD_ALLOW_BUSY)) {
        if (server.busy_module_yield_flags && server.busy_module_yield_reply) {
            rejectCommandFormat(c, "-BUSY %s", server.busy_module_yield_reply);
        } else if (server.busy_module_yield_flags) {
            rejectCommand(c, shared.slowmoduleerr);
        } else if (scriptIsEval()) {
            rejectCommand(c, shared.slowevalerr);
        } else {
            rejectCommand(c, shared.slowscripterr);
        }
        return C_OK;
    }

    /* Prevent a replica from sending commands that access the keyspace.
     * The main objective here is to prevent abuse of client pause check
     * from which replicas are exempt. */
    if ((c->flags & CLIENT_SLAVE) && (is_may_replicate_command || is_write_command || is_read_command)) {
        rejectCommandFormat(c, "Replica can't interact with the keyspace");
        return C_OK;
    }

    /* If the server is paused, block the client until
     * the pause has ended. Replicas are never paused. */
    if (!(c->flags & CLIENT_SLAVE) && 
        ((isPausedActions(PAUSE_ACTION_CLIENT_ALL)) ||
        ((isPausedActions(PAUSE_ACTION_CLIENT_WRITE)) && is_may_replicate_command)))
    {
        blockPostponeClient(c);
        return C_OK;       
    }

    /* Exec the command */
    if (c->flags & CLIENT_MULTI &&
        c->cmd->proc != execCommand &&
        c->cmd->proc != discardCommand &&
        c->cmd->proc != multiCommand &&
        c->cmd->proc != watchCommand &&
        c->cmd->proc != quitCommand &&
        c->cmd->proc != resetCommand)
    {
        queueMultiCommand(c, cmd_flags);
        addReply(c,shared.queued);
    } else {
        int flags = CMD_CALL_FULL;
        if (client_reprocessing_command) flags |= CMD_CALL_REPROCESSING;
        call(c,flags);
        if (listLength(server.ready_keys) && !isInsideYieldingLongCommand())
            handleClientsBlockedOnKeys();
    }
    return C_OK;
}

/* ====================== Error lookup and execution ===================== */

void incrementErrorCount(const char *fullerr, size_t namelen) {
    void *result;
    if (!raxFind(server.errors,(unsigned char*)fullerr,namelen,&result)) {
        struct redisError *error = zmalloc(sizeof(*error));
        error->count = 1;
        raxInsert(server.errors,(unsigned char*)fullerr,namelen,error,NULL);
    } else {
        struct redisError *error = result;
        error->count++;
    }
}

/*================================== Shutdown =============================== */

/* Close listening sockets. Also unlink the unix domain socket if
 * unlink_unix_socket is non-zero. */
void closeListeningSockets(int unlink_unix_socket) {
    int j;

    for (int i = 0; i < CONN_TYPE_MAX; i++) {
        connListener *listener = &server.listeners[i];
        if (listener->ct == NULL)
            continue;

        for (j = 0; j < listener->count; j++) close(listener->fd[j]);
    }

    if (server.cluster_enabled)
        for (j = 0; j < server.clistener.count; j++) close(server.clistener.fd[j]);
    if (unlink_unix_socket && server.unixsocket) {
        serverLog(LL_NOTICE,"Removing the unix socket file.");
        if (unlink(server.unixsocket) != 0)
            serverLog(LL_WARNING,"Error removing the unix socket file: %s",strerror(errno));
    }
}

/* Prepare for shutting down the server. Flags:
 *
 * - SHUTDOWN_SAVE: Save a database dump even if the server is configured not to
 *   save any dump.
 *
 * - SHUTDOWN_NOSAVE: Don't save any database dump even if the server is
 *   configured to save one.
 *
 * - SHUTDOWN_NOW: Don't wait for replicas to catch up before shutting down.
 *
 * - SHUTDOWN_FORCE: Ignore errors writing AOF and RDB files on disk, which
 *   would normally prevent a shutdown.
 *
 * Unless SHUTDOWN_NOW is set and if any replicas are lagging behind, C_ERR is
 * returned and server.shutdown_mstime is set to a timestamp to allow a grace
 * period for the replicas to catch up. This is checked and handled by
 * serverCron() which completes the shutdown as soon as possible.
 *
 * If shutting down fails due to errors writing RDB or AOF files, C_ERR is
 * returned and an error is logged. If the flag SHUTDOWN_FORCE is set, these
 * errors are logged but ignored and C_OK is returned.
 *
 * On success, this function returns C_OK and then it's OK to call exit(0). */
int prepareForShutdown(int flags) {
    if (isShutdownInitiated()) return C_ERR;

    /* When SHUTDOWN is called while the server is loading a dataset in
     * memory we need to make sure no attempt is performed to save
     * the dataset on shutdown (otherwise it could overwrite the current DB
     * with half-read data).
     *
     * Also when in Sentinel mode clear the SAVE flag and force NOSAVE. */
    if (server.loading || server.sentinel_mode)
        flags = (flags & ~SHUTDOWN_SAVE) | SHUTDOWN_NOSAVE;

    server.shutdown_flags = flags;

    serverLog(LL_NOTICE,"User requested shutdown...");
    if (server.supervised_mode == SUPERVISED_SYSTEMD)
        redisCommunicateSystemd("STOPPING=1\n");

    /* If we have any replicas, let them catch up the replication offset before
     * we shut down, to avoid data loss. */
    if (!(flags & SHUTDOWN_NOW) &&
        server.shutdown_timeout != 0 &&
        !isReadyToShutdown())
    {
        server.shutdown_mstime = server.mstime + server.shutdown_timeout * 1000;
        if (!isPausedActions(PAUSE_ACTION_REPLICA)) sendGetackToReplicas();
        pauseActions(PAUSE_DURING_SHUTDOWN,
                      LLONG_MAX,
                     PAUSE_ACTIONS_CLIENT_WRITE_SET);
        serverLog(LL_NOTICE, "Waiting for replicas before shutting down.");
        return C_ERR;
    }

    return finishShutdown();
}

static inline int isShutdownInitiated(void) {
    return server.shutdown_mstime != 0;
}

/* Returns 0 if there are any replicas which are lagging in replication which we
 * need to wait for before shutting down. Returns 1 if we're ready to shut
 * down now. */
int isReadyToShutdown(void) {
    if (listLength(server.slaves) == 0) return 1;  /* No replicas. */

    listIter li;
    listNode *ln;
    listRewind(server.slaves, &li);
    while ((ln = listNext(&li)) != NULL) {
        client *replica = listNodeValue(ln);
        if (replica->repl_ack_off != server.master_repl_offset) return 0;
    }
    return 1;
}

static void cancelShutdown(void) {
    server.shutdown_asap = 0;
    server.shutdown_flags = 0;
    server.shutdown_mstime = 0;
    server.last_sig_received = 0;
    replyToClientsBlockedOnShutdown();
    unpauseActions(PAUSE_DURING_SHUTDOWN);
}

/* Returns C_OK if shutdown was aborted and C_ERR if shutdown wasn't ongoing. */
int abortShutdown(void) {
    if (isShutdownInitiated()) {
        cancelShutdown();
    } else if (server.shutdown_asap) {
        /* Signal handler has requested shutdown, but it hasn't been initiated
         * yet. Just clear the flag. */
        server.shutdown_asap = 0;
    } else {
        /* Shutdown neither initiated nor requested. */
        return C_ERR;
    }
    serverLog(LL_NOTICE, "Shutdown manually aborted.");
    return C_OK;
}

/* The final step of the shutdown sequence. Returns C_OK if the shutdown
 * sequence was successful and it's OK to call exit(). If C_ERR is returned,
 * it's not safe to call exit(). */
int finishShutdown(void) {

    int save = server.shutdown_flags & SHUTDOWN_SAVE;
    int nosave = server.shutdown_flags & SHUTDOWN_NOSAVE;
    int force = server.shutdown_flags & SHUTDOWN_FORCE;

    /* Log a warning for each replica that is lagging. */
    listIter replicas_iter;
    listNode *replicas_list_node;
    int num_replicas = 0, num_lagging_replicas = 0;
    listRewind(server.slaves, &replicas_iter);
    while ((replicas_list_node = listNext(&replicas_iter)) != NULL) {
        client *replica = listNodeValue(replicas_list_node);
        num_replicas++;
        if (replica->repl_ack_off != server.master_repl_offset) {
            num_lagging_replicas++;
            long lag = replica->replstate == SLAVE_STATE_ONLINE ?
                time(NULL) - replica->repl_ack_time : 0;
            serverLog(LL_NOTICE,
                      "Lagging replica %s reported offset %lld behind master, lag=%ld, state=%s.",
                      replicationGetSlaveName(replica),
                      server.master_repl_offset - replica->repl_ack_off,
                      lag,
                      replstateToString(replica->replstate));
        }
    }
    if (num_replicas > 0) {
        serverLog(LL_NOTICE,
                  "%d of %d replicas are in sync when shutting down.",
                  num_replicas - num_lagging_replicas,
                  num_replicas);
    }

    /* Kill all the Lua debugger forked sessions. */
    ldbKillForkedSessions();

    /* Kill the saving child if there is a background saving in progress.
       We want to avoid race conditions, for instance our saving child may
       overwrite the synchronous saving did by SHUTDOWN. */
    if (server.child_type == CHILD_TYPE_RDB) {
        serverLog(LL_WARNING,"There is a child saving an .rdb. Killing it!");
        killRDBChild();
        /* Note that, in killRDBChild normally has backgroundSaveDoneHandler
         * doing it's cleanup, but in this case this code will not be reached,
         * so we need to call rdbRemoveTempFile which will close fd(in order
         * to unlink file actually) in background thread.
         * The temp rdb file fd may won't be closed when redis exits quickly,
         * but OS will close this fd when process exits. */
        rdbRemoveTempFile(server.child_pid, 0);
    }

    /* Kill module child if there is one. */
    if (server.child_type == CHILD_TYPE_MODULE) {
        serverLog(LL_WARNING,"There is a module fork child. Killing it!");
        TerminateModuleForkChild(server.child_pid,0);
    }

    /* Kill the AOF saving child as the AOF we already have may be longer
     * but contains the full dataset anyway. */
    if (server.child_type == CHILD_TYPE_AOF) {
        /* If we have AOF enabled but haven't written the AOF yet, don't
         * shutdown or else the dataset will be lost. */
        if (server.aof_state == AOF_WAIT_REWRITE) {
            if (force) {
                serverLog(LL_WARNING, "Writing initial AOF. Exit anyway.");
            } else {
                serverLog(LL_WARNING, "Writing initial AOF, can't exit.");
                if (server.supervised_mode == SUPERVISED_SYSTEMD)
                    redisCommunicateSystemd("STATUS=Writing initial AOF, can't exit.\n");
                goto error;
            }
        }
        serverLog(LL_WARNING,
                  "There is a child rewriting the AOF. Killing it!");
        killAppendOnlyChild();
    }
    if (server.aof_state != AOF_OFF) {
        /* Append only file: flush buffers and fsync() the AOF at exit */
        serverLog(LL_NOTICE,"Calling fsync() on the AOF file.");
        flushAppendOnlyFile(1);
        if (redis_fsync(server.aof_fd) == -1) {
            serverLog(LL_WARNING,"Fail to fsync the AOF file: %s.",
                                 strerror(errno));
        }
    }

    /* Create a new RDB file before exiting. */
    if ((server.saveparamslen > 0 && !nosave) || save) {
        serverLog(LL_NOTICE,"Saving the final RDB snapshot before exiting.");
        if (server.supervised_mode == SUPERVISED_SYSTEMD)
            redisCommunicateSystemd("STATUS=Saving the final RDB snapshot\n");
        /* Snapshotting. Perform a SYNC SAVE and exit */
        rdbSaveInfo rsi, *rsiptr;
        rsiptr = rdbPopulateSaveInfo(&rsi);
        /* Keep the page cache since it's likely to restart soon */
        if (rdbSave(SLAVE_REQ_NONE,server.rdb_filename,rsiptr,RDBFLAGS_KEEP_CACHE) != C_OK) {
            /* Ooops.. error saving! The best we can do is to continue
             * operating. Note that if there was a background saving process,
             * in the next cron() Redis will be notified that the background
             * saving aborted, handling special stuff like slaves pending for
             * synchronization... */
            if (force) {
                serverLog(LL_WARNING,"Error trying to save the DB. Exit anyway.");
            } else {
                serverLog(LL_WARNING,"Error trying to save the DB, can't exit.");
                if (server.supervised_mode == SUPERVISED_SYSTEMD)
                    redisCommunicateSystemd("STATUS=Error trying to save the DB, can't exit.\n");
                goto error;
            }
        }
    }

    /* Free the AOF manifest. */
    if (server.aof_manifest) aofManifestFree(server.aof_manifest);

    /* Fire the shutdown modules event. */
    moduleFireServerEvent(REDISMODULE_EVENT_SHUTDOWN,0,NULL);

    /* Remove the pid file if possible and needed. */
    if (server.daemonize || server.pidfile) {
        serverLog(LL_NOTICE,"Removing the pid file.");
        unlink(server.pidfile);
    }

    /* Best effort flush of slave output buffers, so that we hopefully
     * send them pending writes. */
    flushSlavesOutputBuffers();

    /* Close the listening sockets. Apparently this allows faster restarts. */
    closeListeningSockets(1);

#if !defined(__sun)
    /* Unlock the cluster config file before shutdown */
    if (server.cluster_enabled && server.cluster_config_file_lock_fd != -1) {
        flock(server.cluster_config_file_lock_fd, LOCK_UN|LOCK_NB);
    }
#endif /* __sun */


    serverLog(LL_WARNING,"%s is now ready to exit, bye bye...",
        server.sentinel_mode ? "Sentinel" : "Redis");
    return C_OK;

error:
    serverLog(LL_WARNING, "Errors trying to shut down the server. Check the logs for more information.");
    cancelShutdown();
    return C_ERR;
}

/*================================== Commands =============================== */

/* Sometimes Redis cannot accept write commands because there is a persistence
 * error with the RDB or AOF file, and Redis is configured in order to stop
 * accepting writes in such situation. This function returns if such a
 * condition is active, and the type of the condition.
 *
 * Function return values:
 *
 * DISK_ERROR_TYPE_NONE:    No problems, we can accept writes.
 * DISK_ERROR_TYPE_AOF:     Don't accept writes: AOF errors.
 * DISK_ERROR_TYPE_RDB:     Don't accept writes: RDB errors.
 */
int writeCommandsDeniedByDiskError(void) {
    if (server.stop_writes_on_bgsave_err &&
        server.saveparamslen > 0 &&
        server.lastbgsave_status == C_ERR)
    {
        return DISK_ERROR_TYPE_RDB;
    } else if (server.aof_state != AOF_OFF) {
        if (server.aof_last_write_status == C_ERR) {
            return DISK_ERROR_TYPE_AOF;
        }
        /* AOF fsync error. */
        int aof_bio_fsync_status;
        atomicGet(server.aof_bio_fsync_status,aof_bio_fsync_status);
        if (aof_bio_fsync_status == C_ERR) {
            atomicGet(server.aof_bio_fsync_errno,server.aof_last_write_errno);
            return DISK_ERROR_TYPE_AOF;
        }
    }

    return DISK_ERROR_TYPE_NONE;
}

sds writeCommandsGetDiskErrorMessage(int error_code) {
    sds ret = NULL;
    if (error_code == DISK_ERROR_TYPE_RDB) {
        ret = sdsdup(shared.bgsaveerr->ptr);
    } else {
        ret = sdscatfmt(sdsempty(),
                "-MISCONF Errors writing to the AOF file: %s\r\n",
                strerror(server.aof_last_write_errno));
    }
    return ret;
}

/* The PING command. It works in a different way if the client is in
 * in Pub/Sub mode. */
void pingCommand(client *c) {
    /* The command takes zero or one arguments. */
    if (c->argc > 2) {
        addReplyErrorArity(c);
        return;
    }

    if (c->flags & CLIENT_PUBSUB && c->resp == 2) {
        addReply(c,shared.mbulkhdr[2]);
        addReplyBulkCBuffer(c,"pong",4);
        if (c->argc == 1)
            addReplyBulkCBuffer(c,"",0);
        else
            addReplyBulk(c,c->argv[1]);
    } else {
        if (c->argc == 1)
            addReply(c,shared.pong);
        else
            addReplyBulk(c,c->argv[1]);
    }
}

void echoCommand(client *c) {
    addReplyBulk(c,c->argv[1]);
}

void timeCommand(client *c) {
    addReplyArrayLen(c,2);
    addReplyBulkLongLong(c, server.unixtime);
    addReplyBulkLongLong(c, server.ustime-((long long)server.unixtime)*1000000);
}

typedef struct replyFlagNames {
    uint64_t flag;
    const char *name;
} replyFlagNames;

/* Helper function to output flags. */
void addReplyCommandFlags(client *c, uint64_t flags, replyFlagNames *replyFlags) {
    int count = 0, j=0;
    /* Count them so we don't have to use deferred reply. */
    while (replyFlags[j].name) {
        if (flags & replyFlags[j].flag)
            count++;
        j++;
    }

    addReplySetLen(c, count);
    j = 0;
    while (replyFlags[j].name) {
        if (flags & replyFlags[j].flag)
            addReplyStatus(c, replyFlags[j].name);
        j++;
    }
}

void addReplyFlagsForCommand(client *c, struct redisCommand *cmd) {
    replyFlagNames flagNames[] = {
        {CMD_WRITE,             "write"},
        {CMD_READONLY,          "readonly"},
        {CMD_DENYOOM,           "denyoom"},
        {CMD_MODULE,            "module"},
        {CMD_ADMIN,             "admin"},
        {CMD_PUBSUB,            "pubsub"},
        {CMD_NOSCRIPT,          "noscript"},
        {CMD_BLOCKING,          "blocking"},
        {CMD_LOADING,           "loading"},
        {CMD_STALE,             "stale"},
        {CMD_SKIP_MONITOR,      "skip_monitor"},
        {CMD_SKIP_SLOWLOG,      "skip_slowlog"},
        {CMD_ASKING,            "asking"},
        {CMD_FAST,              "fast"},
        {CMD_NO_AUTH,           "no_auth"},
        /* {CMD_MAY_REPLICATE,     "may_replicate"},, Hidden on purpose */
        /* {CMD_SENTINEL,          "sentinel"}, Hidden on purpose */
        /* {CMD_ONLY_SENTINEL,     "only_sentinel"}, Hidden on purpose */
        {CMD_NO_MANDATORY_KEYS, "no_mandatory_keys"},
        /* {CMD_PROTECTED,         "protected"}, Hidden on purpose */
        {CMD_NO_ASYNC_LOADING,  "no_async_loading"},
        {CMD_NO_MULTI,          "no_multi"},
        {CMD_MOVABLE_KEYS,      "movablekeys"},
        {CMD_ALLOW_BUSY,        "allow_busy"},
        /* {CMD_TOUCHES_ARBITRARY_KEYS,  "TOUCHES_ARBITRARY_KEYS"}, Hidden on purpose */
        {0,NULL}
    };
    addReplyCommandFlags(c, cmd->flags, flagNames);
}

void addReplyDocFlagsForCommand(client *c, struct redisCommand *cmd) {
    replyFlagNames docFlagNames[] = {
        {CMD_DOC_DEPRECATED,         "deprecated"},
        {CMD_DOC_SYSCMD,             "syscmd"},
        {0,NULL}
    };
    addReplyCommandFlags(c, cmd->doc_flags, docFlagNames);
}

void addReplyFlagsForKeyArgs(client *c, uint64_t flags) {
    replyFlagNames docFlagNames[] = {
        {CMD_KEY_RO,              "RO"},
        {CMD_KEY_RW,              "RW"},
        {CMD_KEY_OW,              "OW"},
        {CMD_KEY_RM,              "RM"},
        {CMD_KEY_ACCESS,          "access"},
        {CMD_KEY_UPDATE,          "update"},
        {CMD_KEY_INSERT,          "insert"},
        {CMD_KEY_DELETE,          "delete"},
        {CMD_KEY_NOT_KEY,         "not_key"},
        {CMD_KEY_INCOMPLETE,      "incomplete"},
        {CMD_KEY_VARIABLE_FLAGS,  "variable_flags"},
        {0,NULL}
    };
    addReplyCommandFlags(c, flags, docFlagNames);
}

/* Must match redisCommandArgType */
const char *ARG_TYPE_STR[] = {
    "string",
    "integer",
    "double",
    "key",
    "pattern",
    "unix-time",
    "pure-token",
    "oneof",
    "block",
};

void addReplyFlagsForArg(client *c, uint64_t flags) {
    replyFlagNames argFlagNames[] = {
        {CMD_ARG_OPTIONAL,          "optional"},
        {CMD_ARG_MULTIPLE,          "multiple"},
        {CMD_ARG_MULTIPLE_TOKEN,    "multiple_token"},
        {0,NULL}
    };
    addReplyCommandFlags(c, flags, argFlagNames);
}

void addReplyCommandArgList(client *c, struct redisCommandArg *args, int num_args) {
    addReplyArrayLen(c, num_args);
    for (int j = 0; j<num_args; j++) {
        /* Count our reply len so we don't have to use deferred reply. */
        int has_display_text = 1;
        long maplen = 2;
        if (args[j].key_spec_index != -1) maplen++;
        if (args[j].token) maplen++;
        if (args[j].summary) maplen++;
        if (args[j].since) maplen++;
        if (args[j].deprecated_since) maplen++;
        if (args[j].flags) maplen++;
        if (args[j].type == ARG_TYPE_ONEOF || args[j].type == ARG_TYPE_BLOCK) {
            has_display_text = 0;
            maplen++;
        }
        if (has_display_text) maplen++;
        addReplyMapLen(c, maplen);

        addReplyBulkCString(c, "name");
        addReplyBulkCString(c, args[j].name);

        addReplyBulkCString(c, "type");
        addReplyBulkCString(c, ARG_TYPE_STR[args[j].type]);

        if (has_display_text) {
            addReplyBulkCString(c, "display_text");
            addReplyBulkCString(c, args[j].display_text ? args[j].display_text : args[j].name);
        }
        if (args[j].key_spec_index != -1) {
            addReplyBulkCString(c, "key_spec_index");
            addReplyLongLong(c, args[j].key_spec_index);
        }
        if (args[j].token) {
            addReplyBulkCString(c, "token");
            addReplyBulkCString(c, args[j].token);
        }
        if (args[j].summary) {
            addReplyBulkCString(c, "summary");
            addReplyBulkCString(c, args[j].summary);
        }
        if (args[j].since) {
            addReplyBulkCString(c, "since");
            addReplyBulkCString(c, args[j].since);
        }
        if (args[j].deprecated_since) {
            addReplyBulkCString(c, "deprecated_since");
            addReplyBulkCString(c, args[j].deprecated_since);
        }
        if (args[j].flags) {
            addReplyBulkCString(c, "flags");
            addReplyFlagsForArg(c, args[j].flags);
        }
        if (args[j].type == ARG_TYPE_ONEOF || args[j].type == ARG_TYPE_BLOCK) {
            addReplyBulkCString(c, "arguments");
            addReplyCommandArgList(c, args[j].subargs, args[j].num_args);
        }
    }
}

#ifdef LOG_REQ_RES

void addReplyJson(client *c, struct jsonObject *rs) {
    addReplyMapLen(c, rs->length);

    for (int i = 0; i < rs->length; i++) {
        struct jsonObjectElement *curr = &rs->elements[i];
        addReplyBulkCString(c, curr->key);
        switch (curr->type) {
        case (JSON_TYPE_BOOLEAN):
            addReplyBool(c, curr->value.boolean);
            break;
        case (JSON_TYPE_INTEGER):
            addReplyLongLong(c, curr->value.integer);
            break;
        case (JSON_TYPE_STRING):
            addReplyBulkCString(c, curr->value.string);
            break;
        case (JSON_TYPE_OBJECT):
            addReplyJson(c, curr->value.object);
            break;
        case (JSON_TYPE_ARRAY):
            addReplyArrayLen(c, curr->value.array.length);
            for (int k = 0; k < curr->value.array.length; k++) {
                struct jsonObject *object = curr->value.array.objects[k];
                addReplyJson(c, object);
            }
            break;
        default:
            serverPanic("Invalid JSON type %d", curr->type);
        }
    }
}

#endif

void addReplyCommandHistory(client *c, struct redisCommand *cmd) {
    addReplySetLen(c, cmd->num_history);
    for (int j = 0; j<cmd->num_history; j++) {
        addReplyArrayLen(c, 2);
        addReplyBulkCString(c, cmd->history[j].since);
        addReplyBulkCString(c, cmd->history[j].changes);
    }
}

void addReplyCommandTips(client *c, struct redisCommand *cmd) {
    addReplySetLen(c, cmd->num_tips);
    for (int j = 0; j<cmd->num_tips; j++) {
        addReplyBulkCString(c, cmd->tips[j]);
    }
}

void addReplyCommandKeySpecs(client *c, struct redisCommand *cmd) {
    addReplySetLen(c, cmd->key_specs_num);
    for (int i = 0; i < cmd->key_specs_num; i++) {
        int maplen = 3;
        if (cmd->key_specs[i].notes) maplen++;

        addReplyMapLen(c, maplen);

        if (cmd->key_specs[i].notes) {
            addReplyBulkCString(c, "notes");
            addReplyBulkCString(c,cmd->key_specs[i].notes);
        }

        addReplyBulkCString(c, "flags");
        addReplyFlagsForKeyArgs(c,cmd->key_specs[i].flags);

        addReplyBulkCString(c, "begin_search");
        switch (cmd->key_specs[i].begin_search_type) {
            case KSPEC_BS_UNKNOWN:
                addReplyMapLen(c, 2);
                addReplyBulkCString(c, "type");
                addReplyBulkCString(c, "unknown");

                addReplyBulkCString(c, "spec");
                addReplyMapLen(c, 0);
                break;
            case KSPEC_BS_INDEX:
                addReplyMapLen(c, 2);
                addReplyBulkCString(c, "type");
                addReplyBulkCString(c, "index");

                addReplyBulkCString(c, "spec");
                addReplyMapLen(c, 1);
                addReplyBulkCString(c, "index");
                addReplyLongLong(c, cmd->key_specs[i].bs.index.pos);
                break;
            case KSPEC_BS_KEYWORD:
                addReplyMapLen(c, 2);
                addReplyBulkCString(c, "type");
                addReplyBulkCString(c, "keyword");

                addReplyBulkCString(c, "spec");
                addReplyMapLen(c, 2);
                addReplyBulkCString(c, "keyword");
                addReplyBulkCString(c, cmd->key_specs[i].bs.keyword.keyword);
                addReplyBulkCString(c, "startfrom");
                addReplyLongLong(c, cmd->key_specs[i].bs.keyword.startfrom);
                break;
            default:
                serverPanic("Invalid begin_search key spec type %d", cmd->key_specs[i].begin_search_type);
        }

        addReplyBulkCString(c, "find_keys");
        switch (cmd->key_specs[i].find_keys_type) {
            case KSPEC_FK_UNKNOWN:
                addReplyMapLen(c, 2);
                addReplyBulkCString(c, "type");
                addReplyBulkCString(c, "unknown");

                addReplyBulkCString(c, "spec");
                addReplyMapLen(c, 0);
                break;
            case KSPEC_FK_RANGE:
                addReplyMapLen(c, 2);
                addReplyBulkCString(c, "type");
                addReplyBulkCString(c, "range");

                addReplyBulkCString(c, "spec");
                addReplyMapLen(c, 3);
                addReplyBulkCString(c, "lastkey");
                addReplyLongLong(c, cmd->key_specs[i].fk.range.lastkey);
                addReplyBulkCString(c, "keystep");
                addReplyLongLong(c, cmd->key_specs[i].fk.range.keystep);
                addReplyBulkCString(c, "limit");
                addReplyLongLong(c, cmd->key_specs[i].fk.range.limit);
                break;
            case KSPEC_FK_KEYNUM:
                addReplyMapLen(c, 2);
                addReplyBulkCString(c, "type");
                addReplyBulkCString(c, "keynum");

                addReplyBulkCString(c, "spec");
                addReplyMapLen(c, 3);
                addReplyBulkCString(c, "keynumidx");
                addReplyLongLong(c, cmd->key_specs[i].fk.keynum.keynumidx);
                addReplyBulkCString(c, "firstkey");
                addReplyLongLong(c, cmd->key_specs[i].fk.keynum.firstkey);
                addReplyBulkCString(c, "keystep");
                addReplyLongLong(c, cmd->key_specs[i].fk.keynum.keystep);
                break;
            default:
                serverPanic("Invalid find_keys key spec type %d", cmd->key_specs[i].begin_search_type);
        }
    }
}

/* Reply with an array of sub-command using the provided reply callback. */
void addReplyCommandSubCommands(client *c, struct redisCommand *cmd, void (*reply_function)(client*, struct redisCommand*), int use_map) {
    if (!cmd->subcommands_dict) {
        addReplySetLen(c, 0);
        return;
    }

    if (use_map)
        addReplyMapLen(c, dictSize(cmd->subcommands_dict));
    else
        addReplyArrayLen(c, dictSize(cmd->subcommands_dict));
    dictEntry *de;
    dictIterator *di = dictGetSafeIterator(cmd->subcommands_dict);
    while((de = dictNext(di)) != NULL) {
        struct redisCommand *sub = (struct redisCommand *)dictGetVal(de);
        if (use_map)
            addReplyBulkCBuffer(c, sub->fullname, sdslen(sub->fullname));
        reply_function(c, sub);
    }
    dictReleaseIterator(di);
}

/* Output the representation of a Redis command. Used by the COMMAND command and COMMAND INFO. */
void addReplyCommandInfo(client *c, struct redisCommand *cmd) {
    if (!cmd) {
        addReplyNull(c);
    } else {
        int firstkey = 0, lastkey = 0, keystep = 0;
        if (cmd->legacy_range_key_spec.begin_search_type != KSPEC_BS_INVALID) {
            firstkey = cmd->legacy_range_key_spec.bs.index.pos;
            lastkey = cmd->legacy_range_key_spec.fk.range.lastkey;
            if (lastkey >= 0)
                lastkey += firstkey;
            keystep = cmd->legacy_range_key_spec.fk.range.keystep;
        }

        addReplyArrayLen(c, 10);
        addReplyBulkCBuffer(c, cmd->fullname, sdslen(cmd->fullname));
        addReplyLongLong(c, cmd->arity);
        addReplyFlagsForCommand(c, cmd);
        addReplyLongLong(c, firstkey);
        addReplyLongLong(c, lastkey);
        addReplyLongLong(c, keystep);
        addReplyCommandCategories(c, cmd);
        addReplyCommandTips(c, cmd);
        addReplyCommandKeySpecs(c, cmd);
        addReplyCommandSubCommands(c, cmd, addReplyCommandInfo, 0);
    }
}

/* Output the representation of a Redis command. Used by the COMMAND DOCS. */
void addReplyCommandDocs(client *c, struct redisCommand *cmd) {
    /* Count our reply len so we don't have to use deferred reply. */
    long maplen = 1;
    if (cmd->summary) maplen++;
    if (cmd->since) maplen++;
    if (cmd->flags & CMD_MODULE) maplen++;
    if (cmd->complexity) maplen++;
    if (cmd->doc_flags) maplen++;
    if (cmd->deprecated_since) maplen++;
    if (cmd->replaced_by) maplen++;
    if (cmd->history) maplen++;
#ifdef LOG_REQ_RES
    if (cmd->reply_schema) maplen++;
#endif
    if (cmd->args) maplen++;
    if (cmd->subcommands_dict) maplen++;
    addReplyMapLen(c, maplen);

    if (cmd->summary) {
        addReplyBulkCString(c, "summary");
        addReplyBulkCString(c, cmd->summary);
    }
    if (cmd->since) {
        addReplyBulkCString(c, "since");
        addReplyBulkCString(c, cmd->since);
    }

    /* Always have the group, for module commands the group is always "module". */
    addReplyBulkCString(c, "group");
    addReplyBulkCString(c, commandGroupStr(cmd->group));

    if (cmd->complexity) {
        addReplyBulkCString(c, "complexity");
        addReplyBulkCString(c, cmd->complexity);
    }
    if (cmd->flags & CMD_MODULE) {
        addReplyBulkCString(c, "module");
        addReplyBulkCString(c, moduleNameFromCommand(cmd));
    }
    if (cmd->doc_flags) {
        addReplyBulkCString(c, "doc_flags");
        addReplyDocFlagsForCommand(c, cmd);
    }
    if (cmd->deprecated_since) {
        addReplyBulkCString(c, "deprecated_since");
        addReplyBulkCString(c, cmd->deprecated_since);
    }
    if (cmd->replaced_by) {
        addReplyBulkCString(c, "replaced_by");
        addReplyBulkCString(c, cmd->replaced_by);
    }
    if (cmd->history) {
        addReplyBulkCString(c, "history");
        addReplyCommandHistory(c, cmd);
    }
#ifdef LOG_REQ_RES
    if (cmd->reply_schema) {
        addReplyBulkCString(c, "reply_schema");
        addReplyJson(c, cmd->reply_schema);
    }
#endif
    if (cmd->args) {
        addReplyBulkCString(c, "arguments");
        addReplyCommandArgList(c, cmd->args, cmd->num_args);
    }
    if (cmd->subcommands_dict) {
        addReplyBulkCString(c, "subcommands");
        addReplyCommandSubCommands(c, cmd, addReplyCommandDocs, 1);
    }
}

/* Helper for COMMAND GETKEYS and GETKEYSANDFLAGS */
void getKeysSubcommandImpl(client *c, int with_flags) {
    struct redisCommand *cmd = lookupCommand(c->argv+2,c->argc-2);
    getKeysResult result = GETKEYS_RESULT_INIT;
    int j;

    if (!cmd) {
        addReplyError(c,"Invalid command specified");
        return;
    } else if (!doesCommandHaveKeys(cmd)) {
        addReplyError(c,"The command has no key arguments");
        return;
    } else if ((cmd->arity > 0 && cmd->arity != c->argc-2) ||
               ((c->argc-2) < -cmd->arity))
    {
        addReplyError(c,"Invalid number of arguments specified for command");
        return;
    }

    if (!getKeysFromCommandWithSpecs(cmd,c->argv+2,c->argc-2,GET_KEYSPEC_DEFAULT,&result)) {
        if (cmd->flags & CMD_NO_MANDATORY_KEYS) {
            addReplyArrayLen(c,0);
        } else {
            addReplyError(c,"Invalid arguments specified for command");
        }
    } else {
        addReplyArrayLen(c,result.numkeys);
        for (j = 0; j < result.numkeys; j++) {
            if (!with_flags) {
                addReplyBulk(c,c->argv[result.keys[j].pos+2]);
            } else {
                addReplyArrayLen(c,2);
                addReplyBulk(c,c->argv[result.keys[j].pos+2]);
                addReplyFlagsForKeyArgs(c,result.keys[j].flags);
            }
        }
    }
    getKeysFreeResult(&result);
}

/* COMMAND GETKEYSANDFLAGS cmd arg1 arg2 ... */
void commandGetKeysAndFlagsCommand(client *c) {
    getKeysSubcommandImpl(c, 1);
}

/* COMMAND GETKEYS cmd arg1 arg2 ... */
void getKeysSubcommand(client *c) {
    getKeysSubcommandImpl(c, 0);
}

/* COMMAND (no args) */
void commandCommand(client *c) {
    dictIterator *di;
    dictEntry *de;

    addReplyArrayLen(c, dictSize(server.commands));
    di = dictGetIterator(server.commands);
    while ((de = dictNext(di)) != NULL) {
        addReplyCommandInfo(c, dictGetVal(de));
    }
    dictReleaseIterator(di);
}

/* COMMAND COUNT */
void commandCountCommand(client *c) {
    addReplyLongLong(c, dictSize(server.commands));
}

typedef enum {
    COMMAND_LIST_FILTER_MODULE,
    COMMAND_LIST_FILTER_ACLCAT,
    COMMAND_LIST_FILTER_PATTERN,
} commandListFilterType;

typedef struct {
    commandListFilterType type;
    sds arg;
    struct {
        int valid;
        union {
            uint64_t aclcat;
            void *module_handle;
        } u;
    } cache;
} commandListFilter;

int shouldFilterFromCommandList(struct redisCommand *cmd, commandListFilter *filter) {
    switch (filter->type) {
        case (COMMAND_LIST_FILTER_MODULE):
            if (!filter->cache.valid) {
                filter->cache.u.module_handle = moduleGetHandleByName(filter->arg);
                filter->cache.valid = 1;
            }
            return !moduleIsModuleCommand(filter->cache.u.module_handle, cmd);
        case (COMMAND_LIST_FILTER_ACLCAT): {
            if (!filter->cache.valid) {
                filter->cache.u.aclcat = ACLGetCommandCategoryFlagByName(filter->arg);
                filter->cache.valid = 1;
            }
            uint64_t cat = filter->cache.u.aclcat;
            if (cat == 0)
                return 1; /* Invalid ACL category */
            return (!(cmd->acl_categories & cat));
            break;
        }
        case (COMMAND_LIST_FILTER_PATTERN):
            return !stringmatchlen(filter->arg, sdslen(filter->arg), cmd->fullname, sdslen(cmd->fullname), 1);
        default:
            serverPanic("Invalid filter type %d", filter->type);
    }
}

/* COMMAND LIST FILTERBY (MODULE <module-name>|ACLCAT <cat>|PATTERN <pattern>) */
void commandListWithFilter(client *c, dict *commands, commandListFilter filter, int *numcmds) {
    dictEntry *de;
    dictIterator *di = dictGetIterator(commands);

    while ((de = dictNext(di)) != NULL) {
        struct redisCommand *cmd = dictGetVal(de);
        if (!shouldFilterFromCommandList(cmd,&filter)) {
            addReplyBulkCBuffer(c, cmd->fullname, sdslen(cmd->fullname));
            (*numcmds)++;
        }

        if (cmd->subcommands_dict) {
            commandListWithFilter(c, cmd->subcommands_dict, filter, numcmds);
        }
    }
    dictReleaseIterator(di);
}

/* COMMAND LIST */
void commandListWithoutFilter(client *c, dict *commands, int *numcmds) {
    dictEntry *de;
    dictIterator *di = dictGetIterator(commands);

    while ((de = dictNext(di)) != NULL) {
        struct redisCommand *cmd = dictGetVal(de);
        addReplyBulkCBuffer(c, cmd->fullname, sdslen(cmd->fullname));
        (*numcmds)++;

        if (cmd->subcommands_dict) {
            commandListWithoutFilter(c, cmd->subcommands_dict, numcmds);
        }
    }
    dictReleaseIterator(di);
}

/* COMMAND LIST [FILTERBY (MODULE <module-name>|ACLCAT <cat>|PATTERN <pattern>)] */
void commandListCommand(client *c) {

    /* Parse options. */
    int i = 2, got_filter = 0;
    commandListFilter filter = {0};
    for (; i < c->argc; i++) {
        int moreargs = (c->argc-1) - i; /* Number of additional arguments. */
        char *opt = c->argv[i]->ptr;
        if (!strcasecmp(opt,"filterby") && moreargs == 2) {
            char *filtertype = c->argv[i+1]->ptr;
            if (!strcasecmp(filtertype,"module")) {
                filter.type = COMMAND_LIST_FILTER_MODULE;
            } else if (!strcasecmp(filtertype,"aclcat")) {
                filter.type = COMMAND_LIST_FILTER_ACLCAT;
            } else if (!strcasecmp(filtertype,"pattern")) {
                filter.type = COMMAND_LIST_FILTER_PATTERN;
            } else {
                addReplyErrorObject(c,shared.syntaxerr);
                return;
            }
            got_filter = 1;
            filter.arg = c->argv[i+2]->ptr;
            i += 2;
        } else {
            addReplyErrorObject(c,shared.syntaxerr);
            return;
        }
    }

    int numcmds = 0;
    void *replylen = addReplyDeferredLen(c);

    if (got_filter) {
        commandListWithFilter(c, server.commands, filter, &numcmds);
    } else {
        commandListWithoutFilter(c, server.commands, &numcmds);
    }

    setDeferredArrayLen(c,replylen,numcmds);
}

/* COMMAND INFO [<command-name> ...] */
void commandInfoCommand(client *c) {
    int i;

    if (c->argc == 2) {
        dictIterator *di;
        dictEntry *de;
        addReplyArrayLen(c, dictSize(server.commands));
        di = dictGetIterator(server.commands);
        while ((de = dictNext(di)) != NULL) {
            addReplyCommandInfo(c, dictGetVal(de));
        }
        dictReleaseIterator(di);
    } else {
        addReplyArrayLen(c, c->argc-2);
        for (i = 2; i < c->argc; i++) {
            addReplyCommandInfo(c, lookupCommandBySds(c->argv[i]->ptr));
        }
    }
}

/* COMMAND DOCS [command-name [command-name ...]] */
void commandDocsCommand(client *c) {
    int i;
    if (c->argc == 2) {
        /* Reply with an array of all commands */
        dictIterator *di;
        dictEntry *de;
        addReplyMapLen(c, dictSize(server.commands));
        di = dictGetIterator(server.commands);
        while ((de = dictNext(di)) != NULL) {
            struct redisCommand *cmd = dictGetVal(de);
            addReplyBulkCBuffer(c, cmd->fullname, sdslen(cmd->fullname));
            addReplyCommandDocs(c, cmd);
        }
        dictReleaseIterator(di);
    } else {
        /* Reply with an array of the requested commands (if we find them) */
        int numcmds = 0;
        void *replylen = addReplyDeferredLen(c);
        for (i = 2; i < c->argc; i++) {
            struct redisCommand *cmd = lookupCommandBySds(c->argv[i]->ptr);
            if (!cmd)
                continue;
            addReplyBulkCBuffer(c, cmd->fullname, sdslen(cmd->fullname));
            addReplyCommandDocs(c, cmd);
            numcmds++;
        }
        setDeferredMapLen(c,replylen,numcmds);
    }
}

/* COMMAND GETKEYS arg0 arg1 arg2 ... */
void commandGetKeysCommand(client *c) {
    getKeysSubcommand(c);
}

/* COMMAND HELP */
void commandHelpCommand(client *c) {
    const char *help[] = {
"(no subcommand)",
"    Return details about all Redis commands.",
"COUNT",
"    Return the total number of commands in this Redis server.",
"LIST",
"    Return a list of all commands in this Redis server.",
"INFO [<command-name> ...]",
"    Return details about multiple Redis commands.",
"    If no command names are given, documentation details for all",
"    commands are returned.",
"DOCS [<command-name> ...]",
"    Return documentation details about multiple Redis commands.",
"    If no command names are given, documentation details for all",
"    commands are returned.",
"GETKEYS <full-command>",
"    Return the keys from a full Redis command.",
"GETKEYSANDFLAGS <full-command>",
"    Return the keys and the access flags from a full Redis command.",
NULL
    };

    addReplyHelp(c, help);
}

/* Convert an amount of bytes into a human readable string in the form
 * of 100B, 2G, 100M, 4K, and so forth. */
void bytesToHuman(char *s, size_t size, unsigned long long n) {
    double d;

    if (n < 1024) {
        /* Bytes */
        snprintf(s,size,"%lluB",n);
    } else if (n < (1024*1024)) {
        d = (double)n/(1024);
        snprintf(s,size,"%.2fK",d);
    } else if (n < (1024LL*1024*1024)) {
        d = (double)n/(1024*1024);
        snprintf(s,size,"%.2fM",d);
    } else if (n < (1024LL*1024*1024*1024)) {
        d = (double)n/(1024LL*1024*1024);
        snprintf(s,size,"%.2fG",d);
    } else if (n < (1024LL*1024*1024*1024*1024)) {
        d = (double)n/(1024LL*1024*1024*1024);
        snprintf(s,size,"%.2fT",d);
    } else if (n < (1024LL*1024*1024*1024*1024*1024)) {
        d = (double)n/(1024LL*1024*1024*1024*1024);
        snprintf(s,size,"%.2fP",d);
    } else {
        /* Let's hope we never need this */
        snprintf(s,size,"%lluB",n);
    }
}

/* Fill percentile distribution of latencies. */
sds fillPercentileDistributionLatencies(sds info, const char* histogram_name, struct hdr_histogram* histogram) {
    info = sdscatfmt(info,"latency_percentiles_usec_%s:",histogram_name);
    for (int j = 0; j < server.latency_tracking_info_percentiles_len; j++) {
        char fbuf[128];
        size_t len = snprintf(fbuf, sizeof(fbuf), "%f", server.latency_tracking_info_percentiles[j]);
        trimDoubleString(fbuf, len);
        info = sdscatprintf(info,"p%s=%.3f", fbuf,
            ((double)hdr_value_at_percentile(histogram,server.latency_tracking_info_percentiles[j]))/1000.0f);
        if (j != server.latency_tracking_info_percentiles_len-1)
            info = sdscatlen(info,",",1);
        }
    info = sdscatprintf(info,"\r\n");
    return info;
}

const char *replstateToString(int replstate) {
    switch (replstate) {
    case SLAVE_STATE_WAIT_BGSAVE_START:
    case SLAVE_STATE_WAIT_BGSAVE_END:
        return "wait_bgsave";
    case SLAVE_STATE_SEND_BULK:
        return "send_bulk";
    case SLAVE_STATE_ONLINE:
        return "online";
    default:
        return "";
    }
}

/* Characters we sanitize on INFO output to maintain expected format. */
static char unsafe_info_chars[] = "#:\n\r";
static char unsafe_info_chars_substs[] = "____";   /* Must be same length as above */

/* Returns a sanitized version of s that contains no unsafe info string chars.
 * If no unsafe characters are found, simply returns s. Caller needs to
 * free tmp if it is non-null on return.
 */
const char *getSafeInfoString(const char *s, size_t len, char **tmp) {
    *tmp = NULL;
    if (mempbrk(s, len, unsafe_info_chars,sizeof(unsafe_info_chars)-1)
        == NULL) return s;
    char *new = *tmp = zmalloc(len + 1);
    memcpy(new, s, len);
    new[len] = '\0';
    return memmapchars(new, len, unsafe_info_chars, unsafe_info_chars_substs,
                       sizeof(unsafe_info_chars)-1);
}

sds genRedisInfoStringCommandStats(sds info, dict *commands) {
    struct redisCommand *c;
    dictEntry *de;
    dictIterator *di;
    di = dictGetSafeIterator(commands);
    while((de = dictNext(di)) != NULL) {
        char *tmpsafe;
        c = (struct redisCommand *) dictGetVal(de);
        if (c->calls || c->failed_calls || c->rejected_calls) {
            info = sdscatprintf(info,
                "cmdstat_%s:calls=%lld,usec=%lld,usec_per_call=%.2f"
                ",rejected_calls=%lld,failed_calls=%lld\r\n",
                getSafeInfoString(c->fullname, sdslen(c->fullname), &tmpsafe), c->calls, c->microseconds,
                (c->calls == 0) ? 0 : ((float)c->microseconds/c->calls),
                c->rejected_calls, c->failed_calls);
            if (tmpsafe != NULL) zfree(tmpsafe);
        }
        if (c->subcommands_dict) {
            info = genRedisInfoStringCommandStats(info, c->subcommands_dict);
        }
    }
    dictReleaseIterator(di);

    return info;
}

/* Writes the ACL metrics to the info */
sds genRedisInfoStringACLStats(sds info) {
    info = sdscatprintf(info,
         "acl_access_denied_auth:%lld\r\n"
         "acl_access_denied_cmd:%lld\r\n"
         "acl_access_denied_key:%lld\r\n"
         "acl_access_denied_channel:%lld\r\n",
         server.acl_info.user_auth_failures,
         server.acl_info.invalid_cmd_accesses,
         server.acl_info.invalid_key_accesses,
         server.acl_info.invalid_channel_accesses);
    return info;
}

sds genRedisInfoStringLatencyStats(sds info, dict *commands) {
    struct redisCommand *c;
    dictEntry *de;
    dictIterator *di;
    di = dictGetSafeIterator(commands);
    while((de = dictNext(di)) != NULL) {
        char *tmpsafe;
        c = (struct redisCommand *) dictGetVal(de);
        if (c->latency_histogram) {
            info = fillPercentileDistributionLatencies(info,
                getSafeInfoString(c->fullname, sdslen(c->fullname), &tmpsafe),
                c->latency_histogram);
            if (tmpsafe != NULL) zfree(tmpsafe);
        }
        if (c->subcommands_dict) {
            info = genRedisInfoStringLatencyStats(info, c->subcommands_dict);
        }
    }
    dictReleaseIterator(di);

    return info;
}

/* Takes a null terminated sections list, and adds them to the dict. */
void addInfoSectionsToDict(dict *section_dict, char **sections) {
    while (*sections) {
        sds section = sdsnew(*sections);
        if (dictAdd(section_dict, section, NULL)==DICT_ERR)
            sdsfree(section);
        sections++;
    }
}

/* Cached copy of the default sections, as an optimization. */
static dict *cached_default_info_sections = NULL;

void releaseInfoSectionDict(dict *sec) {
    if (sec != cached_default_info_sections)
        dictRelease(sec);
}

/* Create a dictionary with unique section names to be used by genRedisInfoString.
 * 'argv' and 'argc' are list of arguments for INFO.
 * 'defaults' is an optional null terminated list of default sections.
 * 'out_all' and 'out_everything' are optional.
 * The resulting dictionary should be released with releaseInfoSectionDict. */
dict *genInfoSectionDict(robj **argv, int argc, char **defaults, int *out_all, int *out_everything) {
    char *default_sections[] = {
        "server", "clients", "memory", "persistence", "stats", "replication",
        "cpu", "module_list", "errorstats", "cluster", "keyspace", NULL};
    if (!defaults)
        defaults = default_sections;

    if (argc == 0) {
        /* In this case we know the dict is not gonna be modified, so we cache
         * it as an optimization for a common case. */
        if (cached_default_info_sections)
            return cached_default_info_sections;
        cached_default_info_sections = dictCreate(&stringSetDictType);
        dictExpand(cached_default_info_sections, 16);
        addInfoSectionsToDict(cached_default_info_sections, defaults);
        return cached_default_info_sections;
    }

    dict *section_dict = dictCreate(&stringSetDictType);
    dictExpand(section_dict, min(argc,16));
    for (int i = 0; i < argc; i++) {
        if (!strcasecmp(argv[i]->ptr,"default")) {
            addInfoSectionsToDict(section_dict, defaults);
        } else if (!strcasecmp(argv[i]->ptr,"all")) {
            if (out_all) *out_all = 1;
        } else if (!strcasecmp(argv[i]->ptr,"everything")) {
            if (out_everything) *out_everything = 1;
            if (out_all) *out_all = 1;
        } else {
            sds section = sdsnew(argv[i]->ptr);
            if (dictAdd(section_dict, section, NULL) != DICT_OK)
                sdsfree(section);
        }
    }
    return section_dict;
}

/* Create the string returned by the INFO command. This is decoupled
 * by the INFO command itself as we need to report the same information
 * on memory corruption problems. */
sds genRedisInfoString(dict *section_dict, int all_sections, int everything) {
    sds info = sdsempty();
    time_t uptime = server.unixtime-server.stat_starttime;
    int j;
    int sections = 0;
    if (everything) all_sections = 1;

    /* Server */
    if (all_sections || (dictFind(section_dict,"server") != NULL)) {
        static int call_uname = 1;
        static struct utsname name;
        char *mode;
        char *supervised;

        if (server.cluster_enabled) mode = "cluster";
        else if (server.sentinel_mode) mode = "sentinel";
        else mode = "standalone";

        if (server.supervised) {
            if (server.supervised_mode == SUPERVISED_UPSTART) supervised = "upstart";
            else if (server.supervised_mode == SUPERVISED_SYSTEMD) supervised = "systemd";
            else supervised = "unknown";
        } else {
            supervised = "no";
        }

        if (sections++) info = sdscat(info,"\r\n");

        if (call_uname) {
            /* Uname can be slow and is always the same output. Cache it. */
            uname(&name);
            call_uname = 0;
        }

        info = sdscatfmt(info, "# Server\r\n" FMTARGS(
            "redis_version:%s\r\n", REDIS_VERSION,
            "redis_git_sha1:%s\r\n", redisGitSHA1(),
            "redis_git_dirty:%i\r\n", strtol(redisGitDirty(),NULL,10) > 0,
            "redis_build_id:%s\r\n", redisBuildIdString(),
            "redis_mode:%s\r\n", mode,
            "os:%s", name.sysname,
            " %s", name.release,
            " %s\r\n", name.machine,
            "arch_bits:%i\r\n", server.arch_bits,
            "monotonic_clock:%s\r\n", monotonicInfoString(),
            "multiplexing_api:%s\r\n", aeGetApiName(),
            "atomicvar_api:%s\r\n", REDIS_ATOMIC_API,
            "gcc_version:%s\r\n", GNUC_VERSION_STR,
            "process_id:%I\r\n", (int64_t) getpid(),
            "process_supervised:%s\r\n", supervised,
            "run_id:%s\r\n", server.runid,
            "tcp_port:%i\r\n", server.port ? server.port : server.tls_port,
            "server_time_usec:%I\r\n", (int64_t)server.ustime,
            "uptime_in_seconds:%I\r\n", (int64_t)uptime,
            "uptime_in_days:%I\r\n", (int64_t)(uptime/(3600*24)),
            "hz:%i\r\n", server.hz,
            "configured_hz:%i\r\n", server.config_hz,
            "lru_clock:%u\r\n", server.lruclock,
            "executable:%s\r\n", server.executable ? server.executable : "",
            "config_file:%s\r\n", server.configfile ? server.configfile : "",
            "io_threads_active:%i\r\n", server.io_threads_active));

        /* Conditional properties */
        if (isShutdownInitiated()) {
            info = sdscatfmt(info,
                "shutdown_in_milliseconds:%I\r\n",
                (int64_t)(server.shutdown_mstime - commandTimeSnapshot()));
        }

        /* get all the listeners information */
        info = getListensInfoString(info);
    }

    /* Clients */
    if (all_sections || (dictFind(section_dict,"clients") != NULL)) {
        size_t maxin, maxout;
        unsigned long blocking_keys, blocking_keys_on_nokey;
        getExpansiveClientsInfo(&maxin,&maxout);
        totalNumberOfBlockingKeys(&blocking_keys, &blocking_keys_on_nokey);
        if (sections++) info = sdscat(info,"\r\n");
        info = sdscatprintf(info, "# Clients\r\n" FMTARGS(
            "connected_clients:%lu\r\n", listLength(server.clients) - listLength(server.slaves),
            "cluster_connections:%lu\r\n", getClusterConnectionsCount(),
            "maxclients:%u\r\n", server.maxclients,
            "client_recent_max_input_buffer:%zu\r\n", maxin,
            "client_recent_max_output_buffer:%zu\r\n", maxout,
            "blocked_clients:%d\r\n", server.blocked_clients,
            "tracking_clients:%d\r\n", server.tracking_clients,
            "pubsub_clients:%d\r\n", server.pubsub_clients,
            "clients_in_timeout_table:%llu\r\n", (unsigned long long) raxSize(server.clients_timeout_table),
            "total_blocking_keys:%lu\r\n", blocking_keys,
            "total_blocking_keys_on_nokey:%lu\r\n", blocking_keys_on_nokey));
    }

    /* Memory */
    if (all_sections || (dictFind(section_dict,"memory") != NULL)) {
        char hmem[64];
        char peak_hmem[64];
        char total_system_hmem[64];
        char used_memory_lua_hmem[64];
        char used_memory_vm_total_hmem[64];
        char used_memory_scripts_hmem[64];
        char used_memory_rss_hmem[64];
        char maxmemory_hmem[64];
        size_t zmalloc_used = zmalloc_used_memory();
        size_t total_system_mem = server.system_memory_size;
        const char *evict_policy = evictPolicyToString();
        long long memory_lua = evalMemory();
        long long memory_functions = functionsMemory();
        struct redisMemOverhead *mh = getMemoryOverheadData();

        /* Peak memory is updated from time to time by serverCron() so it
         * may happen that the instantaneous value is slightly bigger than
         * the peak value. This may confuse users, so we update the peak
         * if found smaller than the current memory usage. */
        if (zmalloc_used > server.stat_peak_memory)
            server.stat_peak_memory = zmalloc_used;

        bytesToHuman(hmem,sizeof(hmem),zmalloc_used);
        bytesToHuman(peak_hmem,sizeof(peak_hmem),server.stat_peak_memory);
        bytesToHuman(total_system_hmem,sizeof(total_system_hmem),total_system_mem);
        bytesToHuman(used_memory_lua_hmem,sizeof(used_memory_lua_hmem),memory_lua);
        bytesToHuman(used_memory_vm_total_hmem,sizeof(used_memory_vm_total_hmem),memory_functions + memory_lua);
        bytesToHuman(used_memory_scripts_hmem,sizeof(used_memory_scripts_hmem),mh->lua_caches + mh->functions_caches);
        bytesToHuman(used_memory_rss_hmem,sizeof(used_memory_rss_hmem),server.cron_malloc_stats.process_rss);
        bytesToHuman(maxmemory_hmem,sizeof(maxmemory_hmem),server.maxmemory);

        if (sections++) info = sdscat(info,"\r\n");
        info = sdscatprintf(info, "# Memory\r\n" FMTARGS(
            "used_memory:%zu\r\n", zmalloc_used,
            "used_memory_human:%s\r\n", hmem,
            "used_memory_rss:%zu\r\n", server.cron_malloc_stats.process_rss,
            "used_memory_rss_human:%s\r\n", used_memory_rss_hmem,
            "used_memory_peak:%zu\r\n", server.stat_peak_memory,
            "used_memory_peak_human:%s\r\n", peak_hmem,
            "used_memory_peak_perc:%.2f%%\r\n", mh->peak_perc,
            "used_memory_overhead:%zu\r\n", mh->overhead_total,
            "used_memory_startup:%zu\r\n", mh->startup_allocated,
            "used_memory_dataset:%zu\r\n", mh->dataset,
            "used_memory_dataset_perc:%.2f%%\r\n", mh->dataset_perc,
            "allocator_allocated:%zu\r\n", server.cron_malloc_stats.allocator_allocated,
            "allocator_active:%zu\r\n", server.cron_malloc_stats.allocator_active,
            "allocator_resident:%zu\r\n", server.cron_malloc_stats.allocator_resident,
            "total_system_memory:%lu\r\n", (unsigned long)total_system_mem,
            "total_system_memory_human:%s\r\n", total_system_hmem,
            "used_memory_lua:%lld\r\n", memory_lua, /* deprecated, renamed to used_memory_vm_eval */
            "used_memory_vm_eval:%lld\r\n", memory_lua,
            "used_memory_lua_human:%s\r\n", used_memory_lua_hmem, /* deprecated */
            "used_memory_scripts_eval:%lld\r\n", (long long)mh->lua_caches,
            "number_of_cached_scripts:%lu\r\n", dictSize(evalScriptsDict()),
            "number_of_functions:%lu\r\n", functionsNum(),
            "number_of_libraries:%lu\r\n", functionsLibNum(),
            "used_memory_vm_functions:%lld\r\n", memory_functions,
            "used_memory_vm_total:%lld\r\n", memory_functions + memory_lua,
            "used_memory_vm_total_human:%s\r\n", used_memory_vm_total_hmem,
            "used_memory_functions:%lld\r\n", (long long)mh->functions_caches,
            "used_memory_scripts:%lld\r\n", (long long)mh->lua_caches + (long long)mh->functions_caches,
            "used_memory_scripts_human:%s\r\n", used_memory_scripts_hmem,
            "maxmemory:%lld\r\n", server.maxmemory,
            "maxmemory_human:%s\r\n", maxmemory_hmem,
            "maxmemory_policy:%s\r\n", evict_policy,
            "allocator_frag_ratio:%.2f\r\n", mh->allocator_frag,
            "allocator_frag_bytes:%zu\r\n", mh->allocator_frag_bytes,
            "allocator_rss_ratio:%.2f\r\n", mh->allocator_rss,
            "allocator_rss_bytes:%zd\r\n", mh->allocator_rss_bytes,
            "rss_overhead_ratio:%.2f\r\n", mh->rss_extra,
            "rss_overhead_bytes:%zd\r\n", mh->rss_extra_bytes,
            /* The next field (mem_fragmentation_ratio) is the total RSS
             * overhead, including fragmentation, but not just it. This field
             * (and the next one) is named like that just for backward
             * compatibility. */
            "mem_fragmentation_ratio:%.2f\r\n", mh->total_frag,
            "mem_fragmentation_bytes:%zd\r\n", mh->total_frag_bytes,
            "mem_not_counted_for_evict:%zu\r\n", freeMemoryGetNotCountedMemory(),
            "mem_replication_backlog:%zu\r\n", mh->repl_backlog,
            "mem_total_replication_buffers:%zu\r\n", server.repl_buffer_mem,
            "mem_clients_slaves:%zu\r\n", mh->clients_slaves,
            "mem_clients_normal:%zu\r\n", mh->clients_normal,
            "mem_cluster_links:%zu\r\n", mh->cluster_links,
            "mem_aof_buffer:%zu\r\n", mh->aof_buffer,
            "mem_allocator:%s\r\n", ZMALLOC_LIB,
            "active_defrag_running:%d\r\n", server.active_defrag_running,
            "lazyfree_pending_objects:%zu\r\n", lazyfreeGetPendingObjectsCount(),
            "lazyfreed_objects:%zu\r\n", lazyfreeGetFreedObjectsCount()));
        freeMemoryOverheadData(mh);
    }

    /* Persistence */
    if (all_sections || (dictFind(section_dict,"persistence") != NULL)) {
        if (sections++) info = sdscat(info,"\r\n");
        double fork_perc = 0;
        if (server.stat_module_progress) {
            fork_perc = server.stat_module_progress * 100;
        } else if (server.stat_current_save_keys_total) {
            fork_perc = ((double)server.stat_current_save_keys_processed / server.stat_current_save_keys_total) * 100;
        }
        int aof_bio_fsync_status;
        atomicGet(server.aof_bio_fsync_status,aof_bio_fsync_status);

        info = sdscatprintf(info, "# Persistence\r\n" FMTARGS(
            "loading:%d\r\n", (int)(server.loading && !server.async_loading),
            "async_loading:%d\r\n", (int)server.async_loading,
            "current_cow_peak:%zu\r\n", server.stat_current_cow_peak,
            "current_cow_size:%zu\r\n", server.stat_current_cow_bytes,
            "current_cow_size_age:%lu\r\n", (server.stat_current_cow_updated ?
                                             (unsigned long) elapsedMs(server.stat_current_cow_updated) / 1000 : 0),
            "current_fork_perc:%.2f\r\n", fork_perc,
            "current_save_keys_processed:%zu\r\n", server.stat_current_save_keys_processed,
            "current_save_keys_total:%zu\r\n", server.stat_current_save_keys_total,
            "rdb_changes_since_last_save:%lld\r\n", server.dirty,
            "rdb_bgsave_in_progress:%d\r\n", server.child_type == CHILD_TYPE_RDB,
            "rdb_last_save_time:%jd\r\n", (intmax_t)server.lastsave,
            "rdb_last_bgsave_status:%s\r\n", (server.lastbgsave_status == C_OK) ? "ok" : "err",
            "rdb_last_bgsave_time_sec:%jd\r\n", (intmax_t)server.rdb_save_time_last,
            "rdb_current_bgsave_time_sec:%jd\r\n", (intmax_t)((server.child_type != CHILD_TYPE_RDB) ?
                                                              -1 : time(NULL)-server.rdb_save_time_start),
            "rdb_saves:%lld\r\n", server.stat_rdb_saves,
            "rdb_last_cow_size:%zu\r\n", server.stat_rdb_cow_bytes,
            "rdb_last_load_keys_expired:%lld\r\n", server.rdb_last_load_keys_expired,
            "rdb_last_load_keys_loaded:%lld\r\n", server.rdb_last_load_keys_loaded,
            "aof_enabled:%d\r\n", server.aof_state != AOF_OFF,
            "aof_rewrite_in_progress:%d\r\n", server.child_type == CHILD_TYPE_AOF,
            "aof_rewrite_scheduled:%d\r\n", server.aof_rewrite_scheduled,
            "aof_last_rewrite_time_sec:%jd\r\n", (intmax_t)server.aof_rewrite_time_last,
            "aof_current_rewrite_time_sec:%jd\r\n", (intmax_t)((server.child_type != CHILD_TYPE_AOF) ?
                                                               -1 : time(NULL)-server.aof_rewrite_time_start),
            "aof_last_bgrewrite_status:%s\r\n", (server.aof_lastbgrewrite_status == C_OK ?
                                                 "ok" : "err"),
            "aof_rewrites:%lld\r\n", server.stat_aof_rewrites,
            "aof_rewrites_consecutive_failures:%lld\r\n", server.stat_aofrw_consecutive_failures,
            "aof_last_write_status:%s\r\n", (server.aof_last_write_status == C_OK &&
                                             aof_bio_fsync_status == C_OK) ? "ok" : "err",
            "aof_last_cow_size:%zu\r\n", server.stat_aof_cow_bytes,
            "module_fork_in_progress:%d\r\n", server.child_type == CHILD_TYPE_MODULE,
            "module_fork_last_cow_size:%zu\r\n", server.stat_module_cow_bytes));

        if (server.aof_enabled) {
            info = sdscatprintf(info, FMTARGS(
                "aof_current_size:%lld\r\n", (long long) server.aof_current_size,
                "aof_base_size:%lld\r\n", (long long) server.aof_rewrite_base_size,
                "aof_pending_rewrite:%d\r\n", server.aof_rewrite_scheduled,
                "aof_buffer_length:%zu\r\n", sdslen(server.aof_buf),
                "aof_pending_bio_fsync:%lu\r\n", bioPendingJobsOfType(BIO_AOF_FSYNC),
                "aof_delayed_fsync:%lu\r\n", server.aof_delayed_fsync));
        }

        if (server.loading) {
            double perc = 0;
            time_t eta, elapsed;
            off_t remaining_bytes = 1;

            if (server.loading_total_bytes) {
                perc = ((double)server.loading_loaded_bytes / server.loading_total_bytes) * 100;
                remaining_bytes = server.loading_total_bytes - server.loading_loaded_bytes;
            } else if(server.loading_rdb_used_mem) {
                perc = ((double)server.loading_loaded_bytes / server.loading_rdb_used_mem) * 100;
                remaining_bytes = server.loading_rdb_used_mem - server.loading_loaded_bytes;
                /* used mem is only a (bad) estimation of the rdb file size, avoid going over 100% */
                if (perc > 99.99) perc = 99.99;
                if (remaining_bytes < 1) remaining_bytes = 1;
            }

            elapsed = time(NULL)-server.loading_start_time;
            if (elapsed == 0) {
                eta = 1; /* A fake 1 second figure if we don't have
                            enough info */
            } else {
                eta = (elapsed*remaining_bytes)/(server.loading_loaded_bytes+1);
            }

            info = sdscatprintf(info, FMTARGS(
                "loading_start_time:%jd\r\n", (intmax_t) server.loading_start_time,
                "loading_total_bytes:%llu\r\n", (unsigned long long) server.loading_total_bytes,
                "loading_rdb_used_mem:%llu\r\n", (unsigned long long) server.loading_rdb_used_mem,
                "loading_loaded_bytes:%llu\r\n", (unsigned long long) server.loading_loaded_bytes,
                "loading_loaded_perc:%.2f\r\n", perc,
                "loading_eta_seconds:%jd\r\n", (intmax_t)eta));
        }
    }

    /* Stats */
    if (all_sections  || (dictFind(section_dict,"stats") != NULL)) {
        long long stat_total_reads_processed, stat_total_writes_processed;
        long long stat_net_input_bytes, stat_net_output_bytes;
        long long stat_net_repl_input_bytes, stat_net_repl_output_bytes;
        long long current_eviction_exceeded_time = server.stat_last_eviction_exceeded_time ?
            (long long) elapsedUs(server.stat_last_eviction_exceeded_time): 0;
        long long current_active_defrag_time = server.stat_last_active_defrag_time ?
            (long long) elapsedUs(server.stat_last_active_defrag_time): 0;
        long long stat_client_qbuf_limit_disconnections;
        atomicGet(server.stat_total_reads_processed, stat_total_reads_processed);
        atomicGet(server.stat_total_writes_processed, stat_total_writes_processed);
        atomicGet(server.stat_net_input_bytes, stat_net_input_bytes);
        atomicGet(server.stat_net_output_bytes, stat_net_output_bytes);
        atomicGet(server.stat_net_repl_input_bytes, stat_net_repl_input_bytes);
        atomicGet(server.stat_net_repl_output_bytes, stat_net_repl_output_bytes);
        atomicGet(server.stat_client_qbuf_limit_disconnections, stat_client_qbuf_limit_disconnections);

        if (sections++) info = sdscat(info,"\r\n");
        info = sdscatprintf(info, "# Stats\r\n" FMTARGS(
            "total_connections_received:%lld\r\n", server.stat_numconnections,
            "total_commands_processed:%lld\r\n", server.stat_numcommands,
            "instantaneous_ops_per_sec:%lld\r\n", getInstantaneousMetric(STATS_METRIC_COMMAND),
            "total_net_input_bytes:%lld\r\n", stat_net_input_bytes + stat_net_repl_input_bytes,
            "total_net_output_bytes:%lld\r\n", stat_net_output_bytes + stat_net_repl_output_bytes,
            "total_net_repl_input_bytes:%lld\r\n", stat_net_repl_input_bytes,
            "total_net_repl_output_bytes:%lld\r\n", stat_net_repl_output_bytes,
            "instantaneous_input_kbps:%.2f\r\n", (float)getInstantaneousMetric(STATS_METRIC_NET_INPUT)/1024,
            "instantaneous_output_kbps:%.2f\r\n", (float)getInstantaneousMetric(STATS_METRIC_NET_OUTPUT)/1024,
            "instantaneous_input_repl_kbps:%.2f\r\n", (float)getInstantaneousMetric(STATS_METRIC_NET_INPUT_REPLICATION)/1024,
            "instantaneous_output_repl_kbps:%.2f\r\n", (float)getInstantaneousMetric(STATS_METRIC_NET_OUTPUT_REPLICATION)/1024,
            "rejected_connections:%lld\r\n", server.stat_rejected_conn,
            "sync_full:%lld\r\n", server.stat_sync_full,
            "sync_partial_ok:%lld\r\n", server.stat_sync_partial_ok,
            "sync_partial_err:%lld\r\n", server.stat_sync_partial_err,
            "expired_keys:%lld\r\n", server.stat_expiredkeys,
            "expired_stale_perc:%.2f\r\n", server.stat_expired_stale_perc*100,
            "expired_time_cap_reached_count:%lld\r\n", server.stat_expired_time_cap_reached_count,
            "expire_cycle_cpu_milliseconds:%lld\r\n", server.stat_expire_cycle_time_used/1000,
            "evicted_keys:%lld\r\n", server.stat_evictedkeys,
            "evicted_clients:%lld\r\n", server.stat_evictedclients,
            "total_eviction_exceeded_time:%lld\r\n", (server.stat_total_eviction_exceeded_time + current_eviction_exceeded_time) / 1000,
            "current_eviction_exceeded_time:%lld\r\n", current_eviction_exceeded_time / 1000,
            "keyspace_hits:%lld\r\n", server.stat_keyspace_hits,
            "keyspace_misses:%lld\r\n", server.stat_keyspace_misses,
            "pubsub_channels:%ld\r\n", dictSize(server.pubsub_channels),
            "pubsub_patterns:%lu\r\n", dictSize(server.pubsub_patterns),
            "pubsubshard_channels:%llu\r\n", server.shard_channel_count,
            "latest_fork_usec:%lld\r\n", server.stat_fork_time,
            "total_forks:%lld\r\n", server.stat_total_forks,
            "migrate_cached_sockets:%ld\r\n", dictSize(server.migrate_cached_sockets),
            "slave_expires_tracked_keys:%zu\r\n", getSlaveKeyWithExpireCount(),
            "active_defrag_hits:%lld\r\n", server.stat_active_defrag_hits,
            "active_defrag_misses:%lld\r\n", server.stat_active_defrag_misses,
            "active_defrag_key_hits:%lld\r\n", server.stat_active_defrag_key_hits,
            "active_defrag_key_misses:%lld\r\n", server.stat_active_defrag_key_misses,
            "total_active_defrag_time:%lld\r\n", (server.stat_total_active_defrag_time + current_active_defrag_time) / 1000,
            "current_active_defrag_time:%lld\r\n", current_active_defrag_time / 1000,
            "tracking_total_keys:%lld\r\n", (unsigned long long) trackingGetTotalKeys(),
            "tracking_total_items:%lld\r\n", (unsigned long long) trackingGetTotalItems(),
            "tracking_total_prefixes:%lld\r\n", (unsigned long long) trackingGetTotalPrefixes(),
            "unexpected_error_replies:%lld\r\n", server.stat_unexpected_error_replies,
            "total_error_replies:%lld\r\n", server.stat_total_error_replies,
            "dump_payload_sanitizations:%lld\r\n", server.stat_dump_payload_sanitizations,
            "total_reads_processed:%lld\r\n", stat_total_reads_processed,
            "total_writes_processed:%lld\r\n", stat_total_writes_processed,
            "io_threaded_reads_processed:%lld\r\n", server.stat_io_reads_processed,
            "io_threaded_writes_processed:%lld\r\n", server.stat_io_writes_processed,
            "client_query_buffer_limit_disconnections:%lld\r\n", stat_client_qbuf_limit_disconnections,
            "client_output_buffer_limit_disconnections:%lld\r\n", server.stat_client_outbuf_limit_disconnections,
            "reply_buffer_shrinks:%lld\r\n", server.stat_reply_buffer_shrinks,
            "reply_buffer_expands:%lld\r\n", server.stat_reply_buffer_expands,
            "eventloop_cycles:%llu\r\n", server.duration_stats[EL_DURATION_TYPE_EL].cnt,
            "eventloop_duration_sum:%llu\r\n", server.duration_stats[EL_DURATION_TYPE_EL].sum,
            "eventloop_duration_cmd_sum:%llu\r\n", server.duration_stats[EL_DURATION_TYPE_CMD].sum,
            "instantaneous_eventloop_cycles_per_sec:%llu\r\n", getInstantaneousMetric(STATS_METRIC_EL_CYCLE),
            "instantaneous_eventloop_duration_usec:%llu\r\n", getInstantaneousMetric(STATS_METRIC_EL_DURATION)));
        info = genRedisInfoStringACLStats(info);
    }

    /* Replication */
    if (all_sections || (dictFind(section_dict,"replication") != NULL)) {
        if (sections++) info = sdscat(info,"\r\n");
        info = sdscatprintf(info,
            "# Replication\r\n"
            "role:%s\r\n",
            server.masterhost == NULL ? "master" : "slave");
        if (server.masterhost) {
            long long slave_repl_offset = 1;
            long long slave_read_repl_offset = 1;

            if (server.master) {
                slave_repl_offset = server.master->reploff;
                slave_read_repl_offset = server.master->read_reploff;
            } else if (server.cached_master) {
                slave_repl_offset = server.cached_master->reploff;
                slave_read_repl_offset = server.cached_master->read_reploff;
            }

            info = sdscatprintf(info, FMTARGS(
                "master_host:%s\r\n", server.masterhost,
                "master_port:%d\r\n", server.masterport,
                "master_link_status:%s\r\n", (server.repl_state == REPL_STATE_CONNECTED) ? "up" : "down",
                "master_last_io_seconds_ago:%d\r\n", server.master ? ((int)(server.unixtime-server.master->lastinteraction)) : -1,
                "master_sync_in_progress:%d\r\n", server.repl_state == REPL_STATE_TRANSFER,
                "slave_read_repl_offset:%lld\r\n", slave_read_repl_offset,
                "slave_repl_offset:%lld\r\n", slave_repl_offset));

            if (server.repl_state == REPL_STATE_TRANSFER) {
                double perc = 0;
                if (server.repl_transfer_size) {
                    perc = ((double)server.repl_transfer_read / server.repl_transfer_size) * 100;
                }
                info = sdscatprintf(info, FMTARGS(
                    "master_sync_total_bytes:%lld\r\n", (long long) server.repl_transfer_size,
                    "master_sync_read_bytes:%lld\r\n", (long long) server.repl_transfer_read,
                    "master_sync_left_bytes:%lld\r\n", (long long) (server.repl_transfer_size - server.repl_transfer_read),
                    "master_sync_perc:%.2f\r\n", perc,
                    "master_sync_last_io_seconds_ago:%d\r\n", (int)(server.unixtime-server.repl_transfer_lastio)));
            }

            if (server.repl_state != REPL_STATE_CONNECTED) {
                info = sdscatprintf(info,
                    "master_link_down_since_seconds:%jd\r\n",
                    server.repl_down_since ?
                    (intmax_t)(server.unixtime-server.repl_down_since) : -1);
            }
            info = sdscatprintf(info, FMTARGS(
                "slave_priority:%d\r\n", server.slave_priority,
                "slave_read_only:%d\r\n", server.repl_slave_ro,
                "replica_announced:%d\r\n", server.replica_announced));
        }

        info = sdscatprintf(info,
            "connected_slaves:%lu\r\n",
            listLength(server.slaves));

        /* If min-slaves-to-write is active, write the number of slaves
         * currently considered 'good'. */
        if (server.repl_min_slaves_to_write &&
            server.repl_min_slaves_max_lag) {
            info = sdscatprintf(info,
                "min_slaves_good_slaves:%d\r\n",
                server.repl_good_slaves_count);
        }

        if (listLength(server.slaves)) {
            int slaveid = 0;
            listNode *ln;
            listIter li;

            listRewind(server.slaves,&li);
            while((ln = listNext(&li))) {
                client *slave = listNodeValue(ln);
                char ip[NET_IP_STR_LEN], *slaveip = slave->slave_addr;
                int port;
                long lag = 0;

                if (!slaveip) {
                    if (connAddrPeerName(slave->conn,ip,sizeof(ip),&port) == -1)
                        continue;
                    slaveip = ip;
                }
                const char *state = replstateToString(slave->replstate);
                if (state[0] == '\0') continue;
                if (slave->replstate == SLAVE_STATE_ONLINE)
                    lag = time(NULL) - slave->repl_ack_time;

                info = sdscatprintf(info,
                    "slave%d:ip=%s,port=%d,state=%s,"
                    "offset=%lld,lag=%ld\r\n",
                    slaveid,slaveip,slave->slave_listening_port,state,
                    slave->repl_ack_off, lag);
                slaveid++;
            }
        }
        info = sdscatprintf(info, FMTARGS(
            "master_failover_state:%s\r\n", getFailoverStateString(),
            "master_replid:%s\r\n", server.replid,
            "master_replid2:%s\r\n", server.replid2,
            "master_repl_offset:%lld\r\n", server.master_repl_offset,
            "second_repl_offset:%lld\r\n", server.second_replid_offset,
            "repl_backlog_active:%d\r\n", server.repl_backlog != NULL,
            "repl_backlog_size:%lld\r\n", server.repl_backlog_size,
            "repl_backlog_first_byte_offset:%lld\r\n", server.repl_backlog ? server.repl_backlog->offset : 0,
            "repl_backlog_histlen:%lld\r\n", server.repl_backlog ? server.repl_backlog->histlen : 0));
    }

    /* CPU */
    if (all_sections || (dictFind(section_dict,"cpu") != NULL)) {
        if (sections++) info = sdscat(info,"\r\n");

        struct rusage self_ru, c_ru;
        getrusage(RUSAGE_SELF, &self_ru);
        getrusage(RUSAGE_CHILDREN, &c_ru);
        info = sdscatprintf(info,
        "# CPU\r\n"
        "used_cpu_sys:%ld.%06ld\r\n"
        "used_cpu_user:%ld.%06ld\r\n"
        "used_cpu_sys_children:%ld.%06ld\r\n"
        "used_cpu_user_children:%ld.%06ld\r\n",
        (long)self_ru.ru_stime.tv_sec, (long)self_ru.ru_stime.tv_usec,
        (long)self_ru.ru_utime.tv_sec, (long)self_ru.ru_utime.tv_usec,
        (long)c_ru.ru_stime.tv_sec, (long)c_ru.ru_stime.tv_usec,
        (long)c_ru.ru_utime.tv_sec, (long)c_ru.ru_utime.tv_usec);
#ifdef RUSAGE_THREAD
        struct rusage m_ru;
        getrusage(RUSAGE_THREAD, &m_ru);
        info = sdscatprintf(info,
            "used_cpu_sys_main_thread:%ld.%06ld\r\n"
            "used_cpu_user_main_thread:%ld.%06ld\r\n",
            (long)m_ru.ru_stime.tv_sec, (long)m_ru.ru_stime.tv_usec,
            (long)m_ru.ru_utime.tv_sec, (long)m_ru.ru_utime.tv_usec);
#endif  /* RUSAGE_THREAD */
    }

    /* Modules */
    if (all_sections || (dictFind(section_dict,"module_list") != NULL) || (dictFind(section_dict,"modules") != NULL)) {
        if (sections++) info = sdscat(info,"\r\n");
        info = sdscatprintf(info,"# Modules\r\n");
        info = genModulesInfoString(info);
    }

    /* Command statistics */
    if (all_sections || (dictFind(section_dict,"commandstats") != NULL)) {
        if (sections++) info = sdscat(info,"\r\n");
        info = sdscatprintf(info, "# Commandstats\r\n");
        info = genRedisInfoStringCommandStats(info, server.commands);
    }

    /* Error statistics */
    if (all_sections || (dictFind(section_dict,"errorstats") != NULL)) {
        if (sections++) info = sdscat(info,"\r\n");
        info = sdscat(info, "# Errorstats\r\n");
        raxIterator ri;
        raxStart(&ri,server.errors);
        raxSeek(&ri,"^",NULL,0);
        struct redisError *e;
        while(raxNext(&ri)) {
            char *tmpsafe;
            e = (struct redisError *) ri.data;
            info = sdscatprintf(info,
                "errorstat_%.*s:count=%lld\r\n",
                (int)ri.key_len, getSafeInfoString((char *) ri.key, ri.key_len, &tmpsafe), e->count);
            if (tmpsafe != NULL) zfree(tmpsafe);
        }
        raxStop(&ri);
    }

    /* Latency by percentile distribution per command */
    if (all_sections || (dictFind(section_dict,"latencystats") != NULL)) {
        if (sections++) info = sdscat(info,"\r\n");
        info = sdscatprintf(info, "# Latencystats\r\n");
        if (server.latency_tracking_enabled) {
            info = genRedisInfoStringLatencyStats(info, server.commands);
        }
    }

    /* Cluster */
    if (all_sections || (dictFind(section_dict,"cluster") != NULL)) {
        if (sections++) info = sdscat(info,"\r\n");
        info = sdscatprintf(info,
        "# Cluster\r\n"
        "cluster_enabled:%d\r\n",
        server.cluster_enabled);
    }

    /* Key space */
    if (all_sections || (dictFind(section_dict,"keyspace") != NULL)) {
        if (sections++) info = sdscat(info,"\r\n");
        info = sdscatprintf(info, "# Keyspace\r\n");
        for (j = 0; j < server.dbnum; j++) {
            long long keys, vkeys;

            keys = dbSize(&server.db[j], DB_MAIN);
            vkeys = dbSize(&server.db[j], DB_EXPIRES);
            if (keys || vkeys) {
                info = sdscatprintf(info,
                    "db%d:keys=%lld,expires=%lld,avg_ttl=%lld\r\n",
                    j, keys, vkeys, server.db[j].avg_ttl);
            }
        }
    }

    /* Get info from modules.
     * Returned when the user asked for "everything", "modules", or a specific module section.
     * We're not aware of the module section names here, and we rather avoid the search when we can.
     * so we proceed if there's a requested section name that's not found yet, or when the user asked
     * for "all" with any additional section names. */
    if (everything || dictFind(section_dict, "modules") != NULL || sections < (int)dictSize(section_dict) ||
        (all_sections && dictSize(section_dict)))
    {

        info = modulesCollectInfo(info,
                                  everything || dictFind(section_dict, "modules") != NULL ? NULL: section_dict,
                                  0, /* not a crash report */
                                  sections);
    }

    if (dictFind(section_dict, "debug") != NULL) {
        if (sections++) info = sdscat(info,"\r\n");
        info = sdscatprintf(info, "# Debug\r\n" FMTARGS(
            "eventloop_duration_aof_sum:%llu\r\n", server.duration_stats[EL_DURATION_TYPE_AOF].sum,
            "eventloop_duration_cron_sum:%llu\r\n", server.duration_stats[EL_DURATION_TYPE_CRON].sum,
            "eventloop_duration_max:%llu\r\n", server.duration_stats[EL_DURATION_TYPE_EL].max,
            "eventloop_cmd_per_cycle_max:%lld\r\n", server.el_cmd_cnt_max));
    }

    return info;
}

/* INFO [<section> [<section> ...]] */
void infoCommand(client *c) {
    if (server.sentinel_mode) {
        sentinelInfoCommand(c);
        return;
    }
    int all_sections = 0;
    int everything = 0;
    dict *sections_dict = genInfoSectionDict(c->argv+1, c->argc-1, NULL, &all_sections, &everything);
    sds info = genRedisInfoString(sections_dict, all_sections, everything);
    addReplyVerbatim(c,info,sdslen(info),"txt");
    sdsfree(info);
    releaseInfoSectionDict(sections_dict);
    return;
}

void monitorCommand(client *c) {
    if (c->flags & CLIENT_DENY_BLOCKING) {
        /**
         * A client that has CLIENT_DENY_BLOCKING flag on
         * expects a reply per command and so can't execute MONITOR. */
        addReplyError(c, "MONITOR isn't allowed for DENY BLOCKING client");
        return;
    }

    /* ignore MONITOR if already slave or in monitor mode */
    if (c->flags & CLIENT_SLAVE) return;

    c->flags |= (CLIENT_SLAVE|CLIENT_MONITOR);
    listAddNodeTail(server.monitors,c);
    addReply(c,shared.ok);
}

/* =================================== Main! ================================ */

int checkIgnoreWarning(const char *warning) {
    int argc, j;
    sds *argv = sdssplitargs(server.ignore_warnings, &argc);
    if (argv == NULL)
        return 0;

    for (j = 0; j < argc; j++) {
        char *flag = argv[j];
        if (!strcasecmp(flag, warning))
            break;
    }
    sdsfreesplitres(argv,argc);
    return j < argc;
}

#ifdef __linux__
#include <sys/prctl.h>
/* since linux-3.5, kernel supports to set the state of the "THP disable" flag
 * for the calling thread. PR_SET_THP_DISABLE is defined in linux/prctl.h */
static int THPDisable(void) {
    int ret = -EINVAL;

    if (!server.disable_thp)
        return ret;

#ifdef PR_SET_THP_DISABLE
    ret = prctl(PR_SET_THP_DISABLE, 1, 0, 0, 0);
#endif

    return ret;
}

void linuxMemoryWarnings(void) {
    sds err_msg = NULL;
    if (checkOvercommit(&err_msg) < 0) {
        serverLog(LL_WARNING,"WARNING %s", err_msg);
        sdsfree(err_msg);
    }
    if (checkTHPEnabled(&err_msg) < 0) {
        server.thp_enabled = 1;
        if (THPDisable() == 0) {
            server.thp_enabled = 0;
        } else {
            serverLog(LL_WARNING, "WARNING %s", err_msg);
        }
        sdsfree(err_msg);
    }
}
#endif /* __linux__ */

void createPidFile(void) {
    /* If pidfile requested, but no pidfile defined, use
     * default pidfile path */
    if (!server.pidfile) server.pidfile = zstrdup(CONFIG_DEFAULT_PID_FILE);

    /* Try to write the pid file in a best-effort way. */
    FILE *fp = fopen(server.pidfile,"w");
    if (fp) {
        fprintf(fp,"%d\n",(int)getpid());
        fclose(fp);
    } else {
        serverLog(LL_WARNING, "Failed to write PID file: %s", strerror(errno));
    }
}

void daemonize(void) {
    int fd;

    if (fork() != 0) exit(0); /* parent exits */
    setsid(); /* create a new session */

    /* Every output goes to /dev/null. If Redis is daemonized but
     * the 'logfile' is set to 'stdout' in the configuration file
     * it will not log at all. */
    if ((fd = open("/dev/null", O_RDWR, 0)) != -1) {
        dup2(fd, STDIN_FILENO);
        dup2(fd, STDOUT_FILENO);
        dup2(fd, STDERR_FILENO);
        if (fd > STDERR_FILENO) close(fd);
    }
}

sds getVersion(void) {
    sds version = sdscatprintf(sdsempty(),
        "v=%s sha=%s:%d malloc=%s bits=%d build=%llx",
        REDIS_VERSION,
        redisGitSHA1(),
        atoi(redisGitDirty()) > 0,
        ZMALLOC_LIB,
        sizeof(long) == 4 ? 32 : 64,
        (unsigned long long) redisBuildId());
    return version;
}

void usage(void) {
    fprintf(stderr,"Usage: ./redis-server [/path/to/redis.conf] [options] [-]\n");
    fprintf(stderr,"       ./redis-server - (read config from stdin)\n");
    fprintf(stderr,"       ./redis-server -v or --version\n");
    fprintf(stderr,"       ./redis-server -h or --help\n");
    fprintf(stderr,"       ./redis-server --test-memory <megabytes>\n");
    fprintf(stderr,"       ./redis-server --check-system\n");
    fprintf(stderr,"\n");
    fprintf(stderr,"Examples:\n");
    fprintf(stderr,"       ./redis-server (run the server with default conf)\n");
    fprintf(stderr,"       echo 'maxmemory 128mb' | ./redis-server -\n");
    fprintf(stderr,"       ./redis-server /etc/redis/6379.conf\n");
    fprintf(stderr,"       ./redis-server --port 7777\n");
    fprintf(stderr,"       ./redis-server --port 7777 --replicaof 127.0.0.1 8888\n");
    fprintf(stderr,"       ./redis-server /etc/myredis.conf --loglevel verbose -\n");
    fprintf(stderr,"       ./redis-server /etc/myredis.conf --loglevel verbose\n\n");
    fprintf(stderr,"Sentinel mode:\n");
    fprintf(stderr,"       ./redis-server /etc/sentinel.conf --sentinel\n");
    exit(1);
}

void redisAsciiArt(void) {
#include "asciilogo.h"
    char *buf = zmalloc(1024*16);
    char *mode;

    if (server.cluster_enabled) mode = "cluster";
    else if (server.sentinel_mode) mode = "sentinel";
    else mode = "standalone";

    /* Show the ASCII logo if: log file is stdout AND stdout is a
     * tty AND syslog logging is disabled. Also show logo if the user
     * forced us to do so via redis.conf. */
    int show_logo = ((!server.syslog_enabled &&
                      server.logfile[0] == '\0' &&
                      isatty(fileno(stdout))) ||
                     server.always_show_logo);

    if (!show_logo) {
        serverLog(LL_NOTICE,
            "Running mode=%s, port=%d.",
            mode, server.port ? server.port : server.tls_port
        );
    } else {
        snprintf(buf,1024*16,ascii_logo,
            REDIS_VERSION,
            redisGitSHA1(),
            strtol(redisGitDirty(),NULL,10) > 0,
            (sizeof(long) == 8) ? "64" : "32",
            mode, server.port ? server.port : server.tls_port,
            (long) getpid()
        );
        serverLogRaw(LL_NOTICE|LL_RAW,buf);
    }
    zfree(buf);
}

/* Get the server listener by type name */
connListener *listenerByType(const char *typename) {
    int conn_index;

    conn_index = connectionIndexByType(typename);
    if (conn_index < 0)
        return NULL;

    return &server.listeners[conn_index];
}

/* Close original listener, re-create a new listener from the updated bind address & port */
int changeListener(connListener *listener) {
    /* Close old servers */
    closeListener(listener);

    /* Just close the server if port disabled */
    if (listener->port == 0) {
        if (server.set_proc_title) redisSetProcTitle(NULL);
        return C_OK;
    }

    /* Re-create listener */
    if (connListen(listener) != C_OK) {
        return C_ERR;
    }

    /* Create event handlers */
    if (createSocketAcceptHandler(listener, listener->ct->accept_handler) != C_OK) {
        serverPanic("Unrecoverable error creating %s accept handler.", listener->ct->get_type(NULL));
    }

    if (server.set_proc_title) redisSetProcTitle(NULL);

    return C_OK;
}

static void sigShutdownHandler(int sig) {
    char *msg;

    switch (sig) {
    case SIGINT:
        msg = "Received SIGINT scheduling shutdown...";
        break;
    case SIGTERM:
        msg = "Received SIGTERM scheduling shutdown...";
        break;
    default:
        msg = "Received shutdown signal, scheduling shutdown...";
    };

    /* SIGINT is often delivered via Ctrl+C in an interactive session.
     * If we receive the signal the second time, we interpret this as
     * the user really wanting to quit ASAP without waiting to persist
     * on disk and without waiting for lagging replicas. */
    if (server.shutdown_asap && sig == SIGINT) {
        serverLogRawFromHandler(LL_WARNING, "You insist... exiting now.");
        rdbRemoveTempFile(getpid(), 1);
        exit(1); /* Exit with an error since this was not a clean shutdown. */
    } else if (server.loading) {
        msg = "Received shutdown signal during loading, scheduling shutdown.";
    }

    serverLogRawFromHandler(LL_WARNING, msg);
    server.shutdown_asap = 1;
    server.last_sig_received = sig;
}

void setupSignalHandlers(void) {
    struct sigaction act;

    sigemptyset(&act.sa_mask);
    act.sa_flags = 0;
    act.sa_handler = sigShutdownHandler;
    sigaction(SIGTERM, &act, NULL);
    sigaction(SIGINT, &act, NULL);

    setupDebugSigHandlers();
}

/* This is the signal handler for children process. It is currently useful
 * in order to track the SIGUSR1, that we send to a child in order to terminate
 * it in a clean way, without the parent detecting an error and stop
 * accepting writes because of a write error condition. */
static void sigKillChildHandler(int sig) {
    UNUSED(sig);
    int level = server.in_fork_child == CHILD_TYPE_MODULE? LL_VERBOSE: LL_WARNING;
    serverLogRawFromHandler(level, "Received SIGUSR1 in child, exiting now.");
    exitFromChild(SERVER_CHILD_NOERROR_RETVAL);
}

void setupChildSignalHandlers(void) {
    struct sigaction act;

    /* When the SA_SIGINFO flag is set in sa_flags then sa_sigaction is used.
     * Otherwise, sa_handler is used. */
    sigemptyset(&act.sa_mask);
    act.sa_flags = 0;
    act.sa_handler = sigKillChildHandler;
    sigaction(SIGUSR1, &act, NULL);
}

/* After fork, the child process will inherit the resources
 * of the parent process, e.g. fd(socket or flock) etc.
 * should close the resources not used by the child process, so that if the
 * parent restarts it can bind/lock despite the child possibly still running. */
void closeChildUnusedResourceAfterFork(void) {
    closeListeningSockets(0);
    if (server.cluster_enabled && server.cluster_config_file_lock_fd != -1)
        close(server.cluster_config_file_lock_fd);  /* don't care if this fails */

    /* Clear server.pidfile, this is the parent pidfile which should not
     * be touched (or deleted) by the child (on exit / crash) */
    zfree(server.pidfile);
    server.pidfile = NULL;
}

/* purpose is one of CHILD_TYPE_ types */
int redisFork(int purpose) {
    if (isMutuallyExclusiveChildType(purpose)) {
        if (hasActiveChildProcess()) {
            errno = EEXIST;
            return -1;
        }

        openChildInfoPipe();
    }

    int childpid;
    long long start = ustime();
    if ((childpid = fork()) == 0) {
        /* Child.
         *
         * The order of setting things up follows some reasoning:
         * Setup signal handlers first because a signal could fire at any time.
         * Adjust OOM score before everything else to assist the OOM killer if
         * memory resources are low.
         */
        server.in_fork_child = purpose;
        setupChildSignalHandlers();
        setOOMScoreAdj(CONFIG_OOM_BGCHILD);
        updateDictResizePolicy();
        dismissMemoryInChild();
        closeChildUnusedResourceAfterFork();
        /* Close the reading part, so that if the parent crashes, the child will
         * get a write error and exit. */
        if (server.child_info_pipe[0] != -1)
            close(server.child_info_pipe[0]);
    } else {
        /* Parent */
        if (childpid == -1) {
            int fork_errno = errno;
            if (isMutuallyExclusiveChildType(purpose)) closeChildInfoPipe();
            errno = fork_errno;
            return -1;
        }

        server.stat_total_forks++;
        server.stat_fork_time = ustime()-start;
        server.stat_fork_rate = (double) zmalloc_used_memory() * 1000000 / server.stat_fork_time / (1024*1024*1024); /* GB per second. */
        latencyAddSampleIfNeeded("fork",server.stat_fork_time/1000);

        /* The child_pid and child_type are only for mutually exclusive children.
         * other child types should handle and store their pid's in dedicated variables.
         *
         * Today, we allows CHILD_TYPE_LDB to run in parallel with the other fork types:
         * - it isn't used for production, so it will not make the server be less efficient
         * - used for debugging, and we don't want to block it from running while other
         *   forks are running (like RDB and AOF) */
        if (isMutuallyExclusiveChildType(purpose)) {
            server.child_pid = childpid;
            server.child_type = purpose;
            server.stat_current_cow_peak = 0;
            server.stat_current_cow_bytes = 0;
            server.stat_current_cow_updated = 0;
            server.stat_current_save_keys_processed = 0;
            server.stat_module_progress = 0;
            server.stat_current_save_keys_total = dbTotalServerKeyCount();
        }

        updateDictResizePolicy();
        moduleFireServerEvent(REDISMODULE_EVENT_FORK_CHILD,
                              REDISMODULE_SUBEVENT_FORK_CHILD_BORN,
                              NULL);
    }
    return childpid;
}

void sendChildCowInfo(childInfoType info_type, char *pname) {
    sendChildInfoGeneric(info_type, 0, -1, pname);
}

void sendChildInfo(childInfoType info_type, size_t keys, char *pname) {
    sendChildInfoGeneric(info_type, keys, -1, pname);
}

/* Try to release pages back to the OS directly (bypassing the allocator),
 * in an effort to decrease CoW during fork. For small allocations, we can't
 * release any full page, so in an effort to avoid getting the size of the
 * allocation from the allocator (malloc_size) when we already know it's small,
 * we check the size_hint. If the size is not already known, passing a size_hint
 * of 0 will lead the checking the real size of the allocation.
 * Also please note that the size may be not accurate, so in order to make this
 * solution effective, the judgement for releasing memory pages should not be
 * too strict. */
void dismissMemory(void* ptr, size_t size_hint) {
    if (ptr == NULL) return;

    /* madvise(MADV_DONTNEED) can not release pages if the size of memory
     * is too small, we try to release only for the memory which the size
     * is more than half of page size. */
    if (size_hint && size_hint <= server.page_size/2) return;

    zmadvise_dontneed(ptr);
}

/* Dismiss big chunks of memory inside a client structure, see dismissMemory() */
void dismissClientMemory(client *c) {
    /* Dismiss client query buffer and static reply buffer. */
    dismissMemory(c->buf, c->buf_usable_size);
    dismissSds(c->querybuf);
    /* Dismiss argv array only if we estimate it contains a big buffer. */
    if (c->argc && c->argv_len_sum/c->argc >= server.page_size) {
        for (int i = 0; i < c->argc; i++) {
            dismissObject(c->argv[i], 0);
        }
    }
    if (c->argc) dismissMemory(c->argv, c->argc*sizeof(robj*));

    /* Dismiss the reply array only if the average buffer size is bigger
     * than a page. */
    if (listLength(c->reply) &&
        c->reply_bytes/listLength(c->reply) >= server.page_size)
    {
        listIter li;
        listNode *ln;
        listRewind(c->reply, &li);
        while ((ln = listNext(&li))) {
            clientReplyBlock *bulk = listNodeValue(ln);
            /* Default bulk size is 16k, actually it has extra data, maybe it
             * occupies 20k according to jemalloc bin size if using jemalloc. */
            if (bulk) dismissMemory(bulk, bulk->size);
        }
    }
}

/* In the child process, we don't need some buffers anymore, and these are
 * likely to change in the parent when there's heavy write traffic.
 * We dismiss them right away, to avoid CoW.
 * see dismissMemeory(). */
void dismissMemoryInChild(void) {
    /* madvise(MADV_DONTNEED) may not work if Transparent Huge Pages is enabled. */
    if (server.thp_enabled) return;

    /* Currently we use zmadvise_dontneed only when we use jemalloc with Linux.
     * so we avoid these pointless loops when they're not going to do anything. */
#if defined(USE_JEMALLOC) && defined(__linux__)
    listIter li;
    listNode *ln;

    /* Dismiss replication buffer. We don't need to separately dismiss replication
     * backlog and replica' output buffer, because they just reference the global
     * replication buffer but don't cost real memory. */
    listRewind(server.repl_buffer_blocks, &li);
    while((ln = listNext(&li))) {
        replBufBlock *o = listNodeValue(ln);
        dismissMemory(o, o->size);
    }

    /* Dismiss all clients memory. */
    listRewind(server.clients, &li);
    while((ln = listNext(&li))) {
        client *c = listNodeValue(ln);
        dismissClientMemory(c);
    }
#endif
}

void memtest(size_t megabytes, int passes);

/* Returns 1 if there is --sentinel among the arguments or if
 * executable name contains "redis-sentinel". */
int checkForSentinelMode(int argc, char **argv, char *exec_name) {
    if (strstr(exec_name,"redis-sentinel") != NULL) return 1;

    for (int j = 1; j < argc; j++)
        if (!strcmp(argv[j],"--sentinel")) return 1;
    return 0;
}

/* Function called at startup to load RDB or AOF file in memory. */
void loadDataFromDisk(void) {
    long long start = ustime();
    if (server.aof_state == AOF_ON) {
        int ret = loadAppendOnlyFiles(server.aof_manifest);
        if (ret == AOF_FAILED || ret == AOF_OPEN_ERR)
            exit(1);
        if (ret != AOF_NOT_EXIST)
            serverLog(LL_NOTICE, "DB loaded from append only file: %.3f seconds", (float)(ustime()-start)/1000000);
    } else {
        rdbSaveInfo rsi = RDB_SAVE_INFO_INIT;
        int rsi_is_valid = 0;
        errno = 0; /* Prevent a stale value from affecting error checking */
        int rdb_flags = RDBFLAGS_NONE;
        if (iAmMaster()) {
            /* Master may delete expired keys when loading, we should
             * propagate expire to replication backlog. */
            createReplicationBacklog();
            rdb_flags |= RDBFLAGS_FEED_REPL;
        }
        int rdb_load_ret = rdbLoad(server.rdb_filename, &rsi, rdb_flags);
        if (rdb_load_ret == RDB_OK) {
            serverLog(LL_NOTICE,"DB loaded from disk: %.3f seconds",
                (float)(ustime()-start)/1000000);

            /* Restore the replication ID / offset from the RDB file. */
            if (rsi.repl_id_is_set &&
                rsi.repl_offset != -1 &&
                /* Note that older implementations may save a repl_stream_db
                 * of -1 inside the RDB file in a wrong way, see more
                 * information in function rdbPopulateSaveInfo. */
                rsi.repl_stream_db != -1)
            {
                rsi_is_valid = 1;
                if (!iAmMaster()) {
                    memcpy(server.replid,rsi.repl_id,sizeof(server.replid));
                    server.master_repl_offset = rsi.repl_offset;
                    /* If this is a replica, create a cached master from this
                     * information, in order to allow partial resynchronizations
                     * with masters. */
                    replicationCacheMasterUsingMyself();
                    selectDb(server.cached_master,rsi.repl_stream_db);
                } else {
                    /* If this is a master, we can save the replication info
                     * as secondary ID and offset, in order to allow replicas
                     * to partial resynchronizations with masters. */
                    memcpy(server.replid2,rsi.repl_id,sizeof(server.replid));
                    server.second_replid_offset = rsi.repl_offset+1;
                    /* Rebase master_repl_offset from rsi.repl_offset. */
                    server.master_repl_offset += rsi.repl_offset;
                    serverAssert(server.repl_backlog);
                    server.repl_backlog->offset = server.master_repl_offset -
                              server.repl_backlog->histlen + 1;
                    rebaseReplicationBuffer(rsi.repl_offset);
                    server.repl_no_slaves_since = time(NULL);
                }
            }
        } else if (rdb_load_ret != RDB_NOT_EXIST) {
            serverLog(LL_WARNING, "Fatal error loading the DB, check server logs. Exiting.");
            exit(1);
        }

        /* We always create replication backlog if server is a master, we need
         * it because we put DELs in it when loading expired keys in RDB, but
         * if RDB doesn't have replication info or there is no rdb, it is not
         * possible to support partial resynchronization, to avoid extra memory
         * of replication backlog, we drop it. */
        if (!rsi_is_valid && server.repl_backlog)
            freeReplicationBacklog();
    }
}

void redisOutOfMemoryHandler(size_t allocation_size) {
    serverLog(LL_WARNING,"Out Of Memory allocating %zu bytes!",
        allocation_size);
    serverPanic("Redis aborting for OUT OF MEMORY. Allocating %zu bytes!",
        allocation_size);
}

/* Callback for sdstemplate on proc-title-template. See redis.conf for
 * supported variables.
 */
static sds redisProcTitleGetVariable(const sds varname, void *arg)
{
    if (!strcmp(varname, "title")) {
        return sdsnew(arg);
    } else if (!strcmp(varname, "listen-addr")) {
        if (server.port || server.tls_port)
            return sdscatprintf(sdsempty(), "%s:%u",
                                server.bindaddr_count ? server.bindaddr[0] : "*",
                                server.port ? server.port : server.tls_port);
        else
            return sdscatprintf(sdsempty(), "unixsocket:%s", server.unixsocket);
    } else if (!strcmp(varname, "server-mode")) {
        if (server.cluster_enabled) return sdsnew("[cluster]");
        else if (server.sentinel_mode) return sdsnew("[sentinel]");
        else return sdsempty();
    } else if (!strcmp(varname, "config-file")) {
        return sdsnew(server.configfile ? server.configfile : "-");
    } else if (!strcmp(varname, "port")) {
        return sdscatprintf(sdsempty(), "%u", server.port);
    } else if (!strcmp(varname, "tls-port")) {
        return sdscatprintf(sdsempty(), "%u", server.tls_port);
    } else if (!strcmp(varname, "unixsocket")) {
        return sdsnew(server.unixsocket);
    } else
        return NULL;    /* Unknown variable name */
}

/* Expand the specified proc-title-template string and return a newly
 * allocated sds, or NULL. */
static sds expandProcTitleTemplate(const char *template, const char *title) {
    sds res = sdstemplate(template, redisProcTitleGetVariable, (void *) title);
    if (!res)
        return NULL;
    return sdstrim(res, " ");
}
/* Validate the specified template, returns 1 if valid or 0 otherwise. */
int validateProcTitleTemplate(const char *template) {
    int ok = 1;
    sds res = expandProcTitleTemplate(template, "");
    if (!res)
        return 0;
    if (sdslen(res) == 0) ok = 0;
    sdsfree(res);
    return ok;
}

int redisSetProcTitle(char *title) {
#ifdef USE_SETPROCTITLE
    if (!title) title = server.exec_argv[0];
    sds proc_title = expandProcTitleTemplate(server.proc_title_template, title);
    if (!proc_title) return C_ERR;  /* Not likely, proc_title_template is validated */

    setproctitle("%s", proc_title);
    sdsfree(proc_title);
#else
    UNUSED(title);
#endif

    return C_OK;
}

void redisSetCpuAffinity(const char *cpulist) {
#ifdef USE_SETCPUAFFINITY
    setcpuaffinity(cpulist);
#else
    UNUSED(cpulist);
#endif
}

/* Send a notify message to systemd. Returns sd_notify return code which is
 * a positive number on success. */
int redisCommunicateSystemd(const char *sd_notify_msg) {
#ifdef HAVE_LIBSYSTEMD
    int ret = sd_notify(0, sd_notify_msg);

    if (ret == 0)
        serverLog(LL_WARNING, "systemd supervision error: NOTIFY_SOCKET not found!");
    else if (ret < 0)
        serverLog(LL_WARNING, "systemd supervision error: sd_notify: %d", ret);
    return ret;
#else
    UNUSED(sd_notify_msg);
    return 0;
#endif
}

/* Attempt to set up upstart supervision. Returns 1 if successful. */
static int redisSupervisedUpstart(void) {
    const char *upstart_job = getenv("UPSTART_JOB");

    if (!upstart_job) {
        serverLog(LL_WARNING,
                "upstart supervision requested, but UPSTART_JOB not found!");
        return 0;
    }

    serverLog(LL_NOTICE, "supervised by upstart, will stop to signal readiness.");
    raise(SIGSTOP);
    unsetenv("UPSTART_JOB");
    return 1;
}

/* Attempt to set up systemd supervision. Returns 1 if successful. */
static int redisSupervisedSystemd(void) {
#ifndef HAVE_LIBSYSTEMD
    serverLog(LL_WARNING,
            "systemd supervision requested or auto-detected, but Redis is compiled without libsystemd support!");
    return 0;
#else
    if (redisCommunicateSystemd("STATUS=Redis is loading...\n") <= 0)
        return 0;
    serverLog(LL_NOTICE,
        "Supervised by systemd. Please make sure you set appropriate values for TimeoutStartSec and TimeoutStopSec in your service unit.");
    return 1;
#endif
}

int redisIsSupervised(int mode) {
    int ret = 0;

    if (mode == SUPERVISED_AUTODETECT) {
        if (getenv("UPSTART_JOB")) {
            serverLog(LL_VERBOSE, "Upstart supervision detected.");
            mode = SUPERVISED_UPSTART;
        } else if (getenv("NOTIFY_SOCKET")) {
            serverLog(LL_VERBOSE, "Systemd supervision detected.");
            mode = SUPERVISED_SYSTEMD;
        }
    }

    switch (mode) {
        case SUPERVISED_UPSTART:
            ret = redisSupervisedUpstart();
            break;
        case SUPERVISED_SYSTEMD:
            ret = redisSupervisedSystemd();
            break;
        default:
            break;
    }

    if (ret)
        server.supervised_mode = mode;

    return ret;
}

int iAmMaster(void) {
    return ((!server.cluster_enabled && server.masterhost == NULL) ||
            (server.cluster_enabled && clusterNodeIsMaster(getMyClusterNode())));
}

#ifdef REDIS_TEST
#include "testhelp.h"
#include "intset.h"  /* Compact integer set structure */

int __failed_tests = 0;
int __test_num = 0;

/* The flags are the following:
* --accurate:     Runs tests with more iterations.
* --large-memory: Enables tests that consume more than 100mb. */
typedef int redisTestProc(int argc, char **argv, int flags);
struct redisTest {
    char *name;
    redisTestProc *proc;
    int failed;
} redisTests[] = {
    {"ziplist", ziplistTest},
    {"quicklist", quicklistTest},
    {"intset", intsetTest},
    {"zipmap", zipmapTest},
    {"sha1test", sha1Test},
    {"util", utilTest},
    {"endianconv", endianconvTest},
    {"crc64", crc64Test},
    {"zmalloc", zmalloc_test},
    {"sds", sdsTest},
    {"dict", dictTest},
    {"listpack", listpackTest}
};
redisTestProc *getTestProcByName(const char *name) {
    int numtests = sizeof(redisTests)/sizeof(struct redisTest);
    for (int j = 0; j < numtests; j++) {
        if (!strcasecmp(name,redisTests[j].name)) {
            return redisTests[j].proc;
        }
    }
    return NULL;
}
#endif

int main(int argc, char **argv) {
    struct timeval tv;
    int j;
    char config_from_stdin = 0;

#ifdef REDIS_TEST
    monotonicInit(); /* Required for dict tests, that are relying on monotime during dict rehashing. */
    if (argc >= 3 && !strcasecmp(argv[1], "test")) {
        int flags = 0;
        for (j = 3; j < argc; j++) {
            char *arg = argv[j];
            if (!strcasecmp(arg, "--accurate")) flags |= REDIS_TEST_ACCURATE;
            else if (!strcasecmp(arg, "--large-memory")) flags |= REDIS_TEST_LARGE_MEMORY;
            else if (!strcasecmp(arg, "--valgrind")) flags |= REDIS_TEST_VALGRIND;
        }

        if (!strcasecmp(argv[2], "all")) {
            int numtests = sizeof(redisTests)/sizeof(struct redisTest);
            for (j = 0; j < numtests; j++) {
                redisTests[j].failed = (redisTests[j].proc(argc,argv,flags) != 0);
            }

            /* Report tests result */
            int failed_num = 0;
            for (j = 0; j < numtests; j++) {
                if (redisTests[j].failed) {
                    failed_num++;
                    printf("[failed] Test - %s\n", redisTests[j].name);
                } else {
                    printf("[ok] Test - %s\n", redisTests[j].name);
                }
            }

            printf("%d tests, %d passed, %d failed\n", numtests,
                   numtests-failed_num, failed_num);

            return failed_num == 0 ? 0 : 1;
        } else {
            redisTestProc *proc = getTestProcByName(argv[2]);
            if (!proc) return -1; /* test not found */
            return proc(argc,argv,flags);
        }

        return 0;
    }
#endif

    /* We need to initialize our libraries, and the server configuration. */
#ifdef INIT_SETPROCTITLE_REPLACEMENT
    spt_init(argc, argv);
#endif
    tzset(); /* Populates 'timezone' global. */
    zmalloc_set_oom_handler(redisOutOfMemoryHandler);

    /* To achieve entropy, in case of containers, their time() and getpid() can
     * be the same. But value of tv_usec is fast enough to make the difference */
    gettimeofday(&tv,NULL);
    srand(time(NULL)^getpid()^tv.tv_usec);
    srandom(time(NULL)^getpid()^tv.tv_usec);
    init_genrand64(((long long) tv.tv_sec * 1000000 + tv.tv_usec) ^ getpid());
    crc64_init();

    /* Store umask value. Because umask(2) only offers a set-and-get API we have
     * to reset it and restore it back. We do this early to avoid a potential
     * race condition with threads that could be creating files or directories.
     */
    umask(server.umask = umask(0777));

    uint8_t hashseed[16];
    getRandomBytes(hashseed,sizeof(hashseed));
    dictSetHashFunctionSeed(hashseed);

    char *exec_name = strrchr(argv[0], '/');
    if (exec_name == NULL) exec_name = argv[0];
    server.sentinel_mode = checkForSentinelMode(argc,argv, exec_name);
    initServerConfig();
    ACLInit(); /* The ACL subsystem must be initialized ASAP because the
                  basic networking code and client creation depends on it. */
    moduleInitModulesSystem();
    connTypeInitialize();

    /* Store the executable path and arguments in a safe place in order
     * to be able to restart the server later. */
    server.executable = getAbsolutePath(argv[0]);
    server.exec_argv = zmalloc(sizeof(char*)*(argc+1));
    server.exec_argv[argc] = NULL;
    for (j = 0; j < argc; j++) server.exec_argv[j] = zstrdup(argv[j]);

    /* We need to init sentinel right now as parsing the configuration file
     * in sentinel mode will have the effect of populating the sentinel
     * data structures with master nodes to monitor. */
    if (server.sentinel_mode) {
        initSentinelConfig();
        initSentinel();
    }

    /* Check if we need to start in redis-check-rdb/aof mode. We just execute
     * the program main. However the program is part of the Redis executable
     * so that we can easily execute an RDB check on loading errors. */
    if (strstr(exec_name,"redis-check-rdb") != NULL)
        redis_check_rdb_main(argc,argv,NULL);
    else if (strstr(exec_name,"redis-check-aof") != NULL)
        redis_check_aof_main(argc,argv);

    if (argc >= 2) {
        j = 1; /* First option to parse in argv[] */
        sds options = sdsempty();

        /* Handle special options --help and --version */
        if (strcmp(argv[1], "-v") == 0 ||
            strcmp(argv[1], "--version") == 0)
        {
            sds version = getVersion();
            printf("Redis server %s\n", version);
            sdsfree(version);
            exit(0);
        }
        if (strcmp(argv[1], "--help") == 0 ||
            strcmp(argv[1], "-h") == 0) usage();
        if (strcmp(argv[1], "--test-memory") == 0) {
            if (argc == 3) {
                memtest(atoi(argv[2]),50);
                exit(0);
            } else {
                fprintf(stderr,"Please specify the amount of memory to test in megabytes.\n");
                fprintf(stderr,"Example: ./redis-server --test-memory 4096\n\n");
                exit(1);
            }
        } if (strcmp(argv[1], "--check-system") == 0) {
            exit(syscheck() ? 0 : 1);
        }
        /* Parse command line options
         * Precedence wise, File, stdin, explicit options -- last config is the one that matters.
         *
         * First argument is the config file name? */
        if (argv[1][0] != '-') {
            /* Replace the config file in server.exec_argv with its absolute path. */
            server.configfile = getAbsolutePath(argv[1]);
            zfree(server.exec_argv[1]);
            server.exec_argv[1] = zstrdup(server.configfile);
            j = 2; // Skip this arg when parsing options
        }
        sds *argv_tmp;
        int argc_tmp;
        int handled_last_config_arg = 1;
        while(j < argc) {
            /* Either first or last argument - Should we read config from stdin? */
            if (argv[j][0] == '-' && argv[j][1] == '\0' && (j == 1 || j == argc-1)) {
                config_from_stdin = 1;
            }
            /* All the other options are parsed and conceptually appended to the
             * configuration file. For instance --port 6380 will generate the
             * string "port 6380\n" to be parsed after the actual config file
             * and stdin input are parsed (if they exist).
             * Only consider that if the last config has at least one argument. */
            else if (handled_last_config_arg && argv[j][0] == '-' && argv[j][1] == '-') {
                /* Option name */
                if (sdslen(options)) options = sdscat(options,"\n");
                /* argv[j]+2 for removing the preceding `--` */
                options = sdscat(options,argv[j]+2);
                options = sdscat(options," ");

                argv_tmp = sdssplitargs(argv[j], &argc_tmp);
                if (argc_tmp == 1) {
                    /* Means that we only have one option name, like --port or "--port " */
                    handled_last_config_arg = 0;

                    if ((j != argc-1) && argv[j+1][0] == '-' && argv[j+1][1] == '-' &&
                        !strcasecmp(argv[j], "--save"))
                    {
                        /* Special case: handle some things like `--save --config value`.
                         * In this case, if next argument starts with `--`, we will reset
                         * handled_last_config_arg flag and append an empty "" config value
                         * to the options, so it will become `--save "" --config value`.
                         * We are doing it to be compatible with pre 7.0 behavior (which we
                         * break it in #10660, 7.0.1), since there might be users who generate
                         * a command line from an array and when it's empty that's what they produce. */
                        options = sdscat(options, "\"\"");
                        handled_last_config_arg = 1;
                    }
                    else if ((j == argc-1) && !strcasecmp(argv[j], "--save")) {
                        /* Special case: when empty save is the last argument.
                         * In this case, we append an empty "" config value to the options,
                         * so it will become `--save ""` and will follow the same reset thing. */
                        options = sdscat(options, "\"\"");
                    }
                    else if ((j != argc-1) && argv[j+1][0] == '-' && argv[j+1][1] == '-' &&
                        !strcasecmp(argv[j], "--sentinel"))
                    {
                        /* Special case: handle some things like `--sentinel --config value`.
                         * It is a pseudo config option with no value. In this case, if next
                         * argument starts with `--`, we will reset handled_last_config_arg flag.
                         * We are doing it to be compatible with pre 7.0 behavior (which we
                         * break it in #10660, 7.0.1). */
                        options = sdscat(options, "");
                        handled_last_config_arg = 1;
                    }
                    else if ((j == argc-1) && !strcasecmp(argv[j], "--sentinel")) {
                        /* Special case: when --sentinel is the last argument.
                         * It is a pseudo config option with no value. In this case, do nothing.
                         * We are doing it to be compatible with pre 7.0 behavior (which we
                         * break it in #10660, 7.0.1). */
                        options = sdscat(options, "");
                    }
                } else {
                    /* Means that we are passing both config name and it's value in the same arg,
                     * like "--port 6380", so we need to reset handled_last_config_arg flag. */
                    handled_last_config_arg = 1;
                }
                sdsfreesplitres(argv_tmp, argc_tmp);
            } else {
                /* Option argument */
                options = sdscatrepr(options,argv[j],strlen(argv[j]));
                options = sdscat(options," ");
                handled_last_config_arg = 1;
            }
            j++;
        }

        loadServerConfig(server.configfile, config_from_stdin, options);
        if (server.sentinel_mode) loadSentinelConfigFromQueue();
        sdsfree(options);
    }
    if (server.sentinel_mode) sentinelCheckConfigFile();

    /* Do system checks */
#ifdef __linux__
    linuxMemoryWarnings();
    sds err_msg = NULL;
    if (checkXenClocksource(&err_msg) < 0) {
        serverLog(LL_WARNING, "WARNING %s", err_msg);
        sdsfree(err_msg);
    }
#if defined (__arm64__)
    int ret;
    if ((ret = checkLinuxMadvFreeForkBug(&err_msg)) <= 0) {
        if (ret < 0) {
            serverLog(LL_WARNING, "WARNING %s", err_msg);
            sdsfree(err_msg);
        } else
            serverLog(LL_WARNING, "Failed to test the kernel for a bug that could lead to data corruption during background save. "
                                  "Your system could be affected, please report this error.");
        if (!checkIgnoreWarning("ARM64-COW-BUG")) {
            serverLog(LL_WARNING,"Redis will now exit to prevent data corruption. "
                                 "Note that it is possible to suppress this warning by setting the following config: ignore-warnings ARM64-COW-BUG");
            exit(1);
        }
    }
#endif /* __arm64__ */
#endif /* __linux__ */

    /* Daemonize if needed */
    server.supervised = redisIsSupervised(server.supervised_mode);
    int background = server.daemonize && !server.supervised;
    if (background) daemonize();

    serverLog(LL_NOTICE, "oO0OoO0OoO0Oo Redis is starting oO0OoO0OoO0Oo");
    serverLog(LL_NOTICE,
        "Redis version=%s, bits=%d, commit=%s, modified=%d, pid=%d, just started",
            REDIS_VERSION,
            (sizeof(long) == 8) ? 64 : 32,
            redisGitSHA1(),
            strtol(redisGitDirty(),NULL,10) > 0,
            (int)getpid());

    if (argc == 1) {
        serverLog(LL_WARNING, "Warning: no config file specified, using the default config. In order to specify a config file use %s /path/to/redis.conf", argv[0]);
    } else {
        serverLog(LL_NOTICE, "Configuration loaded");
    }

    initServer();
    if (background || server.pidfile) createPidFile();
    if (server.set_proc_title) redisSetProcTitle(NULL);
    redisAsciiArt();
    checkTcpBacklogSettings();
    if (server.cluster_enabled) {
        clusterInit();
    }
    if (!server.sentinel_mode) {
        moduleInitModulesSystemLast();
        moduleLoadFromQueue();
    }
    ACLLoadUsersAtStartup();
    initListeners();
    if (server.cluster_enabled) {
        clusterInitLast();
    }
    InitServerLast();

    if (!server.sentinel_mode) {
        /* Things not needed when running in Sentinel mode. */
        serverLog(LL_NOTICE,"Server initialized");
        aofLoadManifestFromDisk();
        loadDataFromDisk();
        aofOpenIfNeededOnServerStart();
        aofDelHistoryFiles();
        if (server.cluster_enabled) {
            serverAssert(verifyClusterConfigWithData() == C_OK);
        }

        for (j = 0; j < CONN_TYPE_MAX; j++) {
            connListener *listener = &server.listeners[j];
            if (listener->ct == NULL)
                continue;

            serverLog(LL_NOTICE,"Ready to accept connections %s", listener->ct->get_type(NULL));
        }

        if (server.supervised_mode == SUPERVISED_SYSTEMD) {
            if (!server.masterhost) {
                redisCommunicateSystemd("STATUS=Ready to accept connections\n");
            } else {
                redisCommunicateSystemd("STATUS=Ready to accept connections in read-only mode. Waiting for MASTER <-> REPLICA sync\n");
            }
            redisCommunicateSystemd("READY=1\n");
        }
    } else {
        sentinelIsRunning();
        if (server.supervised_mode == SUPERVISED_SYSTEMD) {
            redisCommunicateSystemd("STATUS=Ready to accept connections\n");
            redisCommunicateSystemd("READY=1\n");
        }
    }

    /* Warning the user about suspicious maxmemory setting. */
    if (server.maxmemory > 0 && server.maxmemory < 1024*1024) {
        serverLog(LL_WARNING,"WARNING: You specified a maxmemory value that is less than 1MB (current value is %llu bytes). Are you sure this is what you really want?", server.maxmemory);
    }

    redisSetCpuAffinity(server.server_cpulist);
    setOOMScoreAdj(-1);

    aeMain(server.el);
    aeDeleteEventLoop(server.el);
    return 0;
}

/* The End */<|MERGE_RESOLUTION|>--- conflicted
+++ resolved
@@ -2781,17 +2781,11 @@
     }
     server.rehashing = listCreate();
     evictionPoolAlloc(); /* Initialize the LRU keys pool. */
-<<<<<<< HEAD
     server.pubsub_channels = dictCreate(&objToDictDictType);
     server.pubsub_patterns = dictCreate(&objToDictDictType);
-    server.pubsubshard_channels = dictCreate(&objToDictDictType);
-=======
-    server.pubsub_channels = dictCreate(&keylistDictType);
-    server.pubsub_patterns = dictCreate(&keylistDictType);
     server.pubsubshard_channels = zcalloc(sizeof(dict *) * slot_count);
     server.shard_channel_count = 0;
     server.pubsub_clients = 0;
->>>>>>> 9d0158bf
     server.cronloops = 0;
     server.in_exec = 0;
     server.busy_module_yield_flags = BUSY_MODULE_YIELD_NONE;
