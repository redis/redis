/*
 * Copyright (c) 2009-2016, Salvatore Sanfilippo <antirez at gmail dot com>
 * All rights reserved.
 *
 * Redistribution and use in source and binary forms, with or without
 * modification, are permitted provided that the following conditions are met:
 *
 *   * Redistributions of source code must retain the above copyright notice,
 *     this list of conditions and the following disclaimer.
 *   * Redistributions in binary form must reproduce the above copyright
 *     notice, this list of conditions and the following disclaimer in the
 *     documentation and/or other materials provided with the distribution.
 *   * Neither the name of Redis nor the names of its contributors may be used
 *     to endorse or promote products derived from this software without
 *     specific prior written permission.
 *
 * THIS SOFTWARE IS PROVIDED BY THE COPYRIGHT HOLDERS AND CONTRIBUTORS "AS IS"
 * AND ANY EXPRESS OR IMPLIED WARRANTIES, INCLUDING, BUT NOT LIMITED TO, THE
 * IMPLIED WARRANTIES OF MERCHANTABILITY AND FITNESS FOR A PARTICULAR PURPOSE
 * ARE DISCLAIMED. IN NO EVENT SHALL THE COPYRIGHT OWNER OR CONTRIBUTORS BE
 * LIABLE FOR ANY DIRECT, INDIRECT, INCIDENTAL, SPECIAL, EXEMPLARY, OR
 * CONSEQUENTIAL DAMAGES (INCLUDING, BUT NOT LIMITED TO, PROCUREMENT OF
 * SUBSTITUTE GOODS OR SERVICES; LOSS OF USE, DATA, OR PROFITS; OR BUSINESS
 * INTERRUPTION) HOWEVER CAUSED AND ON ANY THEORY OF LIABILITY, WHETHER IN
 * CONTRACT, STRICT LIABILITY, OR TORT (INCLUDING NEGLIGENCE OR OTHERWISE)
 * ARISING IN ANY WAY OUT OF THE USE OF THIS SOFTWARE, EVEN IF ADVISED OF THE
 * POSSIBILITY OF SUCH DAMAGE.
 */

#include "server.h"
#include "monotonic.h"
#include "cluster.h"
#include "slowlog.h"
#include "bio.h"
#include "latency.h"
#include "atomicvar.h"
#include "mt19937-64.h"
#include "functions.h"
#include "hdr_histogram.h"
#include "syscheck.h"
#include "threads_mngr.h"
#include "fmtargs.h"

#include <time.h>
#include <signal.h>
#include <sys/wait.h>
#include <errno.h>
#include <ctype.h>
#include <stdarg.h>
#include <arpa/inet.h>
#include <sys/stat.h>
#include <fcntl.h>
#include <sys/file.h>
#include <sys/time.h>
#include <sys/resource.h>
#include <sys/uio.h>
#include <sys/un.h>
#include <limits.h>
#include <float.h>
#include <math.h>
#include <sys/utsname.h>
#include <locale.h>
#include <sys/socket.h>

#ifdef __linux__
#include <sys/mman.h>
#endif

#if defined(HAVE_SYSCTL_KIPC_SOMAXCONN) || defined(HAVE_SYSCTL_KERN_SOMAXCONN)
#include <sys/sysctl.h>
#endif

#ifdef __GNUC__
#define GNUC_VERSION_STR STRINGIFY(__GNUC__) "." STRINGIFY(__GNUC_MINOR__) "." STRINGIFY(__GNUC_PATCHLEVEL__)
#else
#define GNUC_VERSION_STR "0.0.0"
#endif

/* Our shared "common" objects */

struct sharedObjectsStruct shared;

/* Global vars that are actually used as constants. The following double
 * values are used for double on-disk serialization, and are initialized
 * at runtime to avoid strange compiler optimizations. */

double R_Zero, R_PosInf, R_NegInf, R_Nan;

/*================================= Globals ================================= */

/* Global vars */
struct redisServer server; /* Server global state */

/*============================ Internal prototypes ========================== */

static inline int isShutdownInitiated(void);
int isReadyToShutdown(void);
int finishShutdown(void);
const char *replstateToString(int replstate);
sds appendIOTHreadsInfoString(sds info); /* implemented in networking.c */

/*============================ Utility functions ============================ */

/* This macro tells if we are in the context of loading an AOF. */
#define isAOFLoadingContext() \
    ((server.current_client && server.current_client->id == CLIENT_ID_AOF) ? 1 : 0)

/* We use a private localtime implementation which is fork-safe. The logging
 * function of Redis may be called from other threads. */
void nolocks_localtime(struct tm *tmp, time_t t, time_t tz, int dst);

/* Low level logging. To use only for very big messages, otherwise
 * serverLog() is to prefer. */
void serverLogRaw(int level, const char *msg) {
    const int syslogLevelMap[] = { LOG_DEBUG, LOG_INFO, LOG_NOTICE, LOG_WARNING };
    const char *c = ".-*#";
    FILE *fp;
    char buf[64];
    int rawmode = (level & LL_RAW);
    int log_to_stdout = server.logfile[0] == '\0';

    level &= 0xff; /* clear flags */
    if (level < server.verbosity) return;

    fp = log_to_stdout ? stdout : fopen(server.logfile,"a");
    if (!fp) return;

    if (rawmode) {
        fprintf(fp,"%s",msg);
    } else {
        int off;
        struct timeval tv;
        int role_char;
        pid_t pid = getpid();

        gettimeofday(&tv,NULL);
        struct tm tm;
        nolocks_localtime(&tm,tv.tv_sec,server.timezone,server.daylight_active);
        off = strftime(buf,sizeof(buf),"%d %b %Y %H:%M:%S.",&tm);
        snprintf(buf+off,sizeof(buf)-off,"%03d",(int)tv.tv_usec/1000);
        if (server.sentinel_mode) {
            role_char = 'X'; /* Sentinel. */
        } else if (pid != server.pid) {
            role_char = 'C'; /* RDB / AOF writing child. */
        } else {
            role_char = (server.masterhost ? 'S':'M'); /* Slave or Master. */
        }
        fprintf(fp,"%d:%c %s %c %s\n",
            (int)getpid(),role_char, buf,c[level],msg);
    }
    fflush(fp);

    if (!log_to_stdout) fclose(fp);
    if (server.syslog_enabled) syslog(syslogLevelMap[level], "%s", msg);
}

/* Like serverLogRaw() but with printf-alike support. This is the function that
 * is used across the code. The raw version is only used in order to dump
 * the INFO output on crash. */
void _serverLog(int level, const char *fmt, ...) {
    va_list ap;
    char msg[LOG_MAX_LEN];

    va_start(ap, fmt);
    vsnprintf(msg, sizeof(msg), fmt, ap);
    va_end(ap);

    serverLogRaw(level,msg);
}

/* Low level logging from signal handler. Should be used with pre-formatted strings. 
   See serverLogFromHandler. */
void serverLogRawFromHandler(int level, const char *msg) {
    int fd;
    int log_to_stdout = server.logfile[0] == '\0';
    char buf[64];

    if ((level&0xff) < server.verbosity || (log_to_stdout && server.daemonize))
        return;
    fd = log_to_stdout ? STDOUT_FILENO :
                         open(server.logfile, O_APPEND|O_CREAT|O_WRONLY, 0644);
    if (fd == -1) return;
    if (level & LL_RAW) {
        if (write(fd,msg,strlen(msg)) == -1) goto err;
    }
    else {
        ll2string(buf,sizeof(buf),getpid());
        if (write(fd,buf,strlen(buf)) == -1) goto err;
        if (write(fd,":signal-handler (",17) == -1) goto err;
        ll2string(buf,sizeof(buf),time(NULL));
        if (write(fd,buf,strlen(buf)) == -1) goto err;
        if (write(fd,") ",2) == -1) goto err;
        if (write(fd,msg,strlen(msg)) == -1) goto err;
        if (write(fd,"\n",1) == -1) goto err;
    }
err:
    if (!log_to_stdout) close(fd);
}

/* An async-signal-safe version of serverLog. if LL_RAW is not included in level flags,
 * The message format is: <pid>:signal-handler (<time>) <msg> \n
 * with LL_RAW flag only the msg is printed (with no new line at the end)
 *
 * We actually use this only for signals that are not fatal from the point
 * of view of Redis. Signals that are going to kill the server anyway and
 * where we need printf-alike features are served by serverLog(). */
void serverLogFromHandler(int level, const char *fmt, ...) {
    va_list ap;
    char msg[LOG_MAX_LEN];

    va_start(ap, fmt);
    vsnprintf_async_signal_safe(msg, sizeof(msg), fmt, ap);
    va_end(ap);

    serverLogRawFromHandler(level, msg);
}

/* Return the UNIX time in microseconds */
long long ustime(void) {
    struct timeval tv;
    long long ust;

    gettimeofday(&tv, NULL);
    ust = ((long long)tv.tv_sec)*1000000;
    ust += tv.tv_usec;
    return ust;
}

/* Return the UNIX time in milliseconds */
mstime_t mstime(void) {
    return ustime()/1000;
}

/* Return the command time snapshot in milliseconds.
 * The time the command started is the logical time it runs,
 * and all the time readings during the execution time should
 * reflect the same time.
 * More details can be found in the comments below. */
mstime_t commandTimeSnapshot(void) {
    /* When we are in the middle of a command execution, we want to use a
     * reference time that does not change: in that case we just use the
     * cached time, that we update before each call in the call() function.
     * This way we avoid that commands such as RPOPLPUSH or similar, that
     * may re-open the same key multiple times, can invalidate an already
     * open object in a next call, if the next call will see the key expired,
     * while the first did not.
     * This is specifically important in the context of scripts, where we
     * pretend that time freezes. This way a key can expire only the first time
     * it is accessed and not in the middle of the script execution, making
     * propagation to slaves / AOF consistent. See issue #1525 for more info.
     * Note that we cannot use the cached server.mstime because it can change
     * in processEventsWhileBlocked etc. */
    return server.cmd_time_snapshot;
}

/* After an RDB dump or AOF rewrite we exit from children using _exit() instead of
 * exit(), because the latter may interact with the same file objects used by
 * the parent process. However if we are testing the coverage normal exit() is
 * used in order to obtain the right coverage information. */
void exitFromChild(int retcode) {
#ifdef COVERAGE_TEST
    exit(retcode);
#else
    _exit(retcode);
#endif
}

/*====================== Hash table type implementation  ==================== */

/* This is a hash table type that uses the SDS dynamic strings library as
 * keys and redis objects as values (objects can hold SDS strings,
 * lists, sets). */

void dictVanillaFree(dict *d, void *val)
{
    UNUSED(d);
    zfree(val);
}

void dictListDestructor(dict *d, void *val)
{
    UNUSED(d);
    listRelease((list*)val);
}

int dictSdsKeyCompare(dict *d, const void *key1,
        const void *key2)
{
    int l1,l2;
    UNUSED(d);

    l1 = sdslen((sds)key1);
    l2 = sdslen((sds)key2);
    if (l1 != l2) return 0;
    return memcmp(key1, key2, l1) == 0;
}

/* A case insensitive version used for the command lookup table and other
 * places where case insensitive non binary-safe comparison is needed. */
int dictSdsKeyCaseCompare(dict *d, const void *key1,
        const void *key2)
{
    UNUSED(d);
    return strcasecmp(key1, key2) == 0;
}

void dictObjectDestructor(dict *d, void *val)
{
    UNUSED(d);
    if (val == NULL) return; /* Lazy freeing will set value to NULL. */
    decrRefCount(val);
}

void dictSdsDestructor(dict *d, void *val)
{
    UNUSED(d);
    sdsfree(val);
}

void *dictSdsDup(dict *d, const void *key) {
    UNUSED(d);
    return sdsdup((const sds) key);
}

int dictObjKeyCompare(dict *d, const void *key1,
        const void *key2)
{
    const robj *o1 = key1, *o2 = key2;
    return dictSdsKeyCompare(d, o1->ptr,o2->ptr);
}

uint64_t dictObjHash(const void *key) {
    const robj *o = key;
    return dictGenHashFunction(o->ptr, sdslen((sds)o->ptr));
}

uint64_t dictSdsHash(const void *key) {
    return dictGenHashFunction((unsigned char*)key, sdslen((char*)key));
}

uint64_t dictSdsCaseHash(const void *key) {
    return dictGenCaseHashFunction((unsigned char*)key, sdslen((char*)key));
}

/* Dict hash function for null terminated string */
uint64_t dictCStrHash(const void *key) {
    return dictGenHashFunction((unsigned char*)key, strlen((char*)key));
}

/* Dict hash function for null terminated string */
uint64_t dictCStrCaseHash(const void *key) {
    return dictGenCaseHashFunction((unsigned char*)key, strlen((char*)key));
}

/* Dict compare function for null terminated string */
int dictCStrKeyCompare(dict *d, const void *key1, const void *key2) {
    int l1,l2;
    UNUSED(d);

    l1 = strlen((char*)key1);
    l2 = strlen((char*)key2);
    if (l1 != l2) return 0;
    return memcmp(key1, key2, l1) == 0;
}

/* Dict case insensitive compare function for null terminated string */
int dictCStrKeyCaseCompare(dict *d, const void *key1, const void *key2) {
    UNUSED(d);
    return strcasecmp(key1, key2) == 0;
}

int dictEncObjKeyCompare(dict *d, const void *key1, const void *key2)
{
    robj *o1 = (robj*) key1, *o2 = (robj*) key2;
    int cmp;

    if (o1->encoding == OBJ_ENCODING_INT &&
        o2->encoding == OBJ_ENCODING_INT)
            return o1->ptr == o2->ptr;

    /* Due to OBJ_STATIC_REFCOUNT, we avoid calling getDecodedObject() without
     * good reasons, because it would incrRefCount() the object, which
     * is invalid. So we check to make sure dictFind() works with static
     * objects as well. */
    if (o1->refcount != OBJ_STATIC_REFCOUNT) o1 = getDecodedObject(o1);
    if (o2->refcount != OBJ_STATIC_REFCOUNT) o2 = getDecodedObject(o2);
    cmp = dictSdsKeyCompare(d,o1->ptr,o2->ptr);
    if (o1->refcount != OBJ_STATIC_REFCOUNT) decrRefCount(o1);
    if (o2->refcount != OBJ_STATIC_REFCOUNT) decrRefCount(o2);
    return cmp;
}

uint64_t dictEncObjHash(const void *key) {
    robj *o = (robj*) key;

    if (sdsEncodedObject(o)) {
        return dictGenHashFunction(o->ptr, sdslen((sds)o->ptr));
    } else if (o->encoding == OBJ_ENCODING_INT) {
        char buf[32];
        int len;

        len = ll2string(buf,32,(long)o->ptr);
        return dictGenHashFunction((unsigned char*)buf, len);
    } else {
        serverPanic("Unknown string encoding");
    }
}

/* Return 1 if currently we allow dict to expand. Dict may allocate huge
 * memory to contain hash buckets when dict expands, that may lead redis
 * rejects user's requests or evicts some keys, we can stop dict to expand
 * provisionally if used memory will be over maxmemory after dict expands,
 * but to guarantee the performance of redis, we still allow dict to expand
 * if dict load factor exceeds HASHTABLE_MAX_LOAD_FACTOR. */
int dictExpandAllowed(size_t moreMem, double usedRatio) {
    if (usedRatio <= HASHTABLE_MAX_LOAD_FACTOR) {
        return !overMaxmemoryAfterAlloc(moreMem);
    } else {
        return 1;
    }
}

/* Adds dictionary to the rehashing list, which allows us
 * to quickly find rehash targets during incremental rehashing.
 *
 * Updates the bucket count in cluster-mode for the given dictionary in a DB, bucket count
 * incremented with the new ht size during the rehashing phase. In non-cluster mode,
 * bucket count can be retrieved directly from single dict bucket. */
void dictRehashingStarted(dict *d, dbKeyType keyType) {
    dbDictMetadata *metadata = (dbDictMetadata *)dictMetadata(d);
    listAddNodeTail(server.rehashing, d);
    metadata->rehashing_node = listLast(server.rehashing);

    if (!server.cluster_enabled) return;
    unsigned long long from, to;
    dictRehashingInfo(d, &from, &to);
    server.db[0].sub_dict[keyType].bucket_count += to; /* Started rehashing (Add the new ht size) */
}

/* Remove dictionary from the rehashing list.
 *
 * Updates the bucket count for the given dictionary in a DB. It removes
 * the old ht size of the dictionary from the total sum of buckets for a DB.  */
void dictRehashingCompleted(dict *d, dbKeyType keyType) {
    dbDictMetadata *metadata = (dbDictMetadata *)dictMetadata(d);
    if (metadata->rehashing_node) {
        listDelNode(server.rehashing, metadata->rehashing_node);
        metadata->rehashing_node = NULL;
    }

    if (!server.cluster_enabled) return;
    unsigned long long from, to;
    dictRehashingInfo(d, &from, &to);
    server.db[0].sub_dict[keyType].bucket_count -= from; /* Finished rehashing (Remove the old ht size) */
}

void dbDictRehashingStarted(dict *d) {
    dictRehashingStarted(d, DB_MAIN);
}

void dbDictRehashingCompleted(dict *d) {
    dictRehashingCompleted(d, DB_MAIN);
}

void dbExpiresRehashingStarted(dict *d) {
    dictRehashingStarted(d, DB_EXPIRES);
}

void dbExpiresRehashingCompleted(dict *d) {
    dictRehashingCompleted(d, DB_EXPIRES);
}

/* Returns the size of the DB dict metadata in bytes. */
size_t dbDictMetadataSize(dict *d) {
    UNUSED(d);
    /* NOTICE: this also affects overhead_ht_main and overhead_ht_expires in getMemoryOverheadData. */
    return sizeof(dbDictMetadata);
}

/* Generic hash table type where keys are Redis Objects, Values
 * dummy pointers. */
dictType objectKeyPointerValueDictType = {
    dictEncObjHash,            /* hash function */
    NULL,                      /* key dup */
    NULL,                      /* val dup */
    dictEncObjKeyCompare,      /* key compare */
    dictObjectDestructor,      /* key destructor */
    NULL,                      /* val destructor */
    NULL                       /* allow to expand */
};

/* Like objectKeyPointerValueDictType(), but values can be destroyed, if
 * not NULL, calling zfree(). */
dictType objectKeyHeapPointerValueDictType = {
    dictEncObjHash,            /* hash function */
    NULL,                      /* key dup */
    NULL,                      /* val dup */
    dictEncObjKeyCompare,      /* key compare */
    dictObjectDestructor,      /* key destructor */
    dictVanillaFree,           /* val destructor */
    NULL                       /* allow to expand */
};

/* Set dictionary type. Keys are SDS strings, values are not used. */
dictType setDictType = {
    dictSdsHash,               /* hash function */
    NULL,                      /* key dup */
    NULL,                      /* val dup */
    dictSdsKeyCompare,         /* key compare */
    dictSdsDestructor,         /* key destructor */
    .no_value = 1,             /* no values in this dict */
    .keys_are_odd = 1          /* an SDS string is always an odd pointer */
};

/* Sorted sets hash (note: a skiplist is used in addition to the hash table) */
dictType zsetDictType = {
    dictSdsHash,               /* hash function */
    NULL,                      /* key dup */
    NULL,                      /* val dup */
    dictSdsKeyCompare,         /* key compare */
    NULL,                      /* Note: SDS string shared & freed by skiplist */
    NULL,                      /* val destructor */
    NULL                       /* allow to expand */
};

/* Db->dict, keys are sds strings, vals are Redis objects. */
dictType dbDictType = {
    dictSdsHash,                /* hash function */
    NULL,                       /* key dup */
    NULL,                       /* val dup */
    dictSdsKeyCompare,          /* key compare */
    dictSdsDestructor,          /* key destructor */
    dictObjectDestructor,       /* val destructor */
    dictExpandAllowed,          /* allow to expand */
    dbDictRehashingStarted,
    dbDictRehashingCompleted,
    dbDictMetadataSize,
};

/* Db->expires */
dictType dbExpiresDictType = {
    dictSdsHash,                /* hash function */
    NULL,                       /* key dup */
    NULL,                       /* val dup */
    dictSdsKeyCompare,          /* key compare */
    NULL,                       /* key destructor */
    NULL,                       /* val destructor */
    dictExpandAllowed,           /* allow to expand */
    dbExpiresRehashingStarted,
    dbExpiresRehashingCompleted,
    dbDictMetadataSize,
};

/* Command table. sds string -> command struct pointer. */
dictType commandTableDictType = {
    dictSdsCaseHash,            /* hash function */
    NULL,                       /* key dup */
    NULL,                       /* val dup */
    dictSdsKeyCaseCompare,      /* key compare */
    dictSdsDestructor,          /* key destructor */
    NULL,                       /* val destructor */
    NULL                        /* allow to expand */
};

/* Hash type hash table (note that small hashes are represented with listpacks) */
dictType hashDictType = {
    dictSdsHash,                /* hash function */
    NULL,                       /* key dup */
    NULL,                       /* val dup */
    dictSdsKeyCompare,          /* key compare */
    dictSdsDestructor,          /* key destructor */
    dictSdsDestructor,          /* val destructor */
    NULL                        /* allow to expand */
};

/* Dict type without destructor */
dictType sdsReplyDictType = {
    dictSdsHash,                /* hash function */
    NULL,                       /* key dup */
    NULL,                       /* val dup */
    dictSdsKeyCompare,          /* key compare */
    NULL,                       /* key destructor */
    NULL,                       /* val destructor */
    NULL                        /* allow to expand */
};

/* Keylist hash table type has unencoded redis objects as keys and
 * lists as values. It's used for blocking operations (BLPOP) and to
 * map swapped keys to a list of clients waiting for this keys to be loaded. */
dictType keylistDictType = {
    dictObjHash,                /* hash function */
    NULL,                       /* key dup */
    NULL,                       /* val dup */
    dictObjKeyCompare,          /* key compare */
    dictObjectDestructor,       /* key destructor */
    dictListDestructor,         /* val destructor */
    NULL                        /* allow to expand */
};

/* Modules system dictionary type. Keys are module name,
 * values are pointer to RedisModule struct. */
dictType modulesDictType = {
    dictSdsCaseHash,            /* hash function */
    NULL,                       /* key dup */
    NULL,                       /* val dup */
    dictSdsKeyCaseCompare,      /* key compare */
    dictSdsDestructor,          /* key destructor */
    NULL,                       /* val destructor */
    NULL                        /* allow to expand */
};

/* Migrate cache dict type. */
dictType migrateCacheDictType = {
    dictSdsHash,                /* hash function */
    NULL,                       /* key dup */
    NULL,                       /* val dup */
    dictSdsKeyCompare,          /* key compare */
    dictSdsDestructor,          /* key destructor */
    NULL,                       /* val destructor */
    NULL                        /* allow to expand */
};

/* Dict for for case-insensitive search using null terminated C strings.
 * The keys stored in dict are sds though. */
dictType stringSetDictType = {
    dictCStrCaseHash,           /* hash function */
    NULL,                       /* key dup */
    NULL,                       /* val dup */
    dictCStrKeyCaseCompare,     /* key compare */
    dictSdsDestructor,          /* key destructor */
    NULL,                       /* val destructor */
    NULL                        /* allow to expand */
};

/* Dict for for case-insensitive search using null terminated C strings.
 * The key and value do not have a destructor. */
dictType externalStringType = {
    dictCStrCaseHash,           /* hash function */
    NULL,                       /* key dup */
    NULL,                       /* val dup */
    dictCStrKeyCaseCompare,     /* key compare */
    NULL,                       /* key destructor */
    NULL,                       /* val destructor */
    NULL                        /* allow to expand */
};

/* Dict for case-insensitive search using sds objects with a zmalloc
 * allocated object as the value. */
dictType sdsHashDictType = {
    dictSdsCaseHash,            /* hash function */
    NULL,                       /* key dup */
    NULL,                       /* val dup */
    dictSdsKeyCaseCompare,      /* key compare */
    dictSdsDestructor,          /* key destructor */
    dictVanillaFree,            /* val destructor */
    NULL                        /* allow to expand */
};

int htNeedsResize(dict *dict) {
    long long size, used;

    size = dictBuckets(dict);
    used = dictSize(dict);
    return (size > DICT_HT_INITIAL_SIZE &&
            (used*100/size < HASHTABLE_MIN_FILL));
}

/* In cluster-enabled setup, this method traverses through all main/expires dictionaries (CLUSTER_SLOTS)
 * and triggers a resize if the percentage of used buckets in the HT reaches HASHTABLE_MIN_FILL
 * we resize the hash table to save memory.
 *
 * In non cluster-enabled setup, it resize main/expires dictionary based on the same condition described above. */
void tryResizeHashTables(int dbid) {
    redisDb *db = &server.db[dbid];
    for (dbKeyType subdict = DB_MAIN; subdict <= DB_EXPIRES; subdict++) {
        if (dbSize(db, subdict) == 0) continue;

        if (db->sub_dict[subdict].resize_cursor == -1)
            db->sub_dict[subdict].resize_cursor = findSlotByKeyIndex(db, 1, subdict);

        for (int i = 0; i < CRON_DBS_PER_CALL && db->sub_dict[subdict].resize_cursor != -1; i++) {
            int slot = db->sub_dict[subdict].resize_cursor;
            dict *d = (subdict == DB_MAIN ? db->dict[slot] : db->expires[slot]);
            if (htNeedsResize(d))
                dictResize(d);
            db->sub_dict[subdict].resize_cursor = dbGetNextNonEmptySlot(db, slot, subdict);
        }
    }
}

/* Our hash table implementation performs rehashing incrementally while
 * we write/read from the hash table. Still if the server is idle, the hash
 * table will use two tables for a long time. So we try to use 1 millisecond
 * of CPU time at every call of this function to perform some rehashing.
 *
 * The function returns 1 if some rehashing was performed, otherwise 0
 * is returned. */
int incrementallyRehash(void) {
    if (listLength(server.rehashing) == 0) return 0;
    serverLog(LL_DEBUG,"Rehashing list length: %lu", listLength(server.rehashing));

    /* Our goal is to rehash as many dictionaries as we can before reaching predefined threshold,
     * after each dictionary completes rehashing, it removes itself from the list. */
    listNode *node;
    monotime timer;
    elapsedStart(&timer);
    while ((node = listFirst(server.rehashing))) {
        uint64_t elapsed_us = elapsedUs(timer);
        if (elapsed_us >= INCREMENTAL_REHASHING_THRESHOLD_US) {
            break;  /* Reached the time limit. */
        }
        dictRehashMicroseconds(listNodeValue(node), INCREMENTAL_REHASHING_THRESHOLD_US - elapsed_us);
    }
    return 1;
}

/* This function is called once a background process of some kind terminates,
 * as we want to avoid resizing the hash tables when there is a child in order
 * to play well with copy-on-write (otherwise when a resize happens lots of
 * memory pages are copied). The goal of this function is to update the ability
 * for dict.c to resize or rehash the tables accordingly to the fact we have an
 * active fork child running. */
void updateDictResizePolicy(void) {
    if (server.in_fork_child != CHILD_TYPE_NONE)
        dictSetResizeEnabled(DICT_RESIZE_FORBID);
    else if (hasActiveChildProcess())
        dictSetResizeEnabled(DICT_RESIZE_AVOID);
    else
        dictSetResizeEnabled(DICT_RESIZE_ENABLE);
}

const char *strChildType(int type) {
    switch(type) {
        case CHILD_TYPE_RDB: return "RDB";
        case CHILD_TYPE_AOF: return "AOF";
        case CHILD_TYPE_LDB: return "LDB";
        case CHILD_TYPE_MODULE: return "MODULE";
        default: return "Unknown";
    }
}

/* Return true if there are active children processes doing RDB saving,
 * AOF rewriting, or some side process spawned by a loaded module. */
int hasActiveChildProcess(void) {
    return server.child_pid != -1;
}

void resetChildState(void) {
    server.child_type = CHILD_TYPE_NONE;
    server.child_pid = -1;
    server.stat_current_cow_peak = 0;
    server.stat_current_cow_bytes = 0;
    server.stat_current_cow_updated = 0;
    server.stat_current_save_keys_processed = 0;
    server.stat_module_progress = 0;
    server.stat_current_save_keys_total = 0;
    updateDictResizePolicy();
    closeChildInfoPipe();
    moduleFireServerEvent(REDISMODULE_EVENT_FORK_CHILD,
                          REDISMODULE_SUBEVENT_FORK_CHILD_DIED,
                          NULL);
}

/* Return if child type is mutually exclusive with other fork children */
int isMutuallyExclusiveChildType(int type) {
    return type == CHILD_TYPE_RDB || type == CHILD_TYPE_AOF || type == CHILD_TYPE_MODULE;
}

/* Returns true when we're inside a long command that yielded to the event loop. */
int isInsideYieldingLongCommand(void) {
    return scriptIsTimedout() || server.busy_module_yield_flags;
}

/* Return true if this instance has persistence completely turned off:
 * both RDB and AOF are disabled. */
int allPersistenceDisabled(void) {
    return server.saveparamslen == 0 && server.aof_state == AOF_OFF;
}

/* ======================= Cron: called every 100 ms ======================== */

/* Add a sample to the instantaneous metric. This function computes the quotient
 * of the increment of value and base, which is useful to record operation count
 * per second, or the average time consumption of an operation.
 *
 * current_value - The dividend
 * current_base - The divisor
 * */
void trackInstantaneousMetric(int metric, long long current_value, long long current_base, long long factor) {
    if (server.inst_metric[metric].last_sample_base > 0) {
        long long base = current_base - server.inst_metric[metric].last_sample_base;
        long long value = current_value - server.inst_metric[metric].last_sample_value;
        long long avg = base > 0 ? (value * factor / base) : 0;
        server.inst_metric[metric].samples[server.inst_metric[metric].idx] = avg;
        server.inst_metric[metric].idx++;
        server.inst_metric[metric].idx %= STATS_METRIC_SAMPLES;
    }
    server.inst_metric[metric].last_sample_base = current_base;
    server.inst_metric[metric].last_sample_value = current_value;
}

/* Return the mean of all the samples. */
long long getInstantaneousMetric(int metric) {
    int j;
    long long sum = 0;

    for (j = 0; j < STATS_METRIC_SAMPLES; j++)
        sum += server.inst_metric[metric].samples[j];
    return sum / STATS_METRIC_SAMPLES;
}

/* The client query buffer is an sds.c string that can end with a lot of
 * free space not used, this function reclaims space if needed.
 *
 * The function always returns 0 as it never terminates the client. */
int clientsCronResizeQueryBuffer(client *c) {
    size_t querybuf_size = sdsalloc(c->querybuf);
    time_t idletime = server.unixtime - c->lastinteraction;

    /* Only resize the query buffer if the buffer is actually wasting at least a
     * few kbytes */
    if (sdsavail(c->querybuf) > 1024*4) {
        /* There are two conditions to resize the query buffer: */
        if (idletime > 2) {
            /* 1) Query is idle for a long time. */
            c->querybuf = sdsRemoveFreeSpace(c->querybuf, 1);
        } else if (querybuf_size > PROTO_RESIZE_THRESHOLD && querybuf_size/2 > c->querybuf_peak) {
            /* 2) Query buffer is too big for latest peak and is larger than
             *    resize threshold. Trim excess space but only up to a limit,
             *    not below the recent peak and current c->querybuf (which will
             *    be soon get used). If we're in the middle of a bulk then make
             *    sure not to resize to less than the bulk length. */
            size_t resize = sdslen(c->querybuf);
            if (resize < c->querybuf_peak) resize = c->querybuf_peak;
            if (c->bulklen != -1 && resize < (size_t)c->bulklen + 2) resize = c->bulklen + 2;
            c->querybuf = sdsResize(c->querybuf, resize, 1);
        }
    }

    /* Reset the peak again to capture the peak memory usage in the next
     * cycle. */
    c->querybuf_peak = sdslen(c->querybuf);
    /* We reset to either the current used, or currently processed bulk size,
     * which ever is bigger. */
    if (c->bulklen != -1 && (size_t)c->bulklen + 2 > c->querybuf_peak) c->querybuf_peak = c->bulklen + 2;
    return 0;
}

/* The client output buffer can be adjusted to better fit the memory requirements.
 *
 * the logic is:
 * in case the last observed peak size of the buffer equals the buffer size - we double the size
 * in case the last observed peak size of the buffer is less than half the buffer size - we shrink by half.
 * The buffer peak will be reset back to the buffer position every server.reply_buffer_peak_reset_time milliseconds
 * The function always returns 0 as it never terminates the client. */
int clientsCronResizeOutputBuffer(client *c, mstime_t now_ms) {

    size_t new_buffer_size = 0;
    char *oldbuf = NULL;
    const size_t buffer_target_shrink_size = c->buf_usable_size/2;
    const size_t buffer_target_expand_size = c->buf_usable_size*2;

    /* in case the resizing is disabled return immediately */
    if(!server.reply_buffer_resizing_enabled)
        return 0;

    if (buffer_target_shrink_size >= PROTO_REPLY_MIN_BYTES &&
        c->buf_peak < buffer_target_shrink_size )
    {
        new_buffer_size = max(PROTO_REPLY_MIN_BYTES,c->buf_peak+1);
        server.stat_reply_buffer_shrinks++;
    } else if (buffer_target_expand_size < PROTO_REPLY_CHUNK_BYTES*2 &&
        c->buf_peak == c->buf_usable_size)
    {
        new_buffer_size = min(PROTO_REPLY_CHUNK_BYTES,buffer_target_expand_size);
        server.stat_reply_buffer_expands++;
    }

    serverAssertWithInfo(c, NULL, (!new_buffer_size) || (new_buffer_size >= (size_t)c->bufpos));

    /* reset the peak value each server.reply_buffer_peak_reset_time seconds. in case the client will be idle
     * it will start to shrink.
     */
    if (server.reply_buffer_peak_reset_time >=0 &&
        now_ms - c->buf_peak_last_reset_time >= server.reply_buffer_peak_reset_time)
    {
        c->buf_peak = c->bufpos;
        c->buf_peak_last_reset_time = now_ms;
    }

    if (new_buffer_size) {
        oldbuf = c->buf;
        c->buf = zmalloc_usable(new_buffer_size, &c->buf_usable_size);
        memcpy(c->buf,oldbuf,c->bufpos);
        zfree(oldbuf);
    }
    return 0;
}

/* This function is used in order to track clients using the biggest amount
 * of memory in the latest few seconds. This way we can provide such information
 * in the INFO output (clients section), without having to do an O(N) scan for
 * all the clients.
 *
 * This is how it works. We have an array of CLIENTS_PEAK_MEM_USAGE_SLOTS slots
 * where we track, for each, the biggest client output and input buffers we
 * saw in that slot. Every slot corresponds to one of the latest seconds, since
 * the array is indexed by doing UNIXTIME % CLIENTS_PEAK_MEM_USAGE_SLOTS.
 *
 * When we want to know what was recently the peak memory usage, we just scan
 * such few slots searching for the maximum value. */
#define CLIENTS_PEAK_MEM_USAGE_SLOTS 8
size_t ClientsPeakMemInput[CLIENTS_PEAK_MEM_USAGE_SLOTS] = {0};
size_t ClientsPeakMemOutput[CLIENTS_PEAK_MEM_USAGE_SLOTS] = {0};

int clientsCronTrackExpansiveClients(client *c, int time_idx) {
    size_t in_usage = sdsZmallocSize(c->querybuf) + c->argv_len_sum +
	              (c->argv ? zmalloc_size(c->argv) : 0);
    size_t out_usage = getClientOutputBufferMemoryUsage(c);

    /* Track the biggest values observed so far in this slot. */
    if (in_usage > ClientsPeakMemInput[time_idx]) ClientsPeakMemInput[time_idx] = in_usage;
    if (out_usage > ClientsPeakMemOutput[time_idx]) ClientsPeakMemOutput[time_idx] = out_usage;

    return 0; /* This function never terminates the client. */
}

/* All normal clients are placed in one of the "mem usage buckets" according
 * to how much memory they currently use. We use this function to find the
 * appropriate bucket based on a given memory usage value. The algorithm simply
 * does a log2(mem) to ge the bucket. This means, for examples, that if a
 * client's memory usage doubles it's moved up to the next bucket, if it's
 * halved we move it down a bucket.
 * For more details see CLIENT_MEM_USAGE_BUCKETS documentation in server.h. */
static inline clientMemUsageBucket *getMemUsageBucket(size_t mem) {
    int size_in_bits = 8*(int)sizeof(mem);
    int clz = mem > 0 ? __builtin_clzl(mem) : size_in_bits;
    int bucket_idx = size_in_bits - clz;
    if (bucket_idx > CLIENT_MEM_USAGE_BUCKET_MAX_LOG)
        bucket_idx = CLIENT_MEM_USAGE_BUCKET_MAX_LOG;
    else if (bucket_idx < CLIENT_MEM_USAGE_BUCKET_MIN_LOG)
        bucket_idx = CLIENT_MEM_USAGE_BUCKET_MIN_LOG;
    bucket_idx -= CLIENT_MEM_USAGE_BUCKET_MIN_LOG;
    return &server.client_mem_usage_buckets[bucket_idx];
}

/*
 * This method updates the client memory usage and update the
 * server stats for client type.
 *
 * This method is called from the clientsCron to have updated
 * stats for non CLIENT_TYPE_NORMAL/PUBSUB clients to accurately
 * provide information around clients memory usage.
 *
 * It is also used in updateClientMemUsageAndBucket to have latest
 * client memory usage information to place it into appropriate client memory
 * usage bucket.
 */
void updateClientMemoryUsage(client *c) {
    size_t mem = getClientMemoryUsage(c, NULL);
    int type = getClientType(c);
    /* Now that we have the memory used by the client, remove the old
     * value from the old category, and add it back. */
    server.stat_clients_type_memory[c->last_memory_type] -= c->last_memory_usage;
    server.stat_clients_type_memory[type] += mem;
    /* Remember what we added and where, to remove it next time. */
    c->last_memory_type = type;
    c->last_memory_usage = mem;
}

int clientEvictionAllowed(client *c) {
    if (server.maxmemory_clients == 0 || c->flags & CLIENT_NO_EVICT) {
        return 0;
    }
    int type = getClientType(c);
    return (type == CLIENT_TYPE_NORMAL || type == CLIENT_TYPE_PUBSUB);
}


/* This function is used to cleanup the client's previously tracked memory usage.
 * This is called during incremental client memory usage tracking as well as
 * used to reset when client to bucket allocation is not required when
 * client eviction is disabled.  */
void removeClientFromMemUsageBucket(client *c, int allow_eviction) {
    if (c->mem_usage_bucket) {
        c->mem_usage_bucket->mem_usage_sum -= c->last_memory_usage;
        /* If this client can't be evicted then remove it from the mem usage
         * buckets */
        if (!allow_eviction) {
            listDelNode(c->mem_usage_bucket->clients, c->mem_usage_bucket_node);
            c->mem_usage_bucket = NULL;
            c->mem_usage_bucket_node = NULL;
        }
    }
}

/* This is called only if explicit clients when something changed their buffers,
 * so we can track clients' memory and enforce clients' maxmemory in real time.
 *
 * This also adds the client to the correct memory usage bucket. Each bucket contains
 * all clients with roughly the same amount of memory. This way we group
 * together clients consuming about the same amount of memory and can quickly
 * free them in case we reach maxmemory-clients (client eviction).
 *
 * Note: This function filters clients of type no-evict, master or replica regardless
 * of whether the eviction is enabled or not, so the memory usage we get from these
 * types of clients via the INFO command may be out of date.
 *
 * returns 1 if client eviction for this client is allowed, 0 otherwise.
 */
int updateClientMemUsageAndBucket(client *c) {
    int allow_eviction = clientEvictionAllowed(c);
    removeClientFromMemUsageBucket(c, allow_eviction);

    if (!allow_eviction) {
        return 0;
    }

    /* Update client memory usage. */
    updateClientMemoryUsage(c);

    /* Update the client in the mem usage buckets */
    clientMemUsageBucket *bucket = getMemUsageBucket(c->last_memory_usage);
    bucket->mem_usage_sum += c->last_memory_usage;
    if (bucket != c->mem_usage_bucket) {
        if (c->mem_usage_bucket)
            listDelNode(c->mem_usage_bucket->clients,
                        c->mem_usage_bucket_node);
        c->mem_usage_bucket = bucket;
        listAddNodeTail(bucket->clients, c);
        c->mem_usage_bucket_node = listLast(bucket->clients);
    }
    return 1;
}

/* Return the max samples in the memory usage of clients tracked by
 * the function clientsCronTrackExpansiveClients(). */
void getExpansiveClientsInfo(size_t *in_usage, size_t *out_usage) {
    size_t i = 0, o = 0;
    for (int j = 0; j < CLIENTS_PEAK_MEM_USAGE_SLOTS; j++) {
        if (ClientsPeakMemInput[j] > i) i = ClientsPeakMemInput[j];
        if (ClientsPeakMemOutput[j] > o) o = ClientsPeakMemOutput[j];
    }
    *in_usage = i;
    *out_usage = o;
}

/* This function is called by serverCron() and is used in order to perform
 * operations on clients that are important to perform constantly. For instance
 * we use this function in order to disconnect clients after a timeout, including
 * clients blocked in some blocking command with a non-zero timeout.
 *
 * The function makes some effort to process all the clients every second, even
 * if this cannot be strictly guaranteed, since serverCron() may be called with
 * an actual frequency lower than server.hz in case of latency events like slow
 * commands.
 *
 * It is very important for this function, and the functions it calls, to be
 * very fast: sometimes Redis has tens of hundreds of connected clients, and the
 * default server.hz value is 10, so sometimes here we need to process thousands
 * of clients per second, turning this function into a source of latency.
 */
#define CLIENTS_CRON_MIN_ITERATIONS 5
void clientsCron(void) {
    /* Try to process at least numclients/server.hz of clients
     * per call. Since normally (if there are no big latency events) this
     * function is called server.hz times per second, in the average case we
     * process all the clients in 1 second. */
    int numclients = listLength(server.clients);
    int iterations = numclients/server.hz;
    mstime_t now = mstime();

    /* Process at least a few clients while we are at it, even if we need
     * to process less than CLIENTS_CRON_MIN_ITERATIONS to meet our contract
     * of processing each client once per second. */
    if (iterations < CLIENTS_CRON_MIN_ITERATIONS)
        iterations = (numclients < CLIENTS_CRON_MIN_ITERATIONS) ?
                     numclients : CLIENTS_CRON_MIN_ITERATIONS;


    int curr_peak_mem_usage_slot = server.unixtime % CLIENTS_PEAK_MEM_USAGE_SLOTS;
    /* Always zero the next sample, so that when we switch to that second, we'll
     * only register samples that are greater in that second without considering
     * the history of such slot.
     *
     * Note: our index may jump to any random position if serverCron() is not
     * called for some reason with the normal frequency, for instance because
     * some slow command is called taking multiple seconds to execute. In that
     * case our array may end containing data which is potentially older
     * than CLIENTS_PEAK_MEM_USAGE_SLOTS seconds: however this is not a problem
     * since here we want just to track if "recently" there were very expansive
     * clients from the POV of memory usage. */
    int zeroidx = (curr_peak_mem_usage_slot+1) % CLIENTS_PEAK_MEM_USAGE_SLOTS;
    ClientsPeakMemInput[zeroidx] = 0;
    ClientsPeakMemOutput[zeroidx] = 0;


    while(listLength(server.clients) && iterations--) {
        client *c;
        listNode *head;

        /* Take the current head, process, and then rotate the head to tail.
         * This way we can fairly iterate all clients step by step. */
        head = listFirst(server.clients);
        c = listNodeValue(head);
        listRotateHeadToTail(server.clients);
        /* The following functions do different service checks on the client.
         * The protocol is that they return non-zero if the client was
         * terminated. */
        if (clientsCronHandleTimeout(c,now)) continue;
        if (c->io_thread_index < 0 && clientsCronResizeQueryBuffer(c)) continue;
        if (clientsCronResizeOutputBuffer(c,now)) continue;

        /* There are data races getting client memory usage and tracking
         * expensive clients, so skip that if the client is pinned to an I/O
         * thread. */
        if (c->io_thread_index >= 0) continue;

        if (clientsCronTrackExpansiveClients(c, curr_peak_mem_usage_slot)) continue;

        /* Iterating all the clients in getMemoryOverheadData() is too slow and
         * in turn would make the INFO command too slow. So we perform this
         * computation incrementally and track the (not instantaneous but updated
         * to the second) total memory used by clients using clientsCron() in
         * a more incremental way (depending on server.hz).
         * If client eviction is enabled, update the bucket as well. */
        if (!updateClientMemUsageAndBucket(c))
            updateClientMemoryUsage(c);

        if (closeClientOnOutputBufferLimitReached(c, 0)) continue;
    }
}

/* This function handles 'background' operations we are required to do
 * incrementally in Redis databases, such as active key expiring, resizing,
 * rehashing. */
void databasesCron(void) {
    /* Expire keys by random sampling. Not required for slaves
     * as master will synthesize DELs for us. */
    if (server.active_expire_enabled) {
        if (iAmMaster()) {
            activeExpireCycle(ACTIVE_EXPIRE_CYCLE_SLOW);
        } else {
            expireSlaveKeys();
        }
    }

    /* Defrag keys gradually. */
    activeDefragCycle();

    /* Perform hash tables rehashing if needed, but only if there are no
     * other processes saving the DB on disk. Otherwise rehashing is bad
     * as will cause a lot of copy-on-write of memory pages. */
    if (!hasActiveChildProcess()) {
        /* We use global counters so if we stop the computation at a given
         * DB we'll be able to start from the successive in the next
         * cron loop iteration. */
        static unsigned int resize_db = 0;
        int dbs_per_call = CRON_DBS_PER_CALL;
        int j;

        /* Don't test more DBs than we have. */
        if (dbs_per_call > server.dbnum) dbs_per_call = server.dbnum;

        /* Resize */
        for (j = 0; j < dbs_per_call; j++) {
            tryResizeHashTables(resize_db % server.dbnum);
            resize_db++;
        }

        /* Rehash */
        if (server.activerehashing) {
            incrementallyRehash();
        }
    }
}

static inline void updateCachedTimeWithUs(int update_daylight_info, const long long ustime) {
    server.ustime = ustime;
    server.mstime = server.ustime / 1000;
    time_t unixtime = server.mstime / 1000;
    atomicSet(server.unixtime, unixtime);

    /* To get information about daylight saving time, we need to call
     * localtime_r and cache the result. However calling localtime_r in this
     * context is safe since we will never fork() while here, in the main
     * thread. The logging function will call a thread safe version of
     * localtime that has no locks. */
    if (update_daylight_info) {
        struct tm tm;
        time_t ut = server.unixtime;
        localtime_r(&ut,&tm);
        server.daylight_active = tm.tm_isdst;
    }
}

/* We take a cached value of the unix time in the global state because with
 * virtual memory and aging there is to store the current time in objects at
 * every object access, and accuracy is not needed. To access a global var is
 * a lot faster than calling time(NULL).
 *
 * This function should be fast because it is called at every command execution
 * in call(), so it is possible to decide if to update the daylight saving
 * info or not using the 'update_daylight_info' argument. Normally we update
 * such info only when calling this function from serverCron() but not when
 * calling it from call(). */
void updateCachedTime(int update_daylight_info) {
    const long long us = ustime();
    updateCachedTimeWithUs(update_daylight_info, us);
}

/* Performing required operations in order to enter an execution unit.
 * In general, if we are already inside an execution unit then there is nothing to do,
 * otherwise we need to update cache times so the same cached time will be used all over
 * the execution unit.
 * update_cached_time - if 0, will not update the cached time even if required.
 * us - if not zero, use this time for cached time, otherwise get current time. */
void enterExecutionUnit(int update_cached_time, long long us) {
    if (server.execution_nesting++ == 0 && update_cached_time) {
        if (us == 0) {
            us = ustime();
        }
        updateCachedTimeWithUs(0, us);
        server.cmd_time_snapshot = server.mstime;
    }
}

void exitExecutionUnit(void) {
    --server.execution_nesting;
}

void checkChildrenDone(void) {
    int statloc = 0;
    pid_t pid;

    if ((pid = waitpid(-1, &statloc, WNOHANG)) != 0) {
        int exitcode = WIFEXITED(statloc) ? WEXITSTATUS(statloc) : -1;
        int bysignal = 0;

        if (WIFSIGNALED(statloc)) bysignal = WTERMSIG(statloc);

        /* sigKillChildHandler catches the signal and calls exit(), but we
         * must make sure not to flag lastbgsave_status, etc incorrectly.
         * We could directly terminate the child process via SIGUSR1
         * without handling it */
        if (exitcode == SERVER_CHILD_NOERROR_RETVAL) {
            bysignal = SIGUSR1;
            exitcode = 1;
        }

        if (pid == -1) {
            serverLog(LL_WARNING,"waitpid() returned an error: %s. "
                "child_type: %s, child_pid = %d",
                strerror(errno),
                strChildType(server.child_type),
                (int) server.child_pid);
        } else if (pid == server.child_pid) {
            if (server.child_type == CHILD_TYPE_RDB) {
                backgroundSaveDoneHandler(exitcode, bysignal);
            } else if (server.child_type == CHILD_TYPE_AOF) {
                backgroundRewriteDoneHandler(exitcode, bysignal);
            } else if (server.child_type == CHILD_TYPE_MODULE) {
                ModuleForkDoneHandler(exitcode, bysignal);
            } else {
                serverPanic("Unknown child type %d for child pid %d", server.child_type, server.child_pid);
                exit(1);
            }
            if (!bysignal && exitcode == 0) receiveChildInfo();
            resetChildState();
        } else {
            if (!ldbRemoveChild(pid)) {
                serverLog(LL_WARNING,
                          "Warning, detected child with unmatched pid: %ld",
                          (long) pid);
            }
        }

        /* start any pending forks immediately. */
        replicationStartPendingFork();
    }
}

/* Called from serverCron and cronUpdateMemoryStats to update cached memory metrics. */
void cronUpdateMemoryStats(void) {
    /* Record the max memory used since the server was started. */
    if (zmalloc_used_memory() > server.stat_peak_memory)
        server.stat_peak_memory = zmalloc_used_memory();

    run_with_period(100) {
        /* Sample the RSS and other metrics here since this is a relatively slow call.
         * We must sample the zmalloc_used at the same time we take the rss, otherwise
         * the frag ratio calculate may be off (ratio of two samples at different times) */
        server.cron_malloc_stats.process_rss = zmalloc_get_rss();
        server.cron_malloc_stats.zmalloc_used = zmalloc_used_memory();
        /* Sampling the allocator info can be slow too.
         * The fragmentation ratio it'll show is potentially more accurate
         * it excludes other RSS pages such as: shared libraries, LUA and other non-zmalloc
         * allocations, and allocator reserved pages that can be pursed (all not actual frag) */
        zmalloc_get_allocator_info(&server.cron_malloc_stats.allocator_allocated,
                                   &server.cron_malloc_stats.allocator_active,
                                   &server.cron_malloc_stats.allocator_resident);
        /* in case the allocator isn't providing these stats, fake them so that
         * fragmentation info still shows some (inaccurate metrics) */
        if (!server.cron_malloc_stats.allocator_resident) {
            /* LUA memory isn't part of zmalloc_used, but it is part of the process RSS,
             * so we must deduct it in order to be able to calculate correct
             * "allocator fragmentation" ratio */
            size_t lua_memory = evalMemory();
            server.cron_malloc_stats.allocator_resident = server.cron_malloc_stats.process_rss - lua_memory;
        }
        if (!server.cron_malloc_stats.allocator_active)
            server.cron_malloc_stats.allocator_active = server.cron_malloc_stats.allocator_resident;
        if (!server.cron_malloc_stats.allocator_allocated)
            server.cron_malloc_stats.allocator_allocated = server.cron_malloc_stats.zmalloc_used;
    }
}

/* This is our timer interrupt, called server.hz times per second.
 * Here is where we do a number of things that need to be done asynchronously.
 * For instance:
 *
 * - Active expired keys collection (it is also performed in a lazy way on
 *   lookup).
 * - Software watchdog.
 * - Update some statistic.
 * - Incremental rehashing of the DBs hash tables.
 * - Triggering BGSAVE / AOF rewrite, and handling of terminated children.
 * - Clients timeout of different kinds.
 * - Replication reconnection.
 * - Many more...
 *
 * Everything directly called here will be called server.hz times per second,
 * so in order to throttle execution of things we want to do less frequently
 * a macro is used: run_with_period(milliseconds) { .... }
 */

int serverCron(struct aeEventLoop *eventLoop, long long id, void *clientData) {
    int j;
    UNUSED(eventLoop);
    UNUSED(id);
    UNUSED(clientData);

    /* Software watchdog: deliver the SIGALRM that will reach the signal
     * handler if we don't return here fast enough. */
    if (server.watchdog_period) watchdogScheduleSignal(server.watchdog_period);

    server.hz = server.config_hz;
    /* Adapt the server.hz value to the number of configured clients. If we have
     * many clients, we want to call serverCron() with an higher frequency. */
    if (server.dynamic_hz) {
        while (listLength(server.clients) / server.hz >
               MAX_CLIENTS_PER_CLOCK_TICK)
        {
            server.hz *= 2;
            if (server.hz > CONFIG_MAX_HZ) {
                server.hz = CONFIG_MAX_HZ;
                break;
            }
        }
    }

    /* for debug purposes: skip actual cron work if pause_cron is on */
    if (server.pause_cron) return 1000/server.hz;

    monotime cron_start = getMonotonicUs();

    run_with_period(100) {
        long long stat_net_input_bytes, stat_net_output_bytes;
        long long stat_net_repl_input_bytes, stat_net_repl_output_bytes;
        atomicGet(server.stat_net_input_bytes, stat_net_input_bytes);
        atomicGet(server.stat_net_output_bytes, stat_net_output_bytes);
        atomicGet(server.stat_net_repl_input_bytes, stat_net_repl_input_bytes);
        atomicGet(server.stat_net_repl_output_bytes, stat_net_repl_output_bytes);
        monotime current_time = getMonotonicUs();
        long long factor = 1000000;  // us
        trackInstantaneousMetric(STATS_METRIC_COMMAND, server.stat_numcommands, current_time, factor);
        trackInstantaneousMetric(STATS_METRIC_NET_INPUT, stat_net_input_bytes + stat_net_repl_input_bytes,
                                 current_time, factor);
        trackInstantaneousMetric(STATS_METRIC_NET_OUTPUT, stat_net_output_bytes + stat_net_repl_output_bytes,
                                 current_time, factor);
        trackInstantaneousMetric(STATS_METRIC_NET_INPUT_REPLICATION, stat_net_repl_input_bytes, current_time,
                                 factor);
        trackInstantaneousMetric(STATS_METRIC_NET_OUTPUT_REPLICATION, stat_net_repl_output_bytes,
                                 current_time, factor);
        trackInstantaneousMetric(STATS_METRIC_EL_CYCLE, server.duration_stats[EL_DURATION_TYPE_EL].cnt,
                                 current_time, factor);
        trackInstantaneousMetric(STATS_METRIC_EL_DURATION, server.duration_stats[EL_DURATION_TYPE_EL].sum,
                                 server.duration_stats[EL_DURATION_TYPE_EL].cnt, 1);
    }

    /* We have just LRU_BITS bits per object for LRU information.
     * So we use an (eventually wrapping) LRU clock.
     *
     * Note that even if the counter wraps it's not a big problem,
     * everything will still work but some object will appear younger
     * to Redis. However for this to happen a given object should never be
     * touched for all the time needed to the counter to wrap, which is
     * not likely.
     *
     * Note that you can change the resolution altering the
     * LRU_CLOCK_RESOLUTION define. */
    server.lruclock = getLRUClock();

    cronUpdateMemoryStats();

    /* We received a SIGTERM or SIGINT, shutting down here in a safe way, as it is
     * not ok doing so inside the signal handler. */
    if (server.shutdown_asap && !isShutdownInitiated()) {
        int shutdownFlags = SHUTDOWN_NOFLAGS;
        if (server.last_sig_received == SIGINT && server.shutdown_on_sigint)
            shutdownFlags = server.shutdown_on_sigint;
        else if (server.last_sig_received == SIGTERM && server.shutdown_on_sigterm)
            shutdownFlags = server.shutdown_on_sigterm;

        if (prepareForShutdown(shutdownFlags) == C_OK) exit(0);
    } else if (isShutdownInitiated()) {
        if (server.mstime >= server.shutdown_mstime || isReadyToShutdown()) {
            if (finishShutdown() == C_OK) exit(0);
            /* Shutdown failed. Continue running. An error has been logged. */
        }
    }

    /* Show some info about non-empty databases */
    if (server.verbosity <= LL_VERBOSE) {
        run_with_period(5000) {
            for (j = 0; j < server.dbnum; j++) {
                long long size, used, vkeys;

                size = dbBuckets(&server.db[j], DB_MAIN);
                used = dbSize(&server.db[j], DB_MAIN);
                vkeys = dbSize(&server.db[j], DB_EXPIRES);
                if (used || vkeys) {
                    serverLog(LL_VERBOSE,"DB %d: %lld keys (%lld volatile) in %lld slots HT.",j,used,vkeys,size);
                }
            }
        }
    }

    /* Show information about connected clients */
    if (!server.sentinel_mode) {
        run_with_period(5000) {
            serverLog(LL_DEBUG,
                "%lu clients connected (%lu replicas), %zu bytes in use",
                listLength(server.clients)-listLength(server.slaves),
                listLength(server.slaves),
                zmalloc_used_memory());
        }
    }

    /* We need to do a few operations on clients asynchronously. */
    clientsCron();

    /* Handle background operations on Redis databases. */
    databasesCron();

    /* Start a scheduled AOF rewrite if this was requested by the user while
     * a BGSAVE was in progress. */
    if (!hasActiveChildProcess() &&
        server.aof_rewrite_scheduled &&
        !aofRewriteLimited())
    {
        rewriteAppendOnlyFileBackground();
    }

    /* Check if a background saving or AOF rewrite in progress terminated. */
    if (hasActiveChildProcess() || ldbPendingChildren())
    {
        run_with_period(1000) receiveChildInfo();
        checkChildrenDone();
    } else {
        /* If there is not a background saving/rewrite in progress check if
         * we have to save/rewrite now. */
        for (j = 0; j < server.saveparamslen; j++) {
            struct saveparam *sp = server.saveparams+j;

            /* Save if we reached the given amount of changes,
             * the given amount of seconds, and if the latest bgsave was
             * successful or if, in case of an error, at least
             * CONFIG_BGSAVE_RETRY_DELAY seconds already elapsed. */
            if (server.dirty >= sp->changes &&
                server.unixtime-server.lastsave > sp->seconds &&
                (server.unixtime-server.lastbgsave_try >
                 CONFIG_BGSAVE_RETRY_DELAY ||
                 server.lastbgsave_status == C_OK))
            {
                serverLog(LL_NOTICE,"%d changes in %d seconds. Saving...",
                    sp->changes, (int)sp->seconds);
                rdbSaveInfo rsi, *rsiptr;
                rsiptr = rdbPopulateSaveInfo(&rsi);
                rdbSaveBackground(SLAVE_REQ_NONE,server.rdb_filename,rsiptr,RDBFLAGS_NONE);
                break;
            }
        }

        /* Trigger an AOF rewrite if needed. */
        if (server.aof_state == AOF_ON &&
            !hasActiveChildProcess() &&
            server.aof_rewrite_perc &&
            server.aof_current_size > server.aof_rewrite_min_size)
        {
            long long base = server.aof_rewrite_base_size ?
                server.aof_rewrite_base_size : 1;
            long long growth = (server.aof_current_size*100/base) - 100;
            if (growth >= server.aof_rewrite_perc && !aofRewriteLimited()) {
                serverLog(LL_NOTICE,"Starting automatic rewriting of AOF on %lld%% growth",growth);
                rewriteAppendOnlyFileBackground();
            }
        }
    }
    /* Just for the sake of defensive programming, to avoid forgetting to
     * call this function when needed. */
    updateDictResizePolicy();

    /* AOF postponed flush: Try at every cron cycle if the slow fsync
     * completed. */
    if ((server.aof_state == AOF_ON || server.aof_state == AOF_WAIT_REWRITE) &&
        server.aof_flush_postponed_start)
    {
        flushAppendOnlyFile(0);
    }

    /* AOF write errors: in this case we have a buffer to flush as well and
     * clear the AOF error in case of success to make the DB writable again,
     * however to try every second is enough in case of 'hz' is set to
     * a higher frequency. */
    run_with_period(1000) {
        if ((server.aof_state == AOF_ON || server.aof_state == AOF_WAIT_REWRITE) &&
            server.aof_last_write_status == C_ERR) 
            {
                flushAppendOnlyFile(0);
            }
    }

    /* Clear the paused actions state if needed. */
    updatePausedActions();

    /* Replication cron function -- used to reconnect to master,
     * detect transfer failures, start background RDB transfers and so forth. 
     * 
     * If Redis is trying to failover then run the replication cron faster so
     * progress on the handshake happens more quickly. */
    if (server.failover_state != NO_FAILOVER) {
        run_with_period(100) replicationCron();
    } else {
        run_with_period(1000) replicationCron();
    }

    /* Run the Redis Cluster cron. */
    run_with_period(100) {
        if (server.cluster_enabled) clusterCron();
    }

    /* Run the Sentinel timer if we are in sentinel mode. */
    if (server.sentinel_mode) sentinelTimer();

    /* Cleanup expired MIGRATE cached sockets. */
    run_with_period(1000) {
        migrateCloseTimedoutSockets();
    }

    /* Stop the I/O threads if we don't have enough pending work. */
    stopThreadedIOIfNeeded();

    /* Resize tracking keys table if needed. This is also done at every
     * command execution, but we want to be sure that if the last command
     * executed changes the value via CONFIG SET, the server will perform
     * the operation even if completely idle. */
    if (server.tracking_clients) trackingLimitUsedSlots();

    /* Start a scheduled BGSAVE if the corresponding flag is set. This is
     * useful when we are forced to postpone a BGSAVE because an AOF
     * rewrite is in progress.
     *
     * Note: this code must be after the replicationCron() call above so
     * make sure when refactoring this file to keep this order. This is useful
     * because we want to give priority to RDB savings for replication. */
    if (!hasActiveChildProcess() &&
        server.rdb_bgsave_scheduled &&
        (server.unixtime-server.lastbgsave_try > CONFIG_BGSAVE_RETRY_DELAY ||
         server.lastbgsave_status == C_OK))
    {
        rdbSaveInfo rsi, *rsiptr;
        rsiptr = rdbPopulateSaveInfo(&rsi);
        if (rdbSaveBackground(SLAVE_REQ_NONE,server.rdb_filename,rsiptr,RDBFLAGS_NONE) == C_OK)
            server.rdb_bgsave_scheduled = 0;
    }

    run_with_period(100) {
        if (moduleCount()) modulesCron();
    }

    /* Fire the cron loop modules event. */
    RedisModuleCronLoopV1 ei = {REDISMODULE_CRON_LOOP_VERSION,server.hz};
    moduleFireServerEvent(REDISMODULE_EVENT_CRON_LOOP,
                          0,
                          &ei);

    server.cronloops++;

    server.el_cron_duration = getMonotonicUs() - cron_start;

    return 1000/server.hz;
}


void blockingOperationStarts(void) {
    if(!server.blocking_op_nesting++){
        updateCachedTime(0);
        server.blocked_last_cron = server.mstime;
    }
}

void blockingOperationEnds(void) {
    if(!(--server.blocking_op_nesting)){
        server.blocked_last_cron = 0;
    }
}

/* This function fills in the role of serverCron during RDB or AOF loading, and
 * also during blocked scripts.
 * It attempts to do its duties at a similar rate as the configured server.hz,
 * and updates cronloops variable so that similarly to serverCron, the
 * run_with_period can be used. */
void whileBlockedCron(void) {
    /* Here we may want to perform some cron jobs (normally done server.hz times
     * per second). */

    /* Since this function depends on a call to blockingOperationStarts, let's
     * make sure it was done. */
    serverAssert(server.blocked_last_cron);

    /* In case we where called too soon, leave right away. This way one time
     * jobs after the loop below don't need an if. and we don't bother to start
     * latency monitor if this function is called too often. */
    if (server.blocked_last_cron >= server.mstime)
        return;

    mstime_t latency;
    latencyStartMonitor(latency);

    /* In some cases we may be called with big intervals, so we may need to do
     * extra work here. This is because some of the functions in serverCron rely
     * on the fact that it is performed every 10 ms or so. For instance, if
     * activeDefragCycle needs to utilize 25% cpu, it will utilize 2.5ms, so we
     * need to call it multiple times. */
    long hz_ms = 1000/server.hz;
    while (server.blocked_last_cron < server.mstime) {

        /* Defrag keys gradually. */
        activeDefragCycle();

        server.blocked_last_cron += hz_ms;

        /* Increment cronloop so that run_with_period works. */
        server.cronloops++;
    }

    /* Other cron jobs do not need to be done in a loop. No need to check
     * server.blocked_last_cron since we have an early exit at the top. */

    /* Update memory stats during loading (excluding blocked scripts) */
    if (server.loading) cronUpdateMemoryStats();

    latencyEndMonitor(latency);
    latencyAddSampleIfNeeded("while-blocked-cron",latency);

    /* We received a SIGTERM during loading, shutting down here in a safe way,
     * as it isn't ok doing so inside the signal handler. */
    if (server.shutdown_asap && server.loading) {
        if (prepareForShutdown(SHUTDOWN_NOSAVE) == C_OK) exit(0);
        serverLog(LL_WARNING,"SIGTERM received but errors trying to shut down the server, check the logs for more information");
        server.shutdown_asap = 0;
        server.last_sig_received = 0;
    }
}

static void sendGetackToReplicas(void) {
    robj *argv[3];
    argv[0] = shared.replconf;
    argv[1] = shared.getack;
    argv[2] = shared.special_asterick; /* Not used argument. */
    replicationFeedSlaves(server.slaves, -1, argv, 3);
}

extern int ProcessingEventsWhileBlocked;

/* This function gets called every time Redis is entering the
 * main loop of the event driven library, that is, before to sleep
 * for ready file descriptors.
 *
 * Note: This function is (currently) called from two functions:
 * 1. aeMain - The main server loop
 * 2. processEventsWhileBlocked - Process clients during RDB/AOF load
 *
 * If it was called from processEventsWhileBlocked we don't want
 * to perform all actions (For example, we don't want to expire
 * keys), but we do need to perform some actions.
 *
 * The most important is freeClientsInAsyncFreeQueue but we also
 * call some other low-risk functions. */
void beforeSleep(struct aeEventLoop *eventLoop) {
    UNUSED(eventLoop);

    size_t zmalloc_used = zmalloc_used_memory();
    if (zmalloc_used > server.stat_peak_memory)
        server.stat_peak_memory = zmalloc_used;

    /* Just call a subset of vital functions in case we are re-entering
     * the event loop from processEventsWhileBlocked(). Note that in this
     * case we keep track of the number of events we are processing, since
     * processEventsWhileBlocked() wants to stop ASAP if there are no longer
     * events to handle. */
    if (ProcessingEventsWhileBlocked) {
        uint64_t processed = 0;
        processed += connTypeProcessPendingData(server.el);
        if (server.aof_state == AOF_ON || server.aof_state == AOF_WAIT_REWRITE)
            flushAppendOnlyFile(0);
        processed += handleClientsWithPendingWrites();
        processed += freeClientsInAsyncFreeQueue();
        server.events_processed_while_blocked += processed;
        return;
    }

    /* Handle pending data(typical TLS). (must be done before flushAppendOnlyFile) */
    connTypeProcessPendingData(server.el);

    /* If any connection type(typical TLS) still has pending unread data don't sleep at all. */
<<<<<<< HEAD
    aeSetDontWait(server.el, connTypeHasPendingData(server.el));

    if (server.io_threads_active) handleMessagesFromIOThreads();
=======
    int dont_sleep = connTypeHasPendingData();
>>>>>>> 068051e3

    /* Call the Redis Cluster before sleep function. Note that this function
     * may change the state of Redis Cluster (from ok to fail or vice versa),
     * so it's a good idea to call it before serving the unblocked clients
     * later in this function, must be done before blockedBeforeSleep. */
    if (server.cluster_enabled) clusterBeforeSleep();

    /* Handle blocked clients.
     * must be done before flushAppendOnlyFile, in case of appendfsync=always,
     * since the unblocked clients may write data. */
    blockedBeforeSleep();

    /* Record cron time in beforeSleep, which is the sum of active-expire, active-defrag and all other
     * tasks done by cron and beforeSleep, but excluding read, write and AOF, that are counted by other
     * sets of metrics. */
    monotime cron_start_time_before_aof = getMonotonicUs();

    /* Run a fast expire cycle (the called function will return
     * ASAP if a fast cycle is not needed). */
    if (server.active_expire_enabled && iAmMaster())
        activeExpireCycle(ACTIVE_EXPIRE_CYCLE_FAST);

    if (moduleCount()) {
        moduleFireServerEvent(REDISMODULE_EVENT_EVENTLOOP,
                              REDISMODULE_SUBEVENT_EVENTLOOP_BEFORE_SLEEP,
                              NULL);
    }

    /* Send all the slaves an ACK request if at least one client blocked
     * during the previous event loop iteration. Note that we do this after
     * processUnblockedClients(), so if there are multiple pipelined WAITs
     * and the just unblocked WAIT gets blocked again, we don't have to wait
     * a server cron cycle in absence of other event loop events. See #6623.
     * 
     * We also don't send the ACKs while clients are paused, since it can
     * increment the replication backlog, they'll be sent after the pause
     * if we are still the master. */
    if (server.get_ack_from_slaves && !isPausedActionsWithUpdate(PAUSE_ACTION_REPLICA)) {
        sendGetackToReplicas();
        server.get_ack_from_slaves = 0;
    }

    /* We may have received updates from clients about their current offset. NOTE:
     * this can't be done where the ACK is received since failover will disconnect 
     * our clients. */
    updateFailoverStatus();

    /* Since we rely on current_client to send scheduled invalidation messages
     * we have to flush them after each command, so when we get here, the list
     * must be empty. */
    serverAssert(listLength(server.tracking_pending_keys) == 0);
    serverAssert(listLength(server.pending_push_messages) == 0);

    /* Send the invalidation messages to clients participating to the
     * client side caching protocol in broadcasting (BCAST) mode. */
    trackingBroadcastInvalidationMessages();

    /* Record time consumption of AOF writing. */
    monotime aof_start_time = getMonotonicUs();
    /* Record cron time in beforeSleep. This does not include the time consumed by AOF writing and IO writing below. */
    monotime duration_before_aof = aof_start_time - cron_start_time_before_aof;
    /* Record the fsync'd offset before flushAppendOnly */
    long long prev_fsynced_reploff = server.fsynced_reploff;

    /* Write the AOF buffer on disk,
     * must be done before handleClientsWithPendingWrites,
     * in case of appendfsync=always. */
    if (server.aof_state == AOF_ON || server.aof_state == AOF_WAIT_REWRITE)
        flushAppendOnlyFile(0);

    /* Record time consumption of AOF writing. */
    durationAddSample(EL_DURATION_TYPE_AOF, getMonotonicUs() - aof_start_time);

    /* Update the fsynced replica offset.
     * If an initial rewrite is in progress then not all data is guaranteed to have actually been
     * persisted to disk yet, so we cannot update the field. We will wait for the rewrite to complete. */
    if (server.aof_state == AOF_ON && server.fsynced_reploff != -1) {
        long long fsynced_reploff_pending;
        atomicGet(server.fsynced_reploff_pending, fsynced_reploff_pending);
        server.fsynced_reploff = fsynced_reploff_pending;

        /* If we have blocked [WAIT]AOF clients, and fsynced_reploff changed, we want to try to
         * wake them up ASAP. */
        if (listLength(server.clients_waiting_acks) && prev_fsynced_reploff != server.fsynced_reploff)
            dont_sleep = 1;
    }

    /* Handle writes with pending output buffers. */
    handleClientsWithPendingWrites();

    /* Record cron time in beforeSleep. This does not include the time consumed by AOF writing and IO writing above. */
    monotime cron_start_time_after_write = getMonotonicUs();

    /* Close clients that need to be closed asynchronous */
    freeClientsInAsyncFreeQueue();

    /* Incrementally trim replication backlog, 10 times the normal speed is
     * to free replication backlog as much as possible. */
    if (server.repl_backlog)
        incrementalTrimReplicationBacklog(10*REPL_BACKLOG_TRIM_BLOCKS_PER_CALL);

    /* Disconnect some clients if they are consuming too much memory. */
    evictClients();

    if (server.io_threads_active) {
        /* Empty the inbox from I/O threads. */
        handleMessagesFromIOThreads();
        atomicSetWithSync(server.sleeping, 1);
        /* Handle any messages sent before we set the sleeping flag. */
        handleMessagesFromIOThreads();
        if (listLength(server.clients_pending_write) > 0) {
            /* We need to send these after fsynching the AOF next time. */
            aeSetDontWait(server.el, 1);
        }
    }

    /* Record cron time in beforeSleep. */
    monotime duration_after_write = getMonotonicUs() - cron_start_time_after_write;

    /* Record eventloop latency. */
    if (server.el_start > 0) {
        monotime el_duration = getMonotonicUs() - server.el_start;
        durationAddSample(EL_DURATION_TYPE_EL, el_duration);
    }
    server.el_cron_duration += duration_before_aof + duration_after_write;
    durationAddSample(EL_DURATION_TYPE_CRON, server.el_cron_duration);
    server.el_cron_duration = 0;
    /* Record max command count per cycle. */
    if (server.stat_numcommands > server.el_cmd_cnt_start) {
        long long el_command_cnt = server.stat_numcommands - server.el_cmd_cnt_start;
        if (el_command_cnt > server.el_cmd_cnt_max) {
            server.el_cmd_cnt_max = el_command_cnt;
        }
    }

    /* Don't sleep at all before the next beforeSleep() if needed (e.g. a
     * connection has pending data) */
    aeSetDontWait(server.el, dont_sleep);

    /* Before we are going to sleep, let the threads access the dataset by
     * releasing the GIL. Redis main thread will not touch anything at this
     * time. */
    if (moduleCount()) moduleReleaseGIL();
    /********************* WARNING ********************
     * Do NOT add anything below moduleReleaseGIL !!! *
     ***************************** ********************/
}

/* This function is called immediately after the event loop multiplexing
 * API returned, and the control is going to soon return to Redis by invoking
 * the different events callbacks. */
void afterSleep(struct aeEventLoop *eventLoop) {
    UNUSED(eventLoop);
    /********************* WARNING ********************
     * Do NOT add anything above moduleAcquireGIL !!! *
     ***************************** ********************/
    if (!ProcessingEventsWhileBlocked) {
        /* Acquire the modules GIL so that their threads won't touch anything. */
        if (moduleCount()) {
            mstime_t latency;
            latencyStartMonitor(latency);

            moduleAcquireGIL();
            moduleFireServerEvent(REDISMODULE_EVENT_EVENTLOOP,
                                  REDISMODULE_SUBEVENT_EVENTLOOP_AFTER_SLEEP,
                                  NULL);
            latencyEndMonitor(latency);
            latencyAddSampleIfNeeded("module-acquire-GIL",latency);
        }
        /* Set the eventloop start time. */
        server.el_start = getMonotonicUs();
        /* Set the eventloop command count at start. */
        server.el_cmd_cnt_start = server.stat_numcommands;
    }

    /* Update the time cache. */
    updateCachedTime(1);

    /* Update command time snapshot in case it'll be required without a command
     * e.g. somehow used by module timers. Don't update it while yielding to a
     * blocked command, call() will handle that and restore the original time. */
    if (!ProcessingEventsWhileBlocked) {
        server.cmd_time_snapshot = server.mstime;
    }

    atomicSet(server.sleeping, 0);
}

/* =========================== Server initialization ======================== */

void createSharedObjects(void) {
    int j;

    /* Shared command responses */
    shared.ok = createObject(OBJ_STRING,sdsnew("+OK\r\n"));
    shared.emptybulk = createObject(OBJ_STRING,sdsnew("$0\r\n\r\n"));
    shared.czero = createObject(OBJ_STRING,sdsnew(":0\r\n"));
    shared.cone = createObject(OBJ_STRING,sdsnew(":1\r\n"));
    shared.emptyarray = createObject(OBJ_STRING,sdsnew("*0\r\n"));
    shared.pong = createObject(OBJ_STRING,sdsnew("+PONG\r\n"));
    shared.queued = createObject(OBJ_STRING,sdsnew("+QUEUED\r\n"));
    shared.emptyscan = createObject(OBJ_STRING,sdsnew("*2\r\n$1\r\n0\r\n*0\r\n"));
    shared.space = createObject(OBJ_STRING,sdsnew(" "));
    shared.plus = createObject(OBJ_STRING,sdsnew("+"));

    /* Shared command error responses */
    shared.wrongtypeerr = createObject(OBJ_STRING,sdsnew(
        "-WRONGTYPE Operation against a key holding the wrong kind of value\r\n"));
    shared.err = createObject(OBJ_STRING,sdsnew("-ERR\r\n"));
    shared.nokeyerr = createObject(OBJ_STRING,sdsnew(
        "-ERR no such key\r\n"));
    shared.syntaxerr = createObject(OBJ_STRING,sdsnew(
        "-ERR syntax error\r\n"));
    shared.sameobjecterr = createObject(OBJ_STRING,sdsnew(
        "-ERR source and destination objects are the same\r\n"));
    shared.outofrangeerr = createObject(OBJ_STRING,sdsnew(
        "-ERR index out of range\r\n"));
    shared.noscripterr = createObject(OBJ_STRING,sdsnew(
        "-NOSCRIPT No matching script. Please use EVAL.\r\n"));
    shared.loadingerr = createObject(OBJ_STRING,sdsnew(
        "-LOADING Redis is loading the dataset in memory\r\n"));
    shared.slowevalerr = createObject(OBJ_STRING,sdsnew(
        "-BUSY Redis is busy running a script. You can only call SCRIPT KILL or SHUTDOWN NOSAVE.\r\n"));
    shared.slowscripterr = createObject(OBJ_STRING,sdsnew(
        "-BUSY Redis is busy running a script. You can only call FUNCTION KILL or SHUTDOWN NOSAVE.\r\n"));
    shared.slowmoduleerr = createObject(OBJ_STRING,sdsnew(
        "-BUSY Redis is busy running a module command.\r\n"));
    shared.masterdownerr = createObject(OBJ_STRING,sdsnew(
        "-MASTERDOWN Link with MASTER is down and replica-serve-stale-data is set to 'no'.\r\n"));
    shared.bgsaveerr = createObject(OBJ_STRING,sdsnew(
        "-MISCONF Redis is configured to save RDB snapshots, but it's currently unable to persist to disk. Commands that may modify the data set are disabled, because this instance is configured to report errors during writes if RDB snapshotting fails (stop-writes-on-bgsave-error option). Please check the Redis logs for details about the RDB error.\r\n"));
    shared.roslaveerr = createObject(OBJ_STRING,sdsnew(
        "-READONLY You can't write against a read only replica.\r\n"));
    shared.noautherr = createObject(OBJ_STRING,sdsnew(
        "-NOAUTH Authentication required.\r\n"));
    shared.oomerr = createObject(OBJ_STRING,sdsnew(
        "-OOM command not allowed when used memory > 'maxmemory'.\r\n"));
    shared.execaborterr = createObject(OBJ_STRING,sdsnew(
        "-EXECABORT Transaction discarded because of previous errors.\r\n"));
    shared.noreplicaserr = createObject(OBJ_STRING,sdsnew(
        "-NOREPLICAS Not enough good replicas to write.\r\n"));
    shared.busykeyerr = createObject(OBJ_STRING,sdsnew(
        "-BUSYKEY Target key name already exists.\r\n"));

    /* The shared NULL depends on the protocol version. */
    shared.null[0] = NULL;
    shared.null[1] = NULL;
    shared.null[2] = createObject(OBJ_STRING,sdsnew("$-1\r\n"));
    shared.null[3] = createObject(OBJ_STRING,sdsnew("_\r\n"));

    shared.nullarray[0] = NULL;
    shared.nullarray[1] = NULL;
    shared.nullarray[2] = createObject(OBJ_STRING,sdsnew("*-1\r\n"));
    shared.nullarray[3] = createObject(OBJ_STRING,sdsnew("_\r\n"));

    shared.emptymap[0] = NULL;
    shared.emptymap[1] = NULL;
    shared.emptymap[2] = createObject(OBJ_STRING,sdsnew("*0\r\n"));
    shared.emptymap[3] = createObject(OBJ_STRING,sdsnew("%0\r\n"));

    shared.emptyset[0] = NULL;
    shared.emptyset[1] = NULL;
    shared.emptyset[2] = createObject(OBJ_STRING,sdsnew("*0\r\n"));
    shared.emptyset[3] = createObject(OBJ_STRING,sdsnew("~0\r\n"));

    for (j = 0; j < PROTO_SHARED_SELECT_CMDS; j++) {
        char dictid_str[64];
        int dictid_len;

        dictid_len = ll2string(dictid_str,sizeof(dictid_str),j);
        shared.select[j] = createObject(OBJ_STRING,
            sdscatprintf(sdsempty(),
                "*2\r\n$6\r\nSELECT\r\n$%d\r\n%s\r\n",
                dictid_len, dictid_str));
    }
    shared.messagebulk = createStringObject("$7\r\nmessage\r\n",13);
    shared.pmessagebulk = createStringObject("$8\r\npmessage\r\n",14);
    shared.subscribebulk = createStringObject("$9\r\nsubscribe\r\n",15);
    shared.unsubscribebulk = createStringObject("$11\r\nunsubscribe\r\n",18);
    shared.ssubscribebulk = createStringObject("$10\r\nssubscribe\r\n", 17);
    shared.sunsubscribebulk = createStringObject("$12\r\nsunsubscribe\r\n", 19);
    shared.smessagebulk = createStringObject("$8\r\nsmessage\r\n", 14);
    shared.psubscribebulk = createStringObject("$10\r\npsubscribe\r\n",17);
    shared.punsubscribebulk = createStringObject("$12\r\npunsubscribe\r\n",19);

    /* Shared command names */
    shared.del = createStringObject("DEL",3);
    shared.unlink = createStringObject("UNLINK",6);
    shared.rpop = createStringObject("RPOP",4);
    shared.lpop = createStringObject("LPOP",4);
    shared.lpush = createStringObject("LPUSH",5);
    shared.rpoplpush = createStringObject("RPOPLPUSH",9);
    shared.lmove = createStringObject("LMOVE",5);
    shared.blmove = createStringObject("BLMOVE",6);
    shared.zpopmin = createStringObject("ZPOPMIN",7);
    shared.zpopmax = createStringObject("ZPOPMAX",7);
    shared.multi = createStringObject("MULTI",5);
    shared.exec = createStringObject("EXEC",4);
    shared.hset = createStringObject("HSET",4);
    shared.srem = createStringObject("SREM",4);
    shared.xgroup = createStringObject("XGROUP",6);
    shared.xclaim = createStringObject("XCLAIM",6);
    shared.script = createStringObject("SCRIPT",6);
    shared.replconf = createStringObject("REPLCONF",8);
    shared.pexpireat = createStringObject("PEXPIREAT",9);
    shared.pexpire = createStringObject("PEXPIRE",7);
    shared.persist = createStringObject("PERSIST",7);
    shared.set = createStringObject("SET",3);
    shared.eval = createStringObject("EVAL",4);

    /* Shared command argument */
    shared.left = createStringObject("left",4);
    shared.right = createStringObject("right",5);
    shared.pxat = createStringObject("PXAT", 4);
    shared.time = createStringObject("TIME",4);
    shared.retrycount = createStringObject("RETRYCOUNT",10);
    shared.force = createStringObject("FORCE",5);
    shared.justid = createStringObject("JUSTID",6);
    shared.entriesread = createStringObject("ENTRIESREAD",11);
    shared.lastid = createStringObject("LASTID",6);
    shared.default_username = createStringObject("default",7);
    shared.ping = createStringObject("ping",4);
    shared.setid = createStringObject("SETID",5);
    shared.keepttl = createStringObject("KEEPTTL",7);
    shared.absttl = createStringObject("ABSTTL",6);
    shared.load = createStringObject("LOAD",4);
    shared.createconsumer = createStringObject("CREATECONSUMER",14);
    shared.getack = createStringObject("GETACK",6);
    shared.special_asterick = createStringObject("*",1);
    shared.special_equals = createStringObject("=",1);
    shared.redacted = makeObjectShared(createStringObject("(redacted)",10));

    for (j = 0; j < OBJ_SHARED_INTEGERS; j++) {
        shared.integers[j] =
            makeObjectShared(createObject(OBJ_STRING,(void*)(long)j));
        initObjectLRUOrLFU(shared.integers[j]);
        shared.integers[j]->encoding = OBJ_ENCODING_INT;
    }
    for (j = 0; j < OBJ_SHARED_BULKHDR_LEN; j++) {
        shared.mbulkhdr[j] = createObject(OBJ_STRING,
            sdscatprintf(sdsempty(),"*%d\r\n",j));
        shared.bulkhdr[j] = createObject(OBJ_STRING,
            sdscatprintf(sdsempty(),"$%d\r\n",j));
        shared.maphdr[j] = createObject(OBJ_STRING,
            sdscatprintf(sdsempty(),"%%%d\r\n",j));
        shared.sethdr[j] = createObject(OBJ_STRING,
            sdscatprintf(sdsempty(),"~%d\r\n",j));
    }
    /* The following two shared objects, minstring and maxstring, are not
     * actually used for their value but as a special object meaning
     * respectively the minimum possible string and the maximum possible
     * string in string comparisons for the ZRANGEBYLEX command. */
    shared.minstring = sdsnew("minstring");
    shared.maxstring = sdsnew("maxstring");
}

void initServerClientMemUsageBuckets(void) {
    if (server.client_mem_usage_buckets)
        return;
    server.client_mem_usage_buckets = zmalloc(sizeof(clientMemUsageBucket)*CLIENT_MEM_USAGE_BUCKETS);
    for (int j = 0; j < CLIENT_MEM_USAGE_BUCKETS; j++) {
        server.client_mem_usage_buckets[j].mem_usage_sum = 0;
        server.client_mem_usage_buckets[j].clients = listCreate();
    }
}

void freeServerClientMemUsageBuckets(void) {
    if (!server.client_mem_usage_buckets)
        return;
    for (int j = 0; j < CLIENT_MEM_USAGE_BUCKETS; j++)
        listRelease(server.client_mem_usage_buckets[j].clients);
    zfree(server.client_mem_usage_buckets);
    server.client_mem_usage_buckets = NULL;
}

void initServerConfig(void) {
    int j;
    char *default_bindaddr[CONFIG_DEFAULT_BINDADDR_COUNT] = CONFIG_DEFAULT_BINDADDR;

    initConfigValues();
    updateCachedTime(1);
    server.cmd_time_snapshot = server.mstime;
    getRandomHexChars(server.runid,CONFIG_RUN_ID_SIZE);
    server.runid[CONFIG_RUN_ID_SIZE] = '\0';
    changeReplicationId();
    clearReplicationId2();
    server.hz = CONFIG_DEFAULT_HZ; /* Initialize it ASAP, even if it may get
                                      updated later after loading the config.
                                      This value may be used before the server
                                      is initialized. */
    server.timezone = getTimeZone(); /* Initialized by tzset(). */
    server.configfile = NULL;
    server.executable = NULL;
    server.arch_bits = (sizeof(long) == 8) ? 64 : 32;
    server.bindaddr_count = CONFIG_DEFAULT_BINDADDR_COUNT;
    for (j = 0; j < CONFIG_DEFAULT_BINDADDR_COUNT; j++)
        server.bindaddr[j] = zstrdup(default_bindaddr[j]);
    memset(server.listeners, 0x00, sizeof(server.listeners));
    server.active_expire_enabled = 1;
    server.lazy_expire_disabled = 0;
    server.skip_checksum_validation = 0;
    server.loading = 0;
    server.async_loading = 0;
    server.loading_rdb_used_mem = 0;
    server.aof_state = AOF_OFF;
    server.aof_rewrite_base_size = 0;
    server.aof_rewrite_scheduled = 0;
    server.aof_flush_sleep = 0;
    server.aof_last_fsync = time(NULL);
    server.aof_cur_timestamp = 0;
    atomicSet(server.aof_bio_fsync_status,C_OK);
    server.aof_rewrite_time_last = -1;
    server.aof_rewrite_time_start = -1;
    server.aof_lastbgrewrite_status = C_OK;
    server.aof_delayed_fsync = 0;
    server.aof_fd = -1;
    server.aof_selected_db = -1; /* Make sure the first time will not match */
    server.aof_flush_postponed_start = 0;
    server.aof_last_incr_size = 0;
    server.aof_last_incr_fsync_offset = 0;
    server.active_defrag_running = 0;
    server.notify_keyspace_events = 0;
    server.blocked_clients = 0;
    memset(server.blocked_clients_by_type,0,
           sizeof(server.blocked_clients_by_type));
    server.shutdown_asap = 0;
    server.shutdown_flags = 0;
    server.shutdown_mstime = 0;
    server.cluster_module_flags = CLUSTER_MODULE_FLAG_NONE;
    server.migrate_cached_sockets = dictCreate(&migrateCacheDictType);
    server.next_client_id = 1; /* Client IDs, start from 1 .*/
    server.page_size = sysconf(_SC_PAGESIZE);
    server.pause_cron = 0;

    server.latency_tracking_info_percentiles_len = 3;
    server.latency_tracking_info_percentiles = zmalloc(sizeof(double)*(server.latency_tracking_info_percentiles_len));
    server.latency_tracking_info_percentiles[0] = 50.0;  /* p50 */
    server.latency_tracking_info_percentiles[1] = 99.0;  /* p99 */
    server.latency_tracking_info_percentiles[2] = 99.9;  /* p999 */

    server.lruclock = getLRUClock();
    resetServerSaveParams();

    appendServerSaveParams(60*60,1);  /* save after 1 hour and 1 change */
    appendServerSaveParams(300,100);  /* save after 5 minutes and 100 changes */
    appendServerSaveParams(60,10000); /* save after 1 minute and 10000 changes */

    /* Replication related */
    server.masterhost = NULL;
    server.masterport = 6379;
    server.master = NULL;
    server.cached_master = NULL;
    server.master_initial_offset = -1;
    server.repl_state = REPL_STATE_NONE;
    server.repl_transfer_tmpfile = NULL;
    server.repl_transfer_fd = -1;
    server.repl_transfer_s = NULL;
    server.repl_syncio_timeout = CONFIG_REPL_SYNCIO_TIMEOUT;
    server.repl_down_since = 0; /* Never connected, repl is down since EVER. */
    server.master_repl_offset = 0;
    server.fsynced_reploff_pending = 0;

    /* Replication partial resync backlog */
    server.repl_backlog = NULL;
    server.repl_no_slaves_since = time(NULL);

    /* Failover related */
    server.failover_end_time = 0;
    server.force_failover = 0;
    server.target_replica_host = NULL;
    server.target_replica_port = 0;
    server.failover_state = NO_FAILOVER;

    /* Client output buffer limits */
    for (j = 0; j < CLIENT_TYPE_OBUF_COUNT; j++)
        server.client_obuf_limits[j] = clientBufferLimitsDefaults[j];

    /* Linux OOM Score config */
    for (j = 0; j < CONFIG_OOM_COUNT; j++)
        server.oom_score_adj_values[j] = configOOMScoreAdjValuesDefaults[j];

    /* Double constants initialization */
    R_Zero = 0.0;
    R_PosInf = 1.0/R_Zero;
    R_NegInf = -1.0/R_Zero;
    R_Nan = R_Zero/R_Zero;

    /* Command table -- we initialize it here as it is part of the
     * initial configuration, since command names may be changed via
     * redis.conf using the rename-command directive. */
    server.commands = dictCreate(&commandTableDictType);
    server.orig_commands = dictCreate(&commandTableDictType);
    populateCommandTable();

    /* Debugging */
    server.watchdog_period = 0;
}

extern char **environ;

/* Restart the server, executing the same executable that started this
 * instance, with the same arguments and configuration file.
 *
 * The function is designed to directly call execve() so that the new
 * server instance will retain the PID of the previous one.
 *
 * The list of flags, that may be bitwise ORed together, alter the
 * behavior of this function:
 *
 * RESTART_SERVER_NONE              No flags.
 * RESTART_SERVER_GRACEFULLY        Do a proper shutdown before restarting.
 * RESTART_SERVER_CONFIG_REWRITE    Rewrite the config file before restarting.
 *
 * On success the function does not return, because the process turns into
 * a different process. On error C_ERR is returned. */
int restartServer(int flags, mstime_t delay) {
    int j;

    /* Check if we still have accesses to the executable that started this
     * server instance. */
    if (access(server.executable,X_OK) == -1) {
        serverLog(LL_WARNING,"Can't restart: this process has no "
                             "permissions to execute %s", server.executable);
        return C_ERR;
    }

    /* Config rewriting. */
    if (flags & RESTART_SERVER_CONFIG_REWRITE &&
        server.configfile &&
        rewriteConfig(server.configfile, 0) == -1)
    {
        serverLog(LL_WARNING,"Can't restart: configuration rewrite process "
                             "failed: %s", strerror(errno));
        return C_ERR;
    }

    /* Perform a proper shutdown. We don't wait for lagging replicas though. */
    if (flags & RESTART_SERVER_GRACEFULLY &&
        prepareForShutdown(SHUTDOWN_NOW) != C_OK)
    {
        serverLog(LL_WARNING,"Can't restart: error preparing for shutdown");
        return C_ERR;
    }

    /* Close all file descriptors, with the exception of stdin, stdout, stderr
     * which are useful if we restart a Redis server which is not daemonized. */
    for (j = 3; j < (int)server.maxclients + 1024; j++) {
        /* Test the descriptor validity before closing it, otherwise
         * Valgrind issues a warning on close(). */
        if (fcntl(j,F_GETFD) != -1) close(j);
    }

    /* Execute the server with the original command line. */
    if (delay) usleep(delay*1000);
    zfree(server.exec_argv[0]);
    server.exec_argv[0] = zstrdup(server.executable);
    execve(server.executable,server.exec_argv,environ);

    /* If an error occurred here, there is nothing we can do, but exit. */
    _exit(1);

    return C_ERR; /* Never reached. */
}

/* This function will configure the current process's oom_score_adj according
 * to user specified configuration. This is currently implemented on Linux
 * only.
 *
 * A process_class value of -1 implies OOM_CONFIG_MASTER or OOM_CONFIG_REPLICA,
 * depending on current role.
 */
int setOOMScoreAdj(int process_class) {
    if (process_class == -1)
        process_class = (server.masterhost ? CONFIG_OOM_REPLICA : CONFIG_OOM_MASTER);

    serverAssert(process_class >= 0 && process_class < CONFIG_OOM_COUNT);

#ifdef HAVE_PROC_OOM_SCORE_ADJ
    /* The following statics are used to indicate Redis has changed the process's oom score.
     * And to save the original score so we can restore it later if needed.
     * We need this so when we disabled oom-score-adj (also during configuration rollback
     * when another configuration parameter was invalid and causes a rollback after
     * applying a new oom-score) we can return to the oom-score value from before our
     * adjustments. */
    static int oom_score_adjusted_by_redis = 0;
    static int oom_score_adj_base = 0;

    int fd;
    int val;
    char buf[64];

    if (server.oom_score_adj != OOM_SCORE_ADJ_NO) {
        if (!oom_score_adjusted_by_redis) {
            oom_score_adjusted_by_redis = 1;
            /* Backup base value before enabling Redis control over oom score */
            fd = open("/proc/self/oom_score_adj", O_RDONLY);
            if (fd < 0 || read(fd, buf, sizeof(buf)) < 0) {
                serverLog(LL_WARNING, "Unable to read oom_score_adj: %s", strerror(errno));
                if (fd != -1) close(fd);
                return C_ERR;
            }
            oom_score_adj_base = atoi(buf);
            close(fd);
        }

        val = server.oom_score_adj_values[process_class];
        if (server.oom_score_adj == OOM_SCORE_RELATIVE)
            val += oom_score_adj_base;
        if (val > 1000) val = 1000;
        if (val < -1000) val = -1000;
    } else if (oom_score_adjusted_by_redis) {
        oom_score_adjusted_by_redis = 0;
        val = oom_score_adj_base;
    }
    else {
        return C_OK;
    }

    snprintf(buf, sizeof(buf) - 1, "%d\n", val);

    fd = open("/proc/self/oom_score_adj", O_WRONLY);
    if (fd < 0 || write(fd, buf, strlen(buf)) < 0) {
        serverLog(LL_WARNING, "Unable to write oom_score_adj: %s", strerror(errno));
        if (fd != -1) close(fd);
        return C_ERR;
    }

    close(fd);
    return C_OK;
#else
    /* Unsupported */
    return C_ERR;
#endif
}

/* This function will try to raise the max number of open files accordingly to
 * the configured max number of clients. It also reserves a number of file
 * descriptors (CONFIG_MIN_RESERVED_FDS) for extra operations of
 * persistence, listening sockets, log files and so forth.
 *
 * If it will not be possible to set the limit accordingly to the configured
 * max number of clients, the function will do the reverse setting
 * server.maxclients to the value that we can actually handle. */
void adjustOpenFilesLimit(void) {
    rlim_t maxfiles = server.maxclients+CONFIG_MIN_RESERVED_FDS;
    struct rlimit limit;

    if (getrlimit(RLIMIT_NOFILE,&limit) == -1) {
        serverLog(LL_WARNING,"Unable to obtain the current NOFILE limit (%s), assuming 1024 and setting the max clients configuration accordingly.",
            strerror(errno));
        server.maxclients = 1024-CONFIG_MIN_RESERVED_FDS;
    } else {
        rlim_t oldlimit = limit.rlim_cur;

        /* Set the max number of files if the current limit is not enough
         * for our needs. */
        if (oldlimit < maxfiles) {
            rlim_t bestlimit;
            int setrlimit_error = 0;

            /* Try to set the file limit to match 'maxfiles' or at least
             * to the higher value supported less than maxfiles. */
            bestlimit = maxfiles;
            while(bestlimit > oldlimit) {
                rlim_t decr_step = 16;

                limit.rlim_cur = bestlimit;
                limit.rlim_max = bestlimit;
                if (setrlimit(RLIMIT_NOFILE,&limit) != -1) break;
                setrlimit_error = errno;

                /* We failed to set file limit to 'bestlimit'. Try with a
                 * smaller limit decrementing by a few FDs per iteration. */
                if (bestlimit < decr_step) {
                    bestlimit = oldlimit;
                    break;
                }
                bestlimit -= decr_step;
            }

            /* Assume that the limit we get initially is still valid if
             * our last try was even lower. */
            if (bestlimit < oldlimit) bestlimit = oldlimit;

            if (bestlimit < maxfiles) {
                unsigned int old_maxclients = server.maxclients;
                server.maxclients = bestlimit-CONFIG_MIN_RESERVED_FDS;
                /* maxclients is unsigned so may overflow: in order
                 * to check if maxclients is now logically less than 1
                 * we test indirectly via bestlimit. */
                if (bestlimit <= CONFIG_MIN_RESERVED_FDS) {
                    serverLog(LL_WARNING,"Your current 'ulimit -n' "
                        "of %llu is not enough for the server to start. "
                        "Please increase your open file limit to at least "
                        "%llu. Exiting.",
                        (unsigned long long) oldlimit,
                        (unsigned long long) maxfiles);
                    exit(1);
                }
                serverLog(LL_WARNING,"You requested maxclients of %d "
                    "requiring at least %llu max file descriptors.",
                    old_maxclients,
                    (unsigned long long) maxfiles);
                serverLog(LL_WARNING,"Server can't set maximum open files "
                    "to %llu because of OS error: %s.",
                    (unsigned long long) maxfiles, strerror(setrlimit_error));
                serverLog(LL_WARNING,"Current maximum open files is %llu. "
                    "maxclients has been reduced to %d to compensate for "
                    "low ulimit. "
                    "If you need higher maxclients increase 'ulimit -n'.",
                    (unsigned long long) bestlimit, server.maxclients);
            } else {
                serverLog(LL_NOTICE,"Increased maximum number of open files "
                    "to %llu (it was originally set to %llu).",
                    (unsigned long long) maxfiles,
                    (unsigned long long) oldlimit);
            }
        }
    }
}

/* Check that server.tcp_backlog can be actually enforced in Linux according
 * to the value of /proc/sys/net/core/somaxconn, or warn about it. */
void checkTcpBacklogSettings(void) {
#if defined(HAVE_PROC_SOMAXCONN)
    FILE *fp = fopen("/proc/sys/net/core/somaxconn","r");
    char buf[1024];
    if (!fp) return;
    if (fgets(buf,sizeof(buf),fp) != NULL) {
        int somaxconn = atoi(buf);
        if (somaxconn > 0 && somaxconn < server.tcp_backlog) {
            serverLog(LL_WARNING,"WARNING: The TCP backlog setting of %d cannot be enforced because /proc/sys/net/core/somaxconn is set to the lower value of %d.", server.tcp_backlog, somaxconn);
        }
    }
    fclose(fp);
#elif defined(HAVE_SYSCTL_KIPC_SOMAXCONN)
    int somaxconn, mib[3];
    size_t len = sizeof(int);

    mib[0] = CTL_KERN;
    mib[1] = KERN_IPC;
    mib[2] = KIPC_SOMAXCONN;

    if (sysctl(mib, 3, &somaxconn, &len, NULL, 0) == 0) {
        if (somaxconn > 0 && somaxconn < server.tcp_backlog) {
            serverLog(LL_WARNING,"WARNING: The TCP backlog setting of %d cannot be enforced because kern.ipc.somaxconn is set to the lower value of %d.", server.tcp_backlog, somaxconn);
        }
    }
#elif defined(HAVE_SYSCTL_KERN_SOMAXCONN)
    int somaxconn, mib[2];
    size_t len = sizeof(int);

    mib[0] = CTL_KERN;
    mib[1] = KERN_SOMAXCONN;

    if (sysctl(mib, 2, &somaxconn, &len, NULL, 0) == 0) {
        if (somaxconn > 0 && somaxconn < server.tcp_backlog) {
            serverLog(LL_WARNING,"WARNING: The TCP backlog setting of %d cannot be enforced because kern.somaxconn is set to the lower value of %d.", server.tcp_backlog, somaxconn);
        }
    }
#elif defined(SOMAXCONN)
    if (SOMAXCONN < server.tcp_backlog) {
        serverLog(LL_WARNING,"WARNING: The TCP backlog setting of %d cannot be enforced because SOMAXCONN is set to the lower value of %d.", server.tcp_backlog, SOMAXCONN);
    }
#endif
}

void closeListener(connListener *sfd) {
    int j;

    for (j = 0; j < sfd->count; j++) {
        if (sfd->fd[j] == -1) continue;

        aeDeleteFileEvent(server.el, sfd->fd[j], AE_READABLE);
        close(sfd->fd[j]);
    }

    sfd->count = 0;
}

/* Create an event handler for accepting new connections in TCP or TLS domain sockets.
 * This works atomically for all socket fds */
int createSocketAcceptHandler(connListener *sfd, aeFileProc *accept_handler) {
    int j;

    for (j = 0; j < sfd->count; j++) {
        if (aeCreateFileEvent(server.el, sfd->fd[j], AE_READABLE, accept_handler,sfd) == AE_ERR) {
            /* Rollback */
            for (j = j-1; j >= 0; j--) aeDeleteFileEvent(server.el, sfd->fd[j], AE_READABLE);
            return C_ERR;
        }
    }
    return C_OK;
}

/* Initialize a set of file descriptors to listen to the specified 'port'
 * binding the addresses specified in the Redis server configuration.
 *
 * The listening file descriptors are stored in the integer array 'fds'
 * and their number is set in '*count'. Actually @sfd should be 'listener',
 * for the historical reasons, let's keep 'sfd' here.
 *
 * The addresses to bind are specified in the global server.bindaddr array
 * and their number is server.bindaddr_count. If the server configuration
 * contains no specific addresses to bind, this function will try to
 * bind * (all addresses) for both the IPv4 and IPv6 protocols.
 *
 * On success the function returns C_OK.
 *
 * On error the function returns C_ERR. For the function to be on
 * error, at least one of the server.bindaddr addresses was
 * impossible to bind, or no bind addresses were specified in the server
 * configuration but the function is not able to bind * for at least
 * one of the IPv4 or IPv6 protocols. */
int listenToPort(connListener *sfd) {
    int j;
    int port = sfd->port;
    char **bindaddr = sfd->bindaddr;

    /* If we have no bind address, we don't listen on a TCP socket */
    if (sfd->bindaddr_count == 0) return C_OK;

    for (j = 0; j < sfd->bindaddr_count; j++) {
        char* addr = bindaddr[j];
        int optional = *addr == '-';
        if (optional) addr++;
        if (strchr(addr,':')) {
            /* Bind IPv6 address. */
            sfd->fd[sfd->count] = anetTcp6Server(server.neterr,port,addr,server.tcp_backlog);
        } else {
            /* Bind IPv4 address. */
            sfd->fd[sfd->count] = anetTcpServer(server.neterr,port,addr,server.tcp_backlog);
        }
        if (sfd->fd[sfd->count] == ANET_ERR) {
            int net_errno = errno;
            serverLog(LL_WARNING,
                "Warning: Could not create server TCP listening socket %s:%d: %s",
                addr, port, server.neterr);
            if (net_errno == EADDRNOTAVAIL && optional)
                continue;
            if (net_errno == ENOPROTOOPT     || net_errno == EPROTONOSUPPORT ||
                net_errno == ESOCKTNOSUPPORT || net_errno == EPFNOSUPPORT ||
                net_errno == EAFNOSUPPORT)
                continue;

            /* Rollback successful listens before exiting */
            closeListener(sfd);
            return C_ERR;
        }
        if (server.socket_mark_id > 0) anetSetSockMarkId(NULL, sfd->fd[sfd->count], server.socket_mark_id);
        anetNonBlock(NULL,sfd->fd[sfd->count]);
        anetCloexec(sfd->fd[sfd->count]);
        sfd->count++;
    }
    return C_OK;
}

/* Resets the stats that we expose via INFO or other means that we want
 * to reset via CONFIG RESETSTAT. The function is also used in order to
 * initialize these fields in initServer() at server startup. */
void resetServerStats(void) {
    int j;

    server.stat_numcommands = 0;
    server.stat_numconnections = 0;
    server.stat_expiredkeys = 0;
    server.stat_expired_stale_perc = 0;
    server.stat_expired_time_cap_reached_count = 0;
    server.stat_expire_cycle_time_used = 0;
    server.stat_evictedkeys = 0;
    server.stat_evictedclients = 0;
    server.stat_total_eviction_exceeded_time = 0;
    server.stat_last_eviction_exceeded_time = 0;
    server.stat_keyspace_misses = 0;
    server.stat_keyspace_hits = 0;
    server.stat_active_defrag_hits = 0;
    server.stat_active_defrag_misses = 0;
    server.stat_active_defrag_key_hits = 0;
    server.stat_active_defrag_key_misses = 0;
    server.stat_active_defrag_scanned = 0;
    server.stat_total_active_defrag_time = 0;
    server.stat_last_active_defrag_time = 0;
    server.stat_fork_time = 0;
    server.stat_fork_rate = 0;
    server.stat_total_forks = 0;
    server.stat_rejected_conn = 0;
    server.stat_sync_full = 0;
    server.stat_sync_partial_ok = 0;
    server.stat_sync_partial_err = 0;
    server.stat_io_reads_processed = 0;
    atomicSet(server.stat_total_reads_processed, 0);
    server.stat_io_writes_processed = 0;
    atomicSet(server.stat_total_writes_processed, 0);
    atomicSet(server.stat_client_qbuf_limit_disconnections, 0);
    server.stat_client_outbuf_limit_disconnections = 0;
    for (j = 0; j < STATS_METRIC_COUNT; j++) {
        server.inst_metric[j].idx = 0;
        server.inst_metric[j].last_sample_base = 0;
        server.inst_metric[j].last_sample_value = 0;
        memset(server.inst_metric[j].samples,0,
            sizeof(server.inst_metric[j].samples));
    }
    server.stat_aof_rewrites = 0;
    server.stat_rdb_saves = 0;
    server.stat_aofrw_consecutive_failures = 0;
    atomicSet(server.stat_net_input_bytes, 0);
    atomicSet(server.stat_net_output_bytes, 0);
    atomicSet(server.stat_net_repl_input_bytes, 0);
    atomicSet(server.stat_net_repl_output_bytes, 0);
    server.stat_unexpected_error_replies = 0;
    server.stat_total_error_replies = 0;
    server.stat_dump_payload_sanitizations = 0;
    server.aof_delayed_fsync = 0;
    server.stat_reply_buffer_shrinks = 0;
    server.stat_reply_buffer_expands = 0;
    memset(server.duration_stats, 0, sizeof(durationStats) * EL_DURATION_TYPE_NUM);
    server.el_cmd_cnt_max = 0;
    lazyfreeResetStats();
}

/* Make the thread killable at any time, so that kill threads functions
 * can work reliably (default cancelability type is PTHREAD_CANCEL_DEFERRED).
 * Needed for pthread_cancel used by the fast memory test used by the crash report. */
void makeThreadKillable(void) {
    pthread_setcancelstate(PTHREAD_CANCEL_ENABLE, NULL);
    pthread_setcanceltype(PTHREAD_CANCEL_ASYNCHRONOUS, NULL);
}

/* When adding fields, please check the initTempDb related logic. */
void initDbState(redisDb *db){
    for (dbKeyType subdict = DB_MAIN; subdict <= DB_EXPIRES; subdict++) {
        db->sub_dict[subdict].non_empty_slots = 0;
        db->sub_dict[subdict].key_count = 0;
        db->sub_dict[subdict].resize_cursor = -1;
        db->sub_dict[subdict].slot_size_index = server.cluster_enabled ? zcalloc(sizeof(unsigned long long) * (CLUSTER_SLOTS + 1)) : NULL;
        db->sub_dict[subdict].bucket_count = 0;
    }
}

void initServer(void) {
    int j;

    signal(SIGHUP, SIG_IGN);
    signal(SIGPIPE, SIG_IGN);
    setupSignalHandlers();
    ThreadsManager_init();
    makeThreadKillable();

    if (server.syslog_enabled) {
        openlog(server.syslog_ident, LOG_PID | LOG_NDELAY | LOG_NOWAIT,
            server.syslog_facility);
    }

    /* Initialization after setting defaults from the config system. */
    server.aof_state = server.aof_enabled ? AOF_ON : AOF_OFF;
    server.fsynced_reploff = server.aof_enabled ? 0 : -1;
    server.hz = server.config_hz;
    server.pid = getpid();
    server.in_fork_child = CHILD_TYPE_NONE;
    server.main_thread_id = pthread_self();
    server.current_client = NULL;
    server.errors = raxNew();
    server.execution_nesting = 0;
    server.clients = listCreate();
    server.clients_index = raxNew();
    server.clients_to_close = listCreate();
    server.slaves = listCreate();
    server.monitors = listCreate();
    server.clients_pending_write = listCreate();
    server.clients_timeout_table = raxNew();
    server.replication_allowed = 1;
    server.slaveseldb = -1; /* Force to emit the first SELECT command. */
    server.unblocked_clients = listCreate();
    server.ready_keys = listCreate();
    server.tracking_pending_keys = listCreate();
    server.pending_push_messages = listCreate();
    server.clients_waiting_acks = listCreate();
    server.get_ack_from_slaves = 0;
    server.paused_actions = 0;
    memset(server.client_pause_per_purpose, 0,
           sizeof(server.client_pause_per_purpose));
    server.postponed_clients = listCreate();
    server.events_processed_while_blocked = 0;
    server.system_memory_size = zmalloc_get_memory_size();
    server.blocked_last_cron = 0;
    server.blocking_op_nesting = 0;
    server.thp_enabled = 0;
    server.cluster_drop_packet_filter = -1;
    server.reply_buffer_peak_reset_time = REPLY_BUFFER_DEFAULT_PEAK_RESET_TIME;
    server.reply_buffer_resizing_enabled = 1;
    server.client_mem_usage_buckets = NULL;
    resetReplicationBuffer();

    /* Make sure the locale is set on startup based on the config file. */
    if (setlocale(LC_COLLATE,server.locale_collate) == NULL) {
        serverLog(LL_WARNING, "Failed to configure LOCALE for invalid locale name.");
        exit(1);
    }

    createSharedObjects();
    adjustOpenFilesLimit();
    const char *clk_msg = monotonicInit();
    serverLog(LL_NOTICE, "monotonic clock: %s", clk_msg);
    server.el = aeCreateEventLoop(server.maxclients+CONFIG_FDSET_INCR);
    if (server.el == NULL) {
        serverLog(LL_WARNING,
            "Failed creating the event loop. Error message: '%s'",
            strerror(errno));
        exit(1);
    }
    atomicSet(server.sleeping, 0);
    server.db = zmalloc(sizeof(redisDb)*server.dbnum);

    /* Create the Redis databases, and initialize other internal state. */
    int slot_count = (server.cluster_enabled) ? CLUSTER_SLOTS : 1;
    for (j = 0; j < server.dbnum; j++) {  
        server.db[j].dict = dictCreateMultiple(&dbDictType, slot_count);
        server.db[j].expires = dictCreateMultiple(&dbExpiresDictType,slot_count);
        server.db[j].expires_cursor = 0;
        server.db[j].blocking_keys = dictCreate(&keylistDictType);
        server.db[j].blocking_keys_unblock_on_nokey = dictCreate(&objectKeyPointerValueDictType);
        server.db[j].ready_keys = dictCreate(&objectKeyPointerValueDictType);
        server.db[j].watched_keys = dictCreate(&keylistDictType);
        server.db[j].id = j;
        server.db[j].avg_ttl = 0;
        server.db[j].defrag_later = listCreate();
        server.db[j].dict_count = slot_count;
        initDbState(&server.db[j]);
        listSetFreeMethod(server.db[j].defrag_later,(void (*)(void*))sdsfree);
    }
    server.rehashing = listCreate();
    evictionPoolAlloc(); /* Initialize the LRU keys pool. */
    server.pubsub_channels = dictCreate(&keylistDictType);
    server.pubsub_patterns = dictCreate(&keylistDictType);
    server.pubsubshard_channels = zcalloc(sizeof(dict *) * slot_count);
    server.shard_channel_count = 0;
    server.pubsub_clients = 0;
    server.cronloops = 0;
    server.in_exec = 0;
    server.busy_module_yield_flags = BUSY_MODULE_YIELD_NONE;
    server.busy_module_yield_reply = NULL;
    server.client_pause_in_transaction = 0;
    server.child_pid = -1;
    server.child_type = CHILD_TYPE_NONE;
    server.rdb_child_type = RDB_CHILD_TYPE_NONE;
    server.rdb_pipe_conns = NULL;
    server.rdb_pipe_numconns = 0;
    server.rdb_pipe_numconns_writing = 0;
    server.rdb_pipe_buff = NULL;
    server.rdb_pipe_bufflen = 0;
    server.rdb_bgsave_scheduled = 0;
    server.child_info_pipe[0] = -1;
    server.child_info_pipe[1] = -1;
    server.child_info_nread = 0;
    server.aof_buf = sdsempty();
    server.lastsave = time(NULL); /* At startup we consider the DB saved. */
    server.lastbgsave_try = 0;    /* At startup we never tried to BGSAVE. */
    server.rdb_save_time_last = -1;
    server.rdb_save_time_start = -1;
    server.rdb_last_load_keys_expired = 0;
    server.rdb_last_load_keys_loaded = 0;
    server.dirty = 0;
    resetServerStats();
    /* A few stats we don't want to reset: server startup time, and peak mem. */
    server.stat_starttime = time(NULL);
    server.stat_peak_memory = 0;
    server.stat_current_cow_peak = 0;
    server.stat_current_cow_bytes = 0;
    server.stat_current_cow_updated = 0;
    server.stat_current_save_keys_processed = 0;
    server.stat_current_save_keys_total = 0;
    server.stat_rdb_cow_bytes = 0;
    server.stat_aof_cow_bytes = 0;
    server.stat_module_cow_bytes = 0;
    server.stat_module_progress = 0;
    for (int j = 0; j < CLIENT_TYPE_COUNT; j++)
        server.stat_clients_type_memory[j] = 0;
    server.stat_cluster_links_memory = 0;
    server.cron_malloc_stats.zmalloc_used = 0;
    server.cron_malloc_stats.process_rss = 0;
    server.cron_malloc_stats.allocator_allocated = 0;
    server.cron_malloc_stats.allocator_active = 0;
    server.cron_malloc_stats.allocator_resident = 0;
    server.lastbgsave_status = C_OK;
    server.aof_last_write_status = C_OK;
    server.aof_last_write_errno = 0;
    server.repl_good_slaves_count = 0;
    server.last_sig_received = 0;

    /* Initiate acl info struct */
    server.acl_info.invalid_cmd_accesses = 0;
    server.acl_info.invalid_key_accesses  = 0;
    server.acl_info.user_auth_failures = 0;
    server.acl_info.invalid_channel_accesses = 0;

    /* Create the timer callback, this is our way to process many background
     * operations incrementally, like clients timeout, eviction of unaccessed
     * expired keys and so forth. */
    if (aeCreateTimeEvent(server.el, 1, serverCron, NULL, NULL) == AE_ERR) {
        serverPanic("Can't create event loop timers.");
        exit(1);
    }

    /* Register a readable event for the pipe used to awake the event loop
     * from module threads. */
    if (aeCreateFileEvent(server.el, server.module_pipe[0], AE_READABLE,
        modulePipeReadable,NULL) == AE_ERR) {
            serverPanic(
                "Error registering the readable event for the module pipe.");
    }

    /* Register before and after sleep handlers (note this needs to be done
     * before loading persistence since it is used by processEventsWhileBlocked. */
    aeSetBeforeSleepProc(server.el,beforeSleep);
    aeSetAfterSleepProc(server.el,afterSleep);

    /* 32 bit instances are limited to 4GB of address space, so if there is
     * no explicit limit in the user provided configuration we set a limit
     * at 3 GB using maxmemory with 'noeviction' policy'. This avoids
     * useless crashes of the Redis instance for out of memory. */
    if (server.arch_bits == 32 && server.maxmemory == 0) {
        serverLog(LL_WARNING,"Warning: 32 bit instance detected but no memory limit set. Setting 3 GB maxmemory limit with 'noeviction' policy now.");
        server.maxmemory = 3072LL*(1024*1024); /* 3 GB */
        server.maxmemory_policy = MAXMEMORY_NO_EVICTION;
    }

    scriptingInit(1);
    functionsInit();
    slowlogInit();
    latencyMonitorInit();

    /* Initialize ACL default password if it exists */
    ACLUpdateDefaultUserPassword(server.requirepass);

    applyWatchdogPeriod();

    if (server.maxmemory_clients != 0)
        initServerClientMemUsageBuckets();
}

void initListeners(void) {
    /* Setup listeners from server config for TCP/TLS/Unix */
    int conn_index;
    connListener *listener;
    if (server.port != 0) {
        conn_index = connectionIndexByType(CONN_TYPE_SOCKET);
        if (conn_index < 0)
            serverPanic("Failed finding connection listener of %s", CONN_TYPE_SOCKET);
        listener = &server.listeners[conn_index];
        listener->bindaddr = server.bindaddr;
        listener->bindaddr_count = server.bindaddr_count;
        listener->port = server.port;
        listener->ct = connectionByType(CONN_TYPE_SOCKET);
    }

    if (server.tls_port || server.tls_replication || server.tls_cluster) {
        ConnectionType *ct_tls = connectionTypeTls();
        if (!ct_tls) {
            serverLog(LL_WARNING, "Failed finding TLS support.");
            exit(1);
        }
        if (connTypeConfigure(ct_tls, &server.tls_ctx_config, 1) == C_ERR) {
            serverLog(LL_WARNING, "Failed to configure TLS. Check logs for more info.");
            exit(1);
        }
    }

    if (server.tls_port != 0) {
        conn_index = connectionIndexByType(CONN_TYPE_TLS);
        if (conn_index < 0)
            serverPanic("Failed finding connection listener of %s", CONN_TYPE_TLS);
        listener = &server.listeners[conn_index];
        listener->bindaddr = server.bindaddr;
        listener->bindaddr_count = server.bindaddr_count;
        listener->port = server.tls_port;
        listener->ct = connectionByType(CONN_TYPE_TLS);
    }
    if (server.unixsocket != NULL) {
        conn_index = connectionIndexByType(CONN_TYPE_UNIX);
        if (conn_index < 0)
            serverPanic("Failed finding connection listener of %s", CONN_TYPE_UNIX);
        listener = &server.listeners[conn_index];
        listener->bindaddr = &server.unixsocket;
        listener->bindaddr_count = 1;
        listener->ct = connectionByType(CONN_TYPE_UNIX);
        listener->priv = &server.unixsocketperm; /* Unix socket specified */
    }

    /* create all the configured listener, and add handler to start to accept */
    int listen_fds = 0;
    for (int j = 0; j < CONN_TYPE_MAX; j++) {
        listener = &server.listeners[j];
        if (listener->ct == NULL)
            continue;

        if (connListen(listener) == C_ERR) {
            serverLog(LL_WARNING, "Failed listening on port %u (%s), aborting.", listener->port, listener->ct->get_type(NULL));
            exit(1);
        }

        if (createSocketAcceptHandler(listener, connAcceptHandler(listener->ct)) != C_OK)
            serverPanic("Unrecoverable error creating %s listener accept handler.", listener->ct->get_type(NULL));

       listen_fds += listener->count;
    }

    if (listen_fds == 0) {
        serverLog(LL_WARNING, "Configured to not listen anywhere, exiting.");
        exit(1);
    }
}

/* Some steps in server initialization need to be done last (after modules
 * are loaded).
 * Specifically, creation of threads due to a race bug in ld.so, in which
 * Thread Local Storage initialization collides with dlopen call.
 * see: https://sourceware.org/bugzilla/show_bug.cgi?id=19329 */
void InitServerLast(void) {
    bioInit();
    initThreadedIO();
    set_jemalloc_bg_thread(server.jemalloc_bg_thread);
    server.initial_memory_usage = zmalloc_used_memory();
}

/* The purpose of this function is to try to "glue" consecutive range
 * key specs in order to build the legacy (first,last,step) spec
 * used by the COMMAND command.
 * By far the most common case is just one range spec (e.g. SET)
 * but some commands' ranges were split into two or more ranges
 * in order to have different flags for different keys (e.g. SMOVE,
 * first key is "RW ACCESS DELETE", second key is "RW INSERT").
 *
 * Additionally set the CMD_MOVABLE_KEYS flag for commands that may have key
 * names in their arguments, but the legacy range spec doesn't cover all of them.
 *
 * This function uses very basic heuristics and is "best effort":
 * 1. Only commands which have only "range" specs are considered.
 * 2. Only range specs with keystep of 1 are considered.
 * 3. The order of the range specs must be ascending (i.e.
 *    lastkey of spec[i] == firstkey-1 of spec[i+1]).
 *
 * This function will succeed on all native Redis commands and may
 * fail on module commands, even if it only has "range" specs that
 * could actually be "glued", in the following cases:
 * 1. The order of "range" specs is not ascending (e.g. the spec for
 *    the key at index 2 was added before the spec of the key at
 *    index 1).
 * 2. The "range" specs have keystep >1.
 *
 * If this functions fails it means that the legacy (first,last,step)
 * spec used by COMMAND will show 0,0,0. This is not a dire situation
 * because anyway the legacy (first,last,step) spec is to be deprecated
 * and one should use the new key specs scheme.
 */
void populateCommandLegacyRangeSpec(struct redisCommand *c) {
    memset(&c->legacy_range_key_spec, 0, sizeof(c->legacy_range_key_spec));

    /* Set the movablekeys flag if we have a GETKEYS flag for modules.
     * Note that for native redis commands, we always have keyspecs,
     * with enough information to rely on for movablekeys. */
    if (c->flags & CMD_MODULE_GETKEYS)
        c->flags |= CMD_MOVABLE_KEYS;

    /* no key-specs, no keys, exit. */
    if (c->key_specs_num == 0) {
        return;
    }

    if (c->key_specs_num == 1 &&
        c->key_specs[0].begin_search_type == KSPEC_BS_INDEX &&
        c->key_specs[0].find_keys_type == KSPEC_FK_RANGE)
    {
        /* Quick win, exactly one range spec. */
        c->legacy_range_key_spec = c->key_specs[0];
        /* If it has the incomplete flag, set the movablekeys flag on the command. */
        if (c->key_specs[0].flags & CMD_KEY_INCOMPLETE)
            c->flags |= CMD_MOVABLE_KEYS;
        return;
    }

    int firstkey = INT_MAX, lastkey = 0;
    int prev_lastkey = 0;
    for (int i = 0; i < c->key_specs_num; i++) {
        if (c->key_specs[i].begin_search_type != KSPEC_BS_INDEX ||
            c->key_specs[i].find_keys_type != KSPEC_FK_RANGE)
        {
            /* Found an incompatible (non range) spec, skip it, and set the movablekeys flag. */
            c->flags |= CMD_MOVABLE_KEYS;
            continue;
        }
        if (c->key_specs[i].fk.range.keystep != 1 ||
            (prev_lastkey && prev_lastkey != c->key_specs[i].bs.index.pos-1))
        {
            /* Found a range spec that's not plain (step of 1) or not consecutive to the previous one.
             * Skip it, and we set the movablekeys flag. */
            c->flags |= CMD_MOVABLE_KEYS;
            continue;
        }
        if (c->key_specs[i].flags & CMD_KEY_INCOMPLETE) {
            /* The spec we're using is incomplete, we can use it, but we also have to set the movablekeys flag. */
            c->flags |= CMD_MOVABLE_KEYS;
        }
        firstkey = min(firstkey, c->key_specs[i].bs.index.pos);
        /* Get the absolute index for lastkey (in the "range" spec, lastkey is relative to firstkey) */
        int lastkey_abs_index = c->key_specs[i].fk.range.lastkey;
        if (lastkey_abs_index >= 0)
            lastkey_abs_index += c->key_specs[i].bs.index.pos;
        /* For lastkey we use unsigned comparison to handle negative values correctly */
        lastkey = max((unsigned)lastkey, (unsigned)lastkey_abs_index);
        prev_lastkey = lastkey;
    }

    if (firstkey == INT_MAX) {
        /* Couldn't find range specs, the legacy range spec will remain empty, and we set the movablekeys flag. */
        c->flags |= CMD_MOVABLE_KEYS;
        return;
    }

    serverAssert(firstkey != 0);
    serverAssert(lastkey != 0);

    c->legacy_range_key_spec.begin_search_type = KSPEC_BS_INDEX;
    c->legacy_range_key_spec.bs.index.pos = firstkey;
    c->legacy_range_key_spec.find_keys_type = KSPEC_FK_RANGE;
    c->legacy_range_key_spec.fk.range.lastkey = lastkey < 0 ? lastkey : (lastkey-firstkey); /* in the "range" spec, lastkey is relative to firstkey */
    c->legacy_range_key_spec.fk.range.keystep = 1;
    c->legacy_range_key_spec.fk.range.limit = 0;
}

sds catSubCommandFullname(const char *parent_name, const char *sub_name) {
    return sdscatfmt(sdsempty(), "%s|%s", parent_name, sub_name);
}

void commandAddSubcommand(struct redisCommand *parent, struct redisCommand *subcommand, const char *declared_name) {
    if (!parent->subcommands_dict)
        parent->subcommands_dict = dictCreate(&commandTableDictType);

    subcommand->parent = parent; /* Assign the parent command */
    subcommand->id = ACLGetCommandID(subcommand->fullname); /* Assign the ID used for ACL. */

    serverAssert(dictAdd(parent->subcommands_dict, sdsnew(declared_name), subcommand) == DICT_OK);
}

/* Set implicit ACl categories (see comment above the definition of
 * struct redisCommand). */
void setImplicitACLCategories(struct redisCommand *c) {
    if (c->flags & CMD_WRITE)
        c->acl_categories |= ACL_CATEGORY_WRITE;
    /* Exclude scripting commands from the RO category. */
    if (c->flags & CMD_READONLY && !(c->acl_categories & ACL_CATEGORY_SCRIPTING))
        c->acl_categories |= ACL_CATEGORY_READ;
    if (c->flags & CMD_ADMIN)
        c->acl_categories |= ACL_CATEGORY_ADMIN|ACL_CATEGORY_DANGEROUS;
    if (c->flags & CMD_PUBSUB)
        c->acl_categories |= ACL_CATEGORY_PUBSUB;
    if (c->flags & CMD_FAST)
        c->acl_categories |= ACL_CATEGORY_FAST;
    if (c->flags & CMD_BLOCKING)
        c->acl_categories |= ACL_CATEGORY_BLOCKING;

    /* If it's not @fast is @slow in this binary world. */
    if (!(c->acl_categories & ACL_CATEGORY_FAST))
        c->acl_categories |= ACL_CATEGORY_SLOW;
}

/* Recursively populate the command structure.
 *
 * On success, the function return C_OK. Otherwise C_ERR is returned and we won't
 * add this command in the commands dict. */
int populateCommandStructure(struct redisCommand *c) {
    /* If the command marks with CMD_SENTINEL, it exists in sentinel. */
    if (!(c->flags & CMD_SENTINEL) && server.sentinel_mode)
        return C_ERR;

    /* If the command marks with CMD_ONLY_SENTINEL, it only exists in sentinel. */
    if (c->flags & CMD_ONLY_SENTINEL && !server.sentinel_mode)
        return C_ERR;

    /* Translate the command string flags description into an actual
     * set of flags. */
    setImplicitACLCategories(c);

    /* We start with an unallocated histogram and only allocate memory when a command
     * has been issued for the first time */
    c->latency_histogram = NULL;

    /* Handle the legacy range spec and the "movablekeys" flag (must be done after populating all key specs). */
    populateCommandLegacyRangeSpec(c);

    /* Assign the ID used for ACL. */
    c->id = ACLGetCommandID(c->fullname);

    /* Handle subcommands */
    if (c->subcommands) {
        for (int j = 0; c->subcommands[j].declared_name; j++) {
            struct redisCommand *sub = c->subcommands+j;

            sub->fullname = catSubCommandFullname(c->declared_name, sub->declared_name);
            if (populateCommandStructure(sub) == C_ERR)
                continue;

            commandAddSubcommand(c, sub, sub->declared_name);
        }
    }

    return C_OK;
}

extern struct redisCommand redisCommandTable[];

/* Populates the Redis Command Table dict from the static table in commands.c
 * which is auto generated from the json files in the commands folder. */
void populateCommandTable(void) {
    int j;
    struct redisCommand *c;

    for (j = 0;; j++) {
        c = redisCommandTable + j;
        if (c->declared_name == NULL)
            break;

        int retval1, retval2;

        c->fullname = sdsnew(c->declared_name);
        if (populateCommandStructure(c) == C_ERR)
            continue;

        retval1 = dictAdd(server.commands, sdsdup(c->fullname), c);
        /* Populate an additional dictionary that will be unaffected
         * by rename-command statements in redis.conf. */
        retval2 = dictAdd(server.orig_commands, sdsdup(c->fullname), c);
        serverAssert(retval1 == DICT_OK && retval2 == DICT_OK);
    }
}

void resetCommandTableStats(dict* commands) {
    struct redisCommand *c;
    dictEntry *de;
    dictIterator *di;

    di = dictGetSafeIterator(commands);
    while((de = dictNext(di)) != NULL) {
        c = (struct redisCommand *) dictGetVal(de);
        c->microseconds = 0;
        c->calls = 0;
        c->rejected_calls = 0;
        c->failed_calls = 0;
        if(c->latency_histogram) {
            hdr_close(c->latency_histogram);
            c->latency_histogram = NULL;
        }
        if (c->subcommands_dict)
            resetCommandTableStats(c->subcommands_dict);
    }
    dictReleaseIterator(di);
}

void resetErrorTableStats(void) {
    raxFreeWithCallback(server.errors, zfree);
    server.errors = raxNew();
}

/* ========================== Redis OP Array API ============================ */

int redisOpArrayAppend(redisOpArray *oa, int dbid, robj **argv, int argc, int target) {
    redisOp *op;
    int prev_capacity = oa->capacity;

    if (oa->numops == 0) {
        oa->capacity = 16;
    } else if (oa->numops >= oa->capacity) {
        oa->capacity *= 2;
    }

    if (prev_capacity != oa->capacity)
        oa->ops = zrealloc(oa->ops,sizeof(redisOp)*oa->capacity);
    op = oa->ops+oa->numops;
    op->dbid = dbid;
    op->argv = argv;
    op->argc = argc;
    op->target = target;
    oa->numops++;
    return oa->numops;
}

void redisOpArrayFree(redisOpArray *oa) {
    while(oa->numops) {
        int j;
        redisOp *op;

        oa->numops--;
        op = oa->ops+oa->numops;
        for (j = 0; j < op->argc; j++)
            decrRefCount(op->argv[j]);
        zfree(op->argv);
    }
    /* no need to free the actual op array, we reuse the memory for future commands */
    serverAssert(!oa->numops);
}

/* ====================== Commands lookup and execution ===================== */

int isContainerCommandBySds(sds s) {
    struct redisCommand *base_cmd = dictFetchValue(server.commands, s);
    int has_subcommands = base_cmd && base_cmd->subcommands_dict;
    return has_subcommands;
}

struct redisCommand *lookupSubcommand(struct redisCommand *container, sds sub_name) {
    return dictFetchValue(container->subcommands_dict, sub_name);
}

/* Look up a command by argv and argc
 *
 * If `strict` is not 0 we expect argc to be exact (i.e. argc==2
 * for a subcommand and argc==1 for a top-level command)
 * `strict` should be used every time we want to look up a command
 * name (e.g. in COMMAND INFO) rather than to find the command
 * a user requested to execute (in processCommand).
 */
struct redisCommand *lookupCommandLogic(dict *commands, robj **argv, int argc, int strict) {
    struct redisCommand *base_cmd = dictFetchValue(commands, argv[0]->ptr);
    int has_subcommands = base_cmd && base_cmd->subcommands_dict;
    if (argc == 1 || !has_subcommands) {
        if (strict && argc != 1)
            return NULL;
        /* Note: It is possible that base_cmd->proc==NULL (e.g. CONFIG) */
        return base_cmd;
    } else { /* argc > 1 && has_subcommands */
        if (strict && argc != 2)
            return NULL;
        /* Note: Currently we support just one level of subcommands */
        return lookupSubcommand(base_cmd, argv[1]->ptr);
    }
}

struct redisCommand *lookupCommand(robj **argv, int argc) {
    return lookupCommandLogic(server.commands,argv,argc,0);
}

struct redisCommand *lookupCommandBySdsLogic(dict *commands, sds s) {
    int argc, j;
    sds *strings = sdssplitlen(s,sdslen(s),"|",1,&argc);
    if (strings == NULL)
        return NULL;
    if (argc < 1 || argc > 2) {
        /* Currently we support just one level of subcommands */
        sdsfreesplitres(strings,argc);
        return NULL;
    }

    serverAssert(argc > 0); /* Avoid warning `-Wmaybe-uninitialized` in lookupCommandLogic() */
    robj objects[argc];
    robj *argv[argc];
    for (j = 0; j < argc; j++) {
        initStaticStringObject(objects[j],strings[j]);
        argv[j] = &objects[j];
    }

    struct redisCommand *cmd = lookupCommandLogic(commands,argv,argc,1);
    sdsfreesplitres(strings,argc);
    return cmd;
}

struct redisCommand *lookupCommandBySds(sds s) {
    return lookupCommandBySdsLogic(server.commands,s);
}

struct redisCommand *lookupCommandByCStringLogic(dict *commands, const char *s) {
    struct redisCommand *cmd;
    sds name = sdsnew(s);

    cmd = lookupCommandBySdsLogic(commands,name);
    sdsfree(name);
    return cmd;
}

struct redisCommand *lookupCommandByCString(const char *s) {
    return lookupCommandByCStringLogic(server.commands,s);
}

/* Lookup the command in the current table, if not found also check in
 * the original table containing the original command names unaffected by
 * redis.conf rename-command statement.
 *
 * This is used by functions rewriting the argument vector such as
 * rewriteClientCommandVector() in order to set client->cmd pointer
 * correctly even if the command was renamed. */
struct redisCommand *lookupCommandOrOriginal(robj **argv ,int argc) {
    struct redisCommand *cmd = lookupCommandLogic(server.commands, argv, argc, 0);

    if (!cmd) cmd = lookupCommandLogic(server.orig_commands, argv, argc, 0);
    return cmd;
}

/* Commands arriving from the master client or AOF client, should never be rejected. */
int mustObeyClient(client *c) {
    return c->id == CLIENT_ID_AOF || c->flags & CLIENT_MASTER;
}

static int shouldPropagate(int target) {
    if (!server.replication_allowed || target == PROPAGATE_NONE || server.loading)
        return 0;

    if (target & PROPAGATE_AOF) {
        if (server.aof_state != AOF_OFF)
            return 1;
    }
    if (target & PROPAGATE_REPL) {
        if (server.masterhost == NULL && (server.repl_backlog || listLength(server.slaves) != 0))
            return 1;
    }

    return 0;
}

/* Propagate the specified command (in the context of the specified database id)
 * to AOF and Slaves.
 *
 * flags are an xor between:
 * + PROPAGATE_NONE (no propagation of command at all)
 * + PROPAGATE_AOF (propagate into the AOF file if is enabled)
 * + PROPAGATE_REPL (propagate into the replication link)
 *
 * This is an internal low-level function and should not be called!
 *
 * The API for propagating commands is alsoPropagate().
 *
 * dbid value of -1 is saved to indicate that the called do not want
 * to replicate SELECT for this command (used for database neutral commands).
 */
static void propagateNow(int dbid, robj **argv, int argc, int target) {
    if (!shouldPropagate(target))
        return;

    /* This needs to be unreachable since the dataset should be fixed during
     * replica pause (otherwise data may be lost during a failover) */
    serverAssert(!(isPausedActions(PAUSE_ACTION_REPLICA) &&
                   (!server.client_pause_in_transaction)));

    if (server.aof_state != AOF_OFF && target & PROPAGATE_AOF)
        feedAppendOnlyFile(dbid,argv,argc);
    if (target & PROPAGATE_REPL)
        replicationFeedSlaves(server.slaves,dbid,argv,argc);
}

/* Used inside commands to schedule the propagation of additional commands
 * after the current command is propagated to AOF / Replication.
 *
 * dbid is the database ID the command should be propagated into.
 * Arguments of the command to propagate are passed as an array of redis
 * objects pointers of len 'argc', using the 'argv' vector.
 *
 * The function does not take a reference to the passed 'argv' vector,
 * so it is up to the caller to release the passed argv (but it is usually
 * stack allocated).  The function automatically increments ref count of
 * passed objects, so the caller does not need to. */
void alsoPropagate(int dbid, robj **argv, int argc, int target) {
    robj **argvcopy;
    int j;

    if (!shouldPropagate(target))
        return;

    argvcopy = zmalloc(sizeof(robj*)*argc);
    for (j = 0; j < argc; j++) {
        argvcopy[j] = argv[j];
        incrRefCount(argv[j]);
    }
    redisOpArrayAppend(&server.also_propagate,dbid,argvcopy,argc,target);
}

/* It is possible to call the function forceCommandPropagation() inside a
 * Redis command implementation in order to to force the propagation of a
 * specific command execution into AOF / Replication. */
void forceCommandPropagation(client *c, int flags) {
    serverAssert(c->cmd->flags & (CMD_WRITE | CMD_MAY_REPLICATE));
    if (flags & PROPAGATE_REPL) c->flags |= CLIENT_FORCE_REPL;
    if (flags & PROPAGATE_AOF) c->flags |= CLIENT_FORCE_AOF;
}

/* Avoid that the executed command is propagated at all. This way we
 * are free to just propagate what we want using the alsoPropagate()
 * API. */
void preventCommandPropagation(client *c) {
    c->flags |= CLIENT_PREVENT_PROP;
}

/* AOF specific version of preventCommandPropagation(). */
void preventCommandAOF(client *c) {
    c->flags |= CLIENT_PREVENT_AOF_PROP;
}

/* Replication specific version of preventCommandPropagation(). */
void preventCommandReplication(client *c) {
    c->flags |= CLIENT_PREVENT_REPL_PROP;
}

/* Log the last command a client executed into the slowlog. */
void slowlogPushCurrentCommand(client *c, struct redisCommand *cmd, ustime_t duration) {
    /* Some commands may contain sensitive data that should not be available in the slowlog. */
    if (cmd->flags & CMD_SKIP_SLOWLOG)
        return;

    /* If command argument vector was rewritten, use the original
     * arguments. */
    robj **argv = c->original_argv ? c->original_argv : c->argv;
    int argc = c->original_argv ? c->original_argc : c->argc;
    slowlogPushEntryIfNeeded(c,argv,argc,duration);
}

/* This function is called in order to update the total command histogram duration.
 * The latency unit is nano-seconds.
 * If needed it will allocate the histogram memory and trim the duration to the upper/lower tracking limits*/
void updateCommandLatencyHistogram(struct hdr_histogram **latency_histogram, int64_t duration_hist){
    if (duration_hist < LATENCY_HISTOGRAM_MIN_VALUE)
        duration_hist=LATENCY_HISTOGRAM_MIN_VALUE;
    if (duration_hist>LATENCY_HISTOGRAM_MAX_VALUE)
        duration_hist=LATENCY_HISTOGRAM_MAX_VALUE;
    if (*latency_histogram==NULL)
        hdr_init(LATENCY_HISTOGRAM_MIN_VALUE,LATENCY_HISTOGRAM_MAX_VALUE,LATENCY_HISTOGRAM_PRECISION,latency_histogram);
    hdr_record_value(*latency_histogram,duration_hist);
}

/* Handle the alsoPropagate() API to handle commands that want to propagate
 * multiple separated commands. Note that alsoPropagate() is not affected
 * by CLIENT_PREVENT_PROP flag. */
static void propagatePendingCommands(void) {
    if (server.also_propagate.numops == 0)
        return;

    int j;
    redisOp *rop;

    /* If we got here it means we have finished an execution-unit.
     * If that unit has caused propagation of multiple commands, they
     * should be propagated as a transaction */
    int transaction = server.also_propagate.numops > 1;

    /* In case a command that may modify random keys was run *directly*
     * (i.e. not from within a script, MULTI/EXEC, RM_Call, etc.) we want
     * to avoid using a transaction (much like active-expire) */
    if (server.current_client &&
        server.current_client->cmd &&
        server.current_client->cmd->flags & CMD_TOUCHES_ARBITRARY_KEYS)
    {
        transaction = 0;
    }

    if (transaction) {
        /* We use dbid=-1 to indicate we do not want to replicate SELECT.
         * It'll be inserted together with the next command (inside the MULTI) */
        propagateNow(-1,&shared.multi,1,PROPAGATE_AOF|PROPAGATE_REPL);
    }

    for (j = 0; j < server.also_propagate.numops; j++) {
        rop = &server.also_propagate.ops[j];
        serverAssert(rop->target);
        propagateNow(rop->dbid,rop->argv,rop->argc,rop->target);
    }

    if (transaction) {
        /* We use dbid=-1 to indicate we do not want to replicate select */
        propagateNow(-1,&shared.exec,1,PROPAGATE_AOF|PROPAGATE_REPL);
    }

    redisOpArrayFree(&server.also_propagate);
}

/* Performs operations that should be performed after an execution unit ends.
 * Execution unit is a code that should be done atomically.
 * Execution units can be nested and are not necessarily starts with Redis command.
 *
 * For example the following is a logical unit:
 *   active expire ->
 *      trigger del notification of some module ->
 *          accessing a key ->
 *              trigger key miss notification of some other module
 *
 * What we want to achieve is that the entire execution unit will be done atomically,
 * currently with respect to replication and post jobs, but in the future there might
 * be other considerations. So we basically want the `postUnitOperations` to trigger
 * after the entire chain finished. */
void postExecutionUnitOperations(void) {
    if (server.execution_nesting)
        return;

    firePostExecutionUnitJobs();

    /* If we are at the top-most call() and not inside a an active module
     * context (e.g. within a module timer) we can propagate what we accumulated. */
    propagatePendingCommands();

    /* Module subsystem post-execution-unit logic */
    modulePostExecutionUnitOperations();
}

/* Increment the command failure counters (either rejected_calls or failed_calls).
 * The decision which counter to increment is done using the flags argument, options are:
 * * ERROR_COMMAND_REJECTED - update rejected_calls
 * * ERROR_COMMAND_FAILED - update failed_calls
 *
 * The function also reset the prev_err_count to make sure we will not count the same error
 * twice, its possible to pass a NULL cmd value to indicate that the error was counted elsewhere.
 *
 * The function returns true if stats was updated and false if not. */
int incrCommandStatsOnError(struct redisCommand *cmd, int flags) {
    /* hold the prev error count captured on the last command execution */
    static long long prev_err_count = 0;
    int res = 0;
    if (cmd) {
        if ((server.stat_total_error_replies - prev_err_count) > 0) {
            if (flags & ERROR_COMMAND_REJECTED) {
                cmd->rejected_calls++;
                res = 1;
            } else if (flags & ERROR_COMMAND_FAILED) {
                cmd->failed_calls++;
                res = 1;
            }
        }
    }
    prev_err_count = server.stat_total_error_replies;
    return res;
}

/* Call() is the core of Redis execution of a command.
 *
 * The following flags can be passed:
 * CMD_CALL_NONE        No flags.
 * CMD_CALL_PROPAGATE_AOF   Append command to AOF if it modified the dataset
 *                          or if the client flags are forcing propagation.
 * CMD_CALL_PROPAGATE_REPL  Send command to slaves if it modified the dataset
 *                          or if the client flags are forcing propagation.
 * CMD_CALL_PROPAGATE   Alias for PROPAGATE_AOF|PROPAGATE_REPL.
 * CMD_CALL_FULL        Alias for SLOWLOG|STATS|PROPAGATE.
 *
 * The exact propagation behavior depends on the client flags.
 * Specifically:
 *
 * 1. If the client flags CLIENT_FORCE_AOF or CLIENT_FORCE_REPL are set
 *    and assuming the corresponding CMD_CALL_PROPAGATE_AOF/REPL is set
 *    in the call flags, then the command is propagated even if the
 *    dataset was not affected by the command.
 * 2. If the client flags CLIENT_PREVENT_REPL_PROP or CLIENT_PREVENT_AOF_PROP
 *    are set, the propagation into AOF or to slaves is not performed even
 *    if the command modified the dataset.
 *
 * Note that regardless of the client flags, if CMD_CALL_PROPAGATE_AOF
 * or CMD_CALL_PROPAGATE_REPL are not set, then respectively AOF or
 * slaves propagation will never occur.
 *
 * Client flags are modified by the implementation of a given command
 * using the following API:
 *
 * forceCommandPropagation(client *c, int flags);
 * preventCommandPropagation(client *c);
 * preventCommandAOF(client *c);
 * preventCommandReplication(client *c);
 *
 */
void call(client *c, int flags) {
    long long dirty;
    uint64_t client_old_flags = c->flags;
    struct redisCommand *real_cmd = c->realcmd;
    client *prev_client = server.executing_client;
    server.executing_client = c;

    /* When call() is issued during loading the AOF we don't want commands called
     * from module, exec or LUA to go into the slowlog or to populate statistics. */
    int update_command_stats = !isAOFLoadingContext();

    /* We want to be aware of a client which is making a first time attempt to execute this command
     * and a client which is reprocessing command again (after being unblocked).
     * Blocked clients can be blocked in different places and not always it means the call() function has been
     * called. For example this is required for avoiding double logging to monitors.*/
    int reprocessing_command = flags & CMD_CALL_REPROCESSING;

    /* Initialization: clear the flags that must be set by the command on
     * demand, and initialize the array for additional commands propagation. */
    c->flags &= ~(CLIENT_FORCE_AOF|CLIENT_FORCE_REPL|CLIENT_PREVENT_PROP);

    /* Redis core is in charge of propagation when the first entry point
     * of call() is processCommand().
     * The only other option to get to call() without having processCommand
     * as an entry point is if a module triggers RM_Call outside of call()
     * context (for example, in a timer).
     * In that case, the module is in charge of propagation. */

    /* Call the command. */
    dirty = server.dirty;
    long long old_master_repl_offset = server.master_repl_offset;
    incrCommandStatsOnError(NULL, 0);

    const long long call_timer = ustime();
    enterExecutionUnit(1, call_timer);

    /* setting the CLIENT_EXECUTING_COMMAND flag so we will avoid
     * sending client side caching message in the middle of a command reply.
     * In case of blocking commands, the flag will be un-set only after successfully
     * re-processing and unblock the client.*/
    c->flags |= CLIENT_EXECUTING_COMMAND;

    monotime monotonic_start = 0;
    if (monotonicGetType() == MONOTONIC_CLOCK_HW)
        monotonic_start = getMonotonicUs();

    c->cmd->proc(c);

    exitExecutionUnit();

    /* In case client is blocked after trying to execute the command,
     * it means the execution is not yet completed and we MIGHT reprocess the command in the future. */
    if (!(c->flags & CLIENT_BLOCKED)) c->flags &= ~(CLIENT_EXECUTING_COMMAND);

    /* In order to avoid performance implication due to querying the clock using a system call 3 times,
     * we use a monotonic clock, when we are sure its cost is very low, and fall back to non-monotonic call otherwise. */
    ustime_t duration;
    if (monotonicGetType() == MONOTONIC_CLOCK_HW)
        duration = getMonotonicUs() - monotonic_start;
    else
        duration = ustime() - call_timer;

    c->duration += duration;
    dirty = server.dirty-dirty;
    if (dirty < 0) dirty = 0;

    /* Update failed command calls if required. */

    if (!incrCommandStatsOnError(real_cmd, ERROR_COMMAND_FAILED) && c->deferred_reply_errors) {
        /* When call is used from a module client, error stats, and total_error_replies
         * isn't updated since these errors, if handled by the module, are internal,
         * and not reflected to users. however, the commandstats does show these calls
         * (made by RM_Call), so it should log if they failed or succeeded. */
        real_cmd->failed_calls++;
    }

    /* After executing command, we will close the client after writing entire
     * reply if it is set 'CLIENT_CLOSE_AFTER_COMMAND' flag. */
    if (c->flags & CLIENT_CLOSE_AFTER_COMMAND) {
        c->flags &= ~CLIENT_CLOSE_AFTER_COMMAND;
        c->flags |= CLIENT_CLOSE_AFTER_REPLY;
    }

    /* Note: the code below uses the real command that was executed
     * c->cmd and c->lastcmd may be different, in case of MULTI-EXEC or
     * re-written commands such as EXPIRE, GEOADD, etc. */

    /* Record the latency this command induced on the main thread.
     * unless instructed by the caller not to log. (happens when processing
     * a MULTI-EXEC from inside an AOF). */
    if (update_command_stats) {
        char *latency_event = (real_cmd->flags & CMD_FAST) ?
                               "fast-command" : "command";
        latencyAddSampleIfNeeded(latency_event,duration/1000);
        if (server.execution_nesting == 0)
            durationAddSample(EL_DURATION_TYPE_CMD, duration);
    }

    /* Log the command into the Slow log if needed.
     * If the client is blocked we will handle slowlog when it is unblocked. */
    if (update_command_stats && !(c->flags & CLIENT_BLOCKED))
        slowlogPushCurrentCommand(c, real_cmd, c->duration);

    /* Send the command to clients in MONITOR mode if applicable,
     * since some administrative commands are considered too dangerous to be shown.
     * Other exceptions is a client which is unblocked and retring to process the command
     * or we are currently in the process of loading AOF. */
    if (update_command_stats && !reprocessing_command &&
        !(c->cmd->flags & (CMD_SKIP_MONITOR|CMD_ADMIN))) {
        robj **argv = c->original_argv ? c->original_argv : c->argv;
        int argc = c->original_argv ? c->original_argc : c->argc;
        replicationFeedMonitors(c,server.monitors,c->db->id,argv,argc);
    }

    /* Clear the original argv.
     * If the client is blocked we will handle slowlog when it is unblocked. */
    if (!(c->flags & CLIENT_BLOCKED))
        freeClientOriginalArgv(c);

    /* populate the per-command statistics that we show in INFO commandstats.
     * If the client is blocked we will handle latency stats and duration when it is unblocked. */
    if (update_command_stats && !(c->flags & CLIENT_BLOCKED)) {
        real_cmd->calls++;
        real_cmd->microseconds += c->duration;
        if (server.latency_tracking_enabled && !(c->flags & CLIENT_BLOCKED))
            updateCommandLatencyHistogram(&(real_cmd->latency_histogram), c->duration*1000);
    }

    /* The duration needs to be reset after each call except for a blocked command,
     * which is expected to record and reset the duration after unblocking. */
    if (!(c->flags & CLIENT_BLOCKED)) {
        c->duration = 0;
    }

    /* Propagate the command into the AOF and replication link.
     * We never propagate EXEC explicitly, it will be implicitly
     * propagated if needed (see propagatePendingCommands).
     * Also, module commands take care of themselves */
    if (flags & CMD_CALL_PROPAGATE &&
        (c->flags & CLIENT_PREVENT_PROP) != CLIENT_PREVENT_PROP &&
        c->cmd->proc != execCommand &&
        !(c->cmd->flags & CMD_MODULE))
    {
        int propagate_flags = PROPAGATE_NONE;

        /* Check if the command operated changes in the data set. If so
         * set for replication / AOF propagation. */
        if (dirty) propagate_flags |= (PROPAGATE_AOF|PROPAGATE_REPL);

        /* If the client forced AOF / replication of the command, set
         * the flags regardless of the command effects on the data set. */
        if (c->flags & CLIENT_FORCE_REPL) propagate_flags |= PROPAGATE_REPL;
        if (c->flags & CLIENT_FORCE_AOF) propagate_flags |= PROPAGATE_AOF;

        /* However prevent AOF / replication propagation if the command
         * implementation called preventCommandPropagation() or similar,
         * or if we don't have the call() flags to do so. */
        if (c->flags & CLIENT_PREVENT_REPL_PROP        ||
            c->flags & CLIENT_MODULE_PREVENT_REPL_PROP ||
            !(flags & CMD_CALL_PROPAGATE_REPL))
                propagate_flags &= ~PROPAGATE_REPL;
        if (c->flags & CLIENT_PREVENT_AOF_PROP        ||
            c->flags & CLIENT_MODULE_PREVENT_AOF_PROP ||
            !(flags & CMD_CALL_PROPAGATE_AOF))
                propagate_flags &= ~PROPAGATE_AOF;

        /* Call alsoPropagate() only if at least one of AOF / replication
         * propagation is needed. */
        if (propagate_flags != PROPAGATE_NONE)
            alsoPropagate(c->db->id,c->argv,c->argc,propagate_flags);
    }

    /* Restore the old replication flags, since call() can be executed
     * recursively. */
    c->flags &= ~(CLIENT_FORCE_AOF|CLIENT_FORCE_REPL|CLIENT_PREVENT_PROP);
    c->flags |= client_old_flags &
        (CLIENT_FORCE_AOF|CLIENT_FORCE_REPL|CLIENT_PREVENT_PROP);

    /* If the client has keys tracking enabled for client side caching,
     * make sure to remember the keys it fetched via this command. For read-only
     * scripts, don't process the script, only the commands it executes. */
    if ((c->cmd->flags & CMD_READONLY) && (c->cmd->proc != evalRoCommand)
        && (c->cmd->proc != evalShaRoCommand) && (c->cmd->proc != fcallroCommand))
    {
        /* We use the tracking flag of the original external client that
         * triggered the command, but we take the keys from the actual command
         * being executed. */
        if (server.current_client &&
            (server.current_client->flags & CLIENT_TRACKING) &&
            !(server.current_client->flags & CLIENT_TRACKING_BCAST))
        {
            trackingRememberKeys(server.current_client, c);
        }
    }

    if (!(c->flags & CLIENT_BLOCKED))
        server.stat_numcommands++;

    /* Record peak memory after each command and before the eviction that runs
     * before the next command. */
    size_t zmalloc_used = zmalloc_used_memory();
    if (zmalloc_used > server.stat_peak_memory)
        server.stat_peak_memory = zmalloc_used;

    /* Do some maintenance job and cleanup */
    afterCommand(c);

    /* Remember the replication offset of the client, right after its last
     * command that resulted in propagation. */
    if (old_master_repl_offset != server.master_repl_offset)
        c->woff = server.master_repl_offset;

    /* Client pause takes effect after a transaction has finished. This needs
     * to be located after everything is propagated. */
    if (!server.in_exec && server.client_pause_in_transaction) {
        server.client_pause_in_transaction = 0;
    }

    server.executing_client = prev_client;
}

/* Used when a command that is ready for execution needs to be rejected, due to
 * various pre-execution checks. it returns the appropriate error to the client.
 * If there's a transaction is flags it as dirty, and if the command is EXEC,
 * it aborts the transaction.
 * The duration is reset, since we reject the command, and it did not record.
 * Note: 'reply' is expected to end with \r\n */
void rejectCommand(client *c, robj *reply) {
    flagTransaction(c);
    c->duration = 0;
    if (c->cmd) c->cmd->rejected_calls++;
    if (c->cmd && c->cmd->proc == execCommand) {
        execCommandAbort(c, reply->ptr);
    } else {
        /* using addReplyError* rather than addReply so that the error can be logged. */
        addReplyErrorObject(c, reply);
    }
}

void rejectCommandSds(client *c, sds s) {
    flagTransaction(c);
    c->duration = 0;
    if (c->cmd) c->cmd->rejected_calls++;
    if (c->cmd && c->cmd->proc == execCommand) {
        execCommandAbort(c, s);
        sdsfree(s);
    } else {
        /* The following frees 's'. */
        addReplyErrorSds(c, s);
    }
}

void rejectCommandFormat(client *c, const char *fmt, ...) {
    va_list ap;
    va_start(ap,fmt);
    sds s = sdscatvprintf(sdsempty(),fmt,ap);
    va_end(ap);
    /* Make sure there are no newlines in the string, otherwise invalid protocol
     * is emitted (The args come from the user, they may contain any character). */
    sdsmapchars(s, "\r\n", "  ",  2);
    rejectCommandSds(c, s);
}

/* This is called after a command in call, we can do some maintenance job in it. */
void afterCommand(client *c) {
    UNUSED(c);
    /* Should be done before trackingHandlePendingKeyInvalidations so that we
     * reply to client before invalidating cache (makes more sense) */
    postExecutionUnitOperations();

    /* Flush pending tracking invalidations. */
    trackingHandlePendingKeyInvalidations();

    /* Flush other pending push messages. only when we are not in nested call.
     * So the messages are not interleaved with transaction response. */
    if (!server.execution_nesting)
        listJoin(c->reply, server.pending_push_messages);
}

/* Check if c->cmd exists, fills `err` with details in case it doesn't.
 * Return 1 if exists. */
int commandCheckExistence(client *c, sds *err) {
    if (c->cmd)
        return 1;
    if (!err)
        return 0;
    if (isContainerCommandBySds(c->argv[0]->ptr)) {
        /* If we can't find the command but argv[0] by itself is a command
         * it means we're dealing with an invalid subcommand. Print Help. */
        sds cmd = sdsnew((char *)c->argv[0]->ptr);
        sdstoupper(cmd);
        *err = sdsnew(NULL);
        *err = sdscatprintf(*err, "unknown subcommand '%.128s'. Try %s HELP.",
                            (char *)c->argv[1]->ptr, cmd);
        sdsfree(cmd);
    } else {
        sds args = sdsempty();
        int i;
        for (i=1; i < c->argc && sdslen(args) < 128; i++)
            args = sdscatprintf(args, "'%.*s' ", 128-(int)sdslen(args), (char*)c->argv[i]->ptr);
        *err = sdsnew(NULL);
        *err = sdscatprintf(*err, "unknown command '%.128s', with args beginning with: %s",
                            (char*)c->argv[0]->ptr, args);
        sdsfree(args);
    }
    /* Make sure there are no newlines in the string, otherwise invalid protocol
     * is emitted (The args come from the user, they may contain any character). */
    sdsmapchars(*err, "\r\n", "  ",  2);
    return 0;
}

/* Check if c->argc is valid for c->cmd, fills `err` with details in case it isn't.
 * Return 1 if valid. */
int commandCheckArity(client *c, sds *err) {
    if ((c->cmd->arity > 0 && c->cmd->arity != c->argc) ||
        (c->argc < -c->cmd->arity))
    {
        if (err) {
            *err = sdsnew(NULL);
            *err = sdscatprintf(*err, "wrong number of arguments for '%s' command", c->cmd->fullname);
        }
        return 0;
    }

    return 1;
}

/* If we're executing a script, try to extract a set of command flags from
 * it, in case it declared them. Note this is just an attempt, we don't yet
 * know the script command is well formed.*/
uint64_t getCommandFlags(client *c) {
    uint64_t cmd_flags = c->cmd->flags;

    if (c->cmd->proc == fcallCommand || c->cmd->proc == fcallroCommand) {
        cmd_flags = fcallGetCommandFlags(c, cmd_flags);
    } else if (c->cmd->proc == evalCommand || c->cmd->proc == evalRoCommand ||
               c->cmd->proc == evalShaCommand || c->cmd->proc == evalShaRoCommand)
    {
        cmd_flags = evalGetCommandFlags(c, cmd_flags);
    }

    return cmd_flags;
}

/* If this function gets called we already read a whole
 * command, arguments are in the client argv/argc fields.
 * processCommand() execute the command or prepare the
 * server for a bulk read from the client.
 *
 * If C_OK is returned the client is still alive and valid and
 * other operations can be performed by the caller. Otherwise
 * if C_ERR is returned the client was destroyed (i.e. after QUIT). */
int processCommand(client *c) {
    if (!scriptIsTimedout()) {
        /* Both EXEC and scripts call call() directly so there should be
         * no way in_exec or scriptIsRunning() is 1.
         * That is unless lua_timedout, in which case client may run
         * some commands. */
        serverAssert(!server.in_exec);
        serverAssert(!scriptIsRunning());
    }

    /* in case we are starting to ProcessCommand and we already have a command we assume
     * this is a reprocessing of this command, so we do not want to perform some of the actions again. */
    int client_reprocessing_command = c->cmd ? 1 : 0;

    /* only run command filter if not reprocessing command */
    if (!client_reprocessing_command) {
        moduleCallCommandFilters(c);
        reqresAppendRequest(c);
    }

    /* Handle possible security attacks. */
    if (!strcasecmp(c->argv[0]->ptr,"host:") || !strcasecmp(c->argv[0]->ptr,"post")) {
        securityWarningCommand(c);
        return C_ERR;
    }

    /* If we're inside a module blocked context yielding that wants to avoid
     * processing clients, postpone the command. */
    if (server.busy_module_yield_flags != BUSY_MODULE_YIELD_NONE &&
        !(server.busy_module_yield_flags & BUSY_MODULE_YIELD_CLIENTS))
    {
        blockPostponeClient(c);
        return C_OK;
    }

    /* Now lookup the command and check ASAP about trivial error conditions
     * such as wrong arity, bad command name and so forth.
     * In case we are reprocessing a command after it was blocked,
     * we do not have to repeat the same checks */
    if (!client_reprocessing_command) {
        c->cmd = c->lastcmd = c->realcmd = lookupCommand(c->argv,c->argc);
        sds err;
        if (!commandCheckExistence(c, &err)) {
            rejectCommandSds(c, err);
            return C_OK;
        }
        if (!commandCheckArity(c, &err)) {
            rejectCommandSds(c, err);
            return C_OK;
        }


        /* Check if the command is marked as protected and the relevant configuration allows it */
        if (c->cmd->flags & CMD_PROTECTED) {
            if ((c->cmd->proc == debugCommand && !allowProtectedAction(server.enable_debug_cmd, c)) ||
                (c->cmd->proc == moduleCommand && !allowProtectedAction(server.enable_module_cmd, c)))
            {
                rejectCommandFormat(c,"%s command not allowed. If the %s option is set to \"local\", "
                                      "you can run it from a local connection, otherwise you need to set this option "
                                      "in the configuration file, and then restart the server.",
                                      c->cmd->proc == debugCommand ? "DEBUG" : "MODULE",
                                      c->cmd->proc == debugCommand ? "enable-debug-command" : "enable-module-command");
                return C_OK;

            }
        }
    }

    uint64_t cmd_flags = getCommandFlags(c);

    int is_read_command = (cmd_flags & CMD_READONLY) ||
                           (c->cmd->proc == execCommand && (c->mstate.cmd_flags & CMD_READONLY));
    int is_write_command = (cmd_flags & CMD_WRITE) ||
                           (c->cmd->proc == execCommand && (c->mstate.cmd_flags & CMD_WRITE));
    int is_denyoom_command = (cmd_flags & CMD_DENYOOM) ||
                             (c->cmd->proc == execCommand && (c->mstate.cmd_flags & CMD_DENYOOM));
    int is_denystale_command = !(cmd_flags & CMD_STALE) ||
                               (c->cmd->proc == execCommand && (c->mstate.cmd_inv_flags & CMD_STALE));
    int is_denyloading_command = !(cmd_flags & CMD_LOADING) ||
                                 (c->cmd->proc == execCommand && (c->mstate.cmd_inv_flags & CMD_LOADING));
    int is_may_replicate_command = (cmd_flags & (CMD_WRITE | CMD_MAY_REPLICATE)) ||
                                   (c->cmd->proc == execCommand && (c->mstate.cmd_flags & (CMD_WRITE | CMD_MAY_REPLICATE)));
    int is_deny_async_loading_command = (cmd_flags & CMD_NO_ASYNC_LOADING) ||
                                        (c->cmd->proc == execCommand && (c->mstate.cmd_flags & CMD_NO_ASYNC_LOADING));
    int obey_client = mustObeyClient(c);

    if (authRequired(c)) {
        /* AUTH and HELLO and no auth commands are valid even in
         * non-authenticated state. */
        if (!(c->cmd->flags & CMD_NO_AUTH)) {
            rejectCommand(c,shared.noautherr);
            return C_OK;
        }
    }

    if (c->flags & CLIENT_MULTI && c->cmd->flags & CMD_NO_MULTI) {
        rejectCommandFormat(c,"Command not allowed inside a transaction");
        return C_OK;
    }

    /* Check if the user can run this command according to the current
     * ACLs. */
    int acl_errpos;
    int acl_retval = ACLCheckAllPerm(c,&acl_errpos);
    if (acl_retval != ACL_OK) {
        addACLLogEntry(c,acl_retval,(c->flags & CLIENT_MULTI) ? ACL_LOG_CTX_MULTI : ACL_LOG_CTX_TOPLEVEL,acl_errpos,NULL,NULL);
        sds msg = getAclErrorMessage(acl_retval, c->user, c->cmd, c->argv[acl_errpos]->ptr, 0);
        rejectCommandFormat(c, "-NOPERM %s", msg);
        sdsfree(msg);
        return C_OK;
    }

    /* If cluster is enabled perform the cluster redirection here.
     * However we don't perform the redirection if:
     * 1) The sender of this command is our master.
     * 2) The command has no key arguments. */
    if (server.cluster_enabled &&
        !mustObeyClient(c) &&
        !(!(c->cmd->flags&CMD_MOVABLE_KEYS) && c->cmd->key_specs_num == 0 &&
          c->cmd->proc != execCommand))
    {
        int error_code;
        clusterNode *n = getNodeByQuery(c,c->cmd,c->argv,c->argc,
                                        &c->slot,&error_code);
        if (n == NULL || !clusterNodeIsMyself(n)) {
            if (c->cmd->proc == execCommand) {
                discardTransaction(c);
            } else {
                flagTransaction(c);
            }
            clusterRedirectClient(c,n,c->slot,error_code);
            c->cmd->rejected_calls++;
            return C_OK;
        }
    }

    /* Disconnect some clients if total clients memory is too high. We do this
     * before key eviction, after the last command was executed and consumed
     * some client output buffer memory. */
    evictClients();
    if (server.current_client == NULL) {
        /* If we evicted ourself then abort processing the command */
        return C_ERR;
    }

    /* Handle the maxmemory directive.
     *
     * Note that we do not want to reclaim memory if we are here re-entering
     * the event loop since there is a busy Lua script running in timeout
     * condition, to avoid mixing the propagation of scripts with the
     * propagation of DELs due to eviction. */
    if (server.maxmemory && !isInsideYieldingLongCommand()) {
        int out_of_memory = (performEvictions() == EVICT_FAIL);

        /* performEvictions may evict keys, so we need flush pending tracking
         * invalidation keys. If we don't do this, we may get an invalidation
         * message after we perform operation on the key, where in fact this
         * message belongs to the old value of the key before it gets evicted.*/
        trackingHandlePendingKeyInvalidations();

        /* performEvictions may flush slave output buffers. This may result
         * in a slave, that may be the active client, to be freed. */
        if (server.current_client == NULL) return C_ERR;

        int reject_cmd_on_oom = is_denyoom_command;
        /* If client is in MULTI/EXEC context, queuing may consume an unlimited
         * amount of memory, so we want to stop that.
         * However, we never want to reject DISCARD, or even EXEC (unless it
         * contains denied commands, in which case is_denyoom_command is already
         * set. */
        if (c->flags & CLIENT_MULTI &&
            c->cmd->proc != execCommand &&
            c->cmd->proc != discardCommand &&
            c->cmd->proc != quitCommand &&
            c->cmd->proc != resetCommand) {
            reject_cmd_on_oom = 1;
        }

        if (out_of_memory && reject_cmd_on_oom) {
            rejectCommand(c, shared.oomerr);
            return C_OK;
        }

        /* Save out_of_memory result at command start, otherwise if we check OOM
         * in the first write within script, memory used by lua stack and
         * arguments might interfere. We need to save it for EXEC and module
         * calls too, since these can call EVAL, but avoid saving it during an
         * interrupted / yielding busy script / module. */
        server.pre_command_oom_state = out_of_memory;
    }

    /* Make sure to use a reasonable amount of memory for client side
     * caching metadata. */
    if (server.tracking_clients) trackingLimitUsedSlots();

    /* Don't accept write commands if there are problems persisting on disk
     * unless coming from our master, in which case check the replica ignore
     * disk write error config to either log or crash. */
    int deny_write_type = writeCommandsDeniedByDiskError();
    if (deny_write_type != DISK_ERROR_TYPE_NONE &&
        (is_write_command || c->cmd->proc == pingCommand))
    {
        if (obey_client) {
            if (!server.repl_ignore_disk_write_error && c->cmd->proc != pingCommand) {
                serverPanic("Replica was unable to write command to disk.");
            } else {
                static mstime_t last_log_time_ms = 0;
                const mstime_t log_interval_ms = 10000;
                if (server.mstime > last_log_time_ms + log_interval_ms) {
                    last_log_time_ms = server.mstime;
                    serverLog(LL_WARNING, "Replica is applying a command even though "
                                          "it is unable to write to disk.");
                }
            }
        } else {
            sds err = writeCommandsGetDiskErrorMessage(deny_write_type);
            /* remove the newline since rejectCommandSds adds it. */
            sdssubstr(err, 0, sdslen(err)-2);
            rejectCommandSds(c, err);
            return C_OK;
        }
    }

    /* Don't accept write commands if there are not enough good slaves and
     * user configured the min-slaves-to-write option. */
    if (is_write_command && !checkGoodReplicasStatus()) {
        rejectCommand(c, shared.noreplicaserr);
        return C_OK;
    }

    /* Don't accept write commands if this is a read only slave. But
     * accept write commands if this is our master. */
    if (server.masterhost && server.repl_slave_ro &&
        !obey_client &&
        is_write_command)
    {
        rejectCommand(c, shared.roslaveerr);
        return C_OK;
    }

    /* Only allow a subset of commands in the context of Pub/Sub if the
     * connection is in RESP2 mode. With RESP3 there are no limits. */
    if ((c->flags & CLIENT_PUBSUB && c->resp == 2) &&
        c->cmd->proc != pingCommand &&
        c->cmd->proc != subscribeCommand &&
        c->cmd->proc != ssubscribeCommand &&
        c->cmd->proc != unsubscribeCommand &&
        c->cmd->proc != sunsubscribeCommand &&
        c->cmd->proc != psubscribeCommand &&
        c->cmd->proc != punsubscribeCommand &&
        c->cmd->proc != quitCommand &&
        c->cmd->proc != resetCommand) {
        rejectCommandFormat(c,
            "Can't execute '%s': only (P|S)SUBSCRIBE / "
            "(P|S)UNSUBSCRIBE / PING / QUIT / RESET are allowed in this context",
            c->cmd->fullname);
        return C_OK;
    }

    /* Only allow commands with flag "t", such as INFO, REPLICAOF and so on,
     * when replica-serve-stale-data is no and we are a replica with a broken
     * link with master. */
    if (server.masterhost && server.repl_state != REPL_STATE_CONNECTED &&
        server.repl_serve_stale_data == 0 &&
        is_denystale_command)
    {
        rejectCommand(c, shared.masterdownerr);
        return C_OK;
    }

    /* Loading DB? Return an error if the command has not the
     * CMD_LOADING flag. */
    if (server.loading && !server.async_loading && is_denyloading_command) {
        rejectCommand(c, shared.loadingerr);
        return C_OK;
    }

    /* During async-loading, block certain commands. */
    if (server.async_loading && is_deny_async_loading_command) {
        rejectCommand(c,shared.loadingerr);
        return C_OK;
    }

    /* when a busy job is being done (script / module)
     * Only allow a limited number of commands.
     * Note that we need to allow the transactions commands, otherwise clients
     * sending a transaction with pipelining without error checking, may have
     * the MULTI plus a few initial commands refused, then the timeout
     * condition resolves, and the bottom-half of the transaction gets
     * executed, see Github PR #7022. */
    if (isInsideYieldingLongCommand() && !(c->cmd->flags & CMD_ALLOW_BUSY)) {
        if (server.busy_module_yield_flags && server.busy_module_yield_reply) {
            rejectCommandFormat(c, "-BUSY %s", server.busy_module_yield_reply);
        } else if (server.busy_module_yield_flags) {
            rejectCommand(c, shared.slowmoduleerr);
        } else if (scriptIsEval()) {
            rejectCommand(c, shared.slowevalerr);
        } else {
            rejectCommand(c, shared.slowscripterr);
        }
        return C_OK;
    }

    /* Prevent a replica from sending commands that access the keyspace.
     * The main objective here is to prevent abuse of client pause check
     * from which replicas are exempt. */
    if ((c->flags & CLIENT_SLAVE) && (is_may_replicate_command || is_write_command || is_read_command)) {
        rejectCommandFormat(c, "Replica can't interact with the keyspace");
        return C_OK;
    }

    /* If the server is paused, block the client until
     * the pause has ended. Replicas are never paused. */
    if (!(c->flags & CLIENT_SLAVE) && 
        ((isPausedActions(PAUSE_ACTION_CLIENT_ALL)) ||
        ((isPausedActions(PAUSE_ACTION_CLIENT_WRITE)) && is_may_replicate_command)))
    {
        blockPostponeClient(c);
        return C_OK;       
    }

    /* Exec the command */
    if (c->flags & CLIENT_MULTI &&
        c->cmd->proc != execCommand &&
        c->cmd->proc != discardCommand &&
        c->cmd->proc != multiCommand &&
        c->cmd->proc != watchCommand &&
        c->cmd->proc != quitCommand &&
        c->cmd->proc != resetCommand)
    {
        queueMultiCommand(c, cmd_flags);
        addReply(c,shared.queued);
    } else {
        int flags = CMD_CALL_FULL;
        if (client_reprocessing_command) flags |= CMD_CALL_REPROCESSING;
        call(c,flags);
        if (listLength(server.ready_keys) && !isInsideYieldingLongCommand())
            handleClientsBlockedOnKeys();
    }
    return C_OK;
}

/* ====================== Error lookup and execution ===================== */

void incrementErrorCount(const char *fullerr, size_t namelen) {
    void *result;
    if (!raxFind(server.errors,(unsigned char*)fullerr,namelen,&result)) {
        struct redisError *error = zmalloc(sizeof(*error));
        error->count = 1;
        raxInsert(server.errors,(unsigned char*)fullerr,namelen,error,NULL);
    } else {
        struct redisError *error = result;
        error->count++;
    }
}

/*================================== Shutdown =============================== */

/* Close listening sockets. Also unlink the unix domain socket if
 * unlink_unix_socket is non-zero. */
void closeListeningSockets(int unlink_unix_socket) {
    int j;

    for (int i = 0; i < CONN_TYPE_MAX; i++) {
        connListener *listener = &server.listeners[i];
        if (listener->ct == NULL)
            continue;

        for (j = 0; j < listener->count; j++) close(listener->fd[j]);
    }

    if (server.cluster_enabled)
        for (j = 0; j < server.clistener.count; j++) close(server.clistener.fd[j]);
    if (unlink_unix_socket && server.unixsocket) {
        serverLog(LL_NOTICE,"Removing the unix socket file.");
        if (unlink(server.unixsocket) != 0)
            serverLog(LL_WARNING,"Error removing the unix socket file: %s",strerror(errno));
    }
}

void debugShutdown(void) {
    sds info = appendIOTHreadsInfoString(sdsempty());
    serverLogRaw(LL_WARNING|LL_RAW, "\n------ I/O theads info ------\n");
    serverLogRaw(LL_WARNING|LL_RAW, info);
    serverLogRaw(LL_WARNING|LL_RAW, "\n-----------------------------\n");
    sds clients = getAllClientsInfoString(-1);
    serverLogRaw(LL_WARNING|LL_RAW, clients);
    sdsfree(info);
    sdsfree(clients);
}

/* Prepare for shutting down the server. Flags:
 *
 * - SHUTDOWN_SAVE: Save a database dump even if the server is configured not to
 *   save any dump.
 *
 * - SHUTDOWN_NOSAVE: Don't save any database dump even if the server is
 *   configured to save one.
 *
 * - SHUTDOWN_NOW: Don't wait for replicas to catch up before shutting down.
 *
 * - SHUTDOWN_FORCE: Ignore errors writing AOF and RDB files on disk, which
 *   would normally prevent a shutdown.
 *
 * Unless SHUTDOWN_NOW is set and if any replicas are lagging behind, C_ERR is
 * returned and server.shutdown_mstime is set to a timestamp to allow a grace
 * period for the replicas to catch up. This is checked and handled by
 * serverCron() which completes the shutdown as soon as possible.
 *
 * If shutting down fails due to errors writing RDB or AOF files, C_ERR is
 * returned and an error is logged. If the flag SHUTDOWN_FORCE is set, these
 * errors are logged but ignored and C_OK is returned.
 *
 * On success, this function returns C_OK and then it's OK to call exit(0). */
int prepareForShutdown(int flags) {
    if (isShutdownInitiated()) return C_ERR;

    /* When SHUTDOWN is called while the server is loading a dataset in
     * memory we need to make sure no attempt is performed to save
     * the dataset on shutdown (otherwise it could overwrite the current DB
     * with half-read data).
     *
     * Also when in Sentinel mode clear the SAVE flag and force NOSAVE. */
    if (server.loading || server.sentinel_mode)
        flags = (flags & ~SHUTDOWN_SAVE) | SHUTDOWN_NOSAVE;

    server.shutdown_flags = flags;

    serverLog(LL_NOTICE,"User requested shutdown...");
    debugShutdown();

    if (server.supervised_mode == SUPERVISED_SYSTEMD)
        redisCommunicateSystemd("STOPPING=1\n");

    /* If we have any replicas, let them catch up the replication offset before
     * we shut down, to avoid data loss. */
    if (!(flags & SHUTDOWN_NOW) &&
        server.shutdown_timeout != 0 &&
        !isReadyToShutdown())
    {
        server.shutdown_mstime = server.mstime + server.shutdown_timeout * 1000;
        if (!isPausedActions(PAUSE_ACTION_REPLICA)) sendGetackToReplicas();
        pauseActions(PAUSE_DURING_SHUTDOWN,
                      LLONG_MAX,
                     PAUSE_ACTIONS_CLIENT_WRITE_SET);
        serverLog(LL_NOTICE, "Waiting for replicas before shutting down.");
        return C_ERR;
    }

    return finishShutdown();
}

static inline int isShutdownInitiated(void) {
    return server.shutdown_mstime != 0;
}

/* Returns 0 if there are any replicas which are lagging in replication which we
 * need to wait for before shutting down. Returns 1 if we're ready to shut
 * down now. */
int isReadyToShutdown(void) {
    if (listLength(server.slaves) == 0) return 1;  /* No replicas. */

    listIter li;
    listNode *ln;
    listRewind(server.slaves, &li);
    while ((ln = listNext(&li)) != NULL) {
        client *replica = listNodeValue(ln);
        if (replica->repl_ack_off != server.master_repl_offset) return 0;
    }
    return 1;
}

static void cancelShutdown(void) {
    server.shutdown_asap = 0;
    server.shutdown_flags = 0;
    server.shutdown_mstime = 0;
    server.last_sig_received = 0;
    replyToClientsBlockedOnShutdown();
    unpauseActions(PAUSE_DURING_SHUTDOWN);
}

/* Returns C_OK if shutdown was aborted and C_ERR if shutdown wasn't ongoing. */
int abortShutdown(void) {
    if (isShutdownInitiated()) {
        cancelShutdown();
    } else if (server.shutdown_asap) {
        /* Signal handler has requested shutdown, but it hasn't been initiated
         * yet. Just clear the flag. */
        server.shutdown_asap = 0;
    } else {
        /* Shutdown neither initiated nor requested. */
        return C_ERR;
    }
    serverLog(LL_NOTICE, "Shutdown manually aborted.");
    return C_OK;
}

/* The final step of the shutdown sequence. Returns C_OK if the shutdown
 * sequence was successful and it's OK to call exit(). If C_ERR is returned,
 * it's not safe to call exit(). */
int finishShutdown(void) {

    int save = server.shutdown_flags & SHUTDOWN_SAVE;
    int nosave = server.shutdown_flags & SHUTDOWN_NOSAVE;
    int force = server.shutdown_flags & SHUTDOWN_FORCE;

    /* Log a warning for each replica that is lagging. */
    listIter replicas_iter;
    listNode *replicas_list_node;
    int num_replicas = 0, num_lagging_replicas = 0;
    listRewind(server.slaves, &replicas_iter);
    while ((replicas_list_node = listNext(&replicas_iter)) != NULL) {
        client *replica = listNodeValue(replicas_list_node);
        num_replicas++;
        if (replica->repl_ack_off != server.master_repl_offset) {
            num_lagging_replicas++;
            long lag = replica->replstate == SLAVE_STATE_ONLINE ?
                time(NULL) - replica->repl_ack_time : 0;
            serverLog(LL_NOTICE,
                      "Lagging replica %s reported offset %lld behind master, lag=%ld, state=%s.",
                      replicationGetSlaveName(replica),
                      server.master_repl_offset - replica->repl_ack_off,
                      lag,
                      replstateToString(replica->replstate));
        }
    }
    if (num_replicas > 0) {
        serverLog(LL_NOTICE,
                  "%d of %d replicas are in sync when shutting down.",
                  num_replicas - num_lagging_replicas,
                  num_replicas);
    }

    /* Kill all the Lua debugger forked sessions. */
    ldbKillForkedSessions();

    /* Kill the saving child if there is a background saving in progress.
       We want to avoid race conditions, for instance our saving child may
       overwrite the synchronous saving did by SHUTDOWN. */
    if (server.child_type == CHILD_TYPE_RDB) {
        serverLog(LL_WARNING,"There is a child saving an .rdb. Killing it!");
        killRDBChild();
        /* Note that, in killRDBChild normally has backgroundSaveDoneHandler
         * doing it's cleanup, but in this case this code will not be reached,
         * so we need to call rdbRemoveTempFile which will close fd(in order
         * to unlink file actually) in background thread.
         * The temp rdb file fd may won't be closed when redis exits quickly,
         * but OS will close this fd when process exits. */
        rdbRemoveTempFile(server.child_pid, 0);
    }

    /* Kill module child if there is one. */
    if (server.child_type == CHILD_TYPE_MODULE) {
        serverLog(LL_WARNING,"There is a module fork child. Killing it!");
        TerminateModuleForkChild(server.child_pid,0);
    }

    /* Kill the AOF saving child as the AOF we already have may be longer
     * but contains the full dataset anyway. */
    if (server.child_type == CHILD_TYPE_AOF) {
        /* If we have AOF enabled but haven't written the AOF yet, don't
         * shutdown or else the dataset will be lost. */
        if (server.aof_state == AOF_WAIT_REWRITE) {
            if (force) {
                serverLog(LL_WARNING, "Writing initial AOF. Exit anyway.");
            } else {
                serverLog(LL_WARNING, "Writing initial AOF, can't exit.");
                if (server.supervised_mode == SUPERVISED_SYSTEMD)
                    redisCommunicateSystemd("STATUS=Writing initial AOF, can't exit.\n");
                goto error;
            }
        }
        serverLog(LL_WARNING,
                  "There is a child rewriting the AOF. Killing it!");
        killAppendOnlyChild();
    }
    if (server.aof_state != AOF_OFF) {
        /* Append only file: flush buffers and fsync() the AOF at exit */
        serverLog(LL_NOTICE,"Calling fsync() on the AOF file.");
        flushAppendOnlyFile(1);
        if (redis_fsync(server.aof_fd) == -1) {
            serverLog(LL_WARNING,"Fail to fsync the AOF file: %s.",
                                 strerror(errno));
        }
    }

    /* Create a new RDB file before exiting. */
    if ((server.saveparamslen > 0 && !nosave) || save) {
        serverLog(LL_NOTICE,"Saving the final RDB snapshot before exiting.");
        if (server.supervised_mode == SUPERVISED_SYSTEMD)
            redisCommunicateSystemd("STATUS=Saving the final RDB snapshot\n");
        /* Snapshotting. Perform a SYNC SAVE and exit */
        rdbSaveInfo rsi, *rsiptr;
        rsiptr = rdbPopulateSaveInfo(&rsi);
        /* Keep the page cache since it's likely to restart soon */
        if (rdbSave(SLAVE_REQ_NONE,server.rdb_filename,rsiptr,RDBFLAGS_KEEP_CACHE) != C_OK) {
            /* Ooops.. error saving! The best we can do is to continue
             * operating. Note that if there was a background saving process,
             * in the next cron() Redis will be notified that the background
             * saving aborted, handling special stuff like slaves pending for
             * synchronization... */
            if (force) {
                serverLog(LL_WARNING,"Error trying to save the DB. Exit anyway.");
            } else {
                serverLog(LL_WARNING,"Error trying to save the DB, can't exit.");
                if (server.supervised_mode == SUPERVISED_SYSTEMD)
                    redisCommunicateSystemd("STATUS=Error trying to save the DB, can't exit.\n");
                goto error;
            }
        }
    }

    /* Free the AOF manifest. */
    if (server.aof_manifest) aofManifestFree(server.aof_manifest);

    /* Fire the shutdown modules event. */
    moduleFireServerEvent(REDISMODULE_EVENT_SHUTDOWN,0,NULL);

    /* Remove the pid file if possible and needed. */
    if (server.daemonize || server.pidfile) {
        serverLog(LL_NOTICE,"Removing the pid file.");
        unlink(server.pidfile);
    }

    /* Best effort flush of slave output buffers, so that we hopefully
     * send them pending writes. */
    flushSlavesOutputBuffers();

    /* Close the listening sockets. Apparently this allows faster restarts. */
    closeListeningSockets(1);

#if !defined(__sun)
    /* Unlock the cluster config file before shutdown */
    if (server.cluster_enabled && server.cluster_config_file_lock_fd != -1) {
        flock(server.cluster_config_file_lock_fd, LOCK_UN|LOCK_NB);
    }
#endif /* __sun */


    serverLog(LL_WARNING,"%s is now ready to exit, bye bye...",
        server.sentinel_mode ? "Sentinel" : "Redis");
    return C_OK;

error:
    serverLog(LL_WARNING, "Errors trying to shut down the server. Check the logs for more information.");
    cancelShutdown();
    return C_ERR;
}

/*================================== Commands =============================== */

/* Sometimes Redis cannot accept write commands because there is a persistence
 * error with the RDB or AOF file, and Redis is configured in order to stop
 * accepting writes in such situation. This function returns if such a
 * condition is active, and the type of the condition.
 *
 * Function return values:
 *
 * DISK_ERROR_TYPE_NONE:    No problems, we can accept writes.
 * DISK_ERROR_TYPE_AOF:     Don't accept writes: AOF errors.
 * DISK_ERROR_TYPE_RDB:     Don't accept writes: RDB errors.
 */
int writeCommandsDeniedByDiskError(void) {
    if (server.stop_writes_on_bgsave_err &&
        server.saveparamslen > 0 &&
        server.lastbgsave_status == C_ERR)
    {
        return DISK_ERROR_TYPE_RDB;
    } else if (server.aof_state != AOF_OFF) {
        if (server.aof_last_write_status == C_ERR) {
            return DISK_ERROR_TYPE_AOF;
        }
        /* AOF fsync error. */
        int aof_bio_fsync_status;
        atomicGet(server.aof_bio_fsync_status,aof_bio_fsync_status);
        if (aof_bio_fsync_status == C_ERR) {
            atomicGet(server.aof_bio_fsync_errno,server.aof_last_write_errno);
            return DISK_ERROR_TYPE_AOF;
        }
    }

    return DISK_ERROR_TYPE_NONE;
}

sds writeCommandsGetDiskErrorMessage(int error_code) {
    sds ret = NULL;
    if (error_code == DISK_ERROR_TYPE_RDB) {
        ret = sdsdup(shared.bgsaveerr->ptr);
    } else {
        ret = sdscatfmt(sdsempty(),
                "-MISCONF Errors writing to the AOF file: %s\r\n",
                strerror(server.aof_last_write_errno));
    }
    return ret;
}

/* The PING command. It works in a different way if the client is in
 * in Pub/Sub mode. */
void pingCommand(client *c) {
    /* The command takes zero or one arguments. */
    if (c->argc > 2) {
        addReplyErrorArity(c);
        return;
    }

    if (c->flags & CLIENT_PUBSUB && c->resp == 2) {
        addReply(c,shared.mbulkhdr[2]);
        addReplyBulkCBuffer(c,"pong",4);
        if (c->argc == 1)
            addReplyBulkCBuffer(c,"",0);
        else
            addReplyBulk(c,c->argv[1]);
    } else {
        if (c->argc == 1)
            addReply(c,shared.pong);
        else
            addReplyBulk(c,c->argv[1]);
    }
}

void echoCommand(client *c) {
    addReplyBulk(c,c->argv[1]);
}

void timeCommand(client *c) {
    addReplyArrayLen(c,2);
    addReplyBulkLongLong(c, server.unixtime);
    addReplyBulkLongLong(c, server.ustime-((long long)server.unixtime)*1000000);
}

typedef struct replyFlagNames {
    uint64_t flag;
    const char *name;
} replyFlagNames;

/* Helper function to output flags. */
void addReplyCommandFlags(client *c, uint64_t flags, replyFlagNames *replyFlags) {
    int count = 0, j=0;
    /* Count them so we don't have to use deferred reply. */
    while (replyFlags[j].name) {
        if (flags & replyFlags[j].flag)
            count++;
        j++;
    }

    addReplySetLen(c, count);
    j = 0;
    while (replyFlags[j].name) {
        if (flags & replyFlags[j].flag)
            addReplyStatus(c, replyFlags[j].name);
        j++;
    }
}

void addReplyFlagsForCommand(client *c, struct redisCommand *cmd) {
    replyFlagNames flagNames[] = {
        {CMD_WRITE,             "write"},
        {CMD_READONLY,          "readonly"},
        {CMD_DENYOOM,           "denyoom"},
        {CMD_MODULE,            "module"},
        {CMD_ADMIN,             "admin"},
        {CMD_PUBSUB,            "pubsub"},
        {CMD_NOSCRIPT,          "noscript"},
        {CMD_BLOCKING,          "blocking"},
        {CMD_LOADING,           "loading"},
        {CMD_STALE,             "stale"},
        {CMD_SKIP_MONITOR,      "skip_monitor"},
        {CMD_SKIP_SLOWLOG,      "skip_slowlog"},
        {CMD_ASKING,            "asking"},
        {CMD_FAST,              "fast"},
        {CMD_NO_AUTH,           "no_auth"},
        /* {CMD_MAY_REPLICATE,     "may_replicate"},, Hidden on purpose */
        /* {CMD_SENTINEL,          "sentinel"}, Hidden on purpose */
        /* {CMD_ONLY_SENTINEL,     "only_sentinel"}, Hidden on purpose */
        {CMD_NO_MANDATORY_KEYS, "no_mandatory_keys"},
        /* {CMD_PROTECTED,         "protected"}, Hidden on purpose */
        {CMD_NO_ASYNC_LOADING,  "no_async_loading"},
        {CMD_NO_MULTI,          "no_multi"},
        {CMD_MOVABLE_KEYS,      "movablekeys"},
        {CMD_ALLOW_BUSY,        "allow_busy"},
        /* {CMD_TOUCHES_ARBITRARY_KEYS,  "TOUCHES_ARBITRARY_KEYS"}, Hidden on purpose */
        {0,NULL}
    };
    addReplyCommandFlags(c, cmd->flags, flagNames);
}

void addReplyDocFlagsForCommand(client *c, struct redisCommand *cmd) {
    replyFlagNames docFlagNames[] = {
        {CMD_DOC_DEPRECATED,         "deprecated"},
        {CMD_DOC_SYSCMD,             "syscmd"},
        {0,NULL}
    };
    addReplyCommandFlags(c, cmd->doc_flags, docFlagNames);
}

void addReplyFlagsForKeyArgs(client *c, uint64_t flags) {
    replyFlagNames docFlagNames[] = {
        {CMD_KEY_RO,              "RO"},
        {CMD_KEY_RW,              "RW"},
        {CMD_KEY_OW,              "OW"},
        {CMD_KEY_RM,              "RM"},
        {CMD_KEY_ACCESS,          "access"},
        {CMD_KEY_UPDATE,          "update"},
        {CMD_KEY_INSERT,          "insert"},
        {CMD_KEY_DELETE,          "delete"},
        {CMD_KEY_NOT_KEY,         "not_key"},
        {CMD_KEY_INCOMPLETE,      "incomplete"},
        {CMD_KEY_VARIABLE_FLAGS,  "variable_flags"},
        {0,NULL}
    };
    addReplyCommandFlags(c, flags, docFlagNames);
}

/* Must match redisCommandArgType */
const char *ARG_TYPE_STR[] = {
    "string",
    "integer",
    "double",
    "key",
    "pattern",
    "unix-time",
    "pure-token",
    "oneof",
    "block",
};

void addReplyFlagsForArg(client *c, uint64_t flags) {
    replyFlagNames argFlagNames[] = {
        {CMD_ARG_OPTIONAL,          "optional"},
        {CMD_ARG_MULTIPLE,          "multiple"},
        {CMD_ARG_MULTIPLE_TOKEN,    "multiple_token"},
        {0,NULL}
    };
    addReplyCommandFlags(c, flags, argFlagNames);
}

void addReplyCommandArgList(client *c, struct redisCommandArg *args, int num_args) {
    addReplyArrayLen(c, num_args);
    for (int j = 0; j<num_args; j++) {
        /* Count our reply len so we don't have to use deferred reply. */
        int has_display_text = 1;
        long maplen = 2;
        if (args[j].key_spec_index != -1) maplen++;
        if (args[j].token) maplen++;
        if (args[j].summary) maplen++;
        if (args[j].since) maplen++;
        if (args[j].deprecated_since) maplen++;
        if (args[j].flags) maplen++;
        if (args[j].type == ARG_TYPE_ONEOF || args[j].type == ARG_TYPE_BLOCK) {
            has_display_text = 0;
            maplen++;
        }
        if (has_display_text) maplen++;
        addReplyMapLen(c, maplen);

        addReplyBulkCString(c, "name");
        addReplyBulkCString(c, args[j].name);

        addReplyBulkCString(c, "type");
        addReplyBulkCString(c, ARG_TYPE_STR[args[j].type]);

        if (has_display_text) {
            addReplyBulkCString(c, "display_text");
            addReplyBulkCString(c, args[j].display_text ? args[j].display_text : args[j].name);
        }
        if (args[j].key_spec_index != -1) {
            addReplyBulkCString(c, "key_spec_index");
            addReplyLongLong(c, args[j].key_spec_index);
        }
        if (args[j].token) {
            addReplyBulkCString(c, "token");
            addReplyBulkCString(c, args[j].token);
        }
        if (args[j].summary) {
            addReplyBulkCString(c, "summary");
            addReplyBulkCString(c, args[j].summary);
        }
        if (args[j].since) {
            addReplyBulkCString(c, "since");
            addReplyBulkCString(c, args[j].since);
        }
        if (args[j].deprecated_since) {
            addReplyBulkCString(c, "deprecated_since");
            addReplyBulkCString(c, args[j].deprecated_since);
        }
        if (args[j].flags) {
            addReplyBulkCString(c, "flags");
            addReplyFlagsForArg(c, args[j].flags);
        }
        if (args[j].type == ARG_TYPE_ONEOF || args[j].type == ARG_TYPE_BLOCK) {
            addReplyBulkCString(c, "arguments");
            addReplyCommandArgList(c, args[j].subargs, args[j].num_args);
        }
    }
}

#ifdef LOG_REQ_RES

void addReplyJson(client *c, struct jsonObject *rs) {
    addReplyMapLen(c, rs->length);

    for (int i = 0; i < rs->length; i++) {
        struct jsonObjectElement *curr = &rs->elements[i];
        addReplyBulkCString(c, curr->key);
        switch (curr->type) {
        case (JSON_TYPE_BOOLEAN):
            addReplyBool(c, curr->value.boolean);
            break;
        case (JSON_TYPE_INTEGER):
            addReplyLongLong(c, curr->value.integer);
            break;
        case (JSON_TYPE_STRING):
            addReplyBulkCString(c, curr->value.string);
            break;
        case (JSON_TYPE_OBJECT):
            addReplyJson(c, curr->value.object);
            break;
        case (JSON_TYPE_ARRAY):
            addReplyArrayLen(c, curr->value.array.length);
            for (int k = 0; k < curr->value.array.length; k++) {
                struct jsonObject *object = curr->value.array.objects[k];
                addReplyJson(c, object);
            }
            break;
        default:
            serverPanic("Invalid JSON type %d", curr->type);
        }
    }
}

#endif

void addReplyCommandHistory(client *c, struct redisCommand *cmd) {
    addReplySetLen(c, cmd->num_history);
    for (int j = 0; j<cmd->num_history; j++) {
        addReplyArrayLen(c, 2);
        addReplyBulkCString(c, cmd->history[j].since);
        addReplyBulkCString(c, cmd->history[j].changes);
    }
}

void addReplyCommandTips(client *c, struct redisCommand *cmd) {
    addReplySetLen(c, cmd->num_tips);
    for (int j = 0; j<cmd->num_tips; j++) {
        addReplyBulkCString(c, cmd->tips[j]);
    }
}

void addReplyCommandKeySpecs(client *c, struct redisCommand *cmd) {
    addReplySetLen(c, cmd->key_specs_num);
    for (int i = 0; i < cmd->key_specs_num; i++) {
        int maplen = 3;
        if (cmd->key_specs[i].notes) maplen++;

        addReplyMapLen(c, maplen);

        if (cmd->key_specs[i].notes) {
            addReplyBulkCString(c, "notes");
            addReplyBulkCString(c,cmd->key_specs[i].notes);
        }

        addReplyBulkCString(c, "flags");
        addReplyFlagsForKeyArgs(c,cmd->key_specs[i].flags);

        addReplyBulkCString(c, "begin_search");
        switch (cmd->key_specs[i].begin_search_type) {
            case KSPEC_BS_UNKNOWN:
                addReplyMapLen(c, 2);
                addReplyBulkCString(c, "type");
                addReplyBulkCString(c, "unknown");

                addReplyBulkCString(c, "spec");
                addReplyMapLen(c, 0);
                break;
            case KSPEC_BS_INDEX:
                addReplyMapLen(c, 2);
                addReplyBulkCString(c, "type");
                addReplyBulkCString(c, "index");

                addReplyBulkCString(c, "spec");
                addReplyMapLen(c, 1);
                addReplyBulkCString(c, "index");
                addReplyLongLong(c, cmd->key_specs[i].bs.index.pos);
                break;
            case KSPEC_BS_KEYWORD:
                addReplyMapLen(c, 2);
                addReplyBulkCString(c, "type");
                addReplyBulkCString(c, "keyword");

                addReplyBulkCString(c, "spec");
                addReplyMapLen(c, 2);
                addReplyBulkCString(c, "keyword");
                addReplyBulkCString(c, cmd->key_specs[i].bs.keyword.keyword);
                addReplyBulkCString(c, "startfrom");
                addReplyLongLong(c, cmd->key_specs[i].bs.keyword.startfrom);
                break;
            default:
                serverPanic("Invalid begin_search key spec type %d", cmd->key_specs[i].begin_search_type);
        }

        addReplyBulkCString(c, "find_keys");
        switch (cmd->key_specs[i].find_keys_type) {
            case KSPEC_FK_UNKNOWN:
                addReplyMapLen(c, 2);
                addReplyBulkCString(c, "type");
                addReplyBulkCString(c, "unknown");

                addReplyBulkCString(c, "spec");
                addReplyMapLen(c, 0);
                break;
            case KSPEC_FK_RANGE:
                addReplyMapLen(c, 2);
                addReplyBulkCString(c, "type");
                addReplyBulkCString(c, "range");

                addReplyBulkCString(c, "spec");
                addReplyMapLen(c, 3);
                addReplyBulkCString(c, "lastkey");
                addReplyLongLong(c, cmd->key_specs[i].fk.range.lastkey);
                addReplyBulkCString(c, "keystep");
                addReplyLongLong(c, cmd->key_specs[i].fk.range.keystep);
                addReplyBulkCString(c, "limit");
                addReplyLongLong(c, cmd->key_specs[i].fk.range.limit);
                break;
            case KSPEC_FK_KEYNUM:
                addReplyMapLen(c, 2);
                addReplyBulkCString(c, "type");
                addReplyBulkCString(c, "keynum");

                addReplyBulkCString(c, "spec");
                addReplyMapLen(c, 3);
                addReplyBulkCString(c, "keynumidx");
                addReplyLongLong(c, cmd->key_specs[i].fk.keynum.keynumidx);
                addReplyBulkCString(c, "firstkey");
                addReplyLongLong(c, cmd->key_specs[i].fk.keynum.firstkey);
                addReplyBulkCString(c, "keystep");
                addReplyLongLong(c, cmd->key_specs[i].fk.keynum.keystep);
                break;
            default:
                serverPanic("Invalid find_keys key spec type %d", cmd->key_specs[i].begin_search_type);
        }
    }
}

/* Reply with an array of sub-command using the provided reply callback. */
void addReplyCommandSubCommands(client *c, struct redisCommand *cmd, void (*reply_function)(client*, struct redisCommand*), int use_map) {
    if (!cmd->subcommands_dict) {
        addReplySetLen(c, 0);
        return;
    }

    if (use_map)
        addReplyMapLen(c, dictSize(cmd->subcommands_dict));
    else
        addReplyArrayLen(c, dictSize(cmd->subcommands_dict));
    dictEntry *de;
    dictIterator *di = dictGetSafeIterator(cmd->subcommands_dict);
    while((de = dictNext(di)) != NULL) {
        struct redisCommand *sub = (struct redisCommand *)dictGetVal(de);
        if (use_map)
            addReplyBulkCBuffer(c, sub->fullname, sdslen(sub->fullname));
        reply_function(c, sub);
    }
    dictReleaseIterator(di);
}

/* Output the representation of a Redis command. Used by the COMMAND command and COMMAND INFO. */
void addReplyCommandInfo(client *c, struct redisCommand *cmd) {
    if (!cmd) {
        addReplyNull(c);
    } else {
        int firstkey = 0, lastkey = 0, keystep = 0;
        if (cmd->legacy_range_key_spec.begin_search_type != KSPEC_BS_INVALID) {
            firstkey = cmd->legacy_range_key_spec.bs.index.pos;
            lastkey = cmd->legacy_range_key_spec.fk.range.lastkey;
            if (lastkey >= 0)
                lastkey += firstkey;
            keystep = cmd->legacy_range_key_spec.fk.range.keystep;
        }

        addReplyArrayLen(c, 10);
        addReplyBulkCBuffer(c, cmd->fullname, sdslen(cmd->fullname));
        addReplyLongLong(c, cmd->arity);
        addReplyFlagsForCommand(c, cmd);
        addReplyLongLong(c, firstkey);
        addReplyLongLong(c, lastkey);
        addReplyLongLong(c, keystep);
        addReplyCommandCategories(c, cmd);
        addReplyCommandTips(c, cmd);
        addReplyCommandKeySpecs(c, cmd);
        addReplyCommandSubCommands(c, cmd, addReplyCommandInfo, 0);
    }
}

/* Output the representation of a Redis command. Used by the COMMAND DOCS. */
void addReplyCommandDocs(client *c, struct redisCommand *cmd) {
    /* Count our reply len so we don't have to use deferred reply. */
    long maplen = 1;
    if (cmd->summary) maplen++;
    if (cmd->since) maplen++;
    if (cmd->flags & CMD_MODULE) maplen++;
    if (cmd->complexity) maplen++;
    if (cmd->doc_flags) maplen++;
    if (cmd->deprecated_since) maplen++;
    if (cmd->replaced_by) maplen++;
    if (cmd->history) maplen++;
#ifdef LOG_REQ_RES
    if (cmd->reply_schema) maplen++;
#endif
    if (cmd->args) maplen++;
    if (cmd->subcommands_dict) maplen++;
    addReplyMapLen(c, maplen);

    if (cmd->summary) {
        addReplyBulkCString(c, "summary");
        addReplyBulkCString(c, cmd->summary);
    }
    if (cmd->since) {
        addReplyBulkCString(c, "since");
        addReplyBulkCString(c, cmd->since);
    }

    /* Always have the group, for module commands the group is always "module". */
    addReplyBulkCString(c, "group");
    addReplyBulkCString(c, commandGroupStr(cmd->group));

    if (cmd->complexity) {
        addReplyBulkCString(c, "complexity");
        addReplyBulkCString(c, cmd->complexity);
    }
    if (cmd->flags & CMD_MODULE) {
        addReplyBulkCString(c, "module");
        addReplyBulkCString(c, moduleNameFromCommand(cmd));
    }
    if (cmd->doc_flags) {
        addReplyBulkCString(c, "doc_flags");
        addReplyDocFlagsForCommand(c, cmd);
    }
    if (cmd->deprecated_since) {
        addReplyBulkCString(c, "deprecated_since");
        addReplyBulkCString(c, cmd->deprecated_since);
    }
    if (cmd->replaced_by) {
        addReplyBulkCString(c, "replaced_by");
        addReplyBulkCString(c, cmd->replaced_by);
    }
    if (cmd->history) {
        addReplyBulkCString(c, "history");
        addReplyCommandHistory(c, cmd);
    }
#ifdef LOG_REQ_RES
    if (cmd->reply_schema) {
        addReplyBulkCString(c, "reply_schema");
        addReplyJson(c, cmd->reply_schema);
    }
#endif
    if (cmd->args) {
        addReplyBulkCString(c, "arguments");
        addReplyCommandArgList(c, cmd->args, cmd->num_args);
    }
    if (cmd->subcommands_dict) {
        addReplyBulkCString(c, "subcommands");
        addReplyCommandSubCommands(c, cmd, addReplyCommandDocs, 1);
    }
}

/* Helper for COMMAND GETKEYS and GETKEYSANDFLAGS */
void getKeysSubcommandImpl(client *c, int with_flags) {
    struct redisCommand *cmd = lookupCommand(c->argv+2,c->argc-2);
    getKeysResult result = GETKEYS_RESULT_INIT;
    int j;

    if (!cmd) {
        addReplyError(c,"Invalid command specified");
        return;
    } else if (!doesCommandHaveKeys(cmd)) {
        addReplyError(c,"The command has no key arguments");
        return;
    } else if ((cmd->arity > 0 && cmd->arity != c->argc-2) ||
               ((c->argc-2) < -cmd->arity))
    {
        addReplyError(c,"Invalid number of arguments specified for command");
        return;
    }

    if (!getKeysFromCommandWithSpecs(cmd,c->argv+2,c->argc-2,GET_KEYSPEC_DEFAULT,&result)) {
        if (cmd->flags & CMD_NO_MANDATORY_KEYS) {
            addReplyArrayLen(c,0);
        } else {
            addReplyError(c,"Invalid arguments specified for command");
        }
    } else {
        addReplyArrayLen(c,result.numkeys);
        for (j = 0; j < result.numkeys; j++) {
            if (!with_flags) {
                addReplyBulk(c,c->argv[result.keys[j].pos+2]);
            } else {
                addReplyArrayLen(c,2);
                addReplyBulk(c,c->argv[result.keys[j].pos+2]);
                addReplyFlagsForKeyArgs(c,result.keys[j].flags);
            }
        }
    }
    getKeysFreeResult(&result);
}

/* COMMAND GETKEYSANDFLAGS cmd arg1 arg2 ... */
void commandGetKeysAndFlagsCommand(client *c) {
    getKeysSubcommandImpl(c, 1);
}

/* COMMAND GETKEYS cmd arg1 arg2 ... */
void getKeysSubcommand(client *c) {
    getKeysSubcommandImpl(c, 0);
}

/* COMMAND (no args) */
void commandCommand(client *c) {
    dictIterator *di;
    dictEntry *de;

    addReplyArrayLen(c, dictSize(server.commands));
    di = dictGetIterator(server.commands);
    while ((de = dictNext(di)) != NULL) {
        addReplyCommandInfo(c, dictGetVal(de));
    }
    dictReleaseIterator(di);
}

/* COMMAND COUNT */
void commandCountCommand(client *c) {
    addReplyLongLong(c, dictSize(server.commands));
}

typedef enum {
    COMMAND_LIST_FILTER_MODULE,
    COMMAND_LIST_FILTER_ACLCAT,
    COMMAND_LIST_FILTER_PATTERN,
} commandListFilterType;

typedef struct {
    commandListFilterType type;
    sds arg;
    struct {
        int valid;
        union {
            uint64_t aclcat;
            void *module_handle;
        } u;
    } cache;
} commandListFilter;

int shouldFilterFromCommandList(struct redisCommand *cmd, commandListFilter *filter) {
    switch (filter->type) {
        case (COMMAND_LIST_FILTER_MODULE):
            if (!filter->cache.valid) {
                filter->cache.u.module_handle = moduleGetHandleByName(filter->arg);
                filter->cache.valid = 1;
            }
            return !moduleIsModuleCommand(filter->cache.u.module_handle, cmd);
        case (COMMAND_LIST_FILTER_ACLCAT): {
            if (!filter->cache.valid) {
                filter->cache.u.aclcat = ACLGetCommandCategoryFlagByName(filter->arg);
                filter->cache.valid = 1;
            }
            uint64_t cat = filter->cache.u.aclcat;
            if (cat == 0)
                return 1; /* Invalid ACL category */
            return (!(cmd->acl_categories & cat));
            break;
        }
        case (COMMAND_LIST_FILTER_PATTERN):
            return !stringmatchlen(filter->arg, sdslen(filter->arg), cmd->fullname, sdslen(cmd->fullname), 1);
        default:
            serverPanic("Invalid filter type %d", filter->type);
    }
}

/* COMMAND LIST FILTERBY (MODULE <module-name>|ACLCAT <cat>|PATTERN <pattern>) */
void commandListWithFilter(client *c, dict *commands, commandListFilter filter, int *numcmds) {
    dictEntry *de;
    dictIterator *di = dictGetIterator(commands);

    while ((de = dictNext(di)) != NULL) {
        struct redisCommand *cmd = dictGetVal(de);
        if (!shouldFilterFromCommandList(cmd,&filter)) {
            addReplyBulkCBuffer(c, cmd->fullname, sdslen(cmd->fullname));
            (*numcmds)++;
        }

        if (cmd->subcommands_dict) {
            commandListWithFilter(c, cmd->subcommands_dict, filter, numcmds);
        }
    }
    dictReleaseIterator(di);
}

/* COMMAND LIST */
void commandListWithoutFilter(client *c, dict *commands, int *numcmds) {
    dictEntry *de;
    dictIterator *di = dictGetIterator(commands);

    while ((de = dictNext(di)) != NULL) {
        struct redisCommand *cmd = dictGetVal(de);
        addReplyBulkCBuffer(c, cmd->fullname, sdslen(cmd->fullname));
        (*numcmds)++;

        if (cmd->subcommands_dict) {
            commandListWithoutFilter(c, cmd->subcommands_dict, numcmds);
        }
    }
    dictReleaseIterator(di);
}

/* COMMAND LIST [FILTERBY (MODULE <module-name>|ACLCAT <cat>|PATTERN <pattern>)] */
void commandListCommand(client *c) {

    /* Parse options. */
    int i = 2, got_filter = 0;
    commandListFilter filter = {0};
    for (; i < c->argc; i++) {
        int moreargs = (c->argc-1) - i; /* Number of additional arguments. */
        char *opt = c->argv[i]->ptr;
        if (!strcasecmp(opt,"filterby") && moreargs == 2) {
            char *filtertype = c->argv[i+1]->ptr;
            if (!strcasecmp(filtertype,"module")) {
                filter.type = COMMAND_LIST_FILTER_MODULE;
            } else if (!strcasecmp(filtertype,"aclcat")) {
                filter.type = COMMAND_LIST_FILTER_ACLCAT;
            } else if (!strcasecmp(filtertype,"pattern")) {
                filter.type = COMMAND_LIST_FILTER_PATTERN;
            } else {
                addReplyErrorObject(c,shared.syntaxerr);
                return;
            }
            got_filter = 1;
            filter.arg = c->argv[i+2]->ptr;
            i += 2;
        } else {
            addReplyErrorObject(c,shared.syntaxerr);
            return;
        }
    }

    int numcmds = 0;
    void *replylen = addReplyDeferredLen(c);

    if (got_filter) {
        commandListWithFilter(c, server.commands, filter, &numcmds);
    } else {
        commandListWithoutFilter(c, server.commands, &numcmds);
    }

    setDeferredArrayLen(c,replylen,numcmds);
}

/* COMMAND INFO [<command-name> ...] */
void commandInfoCommand(client *c) {
    int i;

    if (c->argc == 2) {
        dictIterator *di;
        dictEntry *de;
        addReplyArrayLen(c, dictSize(server.commands));
        di = dictGetIterator(server.commands);
        while ((de = dictNext(di)) != NULL) {
            addReplyCommandInfo(c, dictGetVal(de));
        }
        dictReleaseIterator(di);
    } else {
        addReplyArrayLen(c, c->argc-2);
        for (i = 2; i < c->argc; i++) {
            addReplyCommandInfo(c, lookupCommandBySds(c->argv[i]->ptr));
        }
    }
}

/* COMMAND DOCS [command-name [command-name ...]] */
void commandDocsCommand(client *c) {
    int i;
    if (c->argc == 2) {
        /* Reply with an array of all commands */
        dictIterator *di;
        dictEntry *de;
        addReplyMapLen(c, dictSize(server.commands));
        di = dictGetIterator(server.commands);
        while ((de = dictNext(di)) != NULL) {
            struct redisCommand *cmd = dictGetVal(de);
            addReplyBulkCBuffer(c, cmd->fullname, sdslen(cmd->fullname));
            addReplyCommandDocs(c, cmd);
        }
        dictReleaseIterator(di);
    } else {
        /* Reply with an array of the requested commands (if we find them) */
        int numcmds = 0;
        void *replylen = addReplyDeferredLen(c);
        for (i = 2; i < c->argc; i++) {
            struct redisCommand *cmd = lookupCommandBySds(c->argv[i]->ptr);
            if (!cmd)
                continue;
            addReplyBulkCBuffer(c, cmd->fullname, sdslen(cmd->fullname));
            addReplyCommandDocs(c, cmd);
            numcmds++;
        }
        setDeferredMapLen(c,replylen,numcmds);
    }
}

/* COMMAND GETKEYS arg0 arg1 arg2 ... */
void commandGetKeysCommand(client *c) {
    getKeysSubcommand(c);
}

/* COMMAND HELP */
void commandHelpCommand(client *c) {
    const char *help[] = {
"(no subcommand)",
"    Return details about all Redis commands.",
"COUNT",
"    Return the total number of commands in this Redis server.",
"LIST",
"    Return a list of all commands in this Redis server.",
"INFO [<command-name> ...]",
"    Return details about multiple Redis commands.",
"    If no command names are given, documentation details for all",
"    commands are returned.",
"DOCS [<command-name> ...]",
"    Return documentation details about multiple Redis commands.",
"    If no command names are given, documentation details for all",
"    commands are returned.",
"GETKEYS <full-command>",
"    Return the keys from a full Redis command.",
"GETKEYSANDFLAGS <full-command>",
"    Return the keys and the access flags from a full Redis command.",
NULL
    };

    addReplyHelp(c, help);
}

/* Convert an amount of bytes into a human readable string in the form
 * of 100B, 2G, 100M, 4K, and so forth. */
void bytesToHuman(char *s, size_t size, unsigned long long n) {
    double d;

    if (n < 1024) {
        /* Bytes */
        snprintf(s,size,"%lluB",n);
    } else if (n < (1024*1024)) {
        d = (double)n/(1024);
        snprintf(s,size,"%.2fK",d);
    } else if (n < (1024LL*1024*1024)) {
        d = (double)n/(1024*1024);
        snprintf(s,size,"%.2fM",d);
    } else if (n < (1024LL*1024*1024*1024)) {
        d = (double)n/(1024LL*1024*1024);
        snprintf(s,size,"%.2fG",d);
    } else if (n < (1024LL*1024*1024*1024*1024)) {
        d = (double)n/(1024LL*1024*1024*1024);
        snprintf(s,size,"%.2fT",d);
    } else if (n < (1024LL*1024*1024*1024*1024*1024)) {
        d = (double)n/(1024LL*1024*1024*1024*1024);
        snprintf(s,size,"%.2fP",d);
    } else {
        /* Let's hope we never need this */
        snprintf(s,size,"%lluB",n);
    }
}

/* Fill percentile distribution of latencies. */
sds fillPercentileDistributionLatencies(sds info, const char* histogram_name, struct hdr_histogram* histogram) {
    info = sdscatfmt(info,"latency_percentiles_usec_%s:",histogram_name);
    for (int j = 0; j < server.latency_tracking_info_percentiles_len; j++) {
        char fbuf[128];
        size_t len = snprintf(fbuf, sizeof(fbuf), "%f", server.latency_tracking_info_percentiles[j]);
        trimDoubleString(fbuf, len);
        info = sdscatprintf(info,"p%s=%.3f", fbuf,
            ((double)hdr_value_at_percentile(histogram,server.latency_tracking_info_percentiles[j]))/1000.0f);
        if (j != server.latency_tracking_info_percentiles_len-1)
            info = sdscatlen(info,",",1);
        }
    info = sdscatprintf(info,"\r\n");
    return info;
}

const char *replstateToString(int replstate) {
    switch (replstate) {
    case SLAVE_STATE_WAIT_BGSAVE_START:
    case SLAVE_STATE_WAIT_BGSAVE_END:
        return "wait_bgsave";
    case SLAVE_STATE_SEND_BULK:
        return "send_bulk";
    case SLAVE_STATE_ONLINE:
        return "online";
    default:
        return "";
    }
}

/* Characters we sanitize on INFO output to maintain expected format. */
static char unsafe_info_chars[] = "#:\n\r";
static char unsafe_info_chars_substs[] = "____";   /* Must be same length as above */

/* Returns a sanitized version of s that contains no unsafe info string chars.
 * If no unsafe characters are found, simply returns s. Caller needs to
 * free tmp if it is non-null on return.
 */
const char *getSafeInfoString(const char *s, size_t len, char **tmp) {
    *tmp = NULL;
    if (mempbrk(s, len, unsafe_info_chars,sizeof(unsafe_info_chars)-1)
        == NULL) return s;
    char *new = *tmp = zmalloc(len + 1);
    memcpy(new, s, len);
    new[len] = '\0';
    return memmapchars(new, len, unsafe_info_chars, unsafe_info_chars_substs,
                       sizeof(unsafe_info_chars)-1);
}

sds genRedisInfoStringCommandStats(sds info, dict *commands) {
    struct redisCommand *c;
    dictEntry *de;
    dictIterator *di;
    di = dictGetSafeIterator(commands);
    while((de = dictNext(di)) != NULL) {
        char *tmpsafe;
        c = (struct redisCommand *) dictGetVal(de);
        if (c->calls || c->failed_calls || c->rejected_calls) {
            info = sdscatprintf(info,
                "cmdstat_%s:calls=%lld,usec=%lld,usec_per_call=%.2f"
                ",rejected_calls=%lld,failed_calls=%lld\r\n",
                getSafeInfoString(c->fullname, sdslen(c->fullname), &tmpsafe), c->calls, c->microseconds,
                (c->calls == 0) ? 0 : ((float)c->microseconds/c->calls),
                c->rejected_calls, c->failed_calls);
            if (tmpsafe != NULL) zfree(tmpsafe);
        }
        if (c->subcommands_dict) {
            info = genRedisInfoStringCommandStats(info, c->subcommands_dict);
        }
    }
    dictReleaseIterator(di);

    return info;
}

/* Writes the ACL metrics to the info */
sds genRedisInfoStringACLStats(sds info) {
    info = sdscatprintf(info,
         "acl_access_denied_auth:%lld\r\n"
         "acl_access_denied_cmd:%lld\r\n"
         "acl_access_denied_key:%lld\r\n"
         "acl_access_denied_channel:%lld\r\n",
         server.acl_info.user_auth_failures,
         server.acl_info.invalid_cmd_accesses,
         server.acl_info.invalid_key_accesses,
         server.acl_info.invalid_channel_accesses);
    return info;
}

sds genRedisInfoStringLatencyStats(sds info, dict *commands) {
    struct redisCommand *c;
    dictEntry *de;
    dictIterator *di;
    di = dictGetSafeIterator(commands);
    while((de = dictNext(di)) != NULL) {
        char *tmpsafe;
        c = (struct redisCommand *) dictGetVal(de);
        if (c->latency_histogram) {
            info = fillPercentileDistributionLatencies(info,
                getSafeInfoString(c->fullname, sdslen(c->fullname), &tmpsafe),
                c->latency_histogram);
            if (tmpsafe != NULL) zfree(tmpsafe);
        }
        if (c->subcommands_dict) {
            info = genRedisInfoStringLatencyStats(info, c->subcommands_dict);
        }
    }
    dictReleaseIterator(di);

    return info;
}

/* Takes a null terminated sections list, and adds them to the dict. */
void addInfoSectionsToDict(dict *section_dict, char **sections) {
    while (*sections) {
        sds section = sdsnew(*sections);
        if (dictAdd(section_dict, section, NULL)==DICT_ERR)
            sdsfree(section);
        sections++;
    }
}

/* Cached copy of the default sections, as an optimization. */
static dict *cached_default_info_sections = NULL;

void releaseInfoSectionDict(dict *sec) {
    if (sec != cached_default_info_sections)
        dictRelease(sec);
}

/* Create a dictionary with unique section names to be used by genRedisInfoString.
 * 'argv' and 'argc' are list of arguments for INFO.
 * 'defaults' is an optional null terminated list of default sections.
 * 'out_all' and 'out_everything' are optional.
 * The resulting dictionary should be released with releaseInfoSectionDict. */
dict *genInfoSectionDict(robj **argv, int argc, char **defaults, int *out_all, int *out_everything) {
    char *default_sections[] = {
        "server", "clients", "memory", "persistence", "stats", "replication",
        "cpu", "module_list", "errorstats", "cluster", "keyspace", NULL};
    if (!defaults)
        defaults = default_sections;

    if (argc == 0) {
        /* In this case we know the dict is not gonna be modified, so we cache
         * it as an optimization for a common case. */
        if (cached_default_info_sections)
            return cached_default_info_sections;
        cached_default_info_sections = dictCreate(&stringSetDictType);
        dictExpand(cached_default_info_sections, 16);
        addInfoSectionsToDict(cached_default_info_sections, defaults);
        return cached_default_info_sections;
    }

    dict *section_dict = dictCreate(&stringSetDictType);
    dictExpand(section_dict, min(argc,16));
    for (int i = 0; i < argc; i++) {
        if (!strcasecmp(argv[i]->ptr,"default")) {
            addInfoSectionsToDict(section_dict, defaults);
        } else if (!strcasecmp(argv[i]->ptr,"all")) {
            if (out_all) *out_all = 1;
        } else if (!strcasecmp(argv[i]->ptr,"everything")) {
            if (out_everything) *out_everything = 1;
            if (out_all) *out_all = 1;
        } else {
            sds section = sdsnew(argv[i]->ptr);
            if (dictAdd(section_dict, section, NULL) != DICT_OK)
                sdsfree(section);
        }
    }
    return section_dict;
}

/* Create the string returned by the INFO command. This is decoupled
 * by the INFO command itself as we need to report the same information
 * on memory corruption problems. */
sds genRedisInfoString(dict *section_dict, int all_sections, int everything) {
    sds info = sdsempty();
    time_t uptime = server.unixtime-server.stat_starttime;
    int j;
    int sections = 0;
    if (everything) all_sections = 1;

    /* Server */
    if (all_sections || (dictFind(section_dict,"server") != NULL)) {
        static int call_uname = 1;
        static struct utsname name;
        char *mode;
        char *supervised;

        if (server.cluster_enabled) mode = "cluster";
        else if (server.sentinel_mode) mode = "sentinel";
        else mode = "standalone";

        if (server.supervised) {
            if (server.supervised_mode == SUPERVISED_UPSTART) supervised = "upstart";
            else if (server.supervised_mode == SUPERVISED_SYSTEMD) supervised = "systemd";
            else supervised = "unknown";
        } else {
            supervised = "no";
        }

        if (sections++) info = sdscat(info,"\r\n");

        if (call_uname) {
            /* Uname can be slow and is always the same output. Cache it. */
            uname(&name);
            call_uname = 0;
        }

        info = sdscatfmt(info, "# Server\r\n" FMTARGS(
            "redis_version:%s\r\n", REDIS_VERSION,
            "redis_git_sha1:%s\r\n", redisGitSHA1(),
            "redis_git_dirty:%i\r\n", strtol(redisGitDirty(),NULL,10) > 0,
            "redis_build_id:%s\r\n", redisBuildIdString(),
            "redis_mode:%s\r\n", mode,
            "os:%s", name.sysname,
            " %s", name.release,
            " %s\r\n", name.machine,
            "arch_bits:%i\r\n", server.arch_bits,
            "monotonic_clock:%s\r\n", monotonicInfoString(),
            "multiplexing_api:%s\r\n", aeGetApiName(),
            "atomicvar_api:%s\r\n", REDIS_ATOMIC_API,
            "gcc_version:%s\r\n", GNUC_VERSION_STR,
            "process_id:%I\r\n", (int64_t) getpid(),
            "process_supervised:%s\r\n", supervised,
            "run_id:%s\r\n", server.runid,
            "tcp_port:%i\r\n", server.port ? server.port : server.tls_port,
            "server_time_usec:%I\r\n", (int64_t)server.ustime,
            "uptime_in_seconds:%I\r\n", (int64_t)uptime,
            "uptime_in_days:%I\r\n", (int64_t)(uptime/(3600*24)),
            "hz:%i\r\n", server.hz,
            "configured_hz:%i\r\n", server.config_hz,
            "lru_clock:%u\r\n", server.lruclock,
            "executable:%s\r\n", server.executable ? server.executable : "",
            "config_file:%s\r\n", server.configfile ? server.configfile : "",
            "io_threads_active:%i\r\n", server.io_threads_active));

        info = appendIOTHreadsInfoString(info);

        /* Conditional properties */
        if (isShutdownInitiated()) {
            info = sdscatfmt(info,
                "shutdown_in_milliseconds:%I\r\n",
                (int64_t)(server.shutdown_mstime - commandTimeSnapshot()));
        }

        /* get all the listeners information */
        info = getListensInfoString(info);
    }

    /* Clients */
    if (all_sections || (dictFind(section_dict,"clients") != NULL)) {
        size_t maxin, maxout;
        unsigned long blocking_keys, blocking_keys_on_nokey;
        getExpansiveClientsInfo(&maxin,&maxout);
        totalNumberOfBlockingKeys(&blocking_keys, &blocking_keys_on_nokey);
        if (sections++) info = sdscat(info,"\r\n");
        info = sdscatprintf(info, "# Clients\r\n" FMTARGS(
            "connected_clients:%lu\r\n", listLength(server.clients) - listLength(server.slaves),
            "cluster_connections:%lu\r\n", getClusterConnectionsCount(),
            "maxclients:%u\r\n", server.maxclients,
            "client_recent_max_input_buffer:%zu\r\n", maxin,
            "client_recent_max_output_buffer:%zu\r\n", maxout,
            "blocked_clients:%d\r\n", server.blocked_clients,
            "tracking_clients:%d\r\n", server.tracking_clients,
            "pubsub_clients:%d\r\n", server.pubsub_clients,
            "clients_in_timeout_table:%llu\r\n", (unsigned long long) raxSize(server.clients_timeout_table),
            "total_blocking_keys:%lu\r\n", blocking_keys,
            "total_blocking_keys_on_nokey:%lu\r\n", blocking_keys_on_nokey));
    }

    /* Memory */
    if (all_sections || (dictFind(section_dict,"memory") != NULL)) {
        char hmem[64];
        char peak_hmem[64];
        char total_system_hmem[64];
        char used_memory_lua_hmem[64];
        char used_memory_vm_total_hmem[64];
        char used_memory_scripts_hmem[64];
        char used_memory_rss_hmem[64];
        char maxmemory_hmem[64];
        size_t zmalloc_used = zmalloc_used_memory();
        size_t total_system_mem = server.system_memory_size;
        const char *evict_policy = evictPolicyToString();
        long long memory_lua = evalMemory();
        long long memory_functions = functionsMemory();
        struct redisMemOverhead *mh = getMemoryOverheadData();

        /* Peak memory is updated from time to time by serverCron() so it
         * may happen that the instantaneous value is slightly bigger than
         * the peak value. This may confuse users, so we update the peak
         * if found smaller than the current memory usage. */
        if (zmalloc_used > server.stat_peak_memory)
            server.stat_peak_memory = zmalloc_used;

        bytesToHuman(hmem,sizeof(hmem),zmalloc_used);
        bytesToHuman(peak_hmem,sizeof(peak_hmem),server.stat_peak_memory);
        bytesToHuman(total_system_hmem,sizeof(total_system_hmem),total_system_mem);
        bytesToHuman(used_memory_lua_hmem,sizeof(used_memory_lua_hmem),memory_lua);
        bytesToHuman(used_memory_vm_total_hmem,sizeof(used_memory_vm_total_hmem),memory_functions + memory_lua);
        bytesToHuman(used_memory_scripts_hmem,sizeof(used_memory_scripts_hmem),mh->lua_caches + mh->functions_caches);
        bytesToHuman(used_memory_rss_hmem,sizeof(used_memory_rss_hmem),server.cron_malloc_stats.process_rss);
        bytesToHuman(maxmemory_hmem,sizeof(maxmemory_hmem),server.maxmemory);

        if (sections++) info = sdscat(info,"\r\n");
        info = sdscatprintf(info, "# Memory\r\n" FMTARGS(
            "used_memory:%zu\r\n", zmalloc_used,
            "used_memory_human:%s\r\n", hmem,
            "used_memory_rss:%zu\r\n", server.cron_malloc_stats.process_rss,
            "used_memory_rss_human:%s\r\n", used_memory_rss_hmem,
            "used_memory_peak:%zu\r\n", server.stat_peak_memory,
            "used_memory_peak_human:%s\r\n", peak_hmem,
            "used_memory_peak_perc:%.2f%%\r\n", mh->peak_perc,
            "used_memory_overhead:%zu\r\n", mh->overhead_total,
            "used_memory_startup:%zu\r\n", mh->startup_allocated,
            "used_memory_dataset:%zu\r\n", mh->dataset,
            "used_memory_dataset_perc:%.2f%%\r\n", mh->dataset_perc,
            "allocator_allocated:%zu\r\n", server.cron_malloc_stats.allocator_allocated,
            "allocator_active:%zu\r\n", server.cron_malloc_stats.allocator_active,
            "allocator_resident:%zu\r\n", server.cron_malloc_stats.allocator_resident,
            "total_system_memory:%lu\r\n", (unsigned long)total_system_mem,
            "total_system_memory_human:%s\r\n", total_system_hmem,
            "used_memory_lua:%lld\r\n", memory_lua, /* deprecated, renamed to used_memory_vm_eval */
            "used_memory_vm_eval:%lld\r\n", memory_lua,
            "used_memory_lua_human:%s\r\n", used_memory_lua_hmem, /* deprecated */
            "used_memory_scripts_eval:%lld\r\n", (long long)mh->lua_caches,
            "number_of_cached_scripts:%lu\r\n", dictSize(evalScriptsDict()),
            "number_of_functions:%lu\r\n", functionsNum(),
            "number_of_libraries:%lu\r\n", functionsLibNum(),
            "used_memory_vm_functions:%lld\r\n", memory_functions,
            "used_memory_vm_total:%lld\r\n", memory_functions + memory_lua,
            "used_memory_vm_total_human:%s\r\n", used_memory_vm_total_hmem,
            "used_memory_functions:%lld\r\n", (long long)mh->functions_caches,
            "used_memory_scripts:%lld\r\n", (long long)mh->lua_caches + (long long)mh->functions_caches,
            "used_memory_scripts_human:%s\r\n", used_memory_scripts_hmem,
            "maxmemory:%lld\r\n", server.maxmemory,
            "maxmemory_human:%s\r\n", maxmemory_hmem,
            "maxmemory_policy:%s\r\n", evict_policy,
            "allocator_frag_ratio:%.2f\r\n", mh->allocator_frag,
            "allocator_frag_bytes:%zu\r\n", mh->allocator_frag_bytes,
            "allocator_rss_ratio:%.2f\r\n", mh->allocator_rss,
            "allocator_rss_bytes:%zd\r\n", mh->allocator_rss_bytes,
            "rss_overhead_ratio:%.2f\r\n", mh->rss_extra,
            "rss_overhead_bytes:%zd\r\n", mh->rss_extra_bytes,
            /* The next field (mem_fragmentation_ratio) is the total RSS
             * overhead, including fragmentation, but not just it. This field
             * (and the next one) is named like that just for backward
             * compatibility. */
            "mem_fragmentation_ratio:%.2f\r\n", mh->total_frag,
            "mem_fragmentation_bytes:%zd\r\n", mh->total_frag_bytes,
            "mem_not_counted_for_evict:%zu\r\n", freeMemoryGetNotCountedMemory(),
            "mem_replication_backlog:%zu\r\n", mh->repl_backlog,
            "mem_total_replication_buffers:%zu\r\n", server.repl_buffer_mem,
            "mem_clients_slaves:%zu\r\n", mh->clients_slaves,
            "mem_clients_normal:%zu\r\n", mh->clients_normal,
            "mem_cluster_links:%zu\r\n", mh->cluster_links,
            "mem_aof_buffer:%zu\r\n", mh->aof_buffer,
            "mem_allocator:%s\r\n", ZMALLOC_LIB,
            "active_defrag_running:%d\r\n", server.active_defrag_running,
            "lazyfree_pending_objects:%zu\r\n", lazyfreeGetPendingObjectsCount(),
            "lazyfreed_objects:%zu\r\n", lazyfreeGetFreedObjectsCount()));
        freeMemoryOverheadData(mh);
    }

    /* Persistence */
    if (all_sections || (dictFind(section_dict,"persistence") != NULL)) {
        if (sections++) info = sdscat(info,"\r\n");
        double fork_perc = 0;
        if (server.stat_module_progress) {
            fork_perc = server.stat_module_progress * 100;
        } else if (server.stat_current_save_keys_total) {
            fork_perc = ((double)server.stat_current_save_keys_processed / server.stat_current_save_keys_total) * 100;
        }
        int aof_bio_fsync_status;
        atomicGet(server.aof_bio_fsync_status,aof_bio_fsync_status);

        info = sdscatprintf(info, "# Persistence\r\n" FMTARGS(
            "loading:%d\r\n", (int)(server.loading && !server.async_loading),
            "async_loading:%d\r\n", (int)server.async_loading,
            "current_cow_peak:%zu\r\n", server.stat_current_cow_peak,
            "current_cow_size:%zu\r\n", server.stat_current_cow_bytes,
            "current_cow_size_age:%lu\r\n", (server.stat_current_cow_updated ?
                                             (unsigned long) elapsedMs(server.stat_current_cow_updated) / 1000 : 0),
            "current_fork_perc:%.2f\r\n", fork_perc,
            "current_save_keys_processed:%zu\r\n", server.stat_current_save_keys_processed,
            "current_save_keys_total:%zu\r\n", server.stat_current_save_keys_total,
            "rdb_changes_since_last_save:%lld\r\n", server.dirty,
            "rdb_bgsave_in_progress:%d\r\n", server.child_type == CHILD_TYPE_RDB,
            "rdb_last_save_time:%jd\r\n", (intmax_t)server.lastsave,
            "rdb_last_bgsave_status:%s\r\n", (server.lastbgsave_status == C_OK) ? "ok" : "err",
            "rdb_last_bgsave_time_sec:%jd\r\n", (intmax_t)server.rdb_save_time_last,
            "rdb_current_bgsave_time_sec:%jd\r\n", (intmax_t)((server.child_type != CHILD_TYPE_RDB) ?
                                                              -1 : time(NULL)-server.rdb_save_time_start),
            "rdb_saves:%lld\r\n", server.stat_rdb_saves,
            "rdb_last_cow_size:%zu\r\n", server.stat_rdb_cow_bytes,
            "rdb_last_load_keys_expired:%lld\r\n", server.rdb_last_load_keys_expired,
            "rdb_last_load_keys_loaded:%lld\r\n", server.rdb_last_load_keys_loaded,
            "aof_enabled:%d\r\n", server.aof_state != AOF_OFF,
            "aof_rewrite_in_progress:%d\r\n", server.child_type == CHILD_TYPE_AOF,
            "aof_rewrite_scheduled:%d\r\n", server.aof_rewrite_scheduled,
            "aof_last_rewrite_time_sec:%jd\r\n", (intmax_t)server.aof_rewrite_time_last,
            "aof_current_rewrite_time_sec:%jd\r\n", (intmax_t)((server.child_type != CHILD_TYPE_AOF) ?
                                                               -1 : time(NULL)-server.aof_rewrite_time_start),
            "aof_last_bgrewrite_status:%s\r\n", (server.aof_lastbgrewrite_status == C_OK ?
                                                 "ok" : "err"),
            "aof_rewrites:%lld\r\n", server.stat_aof_rewrites,
            "aof_rewrites_consecutive_failures:%lld\r\n", server.stat_aofrw_consecutive_failures,
            "aof_last_write_status:%s\r\n", (server.aof_last_write_status == C_OK &&
                                             aof_bio_fsync_status == C_OK) ? "ok" : "err",
            "aof_last_cow_size:%zu\r\n", server.stat_aof_cow_bytes,
            "module_fork_in_progress:%d\r\n", server.child_type == CHILD_TYPE_MODULE,
            "module_fork_last_cow_size:%zu\r\n", server.stat_module_cow_bytes));

        if (server.aof_enabled) {
            info = sdscatprintf(info, FMTARGS(
                "aof_current_size:%lld\r\n", (long long) server.aof_current_size,
                "aof_base_size:%lld\r\n", (long long) server.aof_rewrite_base_size,
                "aof_pending_rewrite:%d\r\n", server.aof_rewrite_scheduled,
                "aof_buffer_length:%zu\r\n", sdslen(server.aof_buf),
                "aof_pending_bio_fsync:%lu\r\n", bioPendingJobsOfType(BIO_AOF_FSYNC),
                "aof_delayed_fsync:%lu\r\n", server.aof_delayed_fsync));
        }

        if (server.loading) {
            double perc = 0;
            time_t eta, elapsed;
            off_t remaining_bytes = 1;

            if (server.loading_total_bytes) {
                perc = ((double)server.loading_loaded_bytes / server.loading_total_bytes) * 100;
                remaining_bytes = server.loading_total_bytes - server.loading_loaded_bytes;
            } else if(server.loading_rdb_used_mem) {
                perc = ((double)server.loading_loaded_bytes / server.loading_rdb_used_mem) * 100;
                remaining_bytes = server.loading_rdb_used_mem - server.loading_loaded_bytes;
                /* used mem is only a (bad) estimation of the rdb file size, avoid going over 100% */
                if (perc > 99.99) perc = 99.99;
                if (remaining_bytes < 1) remaining_bytes = 1;
            }

            elapsed = time(NULL)-server.loading_start_time;
            if (elapsed == 0) {
                eta = 1; /* A fake 1 second figure if we don't have
                            enough info */
            } else {
                eta = (elapsed*remaining_bytes)/(server.loading_loaded_bytes+1);
            }

            info = sdscatprintf(info, FMTARGS(
                "loading_start_time:%jd\r\n", (intmax_t) server.loading_start_time,
                "loading_total_bytes:%llu\r\n", (unsigned long long) server.loading_total_bytes,
                "loading_rdb_used_mem:%llu\r\n", (unsigned long long) server.loading_rdb_used_mem,
                "loading_loaded_bytes:%llu\r\n", (unsigned long long) server.loading_loaded_bytes,
                "loading_loaded_perc:%.2f\r\n", perc,
                "loading_eta_seconds:%jd\r\n", (intmax_t)eta));
        }
    }

    /* Stats */
    if (all_sections  || (dictFind(section_dict,"stats") != NULL)) {
        long long stat_total_reads_processed, stat_total_writes_processed;
        long long stat_net_input_bytes, stat_net_output_bytes;
        long long stat_net_repl_input_bytes, stat_net_repl_output_bytes;
        long long current_eviction_exceeded_time = server.stat_last_eviction_exceeded_time ?
            (long long) elapsedUs(server.stat_last_eviction_exceeded_time): 0;
        long long current_active_defrag_time = server.stat_last_active_defrag_time ?
            (long long) elapsedUs(server.stat_last_active_defrag_time): 0;
        long long stat_client_qbuf_limit_disconnections;
        atomicGet(server.stat_total_reads_processed, stat_total_reads_processed);
        atomicGet(server.stat_total_writes_processed, stat_total_writes_processed);
        atomicGet(server.stat_net_input_bytes, stat_net_input_bytes);
        atomicGet(server.stat_net_output_bytes, stat_net_output_bytes);
        atomicGet(server.stat_net_repl_input_bytes, stat_net_repl_input_bytes);
        atomicGet(server.stat_net_repl_output_bytes, stat_net_repl_output_bytes);
        atomicGet(server.stat_client_qbuf_limit_disconnections, stat_client_qbuf_limit_disconnections);

        if (sections++) info = sdscat(info,"\r\n");
        info = sdscatprintf(info, "# Stats\r\n" FMTARGS(
            "total_connections_received:%lld\r\n", server.stat_numconnections,
            "total_commands_processed:%lld\r\n", server.stat_numcommands,
            "instantaneous_ops_per_sec:%lld\r\n", getInstantaneousMetric(STATS_METRIC_COMMAND),
            "total_net_input_bytes:%lld\r\n", stat_net_input_bytes + stat_net_repl_input_bytes,
            "total_net_output_bytes:%lld\r\n", stat_net_output_bytes + stat_net_repl_output_bytes,
            "total_net_repl_input_bytes:%lld\r\n", stat_net_repl_input_bytes,
            "total_net_repl_output_bytes:%lld\r\n", stat_net_repl_output_bytes,
            "instantaneous_input_kbps:%.2f\r\n", (float)getInstantaneousMetric(STATS_METRIC_NET_INPUT)/1024,
            "instantaneous_output_kbps:%.2f\r\n", (float)getInstantaneousMetric(STATS_METRIC_NET_OUTPUT)/1024,
            "instantaneous_input_repl_kbps:%.2f\r\n", (float)getInstantaneousMetric(STATS_METRIC_NET_INPUT_REPLICATION)/1024,
            "instantaneous_output_repl_kbps:%.2f\r\n", (float)getInstantaneousMetric(STATS_METRIC_NET_OUTPUT_REPLICATION)/1024,
            "rejected_connections:%lld\r\n", server.stat_rejected_conn,
            "sync_full:%lld\r\n", server.stat_sync_full,
            "sync_partial_ok:%lld\r\n", server.stat_sync_partial_ok,
            "sync_partial_err:%lld\r\n", server.stat_sync_partial_err,
            "expired_keys:%lld\r\n", server.stat_expiredkeys,
            "expired_stale_perc:%.2f\r\n", server.stat_expired_stale_perc*100,
            "expired_time_cap_reached_count:%lld\r\n", server.stat_expired_time_cap_reached_count,
            "expire_cycle_cpu_milliseconds:%lld\r\n", server.stat_expire_cycle_time_used/1000,
            "evicted_keys:%lld\r\n", server.stat_evictedkeys,
            "evicted_clients:%lld\r\n", server.stat_evictedclients,
            "total_eviction_exceeded_time:%lld\r\n", (server.stat_total_eviction_exceeded_time + current_eviction_exceeded_time) / 1000,
            "current_eviction_exceeded_time:%lld\r\n", current_eviction_exceeded_time / 1000,
            "keyspace_hits:%lld\r\n", server.stat_keyspace_hits,
            "keyspace_misses:%lld\r\n", server.stat_keyspace_misses,
            "pubsub_channels:%ld\r\n", dictSize(server.pubsub_channels),
            "pubsub_patterns:%lu\r\n", dictSize(server.pubsub_patterns),
            "pubsubshard_channels:%llu\r\n", server.shard_channel_count,
            "latest_fork_usec:%lld\r\n", server.stat_fork_time,
            "total_forks:%lld\r\n", server.stat_total_forks,
            "migrate_cached_sockets:%ld\r\n", dictSize(server.migrate_cached_sockets),
            "slave_expires_tracked_keys:%zu\r\n", getSlaveKeyWithExpireCount(),
            "active_defrag_hits:%lld\r\n", server.stat_active_defrag_hits,
            "active_defrag_misses:%lld\r\n", server.stat_active_defrag_misses,
            "active_defrag_key_hits:%lld\r\n", server.stat_active_defrag_key_hits,
            "active_defrag_key_misses:%lld\r\n", server.stat_active_defrag_key_misses,
            "total_active_defrag_time:%lld\r\n", (server.stat_total_active_defrag_time + current_active_defrag_time) / 1000,
            "current_active_defrag_time:%lld\r\n", current_active_defrag_time / 1000,
            "tracking_total_keys:%lld\r\n", (unsigned long long) trackingGetTotalKeys(),
            "tracking_total_items:%lld\r\n", (unsigned long long) trackingGetTotalItems(),
            "tracking_total_prefixes:%lld\r\n", (unsigned long long) trackingGetTotalPrefixes(),
            "unexpected_error_replies:%lld\r\n", server.stat_unexpected_error_replies,
            "total_error_replies:%lld\r\n", server.stat_total_error_replies,
            "dump_payload_sanitizations:%lld\r\n", server.stat_dump_payload_sanitizations,
            "total_reads_processed:%lld\r\n", stat_total_reads_processed,
            "total_writes_processed:%lld\r\n", stat_total_writes_processed,
            "io_threaded_reads_processed:%lld\r\n", server.stat_io_reads_processed,
            "io_threaded_writes_processed:%lld\r\n", server.stat_io_writes_processed,
            "client_query_buffer_limit_disconnections:%lld\r\n", stat_client_qbuf_limit_disconnections,
            "client_output_buffer_limit_disconnections:%lld\r\n", server.stat_client_outbuf_limit_disconnections,
            "reply_buffer_shrinks:%lld\r\n", server.stat_reply_buffer_shrinks,
            "reply_buffer_expands:%lld\r\n", server.stat_reply_buffer_expands,
            "eventloop_cycles:%llu\r\n", server.duration_stats[EL_DURATION_TYPE_EL].cnt,
            "eventloop_duration_sum:%llu\r\n", server.duration_stats[EL_DURATION_TYPE_EL].sum,
            "eventloop_duration_cmd_sum:%llu\r\n", server.duration_stats[EL_DURATION_TYPE_CMD].sum,
            "instantaneous_eventloop_cycles_per_sec:%llu\r\n", getInstantaneousMetric(STATS_METRIC_EL_CYCLE),
            "instantaneous_eventloop_duration_usec:%llu\r\n", getInstantaneousMetric(STATS_METRIC_EL_DURATION)));
        info = genRedisInfoStringACLStats(info);
    }

    /* Replication */
    if (all_sections || (dictFind(section_dict,"replication") != NULL)) {
        if (sections++) info = sdscat(info,"\r\n");
        info = sdscatprintf(info,
            "# Replication\r\n"
            "role:%s\r\n",
            server.masterhost == NULL ? "master" : "slave");
        if (server.masterhost) {
            long long slave_repl_offset = 1;
            long long slave_read_repl_offset = 1;

            if (server.master) {
                slave_repl_offset = server.master->reploff;
                slave_read_repl_offset = server.master->read_reploff;
            } else if (server.cached_master) {
                slave_repl_offset = server.cached_master->reploff;
                slave_read_repl_offset = server.cached_master->read_reploff;
            }

            info = sdscatprintf(info, FMTARGS(
                "master_host:%s\r\n", server.masterhost,
                "master_port:%d\r\n", server.masterport,
                "master_link_status:%s\r\n", (server.repl_state == REPL_STATE_CONNECTED) ? "up" : "down",
                "master_last_io_seconds_ago:%d\r\n", server.master ? ((int)(server.unixtime-server.master->lastinteraction)) : -1,
                "master_sync_in_progress:%d\r\n", server.repl_state == REPL_STATE_TRANSFER,
                "slave_read_repl_offset:%lld\r\n", slave_read_repl_offset,
                "slave_repl_offset:%lld\r\n", slave_repl_offset));

            if (server.repl_state == REPL_STATE_TRANSFER) {
                double perc = 0;
                if (server.repl_transfer_size) {
                    perc = ((double)server.repl_transfer_read / server.repl_transfer_size) * 100;
                }
                info = sdscatprintf(info, FMTARGS(
                    "master_sync_total_bytes:%lld\r\n", (long long) server.repl_transfer_size,
                    "master_sync_read_bytes:%lld\r\n", (long long) server.repl_transfer_read,
                    "master_sync_left_bytes:%lld\r\n", (long long) (server.repl_transfer_size - server.repl_transfer_read),
                    "master_sync_perc:%.2f\r\n", perc,
                    "master_sync_last_io_seconds_ago:%d\r\n", (int)(server.unixtime-server.repl_transfer_lastio)));
            }

            if (server.repl_state != REPL_STATE_CONNECTED) {
                info = sdscatprintf(info,
                    "master_link_down_since_seconds:%jd\r\n",
                    server.repl_down_since ?
                    (intmax_t)(server.unixtime-server.repl_down_since) : -1);
            }
            info = sdscatprintf(info, FMTARGS(
                "slave_priority:%d\r\n", server.slave_priority,
                "slave_read_only:%d\r\n", server.repl_slave_ro,
                "replica_announced:%d\r\n", server.replica_announced));
        }

        info = sdscatprintf(info,
            "connected_slaves:%lu\r\n",
            listLength(server.slaves));

        /* If min-slaves-to-write is active, write the number of slaves
         * currently considered 'good'. */
        if (server.repl_min_slaves_to_write &&
            server.repl_min_slaves_max_lag) {
            info = sdscatprintf(info,
                "min_slaves_good_slaves:%d\r\n",
                server.repl_good_slaves_count);
        }

        if (listLength(server.slaves)) {
            int slaveid = 0;
            listNode *ln;
            listIter li;

            listRewind(server.slaves,&li);
            while((ln = listNext(&li))) {
                client *slave = listNodeValue(ln);
                char ip[NET_IP_STR_LEN], *slaveip = slave->slave_addr;
                int port;
                long lag = 0;

                if (!slaveip) {
                    if (connAddrPeerName(slave->conn,ip,sizeof(ip),&port) == -1)
                        continue;
                    slaveip = ip;
                }
                const char *state = replstateToString(slave->replstate);
                if (state[0] == '\0') continue;
                if (slave->replstate == SLAVE_STATE_ONLINE)
                    lag = time(NULL) - slave->repl_ack_time;

                info = sdscatprintf(info,
                    "slave%d:ip=%s,port=%d,state=%s,"
                    "offset=%lld,lag=%ld\r\n",
                    slaveid,slaveip,slave->slave_listening_port,state,
                    slave->repl_ack_off, lag);
                slaveid++;
            }
        }
        info = sdscatprintf(info, FMTARGS(
            "master_failover_state:%s\r\n", getFailoverStateString(),
            "master_replid:%s\r\n", server.replid,
            "master_replid2:%s\r\n", server.replid2,
            "master_repl_offset:%lld\r\n", server.master_repl_offset,
            "second_repl_offset:%lld\r\n", server.second_replid_offset,
            "repl_backlog_active:%d\r\n", server.repl_backlog != NULL,
            "repl_backlog_size:%lld\r\n", server.repl_backlog_size,
            "repl_backlog_first_byte_offset:%lld\r\n", server.repl_backlog ? server.repl_backlog->offset : 0,
            "repl_backlog_histlen:%lld\r\n", server.repl_backlog ? server.repl_backlog->histlen : 0));
    }

    /* CPU */
    if (all_sections || (dictFind(section_dict,"cpu") != NULL)) {
        if (sections++) info = sdscat(info,"\r\n");

        struct rusage self_ru, c_ru;
        getrusage(RUSAGE_SELF, &self_ru);
        getrusage(RUSAGE_CHILDREN, &c_ru);
        info = sdscatprintf(info,
        "# CPU\r\n"
        "used_cpu_sys:%ld.%06ld\r\n"
        "used_cpu_user:%ld.%06ld\r\n"
        "used_cpu_sys_children:%ld.%06ld\r\n"
        "used_cpu_user_children:%ld.%06ld\r\n",
        (long)self_ru.ru_stime.tv_sec, (long)self_ru.ru_stime.tv_usec,
        (long)self_ru.ru_utime.tv_sec, (long)self_ru.ru_utime.tv_usec,
        (long)c_ru.ru_stime.tv_sec, (long)c_ru.ru_stime.tv_usec,
        (long)c_ru.ru_utime.tv_sec, (long)c_ru.ru_utime.tv_usec);
#ifdef RUSAGE_THREAD
        struct rusage m_ru;
        getrusage(RUSAGE_THREAD, &m_ru);
        info = sdscatprintf(info,
            "used_cpu_sys_main_thread:%ld.%06ld\r\n"
            "used_cpu_user_main_thread:%ld.%06ld\r\n",
            (long)m_ru.ru_stime.tv_sec, (long)m_ru.ru_stime.tv_usec,
            (long)m_ru.ru_utime.tv_sec, (long)m_ru.ru_utime.tv_usec);
#endif  /* RUSAGE_THREAD */
    }

    /* Modules */
    if (all_sections || (dictFind(section_dict,"module_list") != NULL) || (dictFind(section_dict,"modules") != NULL)) {
        if (sections++) info = sdscat(info,"\r\n");
        info = sdscatprintf(info,"# Modules\r\n");
        info = genModulesInfoString(info);
    }

    /* Command statistics */
    if (all_sections || (dictFind(section_dict,"commandstats") != NULL)) {
        if (sections++) info = sdscat(info,"\r\n");
        info = sdscatprintf(info, "# Commandstats\r\n");
        info = genRedisInfoStringCommandStats(info, server.commands);
    }

    /* Error statistics */
    if (all_sections || (dictFind(section_dict,"errorstats") != NULL)) {
        if (sections++) info = sdscat(info,"\r\n");
        info = sdscat(info, "# Errorstats\r\n");
        raxIterator ri;
        raxStart(&ri,server.errors);
        raxSeek(&ri,"^",NULL,0);
        struct redisError *e;
        while(raxNext(&ri)) {
            char *tmpsafe;
            e = (struct redisError *) ri.data;
            info = sdscatprintf(info,
                "errorstat_%.*s:count=%lld\r\n",
                (int)ri.key_len, getSafeInfoString((char *) ri.key, ri.key_len, &tmpsafe), e->count);
            if (tmpsafe != NULL) zfree(tmpsafe);
        }
        raxStop(&ri);
    }

    /* Latency by percentile distribution per command */
    if (all_sections || (dictFind(section_dict,"latencystats") != NULL)) {
        if (sections++) info = sdscat(info,"\r\n");
        info = sdscatprintf(info, "# Latencystats\r\n");
        if (server.latency_tracking_enabled) {
            info = genRedisInfoStringLatencyStats(info, server.commands);
        }
    }

    /* Cluster */
    if (all_sections || (dictFind(section_dict,"cluster") != NULL)) {
        if (sections++) info = sdscat(info,"\r\n");
        info = sdscatprintf(info,
        "# Cluster\r\n"
        "cluster_enabled:%d\r\n",
        server.cluster_enabled);
    }

    /* Key space */
    if (all_sections || (dictFind(section_dict,"keyspace") != NULL)) {
        if (sections++) info = sdscat(info,"\r\n");
        info = sdscatprintf(info, "# Keyspace\r\n");
        for (j = 0; j < server.dbnum; j++) {
            long long keys, vkeys;

            keys = dbSize(&server.db[j], DB_MAIN);
            vkeys = dbSize(&server.db[j], DB_EXPIRES);
            if (keys || vkeys) {
                info = sdscatprintf(info,
                    "db%d:keys=%lld,expires=%lld,avg_ttl=%lld\r\n",
                    j, keys, vkeys, server.db[j].avg_ttl);
            }
        }
    }

    /* Get info from modules.
     * Returned when the user asked for "everything", "modules", or a specific module section.
     * We're not aware of the module section names here, and we rather avoid the search when we can.
     * so we proceed if there's a requested section name that's not found yet, or when the user asked
     * for "all" with any additional section names. */
    if (everything || dictFind(section_dict, "modules") != NULL || sections < (int)dictSize(section_dict) ||
        (all_sections && dictSize(section_dict)))
    {

        info = modulesCollectInfo(info,
                                  everything || dictFind(section_dict, "modules") != NULL ? NULL: section_dict,
                                  0, /* not a crash report */
                                  sections);
    }

    if (dictFind(section_dict, "debug") != NULL) {
        if (sections++) info = sdscat(info,"\r\n");
        info = sdscatprintf(info, "# Debug\r\n" FMTARGS(
            "eventloop_duration_aof_sum:%llu\r\n", server.duration_stats[EL_DURATION_TYPE_AOF].sum,
            "eventloop_duration_cron_sum:%llu\r\n", server.duration_stats[EL_DURATION_TYPE_CRON].sum,
            "eventloop_duration_max:%llu\r\n", server.duration_stats[EL_DURATION_TYPE_EL].max,
            "eventloop_cmd_per_cycle_max:%lld\r\n", server.el_cmd_cnt_max));
    }

    return info;
}

/* INFO [<section> [<section> ...]] */
void infoCommand(client *c) {
    if (server.sentinel_mode) {
        sentinelInfoCommand(c);
        return;
    }
    int all_sections = 0;
    int everything = 0;
    dict *sections_dict = genInfoSectionDict(c->argv+1, c->argc-1, NULL, &all_sections, &everything);
    sds info = genRedisInfoString(sections_dict, all_sections, everything);
    addReplyVerbatim(c,info,sdslen(info),"txt");
    sdsfree(info);
    releaseInfoSectionDict(sections_dict);
    return;
}

void monitorCommand(client *c) {
    if (c->flags & CLIENT_DENY_BLOCKING) {
        /**
         * A client that has CLIENT_DENY_BLOCKING flag on
         * expects a reply per command and so can't execute MONITOR. */
        addReplyError(c, "MONITOR isn't allowed for DENY BLOCKING client");
        return;
    }

    /* ignore MONITOR if already slave or in monitor mode */
    if (c->flags & CLIENT_SLAVE) return;

    c->flags |= (CLIENT_SLAVE|CLIENT_MONITOR);
    listAddNodeTail(server.monitors,c);
    addReply(c,shared.ok);
}

/* =================================== Main! ================================ */

int checkIgnoreWarning(const char *warning) {
    int argc, j;
    sds *argv = sdssplitargs(server.ignore_warnings, &argc);
    if (argv == NULL)
        return 0;

    for (j = 0; j < argc; j++) {
        char *flag = argv[j];
        if (!strcasecmp(flag, warning))
            break;
    }
    sdsfreesplitres(argv,argc);
    return j < argc;
}

#ifdef __linux__
#include <sys/prctl.h>
/* since linux-3.5, kernel supports to set the state of the "THP disable" flag
 * for the calling thread. PR_SET_THP_DISABLE is defined in linux/prctl.h */
static int THPDisable(void) {
    int ret = -EINVAL;

    if (!server.disable_thp)
        return ret;

#ifdef PR_SET_THP_DISABLE
    ret = prctl(PR_SET_THP_DISABLE, 1, 0, 0, 0);
#endif

    return ret;
}

void linuxMemoryWarnings(void) {
    sds err_msg = NULL;
    if (checkOvercommit(&err_msg) < 0) {
        serverLog(LL_WARNING,"WARNING %s", err_msg);
        sdsfree(err_msg);
    }
    if (checkTHPEnabled(&err_msg) < 0) {
        server.thp_enabled = 1;
        if (THPDisable() == 0) {
            server.thp_enabled = 0;
        } else {
            serverLog(LL_WARNING, "WARNING %s", err_msg);
        }
        sdsfree(err_msg);
    }
}
#endif /* __linux__ */

void createPidFile(void) {
    /* If pidfile requested, but no pidfile defined, use
     * default pidfile path */
    if (!server.pidfile) server.pidfile = zstrdup(CONFIG_DEFAULT_PID_FILE);

    /* Try to write the pid file in a best-effort way. */
    FILE *fp = fopen(server.pidfile,"w");
    if (fp) {
        fprintf(fp,"%d\n",(int)getpid());
        fclose(fp);
    } else {
        serverLog(LL_WARNING, "Failed to write PID file: %s", strerror(errno));
    }
}

void daemonize(void) {
    int fd;

    if (fork() != 0) exit(0); /* parent exits */
    setsid(); /* create a new session */

    /* Every output goes to /dev/null. If Redis is daemonized but
     * the 'logfile' is set to 'stdout' in the configuration file
     * it will not log at all. */
    if ((fd = open("/dev/null", O_RDWR, 0)) != -1) {
        dup2(fd, STDIN_FILENO);
        dup2(fd, STDOUT_FILENO);
        dup2(fd, STDERR_FILENO);
        if (fd > STDERR_FILENO) close(fd);
    }
}

sds getVersion(void) {
    sds version = sdscatprintf(sdsempty(),
        "v=%s sha=%s:%d malloc=%s bits=%d build=%llx",
        REDIS_VERSION,
        redisGitSHA1(),
        atoi(redisGitDirty()) > 0,
        ZMALLOC_LIB,
        sizeof(long) == 4 ? 32 : 64,
        (unsigned long long) redisBuildId());
    return version;
}

void usage(void) {
    fprintf(stderr,"Usage: ./redis-server [/path/to/redis.conf] [options] [-]\n");
    fprintf(stderr,"       ./redis-server - (read config from stdin)\n");
    fprintf(stderr,"       ./redis-server -v or --version\n");
    fprintf(stderr,"       ./redis-server -h or --help\n");
    fprintf(stderr,"       ./redis-server --test-memory <megabytes>\n");
    fprintf(stderr,"       ./redis-server --check-system\n");
    fprintf(stderr,"\n");
    fprintf(stderr,"Examples:\n");
    fprintf(stderr,"       ./redis-server (run the server with default conf)\n");
    fprintf(stderr,"       echo 'maxmemory 128mb' | ./redis-server -\n");
    fprintf(stderr,"       ./redis-server /etc/redis/6379.conf\n");
    fprintf(stderr,"       ./redis-server --port 7777\n");
    fprintf(stderr,"       ./redis-server --port 7777 --replicaof 127.0.0.1 8888\n");
    fprintf(stderr,"       ./redis-server /etc/myredis.conf --loglevel verbose -\n");
    fprintf(stderr,"       ./redis-server /etc/myredis.conf --loglevel verbose\n\n");
    fprintf(stderr,"Sentinel mode:\n");
    fprintf(stderr,"       ./redis-server /etc/sentinel.conf --sentinel\n");
    exit(1);
}

void redisAsciiArt(void) {
#include "asciilogo.h"
    char *buf = zmalloc(1024*16);
    char *mode;

    if (server.cluster_enabled) mode = "cluster";
    else if (server.sentinel_mode) mode = "sentinel";
    else mode = "standalone";

    /* Show the ASCII logo if: log file is stdout AND stdout is a
     * tty AND syslog logging is disabled. Also show logo if the user
     * forced us to do so via redis.conf. */
    int show_logo = ((!server.syslog_enabled &&
                      server.logfile[0] == '\0' &&
                      isatty(fileno(stdout))) ||
                     server.always_show_logo);

    if (!show_logo) {
        serverLog(LL_NOTICE,
            "Running mode=%s, port=%d.",
            mode, server.port ? server.port : server.tls_port
        );
    } else {
        snprintf(buf,1024*16,ascii_logo,
            REDIS_VERSION,
            redisGitSHA1(),
            strtol(redisGitDirty(),NULL,10) > 0,
            (sizeof(long) == 8) ? "64" : "32",
            mode, server.port ? server.port : server.tls_port,
            (long) getpid()
        );
        serverLogRaw(LL_NOTICE|LL_RAW,buf);
    }
    zfree(buf);
}

/* Get the server listener by type name */
connListener *listenerByType(const char *typename) {
    int conn_index;

    conn_index = connectionIndexByType(typename);
    if (conn_index < 0)
        return NULL;

    return &server.listeners[conn_index];
}

/* Close original listener, re-create a new listener from the updated bind address & port */
int changeListener(connListener *listener) {
    /* Close old servers */
    closeListener(listener);

    /* Just close the server if port disabled */
    if (listener->port == 0) {
        if (server.set_proc_title) redisSetProcTitle(NULL);
        return C_OK;
    }

    /* Re-create listener */
    if (connListen(listener) != C_OK) {
        return C_ERR;
    }

    /* Create event handlers */
    if (createSocketAcceptHandler(listener, listener->ct->accept_handler) != C_OK) {
        serverPanic("Unrecoverable error creating %s accept handler.", listener->ct->get_type(NULL));
    }

    if (server.set_proc_title) redisSetProcTitle(NULL);

    return C_OK;
}

static void sigShutdownHandler(int sig) {
    char *msg;

    switch (sig) {
    case SIGINT:
        msg = "Received SIGINT scheduling shutdown...";
        break;
    case SIGTERM:
        msg = "Received SIGTERM scheduling shutdown...";
        break;
    default:
        msg = "Received shutdown signal, scheduling shutdown...";
    };

    /* SIGINT is often delivered via Ctrl+C in an interactive session.
     * If we receive the signal the second time, we interpret this as
     * the user really wanting to quit ASAP without waiting to persist
     * on disk and without waiting for lagging replicas. */
    if (server.shutdown_asap && sig == SIGINT) {
        serverLogRawFromHandler(LL_WARNING, "You insist... exiting now.");
        rdbRemoveTempFile(getpid(), 1);
        exit(1); /* Exit with an error since this was not a clean shutdown. */
    } else if (server.loading) {
        msg = "Received shutdown signal during loading, scheduling shutdown.";
    }

    serverLogRawFromHandler(LL_WARNING, msg);
    server.shutdown_asap = 1;
    server.last_sig_received = sig;
}

void setupSignalHandlers(void) {
    struct sigaction act;

    sigemptyset(&act.sa_mask);
    act.sa_flags = 0;
    act.sa_handler = sigShutdownHandler;
    sigaction(SIGTERM, &act, NULL);
    sigaction(SIGINT, &act, NULL);

    setupDebugSigHandlers();
}

/* This is the signal handler for children process. It is currently useful
 * in order to track the SIGUSR1, that we send to a child in order to terminate
 * it in a clean way, without the parent detecting an error and stop
 * accepting writes because of a write error condition. */
static void sigKillChildHandler(int sig) {
    UNUSED(sig);
    int level = server.in_fork_child == CHILD_TYPE_MODULE? LL_VERBOSE: LL_WARNING;
    serverLogRawFromHandler(level, "Received SIGUSR1 in child, exiting now.");
    exitFromChild(SERVER_CHILD_NOERROR_RETVAL);
}

void setupChildSignalHandlers(void) {
    struct sigaction act;

    /* When the SA_SIGINFO flag is set in sa_flags then sa_sigaction is used.
     * Otherwise, sa_handler is used. */
    sigemptyset(&act.sa_mask);
    act.sa_flags = 0;
    act.sa_handler = sigKillChildHandler;
    sigaction(SIGUSR1, &act, NULL);
}

/* After fork, the child process will inherit the resources
 * of the parent process, e.g. fd(socket or flock) etc.
 * should close the resources not used by the child process, so that if the
 * parent restarts it can bind/lock despite the child possibly still running. */
void closeChildUnusedResourceAfterFork(void) {
    closeListeningSockets(0);
    if (server.cluster_enabled && server.cluster_config_file_lock_fd != -1)
        close(server.cluster_config_file_lock_fd);  /* don't care if this fails */

    /* Clear server.pidfile, this is the parent pidfile which should not
     * be touched (or deleted) by the child (on exit / crash) */
    zfree(server.pidfile);
    server.pidfile = NULL;
}

/* purpose is one of CHILD_TYPE_ types */
int redisFork(int purpose) {
    if (isMutuallyExclusiveChildType(purpose)) {
        if (hasActiveChildProcess()) {
            errno = EEXIST;
            return -1;
        }

        openChildInfoPipe();
    }

    int childpid;
    long long start = ustime();
    if ((childpid = fork()) == 0) {
        /* Child.
         *
         * The order of setting things up follows some reasoning:
         * Setup signal handlers first because a signal could fire at any time.
         * Adjust OOM score before everything else to assist the OOM killer if
         * memory resources are low.
         */
        server.in_fork_child = purpose;
        setupChildSignalHandlers();
        setOOMScoreAdj(CONFIG_OOM_BGCHILD);
        updateDictResizePolicy();
        dismissMemoryInChild();
        closeChildUnusedResourceAfterFork();
        /* Close the reading part, so that if the parent crashes, the child will
         * get a write error and exit. */
        if (server.child_info_pipe[0] != -1)
            close(server.child_info_pipe[0]);
    } else {
        /* Parent */
        if (childpid == -1) {
            int fork_errno = errno;
            if (isMutuallyExclusiveChildType(purpose)) closeChildInfoPipe();
            errno = fork_errno;
            return -1;
        }

        server.stat_total_forks++;
        server.stat_fork_time = ustime()-start;
        server.stat_fork_rate = (double) zmalloc_used_memory() * 1000000 / server.stat_fork_time / (1024*1024*1024); /* GB per second. */
        latencyAddSampleIfNeeded("fork",server.stat_fork_time/1000);

        /* The child_pid and child_type are only for mutually exclusive children.
         * other child types should handle and store their pid's in dedicated variables.
         *
         * Today, we allows CHILD_TYPE_LDB to run in parallel with the other fork types:
         * - it isn't used for production, so it will not make the server be less efficient
         * - used for debugging, and we don't want to block it from running while other
         *   forks are running (like RDB and AOF) */
        if (isMutuallyExclusiveChildType(purpose)) {
            server.child_pid = childpid;
            server.child_type = purpose;
            server.stat_current_cow_peak = 0;
            server.stat_current_cow_bytes = 0;
            server.stat_current_cow_updated = 0;
            server.stat_current_save_keys_processed = 0;
            server.stat_module_progress = 0;
            server.stat_current_save_keys_total = dbTotalServerKeyCount();
        }

        updateDictResizePolicy();
        moduleFireServerEvent(REDISMODULE_EVENT_FORK_CHILD,
                              REDISMODULE_SUBEVENT_FORK_CHILD_BORN,
                              NULL);
    }
    return childpid;
}

void sendChildCowInfo(childInfoType info_type, char *pname) {
    sendChildInfoGeneric(info_type, 0, -1, pname);
}

void sendChildInfo(childInfoType info_type, size_t keys, char *pname) {
    sendChildInfoGeneric(info_type, keys, -1, pname);
}

/* Try to release pages back to the OS directly (bypassing the allocator),
 * in an effort to decrease CoW during fork. For small allocations, we can't
 * release any full page, so in an effort to avoid getting the size of the
 * allocation from the allocator (malloc_size) when we already know it's small,
 * we check the size_hint. If the size is not already known, passing a size_hint
 * of 0 will lead the checking the real size of the allocation.
 * Also please note that the size may be not accurate, so in order to make this
 * solution effective, the judgement for releasing memory pages should not be
 * too strict. */
void dismissMemory(void* ptr, size_t size_hint) {
    if (ptr == NULL) return;

    /* madvise(MADV_DONTNEED) can not release pages if the size of memory
     * is too small, we try to release only for the memory which the size
     * is more than half of page size. */
    if (size_hint && size_hint <= server.page_size/2) return;

    zmadvise_dontneed(ptr);
}

/* Dismiss big chunks of memory inside a client structure, see dismissMemory() */
void dismissClientMemory(client *c) {
    /* Dismiss client query buffer and static reply buffer. */
    dismissMemory(c->buf, c->buf_usable_size);
    dismissSds(c->querybuf);
    /* Dismiss argv array only if we estimate it contains a big buffer. */
    if (c->argc && c->argv_len_sum/c->argc >= server.page_size) {
        for (int i = 0; i < c->argc; i++) {
            dismissObject(c->argv[i], 0);
        }
    }
    if (c->argc) dismissMemory(c->argv, c->argc*sizeof(robj*));

    /* Dismiss the reply array only if the average buffer size is bigger
     * than a page. */
    if (listLength(c->reply) &&
        c->reply_bytes/listLength(c->reply) >= server.page_size)
    {
        listIter li;
        listNode *ln;
        listRewind(c->reply, &li);
        while ((ln = listNext(&li))) {
            clientReplyBlock *bulk = listNodeValue(ln);
            /* Default bulk size is 16k, actually it has extra data, maybe it
             * occupies 20k according to jemalloc bin size if using jemalloc. */
            if (bulk) dismissMemory(bulk, bulk->size);
        }
    }
}

/* In the child process, we don't need some buffers anymore, and these are
 * likely to change in the parent when there's heavy write traffic.
 * We dismiss them right away, to avoid CoW.
 * see dismissMemeory(). */
void dismissMemoryInChild(void) {
    /* madvise(MADV_DONTNEED) may not work if Transparent Huge Pages is enabled. */
    if (server.thp_enabled) return;

    /* Currently we use zmadvise_dontneed only when we use jemalloc with Linux.
     * so we avoid these pointless loops when they're not going to do anything. */
#if defined(USE_JEMALLOC) && defined(__linux__)
    listIter li;
    listNode *ln;

    /* Dismiss replication buffer. We don't need to separately dismiss replication
     * backlog and replica' output buffer, because they just reference the global
     * replication buffer but don't cost real memory. */
    listRewind(server.repl_buffer_blocks, &li);
    while((ln = listNext(&li))) {
        replBufBlock *o = listNodeValue(ln);
        dismissMemory(o, o->size);
    }

    /* Dismiss all clients memory. */
    listRewind(server.clients, &li);
    while((ln = listNext(&li))) {
        client *c = listNodeValue(ln);
        dismissClientMemory(c);
    }
#endif
}

void memtest(size_t megabytes, int passes);

/* Returns 1 if there is --sentinel among the arguments or if
 * executable name contains "redis-sentinel". */
int checkForSentinelMode(int argc, char **argv, char *exec_name) {
    if (strstr(exec_name,"redis-sentinel") != NULL) return 1;

    for (int j = 1; j < argc; j++)
        if (!strcmp(argv[j],"--sentinel")) return 1;
    return 0;
}

/* Function called at startup to load RDB or AOF file in memory. */
void loadDataFromDisk(void) {
    long long start = ustime();
    if (server.aof_state == AOF_ON) {
        int ret = loadAppendOnlyFiles(server.aof_manifest);
        if (ret == AOF_FAILED || ret == AOF_OPEN_ERR)
            exit(1);
        if (ret != AOF_NOT_EXIST)
            serverLog(LL_NOTICE, "DB loaded from append only file: %.3f seconds", (float)(ustime()-start)/1000000);
    } else {
        rdbSaveInfo rsi = RDB_SAVE_INFO_INIT;
        int rsi_is_valid = 0;
        errno = 0; /* Prevent a stale value from affecting error checking */
        int rdb_flags = RDBFLAGS_NONE;
        if (iAmMaster()) {
            /* Master may delete expired keys when loading, we should
             * propagate expire to replication backlog. */
            createReplicationBacklog();
            rdb_flags |= RDBFLAGS_FEED_REPL;
        }
        int rdb_load_ret = rdbLoad(server.rdb_filename, &rsi, rdb_flags);
        if (rdb_load_ret == RDB_OK) {
            serverLog(LL_NOTICE,"DB loaded from disk: %.3f seconds",
                (float)(ustime()-start)/1000000);

            /* Restore the replication ID / offset from the RDB file. */
            if (rsi.repl_id_is_set &&
                rsi.repl_offset != -1 &&
                /* Note that older implementations may save a repl_stream_db
                 * of -1 inside the RDB file in a wrong way, see more
                 * information in function rdbPopulateSaveInfo. */
                rsi.repl_stream_db != -1)
            {
                rsi_is_valid = 1;
                if (!iAmMaster()) {
                    memcpy(server.replid,rsi.repl_id,sizeof(server.replid));
                    server.master_repl_offset = rsi.repl_offset;
                    /* If this is a replica, create a cached master from this
                     * information, in order to allow partial resynchronizations
                     * with masters. */
                    replicationCacheMasterUsingMyself();
                    selectDb(server.cached_master,rsi.repl_stream_db);
                } else {
                    /* If this is a master, we can save the replication info
                     * as secondary ID and offset, in order to allow replicas
                     * to partial resynchronizations with masters. */
                    memcpy(server.replid2,rsi.repl_id,sizeof(server.replid));
                    server.second_replid_offset = rsi.repl_offset+1;
                    /* Rebase master_repl_offset from rsi.repl_offset. */
                    server.master_repl_offset += rsi.repl_offset;
                    serverAssert(server.repl_backlog);
                    server.repl_backlog->offset = server.master_repl_offset -
                              server.repl_backlog->histlen + 1;
                    rebaseReplicationBuffer(rsi.repl_offset);
                    server.repl_no_slaves_since = time(NULL);
                }
            }
        } else if (rdb_load_ret != RDB_NOT_EXIST) {
            serverLog(LL_WARNING, "Fatal error loading the DB, check server logs. Exiting.");
            exit(1);
        }

        /* We always create replication backlog if server is a master, we need
         * it because we put DELs in it when loading expired keys in RDB, but
         * if RDB doesn't have replication info or there is no rdb, it is not
         * possible to support partial resynchronization, to avoid extra memory
         * of replication backlog, we drop it. */
        if (!rsi_is_valid && server.repl_backlog)
            freeReplicationBacklog();
    }
}

void redisOutOfMemoryHandler(size_t allocation_size) {
    serverLog(LL_WARNING,"Out Of Memory allocating %zu bytes!",
        allocation_size);
    serverPanic("Redis aborting for OUT OF MEMORY. Allocating %zu bytes!",
        allocation_size);
}

/* Callback for sdstemplate on proc-title-template. See redis.conf for
 * supported variables.
 */
static sds redisProcTitleGetVariable(const sds varname, void *arg)
{
    if (!strcmp(varname, "title")) {
        return sdsnew(arg);
    } else if (!strcmp(varname, "listen-addr")) {
        if (server.port || server.tls_port)
            return sdscatprintf(sdsempty(), "%s:%u",
                                server.bindaddr_count ? server.bindaddr[0] : "*",
                                server.port ? server.port : server.tls_port);
        else
            return sdscatprintf(sdsempty(), "unixsocket:%s", server.unixsocket);
    } else if (!strcmp(varname, "server-mode")) {
        if (server.cluster_enabled) return sdsnew("[cluster]");
        else if (server.sentinel_mode) return sdsnew("[sentinel]");
        else return sdsempty();
    } else if (!strcmp(varname, "config-file")) {
        return sdsnew(server.configfile ? server.configfile : "-");
    } else if (!strcmp(varname, "port")) {
        return sdscatprintf(sdsempty(), "%u", server.port);
    } else if (!strcmp(varname, "tls-port")) {
        return sdscatprintf(sdsempty(), "%u", server.tls_port);
    } else if (!strcmp(varname, "unixsocket")) {
        return sdsnew(server.unixsocket);
    } else
        return NULL;    /* Unknown variable name */
}

/* Expand the specified proc-title-template string and return a newly
 * allocated sds, or NULL. */
static sds expandProcTitleTemplate(const char *template, const char *title) {
    sds res = sdstemplate(template, redisProcTitleGetVariable, (void *) title);
    if (!res)
        return NULL;
    return sdstrim(res, " ");
}
/* Validate the specified template, returns 1 if valid or 0 otherwise. */
int validateProcTitleTemplate(const char *template) {
    int ok = 1;
    sds res = expandProcTitleTemplate(template, "");
    if (!res)
        return 0;
    if (sdslen(res) == 0) ok = 0;
    sdsfree(res);
    return ok;
}

int redisSetProcTitle(char *title) {
#ifdef USE_SETPROCTITLE
    if (!title) title = server.exec_argv[0];
    sds proc_title = expandProcTitleTemplate(server.proc_title_template, title);
    if (!proc_title) return C_ERR;  /* Not likely, proc_title_template is validated */

    setproctitle("%s", proc_title);
    sdsfree(proc_title);
#else
    UNUSED(title);
#endif

    return C_OK;
}

void redisSetCpuAffinity(const char *cpulist) {
#ifdef USE_SETCPUAFFINITY
    setcpuaffinity(cpulist);
#else
    UNUSED(cpulist);
#endif
}

/* Send a notify message to systemd. Returns sd_notify return code which is
 * a positive number on success. */
int redisCommunicateSystemd(const char *sd_notify_msg) {
#ifdef HAVE_LIBSYSTEMD
    int ret = sd_notify(0, sd_notify_msg);

    if (ret == 0)
        serverLog(LL_WARNING, "systemd supervision error: NOTIFY_SOCKET not found!");
    else if (ret < 0)
        serverLog(LL_WARNING, "systemd supervision error: sd_notify: %d", ret);
    return ret;
#else
    UNUSED(sd_notify_msg);
    return 0;
#endif
}

/* Attempt to set up upstart supervision. Returns 1 if successful. */
static int redisSupervisedUpstart(void) {
    const char *upstart_job = getenv("UPSTART_JOB");

    if (!upstart_job) {
        serverLog(LL_WARNING,
                "upstart supervision requested, but UPSTART_JOB not found!");
        return 0;
    }

    serverLog(LL_NOTICE, "supervised by upstart, will stop to signal readiness.");
    raise(SIGSTOP);
    unsetenv("UPSTART_JOB");
    return 1;
}

/* Attempt to set up systemd supervision. Returns 1 if successful. */
static int redisSupervisedSystemd(void) {
#ifndef HAVE_LIBSYSTEMD
    serverLog(LL_WARNING,
            "systemd supervision requested or auto-detected, but Redis is compiled without libsystemd support!");
    return 0;
#else
    if (redisCommunicateSystemd("STATUS=Redis is loading...\n") <= 0)
        return 0;
    serverLog(LL_NOTICE,
        "Supervised by systemd. Please make sure you set appropriate values for TimeoutStartSec and TimeoutStopSec in your service unit.");
    return 1;
#endif
}

int redisIsSupervised(int mode) {
    int ret = 0;

    if (mode == SUPERVISED_AUTODETECT) {
        if (getenv("UPSTART_JOB")) {
            serverLog(LL_VERBOSE, "Upstart supervision detected.");
            mode = SUPERVISED_UPSTART;
        } else if (getenv("NOTIFY_SOCKET")) {
            serverLog(LL_VERBOSE, "Systemd supervision detected.");
            mode = SUPERVISED_SYSTEMD;
        }
    }

    switch (mode) {
        case SUPERVISED_UPSTART:
            ret = redisSupervisedUpstart();
            break;
        case SUPERVISED_SYSTEMD:
            ret = redisSupervisedSystemd();
            break;
        default:
            break;
    }

    if (ret)
        server.supervised_mode = mode;

    return ret;
}

int iAmMaster(void) {
    return ((!server.cluster_enabled && server.masterhost == NULL) ||
            (server.cluster_enabled && clusterNodeIsMaster(getMyClusterNode())));
}

#ifdef REDIS_TEST
#include "testhelp.h"
#include "intset.h"  /* Compact integer set structure */
#include "atomicqueue.h"

int __failed_tests = 0;
int __test_num = 0;

/* The flags are the following:
* --accurate:     Runs tests with more iterations.
* --large-memory: Enables tests that consume more than 100mb. */
typedef int redisTestProc(int argc, char **argv, int flags);
struct redisTest {
    char *name;
    redisTestProc *proc;
    int failed;
} redisTests[] = {
    {"ziplist", ziplistTest},
    {"quicklist", quicklistTest},
    {"intset", intsetTest},
    {"zipmap", zipmapTest},
    {"sha1test", sha1Test},
    {"util", utilTest},
    {"endianconv", endianconvTest},
    {"crc64", crc64Test},
    {"zmalloc", zmalloc_test},
    {"sds", sdsTest},
    {"dict", dictTest},
    {"listpack", listpackTest},
    {"atomicqueue", atomicqueueTest}
};
redisTestProc *getTestProcByName(const char *name) {
    int numtests = sizeof(redisTests)/sizeof(struct redisTest);
    for (int j = 0; j < numtests; j++) {
        if (!strcasecmp(name,redisTests[j].name)) {
            return redisTests[j].proc;
        }
    }
    return NULL;
}
#endif

int main(int argc, char **argv) {
    struct timeval tv;
    int j;
    char config_from_stdin = 0;

#ifdef REDIS_TEST
    monotonicInit(); /* Required for dict tests, that are relying on monotime during dict rehashing. */
    if (argc >= 3 && !strcasecmp(argv[1], "test")) {
        int flags = 0;
        for (j = 3; j < argc; j++) {
            char *arg = argv[j];
            if (!strcasecmp(arg, "--accurate")) flags |= REDIS_TEST_ACCURATE;
            else if (!strcasecmp(arg, "--large-memory")) flags |= REDIS_TEST_LARGE_MEMORY;
            else if (!strcasecmp(arg, "--valgrind")) flags |= REDIS_TEST_VALGRIND;
        }

        if (!strcasecmp(argv[2], "all")) {
            int numtests = sizeof(redisTests)/sizeof(struct redisTest);
            for (j = 0; j < numtests; j++) {
                redisTests[j].failed = (redisTests[j].proc(argc,argv,flags) != 0);
            }

            /* Report tests result */
            int failed_num = 0;
            for (j = 0; j < numtests; j++) {
                if (redisTests[j].failed) {
                    failed_num++;
                    printf("[failed] Test - %s\n", redisTests[j].name);
                } else {
                    printf("[ok] Test - %s\n", redisTests[j].name);
                }
            }

            printf("%d tests, %d passed, %d failed\n", numtests,
                   numtests-failed_num, failed_num);

            return failed_num == 0 ? 0 : 1;
        } else {
            redisTestProc *proc = getTestProcByName(argv[2]);
            if (!proc) return -1; /* test not found */
            return proc(argc,argv,flags);
        }

        return 0;
    }
#endif

    /* We need to initialize our libraries, and the server configuration. */
#ifdef INIT_SETPROCTITLE_REPLACEMENT
    spt_init(argc, argv);
#endif
    tzset(); /* Populates 'timezone' global. */
    zmalloc_set_oom_handler(redisOutOfMemoryHandler);

    /* To achieve entropy, in case of containers, their time() and getpid() can
     * be the same. But value of tv_usec is fast enough to make the difference */
    gettimeofday(&tv,NULL);
    srand(time(NULL)^getpid()^tv.tv_usec);
    srandom(time(NULL)^getpid()^tv.tv_usec);
    init_genrand64(((long long) tv.tv_sec * 1000000 + tv.tv_usec) ^ getpid());
    crc64_init();

    /* Store umask value. Because umask(2) only offers a set-and-get API we have
     * to reset it and restore it back. We do this early to avoid a potential
     * race condition with threads that could be creating files or directories.
     */
    umask(server.umask = umask(0777));

    uint8_t hashseed[16];
    getRandomBytes(hashseed,sizeof(hashseed));
    dictSetHashFunctionSeed(hashseed);

    char *exec_name = strrchr(argv[0], '/');
    if (exec_name == NULL) exec_name = argv[0];
    server.sentinel_mode = checkForSentinelMode(argc,argv, exec_name);
    initServerConfig();
    ACLInit(); /* The ACL subsystem must be initialized ASAP because the
                  basic networking code and client creation depends on it. */
    moduleInitModulesSystem();
    connTypeInitialize();

    /* Store the executable path and arguments in a safe place in order
     * to be able to restart the server later. */
    server.executable = getAbsolutePath(argv[0]);
    server.exec_argv = zmalloc(sizeof(char*)*(argc+1));
    server.exec_argv[argc] = NULL;
    for (j = 0; j < argc; j++) server.exec_argv[j] = zstrdup(argv[j]);

    /* We need to init sentinel right now as parsing the configuration file
     * in sentinel mode will have the effect of populating the sentinel
     * data structures with master nodes to monitor. */
    if (server.sentinel_mode) {
        initSentinelConfig();
        initSentinel();
    }

    /* Check if we need to start in redis-check-rdb/aof mode. We just execute
     * the program main. However the program is part of the Redis executable
     * so that we can easily execute an RDB check on loading errors. */
    if (strstr(exec_name,"redis-check-rdb") != NULL)
        redis_check_rdb_main(argc,argv,NULL);
    else if (strstr(exec_name,"redis-check-aof") != NULL)
        redis_check_aof_main(argc,argv);

    if (argc >= 2) {
        j = 1; /* First option to parse in argv[] */
        sds options = sdsempty();

        /* Handle special options --help and --version */
        if (strcmp(argv[1], "-v") == 0 ||
            strcmp(argv[1], "--version") == 0)
        {
            sds version = getVersion();
            printf("Redis server %s\n", version);
            sdsfree(version);
            exit(0);
        }
        if (strcmp(argv[1], "--help") == 0 ||
            strcmp(argv[1], "-h") == 0) usage();
        if (strcmp(argv[1], "--test-memory") == 0) {
            if (argc == 3) {
                memtest(atoi(argv[2]),50);
                exit(0);
            } else {
                fprintf(stderr,"Please specify the amount of memory to test in megabytes.\n");
                fprintf(stderr,"Example: ./redis-server --test-memory 4096\n\n");
                exit(1);
            }
        } if (strcmp(argv[1], "--check-system") == 0) {
            exit(syscheck() ? 0 : 1);
        }
        /* Parse command line options
         * Precedence wise, File, stdin, explicit options -- last config is the one that matters.
         *
         * First argument is the config file name? */
        if (argv[1][0] != '-') {
            /* Replace the config file in server.exec_argv with its absolute path. */
            server.configfile = getAbsolutePath(argv[1]);
            zfree(server.exec_argv[1]);
            server.exec_argv[1] = zstrdup(server.configfile);
            j = 2; // Skip this arg when parsing options
        }
        sds *argv_tmp;
        int argc_tmp;
        int handled_last_config_arg = 1;
        while(j < argc) {
            /* Either first or last argument - Should we read config from stdin? */
            if (argv[j][0] == '-' && argv[j][1] == '\0' && (j == 1 || j == argc-1)) {
                config_from_stdin = 1;
            }
            /* All the other options are parsed and conceptually appended to the
             * configuration file. For instance --port 6380 will generate the
             * string "port 6380\n" to be parsed after the actual config file
             * and stdin input are parsed (if they exist).
             * Only consider that if the last config has at least one argument. */
            else if (handled_last_config_arg && argv[j][0] == '-' && argv[j][1] == '-') {
                /* Option name */
                if (sdslen(options)) options = sdscat(options,"\n");
                /* argv[j]+2 for removing the preceding `--` */
                options = sdscat(options,argv[j]+2);
                options = sdscat(options," ");

                argv_tmp = sdssplitargs(argv[j], &argc_tmp);
                if (argc_tmp == 1) {
                    /* Means that we only have one option name, like --port or "--port " */
                    handled_last_config_arg = 0;

                    if ((j != argc-1) && argv[j+1][0] == '-' && argv[j+1][1] == '-' &&
                        !strcasecmp(argv[j], "--save"))
                    {
                        /* Special case: handle some things like `--save --config value`.
                         * In this case, if next argument starts with `--`, we will reset
                         * handled_last_config_arg flag and append an empty "" config value
                         * to the options, so it will become `--save "" --config value`.
                         * We are doing it to be compatible with pre 7.0 behavior (which we
                         * break it in #10660, 7.0.1), since there might be users who generate
                         * a command line from an array and when it's empty that's what they produce. */
                        options = sdscat(options, "\"\"");
                        handled_last_config_arg = 1;
                    }
                    else if ((j == argc-1) && !strcasecmp(argv[j], "--save")) {
                        /* Special case: when empty save is the last argument.
                         * In this case, we append an empty "" config value to the options,
                         * so it will become `--save ""` and will follow the same reset thing. */
                        options = sdscat(options, "\"\"");
                    }
                    else if ((j != argc-1) && argv[j+1][0] == '-' && argv[j+1][1] == '-' &&
                        !strcasecmp(argv[j], "--sentinel"))
                    {
                        /* Special case: handle some things like `--sentinel --config value`.
                         * It is a pseudo config option with no value. In this case, if next
                         * argument starts with `--`, we will reset handled_last_config_arg flag.
                         * We are doing it to be compatible with pre 7.0 behavior (which we
                         * break it in #10660, 7.0.1). */
                        options = sdscat(options, "");
                        handled_last_config_arg = 1;
                    }
                    else if ((j == argc-1) && !strcasecmp(argv[j], "--sentinel")) {
                        /* Special case: when --sentinel is the last argument.
                         * It is a pseudo config option with no value. In this case, do nothing.
                         * We are doing it to be compatible with pre 7.0 behavior (which we
                         * break it in #10660, 7.0.1). */
                        options = sdscat(options, "");
                    }
                } else {
                    /* Means that we are passing both config name and it's value in the same arg,
                     * like "--port 6380", so we need to reset handled_last_config_arg flag. */
                    handled_last_config_arg = 1;
                }
                sdsfreesplitres(argv_tmp, argc_tmp);
            } else {
                /* Option argument */
                options = sdscatrepr(options,argv[j],strlen(argv[j]));
                options = sdscat(options," ");
                handled_last_config_arg = 1;
            }
            j++;
        }

        loadServerConfig(server.configfile, config_from_stdin, options);
        if (server.sentinel_mode) loadSentinelConfigFromQueue();
        sdsfree(options);
    }
    if (server.sentinel_mode) sentinelCheckConfigFile();

    /* Do system checks */
#ifdef __linux__
    linuxMemoryWarnings();
    sds err_msg = NULL;
    if (checkXenClocksource(&err_msg) < 0) {
        serverLog(LL_WARNING, "WARNING %s", err_msg);
        sdsfree(err_msg);
    }
#if defined (__arm64__)
    int ret;
    if ((ret = checkLinuxMadvFreeForkBug(&err_msg)) <= 0) {
        if (ret < 0) {
            serverLog(LL_WARNING, "WARNING %s", err_msg);
            sdsfree(err_msg);
        } else
            serverLog(LL_WARNING, "Failed to test the kernel for a bug that could lead to data corruption during background save. "
                                  "Your system could be affected, please report this error.");
        if (!checkIgnoreWarning("ARM64-COW-BUG")) {
            serverLog(LL_WARNING,"Redis will now exit to prevent data corruption. "
                                 "Note that it is possible to suppress this warning by setting the following config: ignore-warnings ARM64-COW-BUG");
            exit(1);
        }
    }
#endif /* __arm64__ */
#endif /* __linux__ */

    /* Daemonize if needed */
    server.supervised = redisIsSupervised(server.supervised_mode);
    int background = server.daemonize && !server.supervised;
    if (background) daemonize();

    serverLog(LL_NOTICE, "oO0OoO0OoO0Oo Redis is starting oO0OoO0OoO0Oo");
    serverLog(LL_NOTICE,
        "Redis version=%s, bits=%d, commit=%s, modified=%d, pid=%d, just started",
            REDIS_VERSION,
            (sizeof(long) == 8) ? 64 : 32,
            redisGitSHA1(),
            strtol(redisGitDirty(),NULL,10) > 0,
            (int)getpid());

    if (argc == 1) {
        serverLog(LL_WARNING, "Warning: no config file specified, using the default config. In order to specify a config file use %s /path/to/redis.conf", argv[0]);
    } else {
        serverLog(LL_NOTICE, "Configuration loaded");
    }

    initServer();
    if (background || server.pidfile) createPidFile();
    if (server.set_proc_title) redisSetProcTitle(NULL);
    redisAsciiArt();
    checkTcpBacklogSettings();
    if (server.cluster_enabled) {
        clusterInit();
    }
    if (!server.sentinel_mode) {
        moduleInitModulesSystemLast();
        moduleLoadFromQueue();
    }
    ACLLoadUsersAtStartup();
    initListeners();
    if (server.cluster_enabled) {
        clusterInitLast();
    }
    InitServerLast();

    if (!server.sentinel_mode) {
        /* Things not needed when running in Sentinel mode. */
        serverLog(LL_NOTICE,"Server initialized");
        aofLoadManifestFromDisk();
        loadDataFromDisk();
        aofOpenIfNeededOnServerStart();
        aofDelHistoryFiles();
        if (server.cluster_enabled) {
            serverAssert(verifyClusterConfigWithData() == C_OK);
        }

        for (j = 0; j < CONN_TYPE_MAX; j++) {
            connListener *listener = &server.listeners[j];
            if (listener->ct == NULL)
                continue;

            serverLog(LL_NOTICE,"Ready to accept connections %s", listener->ct->get_type(NULL));
        }

        if (server.supervised_mode == SUPERVISED_SYSTEMD) {
            if (!server.masterhost) {
                redisCommunicateSystemd("STATUS=Ready to accept connections\n");
            } else {
                redisCommunicateSystemd("STATUS=Ready to accept connections in read-only mode. Waiting for MASTER <-> REPLICA sync\n");
            }
            redisCommunicateSystemd("READY=1\n");
        }
    } else {
        sentinelIsRunning();
        if (server.supervised_mode == SUPERVISED_SYSTEMD) {
            redisCommunicateSystemd("STATUS=Ready to accept connections\n");
            redisCommunicateSystemd("READY=1\n");
        }
    }

    /* Warning the user about suspicious maxmemory setting. */
    if (server.maxmemory > 0 && server.maxmemory < 1024*1024) {
        serverLog(LL_WARNING,"WARNING: You specified a maxmemory value that is less than 1MB (current value is %llu bytes). Are you sure this is what you really want?", server.maxmemory);
    }

    redisSetCpuAffinity(server.server_cpulist);
    setOOMScoreAdj(-1);

    aeMain(server.el);
    aeDeleteEventLoop(server.el);
    return 0;
}

/* The End */<|MERGE_RESOLUTION|>--- conflicted
+++ resolved
@@ -1725,13 +1725,9 @@
     connTypeProcessPendingData(server.el);
 
     /* If any connection type(typical TLS) still has pending unread data don't sleep at all. */
-<<<<<<< HEAD
-    aeSetDontWait(server.el, connTypeHasPendingData(server.el));
+    int dont_sleep = connTypeHasPendingData(server.el);
 
     if (server.io_threads_active) handleMessagesFromIOThreads();
-=======
-    int dont_sleep = connTypeHasPendingData();
->>>>>>> 068051e3
 
     /* Call the Redis Cluster before sleep function. Note that this function
      * may change the state of Redis Cluster (from ok to fail or vice versa),
@@ -1844,7 +1840,7 @@
         handleMessagesFromIOThreads();
         if (listLength(server.clients_pending_write) > 0) {
             /* We need to send these after fsynching the AOF next time. */
-            aeSetDontWait(server.el, 1);
+            dont_sleep = 1;
         }
     }
 
