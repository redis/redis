--- conflicted
+++ resolved
@@ -3775,17 +3775,7 @@
         /* Save out_of_memory result at script start, otherwise if we check OOM
          * until first write within script, memory used by lua stack and
          * arguments might interfere. */
-<<<<<<< HEAD
         if (script_call) {
-=======
-        if (c->cmd->proc == evalCommand ||
-            c->cmd->proc == evalRoCommand ||
-            c->cmd->proc == evalShaCommand ||
-            c->cmd->proc == evalShaRoCommand ||
-            c->cmd->proc == fcallCommand ||
-            c->cmd->proc == fcallroCommand)
-        {
->>>>>>> b0e18f80
             server.script_oom = out_of_memory;
         }
     }
