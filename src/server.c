/*
 * Copyright (c) 2009-2016, Salvatore Sanfilippo <antirez at gmail dot com>
 * All rights reserved.
 *
 * Redistribution and use in source and binary forms, with or without
 * modification, are permitted provided that the following conditions are met:
 *
 *   * Redistributions of source code must retain the above copyright notice,
 *     this list of conditions and the following disclaimer.
 *   * Redistributions in binary form must reproduce the above copyright
 *     notice, this list of conditions and the following disclaimer in the
 *     documentation and/or other materials provided with the distribution.
 *   * Neither the name of Redis nor the names of its contributors may be used
 *     to endorse or promote products derived from this software without
 *     specific prior written permission.
 *
 * THIS SOFTWARE IS PROVIDED BY THE COPYRIGHT HOLDERS AND CONTRIBUTORS "AS IS"
 * AND ANY EXPRESS OR IMPLIED WARRANTIES, INCLUDING, BUT NOT LIMITED TO, THE
 * IMPLIED WARRANTIES OF MERCHANTABILITY AND FITNESS FOR A PARTICULAR PURPOSE
 * ARE DISCLAIMED. IN NO EVENT SHALL THE COPYRIGHT OWNER OR CONTRIBUTORS BE
 * LIABLE FOR ANY DIRECT, INDIRECT, INCIDENTAL, SPECIAL, EXEMPLARY, OR
 * CONSEQUENTIAL DAMAGES (INCLUDING, BUT NOT LIMITED TO, PROCUREMENT OF
 * SUBSTITUTE GOODS OR SERVICES; LOSS OF USE, DATA, OR PROFITS; OR BUSINESS
 * INTERRUPTION) HOWEVER CAUSED AND ON ANY THEORY OF LIABILITY, WHETHER IN
 * CONTRACT, STRICT LIABILITY, OR TORT (INCLUDING NEGLIGENCE OR OTHERWISE)
 * ARISING IN ANY WAY OUT OF THE USE OF THIS SOFTWARE, EVEN IF ADVISED OF THE
 * POSSIBILITY OF SUCH DAMAGE.
 */

#include "server.h"
#include "monotonic.h"
#include "cluster.h"
#include "slowlog.h"
#include "bio.h"
#include "latency.h"
#include "atomicvar.h"
#include "mt19937-64.h"
#include "functions.h"
#include "hdr_alloc.h"

#include <time.h>
#include <signal.h>
#include <sys/wait.h>
#include <errno.h>
#include <assert.h>
#include <ctype.h>
#include <stdarg.h>
#include <arpa/inet.h>
#include <sys/stat.h>
#include <fcntl.h>
#include <sys/time.h>
#include <sys/resource.h>
#include <sys/uio.h>
#include <sys/un.h>
#include <limits.h>
#include <float.h>
#include <math.h>
#include <sys/resource.h>
#include <sys/utsname.h>
#include <locale.h>
#include <sys/socket.h>
#include <sys/resource.h>

#ifdef __linux__
#include <sys/mman.h>
#endif

#if defined(HAVE_SYSCTL_KIPC_SOMAXCONN) || defined(HAVE_SYSCTL_KERN_SOMAXCONN)
#include <sys/sysctl.h>
#endif

/* Our shared "common" objects */

struct sharedObjectsStruct shared;

/* Global vars that are actually used as constants. The following double
 * values are used for double on-disk serialization, and are initialized
 * at runtime to avoid strange compiler optimizations. */

double R_Zero, R_PosInf, R_NegInf, R_Nan;

/*================================= Globals ================================= */

/* Global vars */
struct redisServer server; /* Server global state */

/*============================ Internal prototypes ========================== */

static inline int isShutdownInitiated(void);
int isReadyToShutdown(void);
int finishShutdown(void);
const char *replstateToString(int replstate);

/*============================ Utility functions ============================ */

/* We use a private localtime implementation which is fork-safe. The logging
 * function of Redis may be called from other threads. */
void nolocks_localtime(struct tm *tmp, time_t t, time_t tz, int dst);

/* Low level logging. To use only for very big messages, otherwise
 * serverLog() is to prefer. */
void serverLogRaw(int level, const char *msg) {
    const int syslogLevelMap[] = { LOG_DEBUG, LOG_INFO, LOG_NOTICE, LOG_WARNING };
    const char *c = ".-*#";
    FILE *fp;
    char buf[64];
    int rawmode = (level & LL_RAW);
    int log_to_stdout = server.logfile[0] == '\0';

    level &= 0xff; /* clear flags */
    if (level < server.verbosity) return;

    fp = log_to_stdout ? stdout : fopen(server.logfile,"a");
    if (!fp) return;

    if (rawmode) {
        fprintf(fp,"%s",msg);
    } else {
        int off;
        struct timeval tv;
        int role_char;
        pid_t pid = getpid();

        gettimeofday(&tv,NULL);
        struct tm tm;
        nolocks_localtime(&tm,tv.tv_sec,server.timezone,server.daylight_active);
        off = strftime(buf,sizeof(buf),"%d %b %Y %H:%M:%S.",&tm);
        snprintf(buf+off,sizeof(buf)-off,"%03d",(int)tv.tv_usec/1000);
        if (server.sentinel_mode) {
            role_char = 'X'; /* Sentinel. */
        } else if (pid != server.pid) {
            role_char = 'C'; /* RDB / AOF writing child. */
        } else {
            role_char = (server.masterhost ? 'S':'M'); /* Slave or Master. */
        }
        fprintf(fp,"%d:%c %s %c %s\n",
            (int)getpid(),role_char, buf,c[level],msg);
    }
    fflush(fp);

    if (!log_to_stdout) fclose(fp);
    if (server.syslog_enabled) syslog(syslogLevelMap[level], "%s", msg);
}

/* Like serverLogRaw() but with printf-alike support. This is the function that
 * is used across the code. The raw version is only used in order to dump
 * the INFO output on crash. */
void _serverLog(int level, const char *fmt, ...) {
    va_list ap;
    char msg[LOG_MAX_LEN];

    va_start(ap, fmt);
    vsnprintf(msg, sizeof(msg), fmt, ap);
    va_end(ap);

    serverLogRaw(level,msg);
}

/* Log a fixed message without printf-alike capabilities, in a way that is
 * safe to call from a signal handler.
 *
 * We actually use this only for signals that are not fatal from the point
 * of view of Redis. Signals that are going to kill the server anyway and
 * where we need printf-alike features are served by serverLog(). */
void serverLogFromHandler(int level, const char *msg) {
    int fd;
    int log_to_stdout = server.logfile[0] == '\0';
    char buf[64];

    if ((level&0xff) < server.verbosity || (log_to_stdout && server.daemonize))
        return;
    fd = log_to_stdout ? STDOUT_FILENO :
                         open(server.logfile, O_APPEND|O_CREAT|O_WRONLY, 0644);
    if (fd == -1) return;
    ll2string(buf,sizeof(buf),getpid());
    if (write(fd,buf,strlen(buf)) == -1) goto err;
    if (write(fd,":signal-handler (",17) == -1) goto err;
    ll2string(buf,sizeof(buf),time(NULL));
    if (write(fd,buf,strlen(buf)) == -1) goto err;
    if (write(fd,") ",2) == -1) goto err;
    if (write(fd,msg,strlen(msg)) == -1) goto err;
    if (write(fd,"\n",1) == -1) goto err;
err:
    if (!log_to_stdout) close(fd);
}

/* Return the UNIX time in microseconds */
long long ustime(void) {
    struct timeval tv;
    long long ust;

    gettimeofday(&tv, NULL);
    ust = ((long long)tv.tv_sec)*1000000;
    ust += tv.tv_usec;
    return ust;
}

/* Return the UNIX time in milliseconds */
mstime_t mstime(void) {
    return ustime()/1000;
}

/* After an RDB dump or AOF rewrite we exit from children using _exit() instead of
 * exit(), because the latter may interact with the same file objects used by
 * the parent process. However if we are testing the coverage normal exit() is
 * used in order to obtain the right coverage information. */
void exitFromChild(int retcode) {
#ifdef COVERAGE_TEST
    exit(retcode);
#else
    _exit(retcode);
#endif
}

/*====================== Hash table type implementation  ==================== */

/* This is a hash table type that uses the SDS dynamic strings library as
 * keys and redis objects as values (objects can hold SDS strings,
 * lists, sets). */

void dictVanillaFree(dict *d, void *val)
{
    UNUSED(d);
    zfree(val);
}

void dictListDestructor(dict *d, void *val)
{
    UNUSED(d);
    listRelease((list*)val);
}

int dictSdsKeyCompare(dict *d, const void *key1,
        const void *key2)
{
    int l1,l2;
    UNUSED(d);

    l1 = sdslen((sds)key1);
    l2 = sdslen((sds)key2);
    if (l1 != l2) return 0;
    return memcmp(key1, key2, l1) == 0;
}

/* A case insensitive version used for the command lookup table and other
 * places where case insensitive non binary-safe comparison is needed. */
int dictSdsKeyCaseCompare(dict *d, const void *key1,
        const void *key2)
{
    UNUSED(d);
    return strcasecmp(key1, key2) == 0;
}

void dictObjectDestructor(dict *d, void *val)
{
    UNUSED(d);
    if (val == NULL) return; /* Lazy freeing will set value to NULL. */
    decrRefCount(val);
}

void dictSdsDestructor(dict *d, void *val)
{
    UNUSED(d);
    sdsfree(val);
}

void *dictSdsDup(dict *d, const void *key) {
    UNUSED(d);
    return sdsdup((const sds) key);
}

int dictObjKeyCompare(dict *d, const void *key1,
        const void *key2)
{
    const robj *o1 = key1, *o2 = key2;
    return dictSdsKeyCompare(d, o1->ptr,o2->ptr);
}

uint64_t dictObjHash(const void *key) {
    const robj *o = key;
    return dictGenHashFunction(o->ptr, sdslen((sds)o->ptr));
}

uint64_t dictSdsHash(const void *key) {
    return dictGenHashFunction((unsigned char*)key, sdslen((char*)key));
}

uint64_t dictSdsCaseHash(const void *key) {
    return dictGenCaseHashFunction((unsigned char*)key, sdslen((char*)key));
}

/* Dict hash function for null terminated string */
uint64_t distCStrHash(const void *key) {
    return dictGenHashFunction((unsigned char*)key, strlen((char*)key));
}

/* Dict compare function for null terminated string */
int distCStrKeyCompare(dict *d, const void *key1, const void *key2) {
    int l1,l2;
    UNUSED(d);

    l1 = strlen((char*)key1);
    l2 = strlen((char*)key2);
    if (l1 != l2) return 0;
    return memcmp(key1, key2, l1) == 0;
}

int dictEncObjKeyCompare(dict *d, const void *key1, const void *key2)
{
    robj *o1 = (robj*) key1, *o2 = (robj*) key2;
    int cmp;

    if (o1->encoding == OBJ_ENCODING_INT &&
        o2->encoding == OBJ_ENCODING_INT)
            return o1->ptr == o2->ptr;

    /* Due to OBJ_STATIC_REFCOUNT, we avoid calling getDecodedObject() without
     * good reasons, because it would incrRefCount() the object, which
     * is invalid. So we check to make sure dictFind() works with static
     * objects as well. */
    if (o1->refcount != OBJ_STATIC_REFCOUNT) o1 = getDecodedObject(o1);
    if (o2->refcount != OBJ_STATIC_REFCOUNT) o2 = getDecodedObject(o2);
    cmp = dictSdsKeyCompare(d,o1->ptr,o2->ptr);
    if (o1->refcount != OBJ_STATIC_REFCOUNT) decrRefCount(o1);
    if (o2->refcount != OBJ_STATIC_REFCOUNT) decrRefCount(o2);
    return cmp;
}

uint64_t dictEncObjHash(const void *key) {
    robj *o = (robj*) key;

    if (sdsEncodedObject(o)) {
        return dictGenHashFunction(o->ptr, sdslen((sds)o->ptr));
    } else if (o->encoding == OBJ_ENCODING_INT) {
        char buf[32];
        int len;

        len = ll2string(buf,32,(long)o->ptr);
        return dictGenHashFunction((unsigned char*)buf, len);
    } else {
        serverPanic("Unknown string encoding");
    }
}

/* Return 1 if currently we allow dict to expand. Dict may allocate huge
 * memory to contain hash buckets when dict expands, that may lead redis
 * rejects user's requests or evicts some keys, we can stop dict to expand
 * provisionally if used memory will be over maxmemory after dict expands,
 * but to guarantee the performance of redis, we still allow dict to expand
 * if dict load factor exceeds HASHTABLE_MAX_LOAD_FACTOR. */
int dictExpandAllowed(size_t moreMem, double usedRatio) {
    if (usedRatio <= HASHTABLE_MAX_LOAD_FACTOR) {
        return !overMaxmemoryAfterAlloc(moreMem);
    } else {
        return 1;
    }
}

/* Returns the size of the DB dict entry metadata in bytes. In cluster mode, the
 * metadata is used for constructing a doubly linked list of the dict entries
 * belonging to the same cluster slot. See the Slot to Key API in cluster.c. */
size_t dictEntryMetadataSize(dict *d) {
    UNUSED(d);
    /* NOTICE: this also affect overhead_ht_slot_to_keys in getMemoryOverheadData.
     * If we ever add non-cluster related data here, that code must be modified too. */
    return server.cluster_enabled ? sizeof(clusterDictEntryMetadata) : 0;
}

/* Generic hash table type where keys are Redis Objects, Values
 * dummy pointers. */
dictType objectKeyPointerValueDictType = {
    dictEncObjHash,            /* hash function */
    NULL,                      /* key dup */
    NULL,                      /* val dup */
    dictEncObjKeyCompare,      /* key compare */
    dictObjectDestructor,      /* key destructor */
    NULL,                      /* val destructor */
    NULL                       /* allow to expand */
};

/* Like objectKeyPointerValueDictType(), but values can be destroyed, if
 * not NULL, calling zfree(). */
dictType objectKeyHeapPointerValueDictType = {
    dictEncObjHash,            /* hash function */
    NULL,                      /* key dup */
    NULL,                      /* val dup */
    dictEncObjKeyCompare,      /* key compare */
    dictObjectDestructor,      /* key destructor */
    dictVanillaFree,           /* val destructor */
    NULL                       /* allow to expand */
};

/* Set dictionary type. Keys are SDS strings, values are not used. */
dictType setDictType = {
    dictSdsHash,               /* hash function */
    NULL,                      /* key dup */
    NULL,                      /* val dup */
    dictSdsKeyCompare,         /* key compare */
    dictSdsDestructor,         /* key destructor */
    NULL                       /* val destructor */
};

/* Sorted sets hash (note: a skiplist is used in addition to the hash table) */
dictType zsetDictType = {
    dictSdsHash,               /* hash function */
    NULL,                      /* key dup */
    NULL,                      /* val dup */
    dictSdsKeyCompare,         /* key compare */
    NULL,                      /* Note: SDS string shared & freed by skiplist */
    NULL,                      /* val destructor */
    NULL                       /* allow to expand */
};

/* Db->dict, keys are sds strings, vals are Redis objects. */
dictType dbDictType = {
    dictSdsHash,                /* hash function */
    NULL,                       /* key dup */
    NULL,                       /* val dup */
    dictSdsKeyCompare,          /* key compare */
    dictSdsDestructor,          /* key destructor */
    dictObjectDestructor,       /* val destructor */
    dictExpandAllowed,          /* allow to expand */
    dictEntryMetadataSize       /* size of entry metadata in bytes */
};

/* Db->expires */
dictType dbExpiresDictType = {
    dictSdsHash,                /* hash function */
    NULL,                       /* key dup */
    NULL,                       /* val dup */
    dictSdsKeyCompare,          /* key compare */
    NULL,                       /* key destructor */
    NULL,                       /* val destructor */
    dictExpandAllowed           /* allow to expand */
};

/* Command table. sds string -> command struct pointer. */
dictType commandTableDictType = {
    dictSdsCaseHash,            /* hash function */
    NULL,                       /* key dup */
    NULL,                       /* val dup */
    dictSdsKeyCaseCompare,      /* key compare */
    dictSdsDestructor,          /* key destructor */
    NULL,                       /* val destructor */
    NULL                        /* allow to expand */
};

/* Hash type hash table (note that small hashes are represented with listpacks) */
dictType hashDictType = {
    dictSdsHash,                /* hash function */
    NULL,                       /* key dup */
    NULL,                       /* val dup */
    dictSdsKeyCompare,          /* key compare */
    dictSdsDestructor,          /* key destructor */
    dictSdsDestructor,          /* val destructor */
    NULL                        /* allow to expand */
};

/* Dict type without destructor */
dictType sdsReplyDictType = {
    dictSdsHash,                /* hash function */
    NULL,                       /* key dup */
    NULL,                       /* val dup */
    dictSdsKeyCompare,          /* key compare */
    NULL,                       /* key destructor */
    NULL,                       /* val destructor */
    NULL                        /* allow to expand */
};

/* Keylist hash table type has unencoded redis objects as keys and
 * lists as values. It's used for blocking operations (BLPOP) and to
 * map swapped keys to a list of clients waiting for this keys to be loaded. */
dictType keylistDictType = {
    dictObjHash,                /* hash function */
    NULL,                       /* key dup */
    NULL,                       /* val dup */
    dictObjKeyCompare,          /* key compare */
    dictObjectDestructor,       /* key destructor */
    dictListDestructor,         /* val destructor */
    NULL                        /* allow to expand */
};

/* Modules system dictionary type. Keys are module name,
 * values are pointer to RedisModule struct. */
dictType modulesDictType = {
    dictSdsCaseHash,            /* hash function */
    NULL,                       /* key dup */
    NULL,                       /* val dup */
    dictSdsKeyCaseCompare,      /* key compare */
    dictSdsDestructor,          /* key destructor */
    NULL,                       /* val destructor */
    NULL                        /* allow to expand */
};

/* Migrate cache dict type. */
dictType migrateCacheDictType = {
    dictSdsHash,                /* hash function */
    NULL,                       /* key dup */
    NULL,                       /* val dup */
    dictSdsKeyCompare,          /* key compare */
    dictSdsDestructor,          /* key destructor */
    NULL,                       /* val destructor */
    NULL                        /* allow to expand */
};

/* Replication cached script dict (server.repl_scriptcache_dict).
 * Keys are sds SHA1 strings, while values are not used at all in the current
 * implementation. */
dictType replScriptCacheDictType = {
    dictSdsCaseHash,            /* hash function */
    NULL,                       /* key dup */
    NULL,                       /* val dup */
    dictSdsKeyCaseCompare,      /* key compare */
    dictSdsDestructor,          /* key destructor */
    NULL,                       /* val destructor */
    NULL                        /* allow to expand */
};

dictType stringSetDictType = {
    distCStrHash,               /* hash function */
    NULL,                       /* key dup */
    NULL,                       /* val dup */
    distCStrKeyCompare,            /* key compare */
    dictSdsDestructor,          /* key destructor */
    NULL,                       /* val destructor */
    NULL                        /* allow to expand */
};

int htNeedsResize(dict *dict) {
    long long size, used;

    size = dictSlots(dict);
    used = dictSize(dict);
    return (size > DICT_HT_INITIAL_SIZE &&
            (used*100/size < HASHTABLE_MIN_FILL));
}

/* If the percentage of used slots in the HT reaches HASHTABLE_MIN_FILL
 * we resize the hash table to save memory */
void tryResizeHashTables(int dbid) {
    if (htNeedsResize(server.db[dbid].dict))
        dictResize(server.db[dbid].dict);
    if (htNeedsResize(server.db[dbid].expires))
        dictResize(server.db[dbid].expires);
}

/* Our hash table implementation performs rehashing incrementally while
 * we write/read from the hash table. Still if the server is idle, the hash
 * table will use two tables for a long time. So we try to use 1 millisecond
 * of CPU time at every call of this function to perform some rehashing.
 *
 * The function returns 1 if some rehashing was performed, otherwise 0
 * is returned. */
int incrementallyRehash(int dbid) {
    /* Keys dictionary */
    if (dictIsRehashing(server.db[dbid].dict)) {
        dictRehashMilliseconds(server.db[dbid].dict,1);
        return 1; /* already used our millisecond for this loop... */
    }
    /* Expires */
    if (dictIsRehashing(server.db[dbid].expires)) {
        dictRehashMilliseconds(server.db[dbid].expires,1);
        return 1; /* already used our millisecond for this loop... */
    }
    return 0;
}

/* This function is called once a background process of some kind terminates,
 * as we want to avoid resizing the hash tables when there is a child in order
 * to play well with copy-on-write (otherwise when a resize happens lots of
 * memory pages are copied). The goal of this function is to update the ability
 * for dict.c to resize the hash tables accordingly to the fact we have an
 * active fork child running. */
void updateDictResizePolicy(void) {
    if (!hasActiveChildProcess())
        dictEnableResize();
    else
        dictDisableResize();
}

const char *strChildType(int type) {
    switch(type) {
        case CHILD_TYPE_RDB: return "RDB";
        case CHILD_TYPE_AOF: return "AOF";
        case CHILD_TYPE_LDB: return "LDB";
        case CHILD_TYPE_MODULE: return "MODULE";
        default: return "Unknown";
    }
}

/* Return true if there are active children processes doing RDB saving,
 * AOF rewriting, or some side process spawned by a loaded module. */
int hasActiveChildProcess() {
    return server.child_pid != -1;
}

void resetChildState() {
    server.child_type = CHILD_TYPE_NONE;
    server.child_pid = -1;
    server.stat_current_cow_peak = 0;
    server.stat_current_cow_bytes = 0;
    server.stat_current_cow_updated = 0;
    server.stat_current_save_keys_processed = 0;
    server.stat_module_progress = 0;
    server.stat_current_save_keys_total = 0;
    updateDictResizePolicy();
    closeChildInfoPipe();
    moduleFireServerEvent(REDISMODULE_EVENT_FORK_CHILD,
                          REDISMODULE_SUBEVENT_FORK_CHILD_DIED,
                          NULL);
}

/* Return if child type is mutual exclusive with other fork children */
int isMutuallyExclusiveChildType(int type) {
    return type == CHILD_TYPE_RDB || type == CHILD_TYPE_AOF || type == CHILD_TYPE_MODULE;
}

/* Return true if this instance has persistence completely turned off:
 * both RDB and AOF are disabled. */
int allPersistenceDisabled(void) {
    return server.saveparamslen == 0 && server.aof_state == AOF_OFF;
}

/* ======================= Cron: called every 100 ms ======================== */

/* Add a sample to the operations per second array of samples. */
void trackInstantaneousMetric(int metric, long long current_reading) {
    long long now = mstime();
    long long t = now - server.inst_metric[metric].last_sample_time;
    long long ops = current_reading -
                    server.inst_metric[metric].last_sample_count;
    long long ops_sec;

    ops_sec = t > 0 ? (ops*1000/t) : 0;

    server.inst_metric[metric].samples[server.inst_metric[metric].idx] =
        ops_sec;
    server.inst_metric[metric].idx++;
    server.inst_metric[metric].idx %= STATS_METRIC_SAMPLES;
    server.inst_metric[metric].last_sample_time = now;
    server.inst_metric[metric].last_sample_count = current_reading;
}

/* Return the mean of all the samples. */
long long getInstantaneousMetric(int metric) {
    int j;
    long long sum = 0;

    for (j = 0; j < STATS_METRIC_SAMPLES; j++)
        sum += server.inst_metric[metric].samples[j];
    return sum / STATS_METRIC_SAMPLES;
}

/* The client query buffer is an sds.c string that can end with a lot of
 * free space not used, this function reclaims space if needed.
 *
 * The function always returns 0 as it never terminates the client. */
int clientsCronResizeQueryBuffer(client *c) {
    size_t querybuf_size = sdsalloc(c->querybuf);
    time_t idletime = server.unixtime - c->lastinteraction;

    /* Only resize the query buffer if the buffer is actually wasting at least a
     * few kbytes */
    if (sdsavail(c->querybuf) > 1024*4) {
        /* There are two conditions to resize the query buffer: */
        if (idletime > 2) {
            /* 1) Query is idle for a long time. */
            c->querybuf = sdsRemoveFreeSpace(c->querybuf);
        } else if (querybuf_size > PROTO_RESIZE_THRESHOLD && querybuf_size/2 > c->querybuf_peak) {
            /* 2) Query buffer is too big for latest peak and is larger than
             *    resize threshold. Trim excess space but only up to a limit,
             *    not below the recent peak and current c->querybuf (which will
             *    be soon get used). If we're in the middle of a bulk then make
             *    sure not to resize to less than the bulk length. */
            size_t resize = sdslen(c->querybuf);
            if (resize < c->querybuf_peak) resize = c->querybuf_peak;
            if (c->bulklen != -1 && resize < (size_t)c->bulklen) resize = c->bulklen;
            c->querybuf = sdsResize(c->querybuf, resize);
        }
    }

    /* Reset the peak again to capture the peak memory usage in the next
     * cycle. */
    c->querybuf_peak = sdslen(c->querybuf);
    /* We reset to either the current used, or currently processed bulk size,
     * which ever is bigger. */
    if (c->bulklen != -1 && (size_t)c->bulklen > c->querybuf_peak)
        c->querybuf_peak = c->bulklen;

    /* Clients representing masters also use a "pending query buffer" that
     * is the yet not applied part of the stream we are reading. Such buffer
     * also needs resizing from time to time, otherwise after a very large
     * transfer (a huge value or a big MIGRATE operation) it will keep using
     * a lot of memory. */
    if (c->flags & CLIENT_MASTER) {
        /* There are two conditions to resize the pending query buffer:
         * 1) Pending Query buffer is > LIMIT_PENDING_QUERYBUF.
         * 2) Used length is smaller than pending_querybuf_size/2 */
        size_t pending_querybuf_size = sdsAllocSize(c->pending_querybuf);
        if(pending_querybuf_size > LIMIT_PENDING_QUERYBUF &&
           sdslen(c->pending_querybuf) < (pending_querybuf_size/2))
        {
            c->pending_querybuf = sdsRemoveFreeSpace(c->pending_querybuf);
        }
    }
    return 0;
}

/* This function is used in order to track clients using the biggest amount
 * of memory in the latest few seconds. This way we can provide such information
 * in the INFO output (clients section), without having to do an O(N) scan for
 * all the clients.
 *
 * This is how it works. We have an array of CLIENTS_PEAK_MEM_USAGE_SLOTS slots
 * where we track, for each, the biggest client output and input buffers we
 * saw in that slot. Every slot correspond to one of the latest seconds, since
 * the array is indexed by doing UNIXTIME % CLIENTS_PEAK_MEM_USAGE_SLOTS.
 *
 * When we want to know what was recently the peak memory usage, we just scan
 * such few slots searching for the maximum value. */
#define CLIENTS_PEAK_MEM_USAGE_SLOTS 8
size_t ClientsPeakMemInput[CLIENTS_PEAK_MEM_USAGE_SLOTS] = {0};
size_t ClientsPeakMemOutput[CLIENTS_PEAK_MEM_USAGE_SLOTS] = {0};

int clientsCronTrackExpansiveClients(client *c, int time_idx) {
    size_t in_usage = sdsZmallocSize(c->querybuf) + c->argv_len_sum +
	              (c->argv ? zmalloc_size(c->argv) : 0);
    size_t out_usage = getClientOutputBufferMemoryUsage(c);

    /* Track the biggest values observed so far in this slot. */
    if (in_usage > ClientsPeakMemInput[time_idx]) ClientsPeakMemInput[time_idx] = in_usage;
    if (out_usage > ClientsPeakMemOutput[time_idx]) ClientsPeakMemOutput[time_idx] = out_usage;

    return 0; /* This function never terminates the client. */
}

/* All normal clients are placed in one of the "mem usage buckets" according
 * to how much memory they currently use. We use this function to find the
 * appropriate bucket based on a given memory usage value. The algorithm simply
 * does a log2(mem) to ge the bucket. This means, for examples, that if a
 * client's memory usage doubles it's moved up to the next bucket, if it's
 * halved we move it down a bucket.
 * For more details see CLIENT_MEM_USAGE_BUCKETS documentation in server.h. */
clientMemUsageBucket *getMemUsageBucket(size_t mem) {
    int size_in_bits = 8*(int)sizeof(mem);
    int clz = mem > 0 ? __builtin_clzl(mem) : size_in_bits;
    int bucket_idx = size_in_bits - clz;
    if (bucket_idx > CLIENT_MEM_USAGE_BUCKET_MAX_LOG)
        bucket_idx = CLIENT_MEM_USAGE_BUCKET_MAX_LOG;
    else if (bucket_idx < CLIENT_MEM_USAGE_BUCKET_MIN_LOG)
        bucket_idx = CLIENT_MEM_USAGE_BUCKET_MIN_LOG;
    bucket_idx -= CLIENT_MEM_USAGE_BUCKET_MIN_LOG;
    return &server.client_mem_usage_buckets[bucket_idx];
}

/* This is called both on explicit clients when something changed their buffers,
 * so we can track clients' memory and enforce clients' maxmemory in real time,
 * and also from the clientsCron. We call it from the cron so we have updated
 * stats for non CLIENT_TYPE_NORMAL/PUBSUB clients and in case a configuration
 * change requires us to evict a non-active client.
 */
int updateClientMemUsage(client *c) {
    size_t mem = getClientMemoryUsage(c, NULL);
    int type = getClientType(c);

    /* Remove the old value of the memory used by the client from the old
     * category, and add it back. */
    atomicDecr(server.stat_clients_type_memory[c->last_memory_type], c->last_memory_usage);
    atomicIncr(server.stat_clients_type_memory[type], mem);

    /* Remember what we added and where, to remove it next time. */
    c->last_memory_usage = mem;
    c->last_memory_type = type;

    /* Update client mem usage bucket only when we're not in the context of an
     * IO thread. See updateClientMemUsageBucket() for details. */
    if (io_threads_op == IO_THREADS_OP_IDLE)
        updateClientMemUsageBucket(c);

    return 0;
}

/* Adds the client to the correct memory usage bucket. Each bucket contains
 * all clients with roughly the same amount of memory. This way we group
 * together clients consuming about the same amount of memory and can quickly
 * free them in case we reach maxmemory-clients (client eviction).
 * Note that in case of io-threads enabled we have to call this function only
 * after the fan-in phase (when no io-threads are working) because the bucket
 * lists are global. The io-threads themselves track per-client memory usage in
 * updateClientMemUsage(). Here we update the clients to each bucket when all
 * io-threads are done (both for read and write io-threading). */
void updateClientMemUsageBucket(client *c) {
    serverAssert(io_threads_op == IO_THREADS_OP_IDLE);
    int allow_eviction =
            (c->last_memory_type == CLIENT_TYPE_NORMAL || c->last_memory_type == CLIENT_TYPE_PUBSUB) &&
            !(c->flags & CLIENT_NO_EVICT);

    /* Update the client in the mem usage buckets */
    if (c->mem_usage_bucket) {
        c->mem_usage_bucket->mem_usage_sum -= c->last_memory_usage_on_bucket_update;
        /* If this client can't be evicted then remove it from the mem usage
         * buckets */
        if (!allow_eviction) {
            listDelNode(c->mem_usage_bucket->clients, c->mem_usage_bucket_node);
            c->mem_usage_bucket = NULL;
            c->mem_usage_bucket_node = NULL;
        }
    }
    if (allow_eviction) {
        clientMemUsageBucket *bucket = getMemUsageBucket(c->last_memory_usage);
        bucket->mem_usage_sum += c->last_memory_usage;
        if (bucket != c->mem_usage_bucket) {
            if (c->mem_usage_bucket)
                listDelNode(c->mem_usage_bucket->clients,
                            c->mem_usage_bucket_node);
            c->mem_usage_bucket = bucket;
            listAddNodeTail(bucket->clients, c);
            c->mem_usage_bucket_node = listLast(bucket->clients);
        }
    }

    c->last_memory_usage_on_bucket_update = c->last_memory_usage;
}

/* Return the max samples in the memory usage of clients tracked by
 * the function clientsCronTrackExpansiveClients(). */
void getExpansiveClientsInfo(size_t *in_usage, size_t *out_usage) {
    size_t i = 0, o = 0;
    for (int j = 0; j < CLIENTS_PEAK_MEM_USAGE_SLOTS; j++) {
        if (ClientsPeakMemInput[j] > i) i = ClientsPeakMemInput[j];
        if (ClientsPeakMemOutput[j] > o) o = ClientsPeakMemOutput[j];
    }
    *in_usage = i;
    *out_usage = o;
}

/* This function is called by serverCron() and is used in order to perform
 * operations on clients that are important to perform constantly. For instance
 * we use this function in order to disconnect clients after a timeout, including
 * clients blocked in some blocking command with a non-zero timeout.
 *
 * The function makes some effort to process all the clients every second, even
 * if this cannot be strictly guaranteed, since serverCron() may be called with
 * an actual frequency lower than server.hz in case of latency events like slow
 * commands.
 *
 * It is very important for this function, and the functions it calls, to be
 * very fast: sometimes Redis has tens of hundreds of connected clients, and the
 * default server.hz value is 10, so sometimes here we need to process thousands
 * of clients per second, turning this function into a source of latency.
 */
#define CLIENTS_CRON_MIN_ITERATIONS 5
void clientsCron(void) {
    /* Try to process at least numclients/server.hz of clients
     * per call. Since normally (if there are no big latency events) this
     * function is called server.hz times per second, in the average case we
     * process all the clients in 1 second. */
    int numclients = listLength(server.clients);
    int iterations = numclients/server.hz;
    mstime_t now = mstime();

    /* Process at least a few clients while we are at it, even if we need
     * to process less than CLIENTS_CRON_MIN_ITERATIONS to meet our contract
     * of processing each client once per second. */
    if (iterations < CLIENTS_CRON_MIN_ITERATIONS)
        iterations = (numclients < CLIENTS_CRON_MIN_ITERATIONS) ?
                     numclients : CLIENTS_CRON_MIN_ITERATIONS;


    int curr_peak_mem_usage_slot = server.unixtime % CLIENTS_PEAK_MEM_USAGE_SLOTS;
    /* Always zero the next sample, so that when we switch to that second, we'll
     * only register samples that are greater in that second without considering
     * the history of such slot.
     *
     * Note: our index may jump to any random position if serverCron() is not
     * called for some reason with the normal frequency, for instance because
     * some slow command is called taking multiple seconds to execute. In that
     * case our array may end containing data which is potentially older
     * than CLIENTS_PEAK_MEM_USAGE_SLOTS seconds: however this is not a problem
     * since here we want just to track if "recently" there were very expansive
     * clients from the POV of memory usage. */
    int zeroidx = (curr_peak_mem_usage_slot+1) % CLIENTS_PEAK_MEM_USAGE_SLOTS;
    ClientsPeakMemInput[zeroidx] = 0;
    ClientsPeakMemOutput[zeroidx] = 0;


    while(listLength(server.clients) && iterations--) {
        client *c;
        listNode *head;

        /* Rotate the list, take the current head, process.
         * This way if the client must be removed from the list it's the
         * first element and we don't incur into O(N) computation. */
        listRotateTailToHead(server.clients);
        head = listFirst(server.clients);
        c = listNodeValue(head);
        /* The following functions do different service checks on the client.
         * The protocol is that they return non-zero if the client was
         * terminated. */
        if (clientsCronHandleTimeout(c,now)) continue;
        if (clientsCronResizeQueryBuffer(c)) continue;
        if (clientsCronTrackExpansiveClients(c, curr_peak_mem_usage_slot)) continue;

        /* Iterating all the clients in getMemoryOverheadData() is too slow and
         * in turn would make the INFO command too slow. So we perform this
         * computation incrementally and track the (not instantaneous but updated
         * to the second) total memory used by clients using clientsCron() in
         * a more incremental way (depending on server.hz). */
        if (updateClientMemUsage(c)) continue;
        if (closeClientOnOutputBufferLimitReached(c, 0)) continue;
    }
}

/* This function handles 'background' operations we are required to do
 * incrementally in Redis databases, such as active key expiring, resizing,
 * rehashing. */
void databasesCron(void) {
    /* Expire keys by random sampling. Not required for slaves
     * as master will synthesize DELs for us. */
    if (server.active_expire_enabled) {
        if (iAmMaster()) {
            activeExpireCycle(ACTIVE_EXPIRE_CYCLE_SLOW);
        } else {
            expireSlaveKeys();
        }
    }

    /* Defrag keys gradually. */
    activeDefragCycle();

    /* Perform hash tables rehashing if needed, but only if there are no
     * other processes saving the DB on disk. Otherwise rehashing is bad
     * as will cause a lot of copy-on-write of memory pages. */
    if (!hasActiveChildProcess()) {
        /* We use global counters so if we stop the computation at a given
         * DB we'll be able to start from the successive in the next
         * cron loop iteration. */
        static unsigned int resize_db = 0;
        static unsigned int rehash_db = 0;
        int dbs_per_call = CRON_DBS_PER_CALL;
        int j;

        /* Don't test more DBs than we have. */
        if (dbs_per_call > server.dbnum) dbs_per_call = server.dbnum;

        /* Resize */
        for (j = 0; j < dbs_per_call; j++) {
            tryResizeHashTables(resize_db % server.dbnum);
            resize_db++;
        }

        /* Rehash */
        if (server.activerehashing) {
            for (j = 0; j < dbs_per_call; j++) {
                int work_done = incrementallyRehash(rehash_db);
                if (work_done) {
                    /* If the function did some work, stop here, we'll do
                     * more at the next cron loop. */
                    break;
                } else {
                    /* If this db didn't need rehash, we'll try the next one. */
                    rehash_db++;
                    rehash_db %= server.dbnum;
                }
            }
        }
    }
}

/* We take a cached value of the unix time in the global state because with
 * virtual memory and aging there is to store the current time in objects at
 * every object access, and accuracy is not needed. To access a global var is
 * a lot faster than calling time(NULL).
 *
 * This function should be fast because it is called at every command execution
 * in call(), so it is possible to decide if to update the daylight saving
 * info or not using the 'update_daylight_info' argument. Normally we update
 * such info only when calling this function from serverCron() but not when
 * calling it from call(). */
void updateCachedTime(int update_daylight_info) {
    server.ustime = ustime();
    server.mstime = server.ustime / 1000;
    time_t unixtime = server.mstime / 1000;
    atomicSet(server.unixtime, unixtime);

    /* To get information about daylight saving time, we need to call
     * localtime_r and cache the result. However calling localtime_r in this
     * context is safe since we will never fork() while here, in the main
     * thread. The logging function will call a thread safe version of
     * localtime that has no locks. */
    if (update_daylight_info) {
        struct tm tm;
        time_t ut = server.unixtime;
        localtime_r(&ut,&tm);
        server.daylight_active = tm.tm_isdst;
    }
}

void checkChildrenDone(void) {
    int statloc = 0;
    pid_t pid;

    if ((pid = waitpid(-1, &statloc, WNOHANG)) != 0) {
        int exitcode = WIFEXITED(statloc) ? WEXITSTATUS(statloc) : -1;
        int bysignal = 0;

        if (WIFSIGNALED(statloc)) bysignal = WTERMSIG(statloc);

        /* sigKillChildHandler catches the signal and calls exit(), but we
         * must make sure not to flag lastbgsave_status, etc incorrectly.
         * We could directly terminate the child process via SIGUSR1
         * without handling it */
        if (exitcode == SERVER_CHILD_NOERROR_RETVAL) {
            bysignal = SIGUSR1;
            exitcode = 1;
        }

        if (pid == -1) {
            serverLog(LL_WARNING,"waitpid() returned an error: %s. "
                "child_type: %s, child_pid = %d",
                strerror(errno),
                strChildType(server.child_type),
                (int) server.child_pid);
        } else if (pid == server.child_pid) {
            if (server.child_type == CHILD_TYPE_RDB) {
                backgroundSaveDoneHandler(exitcode, bysignal);
            } else if (server.child_type == CHILD_TYPE_AOF) {
                backgroundRewriteDoneHandler(exitcode, bysignal);
            } else if (server.child_type == CHILD_TYPE_MODULE) {
                ModuleForkDoneHandler(exitcode, bysignal);
            } else {
                serverPanic("Unknown child type %d for child pid %d", server.child_type, server.child_pid);
                exit(1);
            }
            if (!bysignal && exitcode == 0) receiveChildInfo();
            resetChildState();
        } else {
            if (!ldbRemoveChild(pid)) {
                serverLog(LL_WARNING,
                          "Warning, detected child with unmatched pid: %ld",
                          (long) pid);
            }
        }

        /* start any pending forks immediately. */
        replicationStartPendingFork();
    }
}

/* Called from serverCron and cronUpdateMemoryStats to update cached memory metrics. */
void cronUpdateMemoryStats() {
    /* Record the max memory used since the server was started. */
    if (zmalloc_used_memory() > server.stat_peak_memory)
        server.stat_peak_memory = zmalloc_used_memory();

    run_with_period(100) {
        /* Sample the RSS and other metrics here since this is a relatively slow call.
         * We must sample the zmalloc_used at the same time we take the rss, otherwise
         * the frag ratio calculate may be off (ratio of two samples at different times) */
        server.cron_malloc_stats.process_rss = zmalloc_get_rss();
        server.cron_malloc_stats.zmalloc_used = zmalloc_used_memory();
        /* Sampling the allocator info can be slow too.
         * The fragmentation ratio it'll show is potentially more accurate
         * it excludes other RSS pages such as: shared libraries, LUA and other non-zmalloc
         * allocations, and allocator reserved pages that can be pursed (all not actual frag) */
        zmalloc_get_allocator_info(&server.cron_malloc_stats.allocator_allocated,
                                   &server.cron_malloc_stats.allocator_active,
                                   &server.cron_malloc_stats.allocator_resident);
        /* in case the allocator isn't providing these stats, fake them so that
         * fragmentation info still shows some (inaccurate metrics) */
        if (!server.cron_malloc_stats.allocator_resident) {
            /* LUA memory isn't part of zmalloc_used, but it is part of the process RSS,
             * so we must deduct it in order to be able to calculate correct
             * "allocator fragmentation" ratio */
            size_t lua_memory = evalMemory();
            server.cron_malloc_stats.allocator_resident = server.cron_malloc_stats.process_rss - lua_memory;
        }
        if (!server.cron_malloc_stats.allocator_active)
            server.cron_malloc_stats.allocator_active = server.cron_malloc_stats.allocator_resident;
        if (!server.cron_malloc_stats.allocator_allocated)
            server.cron_malloc_stats.allocator_allocated = server.cron_malloc_stats.zmalloc_used;
    }
}

/* This is our timer interrupt, called server.hz times per second.
 * Here is where we do a number of things that need to be done asynchronously.
 * For instance:
 *
 * - Active expired keys collection (it is also performed in a lazy way on
 *   lookup).
 * - Software watchdog.
 * - Update some statistic.
 * - Incremental rehashing of the DBs hash tables.
 * - Triggering BGSAVE / AOF rewrite, and handling of terminated children.
 * - Clients timeout of different kinds.
 * - Replication reconnection.
 * - Many more...
 *
 * Everything directly called here will be called server.hz times per second,
 * so in order to throttle execution of things we want to do less frequently
 * a macro is used: run_with_period(milliseconds) { .... }
 */

int serverCron(struct aeEventLoop *eventLoop, long long id, void *clientData) {
    int j;
    UNUSED(eventLoop);
    UNUSED(id);
    UNUSED(clientData);

    /* Software watchdog: deliver the SIGALRM that will reach the signal
     * handler if we don't return here fast enough. */
    if (server.watchdog_period) watchdogScheduleSignal(server.watchdog_period);

    /* Update the time cache. */
    updateCachedTime(1);

    server.hz = server.config_hz;
    /* Adapt the server.hz value to the number of configured clients. If we have
     * many clients, we want to call serverCron() with an higher frequency. */
    if (server.dynamic_hz) {
        while (listLength(server.clients) / server.hz >
               MAX_CLIENTS_PER_CLOCK_TICK)
        {
            server.hz *= 2;
            if (server.hz > CONFIG_MAX_HZ) {
                server.hz = CONFIG_MAX_HZ;
                break;
            }
        }
    }

    /* for debug purposes: skip actual cron work if pause_cron is on */
    if (server.pause_cron) return 1000/server.hz;

    run_with_period(100) {
        long long stat_net_input_bytes, stat_net_output_bytes;
        atomicGet(server.stat_net_input_bytes, stat_net_input_bytes);
        atomicGet(server.stat_net_output_bytes, stat_net_output_bytes);

        trackInstantaneousMetric(STATS_METRIC_COMMAND,server.stat_numcommands);
        trackInstantaneousMetric(STATS_METRIC_NET_INPUT,
                stat_net_input_bytes);
        trackInstantaneousMetric(STATS_METRIC_NET_OUTPUT,
                stat_net_output_bytes);
    }

    /* We have just LRU_BITS bits per object for LRU information.
     * So we use an (eventually wrapping) LRU clock.
     *
     * Note that even if the counter wraps it's not a big problem,
     * everything will still work but some object will appear younger
     * to Redis. However for this to happen a given object should never be
     * touched for all the time needed to the counter to wrap, which is
     * not likely.
     *
     * Note that you can change the resolution altering the
     * LRU_CLOCK_RESOLUTION define. */
    unsigned int lruclock = getLRUClock();
    atomicSet(server.lruclock,lruclock);

    cronUpdateMemoryStats();

    /* We received a SIGTERM, shutting down here in a safe way, as it is
     * not ok doing so inside the signal handler. */
    if (server.shutdown_asap && !isShutdownInitiated()) {
        if (prepareForShutdown(SHUTDOWN_NOFLAGS) == C_OK) exit(0);
    } else if (isShutdownInitiated()) {
        if (server.mstime >= server.shutdown_mstime || isReadyToShutdown()) {
            if (finishShutdown() == C_OK) exit(0);
            /* Shutdown failed. Continue running. An error has been logged. */
        }
    }

    /* Show some info about non-empty databases */
    if (server.verbosity <= LL_VERBOSE) {
        run_with_period(5000) {
            for (j = 0; j < server.dbnum; j++) {
                long long size, used, vkeys;

                size = dictSlots(server.db[j].dict);
                used = dictSize(server.db[j].dict);
                vkeys = dictSize(server.db[j].expires);
                if (used || vkeys) {
                    serverLog(LL_VERBOSE,"DB %d: %lld keys (%lld volatile) in %lld slots HT.",j,used,vkeys,size);
                }
            }
        }
    }

    /* Show information about connected clients */
    if (!server.sentinel_mode) {
        run_with_period(5000) {
            serverLog(LL_DEBUG,
                "%lu clients connected (%lu replicas), %zu bytes in use",
                listLength(server.clients)-listLength(server.slaves),
                listLength(server.slaves),
                zmalloc_used_memory());
        }
    }

    /* We need to do a few operations on clients asynchronously. */
    clientsCron();

    /* Handle background operations on Redis databases. */
    databasesCron();

    /* Start a scheduled AOF rewrite if this was requested by the user while
     * a BGSAVE was in progress. */
    if (!hasActiveChildProcess() &&
        server.aof_rewrite_scheduled &&
        !aofRewriteLimited())
    {
        rewriteAppendOnlyFileBackground();
    }

    /* Check if a background saving or AOF rewrite in progress terminated. */
    if (hasActiveChildProcess() || ldbPendingChildren())
    {
        run_with_period(1000) receiveChildInfo();
        checkChildrenDone();
    } else {
        /* If there is not a background saving/rewrite in progress check if
         * we have to save/rewrite now. */
        for (j = 0; j < server.saveparamslen; j++) {
            struct saveparam *sp = server.saveparams+j;

            /* Save if we reached the given amount of changes,
             * the given amount of seconds, and if the latest bgsave was
             * successful or if, in case of an error, at least
             * CONFIG_BGSAVE_RETRY_DELAY seconds already elapsed. */
            if (server.dirty >= sp->changes &&
                server.unixtime-server.lastsave > sp->seconds &&
                (server.unixtime-server.lastbgsave_try >
                 CONFIG_BGSAVE_RETRY_DELAY ||
                 server.lastbgsave_status == C_OK))
            {
                serverLog(LL_NOTICE,"%d changes in %d seconds. Saving...",
                    sp->changes, (int)sp->seconds);
                rdbSaveInfo rsi, *rsiptr;
                rsiptr = rdbPopulateSaveInfo(&rsi);
                rdbSaveBackground(SLAVE_REQ_NONE,server.rdb_filename,rsiptr);
                break;
            }
        }

        /* Trigger an AOF rewrite if needed. */
        if (server.aof_state == AOF_ON &&
            !hasActiveChildProcess() &&
            server.aof_rewrite_perc &&
            server.aof_current_size > server.aof_rewrite_min_size &&
            !aofRewriteLimited())
        {
            long long base = server.aof_rewrite_base_size ?
                server.aof_rewrite_base_size : 1;
            long long growth = (server.aof_current_size*100/base) - 100;
            if (growth >= server.aof_rewrite_perc) {
                serverLog(LL_NOTICE,"Starting automatic rewriting of AOF on %lld%% growth",growth);
                rewriteAppendOnlyFileBackground();
            }
        }
    }
    /* Just for the sake of defensive programming, to avoid forgetting to
     * call this function when need. */
    updateDictResizePolicy();


    /* AOF postponed flush: Try at every cron cycle if the slow fsync
     * completed. */
    if ((server.aof_state == AOF_ON || server.aof_state == AOF_WAIT_REWRITE) &&
        server.aof_flush_postponed_start)
    {
        flushAppendOnlyFile(0);
    }

    /* AOF write errors: in this case we have a buffer to flush as well and
     * clear the AOF error in case of success to make the DB writable again,
     * however to try every second is enough in case of 'hz' is set to
     * a higher frequency. */
    run_with_period(1000) {
        if (server.aof_state == AOF_ON && server.aof_last_write_status == C_ERR)
            flushAppendOnlyFile(0);
    }

    /* Clear the paused clients state if needed. */
    checkClientPauseTimeoutAndReturnIfPaused();

    /* Replication cron function -- used to reconnect to master,
     * detect transfer failures, start background RDB transfers and so forth. 
     * 
     * If Redis is trying to failover then run the replication cron faster so
     * progress on the handshake happens more quickly. */
    if (server.failover_state != NO_FAILOVER) {
        run_with_period(100) replicationCron();
    } else {
        run_with_period(1000) replicationCron();
    }

    /* Run the Redis Cluster cron. */
    run_with_period(100) {
        if (server.cluster_enabled) clusterCron();
    }

    /* Run the Sentinel timer if we are in sentinel mode. */
    if (server.sentinel_mode) sentinelTimer();

    /* Cleanup expired MIGRATE cached sockets. */
    run_with_period(1000) {
        migrateCloseTimedoutSockets();
    }

    /* Stop the I/O threads if we don't have enough pending work. */
    stopThreadedIOIfNeeded();

    /* Resize tracking keys table if needed. This is also done at every
     * command execution, but we want to be sure that if the last command
     * executed changes the value via CONFIG SET, the server will perform
     * the operation even if completely idle. */
    if (server.tracking_clients) trackingLimitUsedSlots();

    /* Start a scheduled BGSAVE if the corresponding flag is set. This is
     * useful when we are forced to postpone a BGSAVE because an AOF
     * rewrite is in progress.
     *
     * Note: this code must be after the replicationCron() call above so
     * make sure when refactoring this file to keep this order. This is useful
     * because we want to give priority to RDB savings for replication. */
    if (!hasActiveChildProcess() &&
        server.rdb_bgsave_scheduled &&
        (server.unixtime-server.lastbgsave_try > CONFIG_BGSAVE_RETRY_DELAY ||
         server.lastbgsave_status == C_OK))
    {
        rdbSaveInfo rsi, *rsiptr;
        rsiptr = rdbPopulateSaveInfo(&rsi);
        if (rdbSaveBackground(SLAVE_REQ_NONE,server.rdb_filename,rsiptr) == C_OK)
            server.rdb_bgsave_scheduled = 0;
    }

    run_with_period(100) {
        if (moduleCount()) modulesCron();
    }

    /* Fire the cron loop modules event. */
    RedisModuleCronLoopV1 ei = {REDISMODULE_CRON_LOOP_VERSION,server.hz};
    moduleFireServerEvent(REDISMODULE_EVENT_CRON_LOOP,
                          0,
                          &ei);

    server.cronloops++;
    return 1000/server.hz;
}


void blockingOperationStarts() {
    if(!server.blocking_op_nesting++){
        updateCachedTime(0);
        server.blocked_last_cron = server.mstime;
    }
}

void blockingOperationEnds() {
    if(!(--server.blocking_op_nesting)){
        server.blocked_last_cron = 0;
    }
}

/* This function fill in the role of serverCron during RDB or AOF loading, and
 * also during blocked scripts.
 * It attempts to do its duties at a similar rate as the configured server.hz,
 * and updates cronloops variable so that similarly to serverCron, the
 * run_with_period can be used. */
void whileBlockedCron() {
    /* Here we may want to perform some cron jobs (normally done server.hz times
     * per second). */

    /* Since this function depends on a call to blockingOperationStarts, let's
     * make sure it was done. */
    serverAssert(server.blocked_last_cron);

    /* In case we where called too soon, leave right away. This way one time
     * jobs after the loop below don't need an if. and we don't bother to start
     * latency monitor if this function is called too often. */
    if (server.blocked_last_cron >= server.mstime)
        return;

    mstime_t latency;
    latencyStartMonitor(latency);

    /* In some cases we may be called with big intervals, so we may need to do
     * extra work here. This is because some of the functions in serverCron rely
     * on the fact that it is performed every 10 ms or so. For instance, if
     * activeDefragCycle needs to utilize 25% cpu, it will utilize 2.5ms, so we
     * need to call it multiple times. */
    long hz_ms = 1000/server.hz;
    while (server.blocked_last_cron < server.mstime) {

        /* Defrag keys gradually. */
        activeDefragCycle();

        server.blocked_last_cron += hz_ms;

        /* Increment cronloop so that run_with_period works. */
        server.cronloops++;
    }

    /* Other cron jobs do not need to be done in a loop. No need to check
     * server.blocked_last_cron since we have an early exit at the top. */

    /* Update memory stats during loading (excluding blocked scripts) */
    if (server.loading) cronUpdateMemoryStats();

    latencyEndMonitor(latency);
    latencyAddSampleIfNeeded("while-blocked-cron",latency);

    /* We received a SIGTERM during loading, shutting down here in a safe way,
     * as it isn't ok doing so inside the signal handler. */
    if (server.shutdown_asap && server.loading) {
        if (prepareForShutdown(SHUTDOWN_NOSAVE) == C_OK) exit(0);
        serverLog(LL_WARNING,"SIGTERM received but errors trying to shut down the server, check the logs for more information");
        server.shutdown_asap = 0;
    }
}

static void sendGetackToReplicas(void) {
    robj *argv[3];
    argv[0] = shared.replconf;
    argv[1] = shared.getack;
    argv[2] = shared.special_asterick; /* Not used argument. */
    replicationFeedSlaves(server.slaves, server.slaveseldb, argv, 3);
}

extern int ProcessingEventsWhileBlocked;

/* This function gets called every time Redis is entering the
 * main loop of the event driven library, that is, before to sleep
 * for ready file descriptors.
 *
 * Note: This function is (currently) called from two functions:
 * 1. aeMain - The main server loop
 * 2. processEventsWhileBlocked - Process clients during RDB/AOF load
 *
 * If it was called from processEventsWhileBlocked we don't want
 * to perform all actions (For example, we don't want to expire
 * keys), but we do need to perform some actions.
 *
 * The most important is freeClientsInAsyncFreeQueue but we also
 * call some other low-risk functions. */
void beforeSleep(struct aeEventLoop *eventLoop) {
    UNUSED(eventLoop);

    size_t zmalloc_used = zmalloc_used_memory();
    if (zmalloc_used > server.stat_peak_memory)
        server.stat_peak_memory = zmalloc_used;

    /* Just call a subset of vital functions in case we are re-entering
     * the event loop from processEventsWhileBlocked(). Note that in this
     * case we keep track of the number of events we are processing, since
     * processEventsWhileBlocked() wants to stop ASAP if there are no longer
     * events to handle. */
    if (ProcessingEventsWhileBlocked) {
        uint64_t processed = 0;
        processed += handleClientsWithPendingReadsUsingThreads();
        processed += tlsProcessPendingData();
        processed += handleClientsWithPendingWrites();
        processed += freeClientsInAsyncFreeQueue();
        server.events_processed_while_blocked += processed;
        return;
    }

    /* Handle precise timeouts of blocked clients. */
    handleBlockedClientsTimeout();

    /* We should handle pending reads clients ASAP after event loop. */
    handleClientsWithPendingReadsUsingThreads();

    /* Handle TLS pending data. (must be done before flushAppendOnlyFile) */
    tlsProcessPendingData();

    /* If tls still has pending unread data don't sleep at all. */
    aeSetDontWait(server.el, tlsHasPendingData());

    /* Call the Redis Cluster before sleep function. Note that this function
     * may change the state of Redis Cluster (from ok to fail or vice versa),
     * so it's a good idea to call it before serving the unblocked clients
     * later in this function. */
    if (server.cluster_enabled) clusterBeforeSleep();

    /* Run a fast expire cycle (the called function will return
     * ASAP if a fast cycle is not needed). */
    if (server.active_expire_enabled && server.masterhost == NULL)
        activeExpireCycle(ACTIVE_EXPIRE_CYCLE_FAST);

    /* Unblock all the clients blocked for synchronous replication
     * in WAIT. */
    if (listLength(server.clients_waiting_acks))
        processClientsWaitingReplicas();

    /* Check if there are clients unblocked by modules that implement
     * blocking commands. */
    if (moduleCount()) {
        moduleFireServerEvent(REDISMODULE_EVENT_EVENTLOOP,
                              REDISMODULE_SUBEVENT_EVENTLOOP_BEFORE_SLEEP,
                              NULL);
        moduleHandleBlockedClients();
    }

    /* Try to process pending commands for clients that were just unblocked. */
    if (listLength(server.unblocked_clients))
        processUnblockedClients();

    /* Send all the slaves an ACK request if at least one client blocked
     * during the previous event loop iteration. Note that we do this after
     * processUnblockedClients(), so if there are multiple pipelined WAITs
     * and the just unblocked WAIT gets blocked again, we don't have to wait
     * a server cron cycle in absence of other event loop events. See #6623.
     * 
     * We also don't send the ACKs while clients are paused, since it can
     * increment the replication backlog, they'll be sent after the pause
     * if we are still the master. */
    if (server.get_ack_from_slaves && !checkClientPauseTimeoutAndReturnIfPaused()) {
        sendGetackToReplicas();
        server.get_ack_from_slaves = 0;
    }

    /* We may have received updates from clients about their current offset. NOTE:
     * this can't be done where the ACK is received since failover will disconnect 
     * our clients. */
    updateFailoverStatus();

    /* Since we rely on current_client to send scheduled invalidation messages
     * we have to flush them after each command, so when we get here, the list
     * must be empty. */
    serverAssert(listLength(server.tracking_pending_keys) == 0);

    /* Send the invalidation messages to clients participating to the
     * client side caching protocol in broadcasting (BCAST) mode. */
    trackingBroadcastInvalidationMessages();

    /* Write the AOF buffer on disk */
    if (server.aof_state == AOF_ON || server.aof_state == AOF_WAIT_REWRITE)
        flushAppendOnlyFile(0);

    /* Try to process blocked clients every once in while. Example: A module
     * calls RM_SignalKeyAsReady from within a timer callback (So we don't
     * visit processCommand() at all). */
    handleClientsBlockedOnKeys();

    /* Handle writes with pending output buffers. */
    handleClientsWithPendingWritesUsingThreads();

    /* Close clients that need to be closed asynchronous */
    freeClientsInAsyncFreeQueue();

    /* Incrementally trim replication backlog, 10 times the normal speed is
     * to free replication backlog as much as possible. */
    if (server.repl_backlog)
        incrementalTrimReplicationBacklog(10*REPL_BACKLOG_TRIM_BLOCKS_PER_CALL);

    /* Disconnect some clients if they are consuming too much memory. */
    evictClients();

    /* Before we are going to sleep, let the threads access the dataset by
     * releasing the GIL. Redis main thread will not touch anything at this
     * time. */
    if (moduleCount()) moduleReleaseGIL();

    /* Do NOT add anything below moduleReleaseGIL !!! */
}

/* This function is called immediately after the event loop multiplexing
 * API returned, and the control is going to soon return to Redis by invoking
 * the different events callbacks. */
void afterSleep(struct aeEventLoop *eventLoop) {
    UNUSED(eventLoop);

    /* Do NOT add anything above moduleAcquireGIL !!! */

    /* Acquire the modules GIL so that their threads won't touch anything. */
    if (!ProcessingEventsWhileBlocked) {
        if (moduleCount()) {
            mstime_t latency;
            latencyStartMonitor(latency);

            moduleAcquireGIL();
            moduleFireServerEvent(REDISMODULE_EVENT_EVENTLOOP,
                                  REDISMODULE_SUBEVENT_EVENTLOOP_AFTER_SLEEP,
                                  NULL);
            latencyEndMonitor(latency);
            latencyAddSampleIfNeeded("module-acquire-GIL",latency);
        }
    }
}

/* =========================== Server initialization ======================== */

void createSharedObjects(void) {
    int j;

    /* Shared command responses */
    shared.crlf = createObject(OBJ_STRING,sdsnew("\r\n"));
    shared.ok = createObject(OBJ_STRING,sdsnew("+OK\r\n"));
    shared.emptybulk = createObject(OBJ_STRING,sdsnew("$0\r\n\r\n"));
    shared.czero = createObject(OBJ_STRING,sdsnew(":0\r\n"));
    shared.cone = createObject(OBJ_STRING,sdsnew(":1\r\n"));
    shared.emptyarray = createObject(OBJ_STRING,sdsnew("*0\r\n"));
    shared.pong = createObject(OBJ_STRING,sdsnew("+PONG\r\n"));
    shared.queued = createObject(OBJ_STRING,sdsnew("+QUEUED\r\n"));
    shared.emptyscan = createObject(OBJ_STRING,sdsnew("*2\r\n$1\r\n0\r\n*0\r\n"));
    shared.space = createObject(OBJ_STRING,sdsnew(" "));
    shared.plus = createObject(OBJ_STRING,sdsnew("+"));

    /* Shared command error responses */
    shared.wrongtypeerr = createObject(OBJ_STRING,sdsnew(
        "-WRONGTYPE Operation against a key holding the wrong kind of value\r\n"));
    shared.err = createObject(OBJ_STRING,sdsnew("-ERR\r\n"));
    shared.nokeyerr = createObject(OBJ_STRING,sdsnew(
        "-ERR no such key\r\n"));
    shared.syntaxerr = createObject(OBJ_STRING,sdsnew(
        "-ERR syntax error\r\n"));
    shared.sameobjecterr = createObject(OBJ_STRING,sdsnew(
        "-ERR source and destination objects are the same\r\n"));
    shared.outofrangeerr = createObject(OBJ_STRING,sdsnew(
        "-ERR index out of range\r\n"));
    shared.noscripterr = createObject(OBJ_STRING,sdsnew(
        "-NOSCRIPT No matching script. Please use EVAL.\r\n"));
    shared.loadingerr = createObject(OBJ_STRING,sdsnew(
        "-LOADING Redis is loading the dataset in memory\r\n"));
    shared.slowevalerr = createObject(OBJ_STRING,sdsnew(
        "-BUSY Redis is busy running a script. You can only call SCRIPT KILL or SHUTDOWN NOSAVE.\r\n"));
    shared.slowscripterr = createObject(OBJ_STRING,sdsnew(
        "-BUSY Redis is busy running a script. You can only call FUNCTION KILL or SHUTDOWN NOSAVE.\r\n"));
    shared.slowmoduleerr = createObject(OBJ_STRING,sdsnew(
        "-BUSY Redis is busy running a module command.\r\n"));
    shared.masterdownerr = createObject(OBJ_STRING,sdsnew(
        "-MASTERDOWN Link with MASTER is down and replica-serve-stale-data is set to 'no'.\r\n"));
    shared.bgsaveerr = createObject(OBJ_STRING,sdsnew(
        "-MISCONF Redis is configured to save RDB snapshots, but it's currently unable to persist to disk. Commands that may modify the data set are disabled, because this instance is configured to report errors during writes if RDB snapshotting fails (stop-writes-on-bgsave-error option). Please check the Redis logs for details about the RDB error.\r\n"));
    shared.roslaveerr = createObject(OBJ_STRING,sdsnew(
        "-READONLY You can't write against a read only replica.\r\n"));
    shared.noautherr = createObject(OBJ_STRING,sdsnew(
        "-NOAUTH Authentication required.\r\n"));
    shared.oomerr = createObject(OBJ_STRING,sdsnew(
        "-OOM command not allowed when used memory > 'maxmemory'.\r\n"));
    shared.execaborterr = createObject(OBJ_STRING,sdsnew(
        "-EXECABORT Transaction discarded because of previous errors.\r\n"));
    shared.noreplicaserr = createObject(OBJ_STRING,sdsnew(
        "-NOREPLICAS Not enough good replicas to write.\r\n"));
    shared.busykeyerr = createObject(OBJ_STRING,sdsnew(
        "-BUSYKEY Target key name already exists.\r\n"));

    /* The shared NULL depends on the protocol version. */
    shared.null[0] = NULL;
    shared.null[1] = NULL;
    shared.null[2] = createObject(OBJ_STRING,sdsnew("$-1\r\n"));
    shared.null[3] = createObject(OBJ_STRING,sdsnew("_\r\n"));

    shared.nullarray[0] = NULL;
    shared.nullarray[1] = NULL;
    shared.nullarray[2] = createObject(OBJ_STRING,sdsnew("*-1\r\n"));
    shared.nullarray[3] = createObject(OBJ_STRING,sdsnew("_\r\n"));

    shared.emptymap[0] = NULL;
    shared.emptymap[1] = NULL;
    shared.emptymap[2] = createObject(OBJ_STRING,sdsnew("*0\r\n"));
    shared.emptymap[3] = createObject(OBJ_STRING,sdsnew("%0\r\n"));

    shared.emptyset[0] = NULL;
    shared.emptyset[1] = NULL;
    shared.emptyset[2] = createObject(OBJ_STRING,sdsnew("*0\r\n"));
    shared.emptyset[3] = createObject(OBJ_STRING,sdsnew("~0\r\n"));

    for (j = 0; j < PROTO_SHARED_SELECT_CMDS; j++) {
        char dictid_str[64];
        int dictid_len;

        dictid_len = ll2string(dictid_str,sizeof(dictid_str),j);
        shared.select[j] = createObject(OBJ_STRING,
            sdscatprintf(sdsempty(),
                "*2\r\n$6\r\nSELECT\r\n$%d\r\n%s\r\n",
                dictid_len, dictid_str));
    }
    shared.messagebulk = createStringObject("$7\r\nmessage\r\n",13);
    shared.pmessagebulk = createStringObject("$8\r\npmessage\r\n",14);
    shared.subscribebulk = createStringObject("$9\r\nsubscribe\r\n",15);
    shared.unsubscribebulk = createStringObject("$11\r\nunsubscribe\r\n",18);
    shared.ssubscribebulk = createStringObject("$10\r\nssubscribe\r\n", 17);
    shared.sunsubscribebulk = createStringObject("$12\r\nsunsubscribe\r\n", 19);
    shared.psubscribebulk = createStringObject("$10\r\npsubscribe\r\n",17);
    shared.punsubscribebulk = createStringObject("$12\r\npunsubscribe\r\n",19);

    /* Shared command names */
    shared.del = createStringObject("DEL",3);
    shared.unlink = createStringObject("UNLINK",6);
    shared.rpop = createStringObject("RPOP",4);
    shared.lpop = createStringObject("LPOP",4);
    shared.lpush = createStringObject("LPUSH",5);
    shared.rpoplpush = createStringObject("RPOPLPUSH",9);
    shared.lmove = createStringObject("LMOVE",5);
    shared.blmove = createStringObject("BLMOVE",6);
    shared.zpopmin = createStringObject("ZPOPMIN",7);
    shared.zpopmax = createStringObject("ZPOPMAX",7);
    shared.multi = createStringObject("MULTI",5);
    shared.exec = createStringObject("EXEC",4);
    shared.hset = createStringObject("HSET",4);
    shared.srem = createStringObject("SREM",4);
    shared.xgroup = createStringObject("XGROUP",6);
    shared.xclaim = createStringObject("XCLAIM",6);
    shared.script = createStringObject("SCRIPT",6);
    shared.replconf = createStringObject("REPLCONF",8);
    shared.pexpireat = createStringObject("PEXPIREAT",9);
    shared.pexpire = createStringObject("PEXPIRE",7);
    shared.persist = createStringObject("PERSIST",7);
    shared.set = createStringObject("SET",3);
    shared.eval = createStringObject("EVAL",4);

    /* Shared command argument */
    shared.left = createStringObject("left",4);
    shared.right = createStringObject("right",5);
    shared.pxat = createStringObject("PXAT", 4);
    shared.time = createStringObject("TIME",4);
    shared.retrycount = createStringObject("RETRYCOUNT",10);
    shared.force = createStringObject("FORCE",5);
    shared.justid = createStringObject("JUSTID",6);
    shared.lastid = createStringObject("LASTID",6);
    shared.default_username = createStringObject("default",7);
    shared.ping = createStringObject("ping",4);
    shared.setid = createStringObject("SETID",5);
    shared.keepttl = createStringObject("KEEPTTL",7);
    shared.absttl = createStringObject("ABSTTL",6);
    shared.load = createStringObject("LOAD",4);
    shared.createconsumer = createStringObject("CREATECONSUMER",14);
    shared.getack = createStringObject("GETACK",6);
    shared.special_asterick = createStringObject("*",1);
    shared.special_equals = createStringObject("=",1);
    shared.redacted = makeObjectShared(createStringObject("(redacted)",10));

    for (j = 0; j < OBJ_SHARED_INTEGERS; j++) {
        shared.integers[j] =
            makeObjectShared(createObject(OBJ_STRING,(void*)(long)j));
        shared.integers[j]->encoding = OBJ_ENCODING_INT;
    }
    for (j = 0; j < OBJ_SHARED_BULKHDR_LEN; j++) {
        shared.mbulkhdr[j] = createObject(OBJ_STRING,
            sdscatprintf(sdsempty(),"*%d\r\n",j));
        shared.bulkhdr[j] = createObject(OBJ_STRING,
            sdscatprintf(sdsempty(),"$%d\r\n",j));
    }
    /* The following two shared objects, minstring and maxstring, are not
     * actually used for their value but as a special object meaning
     * respectively the minimum possible string and the maximum possible
     * string in string comparisons for the ZRANGEBYLEX command. */
    shared.minstring = sdsnew("minstring");
    shared.maxstring = sdsnew("maxstring");
}

void initServerConfig(void) {
    int j;
    char *default_bindaddr[CONFIG_DEFAULT_BINDADDR_COUNT] = CONFIG_DEFAULT_BINDADDR;

    initConfigValues();
    updateCachedTime(1);
    getRandomHexChars(server.runid,CONFIG_RUN_ID_SIZE);
    server.runid[CONFIG_RUN_ID_SIZE] = '\0';
    changeReplicationId();
    clearReplicationId2();
    server.hz = CONFIG_DEFAULT_HZ; /* Initialize it ASAP, even if it may get
                                      updated later after loading the config.
                                      This value may be used before the server
                                      is initialized. */
    server.timezone = getTimeZone(); /* Initialized by tzset(). */
    server.configfile = NULL;
    server.executable = NULL;
    server.arch_bits = (sizeof(long) == 8) ? 64 : 32;
    server.bindaddr_count = CONFIG_DEFAULT_BINDADDR_COUNT;
    for (j = 0; j < CONFIG_DEFAULT_BINDADDR_COUNT; j++)
        server.bindaddr[j] = zstrdup(default_bindaddr[j]);
    server.ipfd.count = 0;
    server.tlsfd.count = 0;
    server.sofd = -1;
    server.active_expire_enabled = 1;
    server.skip_checksum_validation = 0;
    server.loading = 0;
    server.async_loading = 0;
    server.loading_rdb_used_mem = 0;
    server.aof_state = AOF_OFF;
    server.aof_rewrite_base_size = 0;
    server.aof_rewrite_scheduled = 0;
    server.aof_flush_sleep = 0;
    server.aof_last_fsync = time(NULL);
    server.aof_cur_timestamp = 0;
    atomicSet(server.aof_bio_fsync_status,C_OK);
    server.aof_rewrite_time_last = -1;
    server.aof_rewrite_time_start = -1;
    server.aof_lastbgrewrite_status = C_OK;
    server.aof_delayed_fsync = 0;
    server.aof_fd = -1;
    server.aof_selected_db = -1; /* Make sure the first time will not match */
    server.aof_flush_postponed_start = 0;
    server.aof_last_incr_size = 0;
    server.active_defrag_running = 0;
    server.notify_keyspace_events = 0;
    server.blocked_clients = 0;
    memset(server.blocked_clients_by_type,0,
           sizeof(server.blocked_clients_by_type));
    server.shutdown_asap = 0;
    server.shutdown_flags = 0;
    server.shutdown_mstime = 0;
    server.cluster_module_flags = CLUSTER_MODULE_FLAG_NONE;
    server.migrate_cached_sockets = dictCreate(&migrateCacheDictType);
    server.next_client_id = 1; /* Client IDs, start from 1 .*/
    server.page_size = sysconf(_SC_PAGESIZE);
    server.pause_cron = 0;

    server.latency_tracking_info_percentiles_len = 3;
    server.latency_tracking_info_percentiles = zmalloc(sizeof(double)*(server.latency_tracking_info_percentiles_len));
    server.latency_tracking_info_percentiles[0] = 50.0;  /* p50 */
    server.latency_tracking_info_percentiles[1] = 99.0;  /* p99 */
    server.latency_tracking_info_percentiles[2] = 99.9;  /* p999 */

    unsigned int lruclock = getLRUClock();
    atomicSet(server.lruclock,lruclock);
    resetServerSaveParams();

    appendServerSaveParams(60*60,1);  /* save after 1 hour and 1 change */
    appendServerSaveParams(300,100);  /* save after 5 minutes and 100 changes */
    appendServerSaveParams(60,10000); /* save after 1 minute and 10000 changes */

    /* Specify the allocation function for the hdr histogram */
    hdrAllocFuncs hdrallocfn = {
        .mallocFn = zmalloc,
        .callocFn = zcalloc_num,
        .reallocFn = zrealloc,
        .freeFn = zfree,
    };
    hdrSetAllocators(&hdrallocfn);

    /* Replication related */
    server.masterhost = NULL;
    server.masterport = 6379;
    server.master = NULL;
    server.cached_master = NULL;
    server.master_initial_offset = -1;
    server.repl_state = REPL_STATE_NONE;
    server.repl_transfer_tmpfile = NULL;
    server.repl_transfer_fd = -1;
    server.repl_transfer_s = NULL;
    server.repl_syncio_timeout = CONFIG_REPL_SYNCIO_TIMEOUT;
    server.repl_down_since = 0; /* Never connected, repl is down since EVER. */
    server.master_repl_offset = 0;

    /* Replication partial resync backlog */
    server.repl_backlog = NULL;
    server.repl_no_slaves_since = time(NULL);

    /* Failover related */
    server.failover_end_time = 0;
    server.force_failover = 0;
    server.target_replica_host = NULL;
    server.target_replica_port = 0;
    server.failover_state = NO_FAILOVER;

    /* Client output buffer limits */
    for (j = 0; j < CLIENT_TYPE_OBUF_COUNT; j++)
        server.client_obuf_limits[j] = clientBufferLimitsDefaults[j];

    /* Linux OOM Score config */
    for (j = 0; j < CONFIG_OOM_COUNT; j++)
        server.oom_score_adj_values[j] = configOOMScoreAdjValuesDefaults[j];

    /* Double constants initialization */
    R_Zero = 0.0;
    R_PosInf = 1.0/R_Zero;
    R_NegInf = -1.0/R_Zero;
    R_Nan = R_Zero/R_Zero;

    /* Command table -- we initialize it here as it is part of the
     * initial configuration, since command names may be changed via
     * redis.conf using the rename-command directive. */
    server.commands = dictCreate(&commandTableDictType);
    server.orig_commands = dictCreate(&commandTableDictType);
    populateCommandTable();

    /* Debugging */
    server.watchdog_period = 0;
}

extern char **environ;

/* Restart the server, executing the same executable that started this
 * instance, with the same arguments and configuration file.
 *
 * The function is designed to directly call execve() so that the new
 * server instance will retain the PID of the previous one.
 *
 * The list of flags, that may be bitwise ORed together, alter the
 * behavior of this function:
 *
 * RESTART_SERVER_NONE              No flags.
 * RESTART_SERVER_GRACEFULLY        Do a proper shutdown before restarting.
 * RESTART_SERVER_CONFIG_REWRITE    Rewrite the config file before restarting.
 *
 * On success the function does not return, because the process turns into
 * a different process. On error C_ERR is returned. */
int restartServer(int flags, mstime_t delay) {
    int j;

    /* Check if we still have accesses to the executable that started this
     * server instance. */
    if (access(server.executable,X_OK) == -1) {
        serverLog(LL_WARNING,"Can't restart: this process has no "
                             "permissions to execute %s", server.executable);
        return C_ERR;
    }

    /* Config rewriting. */
    if (flags & RESTART_SERVER_CONFIG_REWRITE &&
        server.configfile &&
        rewriteConfig(server.configfile, 0) == -1)
    {
        serverLog(LL_WARNING,"Can't restart: configuration rewrite process "
                             "failed");
        return C_ERR;
    }

    /* Perform a proper shutdown. We don't wait for lagging replicas though. */
    if (flags & RESTART_SERVER_GRACEFULLY &&
        prepareForShutdown(SHUTDOWN_NOW) != C_OK)
    {
        serverLog(LL_WARNING,"Can't restart: error preparing for shutdown");
        return C_ERR;
    }

    /* Close all file descriptors, with the exception of stdin, stdout, stderr
     * which are useful if we restart a Redis server which is not daemonized. */
    for (j = 3; j < (int)server.maxclients + 1024; j++) {
        /* Test the descriptor validity before closing it, otherwise
         * Valgrind issues a warning on close(). */
        if (fcntl(j,F_GETFD) != -1) close(j);
    }

    /* Execute the server with the original command line. */
    if (delay) usleep(delay*1000);
    zfree(server.exec_argv[0]);
    server.exec_argv[0] = zstrdup(server.executable);
    execve(server.executable,server.exec_argv,environ);

    /* If an error occurred here, there is nothing we can do, but exit. */
    _exit(1);

    return C_ERR; /* Never reached. */
}

/* This function will configure the current process's oom_score_adj according
 * to user specified configuration. This is currently implemented on Linux
 * only.
 *
 * A process_class value of -1 implies OOM_CONFIG_MASTER or OOM_CONFIG_REPLICA,
 * depending on current role.
 */
int setOOMScoreAdj(int process_class) {
    if (process_class == -1)
        process_class = (server.masterhost ? CONFIG_OOM_REPLICA : CONFIG_OOM_MASTER);

    serverAssert(process_class >= 0 && process_class < CONFIG_OOM_COUNT);

#ifdef HAVE_PROC_OOM_SCORE_ADJ
    /* The following statics are used to indicate Redis has changed the process's oom score.
     * And to save the original score so we can restore it later if needed.
     * We need this so when we disabled oom-score-adj (also during configuration rollback
     * when another configuration parameter was invalid and causes a rollback after
     * applying a new oom-score) we can return to the oom-score value from before our
     * adjustments. */
    static int oom_score_adjusted_by_redis = 0;
    static int oom_score_adj_base = 0;

    int fd;
    int val;
    char buf[64];

    if (server.oom_score_adj != OOM_SCORE_ADJ_NO) {
        if (!oom_score_adjusted_by_redis) {
            oom_score_adjusted_by_redis = 1;
            /* Backup base value before enabling Redis control over oom score */
            fd = open("/proc/self/oom_score_adj", O_RDONLY);
            if (fd < 0 || read(fd, buf, sizeof(buf)) < 0) {
                serverLog(LL_WARNING, "Unable to read oom_score_adj: %s", strerror(errno));
                if (fd != -1) close(fd);
                return C_ERR;
            }
            oom_score_adj_base = atoi(buf);
            close(fd);
        }

        val = server.oom_score_adj_values[process_class];
        if (server.oom_score_adj == OOM_SCORE_RELATIVE)
            val += oom_score_adj_base;
        if (val > 1000) val = 1000;
        if (val < -1000) val = -1000;
    } else if (oom_score_adjusted_by_redis) {
        oom_score_adjusted_by_redis = 0;
        val = oom_score_adj_base;
    }
    else {
        return C_OK;
    }

    snprintf(buf, sizeof(buf) - 1, "%d\n", val);

    fd = open("/proc/self/oom_score_adj", O_WRONLY);
    if (fd < 0 || write(fd, buf, strlen(buf)) < 0) {
        serverLog(LL_WARNING, "Unable to write oom_score_adj: %s", strerror(errno));
        if (fd != -1) close(fd);
        return C_ERR;
    }

    close(fd);
    return C_OK;
#else
    /* Unsupported */
    return C_ERR;
#endif
}

/* This function will try to raise the max number of open files accordingly to
 * the configured max number of clients. It also reserves a number of file
 * descriptors (CONFIG_MIN_RESERVED_FDS) for extra operations of
 * persistence, listening sockets, log files and so forth.
 *
 * If it will not be possible to set the limit accordingly to the configured
 * max number of clients, the function will do the reverse setting
 * server.maxclients to the value that we can actually handle. */
void adjustOpenFilesLimit(void) {
    rlim_t maxfiles = server.maxclients+CONFIG_MIN_RESERVED_FDS;
    struct rlimit limit;

    if (getrlimit(RLIMIT_NOFILE,&limit) == -1) {
        serverLog(LL_WARNING,"Unable to obtain the current NOFILE limit (%s), assuming 1024 and setting the max clients configuration accordingly.",
            strerror(errno));
        server.maxclients = 1024-CONFIG_MIN_RESERVED_FDS;
    } else {
        rlim_t oldlimit = limit.rlim_cur;

        /* Set the max number of files if the current limit is not enough
         * for our needs. */
        if (oldlimit < maxfiles) {
            rlim_t bestlimit;
            int setrlimit_error = 0;

            /* Try to set the file limit to match 'maxfiles' or at least
             * to the higher value supported less than maxfiles. */
            bestlimit = maxfiles;
            while(bestlimit > oldlimit) {
                rlim_t decr_step = 16;

                limit.rlim_cur = bestlimit;
                limit.rlim_max = bestlimit;
                if (setrlimit(RLIMIT_NOFILE,&limit) != -1) break;
                setrlimit_error = errno;

                /* We failed to set file limit to 'bestlimit'. Try with a
                 * smaller limit decrementing by a few FDs per iteration. */
                if (bestlimit < decr_step) {
                    bestlimit = oldlimit;
                    break;
                }
                bestlimit -= decr_step;
            }

            /* Assume that the limit we get initially is still valid if
             * our last try was even lower. */
            if (bestlimit < oldlimit) bestlimit = oldlimit;

            if (bestlimit < maxfiles) {
                unsigned int old_maxclients = server.maxclients;
                server.maxclients = bestlimit-CONFIG_MIN_RESERVED_FDS;
                /* maxclients is unsigned so may overflow: in order
                 * to check if maxclients is now logically less than 1
                 * we test indirectly via bestlimit. */
                if (bestlimit <= CONFIG_MIN_RESERVED_FDS) {
                    serverLog(LL_WARNING,"Your current 'ulimit -n' "
                        "of %llu is not enough for the server to start. "
                        "Please increase your open file limit to at least "
                        "%llu. Exiting.",
                        (unsigned long long) oldlimit,
                        (unsigned long long) maxfiles);
                    exit(1);
                }
                serverLog(LL_WARNING,"You requested maxclients of %d "
                    "requiring at least %llu max file descriptors.",
                    old_maxclients,
                    (unsigned long long) maxfiles);
                serverLog(LL_WARNING,"Server can't set maximum open files "
                    "to %llu because of OS error: %s.",
                    (unsigned long long) maxfiles, strerror(setrlimit_error));
                serverLog(LL_WARNING,"Current maximum open files is %llu. "
                    "maxclients has been reduced to %d to compensate for "
                    "low ulimit. "
                    "If you need higher maxclients increase 'ulimit -n'.",
                    (unsigned long long) bestlimit, server.maxclients);
            } else {
                serverLog(LL_NOTICE,"Increased maximum number of open files "
                    "to %llu (it was originally set to %llu).",
                    (unsigned long long) maxfiles,
                    (unsigned long long) oldlimit);
            }
        }
    }
}

/* Check that server.tcp_backlog can be actually enforced in Linux according
 * to the value of /proc/sys/net/core/somaxconn, or warn about it. */
void checkTcpBacklogSettings(void) {
#if defined(HAVE_PROC_SOMAXCONN)
    FILE *fp = fopen("/proc/sys/net/core/somaxconn","r");
    char buf[1024];
    if (!fp) return;
    if (fgets(buf,sizeof(buf),fp) != NULL) {
        int somaxconn = atoi(buf);
        if (somaxconn > 0 && somaxconn < server.tcp_backlog) {
            serverLog(LL_WARNING,"WARNING: The TCP backlog setting of %d cannot be enforced because /proc/sys/net/core/somaxconn is set to the lower value of %d.", server.tcp_backlog, somaxconn);
        }
    }
    fclose(fp);
#elif defined(HAVE_SYSCTL_KIPC_SOMAXCONN)
    int somaxconn, mib[3];
    size_t len = sizeof(int);

    mib[0] = CTL_KERN;
    mib[1] = KERN_IPC;
    mib[2] = KIPC_SOMAXCONN;

    if (sysctl(mib, 3, &somaxconn, &len, NULL, 0) == 0) {
        if (somaxconn > 0 && somaxconn < server.tcp_backlog) {
            serverLog(LL_WARNING,"WARNING: The TCP backlog setting of %d cannot be enforced because kern.ipc.somaxconn is set to the lower value of %d.", server.tcp_backlog, somaxconn);
        }
    }
#elif defined(HAVE_SYSCTL_KERN_SOMAXCONN)
    int somaxconn, mib[2];
    size_t len = sizeof(int);

    mib[0] = CTL_KERN;
    mib[1] = KERN_SOMAXCONN;

    if (sysctl(mib, 2, &somaxconn, &len, NULL, 0) == 0) {
        if (somaxconn > 0 && somaxconn < server.tcp_backlog) {
            serverLog(LL_WARNING,"WARNING: The TCP backlog setting of %d cannot be enforced because kern.somaxconn is set to the lower value of %d.", server.tcp_backlog, somaxconn);
        }
    }
#elif defined(SOMAXCONN)
    if (SOMAXCONN < server.tcp_backlog) {
        serverLog(LL_WARNING,"WARNING: The TCP backlog setting of %d cannot be enforced because SOMAXCONN is set to the lower value of %d.", server.tcp_backlog, SOMAXCONN);
    }
#endif
}

void closeSocketListeners(socketFds *sfd) {
    int j;

    for (j = 0; j < sfd->count; j++) {
        if (sfd->fd[j] == -1) continue;

        aeDeleteFileEvent(server.el, sfd->fd[j], AE_READABLE);
        close(sfd->fd[j]);
    }

    sfd->count = 0;
}

/* Create an event handler for accepting new connections in TCP or TLS domain sockets.
 * This works atomically for all socket fds */
int createSocketAcceptHandler(socketFds *sfd, aeFileProc *accept_handler) {
    int j;

    for (j = 0; j < sfd->count; j++) {
        if (aeCreateFileEvent(server.el, sfd->fd[j], AE_READABLE, accept_handler,NULL) == AE_ERR) {
            /* Rollback */
            for (j = j-1; j >= 0; j--) aeDeleteFileEvent(server.el, sfd->fd[j], AE_READABLE);
            return C_ERR;
        }
    }
    return C_OK;
}

/* Initialize a set of file descriptors to listen to the specified 'port'
 * binding the addresses specified in the Redis server configuration.
 *
 * The listening file descriptors are stored in the integer array 'fds'
 * and their number is set in '*count'.
 *
 * The addresses to bind are specified in the global server.bindaddr array
 * and their number is server.bindaddr_count. If the server configuration
 * contains no specific addresses to bind, this function will try to
 * bind * (all addresses) for both the IPv4 and IPv6 protocols.
 *
 * On success the function returns C_OK.
 *
 * On error the function returns C_ERR. For the function to be on
 * error, at least one of the server.bindaddr addresses was
 * impossible to bind, or no bind addresses were specified in the server
 * configuration but the function is not able to bind * for at least
 * one of the IPv4 or IPv6 protocols. */
int listenToPort(int port, socketFds *sfd) {
    int j;
    char **bindaddr = server.bindaddr;

    /* If we have no bind address, we don't listen on a TCP socket */
    if (server.bindaddr_count == 0) return C_OK;

    for (j = 0; j < server.bindaddr_count; j++) {
        char* addr = bindaddr[j];
        int optional = *addr == '-';
        if (optional) addr++;
        if (strchr(addr,':')) {
            /* Bind IPv6 address. */
            sfd->fd[sfd->count] = anetTcp6Server(server.neterr,port,addr,server.tcp_backlog);
        } else {
            /* Bind IPv4 address. */
            sfd->fd[sfd->count] = anetTcpServer(server.neterr,port,addr,server.tcp_backlog);
        }
        if (sfd->fd[sfd->count] == ANET_ERR) {
            int net_errno = errno;
            serverLog(LL_WARNING,
                "Warning: Could not create server TCP listening socket %s:%d: %s",
                addr, port, server.neterr);
            if (net_errno == EADDRNOTAVAIL && optional)
                continue;
            if (net_errno == ENOPROTOOPT     || net_errno == EPROTONOSUPPORT ||
                net_errno == ESOCKTNOSUPPORT || net_errno == EPFNOSUPPORT ||
                net_errno == EAFNOSUPPORT)
                continue;

            /* Rollback successful listens before exiting */
            closeSocketListeners(sfd);
            return C_ERR;
        }
        anetNonBlock(NULL,sfd->fd[sfd->count]);
        anetCloexec(sfd->fd[sfd->count]);
        sfd->count++;
    }
    return C_OK;
}

/* Resets the stats that we expose via INFO or other means that we want
 * to reset via CONFIG RESETSTAT. The function is also used in order to
 * initialize these fields in initServer() at server startup. */
void resetServerStats(void) {
    int j;

    server.stat_numcommands = 0;
    server.stat_numconnections = 0;
    server.stat_expiredkeys = 0;
    server.stat_expired_stale_perc = 0;
    server.stat_expired_time_cap_reached_count = 0;
    server.stat_expire_cycle_time_used = 0;
    server.stat_evictedkeys = 0;
    server.stat_evictedclients = 0;
    server.stat_total_eviction_exceeded_time = 0;
    server.stat_last_eviction_exceeded_time = 0;
    server.stat_keyspace_misses = 0;
    server.stat_keyspace_hits = 0;
    server.stat_active_defrag_hits = 0;
    server.stat_active_defrag_misses = 0;
    server.stat_active_defrag_key_hits = 0;
    server.stat_active_defrag_key_misses = 0;
    server.stat_active_defrag_scanned = 0;
    server.stat_total_active_defrag_time = 0;
    server.stat_last_active_defrag_time = 0;
    server.stat_fork_time = 0;
    server.stat_fork_rate = 0;
    server.stat_total_forks = 0;
    server.stat_rejected_conn = 0;
    server.stat_sync_full = 0;
    server.stat_sync_partial_ok = 0;
    server.stat_sync_partial_err = 0;
    server.stat_io_reads_processed = 0;
    atomicSet(server.stat_total_reads_processed, 0);
    server.stat_io_writes_processed = 0;
    atomicSet(server.stat_total_writes_processed, 0);
    for (j = 0; j < STATS_METRIC_COUNT; j++) {
        server.inst_metric[j].idx = 0;
        server.inst_metric[j].last_sample_time = mstime();
        server.inst_metric[j].last_sample_count = 0;
        memset(server.inst_metric[j].samples,0,
            sizeof(server.inst_metric[j].samples));
    }
    atomicSet(server.stat_net_input_bytes, 0);
    atomicSet(server.stat_net_output_bytes, 0);
    server.stat_unexpected_error_replies = 0;
    server.stat_total_error_replies = 0;
    server.stat_dump_payload_sanitizations = 0;
    server.aof_delayed_fsync = 0;
    lazyfreeResetStats();
}

/* Make the thread killable at any time, so that kill threads functions
 * can work reliably (default cancelability type is PTHREAD_CANCEL_DEFERRED).
 * Needed for pthread_cancel used by the fast memory test used by the crash report. */
void makeThreadKillable(void) {
    pthread_setcancelstate(PTHREAD_CANCEL_ENABLE, NULL);
    pthread_setcanceltype(PTHREAD_CANCEL_ASYNCHRONOUS, NULL);
}

void initServer(void) {
    int j;

    signal(SIGHUP, SIG_IGN);
    signal(SIGPIPE, SIG_IGN);
    setupSignalHandlers();
    makeThreadKillable();

    if (server.syslog_enabled) {
        openlog(server.syslog_ident, LOG_PID | LOG_NDELAY | LOG_NOWAIT,
            server.syslog_facility);
    }

    /* Initialization after setting defaults from the config system. */
    server.aof_state = server.aof_enabled ? AOF_ON : AOF_OFF;
    server.hz = server.config_hz;
    server.pid = getpid();
    server.in_fork_child = CHILD_TYPE_NONE;
    server.main_thread_id = pthread_self();
    server.current_client = NULL;
    server.errors = raxNew();
    server.fixed_time_expire = 0;
    server.in_nested_call = 0;
    server.clients = listCreate();
    server.clients_index = raxNew();
    server.clients_to_close = listCreate();
    server.slaves = listCreate();
    server.monitors = listCreate();
    server.clients_pending_write = listCreate();
    server.clients_pending_read = listCreate();
    server.clients_timeout_table = raxNew();
    server.replication_allowed = 1;
    server.slaveseldb = -1; /* Force to emit the first SELECT command. */
    server.unblocked_clients = listCreate();
    server.ready_keys = listCreate();
    server.tracking_pending_keys = listCreate();
    server.clients_waiting_acks = listCreate();
    server.get_ack_from_slaves = 0;
    server.client_pause_type = CLIENT_PAUSE_OFF;
    server.client_pause_end_time = 0;
    memset(server.client_pause_per_purpose, 0,
           sizeof(server.client_pause_per_purpose));
    server.postponed_clients = listCreate();
    server.events_processed_while_blocked = 0;
    server.system_memory_size = zmalloc_get_memory_size();
    server.blocked_last_cron = 0;
    server.blocking_op_nesting = 0;
    server.thp_enabled = 0;
    server.cluster_drop_packet_filter = -1;
    resetReplicationBuffer();

    if ((server.tls_port || server.tls_replication || server.tls_cluster)
                && tlsConfigure(&server.tls_ctx_config) == C_ERR) {
        serverLog(LL_WARNING, "Failed to configure TLS. Check logs for more info.");
        exit(1);
    }

    for (j = 0; j < CLIENT_MEM_USAGE_BUCKETS; j++) {
        server.client_mem_usage_buckets[j].mem_usage_sum = 0;
        server.client_mem_usage_buckets[j].clients = listCreate();
    }

    createSharedObjects();
    adjustOpenFilesLimit();
    const char *clk_msg = monotonicInit();
    serverLog(LL_NOTICE, "monotonic clock: %s", clk_msg);
    server.el = aeCreateEventLoop(server.maxclients+CONFIG_FDSET_INCR);
    if (server.el == NULL) {
        serverLog(LL_WARNING,
            "Failed creating the event loop. Error message: '%s'",
            strerror(errno));
        exit(1);
    }
    server.db = zmalloc(sizeof(redisDb)*server.dbnum);

    /* Open the TCP listening socket for the user commands. */
    if (server.port != 0 &&
        listenToPort(server.port,&server.ipfd) == C_ERR) {
        /* Note: the following log text is matched by the test suite. */
        serverLog(LL_WARNING, "Failed listening on port %u (TCP), aborting.", server.port);
        exit(1);
    }
    if (server.tls_port != 0 &&
        listenToPort(server.tls_port,&server.tlsfd) == C_ERR) {
        /* Note: the following log text is matched by the test suite. */
        serverLog(LL_WARNING, "Failed listening on port %u (TLS), aborting.", server.tls_port);
        exit(1);
    }

    /* Open the listening Unix domain socket. */
    if (server.unixsocket != NULL) {
        unlink(server.unixsocket); /* don't care if this fails */
        server.sofd = anetUnixServer(server.neterr,server.unixsocket,
            (mode_t)server.unixsocketperm, server.tcp_backlog);
        if (server.sofd == ANET_ERR) {
            serverLog(LL_WARNING, "Failed opening Unix socket: %s", server.neterr);
            exit(1);
        }
        anetNonBlock(NULL,server.sofd);
        anetCloexec(server.sofd);
    }

    /* Abort if there are no listening sockets at all. */
    if (server.ipfd.count == 0 && server.tlsfd.count == 0 && server.sofd < 0) {
        serverLog(LL_WARNING, "Configured to not listen anywhere, exiting.");
        exit(1);
    }

    /* Create the Redis databases, and initialize other internal state. */
    for (j = 0; j < server.dbnum; j++) {
        server.db[j].dict = dictCreate(&dbDictType);
        server.db[j].expires = dictCreate(&dbExpiresDictType);
        server.db[j].expires_cursor = 0;
        server.db[j].blocking_keys = dictCreate(&keylistDictType);
        server.db[j].ready_keys = dictCreate(&objectKeyPointerValueDictType);
        server.db[j].watched_keys = dictCreate(&keylistDictType);
        server.db[j].id = j;
        server.db[j].avg_ttl = 0;
        server.db[j].defrag_later = listCreate();
        server.db[j].slots_to_keys = NULL; /* Set by clusterInit later on if necessary. */
        listSetFreeMethod(server.db[j].defrag_later,(void (*)(void*))sdsfree);
    }
    evictionPoolAlloc(); /* Initialize the LRU keys pool. */
    server.pubsub_channels = dictCreate(&keylistDictType);
    server.pubsub_patterns = dictCreate(&keylistDictType);
    server.pubsubshard_channels = dictCreate(&keylistDictType);
    server.cronloops = 0;
    server.in_script = 0;
    server.in_exec = 0;
    server.busy_module_yield_flags = BUSY_MODULE_YIELD_NONE;
    server.busy_module_yield_reply = NULL;
    server.core_propagates = 0;
    server.propagate_no_multi = 0;
    server.module_ctx_nesting = 0;
    server.client_pause_in_transaction = 0;
    server.child_pid = -1;
    server.child_type = CHILD_TYPE_NONE;
    server.rdb_child_type = RDB_CHILD_TYPE_NONE;
    server.rdb_pipe_conns = NULL;
    server.rdb_pipe_numconns = 0;
    server.rdb_pipe_numconns_writing = 0;
    server.rdb_pipe_buff = NULL;
    server.rdb_pipe_bufflen = 0;
    server.rdb_bgsave_scheduled = 0;
    server.child_info_pipe[0] = -1;
    server.child_info_pipe[1] = -1;
    server.child_info_nread = 0;
    server.aof_buf = sdsempty();
    server.lastsave = time(NULL); /* At startup we consider the DB saved. */
    server.lastbgsave_try = 0;    /* At startup we never tried to BGSAVE. */
    server.rdb_save_time_last = -1;
    server.rdb_save_time_start = -1;
    server.rdb_last_load_keys_expired = 0;
    server.rdb_last_load_keys_loaded = 0;
    server.dirty = 0;
    resetServerStats();
    /* A few stats we don't want to reset: server startup time, and peak mem. */
    server.stat_starttime = time(NULL);
    server.stat_peak_memory = 0;
    server.stat_current_cow_peak = 0;
    server.stat_current_cow_bytes = 0;
    server.stat_current_cow_updated = 0;
    server.stat_current_save_keys_processed = 0;
    server.stat_current_save_keys_total = 0;
    server.stat_rdb_cow_bytes = 0;
    server.stat_aof_cow_bytes = 0;
    server.stat_module_cow_bytes = 0;
    server.stat_module_progress = 0;
    for (int j = 0; j < CLIENT_TYPE_COUNT; j++)
        server.stat_clients_type_memory[j] = 0;
    server.stat_cluster_links_memory = 0;
    server.cron_malloc_stats.zmalloc_used = 0;
    server.cron_malloc_stats.process_rss = 0;
    server.cron_malloc_stats.allocator_allocated = 0;
    server.cron_malloc_stats.allocator_active = 0;
    server.cron_malloc_stats.allocator_resident = 0;
    server.lastbgsave_status = C_OK;
    server.aof_last_write_status = C_OK;
    server.aof_last_write_errno = 0;
    server.repl_good_slaves_count = 0;

    /* Create the timer callback, this is our way to process many background
     * operations incrementally, like clients timeout, eviction of unaccessed
     * expired keys and so forth. */
    if (aeCreateTimeEvent(server.el, 1, serverCron, NULL, NULL) == AE_ERR) {
        serverPanic("Can't create event loop timers.");
        exit(1);
    }

    /* Create an event handler for accepting new connections in TCP and Unix
     * domain sockets. */
    if (createSocketAcceptHandler(&server.ipfd, acceptTcpHandler) != C_OK) {
        serverPanic("Unrecoverable error creating TCP socket accept handler.");
    }
    if (createSocketAcceptHandler(&server.tlsfd, acceptTLSHandler) != C_OK) {
        serverPanic("Unrecoverable error creating TLS socket accept handler.");
    }
    if (server.sofd > 0 && aeCreateFileEvent(server.el,server.sofd,AE_READABLE,
        acceptUnixHandler,NULL) == AE_ERR) serverPanic("Unrecoverable error creating server.sofd file event.");


    /* Register a readable event for the pipe used to awake the event loop
     * from module threads. */
    if (aeCreateFileEvent(server.el, server.module_pipe[0], AE_READABLE,
        modulePipeReadable,NULL) == AE_ERR) {
            serverPanic(
                "Error registering the readable event for the module pipe.");
    }

    /* Register before and after sleep handlers (note this needs to be done
     * before loading persistence since it is used by processEventsWhileBlocked. */
    aeSetBeforeSleepProc(server.el,beforeSleep);
    aeSetAfterSleepProc(server.el,afterSleep);

    /* 32 bit instances are limited to 4GB of address space, so if there is
     * no explicit limit in the user provided configuration we set a limit
     * at 3 GB using maxmemory with 'noeviction' policy'. This avoids
     * useless crashes of the Redis instance for out of memory. */
    if (server.arch_bits == 32 && server.maxmemory == 0) {
        serverLog(LL_WARNING,"Warning: 32 bit instance detected but no memory limit set. Setting 3 GB maxmemory limit with 'noeviction' policy now.");
        server.maxmemory = 3072LL*(1024*1024); /* 3 GB */
        server.maxmemory_policy = MAXMEMORY_NO_EVICTION;
    }

    if (server.cluster_enabled) clusterInit();
    scriptingInit(1);
    functionsInit();
    slowlogInit();
    latencyMonitorInit();

    /* Initialize ACL default password if it exists */
    ACLUpdateDefaultUserPassword(server.requirepass);

    applyWatchdogPeriod();
}

/* Some steps in server initialization need to be done last (after modules
 * are loaded).
 * Specifically, creation of threads due to a race bug in ld.so, in which
 * Thread Local Storage initialization collides with dlopen call.
 * see: https://sourceware.org/bugzilla/show_bug.cgi?id=19329 */
void InitServerLast() {
    bioInit();
    initThreadedIO();
    set_jemalloc_bg_thread(server.jemalloc_bg_thread);
    server.initial_memory_usage = zmalloc_used_memory();
}

/* The purpose of this function is to try to "glue" consecutive range
 * key specs in order to build the legacy (first,last,step) spec
 * used by the COMMAND command.
 * By far the most common case is just one range spec (e.g. SET)
 * but some commands' ranges were split into two or more ranges
 * in order to have different flags for different keys (e.g. SMOVE,
 * first key is "read write", second key is "write").
 *
 * This functions uses very basic heuristics and is "best effort":
 * 1. Only commands which have only "range" specs are considered.
 * 2. Only range specs with keystep of 1 are considered.
 * 3. The order of the range specs must be ascending (i.e.
 *    lastkey of spec[i] == firstkey-1 of spec[i+1]).
 *
 * This function will succeed on all native Redis commands and may
 * fail on module commands, even if it only has "range" specs that
 * could actually be "glued", in the following cases:
 * 1. The order of "range" specs is not ascending (e.g. the spec for
 *    the key at index 2 was added before the spec of the key at
 *    index 1).
 * 2. The "range" specs have keystep >1.
 *
 * If this functions fails it means that the legacy (first,last,step)
 * spec used by COMMAND will show 0,0,0. This is not a dire situation
 * because anyway the legacy (first,last,step) spec is to be deprecated
 * and one should use the new key specs scheme.
 */
void populateCommandLegacyRangeSpec(struct redisCommand *c) {
    memset(&c->legacy_range_key_spec, 0, sizeof(c->legacy_range_key_spec));

    if (c->key_specs_num == 0)
        return;

    if (c->key_specs_num == 1 &&
        c->key_specs[0].begin_search_type == KSPEC_BS_INDEX &&
        c->key_specs[0].find_keys_type == KSPEC_FK_RANGE)
    {
        /* Quick win */
        c->legacy_range_key_spec = c->key_specs[0];
        return;
    }

    int firstkey = INT_MAX, lastkey = 0;
    int prev_lastkey = 0;
    for (int i = 0; i < c->key_specs_num; i++) {
        if (c->key_specs[i].begin_search_type != KSPEC_BS_INDEX ||
            c->key_specs[i].find_keys_type != KSPEC_FK_RANGE)
            continue;
        if (c->key_specs[i].fk.range.keystep != 1)
            return;
        if (prev_lastkey && prev_lastkey != c->key_specs[i].bs.index.pos-1)
            return;
        firstkey = min(firstkey, c->key_specs[i].bs.index.pos);
        /* Get the absolute index for lastkey (in the "range" spec, lastkey is relative to firstkey) */
        int lastkey_abs_index = c->key_specs[i].fk.range.lastkey;
        if (lastkey_abs_index >= 0)
            lastkey_abs_index += c->key_specs[i].bs.index.pos;
        /* For lastkey we use unsigned comparison to handle negative values correctly */
        lastkey = max((unsigned)lastkey, (unsigned)lastkey_abs_index);
    }

    if (firstkey == INT_MAX)
        return;

    serverAssert(firstkey != 0);
    serverAssert(lastkey != 0);

    c->legacy_range_key_spec.begin_search_type = KSPEC_BS_INDEX;
    c->legacy_range_key_spec.bs.index.pos = firstkey;
    c->legacy_range_key_spec.find_keys_type = KSPEC_FK_RANGE;
    c->legacy_range_key_spec.fk.range.lastkey = lastkey < 0 ? lastkey : (lastkey-firstkey); /* in the "range" spec, lastkey is relative to firstkey */
    c->legacy_range_key_spec.fk.range.keystep = 1;
    c->legacy_range_key_spec.fk.range.limit = 0;
}

sds catSubCommandFullname(const char *parent_name, const char *sub_name) {
    return sdscatfmt(sdsempty(), "%s|%s", parent_name, sub_name);
}

void commandAddSubcommand(struct redisCommand *parent, struct redisCommand *subcommand, const char *declared_name) {
    if (!parent->subcommands_dict)
        parent->subcommands_dict = dictCreate(&commandTableDictType);

    subcommand->parent = parent; /* Assign the parent command */
    subcommand->id = ACLGetCommandID(subcommand->fullname); /* Assign the ID used for ACL. */

    serverAssert(dictAdd(parent->subcommands_dict, sdsnew(declared_name), subcommand) == DICT_OK);
}

/* Set implicit ACl categories (see comment above the definition of
 * struct redisCommand). */
void setImplicitACLCategories(struct redisCommand *c) {
    if (c->flags & CMD_WRITE)
        c->acl_categories |= ACL_CATEGORY_WRITE;
    if (c->flags & CMD_READONLY)
        c->acl_categories |= ACL_CATEGORY_READ;
    if (c->flags & CMD_ADMIN)
        c->acl_categories |= ACL_CATEGORY_ADMIN|ACL_CATEGORY_DANGEROUS;
    if (c->flags & CMD_PUBSUB)
        c->acl_categories |= ACL_CATEGORY_PUBSUB;
    if (c->flags & CMD_FAST)
        c->acl_categories |= ACL_CATEGORY_FAST;
    if (c->flags & CMD_BLOCKING)
        c->acl_categories |= ACL_CATEGORY_BLOCKING;

    /* If it's not @fast is @slow in this binary world. */
    if (!(c->acl_categories & ACL_CATEGORY_FAST))
        c->acl_categories |= ACL_CATEGORY_SLOW;
}

/* Recursively populate the args structure and return the number of args. */
int populateArgsStructure(struct redisCommandArg *args) {
    if (!args)
        return 0;
    int count = 0;
    while (args->name) {
        args->num_args = populateArgsStructure(args->subargs);
        count++;
        args++;
    }
    return count;
}

/* Recursively populate the command structure. */
void populateCommandStructure(struct redisCommand *c) {
    /* Redis commands don't need more args than STATIC_KEY_SPECS_NUM (Number of keys
     * specs can be greater than STATIC_KEY_SPECS_NUM only for module commands) */
    c->key_specs = c->key_specs_static;
    c->key_specs_max = STATIC_KEY_SPECS_NUM;

    /* We start with an unallocated histogram and only allocate memory when a command
     * has been issued for the first time */
    c->latency_histogram = NULL;

    for (int i = 0; i < STATIC_KEY_SPECS_NUM; i++) {
        if (c->key_specs[i].begin_search_type == KSPEC_BS_INVALID)
            break;
        c->key_specs_num++;
    }

    /* Count things so we don't have to use deferred reply in COMMAND reply. */
    while (c->history && c->history[c->num_history].since)
        c->num_history++;
    while (c->tips && c->tips[c->num_tips])
        c->num_tips++;
    c->num_args = populateArgsStructure(c->args);

    populateCommandLegacyRangeSpec(c);

    /* Handle the "movablekeys" flag (must be done after populating all key specs). */
    populateCommandMovableKeys(c);

    /* Assign the ID used for ACL. */
    c->id = ACLGetCommandID(c->fullname);

    /* Handle subcommands */
    if (c->subcommands) {
        for (int j = 0; c->subcommands[j].declared_name; j++) {
            struct redisCommand *sub = c->subcommands+j;

            /* Translate the command string flags description into an actual
             * set of flags. */
            setImplicitACLCategories(sub);
            sub->fullname = catSubCommandFullname(c->declared_name, sub->declared_name);
            populateCommandStructure(sub);
            commandAddSubcommand(c, sub, sub->declared_name);
        }
    }
}

extern struct redisCommand redisCommandTable[];

/* Populates the Redis Command Table dict from from the static table in commands.c
 * which is auto generated from the json files in the commands folder. */
void populateCommandTable(void) {
    int j;
    struct redisCommand *c;

    for (j = 0;; j++) {
        c = redisCommandTable + j;
        if (c->declared_name == NULL)
            break;

        int retval1, retval2;

        setImplicitACLCategories(c);

        if (!(c->flags & CMD_SENTINEL) && server.sentinel_mode)
            continue;

        if (c->flags & CMD_ONLY_SENTINEL && !server.sentinel_mode)
            continue;

        c->fullname = sdsnew(c->declared_name);
        populateCommandStructure(c);

        retval1 = dictAdd(server.commands, sdsdup(c->fullname), c);
        /* Populate an additional dictionary that will be unaffected
         * by rename-command statements in redis.conf. */
        retval2 = dictAdd(server.orig_commands, sdsdup(c->fullname), c);
        serverAssert(retval1 == DICT_OK && retval2 == DICT_OK);
    }
}

void resetCommandTableStats(dict* commands) {
    struct redisCommand *c;
    dictEntry *de;
    dictIterator *di;

    di = dictGetSafeIterator(commands);
    while((de = dictNext(di)) != NULL) {
        c = (struct redisCommand *) dictGetVal(de);
        c->microseconds = 0;
        c->calls = 0;
        c->rejected_calls = 0;
        c->failed_calls = 0;
        if(c->latency_histogram) {
            hdr_close(c->latency_histogram);
            c->latency_histogram = NULL;
        }
        if (c->subcommands_dict)
            resetCommandTableStats(c->subcommands_dict);
    }
    dictReleaseIterator(di);
}

void resetErrorTableStats(void) {
    raxFreeWithCallback(server.errors, zfree);
    server.errors = raxNew();
}

/* ========================== Redis OP Array API ============================ */

void redisOpArrayInit(redisOpArray *oa) {
    oa->ops = NULL;
    oa->numops = 0;
    oa->capacity = 0;
}

int redisOpArrayAppend(redisOpArray *oa, int dbid, robj **argv, int argc, int target) {
    redisOp *op;
    int prev_capacity = oa->capacity;

    if (oa->numops == 0) {
        oa->capacity = 16;
    } else if (oa->numops >= oa->capacity) {
        oa->capacity *= 2;
    }

    if (prev_capacity != oa->capacity)
        oa->ops = zrealloc(oa->ops,sizeof(redisOp)*oa->capacity);
    op = oa->ops+oa->numops;
    op->dbid = dbid;
    op->argv = argv;
    op->argc = argc;
    op->target = target;
    oa->numops++;
    return oa->numops;
}

void redisOpArrayFree(redisOpArray *oa) {
    while(oa->numops) {
        int j;
        redisOp *op;

        oa->numops--;
        op = oa->ops+oa->numops;
        for (j = 0; j < op->argc; j++)
            decrRefCount(op->argv[j]);
        zfree(op->argv);
    }
    zfree(oa->ops);
    redisOpArrayInit(oa);
}

/* ====================== Commands lookup and execution ===================== */

int isContainerCommandBySds(sds s) {
    struct redisCommand *base_cmd = dictFetchValue(server.commands, s);
    int has_subcommands = base_cmd && base_cmd->subcommands_dict;
    return has_subcommands;
}

struct redisCommand *lookupSubcommand(struct redisCommand *container, sds sub_name) {
    return dictFetchValue(container->subcommands_dict, sub_name);
}

/* Look up a command by argv and argc
 *
 * If `strict` is not 0 we expect argc to be exact (i.e. argc==2
 * for a subcommand and argc==1 for a top-level command)
 * `strict` should be used every time we want to look up a command
 * name (e.g. in COMMAND INFO) rather than to find the command
 * a user requested to execute (in processCommand).
 */
struct redisCommand *lookupCommandLogic(dict *commands, robj **argv, int argc, int strict) {
    struct redisCommand *base_cmd = dictFetchValue(commands, argv[0]->ptr);
    int has_subcommands = base_cmd && base_cmd->subcommands_dict;
    if (argc == 1 || !has_subcommands) {
        if (strict && argc != 1)
            return NULL;
        /* Note: It is possible that base_cmd->proc==NULL (e.g. CONFIG) */
        return base_cmd;
    } else { /* argc > 1 && has_subcommands */
        if (strict && argc != 2)
            return NULL;
        /* Note: Currently we support just one level of subcommands */
        return lookupSubcommand(base_cmd, argv[1]->ptr);
    }
}

struct redisCommand *lookupCommand(robj **argv, int argc) {
    return lookupCommandLogic(server.commands,argv,argc,0);
}

struct redisCommand *lookupCommandBySdsLogic(dict *commands, sds s) {
    int argc, j;
    sds *strings = sdssplitlen(s,sdslen(s),"|",1,&argc);
    if (strings == NULL)
        return NULL;
    if (argc > 2) {
        /* Currently we support just one level of subcommands */
        sdsfreesplitres(strings,argc);
        return NULL;
    }

    robj objects[argc];
    robj *argv[argc];
    for (j = 0; j < argc; j++) {
        initStaticStringObject(objects[j],strings[j]);
        argv[j] = &objects[j];
    }

    struct redisCommand *cmd = lookupCommandLogic(commands,argv,argc,1);
    sdsfreesplitres(strings,argc);
    return cmd;
}

struct redisCommand *lookupCommandBySds(sds s) {
    return lookupCommandBySdsLogic(server.commands,s);
}

struct redisCommand *lookupCommandByCStringLogic(dict *commands, const char *s) {
    struct redisCommand *cmd;
    sds name = sdsnew(s);

    cmd = lookupCommandBySdsLogic(commands,name);
    sdsfree(name);
    return cmd;
}

struct redisCommand *lookupCommandByCString(const char *s) {
    return lookupCommandByCStringLogic(server.commands,s);
}

/* Lookup the command in the current table, if not found also check in
 * the original table containing the original command names unaffected by
 * redis.conf rename-command statement.
 *
 * This is used by functions rewriting the argument vector such as
 * rewriteClientCommandVector() in order to set client->cmd pointer
 * correctly even if the command was renamed. */
struct redisCommand *lookupCommandOrOriginal(robj **argv ,int argc) {
    struct redisCommand *cmd = lookupCommandLogic(server.commands, argv, argc, 0);

    if (!cmd) cmd = lookupCommandLogic(server.orig_commands, argv, argc, 0);
    return cmd;
}

static int shouldPropagate(int target) {
    if (!server.replication_allowed || target == PROPAGATE_NONE || server.loading)
        return 0;

    if (target & PROPAGATE_AOF) {
        if (server.aof_state != AOF_OFF)
            return 1;
    }
    if (target & PROPAGATE_REPL) {
        if (server.masterhost == NULL && (server.repl_backlog || listLength(server.slaves) != 0))
            return 1;
    }

    return 0;
}

/* Propagate the specified command (in the context of the specified database id)
 * to AOF and Slaves.
 *
 * flags are an xor between:
 * + PROPAGATE_NONE (no propagation of command at all)
 * + PROPAGATE_AOF (propagate into the AOF file if is enabled)
 * + PROPAGATE_REPL (propagate into the replication link)
 *
 * This is an internal low-level function and should not be called!
 *
 * The API for propagating commands is alsoPropagate().
 */
static void propagateNow(int dbid, robj **argv, int argc, int target) {
    if (!shouldPropagate(target))
        return;

    /* This needs to be unreachable since the dataset should be fixed during 
     * client pause, otherwise data may be lost during a failover. */
    serverAssert(!(areClientsPaused() && !server.client_pause_in_transaction));

    if (server.aof_state != AOF_OFF && target & PROPAGATE_AOF)
        feedAppendOnlyFile(dbid,argv,argc);
    if (target & PROPAGATE_REPL)
        replicationFeedSlaves(server.slaves,dbid,argv,argc);
}

/* Used inside commands to schedule the propagation of additional commands
 * after the current command is propagated to AOF / Replication.
 *
 * dbid is the database ID the command should be propagated into.
 * Arguments of the command to propagate are passed as an array of redis
 * objects pointers of len 'argc', using the 'argv' vector.
 *
 * The function does not take a reference to the passed 'argv' vector,
 * so it is up to the caller to release the passed argv (but it is usually
 * stack allocated).  The function automatically increments ref count of
 * passed objects, so the caller does not need to. */
void alsoPropagate(int dbid, robj **argv, int argc, int target) {
    robj **argvcopy;
    int j;

    if (!shouldPropagate(target))
        return;

    argvcopy = zmalloc(sizeof(robj*)*argc);
    for (j = 0; j < argc; j++) {
        argvcopy[j] = argv[j];
        incrRefCount(argv[j]);
    }
    redisOpArrayAppend(&server.also_propagate,dbid,argvcopy,argc,target);
}

/* It is possible to call the function forceCommandPropagation() inside a
 * Redis command implementation in order to to force the propagation of a
 * specific command execution into AOF / Replication. */
void forceCommandPropagation(client *c, int flags) {
    serverAssert(c->cmd->flags & (CMD_WRITE | CMD_MAY_REPLICATE));
    if (flags & PROPAGATE_REPL) c->flags |= CLIENT_FORCE_REPL;
    if (flags & PROPAGATE_AOF) c->flags |= CLIENT_FORCE_AOF;
}

/* Avoid that the executed command is propagated at all. This way we
 * are free to just propagate what we want using the alsoPropagate()
 * API. */
void preventCommandPropagation(client *c) {
    c->flags |= CLIENT_PREVENT_PROP;
}

/* AOF specific version of preventCommandPropagation(). */
void preventCommandAOF(client *c) {
    c->flags |= CLIENT_PREVENT_AOF_PROP;
}

/* Replication specific version of preventCommandPropagation(). */
void preventCommandReplication(client *c) {
    c->flags |= CLIENT_PREVENT_REPL_PROP;
}

/* Log the last command a client executed into the slowlog. */
void slowlogPushCurrentCommand(client *c, struct redisCommand *cmd, ustime_t duration) {
    /* Some commands may contain sensitive data that should not be available in the slowlog. */
    if (cmd->flags & CMD_SKIP_SLOWLOG)
        return;

    /* If command argument vector was rewritten, use the original
     * arguments. */
    robj **argv = c->original_argv ? c->original_argv : c->argv;
    int argc = c->original_argv ? c->original_argc : c->argc;
    slowlogPushEntryIfNeeded(c,argv,argc,duration);
}

/* This function is called in order to update the total command histogram duration.
 * The latency unit is nano-seconds.
 * If needed it will allocate the histogram memory and trim the duration to the upper/lower tracking limits*/
void updateCommandLatencyHistogram(struct hdr_histogram **latency_histogram, int64_t duration_hist){
    if (duration_hist < LATENCY_HISTOGRAM_MIN_VALUE)
        duration_hist=LATENCY_HISTOGRAM_MIN_VALUE;
    if (duration_hist>LATENCY_HISTOGRAM_MAX_VALUE)
        duration_hist=LATENCY_HISTOGRAM_MAX_VALUE;
    if (*latency_histogram==NULL)
        hdr_init(LATENCY_HISTOGRAM_MIN_VALUE,LATENCY_HISTOGRAM_MAX_VALUE,LATENCY_HISTOGRAM_PRECISION,latency_histogram);
    hdr_record_value(*latency_histogram,duration_hist);
}

/* Handle the alsoPropagate() API to handle commands that want to propagate
 * multiple separated commands. Note that alsoPropagate() is not affected
 * by CLIENT_PREVENT_PROP flag. */
void propagatePendingCommands() {
    if (server.also_propagate.numops == 0)
        return;

    int j;
    redisOp *rop;
    int multi_emitted = 0;

    /* Wrap the commands in server.also_propagate array,
     * but don't wrap it if we are already in MULTI context,
     * in case the nested MULTI/EXEC.
     *
     * And if the array contains only one command, no need to
     * wrap it, since the single command is atomic. */
    if (server.also_propagate.numops > 1 && !server.propagate_no_multi) {
        /* We use the first command-to-propagate to set the dbid for MULTI,
         * so that the SELECT will be propagated beforehand */
        int multi_dbid = server.also_propagate.ops[0].dbid;
        propagateNow(multi_dbid,&shared.multi,1,PROPAGATE_AOF|PROPAGATE_REPL);
        multi_emitted = 1;
    }

    for (j = 0; j < server.also_propagate.numops; j++) {
        rop = &server.also_propagate.ops[j];
        serverAssert(rop->target);
        propagateNow(rop->dbid,rop->argv,rop->argc,rop->target);
    }

    if (multi_emitted) {
        /* We take the dbid from last command so that propagateNow() won't inject another SELECT */
        int exec_dbid = server.also_propagate.ops[server.also_propagate.numops-1].dbid;
        propagateNow(exec_dbid,&shared.exec,1,PROPAGATE_AOF|PROPAGATE_REPL);
    }

    redisOpArrayFree(&server.also_propagate);
}

/* Call() is the core of Redis execution of a command.
 *
 * The following flags can be passed:
 * CMD_CALL_NONE        No flags.
 * CMD_CALL_SLOWLOG     Check command speed and log in the slow log if needed.
 * CMD_CALL_STATS       Populate command stats.
 * CMD_CALL_PROPAGATE_AOF   Append command to AOF if it modified the dataset
 *                          or if the client flags are forcing propagation.
 * CMD_CALL_PROPAGATE_REPL  Send command to slaves if it modified the dataset
 *                          or if the client flags are forcing propagation.
 * CMD_CALL_PROPAGATE   Alias for PROPAGATE_AOF|PROPAGATE_REPL.
 * CMD_CALL_FULL        Alias for SLOWLOG|STATS|PROPAGATE.
 *
 * The exact propagation behavior depends on the client flags.
 * Specifically:
 *
 * 1. If the client flags CLIENT_FORCE_AOF or CLIENT_FORCE_REPL are set
 *    and assuming the corresponding CMD_CALL_PROPAGATE_AOF/REPL is set
 *    in the call flags, then the command is propagated even if the
 *    dataset was not affected by the command.
 * 2. If the client flags CLIENT_PREVENT_REPL_PROP or CLIENT_PREVENT_AOF_PROP
 *    are set, the propagation into AOF or to slaves is not performed even
 *    if the command modified the dataset.
 *
 * Note that regardless of the client flags, if CMD_CALL_PROPAGATE_AOF
 * or CMD_CALL_PROPAGATE_REPL are not set, then respectively AOF or
 * slaves propagation will never occur.
 *
 * Client flags are modified by the implementation of a given command
 * using the following API:
 *
 * forceCommandPropagation(client *c, int flags);
 * preventCommandPropagation(client *c);
 * preventCommandAOF(client *c);
 * preventCommandReplication(client *c);
 *
 */
void call(client *c, int flags) {
    long long dirty;
    monotime call_timer;
    uint64_t client_old_flags = c->flags;
    struct redisCommand *real_cmd = c->cmd;
    static long long prev_err_count;

    /* Initialization: clear the flags that must be set by the command on
     * demand, and initialize the array for additional commands propagation. */
    c->flags &= ~(CLIENT_FORCE_AOF|CLIENT_FORCE_REPL|CLIENT_PREVENT_PROP);

    /* Redis core is in charge of propagation when the first entry point
     * of call() is processCommand().
     * The only other option to get to call() without having processCommand
     * as an entry point is if a module triggers RM_Call outside of call()
     * context (for example, in a timer).
     * In that case, the module is in charge of propagation.
     *
     * Because call() is re-entrant we have to cache and restore
     * server.core_propagates. */
    int prev_core_propagates = server.core_propagates;
    if (!server.core_propagates && !(flags & CMD_CALL_FROM_MODULE))
        server.core_propagates = 1;

    /* Call the command. */
    dirty = server.dirty;
    prev_err_count = server.stat_total_error_replies;

    /* Update cache time, in case we have nested calls we want to
     * update only on the first call*/
    if (server.fixed_time_expire++ == 0) {
        updateCachedTime(0);
    }
    server.in_nested_call++;

    elapsedStart(&call_timer);
    c->cmd->proc(c);
    const long duration = elapsedUs(call_timer);
    c->duration = duration;
    dirty = server.dirty-dirty;
    if (dirty < 0) dirty = 0;

    server.in_nested_call--;

    /* Update failed command calls if required.
     * We leverage a static variable (prev_err_count) to retain
     * the counter across nested function calls and avoid logging
     * the same error twice. */
    if ((server.stat_total_error_replies - prev_err_count) > 0) {
        real_cmd->failed_calls++;
    }

    /* After executing command, we will close the client after writing entire
     * reply if it is set 'CLIENT_CLOSE_AFTER_COMMAND' flag. */
    if (c->flags & CLIENT_CLOSE_AFTER_COMMAND) {
        c->flags &= ~CLIENT_CLOSE_AFTER_COMMAND;
        c->flags |= CLIENT_CLOSE_AFTER_REPLY;
    }

    /* When EVAL is called loading the AOF we don't want commands called
     * from Lua to go into the slowlog or to populate statistics. */
    if (server.loading && c->flags & CLIENT_SCRIPT)
        flags &= ~(CMD_CALL_SLOWLOG | CMD_CALL_STATS);

    /* If the caller is Lua, we want to force the EVAL caller to propagate
     * the script if the command flag or client flag are forcing the
     * propagation. */
    if (c->flags & CLIENT_SCRIPT && server.script_caller) {
        if (c->flags & CLIENT_FORCE_REPL)
            server.script_caller->flags |= CLIENT_FORCE_REPL;
        if (c->flags & CLIENT_FORCE_AOF)
            server.script_caller->flags |= CLIENT_FORCE_AOF;
    }

    /* Note: the code below uses the real command that was executed
     * c->cmd and c->lastcmd may be different, in case of MULTI-EXEC or
     * re-written commands such as EXPIRE, GEOADD, etc. */

    /* Record the latency this command induced on the main thread.
     * unless instructed by the caller not to log. (happens when processing
     * a MULTI-EXEC from inside an AOF). */
    if (flags & CMD_CALL_SLOWLOG) {
        char *latency_event = (real_cmd->flags & CMD_FAST) ?
                               "fast-command" : "command";
        latencyAddSampleIfNeeded(latency_event,duration/1000);
    }

    /* Log the command into the Slow log if needed.
     * If the client is blocked we will handle slowlog when it is unblocked. */
    if ((flags & CMD_CALL_SLOWLOG) && !(c->flags & CLIENT_BLOCKED))
        slowlogPushCurrentCommand(c, real_cmd, duration);

    /* Send the command to clients in MONITOR mode if applicable.
     * Administrative commands are considered too dangerous to be shown. */
    if (!(c->cmd->flags & (CMD_SKIP_MONITOR|CMD_ADMIN))) {
        robj **argv = c->original_argv ? c->original_argv : c->argv;
        int argc = c->original_argv ? c->original_argc : c->argc;
        replicationFeedMonitors(c,server.monitors,c->db->id,argv,argc);
    }

    /* Clear the original argv.
     * If the client is blocked we will handle slowlog when it is unblocked. */
    if (!(c->flags & CLIENT_BLOCKED))
        freeClientOriginalArgv(c);

    /* populate the per-command statistics that we show in INFO commandstats. */
    if (flags & CMD_CALL_STATS) {
        real_cmd->microseconds += duration;
        real_cmd->calls++;
        /* If the client is blocked we will handle latency stats when it is unblocked. */
        if (server.latency_tracking_enabled && !(c->flags & CLIENT_BLOCKED))
            updateCommandLatencyHistogram(&(real_cmd->latency_histogram), duration*1000);
    }

    /* Propagate the command into the AOF and replication link.
     * We never propagate EXEC explicitly, it will be implicitly
     * propagated if needed (see propagatePendingCommands).
     * Also, module commands take care of themselves */
    if (flags & CMD_CALL_PROPAGATE &&
        (c->flags & CLIENT_PREVENT_PROP) != CLIENT_PREVENT_PROP &&
        c->cmd->proc != execCommand &&
        !(c->cmd->flags & CMD_MODULE))
    {
        int propagate_flags = PROPAGATE_NONE;

        /* Check if the command operated changes in the data set. If so
         * set for replication / AOF propagation. */
        if (dirty) propagate_flags |= (PROPAGATE_AOF|PROPAGATE_REPL);

        /* If the client forced AOF / replication of the command, set
         * the flags regardless of the command effects on the data set. */
        if (c->flags & CLIENT_FORCE_REPL) propagate_flags |= PROPAGATE_REPL;
        if (c->flags & CLIENT_FORCE_AOF) propagate_flags |= PROPAGATE_AOF;

        /* However prevent AOF / replication propagation if the command
         * implementation called preventCommandPropagation() or similar,
         * or if we don't have the call() flags to do so. */
        if (c->flags & CLIENT_PREVENT_REPL_PROP ||
            !(flags & CMD_CALL_PROPAGATE_REPL))
                propagate_flags &= ~PROPAGATE_REPL;
        if (c->flags & CLIENT_PREVENT_AOF_PROP ||
            !(flags & CMD_CALL_PROPAGATE_AOF))
                propagate_flags &= ~PROPAGATE_AOF;

        /* Call alsoPropagate() only if at least one of AOF / replication
         * propagation is needed. */
        if (propagate_flags != PROPAGATE_NONE)
            alsoPropagate(c->db->id,c->argv,c->argc,propagate_flags);
    }

    /* Restore the old replication flags, since call() can be executed
     * recursively. */
    c->flags &= ~(CLIENT_FORCE_AOF|CLIENT_FORCE_REPL|CLIENT_PREVENT_PROP);
    c->flags |= client_old_flags &
        (CLIENT_FORCE_AOF|CLIENT_FORCE_REPL|CLIENT_PREVENT_PROP);

    /* If the client has keys tracking enabled for client side caching,
     * make sure to remember the keys it fetched via this command. */
    if (c->cmd->flags & CMD_READONLY) {
        client *caller = (c->flags & CLIENT_SCRIPT && server.script_caller) ?
                            server.script_caller : c;
        if (caller->flags & CLIENT_TRACKING &&
            !(caller->flags & CLIENT_TRACKING_BCAST))
        {
            trackingRememberKeys(caller);
        }
    }

    server.fixed_time_expire--;
    server.stat_numcommands++;
    prev_err_count = server.stat_total_error_replies;

    /* Record peak memory after each command and before the eviction that runs
     * before the next command. */
    size_t zmalloc_used = zmalloc_used_memory();
    if (zmalloc_used > server.stat_peak_memory)
        server.stat_peak_memory = zmalloc_used;

    /* Do some maintenance job and cleanup */
    afterCommand(c);

    /* Client pause takes effect after a transaction has finished. This needs
     * to be located after everything is propagated. */
    if (!server.in_exec && server.client_pause_in_transaction) {
        server.client_pause_in_transaction = 0;
    }

    server.core_propagates = prev_core_propagates;
}

/* Used when a command that is ready for execution needs to be rejected, due to
 * various pre-execution checks. it returns the appropriate error to the client.
 * If there's a transaction is flags it as dirty, and if the command is EXEC,
 * it aborts the transaction.
 * Note: 'reply' is expected to end with \r\n */
void rejectCommand(client *c, robj *reply) {
    flagTransaction(c);
    if (c->cmd) c->cmd->rejected_calls++;
    if (c->cmd && c->cmd->proc == execCommand) {
        execCommandAbort(c, reply->ptr);
    } else {
        /* using addReplyError* rather than addReply so that the error can be logged. */
        addReplyErrorObject(c, reply);
    }
}

void rejectCommandFormat(client *c, const char *fmt, ...) {
    if (c->cmd) c->cmd->rejected_calls++;
    flagTransaction(c);
    va_list ap;
    va_start(ap,fmt);
    sds s = sdscatvprintf(sdsempty(),fmt,ap);
    va_end(ap);
    /* Make sure there are no newlines in the string, otherwise invalid protocol
     * is emitted (The args come from the user, they may contain any character). */
    sdsmapchars(s, "\r\n", "  ",  2);
    if (c->cmd && c->cmd->proc == execCommand) {
        execCommandAbort(c, s);
        sdsfree(s);
    } else {
        /* The following frees 's'. */
        addReplyErrorSds(c, s);
    }
}

/* This is called after a command in call, we can do some maintenance job in it. */
void afterCommand(client *c) {
    UNUSED(c);
    if (!server.in_nested_call) {
        /* If we are at the top-most call() we can propagate what we accumulated.
         * Should be done before trackingHandlePendingKeyInvalidations so that we
         * reply to client before invalidating cache (makes more sense) */
        if (server.core_propagates)
            propagatePendingCommands();
        /* Flush pending invalidation messages only when we are not in nested call.
         * So the messages are not interleaved with transaction response. */
        trackingHandlePendingKeyInvalidations();
    }
}

/* Returns 1 for commands that may have key names in their arguments, but the legacy range
 * spec doesn't cover all of them. */
void populateCommandMovableKeys(struct redisCommand *cmd) {
    int movablekeys = 0;
    if (cmd->getkeys_proc && !(cmd->flags & CMD_MODULE)) {
        /* Redis command with getkeys proc */
        movablekeys = 1;
    } else if (cmd->flags & CMD_MODULE_GETKEYS) {
        /* Module command with getkeys proc */
        movablekeys = 1;
    } else {
        /* Redis command without getkeys proc, but possibly has
         * movable keys because of a keys spec. */
        for (int i = 0; i < cmd->key_specs_num; i++) {
            if (cmd->key_specs[i].begin_search_type != KSPEC_BS_INDEX ||
                cmd->key_specs[i].find_keys_type != KSPEC_FK_RANGE)
            {
                /* If we have a non-range spec it means we have movable keys */
                movablekeys = 1;
                break;
            }
        }
    }

    if (movablekeys)
        cmd->flags |= CMD_MOVABLE_KEYS;
}

/* If this function gets called we already read a whole
 * command, arguments are in the client argv/argc fields.
 * processCommand() execute the command or prepare the
 * server for a bulk read from the client.
 *
 * If C_OK is returned the client is still alive and valid and
 * other operations can be performed by the caller. Otherwise
 * if C_ERR is returned the client was destroyed (i.e. after QUIT). */
int processCommand(client *c) {
    if (!scriptIsTimedout()) {
        /* Both EXEC and EVAL call call() directly so there should be
         * no way in_exec or in_eval is 1.
         * That is unless lua_timedout, in which case client may run
         * some commands. */
        serverAssert(!server.in_exec);
        serverAssert(!server.in_script);
    }

    moduleCallCommandFilters(c);

    /* Handle possible security attacks. */
    if (!strcasecmp(c->argv[0]->ptr,"host:") || !strcasecmp(c->argv[0]->ptr,"post")) {
        securityWarningCommand(c);
        return C_ERR;
    }

    /* If we're inside a module blocked context yielding that wants to avoid
     * processing clients, postpone the command. */
    if (server.busy_module_yield_flags != BUSY_MODULE_YIELD_NONE &&
        !(server.busy_module_yield_flags & BUSY_MODULE_YIELD_CLIENTS))
    {
        c->bpop.timeout = 0;
        blockClient(c,BLOCKED_POSTPONE);
        return C_OK;
    }

    /* Now lookup the command and check ASAP about trivial error conditions
     * such as wrong arity, bad command name and so forth. */
    c->cmd = c->lastcmd = lookupCommand(c->argv,c->argc);
    if (!c->cmd) {
        if (isContainerCommandBySds(c->argv[0]->ptr)) {
            /* If we can't find the command but argv[0] by itself is a command
             * it means we're dealing with an invalid subcommand. Print Help. */
            sds cmd = sdsnew((char *)c->argv[0]->ptr);
            sdstoupper(cmd);
            rejectCommandFormat(c, "Unknown subcommand '%.128s'. Try %s HELP.",
                                (char *)c->argv[1]->ptr, cmd);
            sdsfree(cmd);
            return C_OK;
        }
        sds args = sdsempty();
        int i;
        for (i=1; i < c->argc && sdslen(args) < 128; i++)
            args = sdscatprintf(args, "'%.*s' ", 128-(int)sdslen(args), (char*)c->argv[i]->ptr);
        rejectCommandFormat(c,"unknown command '%s', with args beginning with: %s",
            (char*)c->argv[0]->ptr, args);
        sdsfree(args);
        return C_OK;
    } else if ((c->cmd->arity > 0 && c->cmd->arity != c->argc) ||
               (c->argc < -c->cmd->arity))
    {
        rejectCommandFormat(c,"wrong number of arguments for '%s' command", c->cmd->fullname);
        return C_OK;
    }

    /* Check if the command is marked as protected and the relevant configuration allows it */
    if (c->cmd->flags & CMD_PROTECTED) {
        if ((c->cmd->proc == debugCommand && !allowProtectedAction(server.enable_debug_cmd, c)) ||
            (c->cmd->proc == moduleCommand && !allowProtectedAction(server.enable_module_cmd, c)))
        {
            rejectCommandFormat(c,"%s command not allowed. If the %s option is set to \"local\", "
                                  "you can run it from a local connection, otherwise you need to set this option "
                                  "in the configuration file, and then restart the server.",
                                  c->cmd->proc == debugCommand ? "DEBUG" : "MODULE",
                                  c->cmd->proc == debugCommand ? "enable-debug-command" : "enable-module-command");
            return C_OK;

        }
    }

    int is_read_command = (c->cmd->flags & CMD_READONLY) ||
                           (c->cmd->proc == execCommand && (c->mstate.cmd_flags & CMD_READONLY));
    int is_write_command = (c->cmd->flags & CMD_WRITE) ||
                           (c->cmd->proc == execCommand && (c->mstate.cmd_flags & CMD_WRITE));
    int is_denyoom_command = (c->cmd->flags & CMD_DENYOOM) ||
                             (c->cmd->proc == execCommand && (c->mstate.cmd_flags & CMD_DENYOOM));
    int is_denystale_command = !(c->cmd->flags & CMD_STALE) ||
                               (c->cmd->proc == execCommand && (c->mstate.cmd_inv_flags & CMD_STALE));
    int is_denyloading_command = !(c->cmd->flags & CMD_LOADING) ||
                                 (c->cmd->proc == execCommand && (c->mstate.cmd_inv_flags & CMD_LOADING));
    int is_may_replicate_command = (c->cmd->flags & (CMD_WRITE | CMD_MAY_REPLICATE)) ||
                                   (c->cmd->proc == execCommand && (c->mstate.cmd_flags & (CMD_WRITE | CMD_MAY_REPLICATE)));
    int is_deny_async_loading_command = (c->cmd->flags & CMD_NO_ASYNC_LOADING) ||
                                        (c->cmd->proc == execCommand && (c->mstate.cmd_flags & CMD_NO_ASYNC_LOADING));

    if (authRequired(c)) {
        /* AUTH and HELLO and no auth commands are valid even in
         * non-authenticated state. */
        if (!(c->cmd->flags & CMD_NO_AUTH)) {
            rejectCommand(c,shared.noautherr);
            return C_OK;
        }
    }

    if (c->flags & CLIENT_MULTI && c->cmd->flags & CMD_NO_MULTI) {
        rejectCommandFormat(c,"Command not allowed inside a transaction");
        return C_OK;
    }

    /* Check if the user can run this command according to the current
     * ACLs. */
    int acl_errpos;
    int acl_retval = ACLCheckAllPerm(c,&acl_errpos);
    if (acl_retval != ACL_OK) {
        addACLLogEntry(c,acl_retval,(c->flags & CLIENT_MULTI) ? ACL_LOG_CTX_MULTI : ACL_LOG_CTX_TOPLEVEL,acl_errpos,NULL,NULL);
        switch (acl_retval) {
        case ACL_DENIED_CMD:
        {
            rejectCommandFormat(c,
                "-NOPERM this user has no permissions to run "
                "the '%s' command", c->cmd->fullname);
            break;
        }
        case ACL_DENIED_KEY:
            rejectCommandFormat(c,
                "-NOPERM this user has no permissions to access "
                "one of the keys used as arguments");
            break;
        case ACL_DENIED_CHANNEL:
            rejectCommandFormat(c,
                "-NOPERM this user has no permissions to access "
                "one of the channels used as arguments");
            break;
        default:
            rejectCommandFormat(c, "no permission");
            break;
        }
        return C_OK;
    }

    /* If cluster is enabled perform the cluster redirection here.
     * However we don't perform the redirection if:
     * 1) The sender of this command is our master.
     * 2) The command has no key arguments. */
    if (server.cluster_enabled &&
        !(c->flags & CLIENT_MASTER) &&
        !(c->flags & CLIENT_SCRIPT &&
          server.script_caller->flags & CLIENT_MASTER) &&
        !(!(c->cmd->flags&CMD_MOVABLE_KEYS) && c->cmd->key_specs_num == 0 &&
          c->cmd->proc != execCommand))
    {
        int hashslot;
        int error_code;
        clusterNode *n = getNodeByQuery(c,c->cmd,c->argv,c->argc,
                                        &hashslot,&error_code);
        if (n == NULL || n != server.cluster->myself) {
            if (c->cmd->proc == execCommand) {
                discardTransaction(c);
            } else {
                flagTransaction(c);
            }
            clusterRedirectClient(c,n,hashslot,error_code);
            c->cmd->rejected_calls++;
            return C_OK;
        }
    }

    /* Disconnect some clients if total clients memory is too high. We do this
     * before key eviction, after the last command was executed and consumed
     * some client output buffer memory. */
    evictClients();
    if (server.current_client == NULL) {
        /* If we evicted ourself then abort processing the command */
        return C_ERR;
    }

    /* Handle the maxmemory directive.
     *
     * Note that we do not want to reclaim memory if we are here re-entering
     * the event loop since there is a busy Lua script running in timeout
     * condition, to avoid mixing the propagation of scripts with the
     * propagation of DELs due to eviction. */
    if (server.maxmemory && !scriptIsTimedout()) {
        int out_of_memory = (performEvictions() == EVICT_FAIL);

        /* performEvictions may evict keys, so we need flush pending tracking
         * invalidation keys. If we don't do this, we may get an invalidation
         * message after we perform operation on the key, where in fact this
         * message belongs to the old value of the key before it gets evicted.*/
        trackingHandlePendingKeyInvalidations();

        /* performEvictions may flush slave output buffers. This may result
         * in a slave, that may be the active client, to be freed. */
        if (server.current_client == NULL) return C_ERR;

        int reject_cmd_on_oom = is_denyoom_command;
        /* If client is in MULTI/EXEC context, queuing may consume an unlimited
         * amount of memory, so we want to stop that.
         * However, we never want to reject DISCARD, or even EXEC (unless it
         * contains denied commands, in which case is_denyoom_command is already
         * set. */
        if (c->flags & CLIENT_MULTI &&
            c->cmd->proc != execCommand &&
            c->cmd->proc != discardCommand &&
            c->cmd->proc != quitCommand &&
            c->cmd->proc != resetCommand) {
            reject_cmd_on_oom = 1;
        }

        if (out_of_memory && reject_cmd_on_oom) {
            rejectCommand(c, shared.oomerr);
            return C_OK;
        }

        /* Save out_of_memory result at script start, otherwise if we check OOM
         * until first write within script, memory used by lua stack and
         * arguments might interfere. */
        if (c->cmd->proc == evalCommand ||
            c->cmd->proc == evalShaCommand ||
            c->cmd->proc == fcallCommand ||
            c->cmd->proc == fcallroCommand)
        {
            server.script_oom = out_of_memory;
        }
    }

    /* Make sure to use a reasonable amount of memory for client side
     * caching metadata. */
    if (server.tracking_clients) trackingLimitUsedSlots();

    /* Don't accept write commands if there are problems persisting on disk
     * and if this is a master instance. */
    int deny_write_type = writeCommandsDeniedByDiskError();
    if (deny_write_type != DISK_ERROR_TYPE_NONE &&
        server.masterhost == NULL &&
        (is_write_command ||c->cmd->proc == pingCommand))
    {
        if (deny_write_type == DISK_ERROR_TYPE_RDB)
            rejectCommand(c, shared.bgsaveerr);
        else
            rejectCommandFormat(c,
                "-MISCONF Errors writing to the AOF file: %s",
                strerror(server.aof_last_write_errno));
        return C_OK;
    }

    /* Don't accept write commands if there are not enough good slaves and
     * user configured the min-slaves-to-write option. */
    if (server.masterhost == NULL &&
        server.repl_min_slaves_to_write &&
        server.repl_min_slaves_max_lag &&
        is_write_command &&
        server.repl_good_slaves_count < server.repl_min_slaves_to_write)
    {
        rejectCommand(c, shared.noreplicaserr);
        return C_OK;
    }

    /* Don't accept write commands if this is a read only slave. But
     * accept write commands if this is our master. */
    if (server.masterhost && server.repl_slave_ro &&
        !(c->flags & CLIENT_MASTER) &&
        is_write_command)
    {
        rejectCommand(c, shared.roslaveerr);
        return C_OK;
    }

    /* Only allow a subset of commands in the context of Pub/Sub if the
     * connection is in RESP2 mode. With RESP3 there are no limits. */
    if ((c->flags & CLIENT_PUBSUB && c->resp == 2) &&
        c->cmd->proc != pingCommand &&
        c->cmd->proc != subscribeCommand &&
        c->cmd->proc != ssubscribeCommand &&
        c->cmd->proc != unsubscribeCommand &&
        c->cmd->proc != sunsubscribeCommand &&
        c->cmd->proc != psubscribeCommand &&
        c->cmd->proc != punsubscribeCommand &&
        c->cmd->proc != quitCommand &&
        c->cmd->proc != resetCommand) {
        rejectCommandFormat(c,
            "Can't execute '%s': only (P|S)SUBSCRIBE / "
            "(P|S)UNSUBSCRIBE / PING / QUIT / RESET are allowed in this context",
            c->cmd->fullname);
        return C_OK;
    }

    /* Only allow commands with flag "t", such as INFO, REPLICAOF and so on,
     * when replica-serve-stale-data is no and we are a replica with a broken
     * link with master. */
    if (server.masterhost && server.repl_state != REPL_STATE_CONNECTED &&
        server.repl_serve_stale_data == 0 &&
        is_denystale_command)
    {
        rejectCommand(c, shared.masterdownerr);
        return C_OK;
    }

    /* Loading DB? Return an error if the command has not the
     * CMD_LOADING flag. */
    if (server.loading && !server.async_loading && is_denyloading_command) {
        rejectCommand(c, shared.loadingerr);
        return C_OK;
    }

    /* During async-loading, block certain commands. */
    if (server.async_loading && is_deny_async_loading_command) {
        rejectCommand(c,shared.loadingerr);
        return C_OK;
    }

    /* when a busy job is being done (script / module)
     * Only allow a limited number of commands.
     * Note that we need to allow the transactions commands, otherwise clients
     * sending a transaction with pipelining without error checking, may have
     * the MULTI plus a few initial commands refused, then the timeout
     * condition resolves, and the bottom-half of the transaction gets
     * executed, see Github PR #7022. */
    if ((scriptIsTimedout() || server.busy_module_yield_flags) && !(c->cmd->flags & CMD_ALLOW_BUSY)) {
        if (server.busy_module_yield_flags && server.busy_module_yield_reply) {
            rejectCommandFormat(c, "-BUSY %s", server.busy_module_yield_reply);
        } else if (server.busy_module_yield_flags) {
            rejectCommand(c, shared.slowmoduleerr);
        } else if (scriptIsEval()) {
            rejectCommand(c, shared.slowevalerr);
        } else {
            rejectCommand(c, shared.slowscripterr);
        }
        return C_OK;
    }

    /* Prevent a replica from sending commands that access the keyspace.
     * The main objective here is to prevent abuse of client pause check
     * from which replicas are exempt. */
    if ((c->flags & CLIENT_SLAVE) && (is_may_replicate_command || is_write_command || is_read_command)) {
        rejectCommandFormat(c, "Replica can't interact with the keyspace");
        return C_OK;
    }

    /* If the server is paused, block the client until
     * the pause has ended. Replicas are never paused. */
    if (!(c->flags & CLIENT_SLAVE) && 
        ((server.client_pause_type == CLIENT_PAUSE_ALL) ||
        (server.client_pause_type == CLIENT_PAUSE_WRITE && is_may_replicate_command)))
    {
        c->bpop.timeout = 0;
        blockClient(c,BLOCKED_POSTPONE);
        return C_OK;       
    }

    /* Exec the command */
    if (c->flags & CLIENT_MULTI &&
        c->cmd->proc != execCommand &&
        c->cmd->proc != discardCommand &&
        c->cmd->proc != multiCommand &&
        c->cmd->proc != watchCommand &&
        c->cmd->proc != quitCommand &&
        c->cmd->proc != resetCommand)
    {
        queueMultiCommand(c);
        addReply(c,shared.queued);
    } else {
        call(c,CMD_CALL_FULL);
        c->woff = server.master_repl_offset;
        if (listLength(server.ready_keys))
            handleClientsBlockedOnKeys();
    }

    return C_OK;
}

/* ====================== Error lookup and execution ===================== */

void incrementErrorCount(const char *fullerr, size_t namelen) {
    struct redisError *error = raxFind(server.errors,(unsigned char*)fullerr,namelen);
    if (error == raxNotFound) {
        error = zmalloc(sizeof(*error));
        error->count = 0;
        raxInsert(server.errors,(unsigned char*)fullerr,namelen,error,NULL);
    }
    error->count++;
}

/*================================== Shutdown =============================== */

/* Close listening sockets. Also unlink the unix domain socket if
 * unlink_unix_socket is non-zero. */
void closeListeningSockets(int unlink_unix_socket) {
    int j;

    for (j = 0; j < server.ipfd.count; j++) close(server.ipfd.fd[j]);
    for (j = 0; j < server.tlsfd.count; j++) close(server.tlsfd.fd[j]);
    if (server.sofd != -1) close(server.sofd);
    if (server.cluster_enabled)
        for (j = 0; j < server.cfd.count; j++) close(server.cfd.fd[j]);
    if (unlink_unix_socket && server.unixsocket) {
        serverLog(LL_NOTICE,"Removing the unix socket file.");
        if (unlink(server.unixsocket) != 0)
            serverLog(LL_WARNING,"Error removing the unix socket file: %s",strerror(errno));
    }
}

/* Prepare for shutting down the server. Flags:
 *
 * - SHUTDOWN_SAVE: Save a database dump even if the server is configured not to
 *   save any dump.
 *
 * - SHUTDOWN_NOSAVE: Don't save any database dump even if the server is
 *   configured to save one.
 *
 * - SHUTDOWN_NOW: Don't wait for replicas to catch up before shutting down.
 *
 * - SHUTDOWN_FORCE: Ignore errors writing AOF and RDB files on disk, which
 *   would normally prevent a shutdown.
 *
 * Unless SHUTDOWN_NOW is set and if any replicas are lagging behind, C_ERR is
 * returned and server.shutdown_mstime is set to a timestamp to allow a grace
 * period for the replicas to catch up. This is checked and handled by
 * serverCron() which completes the shutdown as soon as possible.
 *
 * If shutting down fails due to errors writing RDB or AOF files, C_ERR is
 * returned and an error is logged. If the flag SHUTDOWN_FORCE is set, these
 * errors are logged but ignored and C_OK is returned.
 *
 * On success, this function returns C_OK and then it's OK to call exit(0). */
int prepareForShutdown(int flags) {
    if (isShutdownInitiated()) return C_ERR;

    /* When SHUTDOWN is called while the server is loading a dataset in
     * memory we need to make sure no attempt is performed to save
     * the dataset on shutdown (otherwise it could overwrite the current DB
     * with half-read data).
     *
     * Also when in Sentinel mode clear the SAVE flag and force NOSAVE. */
    if (server.loading || server.sentinel_mode)
        flags = (flags & ~SHUTDOWN_SAVE) | SHUTDOWN_NOSAVE;

    server.shutdown_flags = flags;

    serverLog(LL_WARNING,"User requested shutdown...");
    if (server.supervised_mode == SUPERVISED_SYSTEMD)
        redisCommunicateSystemd("STOPPING=1\n");

    /* If we have any replicas, let them catch up the replication offset before
     * we shut down, to avoid data loss. */
    if (!(flags & SHUTDOWN_NOW) &&
        server.shutdown_timeout != 0 &&
        !isReadyToShutdown())
    {
        server.shutdown_mstime = server.mstime + server.shutdown_timeout * 1000;
        if (!areClientsPaused()) sendGetackToReplicas();
        pauseClients(PAUSE_DURING_SHUTDOWN, LLONG_MAX, CLIENT_PAUSE_WRITE);
        serverLog(LL_NOTICE, "Waiting for replicas before shutting down.");
        return C_ERR;
    }

    return finishShutdown();
}

static inline int isShutdownInitiated(void) {
    return server.shutdown_mstime != 0;
}

/* Returns 0 if there are any replicas which are lagging in replication which we
 * need to wait for before shutting down. Returns 1 if we're ready to shut
 * down now. */
int isReadyToShutdown(void) {
    if (listLength(server.slaves) == 0) return 1;  /* No replicas. */

    listIter li;
    listNode *ln;
    listRewind(server.slaves, &li);
    while ((ln = listNext(&li)) != NULL) {
        client *replica = listNodeValue(ln);
        if (replica->repl_ack_off != server.master_repl_offset) return 0;
    }
    return 1;
}

static void cancelShutdown(void) {
    server.shutdown_asap = 0;
    server.shutdown_flags = 0;
    server.shutdown_mstime = 0;
    replyToClientsBlockedOnShutdown();
    unpauseClients(PAUSE_DURING_SHUTDOWN);
}

/* Returns C_OK if shutdown was aborted and C_ERR if shutdown wasn't ongoing. */
int abortShutdown(void) {
    if (isShutdownInitiated()) {
        cancelShutdown();
    } else if (server.shutdown_asap) {
        /* Signal handler has requested shutdown, but it hasn't been initiated
         * yet. Just clear the flag. */
        server.shutdown_asap = 0;
    } else {
        /* Shutdown neither initiated nor requested. */
        return C_ERR;
    }
    serverLog(LL_NOTICE, "Shutdown manually aborted.");
    return C_OK;
}

/* The final step of the shutdown sequence. Returns C_OK if the shutdown
 * sequence was successful and it's OK to call exit(). If C_ERR is returned,
 * it's not safe to call exit(). */
int finishShutdown(void) {

    int save = server.shutdown_flags & SHUTDOWN_SAVE;
    int nosave = server.shutdown_flags & SHUTDOWN_NOSAVE;
    int force = server.shutdown_flags & SHUTDOWN_FORCE;

    /* Log a warning for each replica that is lagging. */
    listIter replicas_iter;
    listNode *replicas_list_node;
    int num_replicas = 0, num_lagging_replicas = 0;
    listRewind(server.slaves, &replicas_iter);
    while ((replicas_list_node = listNext(&replicas_iter)) != NULL) {
        client *replica = listNodeValue(replicas_list_node);
        num_replicas++;
        if (replica->repl_ack_off != server.master_repl_offset) {
            num_lagging_replicas++;
            long lag = replica->replstate == SLAVE_STATE_ONLINE ?
                time(NULL) - replica->repl_ack_time : 0;
            serverLog(LL_WARNING,
                      "Lagging replica %s reported offset %lld behind master, lag=%ld, state=%s.",
                      replicationGetSlaveName(replica),
                      server.master_repl_offset - replica->repl_ack_off,
                      lag,
                      replstateToString(replica->replstate));
        }
    }
    if (num_replicas > 0) {
        serverLog(LL_NOTICE,
                  "%d of %d replicas are in sync when shutting down.",
                  num_replicas - num_lagging_replicas,
                  num_replicas);
    }

    /* Kill all the Lua debugger forked sessions. */
    ldbKillForkedSessions();

    /* Kill the saving child if there is a background saving in progress.
       We want to avoid race conditions, for instance our saving child may
       overwrite the synchronous saving did by SHUTDOWN. */
    if (server.child_type == CHILD_TYPE_RDB) {
        serverLog(LL_WARNING,"There is a child saving an .rdb. Killing it!");
        killRDBChild();
        /* Note that, in killRDBChild normally has backgroundSaveDoneHandler
         * doing it's cleanup, but in this case this code will not be reached,
         * so we need to call rdbRemoveTempFile which will close fd(in order
         * to unlink file actually) in background thread.
         * The temp rdb file fd may won't be closed when redis exits quickly,
         * but OS will close this fd when process exits. */
        rdbRemoveTempFile(server.child_pid, 0);
    }

    /* Kill module child if there is one. */
    if (server.child_type == CHILD_TYPE_MODULE) {
        serverLog(LL_WARNING,"There is a module fork child. Killing it!");
        TerminateModuleForkChild(server.child_pid,0);
    }

    /* Kill the AOF saving child as the AOF we already have may be longer
     * but contains the full dataset anyway. */
    if (server.child_type == CHILD_TYPE_AOF) {
        /* If we have AOF enabled but haven't written the AOF yet, don't
         * shutdown or else the dataset will be lost. */
        if (server.aof_state == AOF_WAIT_REWRITE) {
            if (force) {
                serverLog(LL_WARNING, "Writing initial AOF. Exit anyway.");
            } else {
                serverLog(LL_WARNING, "Writing initial AOF, can't exit.");
                goto error;
            }
        }
        serverLog(LL_WARNING,
                  "There is a child rewriting the AOF. Killing it!");
        killAppendOnlyChild();
    }
    if (server.aof_state != AOF_OFF) {
        /* Append only file: flush buffers and fsync() the AOF at exit */
        serverLog(LL_NOTICE,"Calling fsync() on the AOF file.");
        flushAppendOnlyFile(1);
        if (redis_fsync(server.aof_fd) == -1) {
            serverLog(LL_WARNING,"Fail to fsync the AOF file: %s.",
                                 strerror(errno));
        }
    }

    /* Create a new RDB file before exiting. */
    if ((server.saveparamslen > 0 && !nosave) || save) {
        serverLog(LL_NOTICE,"Saving the final RDB snapshot before exiting.");
        if (server.supervised_mode == SUPERVISED_SYSTEMD)
            redisCommunicateSystemd("STATUS=Saving the final RDB snapshot\n");
        /* Snapshotting. Perform a SYNC SAVE and exit */
        rdbSaveInfo rsi, *rsiptr;
        rsiptr = rdbPopulateSaveInfo(&rsi);
        if (rdbSave(SLAVE_REQ_NONE,server.rdb_filename,rsiptr) != C_OK) {
            /* Ooops.. error saving! The best we can do is to continue
             * operating. Note that if there was a background saving process,
             * in the next cron() Redis will be notified that the background
             * saving aborted, handling special stuff like slaves pending for
             * synchronization... */
            if (force) {
                serverLog(LL_WARNING,"Error trying to save the DB. Exit anyway.");
            } else {
                serverLog(LL_WARNING,"Error trying to save the DB, can't exit.");
                if (server.supervised_mode == SUPERVISED_SYSTEMD)
                    redisCommunicateSystemd("STATUS=Error trying to save the DB, can't exit.\n");
                goto error;
            }
        }
    }

    /* Free the AOF manifest. */
    if (server.aof_manifest) aofManifestFree(server.aof_manifest);

    /* Fire the shutdown modules event. */
    moduleFireServerEvent(REDISMODULE_EVENT_SHUTDOWN,0,NULL);

    /* Remove the pid file if possible and needed. */
    if (server.daemonize || server.pidfile) {
        serverLog(LL_NOTICE,"Removing the pid file.");
        unlink(server.pidfile);
    }

    /* Best effort flush of slave output buffers, so that we hopefully
     * send them pending writes. */
    flushSlavesOutputBuffers();

    /* Close the listening sockets. Apparently this allows faster restarts. */
    closeListeningSockets(1);
    serverLog(LL_WARNING,"%s is now ready to exit, bye bye...",
        server.sentinel_mode ? "Sentinel" : "Redis");
    return C_OK;

error:
    serverLog(LL_WARNING, "Errors trying to shut down the server. Check the logs for more information.");
    cancelShutdown();
    return C_ERR;
}

/*================================== Commands =============================== */

/* Sometimes Redis cannot accept write commands because there is a persistence
 * error with the RDB or AOF file, and Redis is configured in order to stop
 * accepting writes in such situation. This function returns if such a
 * condition is active, and the type of the condition.
 *
 * Function return values:
 *
 * DISK_ERROR_TYPE_NONE:    No problems, we can accept writes.
 * DISK_ERROR_TYPE_AOF:     Don't accept writes: AOF errors.
 * DISK_ERROR_TYPE_RDB:     Don't accept writes: RDB errors.
 */
int writeCommandsDeniedByDiskError(void) {
    if (server.stop_writes_on_bgsave_err &&
        server.saveparamslen > 0 &&
        server.lastbgsave_status == C_ERR)
    {
        return DISK_ERROR_TYPE_RDB;
    } else if (server.aof_state != AOF_OFF) {
        if (server.aof_last_write_status == C_ERR) {
            return DISK_ERROR_TYPE_AOF;
        }
        /* AOF fsync error. */
        int aof_bio_fsync_status;
        atomicGet(server.aof_bio_fsync_status,aof_bio_fsync_status);
        if (aof_bio_fsync_status == C_ERR) {
            atomicGet(server.aof_bio_fsync_errno,server.aof_last_write_errno);
            return DISK_ERROR_TYPE_AOF;
        }
    }

    return DISK_ERROR_TYPE_NONE;
}

/* The PING command. It works in a different way if the client is in
 * in Pub/Sub mode. */
void pingCommand(client *c) {
    /* The command takes zero or one arguments. */
    if (c->argc > 2) {
        addReplyErrorArity(c);
        return;
    }

    if (c->flags & CLIENT_PUBSUB && c->resp == 2) {
        addReply(c,shared.mbulkhdr[2]);
        addReplyBulkCBuffer(c,"pong",4);
        if (c->argc == 1)
            addReplyBulkCBuffer(c,"",0);
        else
            addReplyBulk(c,c->argv[1]);
    } else {
        if (c->argc == 1)
            addReply(c,shared.pong);
        else
            addReplyBulk(c,c->argv[1]);
    }
}

void echoCommand(client *c) {
    addReplyBulk(c,c->argv[1]);
}

void timeCommand(client *c) {
    struct timeval tv;

    /* gettimeofday() can only fail if &tv is a bad address so we
     * don't check for errors. */
    gettimeofday(&tv,NULL);
    addReplyArrayLen(c,2);
    addReplyBulkLongLong(c,tv.tv_sec);
    addReplyBulkLongLong(c,tv.tv_usec);
}

typedef struct replyFlagNames {
    uint64_t flag;
    const char *name;
} replyFlagNames;

/* Helper function to output flags. */
void addReplyCommandFlags(client *c, uint64_t flags, replyFlagNames *replyFlags) {
    int count = 0, j=0;
    /* Count them so we don't have to use deferred reply. */
    while (replyFlags[j].name) {
        if (flags & replyFlags[j].flag)
            count++;
        j++;
    }

    addReplySetLen(c, count);
    j = 0;
    while (replyFlags[j].name) {
        if (flags & replyFlags[j].flag)
            addReplyStatus(c, replyFlags[j].name);
        j++;
    }
}

void addReplyFlagsForCommand(client *c, struct redisCommand *cmd) {
    replyFlagNames flagNames[] = {
        {CMD_WRITE,             "write"},
        {CMD_READONLY,          "readonly"},
        {CMD_DENYOOM,           "denyoom"},
        {CMD_MODULE,            "module"},
        {CMD_ADMIN,             "admin"},
        {CMD_PUBSUB,            "pubsub"},
        {CMD_NOSCRIPT,          "noscript"},
        {CMD_BLOCKING,          "blocking"},
        {CMD_LOADING,           "loading"},
        {CMD_STALE,             "stale"},
        {CMD_SKIP_MONITOR,      "skip_monitor"},
        {CMD_SKIP_SLOWLOG,      "skip_slowlog"},
        {CMD_ASKING,            "asking"},
        {CMD_FAST,              "fast"},
        {CMD_NO_AUTH,           "no_auth"},
        {CMD_MAY_REPLICATE,     "may_replicate"},
        /* {CMD_SENTINEL,          "sentinel"}, Hidden on purpose */
        /* {CMD_ONLY_SENTINEL,     "only_sentinel"}, Hidden on purpose */
        {CMD_NO_MANDATORY_KEYS, "no_mandatory_keys"},
        /* {CMD_PROTECTED,         "protected"}, Hidden on purpose */
        {CMD_NO_ASYNC_LOADING,  "no_async_loading"},
        {CMD_NO_MULTI,          "no_multi"},
        {CMD_MOVABLE_KEYS,      "movablekeys"},
        {CMD_ALLOW_BUSY,        "allow_busy"},
        {0,NULL}
    };
    addReplyCommandFlags(c, cmd->flags, flagNames);
}

void addReplyDocFlagsForCommand(client *c, struct redisCommand *cmd) {
    replyFlagNames docFlagNames[] = {
        {CMD_DOC_DEPRECATED,         "deprecated"},
        {CMD_DOC_SYSCMD,             "syscmd"},
        {0,NULL}
    };
    addReplyCommandFlags(c, cmd->doc_flags, docFlagNames);
}

void addReplyFlagsForKeyArgs(client *c, uint64_t flags) {
    replyFlagNames docFlagNames[] = {
        {CMD_KEY_RO,              "RO"},
        {CMD_KEY_RW,              "RW"},
        {CMD_KEY_OW,              "OW"},
        {CMD_KEY_RM,              "RM"},
        {CMD_KEY_ACCESS,          "access"},
        {CMD_KEY_UPDATE,          "update"},
        {CMD_KEY_INSERT,          "insert"},
        {CMD_KEY_DELETE,          "delete"},
        {CMD_KEY_CHANNEL,         "channel"},
        {CMD_KEY_INCOMPLETE,      "incomplete"},
        {0,NULL}
    };
    addReplyCommandFlags(c, flags, docFlagNames);
}

/* Must match redisCommandArgType */
const char *ARG_TYPE_STR[] = {
    "string",
    "integer",
    "double",
    "key",
    "pattern",
    "unix-time",
    "pure-token",
    "oneof",
    "block",
};

void addReplyFlagsForArg(client *c, uint64_t flags) {
    replyFlagNames argFlagNames[] = {
        {CMD_ARG_OPTIONAL,          "optional"},
        {CMD_ARG_MULTIPLE,          "multiple"},
        {CMD_ARG_MULTIPLE_TOKEN,    "multiple_token"},
        {0,NULL}
    };
    addReplyCommandFlags(c, flags, argFlagNames);
}

void addReplyCommandArgList(client *c, struct redisCommandArg *args, int num_args) {
    addReplyArrayLen(c, num_args);
    for (int j = 0; j<num_args; j++) {
        /* Count our reply len so we don't have to use deferred reply. */
        long maplen = 2;
        if (args[j].key_spec_index != -1) maplen++;
        if (args[j].token) maplen++;
        if (args[j].summary) maplen++;
        if (args[j].since) maplen++;
        if (args[j].flags) maplen++;
        if (args[j].type == ARG_TYPE_ONEOF || args[j].type == ARG_TYPE_BLOCK)
            maplen++;
        addReplyMapLen(c, maplen);

        addReplyBulkCString(c, "name");
        addReplyBulkCString(c, args[j].name);

        addReplyBulkCString(c, "type");
        addReplyBulkCString(c, ARG_TYPE_STR[args[j].type]);

        if (args[j].key_spec_index != -1) {
            addReplyBulkCString(c, "key_spec_index");
            addReplyLongLong(c, args[j].key_spec_index);
        }
        if (args[j].token) {
            addReplyBulkCString(c, "token");
            addReplyBulkCString(c, args[j].token);
        }
        if (args[j].summary) {
            addReplyBulkCString(c, "summary");
            addReplyBulkCString(c, args[j].summary);
        }
        if (args[j].since) {
            addReplyBulkCString(c, "since");
            addReplyBulkCString(c, args[j].since);
        }
        if (args[j].flags) {
            addReplyBulkCString(c, "flags");
            addReplyFlagsForArg(c, args[j].flags);
        }
        if (args[j].type == ARG_TYPE_ONEOF || args[j].type == ARG_TYPE_BLOCK) {
            addReplyBulkCString(c, "arguments");
            addReplyCommandArgList(c, args[j].subargs, args[j].num_args);
        }
    }
}

/* Must match redisCommandRESP2Type */
const char *RESP2_TYPE_STR[] = {
    "simple-string",
    "error",
    "integer",
    "bulk-string",
    "null-bulk-string",
    "array",
    "null-array",
};

/* Must match redisCommandRESP3Type */
const char *RESP3_TYPE_STR[] = {
    "simple-string",
    "error",
    "integer",
    "double",
    "bulk-string",
    "array",
    "map",
    "set",
    "bool",
    "null",
};

void addReplyCommandHistory(client *c, struct redisCommand *cmd) {
    addReplySetLen(c, cmd->num_history);
    for (int j = 0; j<cmd->num_history; j++) {
        addReplyArrayLen(c, 2);
        addReplyBulkCString(c, cmd->history[j].since);
        addReplyBulkCString(c, cmd->history[j].changes);
    }
}

void addReplyCommandTips(client *c, struct redisCommand *cmd) {
    addReplySetLen(c, cmd->num_tips);
    for (int j = 0; j<cmd->num_tips; j++) {
        addReplyBulkCString(c, cmd->tips[j]);
    }
}

void addReplyCommandKeySpecs(client *c, struct redisCommand *cmd) {
    addReplySetLen(c, cmd->key_specs_num);
    for (int i = 0; i < cmd->key_specs_num; i++) {
        int maplen = 3;
        if (cmd->key_specs[i].notes) maplen++;

        addReplyMapLen(c, maplen);

        if (cmd->key_specs[i].notes) {
            addReplyBulkCString(c, "notes");
            addReplyBulkCString(c,cmd->key_specs[i].notes);
        }

        addReplyBulkCString(c, "flags");
        addReplyFlagsForKeyArgs(c,cmd->key_specs[i].flags);

        addReplyBulkCString(c, "begin_search");
        switch (cmd->key_specs[i].begin_search_type) {
            case KSPEC_BS_UNKNOWN:
                addReplyMapLen(c, 2);
                addReplyBulkCString(c, "type");
                addReplyBulkCString(c, "unknown");

                addReplyBulkCString(c, "spec");
                addReplyMapLen(c, 0);
                break;
            case KSPEC_BS_INDEX:
                addReplyMapLen(c, 2);
                addReplyBulkCString(c, "type");
                addReplyBulkCString(c, "index");

                addReplyBulkCString(c, "spec");
                addReplyMapLen(c, 1);
                addReplyBulkCString(c, "index");
                addReplyLongLong(c, cmd->key_specs[i].bs.index.pos);
                break;
            case KSPEC_BS_KEYWORD:
                addReplyMapLen(c, 2);
                addReplyBulkCString(c, "type");
                addReplyBulkCString(c, "keyword");

                addReplyBulkCString(c, "spec");
                addReplyMapLen(c, 2);
                addReplyBulkCString(c, "keyword");
                addReplyBulkCString(c, cmd->key_specs[i].bs.keyword.keyword);
                addReplyBulkCString(c, "startfrom");
                addReplyLongLong(c, cmd->key_specs[i].bs.keyword.startfrom);
                break;
            default:
                serverPanic("Invalid begin_search key spec type %d", cmd->key_specs[i].begin_search_type);
        }

        addReplyBulkCString(c, "find_keys");
        switch (cmd->key_specs[i].find_keys_type) {
            case KSPEC_FK_UNKNOWN:
                addReplyMapLen(c, 2);
                addReplyBulkCString(c, "type");
                addReplyBulkCString(c, "unknown");

                addReplyBulkCString(c, "spec");
                addReplyMapLen(c, 0);
                break;
            case KSPEC_FK_RANGE:
                addReplyMapLen(c, 2);
                addReplyBulkCString(c, "type");
                addReplyBulkCString(c, "range");

                addReplyBulkCString(c, "spec");
                addReplyMapLen(c, 3);
                addReplyBulkCString(c, "lastkey");
                addReplyLongLong(c, cmd->key_specs[i].fk.range.lastkey);
                addReplyBulkCString(c, "keystep");
                addReplyLongLong(c, cmd->key_specs[i].fk.range.keystep);
                addReplyBulkCString(c, "limit");
                addReplyLongLong(c, cmd->key_specs[i].fk.range.limit);
                break;
            case KSPEC_FK_KEYNUM:
                addReplyMapLen(c, 2);
                addReplyBulkCString(c, "type");
                addReplyBulkCString(c, "keynum");

                addReplyBulkCString(c, "spec");
                addReplyMapLen(c, 3);
                addReplyBulkCString(c, "keynumidx");
                addReplyLongLong(c, cmd->key_specs[i].fk.keynum.keynumidx);
                addReplyBulkCString(c, "firstkey");
                addReplyLongLong(c, cmd->key_specs[i].fk.keynum.firstkey);
                addReplyBulkCString(c, "keystep");
                addReplyLongLong(c, cmd->key_specs[i].fk.keynum.keystep);
                break;
            default:
                serverPanic("Invalid find_keys key spec type %d", cmd->key_specs[i].begin_search_type);
        }
    }
}

/* Reply with an array of sub-command using the provided reply callback. */
void addReplyCommandSubCommands(client *c, struct redisCommand *cmd, void (*reply_function)(client*, struct redisCommand*), int use_map) {
    if (!cmd->subcommands_dict) {
        addReplySetLen(c, 0);
        return;
    }

    if (use_map)
        addReplyMapLen(c, dictSize(cmd->subcommands_dict));
    else
        addReplyArrayLen(c, dictSize(cmd->subcommands_dict));
    dictEntry *de;
    dictIterator *di = dictGetSafeIterator(cmd->subcommands_dict);
    while((de = dictNext(di)) != NULL) {
        struct redisCommand *sub = (struct redisCommand *)dictGetVal(de);
        if (use_map)
            addReplyBulkCBuffer(c, sub->fullname, sdslen(sub->fullname));
        reply_function(c, sub);
    }
    dictReleaseIterator(di);
}

/* Must match redisCommandGroup */
const char *COMMAND_GROUP_STR[] = {
    "generic",
    "string",
    "list",
    "set",
    "sorted-set",
    "hash",
    "pubsub",
    "transactions",
    "connection",
    "server",
    "scripting",
    "hyperloglog",
    "cluster",
    "sentinel",
    "geo",
    "stream",
    "bitmap",
    "module"
};

/* Output the representation of a Redis command. Used by the COMMAND command and COMMAND INFO. */
void addReplyCommandInfo(client *c, struct redisCommand *cmd) {
    if (!cmd) {
        addReplyNull(c);
    } else {
        int firstkey = 0, lastkey = 0, keystep = 0;
        if (cmd->legacy_range_key_spec.begin_search_type != KSPEC_BS_INVALID) {
            firstkey = cmd->legacy_range_key_spec.bs.index.pos;
            lastkey = cmd->legacy_range_key_spec.fk.range.lastkey;
            if (lastkey >= 0)
                lastkey += firstkey;
            keystep = cmd->legacy_range_key_spec.fk.range.keystep;
        }

        addReplyArrayLen(c, 10);
        addReplyBulkCBuffer(c, cmd->fullname, sdslen(cmd->fullname));
        addReplyLongLong(c, cmd->arity);
        addReplyFlagsForCommand(c, cmd);
        addReplyLongLong(c, firstkey);
        addReplyLongLong(c, lastkey);
        addReplyLongLong(c, keystep);
        addReplyCommandCategories(c, cmd);
        addReplyCommandTips(c, cmd);
        addReplyCommandKeySpecs(c, cmd);
        addReplyCommandSubCommands(c, cmd, addReplyCommandInfo, 0);
    }
}

/* Output the representation of a Redis command. Used by the COMMAND DOCS. */
void addReplyCommandDocs(client *c, struct redisCommand *cmd) {
    /* Count our reply len so we don't have to use deferred reply. */
    long maplen = 3;
    if (cmd->complexity) maplen++;
    if (cmd->doc_flags) maplen++;
    if (cmd->deprecated_since) maplen++;
    if (cmd->replaced_by) maplen++;
    if (cmd->history) maplen++;
    if (cmd->args) maplen++;
    if (cmd->subcommands_dict) maplen++;
    addReplyMapLen(c, maplen);

    addReplyBulkCString(c, "summary");
    addReplyBulkCString(c, cmd->summary);

    addReplyBulkCString(c, "since");
    addReplyBulkCString(c, cmd->since);

    addReplyBulkCString(c, "group");
    addReplyBulkCString(c, COMMAND_GROUP_STR[cmd->group]);

    if (cmd->complexity) {
        addReplyBulkCString(c, "complexity");
        addReplyBulkCString(c, cmd->complexity);
    }
    if (cmd->doc_flags) {
        addReplyBulkCString(c, "doc_flags");
        addReplyDocFlagsForCommand(c, cmd);
    }
    if (cmd->deprecated_since) {
        addReplyBulkCString(c, "deprecated_since");
        addReplyBulkCString(c, cmd->deprecated_since);
    }
    if (cmd->replaced_by) {
        addReplyBulkCString(c, "replaced_by");
        addReplyBulkCString(c, cmd->replaced_by);
    }
    if (cmd->history) {
        addReplyBulkCString(c, "history");
        addReplyCommandHistory(c, cmd);
    }
    if (cmd->args) {
        addReplyBulkCString(c, "arguments");
        addReplyCommandArgList(c, cmd->args, cmd->num_args);
    }
    if (cmd->subcommands_dict) {
        addReplyBulkCString(c, "subcommands");
        addReplyCommandSubCommands(c, cmd, addReplyCommandDocs, 1);
    }
}

/* Helper for COMMAND(S) command
 *
 * COMMAND(S) GETKEYS cmd arg1 arg2 ... */
void getKeysSubcommand(client *c) {
    struct redisCommand *cmd = lookupCommand(c->argv+2,c->argc-2);
    getKeysResult result = GETKEYS_RESULT_INIT;
    int j;

    if (!cmd) {
        addReplyError(c,"Invalid command specified");
        return;
    } else if (cmd->getkeys_proc == NULL && cmd->key_specs_num == 0) {
        addReplyError(c,"The command has no key arguments");
        return;
    } else if ((cmd->arity > 0 && cmd->arity != c->argc-2) ||
               ((c->argc-2) < -cmd->arity))
    {
        addReplyError(c,"Invalid number of arguments specified for command");
        return;
    }

    if (!getKeysFromCommand(cmd,c->argv+2,c->argc-2,&result)) {
        if (cmd->flags & CMD_NO_MANDATORY_KEYS) {
            addReplyArrayLen(c,0);
        } else {
            addReplyError(c,"Invalid arguments specified for command");
        }
    } else {
        addReplyArrayLen(c,result.numkeys);
        for (j = 0; j < result.numkeys; j++) addReplyBulk(c,c->argv[result.keys[j].pos+2]);
    }
    getKeysFreeResult(&result);
}

/* COMMAND (no args) */
void commandCommand(client *c) {
    dictIterator *di;
    dictEntry *de;

    addReplyArrayLen(c, dictSize(server.commands));
    di = dictGetIterator(server.commands);
    while ((de = dictNext(di)) != NULL) {
        addReplyCommandInfo(c, dictGetVal(de));
    }
    dictReleaseIterator(di);
}

/* COMMAND COUNT */
void commandCountCommand(client *c) {
    addReplyLongLong(c, dictSize(server.commands));
}

typedef enum {
    COMMAND_LIST_FILTER_MODULE,
    COMMAND_LIST_FILTER_ACLCAT,
    COMMAND_LIST_FILTER_PATTERN,
} commandListFilterType;

typedef struct {
    commandListFilterType type;
    sds arg;
    struct {
        int valid;
        union {
            uint64_t aclcat;
            void *module_handle;
        } u;
    } cache;
} commandListFilter;

int shouldFilterFromCommandList(struct redisCommand *cmd, commandListFilter *filter) {
    switch (filter->type) {
        case (COMMAND_LIST_FILTER_MODULE):
            if (!filter->cache.valid) {
                filter->cache.u.module_handle = moduleGetHandleByName(filter->arg);
                filter->cache.valid = 1;
            }
            return !moduleIsModuleCommand(filter->cache.u.module_handle, cmd);
        case (COMMAND_LIST_FILTER_ACLCAT): {
            if (!filter->cache.valid) {
                filter->cache.u.aclcat = ACLGetCommandCategoryFlagByName(filter->arg);
                filter->cache.valid = 1;
            }
            uint64_t cat = filter->cache.u.aclcat;
            if (cat == 0)
                return 1; /* Invalid ACL category */
            return (!(cmd->acl_categories & cat));
            break;
        }
        case (COMMAND_LIST_FILTER_PATTERN):
            return !stringmatchlen(filter->arg, sdslen(filter->arg), cmd->fullname, sdslen(cmd->fullname), 1);
        default:
            serverPanic("Invalid filter type %d", filter->type);
    }
}

/* COMMAND LIST FILTERBY (MODULE <module-name>|ACLCAT <cat>|PATTERN <pattern>) */
void commandListWithFilter(client *c, dict *commands, commandListFilter filter, int *numcmds) {
    dictEntry *de;
    dictIterator *di = dictGetIterator(commands);

    while ((de = dictNext(di)) != NULL) {
        struct redisCommand *cmd = dictGetVal(de);
        if (!shouldFilterFromCommandList(cmd,&filter)) {
            addReplyBulkCBuffer(c, cmd->fullname, sdslen(cmd->fullname));
            (*numcmds)++;
        }

        if (cmd->subcommands_dict) {
            commandListWithFilter(c, cmd->subcommands_dict, filter, numcmds);
        }
    }
    dictReleaseIterator(di);
}

/* COMMAND LIST */
void commandListWithoutFilter(client *c, dict *commands, int *numcmds) {
    dictEntry *de;
    dictIterator *di = dictGetIterator(commands);

    while ((de = dictNext(di)) != NULL) {
        struct redisCommand *cmd = dictGetVal(de);
        addReplyBulkCBuffer(c, cmd->fullname, sdslen(cmd->fullname));
        (*numcmds)++;

        if (cmd->subcommands_dict) {
            commandListWithoutFilter(c, cmd->subcommands_dict, numcmds);
        }
    }
    dictReleaseIterator(di);
}

/* COMMAND LIST [FILTERBY (MODULE <module-name>|ACLCAT <cat>|PATTERN <pattern>)] */
void commandListCommand(client *c) {

    /* Parse options. */
    int i = 2, got_filter = 0;
    commandListFilter filter = {0};
    for (; i < c->argc; i++) {
        int moreargs = (c->argc-1) - i; /* Number of additional arguments. */
        char *opt = c->argv[i]->ptr;
        if (!strcasecmp(opt,"filterby") && moreargs == 2) {
            char *filtertype = c->argv[i+1]->ptr;
            if (!strcasecmp(filtertype,"module")) {
                filter.type = COMMAND_LIST_FILTER_MODULE;
            } else if (!strcasecmp(filtertype,"aclcat")) {
                filter.type = COMMAND_LIST_FILTER_ACLCAT;
            } else if (!strcasecmp(filtertype,"pattern")) {
                filter.type = COMMAND_LIST_FILTER_PATTERN;
            } else {
                addReplyErrorObject(c,shared.syntaxerr);
                return;
            }
            got_filter = 1;
            filter.arg = c->argv[i+2]->ptr;
            i += 2;
        } else {
            addReplyErrorObject(c,shared.syntaxerr);
            return;
        }
    }

    int numcmds = 0;
    void *replylen = addReplyDeferredLen(c);

    if (got_filter) {
        commandListWithFilter(c, server.commands, filter, &numcmds);
    } else {
        commandListWithoutFilter(c, server.commands, &numcmds);
    }

    setDeferredArrayLen(c,replylen,numcmds);
}

/* COMMAND INFO [<command-name> ...] */
void commandInfoCommand(client *c) {
    int i;

    if (c->argc == 2) {
        dictIterator *di;
        dictEntry *de;
        addReplyArrayLen(c, dictSize(server.commands));
        di = dictGetIterator(server.commands);
        while ((de = dictNext(di)) != NULL) {
            addReplyCommandInfo(c, dictGetVal(de));
        }
        dictReleaseIterator(di);
    } else {
        addReplyArrayLen(c, c->argc-2);
        for (i = 2; i < c->argc; i++) {
            addReplyCommandInfo(c, lookupCommandBySds(c->argv[i]->ptr));
        }
    }
}

/* COMMAND DOCS [<command-name> ...] */
void commandDocsCommand(client *c) {
    int i;
    if (c->argc == 2) {
        /* Reply with an array of all commands */
        dictIterator *di;
        dictEntry *de;
        addReplyMapLen(c, dictSize(server.commands));
        di = dictGetIterator(server.commands);
        while ((de = dictNext(di)) != NULL) {
            struct redisCommand *cmd = dictGetVal(de);
            addReplyBulkCBuffer(c, cmd->fullname, sdslen(cmd->fullname));
            addReplyCommandDocs(c, cmd);
        }
        dictReleaseIterator(di);
    } else {
        /* Reply with an array of the requested commands (if we find them) */
        int numcmds = 0;
        void *replylen = addReplyDeferredLen(c);
        for (i = 2; i < c->argc; i++) {
            struct redisCommand *cmd = lookupCommandBySds(c->argv[i]->ptr);
            if (!cmd)
                continue;
            addReplyBulkCBuffer(c, cmd->fullname, sdslen(cmd->fullname));
            addReplyCommandDocs(c, cmd);
            numcmds++;
        }
        setDeferredMapLen(c,replylen,numcmds);
    }
}

/* COMMAND GETKEYS arg0 arg1 arg2 ... */
void commandGetKeysCommand(client *c) {
    getKeysSubcommand(c);
}

/* COMMAND HELP */
void commandHelpCommand(client *c) {
    const char *help[] = {
"(no subcommand)",
"    Return details about all Redis commands.",
"COUNT",
"    Return the total number of commands in this Redis server.",
"LIST",
"    Return a list of all commands in this Redis server.",
"INFO [<command-name> ...]",
"    Return details about multiple Redis commands.",
"    If no command names are given, documentation details for all",
"    commands are returned.",
"DOCS [<command-name> ...]",
"    Return documentation details about multiple Redis commands.",
"    If no command names are given, documentation details for all",
"    commands are returned.",
"GETKEYS <full-command>",
"    Return the keys from a full Redis command.",
NULL
    };

    addReplyHelp(c, help);
}

/* Convert an amount of bytes into a human readable string in the form
 * of 100B, 2G, 100M, 4K, and so forth. */
void bytesToHuman(char *s, unsigned long long n) {
    double d;

    if (n < 1024) {
        /* Bytes */
        sprintf(s,"%lluB",n);
    } else if (n < (1024*1024)) {
        d = (double)n/(1024);
        sprintf(s,"%.2fK",d);
    } else if (n < (1024LL*1024*1024)) {
        d = (double)n/(1024*1024);
        sprintf(s,"%.2fM",d);
    } else if (n < (1024LL*1024*1024*1024)) {
        d = (double)n/(1024LL*1024*1024);
        sprintf(s,"%.2fG",d);
    } else if (n < (1024LL*1024*1024*1024*1024)) {
        d = (double)n/(1024LL*1024*1024*1024);
        sprintf(s,"%.2fT",d);
    } else if (n < (1024LL*1024*1024*1024*1024*1024)) {
        d = (double)n/(1024LL*1024*1024*1024*1024);
        sprintf(s,"%.2fP",d);
    } else {
        /* Let's hope we never need this */
        sprintf(s,"%lluB",n);
    }
}

/* Fill percentile distribution of latencies. */
sds fillPercentileDistributionLatencies(sds info, const char* histogram_name, struct hdr_histogram* histogram) {
    info = sdscatfmt(info,"latency_percentiles_usec_%s:",histogram_name);
    for (int j = 0; j < server.latency_tracking_info_percentiles_len; j++) {
        char fbuf[128];
        size_t len = sprintf(fbuf, "%f", server.latency_tracking_info_percentiles[j]);
        len = trimDoubleString(fbuf, len);
        info = sdscatprintf(info,"p%s=%.3f", fbuf,
            ((double)hdr_value_at_percentile(histogram,server.latency_tracking_info_percentiles[j]))/1000.0f);
        if (j != server.latency_tracking_info_percentiles_len-1)
            info = sdscatlen(info,",",1);
        }
    info = sdscatprintf(info,"\r\n");
    return info;
}

const char *replstateToString(int replstate) {
    switch (replstate) {
    case SLAVE_STATE_WAIT_BGSAVE_START:
    case SLAVE_STATE_WAIT_BGSAVE_END:
        return "wait_bgsave";
    case SLAVE_STATE_SEND_BULK:
        return "send_bulk";
    case SLAVE_STATE_ONLINE:
        return "online";
    default:
        return "";
    }
}

/* Characters we sanitize on INFO output to maintain expected format. */
static char unsafe_info_chars[] = "#:\n\r";
static char unsafe_info_chars_substs[] = "____";   /* Must be same length as above */

/* Returns a sanitized version of s that contains no unsafe info string chars.
 * If no unsafe characters are found, simply returns s. Caller needs to
 * free tmp if it is non-null on return.
 */
const char *getSafeInfoString(const char *s, size_t len, char **tmp) {
    *tmp = NULL;
    if (mempbrk(s, len, unsafe_info_chars,sizeof(unsafe_info_chars)-1)
        == NULL) return s;
    char *new = *tmp = zmalloc(len + 1);
    memcpy(new, s, len);
    new[len] = '\0';
    return memmapchars(new, len, unsafe_info_chars, unsafe_info_chars_substs,
                       sizeof(unsafe_info_chars)-1);
}

sds genRedisInfoStringCommandStats(sds info, dict *commands) {
    struct redisCommand *c;
    dictEntry *de;
    dictIterator *di;
    di = dictGetSafeIterator(commands);
    while((de = dictNext(di)) != NULL) {
        char *tmpsafe;
        c = (struct redisCommand *) dictGetVal(de);
        if (c->calls || c->failed_calls || c->rejected_calls) {
            info = sdscatprintf(info,
                "cmdstat_%s:calls=%lld,usec=%lld,usec_per_call=%.2f"
                ",rejected_calls=%lld,failed_calls=%lld\r\n",
                getSafeInfoString(c->fullname, sdslen(c->fullname), &tmpsafe), c->calls, c->microseconds,
                (c->calls == 0) ? 0 : ((float)c->microseconds/c->calls),
                c->rejected_calls, c->failed_calls);
            if (tmpsafe != NULL) zfree(tmpsafe);
        }
        if (c->subcommands_dict) {
            info = genRedisInfoStringCommandStats(info, c->subcommands_dict);
        }
    }
    dictReleaseIterator(di);

    return info;
}

<<<<<<< HEAD
void addSectionsToDict(dict *section_dict, char **sections, int len) {
    for (int i = 0; i < len; i++){
        sds section = sdsnew(sections[i]);
        dictAdd(section_dict, section, NULL);
    }
}

/* Create a dictionary according to the user input or call function 
 * The output parameters will be set value in this function based on the argv parameter.
 * The return value will be the dictionary for genRedisInfoString function */
dict *genInfoSectionDict(robj **argv, int argc, int *out_all, int *out_everything, int *out_default) {
    char *defSections[] = {
        "server", "clients", "memory", "persistence", "stats", "replication",
        "cpu", "module_list", "errorstats", "cluster", "keyspace", "latencystats"};

    dict *section_dict = dictCreate(&stringSetDictType);
    if (argc == 1) {
        if (out_default) *out_default = 1;
        addSectionsToDict(section_dict, defSections, sizeof(defSections)/sizeof(*defSections));
    } else {
        for (int i = 1; i < argc; i++) {
            if (!strcasecmp(argv[i]->ptr,"default")) {
                if (out_default) *out_default = 1;
                addSectionsToDict(section_dict, defSections, sizeof(defSections)/sizeof(*defSections));
            } else if (!strcasecmp(argv[i]->ptr,"all")) {
                if (out_all) *out_all = 1;
            } else if (!strcasecmp(argv[i]->ptr,"everything")) {
                if (out_everything) *out_everything = 1;
            } else {
                sds section = sdsnew(argv[i]->ptr);
                sdstolower(section);
                dictAdd(section_dict,section,NULL);
            }
        }
    }
    return section_dict;
=======
sds genRedisInfoStringLatencyStats(sds info, dict *commands) {
    struct redisCommand *c;
    dictEntry *de;
    dictIterator *di;
    di = dictGetSafeIterator(commands);
    while((de = dictNext(di)) != NULL) {
        char *tmpsafe;
        c = (struct redisCommand *) dictGetVal(de);
        if (c->latency_histogram) {
            info = fillPercentileDistributionLatencies(info,
                getSafeInfoString(c->fullname, sdslen(c->fullname), &tmpsafe),
                c->latency_histogram);
            if (tmpsafe != NULL) zfree(tmpsafe);
        }
        if (c->subcommands_dict) {
            info = genRedisInfoStringLatencyStats(info, c->subcommands_dict);
        }
    }
    dictReleaseIterator(di);

    return info;
>>>>>>> 6ca97da0
}

/* Create the string returned by the INFO command. This is decoupled
 * by the INFO command itself as we need to report the same information
 * on memory corruption problems. */
sds genRedisInfoString(dict *section_dict, int all_sections, int everything) {
    sds info = sdsempty();
    time_t uptime = server.unixtime-server.stat_starttime;
    int j;
    int sections = 0;
    if (everything) all_sections = 1;

    /* Server */
    if (all_sections || (dictFind(section_dict,"server") != NULL)) {
        static int call_uname = 1;
        static struct utsname name;
        char *mode;
        char *supervised;

        if (server.cluster_enabled) mode = "cluster";
        else if (server.sentinel_mode) mode = "sentinel";
        else mode = "standalone";

        if (server.supervised) {
            if (server.supervised_mode == SUPERVISED_UPSTART) supervised = "upstart";
            else if (server.supervised_mode == SUPERVISED_SYSTEMD) supervised = "systemd";
            else supervised = "unknown";
        } else {
            supervised = "no";
        }

        if (sections++) info = sdscat(info,"\r\n");

        if (call_uname) {
            /* Uname can be slow and is always the same output. Cache it. */
            uname(&name);
            call_uname = 0;
        }

        unsigned int lruclock;
        atomicGet(server.lruclock,lruclock);
        info = sdscatfmt(info,
            "# Server\r\n"
            "redis_version:%s\r\n"
            "redis_git_sha1:%s\r\n"
            "redis_git_dirty:%i\r\n"
            "redis_build_id:%s\r\n"
            "redis_mode:%s\r\n"
            "os:%s %s %s\r\n"
            "arch_bits:%i\r\n"
            "multiplexing_api:%s\r\n"
            "atomicvar_api:%s\r\n"
            "gcc_version:%i.%i.%i\r\n"
            "process_id:%I\r\n"
            "process_supervised:%s\r\n"
            "run_id:%s\r\n"
            "tcp_port:%i\r\n"
            "server_time_usec:%I\r\n"
            "uptime_in_seconds:%I\r\n"
            "uptime_in_days:%I\r\n"
            "hz:%i\r\n"
            "configured_hz:%i\r\n"
            "lru_clock:%u\r\n"
            "executable:%s\r\n"
            "config_file:%s\r\n"
            "io_threads_active:%i\r\n",
            REDIS_VERSION,
            redisGitSHA1(),
            strtol(redisGitDirty(),NULL,10) > 0,
            redisBuildIdString(),
            mode,
            name.sysname, name.release, name.machine,
            server.arch_bits,
            aeGetApiName(),
            REDIS_ATOMIC_API,
#ifdef __GNUC__
            __GNUC__,__GNUC_MINOR__,__GNUC_PATCHLEVEL__,
#else
            0,0,0,
#endif
            (int64_t) getpid(),
            supervised,
            server.runid,
            server.port ? server.port : server.tls_port,
            (int64_t)server.ustime,
            (int64_t)uptime,
            (int64_t)(uptime/(3600*24)),
            server.hz,
            server.config_hz,
            lruclock,
            server.executable ? server.executable : "",
            server.configfile ? server.configfile : "",
            server.io_threads_active);

        /* Conditional properties */
        if (isShutdownInitiated()) {
            info = sdscatfmt(info,
                "shutdown_in_milliseconds:%I\r\n",
                (int64_t)(server.shutdown_mstime - server.mstime));
        }
    }

    /* Clients */
    if (all_sections || (dictFind(section_dict,"clients") != NULL)) {
        size_t maxin, maxout;
        getExpansiveClientsInfo(&maxin,&maxout);
        if (sections++) info = sdscat(info,"\r\n");
        info = sdscatprintf(info,
            "# Clients\r\n"
            "connected_clients:%lu\r\n"
            "cluster_connections:%lu\r\n"
            "maxclients:%u\r\n"
            "client_recent_max_input_buffer:%zu\r\n"
            "client_recent_max_output_buffer:%zu\r\n"
            "blocked_clients:%d\r\n"
            "tracking_clients:%d\r\n"
            "clients_in_timeout_table:%llu\r\n",
            listLength(server.clients)-listLength(server.slaves),
            getClusterConnectionsCount(),
            server.maxclients,
            maxin, maxout,
            server.blocked_clients,
            server.tracking_clients,
            (unsigned long long) raxSize(server.clients_timeout_table));
    }

    /* Memory */
    if (all_sections || (dictFind(section_dict,"memory") != NULL)) {
        char hmem[64];
        char peak_hmem[64];
        char total_system_hmem[64];
        char used_memory_lua_hmem[64];
        char used_memory_vm_total_hmem[64];
        char used_memory_scripts_hmem[64];
        char used_memory_rss_hmem[64];
        char maxmemory_hmem[64];
        size_t zmalloc_used = zmalloc_used_memory();
        size_t total_system_mem = server.system_memory_size;
        const char *evict_policy = evictPolicyToString();
        long long memory_lua = evalMemory();
        long long memory_functions = functionsMemory();
        struct redisMemOverhead *mh = getMemoryOverheadData();

        /* Peak memory is updated from time to time by serverCron() so it
         * may happen that the instantaneous value is slightly bigger than
         * the peak value. This may confuse users, so we update the peak
         * if found smaller than the current memory usage. */
        if (zmalloc_used > server.stat_peak_memory)
            server.stat_peak_memory = zmalloc_used;

        bytesToHuman(hmem,zmalloc_used);
        bytesToHuman(peak_hmem,server.stat_peak_memory);
        bytesToHuman(total_system_hmem,total_system_mem);
        bytesToHuman(used_memory_lua_hmem,memory_lua);
        bytesToHuman(used_memory_vm_total_hmem,memory_functions + memory_lua);
        bytesToHuman(used_memory_scripts_hmem,mh->lua_caches + mh->functions_caches);
        bytesToHuman(used_memory_rss_hmem,server.cron_malloc_stats.process_rss);
        bytesToHuman(maxmemory_hmem,server.maxmemory);

        if (sections++) info = sdscat(info,"\r\n");
        info = sdscatprintf(info,
            "# Memory\r\n"
            "used_memory:%zu\r\n"
            "used_memory_human:%s\r\n"
            "used_memory_rss:%zu\r\n"
            "used_memory_rss_human:%s\r\n"
            "used_memory_peak:%zu\r\n"
            "used_memory_peak_human:%s\r\n"
            "used_memory_peak_perc:%.2f%%\r\n"
            "used_memory_overhead:%zu\r\n"
            "used_memory_startup:%zu\r\n"
            "used_memory_dataset:%zu\r\n"
            "used_memory_dataset_perc:%.2f%%\r\n"
            "allocator_allocated:%zu\r\n"
            "allocator_active:%zu\r\n"
            "allocator_resident:%zu\r\n"
            "total_system_memory:%lu\r\n"
            "total_system_memory_human:%s\r\n"
            "used_memory_lua:%lld\r\n" /* deprecated, renamed to used_memory_vm_eval */
            "used_memory_vm_eval:%lld\r\n"
            "used_memory_lua_human:%s\r\n" /* deprecated */
            "used_memory_scripts_eval:%lld\r\n"
            "number_of_cached_scripts:%lu\r\n"
            "number_of_functions:%lu\r\n"
            "number_of_libraries:%lu\r\n"
            "used_memory_vm_functions:%lld\r\n"
            "used_memory_vm_total:%lld\r\n"
            "used_memory_vm_total_human:%s\r\n"
            "used_memory_functions:%lld\r\n"
            "used_memory_scripts:%lld\r\n"
            "used_memory_scripts_human:%s\r\n"
            "maxmemory:%lld\r\n"
            "maxmemory_human:%s\r\n"
            "maxmemory_policy:%s\r\n"
            "allocator_frag_ratio:%.2f\r\n"
            "allocator_frag_bytes:%zu\r\n"
            "allocator_rss_ratio:%.2f\r\n"
            "allocator_rss_bytes:%zd\r\n"
            "rss_overhead_ratio:%.2f\r\n"
            "rss_overhead_bytes:%zd\r\n"
            "mem_fragmentation_ratio:%.2f\r\n"
            "mem_fragmentation_bytes:%zd\r\n"
            "mem_not_counted_for_evict:%zu\r\n"
            "mem_replication_backlog:%zu\r\n"
            "mem_total_replication_buffers:%zu\r\n"
            "mem_clients_slaves:%zu\r\n"
            "mem_clients_normal:%zu\r\n"
            "mem_cluster_links:%zu\r\n"
            "mem_aof_buffer:%zu\r\n"
            "mem_allocator:%s\r\n"
            "active_defrag_running:%d\r\n"
            "lazyfree_pending_objects:%zu\r\n"
            "lazyfreed_objects:%zu\r\n",
            zmalloc_used,
            hmem,
            server.cron_malloc_stats.process_rss,
            used_memory_rss_hmem,
            server.stat_peak_memory,
            peak_hmem,
            mh->peak_perc,
            mh->overhead_total,
            mh->startup_allocated,
            mh->dataset,
            mh->dataset_perc,
            server.cron_malloc_stats.allocator_allocated,
            server.cron_malloc_stats.allocator_active,
            server.cron_malloc_stats.allocator_resident,
            (unsigned long)total_system_mem,
            total_system_hmem,
            memory_lua,
            memory_lua,
            used_memory_lua_hmem,
            (long long) mh->lua_caches,
            dictSize(evalScriptsDict()),
            functionsNum(),
            functionsLibNum(),
            memory_functions,
            memory_functions + memory_lua,
            used_memory_vm_total_hmem,
            (long long) mh->functions_caches,
            (long long) mh->lua_caches + (long long) mh->functions_caches,
            used_memory_scripts_hmem,
            server.maxmemory,
            maxmemory_hmem,
            evict_policy,
            mh->allocator_frag,
            mh->allocator_frag_bytes,
            mh->allocator_rss,
            mh->allocator_rss_bytes,
            mh->rss_extra,
            mh->rss_extra_bytes,
            mh->total_frag,       /* This is the total RSS overhead, including
                                     fragmentation, but not just it. This field
                                     (and the next one) is named like that just
                                     for backward compatibility. */
            mh->total_frag_bytes,
            freeMemoryGetNotCountedMemory(),
            mh->repl_backlog,
            server.repl_buffer_mem,
            mh->clients_slaves,
            mh->clients_normal,
            mh->cluster_links,
            mh->aof_buffer,
            ZMALLOC_LIB,
            server.active_defrag_running,
            lazyfreeGetPendingObjectsCount(),
            lazyfreeGetFreedObjectsCount()
        );
        freeMemoryOverheadData(mh);
    }

    /* Persistence */
    if (all_sections || (dictFind(section_dict,"persistence") != NULL)) {
        if (sections++) info = sdscat(info,"\r\n");
        double fork_perc = 0;
        if (server.stat_module_progress) {
            fork_perc = server.stat_module_progress * 100;
        } else if (server.stat_current_save_keys_total) {
            fork_perc = ((double)server.stat_current_save_keys_processed / server.stat_current_save_keys_total) * 100;
        }
        int aof_bio_fsync_status;
        atomicGet(server.aof_bio_fsync_status,aof_bio_fsync_status);

        info = sdscatprintf(info,
            "# Persistence\r\n"
            "loading:%d\r\n"
            "async_loading:%d\r\n"
            "current_cow_peak:%zu\r\n"
            "current_cow_size:%zu\r\n"
            "current_cow_size_age:%lu\r\n"
            "current_fork_perc:%.2f\r\n"
            "current_save_keys_processed:%zu\r\n"
            "current_save_keys_total:%zu\r\n"
            "rdb_changes_since_last_save:%lld\r\n"
            "rdb_bgsave_in_progress:%d\r\n"
            "rdb_last_save_time:%jd\r\n"
            "rdb_last_bgsave_status:%s\r\n"
            "rdb_last_bgsave_time_sec:%jd\r\n"
            "rdb_current_bgsave_time_sec:%jd\r\n"
            "rdb_last_cow_size:%zu\r\n"
            "rdb_last_load_keys_expired:%lld\r\n"
            "rdb_last_load_keys_loaded:%lld\r\n"
            "aof_enabled:%d\r\n"
            "aof_rewrite_in_progress:%d\r\n"
            "aof_rewrite_scheduled:%d\r\n"
            "aof_last_rewrite_time_sec:%jd\r\n"
            "aof_current_rewrite_time_sec:%jd\r\n"
            "aof_last_bgrewrite_status:%s\r\n"
            "aof_last_write_status:%s\r\n"
            "aof_last_cow_size:%zu\r\n"
            "module_fork_in_progress:%d\r\n"
            "module_fork_last_cow_size:%zu\r\n",
            (int)(server.loading && !server.async_loading),
            (int)server.async_loading,
            server.stat_current_cow_peak,
            server.stat_current_cow_bytes,
            server.stat_current_cow_updated ? (unsigned long) elapsedMs(server.stat_current_cow_updated) / 1000 : 0,
            fork_perc,
            server.stat_current_save_keys_processed,
            server.stat_current_save_keys_total,
            server.dirty,
            server.child_type == CHILD_TYPE_RDB,
            (intmax_t)server.lastsave,
            (server.lastbgsave_status == C_OK) ? "ok" : "err",
            (intmax_t)server.rdb_save_time_last,
            (intmax_t)((server.child_type != CHILD_TYPE_RDB) ?
                -1 : time(NULL)-server.rdb_save_time_start),
            server.stat_rdb_cow_bytes,
            server.rdb_last_load_keys_expired,
            server.rdb_last_load_keys_loaded,
            server.aof_state != AOF_OFF,
            server.child_type == CHILD_TYPE_AOF,
            server.aof_rewrite_scheduled,
            (intmax_t)server.aof_rewrite_time_last,
            (intmax_t)((server.child_type != CHILD_TYPE_AOF) ?
                -1 : time(NULL)-server.aof_rewrite_time_start),
            (server.aof_lastbgrewrite_status == C_OK) ? "ok" : "err",
            (server.aof_last_write_status == C_OK &&
                aof_bio_fsync_status == C_OK) ? "ok" : "err",
            server.stat_aof_cow_bytes,
            server.child_type == CHILD_TYPE_MODULE,
            server.stat_module_cow_bytes);

        if (server.aof_enabled) {
            info = sdscatprintf(info,
                "aof_current_size:%lld\r\n"
                "aof_base_size:%lld\r\n"
                "aof_pending_rewrite:%d\r\n"
                "aof_buffer_length:%zu\r\n"
                "aof_pending_bio_fsync:%llu\r\n"
                "aof_delayed_fsync:%lu\r\n",
                (long long) server.aof_current_size,
                (long long) server.aof_rewrite_base_size,
                server.aof_rewrite_scheduled,
                sdslen(server.aof_buf),
                bioPendingJobsOfType(BIO_AOF_FSYNC),
                server.aof_delayed_fsync);
        }

        if (server.loading) {
            double perc = 0;
            time_t eta, elapsed;
            off_t remaining_bytes = 1;

            if (server.loading_total_bytes) {
                perc = ((double)server.loading_loaded_bytes / server.loading_total_bytes) * 100;
                remaining_bytes = server.loading_total_bytes - server.loading_loaded_bytes;
            } else if(server.loading_rdb_used_mem) {
                perc = ((double)server.loading_loaded_bytes / server.loading_rdb_used_mem) * 100;
                remaining_bytes = server.loading_rdb_used_mem - server.loading_loaded_bytes;
                /* used mem is only a (bad) estimation of the rdb file size, avoid going over 100% */
                if (perc > 99.99) perc = 99.99;
                if (remaining_bytes < 1) remaining_bytes = 1;
            }

            elapsed = time(NULL)-server.loading_start_time;
            if (elapsed == 0) {
                eta = 1; /* A fake 1 second figure if we don't have
                            enough info */
            } else {
                eta = (elapsed*remaining_bytes)/(server.loading_loaded_bytes+1);
            }

            info = sdscatprintf(info,
                "loading_start_time:%jd\r\n"
                "loading_total_bytes:%llu\r\n"
                "loading_rdb_used_mem:%llu\r\n"
                "loading_loaded_bytes:%llu\r\n"
                "loading_loaded_perc:%.2f\r\n"
                "loading_eta_seconds:%jd\r\n",
                (intmax_t) server.loading_start_time,
                (unsigned long long) server.loading_total_bytes,
                (unsigned long long) server.loading_rdb_used_mem,
                (unsigned long long) server.loading_loaded_bytes,
                perc,
                (intmax_t)eta
            );
        }
    }

    /* Stats */
    if (all_sections  || (dictFind(section_dict,"stats") != NULL)) {
        long long stat_total_reads_processed, stat_total_writes_processed;
        long long stat_net_input_bytes, stat_net_output_bytes;
        long long current_eviction_exceeded_time = server.stat_last_eviction_exceeded_time ?
            (long long) elapsedUs(server.stat_last_eviction_exceeded_time): 0;
        long long current_active_defrag_time = server.stat_last_active_defrag_time ?
            (long long) elapsedUs(server.stat_last_active_defrag_time): 0;
        atomicGet(server.stat_total_reads_processed, stat_total_reads_processed);
        atomicGet(server.stat_total_writes_processed, stat_total_writes_processed);
        atomicGet(server.stat_net_input_bytes, stat_net_input_bytes);
        atomicGet(server.stat_net_output_bytes, stat_net_output_bytes);

        if (sections++) info = sdscat(info,"\r\n");
        info = sdscatprintf(info,
            "# Stats\r\n"
            "total_connections_received:%lld\r\n"
            "total_commands_processed:%lld\r\n"
            "instantaneous_ops_per_sec:%lld\r\n"
            "total_net_input_bytes:%lld\r\n"
            "total_net_output_bytes:%lld\r\n"
            "instantaneous_input_kbps:%.2f\r\n"
            "instantaneous_output_kbps:%.2f\r\n"
            "rejected_connections:%lld\r\n"
            "sync_full:%lld\r\n"
            "sync_partial_ok:%lld\r\n"
            "sync_partial_err:%lld\r\n"
            "expired_keys:%lld\r\n"
            "expired_stale_perc:%.2f\r\n"
            "expired_time_cap_reached_count:%lld\r\n"
            "expire_cycle_cpu_milliseconds:%lld\r\n"
            "evicted_keys:%lld\r\n"
            "evicted_clients:%lld\r\n"
            "total_eviction_exceeded_time:%lld\r\n"
            "current_eviction_exceeded_time:%lld\r\n"
            "keyspace_hits:%lld\r\n"
            "keyspace_misses:%lld\r\n"
            "pubsub_channels:%ld\r\n"
            "pubsub_patterns:%lu\r\n"
            "latest_fork_usec:%lld\r\n"
            "total_forks:%lld\r\n"
            "migrate_cached_sockets:%ld\r\n"
            "slave_expires_tracked_keys:%zu\r\n"
            "active_defrag_hits:%lld\r\n"
            "active_defrag_misses:%lld\r\n"
            "active_defrag_key_hits:%lld\r\n"
            "active_defrag_key_misses:%lld\r\n"
            "total_active_defrag_time:%lld\r\n"
            "current_active_defrag_time:%lld\r\n"
            "tracking_total_keys:%lld\r\n"
            "tracking_total_items:%lld\r\n"
            "tracking_total_prefixes:%lld\r\n"
            "unexpected_error_replies:%lld\r\n"
            "total_error_replies:%lld\r\n"
            "dump_payload_sanitizations:%lld\r\n"
            "total_reads_processed:%lld\r\n"
            "total_writes_processed:%lld\r\n"
            "io_threaded_reads_processed:%lld\r\n"
            "io_threaded_writes_processed:%lld\r\n",
            server.stat_numconnections,
            server.stat_numcommands,
            getInstantaneousMetric(STATS_METRIC_COMMAND),
            stat_net_input_bytes,
            stat_net_output_bytes,
            (float)getInstantaneousMetric(STATS_METRIC_NET_INPUT)/1024,
            (float)getInstantaneousMetric(STATS_METRIC_NET_OUTPUT)/1024,
            server.stat_rejected_conn,
            server.stat_sync_full,
            server.stat_sync_partial_ok,
            server.stat_sync_partial_err,
            server.stat_expiredkeys,
            server.stat_expired_stale_perc*100,
            server.stat_expired_time_cap_reached_count,
            server.stat_expire_cycle_time_used/1000,
            server.stat_evictedkeys,
            server.stat_evictedclients,
            (server.stat_total_eviction_exceeded_time + current_eviction_exceeded_time) / 1000,
            current_eviction_exceeded_time / 1000,
            server.stat_keyspace_hits,
            server.stat_keyspace_misses,
            dictSize(server.pubsub_channels),
            dictSize(server.pubsub_patterns),
            server.stat_fork_time,
            server.stat_total_forks,
            dictSize(server.migrate_cached_sockets),
            getSlaveKeyWithExpireCount(),
            server.stat_active_defrag_hits,
            server.stat_active_defrag_misses,
            server.stat_active_defrag_key_hits,
            server.stat_active_defrag_key_misses,
            (server.stat_total_active_defrag_time + current_active_defrag_time) / 1000,
            current_active_defrag_time / 1000,
            (unsigned long long) trackingGetTotalKeys(),
            (unsigned long long) trackingGetTotalItems(),
            (unsigned long long) trackingGetTotalPrefixes(),
            server.stat_unexpected_error_replies,
            server.stat_total_error_replies,
            server.stat_dump_payload_sanitizations,
            stat_total_reads_processed,
            stat_total_writes_processed,
            server.stat_io_reads_processed,
            server.stat_io_writes_processed);
    }

    /* Replication */
    if (all_sections || (dictFind(section_dict,"replication") != NULL)) {
        if (sections++) info = sdscat(info,"\r\n");
        info = sdscatprintf(info,
            "# Replication\r\n"
            "role:%s\r\n",
            server.masterhost == NULL ? "master" : "slave");
        if (server.masterhost) {
            long long slave_repl_offset = 1;
            long long slave_read_repl_offset = 1;

            if (server.master) {
                slave_repl_offset = server.master->reploff;
                slave_read_repl_offset = server.master->read_reploff;
            } else if (server.cached_master) {
                slave_repl_offset = server.cached_master->reploff;
                slave_read_repl_offset = server.cached_master->read_reploff;
            }

            info = sdscatprintf(info,
                "master_host:%s\r\n"
                "master_port:%d\r\n"
                "master_link_status:%s\r\n"
                "master_last_io_seconds_ago:%d\r\n"
                "master_sync_in_progress:%d\r\n"
                "slave_read_repl_offset:%lld\r\n"
                "slave_repl_offset:%lld\r\n"
                ,server.masterhost,
                server.masterport,
                (server.repl_state == REPL_STATE_CONNECTED) ?
                    "up" : "down",
                server.master ?
                ((int)(server.unixtime-server.master->lastinteraction)) : -1,
                server.repl_state == REPL_STATE_TRANSFER,
                slave_read_repl_offset,
                slave_repl_offset
            );

            if (server.repl_state == REPL_STATE_TRANSFER) {
                double perc = 0;
                if (server.repl_transfer_size) {
                    perc = ((double)server.repl_transfer_read / server.repl_transfer_size) * 100;
                }
                info = sdscatprintf(info,
                    "master_sync_total_bytes:%lld\r\n"
                    "master_sync_read_bytes:%lld\r\n"
                    "master_sync_left_bytes:%lld\r\n"
                    "master_sync_perc:%.2f\r\n"
                    "master_sync_last_io_seconds_ago:%d\r\n",
                    (long long) server.repl_transfer_size,
                    (long long) server.repl_transfer_read,
                    (long long) (server.repl_transfer_size - server.repl_transfer_read),
                    perc,
                    (int)(server.unixtime-server.repl_transfer_lastio)
                );
            }

            if (server.repl_state != REPL_STATE_CONNECTED) {
                info = sdscatprintf(info,
                    "master_link_down_since_seconds:%jd\r\n",
                    server.repl_down_since ?
                    (intmax_t)(server.unixtime-server.repl_down_since) : -1);
            }
            info = sdscatprintf(info,
                "slave_priority:%d\r\n"
                "slave_read_only:%d\r\n"
                "replica_announced:%d\r\n",
                server.slave_priority,
                server.repl_slave_ro,
                server.replica_announced);
        }

        info = sdscatprintf(info,
            "connected_slaves:%lu\r\n",
            listLength(server.slaves));

        /* If min-slaves-to-write is active, write the number of slaves
         * currently considered 'good'. */
        if (server.repl_min_slaves_to_write &&
            server.repl_min_slaves_max_lag) {
            info = sdscatprintf(info,
                "min_slaves_good_slaves:%d\r\n",
                server.repl_good_slaves_count);
        }

        if (listLength(server.slaves)) {
            int slaveid = 0;
            listNode *ln;
            listIter li;

            listRewind(server.slaves,&li);
            while((ln = listNext(&li))) {
                client *slave = listNodeValue(ln);
                char ip[NET_IP_STR_LEN], *slaveip = slave->slave_addr;
                int port;
                long lag = 0;

                if (!slaveip) {
                    if (connPeerToString(slave->conn,ip,sizeof(ip),&port) == -1)
                        continue;
                    slaveip = ip;
                }
                const char *state = replstateToString(slave->replstate);
                if (state[0] == '\0') continue;
                if (slave->replstate == SLAVE_STATE_ONLINE)
                    lag = time(NULL) - slave->repl_ack_time;

                info = sdscatprintf(info,
                    "slave%d:ip=%s,port=%d,state=%s,"
                    "offset=%lld,lag=%ld\r\n",
                    slaveid,slaveip,slave->slave_listening_port,state,
                    slave->repl_ack_off, lag);
                slaveid++;
            }
        }
        info = sdscatprintf(info,
            "master_failover_state:%s\r\n"
            "master_replid:%s\r\n"
            "master_replid2:%s\r\n"
            "master_repl_offset:%lld\r\n"
            "second_repl_offset:%lld\r\n"
            "repl_backlog_active:%d\r\n"
            "repl_backlog_size:%lld\r\n"
            "repl_backlog_first_byte_offset:%lld\r\n"
            "repl_backlog_histlen:%lld\r\n",
            getFailoverStateString(),
            server.replid,
            server.replid2,
            server.master_repl_offset,
            server.second_replid_offset,
            server.repl_backlog != NULL,
            server.repl_backlog_size,
            server.repl_backlog ? server.repl_backlog->offset : 0,
            server.repl_backlog ? server.repl_backlog->histlen : 0);
    }

    /* CPU */
    if (all_sections || (dictFind(section_dict,"cpu") != NULL)) {
        if (sections++) info = sdscat(info,"\r\n");

        struct rusage self_ru, c_ru;
        getrusage(RUSAGE_SELF, &self_ru);
        getrusage(RUSAGE_CHILDREN, &c_ru);
        info = sdscatprintf(info,
        "# CPU\r\n"
        "used_cpu_sys:%ld.%06ld\r\n"
        "used_cpu_user:%ld.%06ld\r\n"
        "used_cpu_sys_children:%ld.%06ld\r\n"
        "used_cpu_user_children:%ld.%06ld\r\n",
        (long)self_ru.ru_stime.tv_sec, (long)self_ru.ru_stime.tv_usec,
        (long)self_ru.ru_utime.tv_sec, (long)self_ru.ru_utime.tv_usec,
        (long)c_ru.ru_stime.tv_sec, (long)c_ru.ru_stime.tv_usec,
        (long)c_ru.ru_utime.tv_sec, (long)c_ru.ru_utime.tv_usec);
#ifdef RUSAGE_THREAD
        struct rusage m_ru;
        getrusage(RUSAGE_THREAD, &m_ru);
        info = sdscatprintf(info,
            "used_cpu_sys_main_thread:%ld.%06ld\r\n"
            "used_cpu_user_main_thread:%ld.%06ld\r\n",
            (long)m_ru.ru_stime.tv_sec, (long)m_ru.ru_stime.tv_usec,
            (long)m_ru.ru_utime.tv_sec, (long)m_ru.ru_utime.tv_usec);
#endif  /* RUSAGE_THREAD */
    }

    /* Modules */
    if (all_sections || (dictFind(section_dict,"module_list") != NULL) || (dictFind(section_dict,"modules") != NULL)) {
        if (sections++) info = sdscat(info,"\r\n");
        info = sdscatprintf(info,"# Modules\r\n");
        info = genModulesInfoString(info);
    }

    /* Command statistics */
    if (all_sections || (dictFind(section_dict,"commandstats") != NULL)) {
        if (sections++) info = sdscat(info,"\r\n");
        info = sdscatprintf(info, "# Commandstats\r\n");
        info = genRedisInfoStringCommandStats(info, server.commands);
    }

    /* Error statistics */
    if (all_sections || (dictFind(section_dict,"errorstats") != NULL)) {
        if (sections++) info = sdscat(info,"\r\n");
        info = sdscat(info, "# Errorstats\r\n");
        raxIterator ri;
        raxStart(&ri,server.errors);
        raxSeek(&ri,"^",NULL,0);
        struct redisError *e;
        while(raxNext(&ri)) {
            char *tmpsafe;
            e = (struct redisError *) ri.data;
            info = sdscatprintf(info,
                "errorstat_%.*s:count=%lld\r\n",
                (int)ri.key_len, getSafeInfoString((char *) ri.key, ri.key_len, &tmpsafe), e->count);
            if (tmpsafe != NULL) zfree(tmpsafe);
        }
        raxStop(&ri);
    }

    /* Latency by percentile distribution per command */
    if (all_sections || (dictFind(section_dict,"latencystats") != NULL)) {
        if (sections++) info = sdscat(info,"\r\n");
        info = sdscatprintf(info, "# Latencystats\r\n");
        if (server.latency_tracking_enabled) {
            info = genRedisInfoStringLatencyStats(info, server.commands);
        }
    }

    /* Cluster */
    if (all_sections || (dictFind(section_dict,"cluster") != NULL)) {
        if (sections++) info = sdscat(info,"\r\n");
        info = sdscatprintf(info,
        "# Cluster\r\n"
        "cluster_enabled:%d\r\n",
        server.cluster_enabled);
    }

    /* Key space */
    if (all_sections || (dictFind(section_dict,"keyspace") != NULL)) {
        if (sections++) info = sdscat(info,"\r\n");
        info = sdscatprintf(info, "# Keyspace\r\n");
        for (j = 0; j < server.dbnum; j++) {
            long long keys, vkeys;

            keys = dictSize(server.db[j].dict);
            vkeys = dictSize(server.db[j].expires);
            if (keys || vkeys) {
                info = sdscatprintf(info,
                    "db%d:keys=%lld,expires=%lld,avg_ttl=%lld\r\n",
                    j, keys, vkeys, server.db[j].avg_ttl);
            }
        }
    }

    /* Get info from modules.
     * if user asked for "everything" or "modules", or a specific section
     * that's not found yet. */
    if (everything || dictFind(section_dict, "modules") != NULL || sections < (int)dictSize(section_dict)) {

        info = modulesCollectInfo(info,
                                  everything || dictFind(section_dict, "modules") != NULL ? NULL: section_dict,
                                  0, /* not a crash report */
                                  sections);
    }
    return info;
}

void infoCommand(client *c) {
    if (server.sentinel_mode) {
        sentinelInfoCommand(c);
        return;
    }
    int all_sections = 0;
    int everything = 0;
    dict *sections_dict = genInfoSectionDict(c->argv, c->argc, &all_sections, &everything, NULL);
    sds info = genRedisInfoString(sections_dict, all_sections, everything);
    addReplyVerbatim(c,info,sdslen(info),"txt");
    sdsfree(info);
    dictRelease(sections_dict);
    return;
}

void monitorCommand(client *c) {
    if (c->flags & CLIENT_DENY_BLOCKING) {
        /**
         * A client that has CLIENT_DENY_BLOCKING flag on
         * expects a reply per command and so can't execute MONITOR. */
        addReplyError(c, "MONITOR isn't allowed for DENY BLOCKING client");
        return;
    }

    /* ignore MONITOR if already slave or in monitor mode */
    if (c->flags & CLIENT_SLAVE) return;

    c->flags |= (CLIENT_SLAVE|CLIENT_MONITOR);
    listAddNodeTail(server.monitors,c);
    addReply(c,shared.ok);
}

/* =================================== Main! ================================ */

int checkIgnoreWarning(const char *warning) {
    int argc, j;
    sds *argv = sdssplitargs(server.ignore_warnings, &argc);
    if (argv == NULL)
        return 0;

    for (j = 0; j < argc; j++) {
        char *flag = argv[j];
        if (!strcasecmp(flag, warning))
            break;
    }
    sdsfreesplitres(argv,argc);
    return j < argc;
}

#ifdef __linux__
int linuxOvercommitMemoryValue(void) {
    FILE *fp = fopen("/proc/sys/vm/overcommit_memory","r");
    char buf[64];

    if (!fp) return -1;
    if (fgets(buf,64,fp) == NULL) {
        fclose(fp);
        return -1;
    }
    fclose(fp);

    return atoi(buf);
}

void linuxMemoryWarnings(void) {
    if (linuxOvercommitMemoryValue() == 0) {
        serverLog(LL_WARNING,"WARNING overcommit_memory is set to 0! Background save may fail under low memory condition. To fix this issue add 'vm.overcommit_memory = 1' to /etc/sysctl.conf and then reboot or run the command 'sysctl vm.overcommit_memory=1' for this to take effect.");
    }
    if (THPIsEnabled()) {
        server.thp_enabled = 1;
        if (THPDisable() == 0) {
            server.thp_enabled = 0;
            return;
        }
        serverLog(LL_WARNING,"WARNING you have Transparent Huge Pages (THP) support enabled in your kernel. This will create latency and memory usage issues with Redis. To fix this issue run the command 'echo madvise > /sys/kernel/mm/transparent_hugepage/enabled' as root, and add it to your /etc/rc.local in order to retain the setting after a reboot. Redis must be restarted after THP is disabled (set to 'madvise' or 'never').");
    }
}

#ifdef __arm64__

/* Get size in kilobytes of the Shared_Dirty pages of the calling process for the
 * memory map corresponding to the provided address, or -1 on error. */
static int smapsGetSharedDirty(unsigned long addr) {
    int ret, in_mapping = 0, val = -1;
    unsigned long from, to;
    char buf[64];
    FILE *f;

    f = fopen("/proc/self/smaps", "r");
    if (!f) return -1;

    while (1) {
        if (!fgets(buf, sizeof(buf), f))
            break;

        ret = sscanf(buf, "%lx-%lx", &from, &to);
        if (ret == 2)
            in_mapping = from <= addr && addr < to;

        if (in_mapping && !memcmp(buf, "Shared_Dirty:", 13)) {
            sscanf(buf, "%*s %d", &val);
            /* If parsing fails, we remain with val == -1 */
            break;
        }
    }

    fclose(f);
    return val;
}

/* Older arm64 Linux kernels have a bug that could lead to data corruption
 * during background save in certain scenarios. This function checks if the
 * kernel is affected.
 * The bug was fixed in commit ff1712f953e27f0b0718762ec17d0adb15c9fd0b
 * titled: "arm64: pgtable: Ensure dirty bit is preserved across pte_wrprotect()"
 * Return -1 on unexpected test failure, 1 if the kernel seems to be affected,
 * and 0 otherwise. */
int linuxMadvFreeForkBugCheck(void) {
    int ret, pipefd[2] = { -1, -1 };
    pid_t pid;
    char *p = NULL, *q;
    int bug_found = 0;
    long page_size = sysconf(_SC_PAGESIZE);
    long map_size = 3 * page_size;

    /* Create a memory map that's in our full control (not one used by the allocator). */
    p = mmap(NULL, map_size, PROT_READ, MAP_ANONYMOUS | MAP_PRIVATE, -1, 0);
    if (p == MAP_FAILED) {
        serverLog(LL_WARNING, "Failed to mmap(): %s", strerror(errno));
        return -1;
    }

    q = p + page_size;

    /* Split the memory map in 3 pages by setting their protection as RO|RW|RO to prevent
     * Linux from merging this memory map with adjacent VMAs. */
    ret = mprotect(q, page_size, PROT_READ | PROT_WRITE);
    if (ret < 0) {
        serverLog(LL_WARNING, "Failed to mprotect(): %s", strerror(errno));
        bug_found = -1;
        goto exit;
    }

    /* Write to the page once to make it resident */
    *(volatile char*)q = 0;

    /* Tell the kernel that this page is free to be reclaimed. */
#ifndef MADV_FREE
#define MADV_FREE 8
#endif
    ret = madvise(q, page_size, MADV_FREE);
    if (ret < 0) {
        /* MADV_FREE is not available on older kernels that are presumably
         * not affected. */
        if (errno == EINVAL) goto exit;

        serverLog(LL_WARNING, "Failed to madvise(): %s", strerror(errno));
        bug_found = -1;
        goto exit;
    }

    /* Write to the page after being marked for freeing, this is supposed to take
     * ownership of that page again. */
    *(volatile char*)q = 0;

    /* Create a pipe for the child to return the info to the parent. */
    ret = anetPipe(pipefd, 0, 0);
    if (ret < 0) {
        serverLog(LL_WARNING, "Failed to create pipe: %s", strerror(errno));
        bug_found = -1;
        goto exit;
    }

    /* Fork the process. */
    pid = fork();
    if (pid < 0) {
        serverLog(LL_WARNING, "Failed to fork: %s", strerror(errno));
        bug_found = -1;
        goto exit;
    } else if (!pid) {
        /* Child: check if the page is marked as dirty, page_size in kb.
         * A value of 0 means the kernel is affected by the bug. */
        ret = smapsGetSharedDirty((unsigned long) q);
        if (!ret)
            bug_found = 1;
        else if (ret == -1)     /* Failed to read */
            bug_found = -1;

        if (write(pipefd[1], &bug_found, sizeof(bug_found)) < 0)
            serverLog(LL_WARNING, "Failed to write to parent: %s", strerror(errno));
        exitFromChild(0);
    } else {
        /* Read the result from the child. */
        ret = read(pipefd[0], &bug_found, sizeof(bug_found));
        if (ret < 0) {
            serverLog(LL_WARNING, "Failed to read from child: %s", strerror(errno));
            bug_found = -1;
        }

        /* Reap the child pid. */
        waitpid(pid, NULL, 0);
    }

exit:
    /* Cleanup */
    if (pipefd[0] != -1) close(pipefd[0]);
    if (pipefd[1] != -1) close(pipefd[1]);
    if (p != NULL) munmap(p, map_size);

    return bug_found;
}
#endif /* __arm64__ */
#endif /* __linux__ */

void createPidFile(void) {
    /* If pidfile requested, but no pidfile defined, use
     * default pidfile path */
    if (!server.pidfile) server.pidfile = zstrdup(CONFIG_DEFAULT_PID_FILE);

    /* Try to write the pid file in a best-effort way. */
    FILE *fp = fopen(server.pidfile,"w");
    if (fp) {
        fprintf(fp,"%d\n",(int)getpid());
        fclose(fp);
    }
}

void daemonize(void) {
    int fd;

    if (fork() != 0) exit(0); /* parent exits */
    setsid(); /* create a new session */

    /* Every output goes to /dev/null. If Redis is daemonized but
     * the 'logfile' is set to 'stdout' in the configuration file
     * it will not log at all. */
    if ((fd = open("/dev/null", O_RDWR, 0)) != -1) {
        dup2(fd, STDIN_FILENO);
        dup2(fd, STDOUT_FILENO);
        dup2(fd, STDERR_FILENO);
        if (fd > STDERR_FILENO) close(fd);
    }
}

void version(void) {
    printf("Redis server v=%s sha=%s:%d malloc=%s bits=%d build=%llx\n",
        REDIS_VERSION,
        redisGitSHA1(),
        atoi(redisGitDirty()) > 0,
        ZMALLOC_LIB,
        sizeof(long) == 4 ? 32 : 64,
        (unsigned long long) redisBuildId());
    exit(0);
}

void usage(void) {
    fprintf(stderr,"Usage: ./redis-server [/path/to/redis.conf] [options] [-]\n");
    fprintf(stderr,"       ./redis-server - (read config from stdin)\n");
    fprintf(stderr,"       ./redis-server -v or --version\n");
    fprintf(stderr,"       ./redis-server -h or --help\n");
    fprintf(stderr,"       ./redis-server --test-memory <megabytes>\n\n");
    fprintf(stderr,"Examples:\n");
    fprintf(stderr,"       ./redis-server (run the server with default conf)\n");
    fprintf(stderr,"       ./redis-server /etc/redis/6379.conf\n");
    fprintf(stderr,"       ./redis-server --port 7777\n");
    fprintf(stderr,"       ./redis-server --port 7777 --replicaof 127.0.0.1 8888\n");
    fprintf(stderr,"       ./redis-server /etc/myredis.conf --loglevel verbose -\n");
    fprintf(stderr,"       ./redis-server /etc/myredis.conf --loglevel verbose\n\n");
    fprintf(stderr,"Sentinel mode:\n");
    fprintf(stderr,"       ./redis-server /etc/sentinel.conf --sentinel\n");
    exit(1);
}

void redisAsciiArt(void) {
#include "asciilogo.h"
    char *buf = zmalloc(1024*16);
    char *mode;

    if (server.cluster_enabled) mode = "cluster";
    else if (server.sentinel_mode) mode = "sentinel";
    else mode = "standalone";

    /* Show the ASCII logo if: log file is stdout AND stdout is a
     * tty AND syslog logging is disabled. Also show logo if the user
     * forced us to do so via redis.conf. */
    int show_logo = ((!server.syslog_enabled &&
                      server.logfile[0] == '\0' &&
                      isatty(fileno(stdout))) ||
                     server.always_show_logo);

    if (!show_logo) {
        serverLog(LL_NOTICE,
            "Running mode=%s, port=%d.",
            mode, server.port ? server.port : server.tls_port
        );
    } else {
        snprintf(buf,1024*16,ascii_logo,
            REDIS_VERSION,
            redisGitSHA1(),
            strtol(redisGitDirty(),NULL,10) > 0,
            (sizeof(long) == 8) ? "64" : "32",
            mode, server.port ? server.port : server.tls_port,
            (long) getpid()
        );
        serverLogRaw(LL_NOTICE|LL_RAW,buf);
    }
    zfree(buf);
}

int changeBindAddr(void) {
    /* Close old TCP and TLS servers */
    closeSocketListeners(&server.ipfd);
    closeSocketListeners(&server.tlsfd);

    /* Bind to the new port */
    if ((server.port != 0 && listenToPort(server.port, &server.ipfd) != C_OK) ||
        (server.tls_port != 0 && listenToPort(server.tls_port, &server.tlsfd) != C_OK)) {
        serverLog(LL_WARNING, "Failed to bind");

        closeSocketListeners(&server.ipfd);
        closeSocketListeners(&server.tlsfd);
        return C_ERR;
    }

    /* Create TCP and TLS event handlers */
    if (createSocketAcceptHandler(&server.ipfd, acceptTcpHandler) != C_OK) {
        serverPanic("Unrecoverable error creating TCP socket accept handler.");
    }
    if (createSocketAcceptHandler(&server.tlsfd, acceptTLSHandler) != C_OK) {
        serverPanic("Unrecoverable error creating TLS socket accept handler.");
    }

    if (server.set_proc_title) redisSetProcTitle(NULL);

    return C_OK;
}

int changeListenPort(int port, socketFds *sfd, aeFileProc *accept_handler) {
    socketFds new_sfd = {{0}};

    /* Close old servers */
    closeSocketListeners(sfd);

    /* Just close the server if port disabled */
    if (port == 0) {
        if (server.set_proc_title) redisSetProcTitle(NULL);
        return C_OK;
    }

    /* Bind to the new port */
    if (listenToPort(port, &new_sfd) != C_OK) {
        return C_ERR;
    }

    /* Create event handlers */
    if (createSocketAcceptHandler(&new_sfd, accept_handler) != C_OK) {
        closeSocketListeners(&new_sfd);
        return C_ERR;
    }

    /* Copy new descriptors */
    sfd->count = new_sfd.count;
    memcpy(sfd->fd, new_sfd.fd, sizeof(new_sfd.fd));

    if (server.set_proc_title) redisSetProcTitle(NULL);

    return C_OK;
}

static void sigShutdownHandler(int sig) {
    char *msg;

    switch (sig) {
    case SIGINT:
        msg = "Received SIGINT scheduling shutdown...";
        break;
    case SIGTERM:
        msg = "Received SIGTERM scheduling shutdown...";
        break;
    default:
        msg = "Received shutdown signal, scheduling shutdown...";
    };

    /* SIGINT is often delivered via Ctrl+C in an interactive session.
     * If we receive the signal the second time, we interpret this as
     * the user really wanting to quit ASAP without waiting to persist
     * on disk and without waiting for lagging replicas. */
    if (server.shutdown_asap && sig == SIGINT) {
        serverLogFromHandler(LL_WARNING, "You insist... exiting now.");
        rdbRemoveTempFile(getpid(), 1);
        exit(1); /* Exit with an error since this was not a clean shutdown. */
    } else if (server.loading) {
        msg = "Received shutdown signal during loading, scheduling shutdown.";
    }

    serverLogFromHandler(LL_WARNING, msg);
    server.shutdown_asap = 1;
}

void setupSignalHandlers(void) {
    struct sigaction act;

    /* When the SA_SIGINFO flag is set in sa_flags then sa_sigaction is used.
     * Otherwise, sa_handler is used. */
    sigemptyset(&act.sa_mask);
    act.sa_flags = 0;
    act.sa_handler = sigShutdownHandler;
    sigaction(SIGTERM, &act, NULL);
    sigaction(SIGINT, &act, NULL);

    sigemptyset(&act.sa_mask);
    act.sa_flags = SA_NODEFER | SA_RESETHAND | SA_SIGINFO;
    act.sa_sigaction = sigsegvHandler;
    if(server.crashlog_enabled) {
        sigaction(SIGSEGV, &act, NULL);
        sigaction(SIGBUS, &act, NULL);
        sigaction(SIGFPE, &act, NULL);
        sigaction(SIGILL, &act, NULL);
        sigaction(SIGABRT, &act, NULL);
    }
    return;
}

void removeSignalHandlers(void) {
    struct sigaction act;
    sigemptyset(&act.sa_mask);
    act.sa_flags = SA_NODEFER | SA_RESETHAND;
    act.sa_handler = SIG_DFL;
    sigaction(SIGSEGV, &act, NULL);
    sigaction(SIGBUS, &act, NULL);
    sigaction(SIGFPE, &act, NULL);
    sigaction(SIGILL, &act, NULL);
    sigaction(SIGABRT, &act, NULL);
}

/* This is the signal handler for children process. It is currently useful
 * in order to track the SIGUSR1, that we send to a child in order to terminate
 * it in a clean way, without the parent detecting an error and stop
 * accepting writes because of a write error condition. */
static void sigKillChildHandler(int sig) {
    UNUSED(sig);
    int level = server.in_fork_child == CHILD_TYPE_MODULE? LL_VERBOSE: LL_WARNING;
    serverLogFromHandler(level, "Received SIGUSR1 in child, exiting now.");
    exitFromChild(SERVER_CHILD_NOERROR_RETVAL);
}

void setupChildSignalHandlers(void) {
    struct sigaction act;

    /* When the SA_SIGINFO flag is set in sa_flags then sa_sigaction is used.
     * Otherwise, sa_handler is used. */
    sigemptyset(&act.sa_mask);
    act.sa_flags = 0;
    act.sa_handler = sigKillChildHandler;
    sigaction(SIGUSR1, &act, NULL);
}

/* After fork, the child process will inherit the resources
 * of the parent process, e.g. fd(socket or flock) etc.
 * should close the resources not used by the child process, so that if the
 * parent restarts it can bind/lock despite the child possibly still running. */
void closeChildUnusedResourceAfterFork() {
    closeListeningSockets(0);
    if (server.cluster_enabled && server.cluster_config_file_lock_fd != -1)
        close(server.cluster_config_file_lock_fd);  /* don't care if this fails */

    /* Clear server.pidfile, this is the parent pidfile which should not
     * be touched (or deleted) by the child (on exit / crash) */
    zfree(server.pidfile);
    server.pidfile = NULL;
}

/* purpose is one of CHILD_TYPE_ types */
int redisFork(int purpose) {
    if (isMutuallyExclusiveChildType(purpose)) {
        if (hasActiveChildProcess()) {
            errno = EEXIST;
            return -1;
        }

        openChildInfoPipe();
    }

    int childpid;
    long long start = ustime();
    if ((childpid = fork()) == 0) {
        /* Child.
         *
         * The order of setting things up follows some reasoning:
         * Setup signal handlers first because a signal could fire at any time.
         * Adjust OOM score before everything else to assist the OOM killer if
         * memory resources are low.
         */
        server.in_fork_child = purpose;
        setupChildSignalHandlers();
        setOOMScoreAdj(CONFIG_OOM_BGCHILD);
        dismissMemoryInChild();
        closeChildUnusedResourceAfterFork();
    } else {
        /* Parent */
        if (childpid == -1) {
            int fork_errno = errno;
            if (isMutuallyExclusiveChildType(purpose)) closeChildInfoPipe();
            errno = fork_errno;
            return -1;
        }

        server.stat_total_forks++;
        server.stat_fork_time = ustime()-start;
        server.stat_fork_rate = (double) zmalloc_used_memory() * 1000000 / server.stat_fork_time / (1024*1024*1024); /* GB per second. */
        latencyAddSampleIfNeeded("fork",server.stat_fork_time/1000);

        /* The child_pid and child_type are only for mutual exclusive children.
         * other child types should handle and store their pid's in dedicated variables.
         *
         * Today, we allows CHILD_TYPE_LDB to run in parallel with the other fork types:
         * - it isn't used for production, so it will not make the server be less efficient
         * - used for debugging, and we don't want to block it from running while other
         *   forks are running (like RDB and AOF) */
        if (isMutuallyExclusiveChildType(purpose)) {
            server.child_pid = childpid;
            server.child_type = purpose;
            server.stat_current_cow_peak = 0;
            server.stat_current_cow_bytes = 0;
            server.stat_current_cow_updated = 0;
            server.stat_current_save_keys_processed = 0;
            server.stat_module_progress = 0;
            server.stat_current_save_keys_total = dbTotalServerKeyCount();
        }

        updateDictResizePolicy();
        moduleFireServerEvent(REDISMODULE_EVENT_FORK_CHILD,
                              REDISMODULE_SUBEVENT_FORK_CHILD_BORN,
                              NULL);
    }
    return childpid;
}

void sendChildCowInfo(childInfoType info_type, char *pname) {
    sendChildInfoGeneric(info_type, 0, -1, pname);
}

void sendChildInfo(childInfoType info_type, size_t keys, char *pname) {
    sendChildInfoGeneric(info_type, keys, -1, pname);
}

/* Try to release pages back to the OS directly (bypassing the allocator),
 * in an effort to decrease CoW during fork. For small allocations, we can't
 * release any full page, so in an effort to avoid getting the size of the
 * allocation from the allocator (malloc_size) when we already know it's small,
 * we check the size_hint. If the size is not already known, passing a size_hint
 * of 0 will lead the checking the real size of the allocation.
 * Also please note that the size may be not accurate, so in order to make this
 * solution effective, the judgement for releasing memory pages should not be
 * too strict. */
void dismissMemory(void* ptr, size_t size_hint) {
    if (ptr == NULL) return;

    /* madvise(MADV_DONTNEED) can not release pages if the size of memory
     * is too small, we try to release only for the memory which the size
     * is more than half of page size. */
    if (size_hint && size_hint <= server.page_size/2) return;

    zmadvise_dontneed(ptr);
}

/* Dismiss big chunks of memory inside a client structure, see dismissMemory() */
void dismissClientMemory(client *c) {
    /* Dismiss client query buffer. */
    dismissSds(c->querybuf);
    dismissSds(c->pending_querybuf);
    /* Dismiss argv array only if we estimate it contains a big buffer. */
    if (c->argc && c->argv_len_sum/c->argc >= server.page_size) {
        for (int i = 0; i < c->argc; i++) {
            dismissObject(c->argv[i], 0);
        }
    }
    if (c->argc) dismissMemory(c->argv, c->argc*sizeof(robj*));

    /* Dismiss the reply array only if the average buffer size is bigger
     * than a page. */
    if (listLength(c->reply) &&
        c->reply_bytes/listLength(c->reply) >= server.page_size)
    {
        listIter li;
        listNode *ln;
        listRewind(c->reply, &li);
        while ((ln = listNext(&li))) {
            clientReplyBlock *bulk = listNodeValue(ln);
            /* Default bulk size is 16k, actually it has extra data, maybe it
             * occupies 20k according to jemalloc bin size if using jemalloc. */
            if (bulk) dismissMemory(bulk, bulk->size);
        }
    }

    /* The client struct has a big static reply buffer in it. */
    dismissMemory(c, 0);
}

/* In the child process, we don't need some buffers anymore, and these are
 * likely to change in the parent when there's heavy write traffic.
 * We dismis them right away, to avoid CoW.
 * see dismissMemeory(). */
void dismissMemoryInChild(void) {
    /* madvise(MADV_DONTNEED) may not work if Transparent Huge Pages is enabled. */
    if (server.thp_enabled) return;

    /* Currently we use zmadvise_dontneed only when we use jemalloc with Linux.
     * so we avoid these pointless loops when they're not going to do anything. */
#if defined(USE_JEMALLOC) && defined(__linux__)
    listIter li;
    listNode *ln;

    /* Dismiss replication buffer. We don't need to separately dismiss replication
     * backlog and replica' output buffer, because they just reference the global
     * replication buffer but don't cost real memory. */
    listRewind(server.repl_buffer_blocks, &li);
    while((ln = listNext(&li))) {
        replBufBlock *o = listNodeValue(ln);
        dismissMemory(o, o->size);
    }

    /* Dismiss all clients memory. */
    listRewind(server.clients, &li);
    while((ln = listNext(&li))) {
        client *c = listNodeValue(ln);
        dismissClientMemory(c);
    }
#endif
}

void memtest(size_t megabytes, int passes);

/* Returns 1 if there is --sentinel among the arguments or if
 * executable name contains "redis-sentinel". */
int checkForSentinelMode(int argc, char **argv, char *exec_name) {
    if (strstr(exec_name,"redis-sentinel") != NULL) return 1;

    for (int j = 1; j < argc; j++)
        if (!strcmp(argv[j],"--sentinel")) return 1;
    return 0;
}

/* Function called at startup to load RDB or AOF file in memory. */
void loadDataFromDisk(void) {
    long long start = ustime();
    if (server.aof_state == AOF_ON) {
        int ret = loadAppendOnlyFiles(server.aof_manifest);
        if (ret == AOF_FAILED || ret == AOF_OPEN_ERR)
            exit(1);
    } else {
        rdbSaveInfo rsi = RDB_SAVE_INFO_INIT;
        errno = 0; /* Prevent a stale value from affecting error checking */
        int rdb_flags = RDBFLAGS_NONE;
        if (iAmMaster()) {
            /* Master may delete expired keys when loading, we should
             * propagate expire to replication backlog. */
            createReplicationBacklog();
            rdb_flags |= RDBFLAGS_FEED_REPL;
        }
        if (rdbLoad(server.rdb_filename,&rsi,rdb_flags) == C_OK) {
            serverLog(LL_NOTICE,"DB loaded from disk: %.3f seconds",
                (float)(ustime()-start)/1000000);

            /* Restore the replication ID / offset from the RDB file. */
            if (rsi.repl_id_is_set &&
                rsi.repl_offset != -1 &&
                /* Note that older implementations may save a repl_stream_db
                 * of -1 inside the RDB file in a wrong way, see more
                 * information in function rdbPopulateSaveInfo. */
                rsi.repl_stream_db != -1)
            {
                if (!iAmMaster()) {
                    memcpy(server.replid,rsi.repl_id,sizeof(server.replid));
                    server.master_repl_offset = rsi.repl_offset;
                    /* If this is a replica, create a cached master from this
                     * information, in order to allow partial resynchronizations
                     * with masters. */
                    replicationCacheMasterUsingMyself();
                    selectDb(server.cached_master,rsi.repl_stream_db);
                } else {
                    /* If this is a master, we can save the replication info
                     * as secondary ID and offset, in order to allow replicas
                     * to partial resynchronizations with masters. */
                    memcpy(server.replid2,rsi.repl_id,sizeof(server.replid));
                    server.second_replid_offset = rsi.repl_offset+1;
                    /* Rebase master_repl_offset from rsi.repl_offset. */
                    server.master_repl_offset += rsi.repl_offset;
                    serverAssert(server.repl_backlog);
                    server.repl_backlog->offset = server.master_repl_offset -
                              server.repl_backlog->histlen + 1;
                    rebaseReplicationBuffer(rsi.repl_offset);
                    server.repl_no_slaves_since = time(NULL);
                }
            }
        } else if (errno != ENOENT) {
            serverLog(LL_WARNING,"Fatal error loading the DB: %s. Exiting.",strerror(errno));
            exit(1);
        }

        /* We always create replication backlog if server is a master, we need
         * it because we put DELs in it when loading expired keys in RDB, but
         * if RDB doesn't have replication info or there is no rdb, it is not
         * possible to support partial resynchronization, to avoid extra memory
         * of replication backlog, we drop it. */
        if (server.master_repl_offset == 0 && server.repl_backlog)
            freeReplicationBacklog();
    }
}

void redisOutOfMemoryHandler(size_t allocation_size) {
    serverLog(LL_WARNING,"Out Of Memory allocating %zu bytes!",
        allocation_size);
    serverPanic("Redis aborting for OUT OF MEMORY. Allocating %zu bytes!",
        allocation_size);
}

/* Callback for sdstemplate on proc-title-template. See redis.conf for
 * supported variables.
 */
static sds redisProcTitleGetVariable(const sds varname, void *arg)
{
    if (!strcmp(varname, "title")) {
        return sdsnew(arg);
    } else if (!strcmp(varname, "listen-addr")) {
        if (server.port || server.tls_port)
            return sdscatprintf(sdsempty(), "%s:%u",
                                server.bindaddr_count ? server.bindaddr[0] : "*",
                                server.port ? server.port : server.tls_port);
        else
            return sdscatprintf(sdsempty(), "unixsocket:%s", server.unixsocket);
    } else if (!strcmp(varname, "server-mode")) {
        if (server.cluster_enabled) return sdsnew("[cluster]");
        else if (server.sentinel_mode) return sdsnew("[sentinel]");
        else return sdsempty();
    } else if (!strcmp(varname, "config-file")) {
        return sdsnew(server.configfile ? server.configfile : "-");
    } else if (!strcmp(varname, "port")) {
        return sdscatprintf(sdsempty(), "%u", server.port);
    } else if (!strcmp(varname, "tls-port")) {
        return sdscatprintf(sdsempty(), "%u", server.tls_port);
    } else if (!strcmp(varname, "unixsocket")) {
        return sdsnew(server.unixsocket);
    } else
        return NULL;    /* Unknown variable name */
}

/* Expand the specified proc-title-template string and return a newly
 * allocated sds, or NULL. */
static sds expandProcTitleTemplate(const char *template, const char *title) {
    sds res = sdstemplate(template, redisProcTitleGetVariable, (void *) title);
    if (!res)
        return NULL;
    return sdstrim(res, " ");
}
/* Validate the specified template, returns 1 if valid or 0 otherwise. */
int validateProcTitleTemplate(const char *template) {
    int ok = 1;
    sds res = expandProcTitleTemplate(template, "");
    if (!res)
        return 0;
    if (sdslen(res) == 0) ok = 0;
    sdsfree(res);
    return ok;
}

int redisSetProcTitle(char *title) {
#ifdef USE_SETPROCTITLE
    if (!title) title = server.exec_argv[0];
    sds proc_title = expandProcTitleTemplate(server.proc_title_template, title);
    if (!proc_title) return C_ERR;  /* Not likely, proc_title_template is validated */

    setproctitle("%s", proc_title);
    sdsfree(proc_title);
#else
    UNUSED(title);
#endif

    return C_OK;
}

void redisSetCpuAffinity(const char *cpulist) {
#ifdef USE_SETCPUAFFINITY
    setcpuaffinity(cpulist);
#else
    UNUSED(cpulist);
#endif
}

/* Send a notify message to systemd. Returns sd_notify return code which is
 * a positive number on success. */
int redisCommunicateSystemd(const char *sd_notify_msg) {
#ifdef HAVE_LIBSYSTEMD
    int ret = sd_notify(0, sd_notify_msg);

    if (ret == 0)
        serverLog(LL_WARNING, "systemd supervision error: NOTIFY_SOCKET not found!");
    else if (ret < 0)
        serverLog(LL_WARNING, "systemd supervision error: sd_notify: %d", ret);
    return ret;
#else
    UNUSED(sd_notify_msg);
    return 0;
#endif
}

/* Attempt to set up upstart supervision. Returns 1 if successful. */
static int redisSupervisedUpstart(void) {
    const char *upstart_job = getenv("UPSTART_JOB");

    if (!upstart_job) {
        serverLog(LL_WARNING,
                "upstart supervision requested, but UPSTART_JOB not found!");
        return 0;
    }

    serverLog(LL_NOTICE, "supervised by upstart, will stop to signal readiness.");
    raise(SIGSTOP);
    unsetenv("UPSTART_JOB");
    return 1;
}

/* Attempt to set up systemd supervision. Returns 1 if successful. */
static int redisSupervisedSystemd(void) {
#ifndef HAVE_LIBSYSTEMD
    serverLog(LL_WARNING,
            "systemd supervision requested or auto-detected, but Redis is compiled without libsystemd support!");
    return 0;
#else
    if (redisCommunicateSystemd("STATUS=Redis is loading...\n") <= 0)
        return 0;
    serverLog(LL_NOTICE,
        "Supervised by systemd. Please make sure you set appropriate values for TimeoutStartSec and TimeoutStopSec in your service unit.");
    return 1;
#endif
}

int redisIsSupervised(int mode) {
    int ret = 0;

    if (mode == SUPERVISED_AUTODETECT) {
        if (getenv("UPSTART_JOB")) {
            serverLog(LL_VERBOSE, "Upstart supervision detected.");
            mode = SUPERVISED_UPSTART;
        } else if (getenv("NOTIFY_SOCKET")) {
            serverLog(LL_VERBOSE, "Systemd supervision detected.");
            mode = SUPERVISED_SYSTEMD;
        }
    }

    switch (mode) {
        case SUPERVISED_UPSTART:
            ret = redisSupervisedUpstart();
            break;
        case SUPERVISED_SYSTEMD:
            ret = redisSupervisedSystemd();
            break;
        default:
            break;
    }

    if (ret)
        server.supervised_mode = mode;

    return ret;
}

int iAmMaster(void) {
    return ((!server.cluster_enabled && server.masterhost == NULL) ||
            (server.cluster_enabled && nodeIsMaster(server.cluster->myself)));
}

#ifdef REDIS_TEST
#include "testhelp.h"

int __failed_tests = 0;
int __test_num = 0;

/* The flags are the following:
* --accurate:     Runs tests with more iterations.
* --large-memory: Enables tests that consume more than 100mb. */
typedef int redisTestProc(int argc, char **argv, int flags);
struct redisTest {
    char *name;
    redisTestProc *proc;
    int failed;
} redisTests[] = {
    {"ziplist", ziplistTest},
    {"quicklist", quicklistTest},
    {"intset", intsetTest},
    {"zipmap", zipmapTest},
    {"sha1test", sha1Test},
    {"util", utilTest},
    {"endianconv", endianconvTest},
    {"crc64", crc64Test},
    {"zmalloc", zmalloc_test},
    {"sds", sdsTest},
    {"dict", dictTest},
    {"listpack", listpackTest}
};
redisTestProc *getTestProcByName(const char *name) {
    int numtests = sizeof(redisTests)/sizeof(struct redisTest);
    for (int j = 0; j < numtests; j++) {
        if (!strcasecmp(name,redisTests[j].name)) {
            return redisTests[j].proc;
        }
    }
    return NULL;
}
#endif

int main(int argc, char **argv) {
    struct timeval tv;
    int j;
    char config_from_stdin = 0;

#ifdef REDIS_TEST
    if (argc >= 3 && !strcasecmp(argv[1], "test")) {
        int flags = 0;
        for (j = 3; j < argc; j++) {
            char *arg = argv[j];
            if (!strcasecmp(arg, "--accurate")) flags |= REDIS_TEST_ACCURATE;
            else if (!strcasecmp(arg, "--large-memory")) flags |= REDIS_TEST_LARGE_MEMORY;
        }

        if (!strcasecmp(argv[2], "all")) {
            int numtests = sizeof(redisTests)/sizeof(struct redisTest);
            for (j = 0; j < numtests; j++) {
                redisTests[j].failed = (redisTests[j].proc(argc,argv,flags) != 0);
            }

            /* Report tests result */
            int failed_num = 0;
            for (j = 0; j < numtests; j++) {
                if (redisTests[j].failed) {
                    failed_num++;
                    printf("[failed] Test - %s\n", redisTests[j].name);
                } else {
                    printf("[ok] Test - %s\n", redisTests[j].name);
                }
            }

            printf("%d tests, %d passed, %d failed\n", numtests,
                   numtests-failed_num, failed_num);

            return failed_num == 0 ? 0 : 1;
        } else {
            redisTestProc *proc = getTestProcByName(argv[2]);
            if (!proc) return -1; /* test not found */
            return proc(argc,argv,flags);
        }

        return 0;
    }
#endif

    /* We need to initialize our libraries, and the server configuration. */
#ifdef INIT_SETPROCTITLE_REPLACEMENT
    spt_init(argc, argv);
#endif
    setlocale(LC_COLLATE,"");
    tzset(); /* Populates 'timezone' global. */
    zmalloc_set_oom_handler(redisOutOfMemoryHandler);

    /* To achieve entropy, in case of containers, their time() and getpid() can
     * be the same. But value of tv_usec is fast enough to make the difference */
    gettimeofday(&tv,NULL);
    srand(time(NULL)^getpid()^tv.tv_usec);
    srandom(time(NULL)^getpid()^tv.tv_usec);
    init_genrand64(((long long) tv.tv_sec * 1000000 + tv.tv_usec) ^ getpid());
    crc64_init();

    /* Store umask value. Because umask(2) only offers a set-and-get API we have
     * to reset it and restore it back. We do this early to avoid a potential
     * race condition with threads that could be creating files or directories.
     */
    umask(server.umask = umask(0777));

    uint8_t hashseed[16];
    getRandomBytes(hashseed,sizeof(hashseed));
    dictSetHashFunctionSeed(hashseed);

    char *exec_name = strrchr(argv[0], '/');
    if (exec_name == NULL) exec_name = argv[0];
    server.sentinel_mode = checkForSentinelMode(argc,argv, exec_name);
    initServerConfig();
    ACLInit(); /* The ACL subsystem must be initialized ASAP because the
                  basic networking code and client creation depends on it. */
    moduleInitModulesSystem();
    tlsInit();

    /* Store the executable path and arguments in a safe place in order
     * to be able to restart the server later. */
    server.executable = getAbsolutePath(argv[0]);
    server.exec_argv = zmalloc(sizeof(char*)*(argc+1));
    server.exec_argv[argc] = NULL;
    for (j = 0; j < argc; j++) server.exec_argv[j] = zstrdup(argv[j]);

    /* We need to init sentinel right now as parsing the configuration file
     * in sentinel mode will have the effect of populating the sentinel
     * data structures with master nodes to monitor. */
    if (server.sentinel_mode) {
        initSentinelConfig();
        initSentinel();
    }

    /* Check if we need to start in redis-check-rdb/aof mode. We just execute
     * the program main. However the program is part of the Redis executable
     * so that we can easily execute an RDB check on loading errors. */
    if (strstr(exec_name,"redis-check-rdb") != NULL)
        redis_check_rdb_main(argc,argv,NULL);
    else if (strstr(exec_name,"redis-check-aof") != NULL)
        redis_check_aof_main(argc,argv);

    if (argc >= 2) {
        j = 1; /* First option to parse in argv[] */
        sds options = sdsempty();

        /* Handle special options --help and --version */
        if (strcmp(argv[1], "-v") == 0 ||
            strcmp(argv[1], "--version") == 0) version();
        if (strcmp(argv[1], "--help") == 0 ||
            strcmp(argv[1], "-h") == 0) usage();
        if (strcmp(argv[1], "--test-memory") == 0) {
            if (argc == 3) {
                memtest(atoi(argv[2]),50);
                exit(0);
            } else {
                fprintf(stderr,"Please specify the amount of memory to test in megabytes.\n");
                fprintf(stderr,"Example: ./redis-server --test-memory 4096\n\n");
                exit(1);
            }
        }
        /* Parse command line options
         * Precedence wise, File, stdin, explicit options -- last config is the one that matters.
         *
         * First argument is the config file name? */
        if (argv[1][0] != '-') {
            /* Replace the config file in server.exec_argv with its absolute path. */
            server.configfile = getAbsolutePath(argv[1]);
            zfree(server.exec_argv[1]);
            server.exec_argv[1] = zstrdup(server.configfile);
            j = 2; // Skip this arg when parsing options
        }
        while(j < argc) {
            /* Either first or last argument - Should we read config from stdin? */
            if (argv[j][0] == '-' && argv[j][1] == '\0' && (j == 1 || j == argc-1)) {
                config_from_stdin = 1;
            }
            /* All the other options are parsed and conceptually appended to the
             * configuration file. For instance --port 6380 will generate the
             * string "port 6380\n" to be parsed after the actual config file
             * and stdin input are parsed (if they exist). */
            else if (argv[j][0] == '-' && argv[j][1] == '-') {
                /* Option name */
                if (sdslen(options)) options = sdscat(options,"\n");
                options = sdscat(options,argv[j]+2);
                options = sdscat(options," ");
            } else {
                /* Option argument */
                options = sdscatrepr(options,argv[j],strlen(argv[j]));
                options = sdscat(options," ");
            }
            j++;
        }

        loadServerConfig(server.configfile, config_from_stdin, options);
        if (server.sentinel_mode) loadSentinelConfigFromQueue();
        sdsfree(options);
    }
    if (server.sentinel_mode) sentinelCheckConfigFile();
    server.supervised = redisIsSupervised(server.supervised_mode);
    int background = server.daemonize && !server.supervised;
    if (background) daemonize();

    serverLog(LL_WARNING, "oO0OoO0OoO0Oo Redis is starting oO0OoO0OoO0Oo");
    serverLog(LL_WARNING,
        "Redis version=%s, bits=%d, commit=%s, modified=%d, pid=%d, just started",
            REDIS_VERSION,
            (sizeof(long) == 8) ? 64 : 32,
            redisGitSHA1(),
            strtol(redisGitDirty(),NULL,10) > 0,
            (int)getpid());

    if (argc == 1) {
        serverLog(LL_WARNING, "Warning: no config file specified, using the default config. In order to specify a config file use %s /path/to/redis.conf", argv[0]);
    } else {
        serverLog(LL_WARNING, "Configuration loaded");
    }

    initServer();
    if (background || server.pidfile) createPidFile();
    if (server.set_proc_title) redisSetProcTitle(NULL);
    redisAsciiArt();
    checkTcpBacklogSettings();

    if (!server.sentinel_mode) {
        /* Things not needed when running in Sentinel mode. */
        serverLog(LL_WARNING,"Server initialized");
    #ifdef __linux__
        linuxMemoryWarnings();
    #if defined (__arm64__)
        int ret;
        if ((ret = linuxMadvFreeForkBugCheck())) {
            if (ret == 1)
                serverLog(LL_WARNING,"WARNING Your kernel has a bug that could lead to data corruption during background save. "
                                     "Please upgrade to the latest stable kernel.");
            else
                serverLog(LL_WARNING, "Failed to test the kernel for a bug that could lead to data corruption during background save. "
                                      "Your system could be affected, please report this error.");
            if (!checkIgnoreWarning("ARM64-COW-BUG")) {
                serverLog(LL_WARNING,"Redis will now exit to prevent data corruption. "
                                     "Note that it is possible to suppress this warning by setting the following config: ignore-warnings ARM64-COW-BUG");
                exit(1);
            }
        }
    #endif /* __arm64__ */
    #endif /* __linux__ */
        moduleInitModulesSystemLast();
        moduleLoadFromQueue();
        ACLLoadUsersAtStartup();
        InitServerLast();
        aofLoadManifestFromDisk();
        loadDataFromDisk();
        aofOpenIfNeededOnServerStart();
        aofDelHistoryFiles();
        if (server.cluster_enabled) {
            if (verifyClusterConfigWithData() == C_ERR) {
                serverLog(LL_WARNING,
                    "You can't have keys in a DB different than DB 0 when in "
                    "Cluster mode. Exiting.");
                exit(1);
            }
        }
        if (server.ipfd.count > 0 || server.tlsfd.count > 0)
            serverLog(LL_NOTICE,"Ready to accept connections");
        if (server.sofd > 0)
            serverLog(LL_NOTICE,"The server is now ready to accept connections at %s", server.unixsocket);
        if (server.supervised_mode == SUPERVISED_SYSTEMD) {
            if (!server.masterhost) {
                redisCommunicateSystemd("STATUS=Ready to accept connections\n");
            } else {
                redisCommunicateSystemd("STATUS=Ready to accept connections in read-only mode. Waiting for MASTER <-> REPLICA sync\n");
            }
            redisCommunicateSystemd("READY=1\n");
        }
    } else {
        ACLLoadUsersAtStartup();
        InitServerLast();
        sentinelIsRunning();
        if (server.supervised_mode == SUPERVISED_SYSTEMD) {
            redisCommunicateSystemd("STATUS=Ready to accept connections\n");
            redisCommunicateSystemd("READY=1\n");
        }
    }

    /* Warning the user about suspicious maxmemory setting. */
    if (server.maxmemory > 0 && server.maxmemory < 1024*1024) {
        serverLog(LL_WARNING,"WARNING: You specified a maxmemory value that is less than 1MB (current value is %llu bytes). Are you sure this is what you really want?", server.maxmemory);
    }

    redisSetCpuAffinity(server.server_cpulist);
    setOOMScoreAdj(-1);

    aeMain(server.el);
    aeDeleteEventLoop(server.el);
    return 0;
}

/* The End */<|MERGE_RESOLUTION|>--- conflicted
+++ resolved
@@ -4870,7 +4870,29 @@
     return info;
 }
 
-<<<<<<< HEAD
+sds genRedisInfoStringLatencyStats(sds info, dict *commands) {
+    struct redisCommand *c;
+    dictEntry *de;
+    dictIterator *di;
+    di = dictGetSafeIterator(commands);
+    while((de = dictNext(di)) != NULL) {
+        char *tmpsafe;
+        c = (struct redisCommand *) dictGetVal(de);
+        if (c->latency_histogram) {
+            info = fillPercentileDistributionLatencies(info,
+                getSafeInfoString(c->fullname, sdslen(c->fullname), &tmpsafe),
+                c->latency_histogram);
+            if (tmpsafe != NULL) zfree(tmpsafe);
+        }
+        if (c->subcommands_dict) {
+            info = genRedisInfoStringLatencyStats(info, c->subcommands_dict);
+        }
+    }
+    dictReleaseIterator(di);
+
+    return info;
+}
+
 void addSectionsToDict(dict *section_dict, char **sections, int len) {
     for (int i = 0; i < len; i++){
         sds section = sdsnew(sections[i]);
@@ -4907,29 +4929,6 @@
         }
     }
     return section_dict;
-=======
-sds genRedisInfoStringLatencyStats(sds info, dict *commands) {
-    struct redisCommand *c;
-    dictEntry *de;
-    dictIterator *di;
-    di = dictGetSafeIterator(commands);
-    while((de = dictNext(di)) != NULL) {
-        char *tmpsafe;
-        c = (struct redisCommand *) dictGetVal(de);
-        if (c->latency_histogram) {
-            info = fillPercentileDistributionLatencies(info,
-                getSafeInfoString(c->fullname, sdslen(c->fullname), &tmpsafe),
-                c->latency_histogram);
-            if (tmpsafe != NULL) zfree(tmpsafe);
-        }
-        if (c->subcommands_dict) {
-            info = genRedisInfoStringLatencyStats(info, c->subcommands_dict);
-        }
-    }
-    dictReleaseIterator(di);
-
-    return info;
->>>>>>> 6ca97da0
 }
 
 /* Create the string returned by the INFO command. This is decoupled
