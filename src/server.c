--- conflicted
+++ resolved
@@ -2757,13 +2757,9 @@
     evictionPoolAlloc(); /* Initialize the LRU keys pool. */
     server.pubsub_channels = dictCreate(&keylistDictType);
     server.pubsub_patterns = dictCreate(&keylistDictType);
-<<<<<<< HEAD
     server.pubsubshard_channels = zcalloc(sizeof(dict *) * slot_count);
     server.shard_channel_count = 0;
-=======
-    server.pubsubshard_channels = dictCreate(&keylistDictType);
     server.pubsub_clients = 0;
->>>>>>> f9cc25c1
     server.cronloops = 0;
     server.in_exec = 0;
     server.busy_module_yield_flags = BUSY_MODULE_YIELD_NONE;
