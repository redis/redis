/*
 * Copyright (c) 2009-2016, Salvatore Sanfilippo <antirez at gmail dot com>
 * All rights reserved.
 *
 * Redistribution and use in source and binary forms, with or without
 * modification, are permitted provided that the following conditions are met:
 *
 *   * Redistributions of source code must retain the above copyright notice,
 *     this list of conditions and the following disclaimer.
 *   * Redistributions in binary form must reproduce the above copyright
 *     notice, this list of conditions and the following disclaimer in the
 *     documentation and/or other materials provided with the distribution.
 *   * Neither the name of Redis nor the names of its contributors may be used
 *     to endorse or promote products derived from this software without
 *     specific prior written permission.
 *
 * THIS SOFTWARE IS PROVIDED BY THE COPYRIGHT HOLDERS AND CONTRIBUTORS "AS IS"
 * AND ANY EXPRESS OR IMPLIED WARRANTIES, INCLUDING, BUT NOT LIMITED TO, THE
 * IMPLIED WARRANTIES OF MERCHANTABILITY AND FITNESS FOR A PARTICULAR PURPOSE
 * ARE DISCLAIMED. IN NO EVENT SHALL THE COPYRIGHT OWNER OR CONTRIBUTORS BE
 * LIABLE FOR ANY DIRECT, INDIRECT, INCIDENTAL, SPECIAL, EXEMPLARY, OR
 * CONSEQUENTIAL DAMAGES (INCLUDING, BUT NOT LIMITED TO, PROCUREMENT OF
 * SUBSTITUTE GOODS OR SERVICES; LOSS OF USE, DATA, OR PROFITS; OR BUSINESS
 * INTERRUPTION) HOWEVER CAUSED AND ON ANY THEORY OF LIABILITY, WHETHER IN
 * CONTRACT, STRICT LIABILITY, OR TORT (INCLUDING NEGLIGENCE OR OTHERWISE)
 * ARISING IN ANY WAY OUT OF THE USE OF THIS SOFTWARE, EVEN IF ADVISED OF THE
 * POSSIBILITY OF SUCH DAMAGE.
 */

#include "server.h"
#include "monotonic.h"
#include "cluster.h"
#include "slowlog.h"
#include "bio.h"
#include "latency.h"
#include "atomicvar.h"
#include "mt19937-64.h"
#include "functions.h"
#include "hdr_histogram.h"
#include "syscheck.h"
#include "threads_mngr.h"
#include "fmtargs.h"

#include <time.h>
#include <signal.h>
#include <sys/wait.h>
#include <errno.h>
#include <ctype.h>
#include <stdarg.h>
#include <arpa/inet.h>
#include <sys/stat.h>
#include <fcntl.h>
#include <sys/file.h>
#include <sys/time.h>
#include <sys/resource.h>
#include <sys/uio.h>
#include <sys/un.h>
#include <limits.h>
#include <float.h>
#include <math.h>
#include <sys/utsname.h>
#include <locale.h>
#include <sys/socket.h>

#ifdef __linux__
#include <sys/mman.h>
#endif

#if defined(HAVE_SYSCTL_KIPC_SOMAXCONN) || defined(HAVE_SYSCTL_KERN_SOMAXCONN)
#include <sys/sysctl.h>
#endif

#ifdef __GNUC__
#define GNUC_VERSION_STR STRINGIFY(__GNUC__) "." STRINGIFY(__GNUC_MINOR__) "." STRINGIFY(__GNUC_PATCHLEVEL__)
#else
#define GNUC_VERSION_STR "0.0.0"
#endif

/* Our shared "common" objects */

struct sharedObjectsStruct shared;

/* Global vars that are actually used as constants. The following double
 * values are used for double on-disk serialization, and are initialized
 * at runtime to avoid strange compiler optimizations. */

double R_Zero, R_PosInf, R_NegInf, R_Nan;

/*================================= Globals ================================= */

/* Global vars */
struct redisServer server; /* Server global state */

/*============================ Internal prototypes ========================== */

static inline int isShutdownInitiated(void);
int isReadyToShutdown(void);
int finishShutdown(void);
const char *replstateToString(int replstate);

/*============================ Utility functions ============================ */

/* This macro tells if we are in the context of loading an AOF. */
#define isAOFLoadingContext() \
    ((server.current_client && server.current_client->id == CLIENT_ID_AOF) ? 1 : 0)

/* We use a private localtime implementation which is fork-safe. The logging
 * function of Redis may be called from other threads. */
void nolocks_localtime(struct tm *tmp, time_t t, time_t tz, int dst);

/* Low level logging. To use only for very big messages, otherwise
 * serverLog() is to prefer. */
void serverLogRaw(int level, const char *msg) {
    const int syslogLevelMap[] = { LOG_DEBUG, LOG_INFO, LOG_NOTICE, LOG_WARNING };
    const char *c = ".-*#";
    FILE *fp;
    char buf[64];
    int rawmode = (level & LL_RAW);
    int log_to_stdout = server.logfile[0] == '\0';

    level &= 0xff; /* clear flags */
    if (level < server.verbosity) return;

    fp = log_to_stdout ? stdout : fopen(server.logfile,"a");
    if (!fp) return;

    if (rawmode) {
        fprintf(fp,"%s",msg);
    } else {
        int off;
        struct timeval tv;
        int role_char;
        pid_t pid = getpid();

        gettimeofday(&tv,NULL);
        struct tm tm;
        nolocks_localtime(&tm,tv.tv_sec,server.timezone,server.daylight_active);
        off = strftime(buf,sizeof(buf),"%d %b %Y %H:%M:%S.",&tm);
        snprintf(buf+off,sizeof(buf)-off,"%03d",(int)tv.tv_usec/1000);
        if (server.sentinel_mode) {
            role_char = 'X'; /* Sentinel. */
        } else if (pid != server.pid) {
            role_char = 'C'; /* RDB / AOF writing child. */
        } else {
            role_char = (server.masterhost ? 'S':'M'); /* Slave or Master. */
        }
        fprintf(fp,"%d:%c %s %c %s\n",
            (int)getpid(),role_char, buf,c[level],msg);
    }
    fflush(fp);

    if (!log_to_stdout) fclose(fp);
    if (server.syslog_enabled) syslog(syslogLevelMap[level], "%s", msg);
}

/* Like serverLogRaw() but with printf-alike support. This is the function that
 * is used across the code. The raw version is only used in order to dump
 * the INFO output on crash. */
void _serverLog(int level, const char *fmt, ...) {
    va_list ap;
    char msg[LOG_MAX_LEN];

    va_start(ap, fmt);
    vsnprintf(msg, sizeof(msg), fmt, ap);
    va_end(ap);

    serverLogRaw(level,msg);
}

/* Low level logging from signal handler. Should be used with pre-formatted strings. 
   See serverLogFromHandler. */
void serverLogRawFromHandler(int level, const char *msg) {
    int fd;
    int log_to_stdout = server.logfile[0] == '\0';
    char buf[64];

    if ((level&0xff) < server.verbosity || (log_to_stdout && server.daemonize))
        return;
    fd = log_to_stdout ? STDOUT_FILENO :
                         open(server.logfile, O_APPEND|O_CREAT|O_WRONLY, 0644);
    if (fd == -1) return;
    if (level & LL_RAW) {
        if (write(fd,msg,strlen(msg)) == -1) goto err;
    }
    else {
        ll2string(buf,sizeof(buf),getpid());
        if (write(fd,buf,strlen(buf)) == -1) goto err;
        if (write(fd,":signal-handler (",17) == -1) goto err;
        ll2string(buf,sizeof(buf),time(NULL));
        if (write(fd,buf,strlen(buf)) == -1) goto err;
        if (write(fd,") ",2) == -1) goto err;
        if (write(fd,msg,strlen(msg)) == -1) goto err;
        if (write(fd,"\n",1) == -1) goto err;
    }
err:
    if (!log_to_stdout) close(fd);
}

/* An async-signal-safe version of serverLog. if LL_RAW is not included in level flags,
 * The message format is: <pid>:signal-handler (<time>) <msg> \n
 * with LL_RAW flag only the msg is printed (with no new line at the end)
 *
 * We actually use this only for signals that are not fatal from the point
 * of view of Redis. Signals that are going to kill the server anyway and
 * where we need printf-alike features are served by serverLog(). */
void serverLogFromHandler(int level, const char *fmt, ...) {
    va_list ap;
    char msg[LOG_MAX_LEN];

    va_start(ap, fmt);
    vsnprintf_async_signal_safe(msg, sizeof(msg), fmt, ap);
    va_end(ap);

    serverLogRawFromHandler(level, msg);
}

/* Return the UNIX time in microseconds */
long long ustime(void) {
    struct timeval tv;
    long long ust;

    gettimeofday(&tv, NULL);
    ust = ((long long)tv.tv_sec)*1000000;
    ust += tv.tv_usec;
    return ust;
}

/* Return the UNIX time in milliseconds */
mstime_t mstime(void) {
    return ustime()/1000;
}

/* Return the command time snapshot in milliseconds.
 * The time the command started is the logical time it runs,
 * and all the time readings during the execution time should
 * reflect the same time.
 * More details can be found in the comments below. */
mstime_t commandTimeSnapshot(void) {
    /* When we are in the middle of a command execution, we want to use a
     * reference time that does not change: in that case we just use the
     * cached time, that we update before each call in the call() function.
     * This way we avoid that commands such as RPOPLPUSH or similar, that
     * may re-open the same key multiple times, can invalidate an already
     * open object in a next call, if the next call will see the key expired,
     * while the first did not.
     * This is specifically important in the context of scripts, where we
     * pretend that time freezes. This way a key can expire only the first time
     * it is accessed and not in the middle of the script execution, making
     * propagation to slaves / AOF consistent. See issue #1525 for more info.
     * Note that we cannot use the cached server.mstime because it can change
     * in processEventsWhileBlocked etc. */
    return server.cmd_time_snapshot;
}

/* After an RDB dump or AOF rewrite we exit from children using _exit() instead of
 * exit(), because the latter may interact with the same file objects used by
 * the parent process. However if we are testing the coverage normal exit() is
 * used in order to obtain the right coverage information. */
void exitFromChild(int retcode) {
#ifdef COVERAGE_TEST
    exit(retcode);
#else
    _exit(retcode);
#endif
}

/*====================== Hash table type implementation  ==================== */

/* This is a hash table type that uses the SDS dynamic strings library as
 * keys and redis objects as values (objects can hold SDS strings,
 * lists, sets). */

void dictVanillaFree(dict *d, void *val)
{
    UNUSED(d);
    zfree(val);
}

void dictListDestructor(dict *d, void *val)
{
    UNUSED(d);
    listRelease((list*)val);
}

void dictDictDestructor(dict *d, void *val)
{
    UNUSED(d);
    dictRelease((dict*)val);
}

int dictSdsKeyCompare(dict *d, const void *key1,
        const void *key2)
{
    int l1,l2;
    UNUSED(d);

    l1 = sdslen((sds)key1);
    l2 = sdslen((sds)key2);
    if (l1 != l2) return 0;
    return memcmp(key1, key2, l1) == 0;
}

/* A case insensitive version used for the command lookup table and other
 * places where case insensitive non binary-safe comparison is needed. */
int dictSdsKeyCaseCompare(dict *d, const void *key1,
        const void *key2)
{
    UNUSED(d);
    return strcasecmp(key1, key2) == 0;
}

void dictObjectDestructor(dict *d, void *val)
{
    UNUSED(d);
    if (val == NULL) return; /* Lazy freeing will set value to NULL. */
    decrRefCount(val);
}

void dictSdsDestructor(dict *d, void *val)
{
    UNUSED(d);
    sdsfree(val);
}

void *dictSdsDup(dict *d, const void *key) {
    UNUSED(d);
    return sdsdup((const sds) key);
}

int dictObjKeyCompare(dict *d, const void *key1,
        const void *key2)
{
    const robj *o1 = key1, *o2 = key2;
    return dictSdsKeyCompare(d, o1->ptr,o2->ptr);
}

uint64_t dictObjHash(const void *key) {
    const robj *o = key;
    return dictGenHashFunction(o->ptr, sdslen((sds)o->ptr));
}

uint64_t dictSdsHash(const void *key) {
    return dictGenHashFunction((unsigned char*)key, sdslen((char*)key));
}

uint64_t dictSdsCaseHash(const void *key) {
    return dictGenCaseHashFunction((unsigned char*)key, sdslen((char*)key));
}

/* Dict hash function for null terminated string */
uint64_t dictCStrHash(const void *key) {
    return dictGenHashFunction((unsigned char*)key, strlen((char*)key));
}

/* Dict hash function for null terminated string */
uint64_t dictCStrCaseHash(const void *key) {
    return dictGenCaseHashFunction((unsigned char*)key, strlen((char*)key));
}

/* Dict hash function for client */
uint64_t dictClientHash(const void *key) {
    return ((client *)key)->id;
}

/* Dict compare function for client */
int dictClientKeyCompare(dict *d, const void *key1, const void *key2) {
    UNUSED(d);
    return ((client *)key1)->id == ((client *)key2)->id;
}

/* Dict compare function for null terminated string */
int dictCStrKeyCompare(dict *d, const void *key1, const void *key2) {
    int l1,l2;
    UNUSED(d);

    l1 = strlen((char*)key1);
    l2 = strlen((char*)key2);
    if (l1 != l2) return 0;
    return memcmp(key1, key2, l1) == 0;
}

/* Dict case insensitive compare function for null terminated string */
int dictCStrKeyCaseCompare(dict *d, const void *key1, const void *key2) {
    UNUSED(d);
    return strcasecmp(key1, key2) == 0;
}

int dictEncObjKeyCompare(dict *d, const void *key1, const void *key2)
{
    robj *o1 = (robj*) key1, *o2 = (robj*) key2;
    int cmp;

    if (o1->encoding == OBJ_ENCODING_INT &&
        o2->encoding == OBJ_ENCODING_INT)
            return o1->ptr == o2->ptr;

    /* Due to OBJ_STATIC_REFCOUNT, we avoid calling getDecodedObject() without
     * good reasons, because it would incrRefCount() the object, which
     * is invalid. So we check to make sure dictFind() works with static
     * objects as well. */
    if (o1->refcount != OBJ_STATIC_REFCOUNT) o1 = getDecodedObject(o1);
    if (o2->refcount != OBJ_STATIC_REFCOUNT) o2 = getDecodedObject(o2);
    cmp = dictSdsKeyCompare(d,o1->ptr,o2->ptr);
    if (o1->refcount != OBJ_STATIC_REFCOUNT) decrRefCount(o1);
    if (o2->refcount != OBJ_STATIC_REFCOUNT) decrRefCount(o2);
    return cmp;
}

uint64_t dictEncObjHash(const void *key) {
    robj *o = (robj*) key;

    if (sdsEncodedObject(o)) {
        return dictGenHashFunction(o->ptr, sdslen((sds)o->ptr));
    } else if (o->encoding == OBJ_ENCODING_INT) {
        char buf[32];
        int len;

        len = ll2string(buf,32,(long)o->ptr);
        return dictGenHashFunction((unsigned char*)buf, len);
    } else {
        serverPanic("Unknown string encoding");
    }
}

/* Return 1 if currently we allow dict to expand. Dict may allocate huge
 * memory to contain hash buckets when dict expands, that may lead redis
 * rejects user's requests or evicts some keys, we can stop dict to expand
 * provisionally if used memory will be over maxmemory after dict expands,
 * but to guarantee the performance of redis, we still allow dict to expand
 * if dict load factor exceeds HASHTABLE_MAX_LOAD_FACTOR. */
int dictResizeAllowed(size_t moreMem, double usedRatio) {
    /* for debug purposes: dict is not allowed to be resized. */
    if (!server.dict_resizing) return 0;

    if (usedRatio <= HASHTABLE_MAX_LOAD_FACTOR) {
        return !overMaxmemoryAfterAlloc(moreMem);
    } else {
        return 1;
    }
}

<<<<<<< HEAD
/* Adds dictionary to the rehashing list, which allows us
 * to quickly find rehash targets during incremental rehashing.
 *
 * Updates the bucket count in cluster-mode for the given dictionary in a DB, bucket count
 * incremented with the new ht size during the rehashing phase. In non-cluster mode,
 * bucket count can be retrieved directly from single dict bucket. */
void dictRehashingStarted(dict *d, dbKeyType keyType) {
    dbDictMetadata *metadata = (dbDictMetadata *)dictMetadata(d);
    listAddNodeTail(server.rehashing, d);
    metadata->rehashing_node = listLast(server.rehashing);

    unsigned long long from, to;
    dictRehashingInfo(d, &from, &to);
    server.overhead_hashtable_lut += to;
    server.overhead_hashtable_rehashing += from;
    if (!server.cluster_enabled) return;
    server.db[0].sub_dict[keyType].bucket_count += to; /* Started rehashing (Add the new ht size) */  
}

/* Remove dictionary from the rehashing list.
 *
 * Updates the bucket count for the given dictionary in a DB. It removes
 * the old ht size of the dictionary from the total sum of buckets for a DB.  */
void dictRehashingCompleted(dict *d, dbKeyType keyType) {
    dbDictMetadata *metadata = (dbDictMetadata *)dictMetadata(d);
    if (metadata->rehashing_node) {
        listDelNode(server.rehashing, metadata->rehashing_node);
        metadata->rehashing_node = NULL;
    }

    unsigned long long from, to;
    dictRehashingInfo(d, &from, &to);
    server.overhead_hashtable_lut -= from;
    server.overhead_hashtable_rehashing -= from;
    if (!server.cluster_enabled) return;                                                                                 
    server.db[0].sub_dict[keyType].bucket_count -= from; /* Finished rehashing (Remove the old ht size) */
}

void dbDictRehashingStarted(dict *d) {
    dictRehashingStarted(d, DB_MAIN);
}

void dbDictRehashingCompleted(dict *d) {
    dictRehashingCompleted(d, DB_MAIN);
}

void dbExpiresRehashingStarted(dict *d) {
    dictRehashingStarted(d, DB_EXPIRES);
}

void dbExpiresRehashingCompleted(dict *d) {
    dictRehashingCompleted(d, DB_EXPIRES);
}

/* Returns the size of the DB dict metadata in bytes. */
size_t dbDictMetadataSize(dict *d) {
    UNUSED(d);
    /* NOTICE: this also affects overhead_ht_main and overhead_ht_expires in getMemoryOverheadData. */
    return sizeof(dbDictMetadata);
}

=======
>>>>>>> 9103ccc3
/* Generic hash table type where keys are Redis Objects, Values
 * dummy pointers. */
dictType objectKeyPointerValueDictType = {
    dictEncObjHash,            /* hash function */
    NULL,                      /* key dup */
    NULL,                      /* val dup */
    dictEncObjKeyCompare,      /* key compare */
    dictObjectDestructor,      /* key destructor */
    NULL,                      /* val destructor */
    NULL                       /* allow to expand */
};

/* Like objectKeyPointerValueDictType(), but values can be destroyed, if
 * not NULL, calling zfree(). */
dictType objectKeyHeapPointerValueDictType = {
    dictEncObjHash,            /* hash function */
    NULL,                      /* key dup */
    NULL,                      /* val dup */
    dictEncObjKeyCompare,      /* key compare */
    dictObjectDestructor,      /* key destructor */
    dictVanillaFree,           /* val destructor */
    NULL                       /* allow to expand */
};

/* Set dictionary type. Keys are SDS strings, values are not used. */
dictType setDictType = {
    dictSdsHash,               /* hash function */
    NULL,                      /* key dup */
    NULL,                      /* val dup */
    dictSdsKeyCompare,         /* key compare */
    dictSdsDestructor,         /* key destructor */
    NULL,                      /* val destructor */
    NULL,                      /* allow to expand */
    .no_value = 1,             /* no values in this dict */
    .keys_are_odd = 1          /* an SDS string is always an odd pointer */
};

/* Sorted sets hash (note: a skiplist is used in addition to the hash table) */
dictType zsetDictType = {
    dictSdsHash,               /* hash function */
    NULL,                      /* key dup */
    NULL,                      /* val dup */
    dictSdsKeyCompare,         /* key compare */
    NULL,                      /* Note: SDS string shared & freed by skiplist */
    NULL,                      /* val destructor */
    NULL,                      /* allow to expand */
};

/* Db->dict, keys are sds strings, vals are Redis objects. */
dictType dbDictType = {
    dictSdsHash,                /* hash function */
    NULL,                       /* key dup */
    NULL,                       /* val dup */
    dictSdsKeyCompare,          /* key compare */
    dictSdsDestructor,          /* key destructor */
    dictObjectDestructor,       /* val destructor */
    dictResizeAllowed,          /* allow to resize */
};

/* Db->expires */
dictType dbExpiresDictType = {
    dictSdsHash,                /* hash function */
    NULL,                       /* key dup */
    NULL,                       /* val dup */
    dictSdsKeyCompare,          /* key compare */
    NULL,                       /* key destructor */
    NULL,                       /* val destructor */
    dictResizeAllowed,          /* allow to resize */
};

/* Command table. sds string -> command struct pointer. */
dictType commandTableDictType = {
    dictSdsCaseHash,            /* hash function */
    NULL,                       /* key dup */
    NULL,                       /* val dup */
    dictSdsKeyCaseCompare,      /* key compare */
    dictSdsDestructor,          /* key destructor */
    NULL,                       /* val destructor */
    NULL                        /* allow to expand */
};

/* Hash type hash table (note that small hashes are represented with listpacks) */
dictType hashDictType = {
    dictSdsHash,                /* hash function */
    NULL,                       /* key dup */
    NULL,                       /* val dup */
    dictSdsKeyCompare,          /* key compare */
    dictSdsDestructor,          /* key destructor */
    dictSdsDestructor,          /* val destructor */
    NULL,                       /* allow to expand */
};

/* Dict type without destructor */
dictType sdsReplyDictType = {
    dictSdsHash,                /* hash function */
    NULL,                       /* key dup */
    NULL,                       /* val dup */
    dictSdsKeyCompare,          /* key compare */
    NULL,                       /* key destructor */
    NULL,                       /* val destructor */
    NULL                        /* allow to expand */
};

/* Keylist hash table type has unencoded redis objects as keys and
 * lists as values. It's used for blocking operations (BLPOP) and to
 * map swapped keys to a list of clients waiting for this keys to be loaded. */
dictType keylistDictType = {
    dictObjHash,                /* hash function */
    NULL,                       /* key dup */
    NULL,                       /* val dup */
    dictObjKeyCompare,          /* key compare */
    dictObjectDestructor,       /* key destructor */
    dictListDestructor,         /* val destructor */
    NULL                        /* allow to expand */
};

/* KeyDict hash table type has unencoded redis objects as keys and
 * dicts as values. It's used for PUBSUB command to track clients subscribing the channels. */
dictType objToDictDictType = {
    dictObjHash,                /* hash function */
    NULL,                       /* key dup */
    NULL,                       /* val dup */
    dictObjKeyCompare,          /* key compare */
    dictObjectDestructor,       /* key destructor */
    dictDictDestructor,         /* val destructor */
    NULL                        /* allow to expand */
};

/* Modules system dictionary type. Keys are module name,
 * values are pointer to RedisModule struct. */
dictType modulesDictType = {
    dictSdsCaseHash,            /* hash function */
    NULL,                       /* key dup */
    NULL,                       /* val dup */
    dictSdsKeyCaseCompare,      /* key compare */
    dictSdsDestructor,          /* key destructor */
    NULL,                       /* val destructor */
    NULL                        /* allow to expand */
};

/* Migrate cache dict type. */
dictType migrateCacheDictType = {
    dictSdsHash,                /* hash function */
    NULL,                       /* key dup */
    NULL,                       /* val dup */
    dictSdsKeyCompare,          /* key compare */
    dictSdsDestructor,          /* key destructor */
    NULL,                       /* val destructor */
    NULL                        /* allow to expand */
};

/* Dict for for case-insensitive search using null terminated C strings.
 * The keys stored in dict are sds though. */
dictType stringSetDictType = {
    dictCStrCaseHash,           /* hash function */
    NULL,                       /* key dup */
    NULL,                       /* val dup */
    dictCStrKeyCaseCompare,     /* key compare */
    dictSdsDestructor,          /* key destructor */
    NULL,                       /* val destructor */
    NULL                        /* allow to expand */
};

/* Dict for for case-insensitive search using null terminated C strings.
 * The key and value do not have a destructor. */
dictType externalStringType = {
    dictCStrCaseHash,           /* hash function */
    NULL,                       /* key dup */
    NULL,                       /* val dup */
    dictCStrKeyCaseCompare,     /* key compare */
    NULL,                       /* key destructor */
    NULL,                       /* val destructor */
    NULL                        /* allow to expand */
};

/* Dict for case-insensitive search using sds objects with a zmalloc
 * allocated object as the value. */
dictType sdsHashDictType = {
    dictSdsCaseHash,            /* hash function */
    NULL,                       /* key dup */
    NULL,                       /* val dup */
    dictSdsKeyCaseCompare,      /* key compare */
    dictSdsDestructor,          /* key destructor */
    dictVanillaFree,            /* val destructor */
    NULL                        /* allow to expand */
};

/* Client Set dictionary type. Keys are client, values are not used. */
dictType clientDictType = {
    dictClientHash,             /* hash function */
    NULL,                       /* key dup */
    NULL,                       /* val dup */
    dictClientKeyCompare,       /* key compare */
    .no_value = 1               /* no values in this dict */
};

/* This function is called once a background process of some kind terminates,
 * as we want to avoid resizing the hash tables when there is a child in order
 * to play well with copy-on-write (otherwise when a resize happens lots of
 * memory pages are copied). The goal of this function is to update the ability
 * for dict.c to resize or rehash the tables accordingly to the fact we have an
 * active fork child running. */
void updateDictResizePolicy(void) {
    if (server.in_fork_child != CHILD_TYPE_NONE)
        dictSetResizeEnabled(DICT_RESIZE_FORBID);
    else if (hasActiveChildProcess())
        dictSetResizeEnabled(DICT_RESIZE_AVOID);
    else
        dictSetResizeEnabled(DICT_RESIZE_ENABLE);
}

const char *strChildType(int type) {
    switch(type) {
        case CHILD_TYPE_RDB: return "RDB";
        case CHILD_TYPE_AOF: return "AOF";
        case CHILD_TYPE_LDB: return "LDB";
        case CHILD_TYPE_MODULE: return "MODULE";
        default: return "Unknown";
    }
}

/* Return true if there are active children processes doing RDB saving,
 * AOF rewriting, or some side process spawned by a loaded module. */
int hasActiveChildProcess(void) {
    return server.child_pid != -1;
}

void resetChildState(void) {
    server.child_type = CHILD_TYPE_NONE;
    server.child_pid = -1;
    server.stat_current_cow_peak = 0;
    server.stat_current_cow_bytes = 0;
    server.stat_current_cow_updated = 0;
    server.stat_current_save_keys_processed = 0;
    server.stat_module_progress = 0;
    server.stat_current_save_keys_total = 0;
    updateDictResizePolicy();
    closeChildInfoPipe();
    moduleFireServerEvent(REDISMODULE_EVENT_FORK_CHILD,
                          REDISMODULE_SUBEVENT_FORK_CHILD_DIED,
                          NULL);
}

/* Return if child type is mutually exclusive with other fork children */
int isMutuallyExclusiveChildType(int type) {
    return type == CHILD_TYPE_RDB || type == CHILD_TYPE_AOF || type == CHILD_TYPE_MODULE;
}

/* Returns true when we're inside a long command that yielded to the event loop. */
int isInsideYieldingLongCommand(void) {
    return scriptIsTimedout() || server.busy_module_yield_flags;
}

/* Return true if this instance has persistence completely turned off:
 * both RDB and AOF are disabled. */
int allPersistenceDisabled(void) {
    return server.saveparamslen == 0 && server.aof_state == AOF_OFF;
}

/* ======================= Cron: called every 100 ms ======================== */

/* Add a sample to the instantaneous metric. This function computes the quotient
 * of the increment of value and base, which is useful to record operation count
 * per second, or the average time consumption of an operation.
 *
 * current_value - The dividend
 * current_base - The divisor
 * */
void trackInstantaneousMetric(int metric, long long current_value, long long current_base, long long factor) {
    if (server.inst_metric[metric].last_sample_base > 0) {
        long long base = current_base - server.inst_metric[metric].last_sample_base;
        long long value = current_value - server.inst_metric[metric].last_sample_value;
        long long avg = base > 0 ? (value * factor / base) : 0;
        server.inst_metric[metric].samples[server.inst_metric[metric].idx] = avg;
        server.inst_metric[metric].idx++;
        server.inst_metric[metric].idx %= STATS_METRIC_SAMPLES;
    }
    server.inst_metric[metric].last_sample_base = current_base;
    server.inst_metric[metric].last_sample_value = current_value;
}

/* Return the mean of all the samples. */
long long getInstantaneousMetric(int metric) {
    int j;
    long long sum = 0;

    for (j = 0; j < STATS_METRIC_SAMPLES; j++)
        sum += server.inst_metric[metric].samples[j];
    return sum / STATS_METRIC_SAMPLES;
}

/* The client query buffer is an sds.c string that can end with a lot of
 * free space not used, this function reclaims space if needed.
 *
 * The function always returns 0 as it never terminates the client. */
int clientsCronResizeQueryBuffer(client *c) {
    size_t querybuf_size = sdsalloc(c->querybuf);
    time_t idletime = server.unixtime - c->lastinteraction;

    /* Only resize the query buffer if the buffer is actually wasting at least a
     * few kbytes */
    if (sdsavail(c->querybuf) > 1024*4) {
        /* There are two conditions to resize the query buffer: */
        if (idletime > 2) {
            /* 1) Query is idle for a long time. */
            c->querybuf = sdsRemoveFreeSpace(c->querybuf, 1);
        } else if (querybuf_size > PROTO_RESIZE_THRESHOLD && querybuf_size/2 > c->querybuf_peak) {
            /* 2) Query buffer is too big for latest peak and is larger than
             *    resize threshold. Trim excess space but only up to a limit,
             *    not below the recent peak and current c->querybuf (which will
             *    be soon get used). If we're in the middle of a bulk then make
             *    sure not to resize to less than the bulk length. */
            size_t resize = sdslen(c->querybuf);
            if (resize < c->querybuf_peak) resize = c->querybuf_peak;
            if (c->bulklen != -1 && resize < (size_t)c->bulklen + 2) resize = c->bulklen + 2;
            c->querybuf = sdsResize(c->querybuf, resize, 1);
        }
    }

    /* Reset the peak again to capture the peak memory usage in the next
     * cycle. */
    c->querybuf_peak = sdslen(c->querybuf);
    /* We reset to either the current used, or currently processed bulk size,
     * which ever is bigger. */
    if (c->bulklen != -1 && (size_t)c->bulklen + 2 > c->querybuf_peak) c->querybuf_peak = c->bulklen + 2;
    return 0;
}

/* The client output buffer can be adjusted to better fit the memory requirements.
 *
 * the logic is:
 * in case the last observed peak size of the buffer equals the buffer size - we double the size
 * in case the last observed peak size of the buffer is less than half the buffer size - we shrink by half.
 * The buffer peak will be reset back to the buffer position every server.reply_buffer_peak_reset_time milliseconds
 * The function always returns 0 as it never terminates the client. */
int clientsCronResizeOutputBuffer(client *c, mstime_t now_ms) {

    size_t new_buffer_size = 0;
    char *oldbuf = NULL;
    const size_t buffer_target_shrink_size = c->buf_usable_size/2;
    const size_t buffer_target_expand_size = c->buf_usable_size*2;

    /* in case the resizing is disabled return immediately */
    if(!server.reply_buffer_resizing_enabled)
        return 0;

    if (buffer_target_shrink_size >= PROTO_REPLY_MIN_BYTES &&
        c->buf_peak < buffer_target_shrink_size )
    {
        new_buffer_size = max(PROTO_REPLY_MIN_BYTES,c->buf_peak+1);
        server.stat_reply_buffer_shrinks++;
    } else if (buffer_target_expand_size < PROTO_REPLY_CHUNK_BYTES*2 &&
        c->buf_peak == c->buf_usable_size)
    {
        new_buffer_size = min(PROTO_REPLY_CHUNK_BYTES,buffer_target_expand_size);
        server.stat_reply_buffer_expands++;
    }

    serverAssertWithInfo(c, NULL, (!new_buffer_size) || (new_buffer_size >= (size_t)c->bufpos));

    /* reset the peak value each server.reply_buffer_peak_reset_time seconds. in case the client will be idle
     * it will start to shrink.
     */
    if (server.reply_buffer_peak_reset_time >=0 &&
        now_ms - c->buf_peak_last_reset_time >= server.reply_buffer_peak_reset_time)
    {
        c->buf_peak = c->bufpos;
        c->buf_peak_last_reset_time = now_ms;
    }

    if (new_buffer_size) {
        oldbuf = c->buf;
        c->buf = zmalloc_usable(new_buffer_size, &c->buf_usable_size);
        memcpy(c->buf,oldbuf,c->bufpos);
        zfree(oldbuf);
    }
    return 0;
}

/* This function is used in order to track clients using the biggest amount
 * of memory in the latest few seconds. This way we can provide such information
 * in the INFO output (clients section), without having to do an O(N) scan for
 * all the clients.
 *
 * This is how it works. We have an array of CLIENTS_PEAK_MEM_USAGE_SLOTS slots
 * where we track, for each, the biggest client output and input buffers we
 * saw in that slot. Every slot corresponds to one of the latest seconds, since
 * the array is indexed by doing UNIXTIME % CLIENTS_PEAK_MEM_USAGE_SLOTS.
 *
 * When we want to know what was recently the peak memory usage, we just scan
 * such few slots searching for the maximum value. */
#define CLIENTS_PEAK_MEM_USAGE_SLOTS 8
size_t ClientsPeakMemInput[CLIENTS_PEAK_MEM_USAGE_SLOTS] = {0};
size_t ClientsPeakMemOutput[CLIENTS_PEAK_MEM_USAGE_SLOTS] = {0};

int clientsCronTrackExpansiveClients(client *c, int time_idx) {
    size_t in_usage = sdsZmallocSize(c->querybuf) + c->argv_len_sum +
	              (c->argv ? zmalloc_size(c->argv) : 0);
    size_t out_usage = getClientOutputBufferMemoryUsage(c);

    /* Track the biggest values observed so far in this slot. */
    if (in_usage > ClientsPeakMemInput[time_idx]) ClientsPeakMemInput[time_idx] = in_usage;
    if (out_usage > ClientsPeakMemOutput[time_idx]) ClientsPeakMemOutput[time_idx] = out_usage;

    return 0; /* This function never terminates the client. */
}

/* All normal clients are placed in one of the "mem usage buckets" according
 * to how much memory they currently use. We use this function to find the
 * appropriate bucket based on a given memory usage value. The algorithm simply
 * does a log2(mem) to ge the bucket. This means, for examples, that if a
 * client's memory usage doubles it's moved up to the next bucket, if it's
 * halved we move it down a bucket.
 * For more details see CLIENT_MEM_USAGE_BUCKETS documentation in server.h. */
static inline clientMemUsageBucket *getMemUsageBucket(size_t mem) {
    int size_in_bits = 8*(int)sizeof(mem);
    int clz = mem > 0 ? __builtin_clzl(mem) : size_in_bits;
    int bucket_idx = size_in_bits - clz;
    if (bucket_idx > CLIENT_MEM_USAGE_BUCKET_MAX_LOG)
        bucket_idx = CLIENT_MEM_USAGE_BUCKET_MAX_LOG;
    else if (bucket_idx < CLIENT_MEM_USAGE_BUCKET_MIN_LOG)
        bucket_idx = CLIENT_MEM_USAGE_BUCKET_MIN_LOG;
    bucket_idx -= CLIENT_MEM_USAGE_BUCKET_MIN_LOG;
    return &server.client_mem_usage_buckets[bucket_idx];
}

/*
 * This method updates the client memory usage and update the
 * server stats for client type.
 *
 * This method is called from the clientsCron to have updated
 * stats for non CLIENT_TYPE_NORMAL/PUBSUB clients to accurately
 * provide information around clients memory usage.
 *
 * It is also used in updateClientMemUsageAndBucket to have latest
 * client memory usage information to place it into appropriate client memory
 * usage bucket.
 */
void updateClientMemoryUsage(client *c) {
    serverAssert(c->conn);
    size_t mem = getClientMemoryUsage(c, NULL);
    int type = getClientType(c);
    /* Now that we have the memory used by the client, remove the old
     * value from the old category, and add it back. */
    server.stat_clients_type_memory[c->last_memory_type] -= c->last_memory_usage;
    server.stat_clients_type_memory[type] += mem;
    /* Remember what we added and where, to remove it next time. */
    c->last_memory_type = type;
    c->last_memory_usage = mem;
}

int clientEvictionAllowed(client *c) {
    if (server.maxmemory_clients == 0 || c->flags & CLIENT_NO_EVICT || !c->conn) {
        return 0;
    }
    int type = getClientType(c);
    return (type == CLIENT_TYPE_NORMAL || type == CLIENT_TYPE_PUBSUB);
}


/* This function is used to cleanup the client's previously tracked memory usage.
 * This is called during incremental client memory usage tracking as well as
 * used to reset when client to bucket allocation is not required when
 * client eviction is disabled.  */
void removeClientFromMemUsageBucket(client *c, int allow_eviction) {
    if (c->mem_usage_bucket) {
        c->mem_usage_bucket->mem_usage_sum -= c->last_memory_usage;
        /* If this client can't be evicted then remove it from the mem usage
         * buckets */
        if (!allow_eviction) {
            listDelNode(c->mem_usage_bucket->clients, c->mem_usage_bucket_node);
            c->mem_usage_bucket = NULL;
            c->mem_usage_bucket_node = NULL;
        }
    }
}

/* This is called only if explicit clients when something changed their buffers,
 * so we can track clients' memory and enforce clients' maxmemory in real time.
 *
 * This also adds the client to the correct memory usage bucket. Each bucket contains
 * all clients with roughly the same amount of memory. This way we group
 * together clients consuming about the same amount of memory and can quickly
 * free them in case we reach maxmemory-clients (client eviction).
 *
 * Note: This function filters clients of type no-evict, master or replica regardless
 * of whether the eviction is enabled or not, so the memory usage we get from these
 * types of clients via the INFO command may be out of date.
 *
 * returns 1 if client eviction for this client is allowed, 0 otherwise.
 */
int updateClientMemUsageAndBucket(client *c) {
    serverAssert(io_threads_op == IO_THREADS_OP_IDLE && c->conn);
    int allow_eviction = clientEvictionAllowed(c);
    removeClientFromMemUsageBucket(c, allow_eviction);

    if (!allow_eviction) {
        return 0;
    }

    /* Update client memory usage. */
    updateClientMemoryUsage(c);

    /* Update the client in the mem usage buckets */
    clientMemUsageBucket *bucket = getMemUsageBucket(c->last_memory_usage);
    bucket->mem_usage_sum += c->last_memory_usage;
    if (bucket != c->mem_usage_bucket) {
        if (c->mem_usage_bucket)
            listDelNode(c->mem_usage_bucket->clients,
                        c->mem_usage_bucket_node);
        c->mem_usage_bucket = bucket;
        listAddNodeTail(bucket->clients, c);
        c->mem_usage_bucket_node = listLast(bucket->clients);
    }
    return 1;
}

/* Return the max samples in the memory usage of clients tracked by
 * the function clientsCronTrackExpansiveClients(). */
void getExpansiveClientsInfo(size_t *in_usage, size_t *out_usage) {
    size_t i = 0, o = 0;
    for (int j = 0; j < CLIENTS_PEAK_MEM_USAGE_SLOTS; j++) {
        if (ClientsPeakMemInput[j] > i) i = ClientsPeakMemInput[j];
        if (ClientsPeakMemOutput[j] > o) o = ClientsPeakMemOutput[j];
    }
    *in_usage = i;
    *out_usage = o;
}

/* This function is called by serverCron() and is used in order to perform
 * operations on clients that are important to perform constantly. For instance
 * we use this function in order to disconnect clients after a timeout, including
 * clients blocked in some blocking command with a non-zero timeout.
 *
 * The function makes some effort to process all the clients every second, even
 * if this cannot be strictly guaranteed, since serverCron() may be called with
 * an actual frequency lower than server.hz in case of latency events like slow
 * commands.
 *
 * It is very important for this function, and the functions it calls, to be
 * very fast: sometimes Redis has tens of hundreds of connected clients, and the
 * default server.hz value is 10, so sometimes here we need to process thousands
 * of clients per second, turning this function into a source of latency.
 */
#define CLIENTS_CRON_MIN_ITERATIONS 5
void clientsCron(void) {
    /* Try to process at least numclients/server.hz of clients
     * per call. Since normally (if there are no big latency events) this
     * function is called server.hz times per second, in the average case we
     * process all the clients in 1 second. */
    int numclients = listLength(server.clients);
    int iterations = numclients/server.hz;
    mstime_t now = mstime();

    /* Process at least a few clients while we are at it, even if we need
     * to process less than CLIENTS_CRON_MIN_ITERATIONS to meet our contract
     * of processing each client once per second. */
    if (iterations < CLIENTS_CRON_MIN_ITERATIONS)
        iterations = (numclients < CLIENTS_CRON_MIN_ITERATIONS) ?
                     numclients : CLIENTS_CRON_MIN_ITERATIONS;


    int curr_peak_mem_usage_slot = server.unixtime % CLIENTS_PEAK_MEM_USAGE_SLOTS;
    /* Always zero the next sample, so that when we switch to that second, we'll
     * only register samples that are greater in that second without considering
     * the history of such slot.
     *
     * Note: our index may jump to any random position if serverCron() is not
     * called for some reason with the normal frequency, for instance because
     * some slow command is called taking multiple seconds to execute. In that
     * case our array may end containing data which is potentially older
     * than CLIENTS_PEAK_MEM_USAGE_SLOTS seconds: however this is not a problem
     * since here we want just to track if "recently" there were very expansive
     * clients from the POV of memory usage. */
    int zeroidx = (curr_peak_mem_usage_slot+1) % CLIENTS_PEAK_MEM_USAGE_SLOTS;
    ClientsPeakMemInput[zeroidx] = 0;
    ClientsPeakMemOutput[zeroidx] = 0;


    while(listLength(server.clients) && iterations--) {
        client *c;
        listNode *head;

        /* Take the current head, process, and then rotate the head to tail.
         * This way we can fairly iterate all clients step by step. */
        head = listFirst(server.clients);
        c = listNodeValue(head);
        listRotateHeadToTail(server.clients);
        /* The following functions do different service checks on the client.
         * The protocol is that they return non-zero if the client was
         * terminated. */
        if (clientsCronHandleTimeout(c,now)) continue;
        if (clientsCronResizeQueryBuffer(c)) continue;
        if (clientsCronResizeOutputBuffer(c,now)) continue;

        if (clientsCronTrackExpansiveClients(c, curr_peak_mem_usage_slot)) continue;

        /* Iterating all the clients in getMemoryOverheadData() is too slow and
         * in turn would make the INFO command too slow. So we perform this
         * computation incrementally and track the (not instantaneous but updated
         * to the second) total memory used by clients using clientsCron() in
         * a more incremental way (depending on server.hz).
         * If client eviction is enabled, update the bucket as well. */
        if (!updateClientMemUsageAndBucket(c))
            updateClientMemoryUsage(c);

        if (closeClientOnOutputBufferLimitReached(c, 0)) continue;
    }
}

/* This function handles 'background' operations we are required to do
 * incrementally in Redis databases, such as active key expiring, resizing,
 * rehashing. */
void databasesCron(void) {
    /* Expire keys by random sampling. Not required for slaves
     * as master will synthesize DELs for us. */
    if (server.active_expire_enabled) {
        if (iAmMaster()) {
            activeExpireCycle(ACTIVE_EXPIRE_CYCLE_SLOW);
        } else {
            expireSlaveKeys();
        }
    }

    /* Defrag keys gradually. */
    activeDefragCycle();

    /* Perform hash tables rehashing if needed, but only if there are no
     * other processes saving the DB on disk. Otherwise rehashing is bad
     * as will cause a lot of copy-on-write of memory pages. */
    if (!hasActiveChildProcess()) {
        /* We use global counters so if we stop the computation at a given
         * DB we'll be able to start from the successive in the next
         * cron loop iteration. */
        static unsigned int resize_db = 0;
        static unsigned int rehash_db = 0;
        int dbs_per_call = CRON_DBS_PER_CALL;
        int j;

        /* Don't test more DBs than we have. */
        if (dbs_per_call > server.dbnum) dbs_per_call = server.dbnum;

        for (j = 0; j < dbs_per_call; j++) {
            redisDb *db = &server.db[resize_db % server.dbnum];
            kvstoreTryResizeDicts(db->keys, CRON_DICTS_PER_DB);
            kvstoreTryResizeDicts(db->expires, CRON_DICTS_PER_DB);
            resize_db++;
        }

        /* Rehash */
        if (server.activerehashing) {
            uint64_t elapsed_us = 0;
            for (j = 0; j < dbs_per_call; j++) {
                redisDb *db = &server.db[rehash_db % server.dbnum];
                elapsed_us += kvstoreIncrementallyRehash(db->keys, INCREMENTAL_REHASHING_THRESHOLD_US);
                if (elapsed_us >= INCREMENTAL_REHASHING_THRESHOLD_US)
                    break;
                elapsed_us += kvstoreIncrementallyRehash(db->expires, INCREMENTAL_REHASHING_THRESHOLD_US);
                if (elapsed_us >= INCREMENTAL_REHASHING_THRESHOLD_US)
                    break;
                rehash_db++;
            }
        }
    }
}

static inline void updateCachedTimeWithUs(int update_daylight_info, const long long ustime) {
    server.ustime = ustime;
    server.mstime = server.ustime / 1000;
    time_t unixtime = server.mstime / 1000;
    atomicSet(server.unixtime, unixtime);

    /* To get information about daylight saving time, we need to call
     * localtime_r and cache the result. However calling localtime_r in this
     * context is safe since we will never fork() while here, in the main
     * thread. The logging function will call a thread safe version of
     * localtime that has no locks. */
    if (update_daylight_info) {
        struct tm tm;
        time_t ut = server.unixtime;
        localtime_r(&ut,&tm);
        server.daylight_active = tm.tm_isdst;
    }
}

/* We take a cached value of the unix time in the global state because with
 * virtual memory and aging there is to store the current time in objects at
 * every object access, and accuracy is not needed. To access a global var is
 * a lot faster than calling time(NULL).
 *
 * This function should be fast because it is called at every command execution
 * in call(), so it is possible to decide if to update the daylight saving
 * info or not using the 'update_daylight_info' argument. Normally we update
 * such info only when calling this function from serverCron() but not when
 * calling it from call(). */
void updateCachedTime(int update_daylight_info) {
    const long long us = ustime();
    updateCachedTimeWithUs(update_daylight_info, us);
}

/* Performing required operations in order to enter an execution unit.
 * In general, if we are already inside an execution unit then there is nothing to do,
 * otherwise we need to update cache times so the same cached time will be used all over
 * the execution unit.
 * update_cached_time - if 0, will not update the cached time even if required.
 * us - if not zero, use this time for cached time, otherwise get current time. */
void enterExecutionUnit(int update_cached_time, long long us) {
    if (server.execution_nesting++ == 0 && update_cached_time) {
        if (us == 0) {
            us = ustime();
        }
        updateCachedTimeWithUs(0, us);
        server.cmd_time_snapshot = server.mstime;
    }
}

void exitExecutionUnit(void) {
    --server.execution_nesting;
}

void checkChildrenDone(void) {
    int statloc = 0;
    pid_t pid;

    if ((pid = waitpid(-1, &statloc, WNOHANG)) != 0) {
        int exitcode = WIFEXITED(statloc) ? WEXITSTATUS(statloc) : -1;
        int bysignal = 0;

        if (WIFSIGNALED(statloc)) bysignal = WTERMSIG(statloc);

        /* sigKillChildHandler catches the signal and calls exit(), but we
         * must make sure not to flag lastbgsave_status, etc incorrectly.
         * We could directly terminate the child process via SIGUSR1
         * without handling it */
        if (exitcode == SERVER_CHILD_NOERROR_RETVAL) {
            bysignal = SIGUSR1;
            exitcode = 1;
        }

        if (pid == -1) {
            serverLog(LL_WARNING,"waitpid() returned an error: %s. "
                "child_type: %s, child_pid = %d",
                strerror(errno),
                strChildType(server.child_type),
                (int) server.child_pid);
        } else if (pid == server.child_pid) {
            if (server.child_type == CHILD_TYPE_RDB) {
                backgroundSaveDoneHandler(exitcode, bysignal);
            } else if (server.child_type == CHILD_TYPE_AOF) {
                backgroundRewriteDoneHandler(exitcode, bysignal);
            } else if (server.child_type == CHILD_TYPE_MODULE) {
                ModuleForkDoneHandler(exitcode, bysignal);
            } else {
                serverPanic("Unknown child type %d for child pid %d", server.child_type, server.child_pid);
                exit(1);
            }
            if (!bysignal && exitcode == 0) receiveChildInfo();
            resetChildState();
        } else {
            if (!ldbRemoveChild(pid)) {
                serverLog(LL_WARNING,
                          "Warning, detected child with unmatched pid: %ld",
                          (long) pid);
            }
        }

        /* start any pending forks immediately. */
        replicationStartPendingFork();
    }
}

/* Called from serverCron and cronUpdateMemoryStats to update cached memory metrics. */
void cronUpdateMemoryStats(void) {
    /* Record the max memory used since the server was started. */
    if (zmalloc_used_memory() > server.stat_peak_memory)
        server.stat_peak_memory = zmalloc_used_memory();

    run_with_period(100) {
        /* Sample the RSS and other metrics here since this is a relatively slow call.
         * We must sample the zmalloc_used at the same time we take the rss, otherwise
         * the frag ratio calculate may be off (ratio of two samples at different times) */
        server.cron_malloc_stats.process_rss = zmalloc_get_rss();
        server.cron_malloc_stats.zmalloc_used = zmalloc_used_memory();
        /* Sampling the allocator info can be slow too.
         * The fragmentation ratio it'll show is potentially more accurate
         * it excludes other RSS pages such as: shared libraries, LUA and other non-zmalloc
         * allocations, and allocator reserved pages that can be pursed (all not actual frag) */
        zmalloc_get_allocator_info(&server.cron_malloc_stats.allocator_allocated,
                                   &server.cron_malloc_stats.allocator_active,
                                   &server.cron_malloc_stats.allocator_resident);
        /* in case the allocator isn't providing these stats, fake them so that
         * fragmentation info still shows some (inaccurate metrics) */
        if (!server.cron_malloc_stats.allocator_resident) {
            /* LUA memory isn't part of zmalloc_used, but it is part of the process RSS,
             * so we must deduct it in order to be able to calculate correct
             * "allocator fragmentation" ratio */
            size_t lua_memory = evalMemory();
            server.cron_malloc_stats.allocator_resident = server.cron_malloc_stats.process_rss - lua_memory;
        }
        if (!server.cron_malloc_stats.allocator_active)
            server.cron_malloc_stats.allocator_active = server.cron_malloc_stats.allocator_resident;
        if (!server.cron_malloc_stats.allocator_allocated)
            server.cron_malloc_stats.allocator_allocated = server.cron_malloc_stats.zmalloc_used;
    }
}

/* This is our timer interrupt, called server.hz times per second.
 * Here is where we do a number of things that need to be done asynchronously.
 * For instance:
 *
 * - Active expired keys collection (it is also performed in a lazy way on
 *   lookup).
 * - Software watchdog.
 * - Update some statistic.
 * - Incremental rehashing of the DBs hash tables.
 * - Triggering BGSAVE / AOF rewrite, and handling of terminated children.
 * - Clients timeout of different kinds.
 * - Replication reconnection.
 * - Many more...
 *
 * Everything directly called here will be called server.hz times per second,
 * so in order to throttle execution of things we want to do less frequently
 * a macro is used: run_with_period(milliseconds) { .... }
 */

int serverCron(struct aeEventLoop *eventLoop, long long id, void *clientData) {
    int j;
    UNUSED(eventLoop);
    UNUSED(id);
    UNUSED(clientData);

    /* Software watchdog: deliver the SIGALRM that will reach the signal
     * handler if we don't return here fast enough. */
    if (server.watchdog_period) watchdogScheduleSignal(server.watchdog_period);

    server.hz = server.config_hz;
    /* Adapt the server.hz value to the number of configured clients. If we have
     * many clients, we want to call serverCron() with an higher frequency. */
    if (server.dynamic_hz) {
        while (listLength(server.clients) / server.hz >
               MAX_CLIENTS_PER_CLOCK_TICK)
        {
            server.hz *= 2;
            if (server.hz > CONFIG_MAX_HZ) {
                server.hz = CONFIG_MAX_HZ;
                break;
            }
        }
    }

    /* for debug purposes: skip actual cron work if pause_cron is on */
    if (server.pause_cron) return 1000/server.hz;

    monotime cron_start = getMonotonicUs();

    run_with_period(100) {
        long long stat_net_input_bytes, stat_net_output_bytes;
        long long stat_net_repl_input_bytes, stat_net_repl_output_bytes;
        atomicGet(server.stat_net_input_bytes, stat_net_input_bytes);
        atomicGet(server.stat_net_output_bytes, stat_net_output_bytes);
        atomicGet(server.stat_net_repl_input_bytes, stat_net_repl_input_bytes);
        atomicGet(server.stat_net_repl_output_bytes, stat_net_repl_output_bytes);
        monotime current_time = getMonotonicUs();
        long long factor = 1000000;  // us
        trackInstantaneousMetric(STATS_METRIC_COMMAND, server.stat_numcommands, current_time, factor);
        trackInstantaneousMetric(STATS_METRIC_NET_INPUT, stat_net_input_bytes + stat_net_repl_input_bytes,
                                 current_time, factor);
        trackInstantaneousMetric(STATS_METRIC_NET_OUTPUT, stat_net_output_bytes + stat_net_repl_output_bytes,
                                 current_time, factor);
        trackInstantaneousMetric(STATS_METRIC_NET_INPUT_REPLICATION, stat_net_repl_input_bytes, current_time,
                                 factor);
        trackInstantaneousMetric(STATS_METRIC_NET_OUTPUT_REPLICATION, stat_net_repl_output_bytes,
                                 current_time, factor);
        trackInstantaneousMetric(STATS_METRIC_EL_CYCLE, server.duration_stats[EL_DURATION_TYPE_EL].cnt,
                                 current_time, factor);
        trackInstantaneousMetric(STATS_METRIC_EL_DURATION, server.duration_stats[EL_DURATION_TYPE_EL].sum,
                                 server.duration_stats[EL_DURATION_TYPE_EL].cnt, 1);
    }

    /* We have just LRU_BITS bits per object for LRU information.
     * So we use an (eventually wrapping) LRU clock.
     *
     * Note that even if the counter wraps it's not a big problem,
     * everything will still work but some object will appear younger
     * to Redis. However for this to happen a given object should never be
     * touched for all the time needed to the counter to wrap, which is
     * not likely.
     *
     * Note that you can change the resolution altering the
     * LRU_CLOCK_RESOLUTION define. */
    server.lruclock = getLRUClock();

    cronUpdateMemoryStats();

    /* We received a SIGTERM or SIGINT, shutting down here in a safe way, as it is
     * not ok doing so inside the signal handler. */
    if (server.shutdown_asap && !isShutdownInitiated()) {
        int shutdownFlags = SHUTDOWN_NOFLAGS;
        if (server.last_sig_received == SIGINT && server.shutdown_on_sigint)
            shutdownFlags = server.shutdown_on_sigint;
        else if (server.last_sig_received == SIGTERM && server.shutdown_on_sigterm)
            shutdownFlags = server.shutdown_on_sigterm;

        if (prepareForShutdown(shutdownFlags) == C_OK) exit(0);
    } else if (isShutdownInitiated()) {
        if (server.mstime >= server.shutdown_mstime || isReadyToShutdown()) {
            if (finishShutdown() == C_OK) exit(0);
            /* Shutdown failed. Continue running. An error has been logged. */
        }
    }

    /* Show some info about non-empty databases */
    if (server.verbosity <= LL_VERBOSE) {
        run_with_period(5000) {
            for (j = 0; j < server.dbnum; j++) {
                long long size, used, vkeys;

                size = kvstoreBuckets(server.db[j].keys);
                used = kvstoreSize(server.db[j].keys);
                vkeys = kvstoreSize(server.db[j].expires);
                if (used || vkeys) {
                    serverLog(LL_VERBOSE,"DB %d: %lld keys (%lld volatile) in %lld slots HT.",j,used,vkeys,size);
                }
            }
        }
    }

    /* Show information about connected clients */
    if (!server.sentinel_mode) {
        run_with_period(5000) {
            serverLog(LL_DEBUG,
                "%lu clients connected (%lu replicas), %zu bytes in use",
                listLength(server.clients)-listLength(server.slaves),
                listLength(server.slaves),
                zmalloc_used_memory());
        }
    }

    /* We need to do a few operations on clients asynchronously. */
    clientsCron();

    /* Handle background operations on Redis databases. */
    databasesCron();

    /* Start a scheduled AOF rewrite if this was requested by the user while
     * a BGSAVE was in progress. */
    if (!hasActiveChildProcess() &&
        server.aof_rewrite_scheduled &&
        !aofRewriteLimited())
    {
        rewriteAppendOnlyFileBackground();
    }

    /* Check if a background saving or AOF rewrite in progress terminated. */
    if (hasActiveChildProcess() || ldbPendingChildren())
    {
        run_with_period(1000) receiveChildInfo();
        checkChildrenDone();
    } else {
        /* If there is not a background saving/rewrite in progress check if
         * we have to save/rewrite now. */
        for (j = 0; j < server.saveparamslen; j++) {
            struct saveparam *sp = server.saveparams+j;

            /* Save if we reached the given amount of changes,
             * the given amount of seconds, and if the latest bgsave was
             * successful or if, in case of an error, at least
             * CONFIG_BGSAVE_RETRY_DELAY seconds already elapsed. */
            if (server.dirty >= sp->changes &&
                server.unixtime-server.lastsave > sp->seconds &&
                (server.unixtime-server.lastbgsave_try >
                 CONFIG_BGSAVE_RETRY_DELAY ||
                 server.lastbgsave_status == C_OK))
            {
                serverLog(LL_NOTICE,"%d changes in %d seconds. Saving...",
                    sp->changes, (int)sp->seconds);
                rdbSaveInfo rsi, *rsiptr;
                rsiptr = rdbPopulateSaveInfo(&rsi);
                rdbSaveBackground(SLAVE_REQ_NONE,server.rdb_filename,rsiptr,RDBFLAGS_NONE);
                break;
            }
        }

        /* Trigger an AOF rewrite if needed. */
        if (server.aof_state == AOF_ON &&
            !hasActiveChildProcess() &&
            server.aof_rewrite_perc &&
            server.aof_current_size > server.aof_rewrite_min_size)
        {
            long long base = server.aof_rewrite_base_size ?
                server.aof_rewrite_base_size : 1;
            long long growth = (server.aof_current_size*100/base) - 100;
            if (growth >= server.aof_rewrite_perc && !aofRewriteLimited()) {
                serverLog(LL_NOTICE,"Starting automatic rewriting of AOF on %lld%% growth",growth);
                rewriteAppendOnlyFileBackground();
            }
        }
    }
    /* Just for the sake of defensive programming, to avoid forgetting to
     * call this function when needed. */
    updateDictResizePolicy();

    /* AOF postponed flush: Try at every cron cycle if the slow fsync
     * completed. */
    if ((server.aof_state == AOF_ON || server.aof_state == AOF_WAIT_REWRITE) &&
        server.aof_flush_postponed_start)
    {
        flushAppendOnlyFile(0);
    }

    /* AOF write errors: in this case we have a buffer to flush as well and
     * clear the AOF error in case of success to make the DB writable again,
     * however to try every second is enough in case of 'hz' is set to
     * a higher frequency. */
    run_with_period(1000) {
        if ((server.aof_state == AOF_ON || server.aof_state == AOF_WAIT_REWRITE) &&
            server.aof_last_write_status == C_ERR) 
            {
                flushAppendOnlyFile(0);
            }
    }

    /* Clear the paused actions state if needed. */
    updatePausedActions();

    /* Replication cron function -- used to reconnect to master,
     * detect transfer failures, start background RDB transfers and so forth. 
     * 
     * If Redis is trying to failover then run the replication cron faster so
     * progress on the handshake happens more quickly. */
    if (server.failover_state != NO_FAILOVER) {
        run_with_period(100) replicationCron();
    } else {
        run_with_period(1000) replicationCron();
    }

    /* Run the Redis Cluster cron. */
    run_with_period(100) {
        if (server.cluster_enabled) clusterCron();
    }

    /* Run the Sentinel timer if we are in sentinel mode. */
    if (server.sentinel_mode) sentinelTimer();

    /* Cleanup expired MIGRATE cached sockets. */
    run_with_period(1000) {
        migrateCloseTimedoutSockets();
    }

    /* Stop the I/O threads if we don't have enough pending work. */
    stopThreadedIOIfNeeded();

    /* Resize tracking keys table if needed. This is also done at every
     * command execution, but we want to be sure that if the last command
     * executed changes the value via CONFIG SET, the server will perform
     * the operation even if completely idle. */
    if (server.tracking_clients) trackingLimitUsedSlots();

    /* Start a scheduled BGSAVE if the corresponding flag is set. This is
     * useful when we are forced to postpone a BGSAVE because an AOF
     * rewrite is in progress.
     *
     * Note: this code must be after the replicationCron() call above so
     * make sure when refactoring this file to keep this order. This is useful
     * because we want to give priority to RDB savings for replication. */
    if (!hasActiveChildProcess() &&
        server.rdb_bgsave_scheduled &&
        (server.unixtime-server.lastbgsave_try > CONFIG_BGSAVE_RETRY_DELAY ||
         server.lastbgsave_status == C_OK))
    {
        rdbSaveInfo rsi, *rsiptr;
        rsiptr = rdbPopulateSaveInfo(&rsi);
        if (rdbSaveBackground(SLAVE_REQ_NONE,server.rdb_filename,rsiptr,RDBFLAGS_NONE) == C_OK)
            server.rdb_bgsave_scheduled = 0;
    }

    run_with_period(100) {
        if (moduleCount()) modulesCron();
    }

    /* Fire the cron loop modules event. */
    RedisModuleCronLoopV1 ei = {REDISMODULE_CRON_LOOP_VERSION,server.hz};
    moduleFireServerEvent(REDISMODULE_EVENT_CRON_LOOP,
                          0,
                          &ei);

    server.cronloops++;

    server.el_cron_duration = getMonotonicUs() - cron_start;

    return 1000/server.hz;
}


void blockingOperationStarts(void) {
    if(!server.blocking_op_nesting++){
        updateCachedTime(0);
        server.blocked_last_cron = server.mstime;
    }
}

void blockingOperationEnds(void) {
    if(!(--server.blocking_op_nesting)){
        server.blocked_last_cron = 0;
    }
}

/* This function fills in the role of serverCron during RDB or AOF loading, and
 * also during blocked scripts.
 * It attempts to do its duties at a similar rate as the configured server.hz,
 * and updates cronloops variable so that similarly to serverCron, the
 * run_with_period can be used. */
void whileBlockedCron(void) {
    /* Here we may want to perform some cron jobs (normally done server.hz times
     * per second). */

    /* Since this function depends on a call to blockingOperationStarts, let's
     * make sure it was done. */
    serverAssert(server.blocked_last_cron);

    /* In case we were called too soon, leave right away. This way one time
     * jobs after the loop below don't need an if. and we don't bother to start
     * latency monitor if this function is called too often. */
    if (server.blocked_last_cron >= server.mstime)
        return;

    mstime_t latency;
    latencyStartMonitor(latency);

    /* In some cases we may be called with big intervals, so we may need to do
     * extra work here. This is because some of the functions in serverCron rely
     * on the fact that it is performed every 10 ms or so. For instance, if
     * activeDefragCycle needs to utilize 25% cpu, it will utilize 2.5ms, so we
     * need to call it multiple times. */
    long hz_ms = 1000/server.hz;
    while (server.blocked_last_cron < server.mstime) {

        /* Defrag keys gradually. */
        activeDefragCycle();

        server.blocked_last_cron += hz_ms;

        /* Increment cronloop so that run_with_period works. */
        server.cronloops++;
    }

    /* Other cron jobs do not need to be done in a loop. No need to check
     * server.blocked_last_cron since we have an early exit at the top. */

    /* Update memory stats during loading (excluding blocked scripts) */
    if (server.loading) cronUpdateMemoryStats();

    latencyEndMonitor(latency);
    latencyAddSampleIfNeeded("while-blocked-cron",latency);

    /* We received a SIGTERM during loading, shutting down here in a safe way,
     * as it isn't ok doing so inside the signal handler. */
    if (server.shutdown_asap && server.loading) {
        if (prepareForShutdown(SHUTDOWN_NOSAVE) == C_OK) exit(0);
        serverLog(LL_WARNING,"SIGTERM received but errors trying to shut down the server, check the logs for more information");
        server.shutdown_asap = 0;
        server.last_sig_received = 0;
    }
}

static void sendGetackToReplicas(void) {
    robj *argv[3];
    argv[0] = shared.replconf;
    argv[1] = shared.getack;
    argv[2] = shared.special_asterick; /* Not used argument. */
    replicationFeedSlaves(server.slaves, -1, argv, 3);
}

extern int ProcessingEventsWhileBlocked;

/* This function gets called every time Redis is entering the
 * main loop of the event driven library, that is, before to sleep
 * for ready file descriptors.
 *
 * Note: This function is (currently) called from two functions:
 * 1. aeMain - The main server loop
 * 2. processEventsWhileBlocked - Process clients during RDB/AOF load
 *
 * If it was called from processEventsWhileBlocked we don't want
 * to perform all actions (For example, we don't want to expire
 * keys), but we do need to perform some actions.
 *
 * The most important is freeClientsInAsyncFreeQueue but we also
 * call some other low-risk functions. */
void beforeSleep(struct aeEventLoop *eventLoop) {
    UNUSED(eventLoop);

    size_t zmalloc_used = zmalloc_used_memory();
    if (zmalloc_used > server.stat_peak_memory)
        server.stat_peak_memory = zmalloc_used;

    /* Just call a subset of vital functions in case we are re-entering
     * the event loop from processEventsWhileBlocked(). Note that in this
     * case we keep track of the number of events we are processing, since
     * processEventsWhileBlocked() wants to stop ASAP if there are no longer
     * events to handle. */
    if (ProcessingEventsWhileBlocked) {
        uint64_t processed = 0;
        processed += handleClientsWithPendingReadsUsingThreads();
        processed += connTypeProcessPendingData();
        if (server.aof_state == AOF_ON || server.aof_state == AOF_WAIT_REWRITE)
            flushAppendOnlyFile(0);
        processed += handleClientsWithPendingWrites();
        processed += freeClientsInAsyncFreeQueue();
        server.events_processed_while_blocked += processed;
        return;
    }

    /* We should handle pending reads clients ASAP after event loop. */
    handleClientsWithPendingReadsUsingThreads();

    /* Handle pending data(typical TLS). (must be done before flushAppendOnlyFile) */
    connTypeProcessPendingData();

    /* If any connection type(typical TLS) still has pending unread data don't sleep at all. */
    int dont_sleep = connTypeHasPendingData();

    /* Call the Redis Cluster before sleep function. Note that this function
     * may change the state of Redis Cluster (from ok to fail or vice versa),
     * so it's a good idea to call it before serving the unblocked clients
     * later in this function, must be done before blockedBeforeSleep. */
    if (server.cluster_enabled) clusterBeforeSleep();

    /* Handle blocked clients.
     * must be done before flushAppendOnlyFile, in case of appendfsync=always,
     * since the unblocked clients may write data. */
    blockedBeforeSleep();

    /* Record cron time in beforeSleep, which is the sum of active-expire, active-defrag and all other
     * tasks done by cron and beforeSleep, but excluding read, write and AOF, that are counted by other
     * sets of metrics. */
    monotime cron_start_time_before_aof = getMonotonicUs();

    /* Run a fast expire cycle (the called function will return
     * ASAP if a fast cycle is not needed). */
    if (server.active_expire_enabled && iAmMaster())
        activeExpireCycle(ACTIVE_EXPIRE_CYCLE_FAST);

    if (moduleCount()) {
        moduleFireServerEvent(REDISMODULE_EVENT_EVENTLOOP,
                              REDISMODULE_SUBEVENT_EVENTLOOP_BEFORE_SLEEP,
                              NULL);
    }

    /* Send all the slaves an ACK request if at least one client blocked
     * during the previous event loop iteration. Note that we do this after
     * processUnblockedClients(), so if there are multiple pipelined WAITs
     * and the just unblocked WAIT gets blocked again, we don't have to wait
     * a server cron cycle in absence of other event loop events. See #6623.
     * 
     * We also don't send the ACKs while clients are paused, since it can
     * increment the replication backlog, they'll be sent after the pause
     * if we are still the master. */
    if (server.get_ack_from_slaves && !isPausedActionsWithUpdate(PAUSE_ACTION_REPLICA)) {
        sendGetackToReplicas();
        server.get_ack_from_slaves = 0;
    }

    /* We may have received updates from clients about their current offset. NOTE:
     * this can't be done where the ACK is received since failover will disconnect 
     * our clients. */
    updateFailoverStatus();

    /* Since we rely on current_client to send scheduled invalidation messages
     * we have to flush them after each command, so when we get here, the list
     * must be empty. */
    serverAssert(listLength(server.tracking_pending_keys) == 0);
    serverAssert(listLength(server.pending_push_messages) == 0);

    /* Send the invalidation messages to clients participating to the
     * client side caching protocol in broadcasting (BCAST) mode. */
    trackingBroadcastInvalidationMessages();

    /* Record time consumption of AOF writing. */
    monotime aof_start_time = getMonotonicUs();
    /* Record cron time in beforeSleep. This does not include the time consumed by AOF writing and IO writing below. */
    monotime duration_before_aof = aof_start_time - cron_start_time_before_aof;
    /* Record the fsync'd offset before flushAppendOnly */
    long long prev_fsynced_reploff = server.fsynced_reploff;

    /* Write the AOF buffer on disk,
     * must be done before handleClientsWithPendingWritesUsingThreads,
     * in case of appendfsync=always. */
    if (server.aof_state == AOF_ON || server.aof_state == AOF_WAIT_REWRITE)
        flushAppendOnlyFile(0);

    /* Record time consumption of AOF writing. */
    durationAddSample(EL_DURATION_TYPE_AOF, getMonotonicUs() - aof_start_time);

    /* Update the fsynced replica offset.
     * If an initial rewrite is in progress then not all data is guaranteed to have actually been
     * persisted to disk yet, so we cannot update the field. We will wait for the rewrite to complete. */
    if (server.aof_state == AOF_ON && server.fsynced_reploff != -1) {
        long long fsynced_reploff_pending;
        atomicGet(server.fsynced_reploff_pending, fsynced_reploff_pending);
        server.fsynced_reploff = fsynced_reploff_pending;

        /* If we have blocked [WAIT]AOF clients, and fsynced_reploff changed, we want to try to
         * wake them up ASAP. */
        if (listLength(server.clients_waiting_acks) && prev_fsynced_reploff != server.fsynced_reploff)
            dont_sleep = 1;
    }

    /* Handle writes with pending output buffers. */
    handleClientsWithPendingWritesUsingThreads();

    /* Record cron time in beforeSleep. This does not include the time consumed by AOF writing and IO writing above. */
    monotime cron_start_time_after_write = getMonotonicUs();

    /* Close clients that need to be closed asynchronous */
    freeClientsInAsyncFreeQueue();

    /* Incrementally trim replication backlog, 10 times the normal speed is
     * to free replication backlog as much as possible. */
    if (server.repl_backlog)
        incrementalTrimReplicationBacklog(10*REPL_BACKLOG_TRIM_BLOCKS_PER_CALL);

    /* Disconnect some clients if they are consuming too much memory. */
    evictClients();

    /* Record cron time in beforeSleep. */
    monotime duration_after_write = getMonotonicUs() - cron_start_time_after_write;

    /* Record eventloop latency. */
    if (server.el_start > 0) {
        monotime el_duration = getMonotonicUs() - server.el_start;
        durationAddSample(EL_DURATION_TYPE_EL, el_duration);
    }
    server.el_cron_duration += duration_before_aof + duration_after_write;
    durationAddSample(EL_DURATION_TYPE_CRON, server.el_cron_duration);
    server.el_cron_duration = 0;
    /* Record max command count per cycle. */
    if (server.stat_numcommands > server.el_cmd_cnt_start) {
        long long el_command_cnt = server.stat_numcommands - server.el_cmd_cnt_start;
        if (el_command_cnt > server.el_cmd_cnt_max) {
            server.el_cmd_cnt_max = el_command_cnt;
        }
    }

    /* Don't sleep at all before the next beforeSleep() if needed (e.g. a
     * connection has pending data) */
    aeSetDontWait(server.el, dont_sleep);

    /* Before we are going to sleep, let the threads access the dataset by
     * releasing the GIL. Redis main thread will not touch anything at this
     * time. */
    if (moduleCount()) moduleReleaseGIL();
    /********************* WARNING ********************
     * Do NOT add anything below moduleReleaseGIL !!! *
     ***************************** ********************/
}

/* This function is called immediately after the event loop multiplexing
 * API returned, and the control is going to soon return to Redis by invoking
 * the different events callbacks. */
void afterSleep(struct aeEventLoop *eventLoop) {
    UNUSED(eventLoop);
    /********************* WARNING ********************
     * Do NOT add anything above moduleAcquireGIL !!! *
     ***************************** ********************/
    if (!ProcessingEventsWhileBlocked) {
        /* Acquire the modules GIL so that their threads won't touch anything. */
        if (moduleCount()) {
            mstime_t latency;
            latencyStartMonitor(latency);

            atomicSet(server.module_gil_acquring, 1);
            moduleAcquireGIL();
            atomicSet(server.module_gil_acquring, 0);
            moduleFireServerEvent(REDISMODULE_EVENT_EVENTLOOP,
                                  REDISMODULE_SUBEVENT_EVENTLOOP_AFTER_SLEEP,
                                  NULL);
            latencyEndMonitor(latency);
            latencyAddSampleIfNeeded("module-acquire-GIL",latency);
        }
        /* Set the eventloop start time. */
        server.el_start = getMonotonicUs();
        /* Set the eventloop command count at start. */
        server.el_cmd_cnt_start = server.stat_numcommands;
    }

    /* Update the time cache. */
    updateCachedTime(1);

    /* Update command time snapshot in case it'll be required without a command
     * e.g. somehow used by module timers. Don't update it while yielding to a
     * blocked command, call() will handle that and restore the original time. */
    if (!ProcessingEventsWhileBlocked) {
        server.cmd_time_snapshot = server.mstime;
    }
}

/* =========================== Server initialization ======================== */

void createSharedObjects(void) {
    int j;

    /* Shared command responses */
    shared.ok = createObject(OBJ_STRING,sdsnew("+OK\r\n"));
    shared.emptybulk = createObject(OBJ_STRING,sdsnew("$0\r\n\r\n"));
    shared.czero = createObject(OBJ_STRING,sdsnew(":0\r\n"));
    shared.cone = createObject(OBJ_STRING,sdsnew(":1\r\n"));
    shared.emptyarray = createObject(OBJ_STRING,sdsnew("*0\r\n"));
    shared.pong = createObject(OBJ_STRING,sdsnew("+PONG\r\n"));
    shared.queued = createObject(OBJ_STRING,sdsnew("+QUEUED\r\n"));
    shared.emptyscan = createObject(OBJ_STRING,sdsnew("*2\r\n$1\r\n0\r\n*0\r\n"));
    shared.space = createObject(OBJ_STRING,sdsnew(" "));
    shared.plus = createObject(OBJ_STRING,sdsnew("+"));

    /* Shared command error responses */
    shared.wrongtypeerr = createObject(OBJ_STRING,sdsnew(
        "-WRONGTYPE Operation against a key holding the wrong kind of value\r\n"));
    shared.err = createObject(OBJ_STRING,sdsnew("-ERR\r\n"));
    shared.nokeyerr = createObject(OBJ_STRING,sdsnew(
        "-ERR no such key\r\n"));
    shared.syntaxerr = createObject(OBJ_STRING,sdsnew(
        "-ERR syntax error\r\n"));
    shared.sameobjecterr = createObject(OBJ_STRING,sdsnew(
        "-ERR source and destination objects are the same\r\n"));
    shared.outofrangeerr = createObject(OBJ_STRING,sdsnew(
        "-ERR index out of range\r\n"));
    shared.noscripterr = createObject(OBJ_STRING,sdsnew(
        "-NOSCRIPT No matching script. Please use EVAL.\r\n"));
    shared.loadingerr = createObject(OBJ_STRING,sdsnew(
        "-LOADING Redis is loading the dataset in memory\r\n"));
    shared.slowevalerr = createObject(OBJ_STRING,sdsnew(
        "-BUSY Redis is busy running a script. You can only call SCRIPT KILL or SHUTDOWN NOSAVE.\r\n"));
    shared.slowscripterr = createObject(OBJ_STRING,sdsnew(
        "-BUSY Redis is busy running a script. You can only call FUNCTION KILL or SHUTDOWN NOSAVE.\r\n"));
    shared.slowmoduleerr = createObject(OBJ_STRING,sdsnew(
        "-BUSY Redis is busy running a module command.\r\n"));
    shared.masterdownerr = createObject(OBJ_STRING,sdsnew(
        "-MASTERDOWN Link with MASTER is down and replica-serve-stale-data is set to 'no'.\r\n"));
    shared.bgsaveerr = createObject(OBJ_STRING,sdsnew(
        "-MISCONF Redis is configured to save RDB snapshots, but it's currently unable to persist to disk. Commands that may modify the data set are disabled, because this instance is configured to report errors during writes if RDB snapshotting fails (stop-writes-on-bgsave-error option). Please check the Redis logs for details about the RDB error.\r\n"));
    shared.roslaveerr = createObject(OBJ_STRING,sdsnew(
        "-READONLY You can't write against a read only replica.\r\n"));
    shared.noautherr = createObject(OBJ_STRING,sdsnew(
        "-NOAUTH Authentication required.\r\n"));
    shared.oomerr = createObject(OBJ_STRING,sdsnew(
        "-OOM command not allowed when used memory > 'maxmemory'.\r\n"));
    shared.execaborterr = createObject(OBJ_STRING,sdsnew(
        "-EXECABORT Transaction discarded because of previous errors.\r\n"));
    shared.noreplicaserr = createObject(OBJ_STRING,sdsnew(
        "-NOREPLICAS Not enough good replicas to write.\r\n"));
    shared.busykeyerr = createObject(OBJ_STRING,sdsnew(
        "-BUSYKEY Target key name already exists.\r\n"));

    /* The shared NULL depends on the protocol version. */
    shared.null[0] = NULL;
    shared.null[1] = NULL;
    shared.null[2] = createObject(OBJ_STRING,sdsnew("$-1\r\n"));
    shared.null[3] = createObject(OBJ_STRING,sdsnew("_\r\n"));

    shared.nullarray[0] = NULL;
    shared.nullarray[1] = NULL;
    shared.nullarray[2] = createObject(OBJ_STRING,sdsnew("*-1\r\n"));
    shared.nullarray[3] = createObject(OBJ_STRING,sdsnew("_\r\n"));

    shared.emptymap[0] = NULL;
    shared.emptymap[1] = NULL;
    shared.emptymap[2] = createObject(OBJ_STRING,sdsnew("*0\r\n"));
    shared.emptymap[3] = createObject(OBJ_STRING,sdsnew("%0\r\n"));

    shared.emptyset[0] = NULL;
    shared.emptyset[1] = NULL;
    shared.emptyset[2] = createObject(OBJ_STRING,sdsnew("*0\r\n"));
    shared.emptyset[3] = createObject(OBJ_STRING,sdsnew("~0\r\n"));

    for (j = 0; j < PROTO_SHARED_SELECT_CMDS; j++) {
        char dictid_str[64];
        int dictid_len;

        dictid_len = ll2string(dictid_str,sizeof(dictid_str),j);
        shared.select[j] = createObject(OBJ_STRING,
            sdscatprintf(sdsempty(),
                "*2\r\n$6\r\nSELECT\r\n$%d\r\n%s\r\n",
                dictid_len, dictid_str));
    }
    shared.messagebulk = createStringObject("$7\r\nmessage\r\n",13);
    shared.pmessagebulk = createStringObject("$8\r\npmessage\r\n",14);
    shared.subscribebulk = createStringObject("$9\r\nsubscribe\r\n",15);
    shared.unsubscribebulk = createStringObject("$11\r\nunsubscribe\r\n",18);
    shared.ssubscribebulk = createStringObject("$10\r\nssubscribe\r\n", 17);
    shared.sunsubscribebulk = createStringObject("$12\r\nsunsubscribe\r\n", 19);
    shared.smessagebulk = createStringObject("$8\r\nsmessage\r\n", 14);
    shared.psubscribebulk = createStringObject("$10\r\npsubscribe\r\n",17);
    shared.punsubscribebulk = createStringObject("$12\r\npunsubscribe\r\n",19);

    /* Shared command names */
    shared.del = createStringObject("DEL",3);
    shared.unlink = createStringObject("UNLINK",6);
    shared.rpop = createStringObject("RPOP",4);
    shared.lpop = createStringObject("LPOP",4);
    shared.lpush = createStringObject("LPUSH",5);
    shared.rpoplpush = createStringObject("RPOPLPUSH",9);
    shared.lmove = createStringObject("LMOVE",5);
    shared.blmove = createStringObject("BLMOVE",6);
    shared.zpopmin = createStringObject("ZPOPMIN",7);
    shared.zpopmax = createStringObject("ZPOPMAX",7);
    shared.multi = createStringObject("MULTI",5);
    shared.exec = createStringObject("EXEC",4);
    shared.hset = createStringObject("HSET",4);
    shared.srem = createStringObject("SREM",4);
    shared.xgroup = createStringObject("XGROUP",6);
    shared.xclaim = createStringObject("XCLAIM",6);
    shared.script = createStringObject("SCRIPT",6);
    shared.replconf = createStringObject("REPLCONF",8);
    shared.pexpireat = createStringObject("PEXPIREAT",9);
    shared.pexpire = createStringObject("PEXPIRE",7);
    shared.persist = createStringObject("PERSIST",7);
    shared.set = createStringObject("SET",3);
    shared.eval = createStringObject("EVAL",4);

    /* Shared command argument */
    shared.left = createStringObject("left",4);
    shared.right = createStringObject("right",5);
    shared.pxat = createStringObject("PXAT", 4);
    shared.time = createStringObject("TIME",4);
    shared.retrycount = createStringObject("RETRYCOUNT",10);
    shared.force = createStringObject("FORCE",5);
    shared.justid = createStringObject("JUSTID",6);
    shared.entriesread = createStringObject("ENTRIESREAD",11);
    shared.lastid = createStringObject("LASTID",6);
    shared.default_username = createStringObject("default",7);
    shared.ping = createStringObject("ping",4);
    shared.setid = createStringObject("SETID",5);
    shared.keepttl = createStringObject("KEEPTTL",7);
    shared.absttl = createStringObject("ABSTTL",6);
    shared.load = createStringObject("LOAD",4);
    shared.createconsumer = createStringObject("CREATECONSUMER",14);
    shared.getack = createStringObject("GETACK",6);
    shared.special_asterick = createStringObject("*",1);
    shared.special_equals = createStringObject("=",1);
    shared.redacted = makeObjectShared(createStringObject("(redacted)",10));

    for (j = 0; j < OBJ_SHARED_INTEGERS; j++) {
        shared.integers[j] =
            makeObjectShared(createObject(OBJ_STRING,(void*)(long)j));
        initObjectLRUOrLFU(shared.integers[j]);
        shared.integers[j]->encoding = OBJ_ENCODING_INT;
    }
    for (j = 0; j < OBJ_SHARED_BULKHDR_LEN; j++) {
        shared.mbulkhdr[j] = createObject(OBJ_STRING,
            sdscatprintf(sdsempty(),"*%d\r\n",j));
        shared.bulkhdr[j] = createObject(OBJ_STRING,
            sdscatprintf(sdsempty(),"$%d\r\n",j));
        shared.maphdr[j] = createObject(OBJ_STRING,
            sdscatprintf(sdsempty(),"%%%d\r\n",j));
        shared.sethdr[j] = createObject(OBJ_STRING,
            sdscatprintf(sdsempty(),"~%d\r\n",j));
    }
    /* The following two shared objects, minstring and maxstring, are not
     * actually used for their value but as a special object meaning
     * respectively the minimum possible string and the maximum possible
     * string in string comparisons for the ZRANGEBYLEX command. */
    shared.minstring = sdsnew("minstring");
    shared.maxstring = sdsnew("maxstring");
}

void initServerClientMemUsageBuckets(void) {
    if (server.client_mem_usage_buckets)
        return;
    server.client_mem_usage_buckets = zmalloc(sizeof(clientMemUsageBucket)*CLIENT_MEM_USAGE_BUCKETS);
    for (int j = 0; j < CLIENT_MEM_USAGE_BUCKETS; j++) {
        server.client_mem_usage_buckets[j].mem_usage_sum = 0;
        server.client_mem_usage_buckets[j].clients = listCreate();
    }
}

void freeServerClientMemUsageBuckets(void) {
    if (!server.client_mem_usage_buckets)
        return;
    for (int j = 0; j < CLIENT_MEM_USAGE_BUCKETS; j++)
        listRelease(server.client_mem_usage_buckets[j].clients);
    zfree(server.client_mem_usage_buckets);
    server.client_mem_usage_buckets = NULL;
}

void initServerConfig(void) {
    int j;
    char *default_bindaddr[CONFIG_DEFAULT_BINDADDR_COUNT] = CONFIG_DEFAULT_BINDADDR;

    initConfigValues();
    updateCachedTime(1);
    server.cmd_time_snapshot = server.mstime;
    getRandomHexChars(server.runid,CONFIG_RUN_ID_SIZE);
    server.runid[CONFIG_RUN_ID_SIZE] = '\0';
    changeReplicationId();
    clearReplicationId2();
    server.hz = CONFIG_DEFAULT_HZ; /* Initialize it ASAP, even if it may get
                                      updated later after loading the config.
                                      This value may be used before the server
                                      is initialized. */
    server.timezone = getTimeZone(); /* Initialized by tzset(). */
    server.configfile = NULL;
    server.executable = NULL;
    server.arch_bits = (sizeof(long) == 8) ? 64 : 32;
    server.bindaddr_count = CONFIG_DEFAULT_BINDADDR_COUNT;
    for (j = 0; j < CONFIG_DEFAULT_BINDADDR_COUNT; j++)
        server.bindaddr[j] = zstrdup(default_bindaddr[j]);
    memset(server.listeners, 0x00, sizeof(server.listeners));
    server.active_expire_enabled = 1;
    server.lazy_expire_disabled = 0;
    server.skip_checksum_validation = 0;
    server.loading = 0;
    server.async_loading = 0;
    server.loading_rdb_used_mem = 0;
    server.aof_state = AOF_OFF;
    server.aof_rewrite_base_size = 0;
    server.aof_rewrite_scheduled = 0;
    server.aof_flush_sleep = 0;
    server.aof_last_fsync = time(NULL) * 1000;
    server.aof_cur_timestamp = 0;
    atomicSet(server.aof_bio_fsync_status,C_OK);
    server.aof_rewrite_time_last = -1;
    server.aof_rewrite_time_start = -1;
    server.aof_lastbgrewrite_status = C_OK;
    server.aof_delayed_fsync = 0;
    server.aof_fd = -1;
    server.aof_selected_db = -1; /* Make sure the first time will not match */
    server.aof_flush_postponed_start = 0;
    server.aof_last_incr_size = 0;
    server.aof_last_incr_fsync_offset = 0;
    server.active_defrag_running = 0;
    server.active_defrag_configuration_changed = 0;
    server.notify_keyspace_events = 0;
    server.blocked_clients = 0;
    memset(server.blocked_clients_by_type,0,
           sizeof(server.blocked_clients_by_type));
    server.shutdown_asap = 0;
    server.shutdown_flags = 0;
    server.shutdown_mstime = 0;
    server.cluster_module_flags = CLUSTER_MODULE_FLAG_NONE;
    server.migrate_cached_sockets = dictCreate(&migrateCacheDictType);
    server.next_client_id = 1; /* Client IDs, start from 1 .*/
    server.page_size = sysconf(_SC_PAGESIZE);
    server.pause_cron = 0;
    server.dict_resizing = 1;

    server.latency_tracking_info_percentiles_len = 3;
    server.latency_tracking_info_percentiles = zmalloc(sizeof(double)*(server.latency_tracking_info_percentiles_len));
    server.latency_tracking_info_percentiles[0] = 50.0;  /* p50 */
    server.latency_tracking_info_percentiles[1] = 99.0;  /* p99 */
    server.latency_tracking_info_percentiles[2] = 99.9;  /* p999 */

    server.lruclock = getLRUClock();
    resetServerSaveParams();

    appendServerSaveParams(60*60,1);  /* save after 1 hour and 1 change */
    appendServerSaveParams(300,100);  /* save after 5 minutes and 100 changes */
    appendServerSaveParams(60,10000); /* save after 1 minute and 10000 changes */

    /* Replication related */
    server.masterhost = NULL;
    server.masterport = 6379;
    server.master = NULL;
    server.cached_master = NULL;
    server.master_initial_offset = -1;
    server.repl_state = REPL_STATE_NONE;
    server.repl_transfer_tmpfile = NULL;
    server.repl_transfer_fd = -1;
    server.repl_transfer_s = NULL;
    server.repl_syncio_timeout = CONFIG_REPL_SYNCIO_TIMEOUT;
    server.repl_down_since = 0; /* Never connected, repl is down since EVER. */
    server.master_repl_offset = 0;
    server.fsynced_reploff_pending = 0;

    /* Replication partial resync backlog */
    server.repl_backlog = NULL;
    server.repl_no_slaves_since = time(NULL);

    /* Failover related */
    server.failover_end_time = 0;
    server.force_failover = 0;
    server.target_replica_host = NULL;
    server.target_replica_port = 0;
    server.failover_state = NO_FAILOVER;

    /* Client output buffer limits */
    for (j = 0; j < CLIENT_TYPE_OBUF_COUNT; j++)
        server.client_obuf_limits[j] = clientBufferLimitsDefaults[j];

    /* Linux OOM Score config */
    for (j = 0; j < CONFIG_OOM_COUNT; j++)
        server.oom_score_adj_values[j] = configOOMScoreAdjValuesDefaults[j];

    /* Double constants initialization */
    R_Zero = 0.0;
    R_PosInf = 1.0/R_Zero;
    R_NegInf = -1.0/R_Zero;
    R_Nan = R_Zero/R_Zero;

    /* Command table -- we initialize it here as it is part of the
     * initial configuration, since command names may be changed via
     * redis.conf using the rename-command directive. */
    server.commands = dictCreate(&commandTableDictType);
    server.orig_commands = dictCreate(&commandTableDictType);
    populateCommandTable();

    /* Debugging */
    server.watchdog_period = 0;
}

extern char **environ;

/* Restart the server, executing the same executable that started this
 * instance, with the same arguments and configuration file.
 *
 * The function is designed to directly call execve() so that the new
 * server instance will retain the PID of the previous one.
 *
 * The list of flags, that may be bitwise ORed together, alter the
 * behavior of this function:
 *
 * RESTART_SERVER_NONE              No flags.
 * RESTART_SERVER_GRACEFULLY        Do a proper shutdown before restarting.
 * RESTART_SERVER_CONFIG_REWRITE    Rewrite the config file before restarting.
 *
 * On success the function does not return, because the process turns into
 * a different process. On error C_ERR is returned. */
int restartServer(int flags, mstime_t delay) {
    int j;

    /* Check if we still have accesses to the executable that started this
     * server instance. */
    if (access(server.executable,X_OK) == -1) {
        serverLog(LL_WARNING,"Can't restart: this process has no "
                             "permissions to execute %s", server.executable);
        return C_ERR;
    }

    /* Config rewriting. */
    if (flags & RESTART_SERVER_CONFIG_REWRITE &&
        server.configfile &&
        rewriteConfig(server.configfile, 0) == -1)
    {
        serverLog(LL_WARNING,"Can't restart: configuration rewrite process "
                             "failed: %s", strerror(errno));
        return C_ERR;
    }

    /* Perform a proper shutdown. We don't wait for lagging replicas though. */
    if (flags & RESTART_SERVER_GRACEFULLY &&
        prepareForShutdown(SHUTDOWN_NOW) != C_OK)
    {
        serverLog(LL_WARNING,"Can't restart: error preparing for shutdown");
        return C_ERR;
    }

    /* Close all file descriptors, with the exception of stdin, stdout, stderr
     * which are useful if we restart a Redis server which is not daemonized. */
    for (j = 3; j < (int)server.maxclients + 1024; j++) {
        /* Test the descriptor validity before closing it, otherwise
         * Valgrind issues a warning on close(). */
        if (fcntl(j,F_GETFD) != -1) close(j);
    }

    /* Execute the server with the original command line. */
    if (delay) usleep(delay*1000);
    zfree(server.exec_argv[0]);
    server.exec_argv[0] = zstrdup(server.executable);
    execve(server.executable,server.exec_argv,environ);

    /* If an error occurred here, there is nothing we can do, but exit. */
    _exit(1);

    return C_ERR; /* Never reached. */
}

/* This function will configure the current process's oom_score_adj according
 * to user specified configuration. This is currently implemented on Linux
 * only.
 *
 * A process_class value of -1 implies OOM_CONFIG_MASTER or OOM_CONFIG_REPLICA,
 * depending on current role.
 */
int setOOMScoreAdj(int process_class) {
    if (process_class == -1)
        process_class = (server.masterhost ? CONFIG_OOM_REPLICA : CONFIG_OOM_MASTER);

    serverAssert(process_class >= 0 && process_class < CONFIG_OOM_COUNT);

#ifdef HAVE_PROC_OOM_SCORE_ADJ
    /* The following statics are used to indicate Redis has changed the process's oom score.
     * And to save the original score so we can restore it later if needed.
     * We need this so when we disabled oom-score-adj (also during configuration rollback
     * when another configuration parameter was invalid and causes a rollback after
     * applying a new oom-score) we can return to the oom-score value from before our
     * adjustments. */
    static int oom_score_adjusted_by_redis = 0;
    static int oom_score_adj_base = 0;

    int fd;
    int val;
    char buf[64];

    if (server.oom_score_adj != OOM_SCORE_ADJ_NO) {
        if (!oom_score_adjusted_by_redis) {
            oom_score_adjusted_by_redis = 1;
            /* Backup base value before enabling Redis control over oom score */
            fd = open("/proc/self/oom_score_adj", O_RDONLY);
            if (fd < 0 || read(fd, buf, sizeof(buf)) < 0) {
                serverLog(LL_WARNING, "Unable to read oom_score_adj: %s", strerror(errno));
                if (fd != -1) close(fd);
                return C_ERR;
            }
            oom_score_adj_base = atoi(buf);
            close(fd);
        }

        val = server.oom_score_adj_values[process_class];
        if (server.oom_score_adj == OOM_SCORE_RELATIVE)
            val += oom_score_adj_base;
        if (val > 1000) val = 1000;
        if (val < -1000) val = -1000;
    } else if (oom_score_adjusted_by_redis) {
        oom_score_adjusted_by_redis = 0;
        val = oom_score_adj_base;
    }
    else {
        return C_OK;
    }

    snprintf(buf, sizeof(buf) - 1, "%d\n", val);

    fd = open("/proc/self/oom_score_adj", O_WRONLY);
    if (fd < 0 || write(fd, buf, strlen(buf)) < 0) {
        serverLog(LL_WARNING, "Unable to write oom_score_adj: %s", strerror(errno));
        if (fd != -1) close(fd);
        return C_ERR;
    }

    close(fd);
    return C_OK;
#else
    /* Unsupported */
    return C_ERR;
#endif
}

/* This function will try to raise the max number of open files accordingly to
 * the configured max number of clients. It also reserves a number of file
 * descriptors (CONFIG_MIN_RESERVED_FDS) for extra operations of
 * persistence, listening sockets, log files and so forth.
 *
 * If it will not be possible to set the limit accordingly to the configured
 * max number of clients, the function will do the reverse setting
 * server.maxclients to the value that we can actually handle. */
void adjustOpenFilesLimit(void) {
    rlim_t maxfiles = server.maxclients+CONFIG_MIN_RESERVED_FDS;
    struct rlimit limit;

    if (getrlimit(RLIMIT_NOFILE,&limit) == -1) {
        serverLog(LL_WARNING,"Unable to obtain the current NOFILE limit (%s), assuming 1024 and setting the max clients configuration accordingly.",
            strerror(errno));
        server.maxclients = 1024-CONFIG_MIN_RESERVED_FDS;
    } else {
        rlim_t oldlimit = limit.rlim_cur;

        /* Set the max number of files if the current limit is not enough
         * for our needs. */
        if (oldlimit < maxfiles) {
            rlim_t bestlimit;
            int setrlimit_error = 0;

            /* Try to set the file limit to match 'maxfiles' or at least
             * to the higher value supported less than maxfiles. */
            bestlimit = maxfiles;
            while(bestlimit > oldlimit) {
                rlim_t decr_step = 16;

                limit.rlim_cur = bestlimit;
                limit.rlim_max = bestlimit;
                if (setrlimit(RLIMIT_NOFILE,&limit) != -1) break;
                setrlimit_error = errno;

                /* We failed to set file limit to 'bestlimit'. Try with a
                 * smaller limit decrementing by a few FDs per iteration. */
                if (bestlimit < decr_step) {
                    bestlimit = oldlimit;
                    break;
                }
                bestlimit -= decr_step;
            }

            /* Assume that the limit we get initially is still valid if
             * our last try was even lower. */
            if (bestlimit < oldlimit) bestlimit = oldlimit;

            if (bestlimit < maxfiles) {
                unsigned int old_maxclients = server.maxclients;
                server.maxclients = bestlimit-CONFIG_MIN_RESERVED_FDS;
                /* maxclients is unsigned so may overflow: in order
                 * to check if maxclients is now logically less than 1
                 * we test indirectly via bestlimit. */
                if (bestlimit <= CONFIG_MIN_RESERVED_FDS) {
                    serverLog(LL_WARNING,"Your current 'ulimit -n' "
                        "of %llu is not enough for the server to start. "
                        "Please increase your open file limit to at least "
                        "%llu. Exiting.",
                        (unsigned long long) oldlimit,
                        (unsigned long long) maxfiles);
                    exit(1);
                }
                serverLog(LL_WARNING,"You requested maxclients of %d "
                    "requiring at least %llu max file descriptors.",
                    old_maxclients,
                    (unsigned long long) maxfiles);
                serverLog(LL_WARNING,"Server can't set maximum open files "
                    "to %llu because of OS error: %s.",
                    (unsigned long long) maxfiles, strerror(setrlimit_error));
                serverLog(LL_WARNING,"Current maximum open files is %llu. "
                    "maxclients has been reduced to %d to compensate for "
                    "low ulimit. "
                    "If you need higher maxclients increase 'ulimit -n'.",
                    (unsigned long long) bestlimit, server.maxclients);
            } else {
                serverLog(LL_NOTICE,"Increased maximum number of open files "
                    "to %llu (it was originally set to %llu).",
                    (unsigned long long) maxfiles,
                    (unsigned long long) oldlimit);
            }
        }
    }
}

/* Check that server.tcp_backlog can be actually enforced in Linux according
 * to the value of /proc/sys/net/core/somaxconn, or warn about it. */
void checkTcpBacklogSettings(void) {
#if defined(HAVE_PROC_SOMAXCONN)
    FILE *fp = fopen("/proc/sys/net/core/somaxconn","r");
    char buf[1024];
    if (!fp) return;
    if (fgets(buf,sizeof(buf),fp) != NULL) {
        int somaxconn = atoi(buf);
        if (somaxconn > 0 && somaxconn < server.tcp_backlog) {
            serverLog(LL_WARNING,"WARNING: The TCP backlog setting of %d cannot be enforced because /proc/sys/net/core/somaxconn is set to the lower value of %d.", server.tcp_backlog, somaxconn);
        }
    }
    fclose(fp);
#elif defined(HAVE_SYSCTL_KIPC_SOMAXCONN)
    int somaxconn, mib[3];
    size_t len = sizeof(int);

    mib[0] = CTL_KERN;
    mib[1] = KERN_IPC;
    mib[2] = KIPC_SOMAXCONN;

    if (sysctl(mib, 3, &somaxconn, &len, NULL, 0) == 0) {
        if (somaxconn > 0 && somaxconn < server.tcp_backlog) {
            serverLog(LL_WARNING,"WARNING: The TCP backlog setting of %d cannot be enforced because kern.ipc.somaxconn is set to the lower value of %d.", server.tcp_backlog, somaxconn);
        }
    }
#elif defined(HAVE_SYSCTL_KERN_SOMAXCONN)
    int somaxconn, mib[2];
    size_t len = sizeof(int);

    mib[0] = CTL_KERN;
    mib[1] = KERN_SOMAXCONN;

    if (sysctl(mib, 2, &somaxconn, &len, NULL, 0) == 0) {
        if (somaxconn > 0 && somaxconn < server.tcp_backlog) {
            serverLog(LL_WARNING,"WARNING: The TCP backlog setting of %d cannot be enforced because kern.somaxconn is set to the lower value of %d.", server.tcp_backlog, somaxconn);
        }
    }
#elif defined(SOMAXCONN)
    if (SOMAXCONN < server.tcp_backlog) {
        serverLog(LL_WARNING,"WARNING: The TCP backlog setting of %d cannot be enforced because SOMAXCONN is set to the lower value of %d.", server.tcp_backlog, SOMAXCONN);
    }
#endif
}

void closeListener(connListener *sfd) {
    int j;

    for (j = 0; j < sfd->count; j++) {
        if (sfd->fd[j] == -1) continue;

        aeDeleteFileEvent(server.el, sfd->fd[j], AE_READABLE);
        close(sfd->fd[j]);
    }

    sfd->count = 0;
}

/* Create an event handler for accepting new connections in TCP or TLS domain sockets.
 * This works atomically for all socket fds */
int createSocketAcceptHandler(connListener *sfd, aeFileProc *accept_handler) {
    int j;

    for (j = 0; j < sfd->count; j++) {
        if (aeCreateFileEvent(server.el, sfd->fd[j], AE_READABLE, accept_handler,sfd) == AE_ERR) {
            /* Rollback */
            for (j = j-1; j >= 0; j--) aeDeleteFileEvent(server.el, sfd->fd[j], AE_READABLE);
            return C_ERR;
        }
    }
    return C_OK;
}

/* Initialize a set of file descriptors to listen to the specified 'port'
 * binding the addresses specified in the Redis server configuration.
 *
 * The listening file descriptors are stored in the integer array 'fds'
 * and their number is set in '*count'. Actually @sfd should be 'listener',
 * for the historical reasons, let's keep 'sfd' here.
 *
 * The addresses to bind are specified in the global server.bindaddr array
 * and their number is server.bindaddr_count. If the server configuration
 * contains no specific addresses to bind, this function will try to
 * bind * (all addresses) for both the IPv4 and IPv6 protocols.
 *
 * On success the function returns C_OK.
 *
 * On error the function returns C_ERR. For the function to be on
 * error, at least one of the server.bindaddr addresses was
 * impossible to bind, or no bind addresses were specified in the server
 * configuration but the function is not able to bind * for at least
 * one of the IPv4 or IPv6 protocols. */
int listenToPort(connListener *sfd) {
    int j;
    int port = sfd->port;
    char **bindaddr = sfd->bindaddr;

    /* If we have no bind address, we don't listen on a TCP socket */
    if (sfd->bindaddr_count == 0) return C_OK;

    for (j = 0; j < sfd->bindaddr_count; j++) {
        char* addr = bindaddr[j];
        int optional = *addr == '-';
        if (optional) addr++;
        if (strchr(addr,':')) {
            /* Bind IPv6 address. */
            sfd->fd[sfd->count] = anetTcp6Server(server.neterr,port,addr,server.tcp_backlog);
        } else {
            /* Bind IPv4 address. */
            sfd->fd[sfd->count] = anetTcpServer(server.neterr,port,addr,server.tcp_backlog);
        }
        if (sfd->fd[sfd->count] == ANET_ERR) {
            int net_errno = errno;
            serverLog(LL_WARNING,
                "Warning: Could not create server TCP listening socket %s:%d: %s",
                addr, port, server.neterr);
            if (net_errno == EADDRNOTAVAIL && optional)
                continue;
            if (net_errno == ENOPROTOOPT     || net_errno == EPROTONOSUPPORT ||
                net_errno == ESOCKTNOSUPPORT || net_errno == EPFNOSUPPORT ||
                net_errno == EAFNOSUPPORT)
                continue;

            /* Rollback successful listens before exiting */
            closeListener(sfd);
            return C_ERR;
        }
        if (server.socket_mark_id > 0) anetSetSockMarkId(NULL, sfd->fd[sfd->count], server.socket_mark_id);
        anetNonBlock(NULL,sfd->fd[sfd->count]);
        anetCloexec(sfd->fd[sfd->count]);
        sfd->count++;
    }
    return C_OK;
}

/* Resets the stats that we expose via INFO or other means that we want
 * to reset via CONFIG RESETSTAT. The function is also used in order to
 * initialize these fields in initServer() at server startup. */
void resetServerStats(void) {
    int j;

    server.stat_numcommands = 0;
    server.stat_numconnections = 0;
    server.stat_expiredkeys = 0;
    server.stat_expired_stale_perc = 0;
    server.stat_expired_time_cap_reached_count = 0;
    server.stat_expire_cycle_time_used = 0;
    server.stat_evictedkeys = 0;
    server.stat_evictedclients = 0;
    server.stat_total_eviction_exceeded_time = 0;
    server.stat_last_eviction_exceeded_time = 0;
    server.stat_keyspace_misses = 0;
    server.stat_keyspace_hits = 0;
    server.stat_active_defrag_hits = 0;
    server.stat_active_defrag_misses = 0;
    server.stat_active_defrag_key_hits = 0;
    server.stat_active_defrag_key_misses = 0;
    server.stat_active_defrag_scanned = 0;
    server.stat_total_active_defrag_time = 0;
    server.stat_last_active_defrag_time = 0;
    server.stat_fork_time = 0;
    server.stat_fork_rate = 0;
    server.stat_total_forks = 0;
    server.stat_rejected_conn = 0;
    server.stat_sync_full = 0;
    server.stat_sync_partial_ok = 0;
    server.stat_sync_partial_err = 0;
    server.stat_io_reads_processed = 0;
    atomicSet(server.stat_total_reads_processed, 0);
    server.stat_io_writes_processed = 0;
    atomicSet(server.stat_total_writes_processed, 0);
    atomicSet(server.stat_client_qbuf_limit_disconnections, 0);
    server.stat_client_outbuf_limit_disconnections = 0;
    for (j = 0; j < STATS_METRIC_COUNT; j++) {
        server.inst_metric[j].idx = 0;
        server.inst_metric[j].last_sample_base = 0;
        server.inst_metric[j].last_sample_value = 0;
        memset(server.inst_metric[j].samples,0,
            sizeof(server.inst_metric[j].samples));
    }
    server.stat_aof_rewrites = 0;
    server.stat_rdb_saves = 0;
    server.stat_aofrw_consecutive_failures = 0;
    atomicSet(server.stat_net_input_bytes, 0);
    atomicSet(server.stat_net_output_bytes, 0);
    atomicSet(server.stat_net_repl_input_bytes, 0);
    atomicSet(server.stat_net_repl_output_bytes, 0);
    server.stat_unexpected_error_replies = 0;
    server.stat_total_error_replies = 0;
    server.stat_dump_payload_sanitizations = 0;
    server.aof_delayed_fsync = 0;
    server.stat_reply_buffer_shrinks = 0;
    server.stat_reply_buffer_expands = 0;
    memset(server.duration_stats, 0, sizeof(durationStats) * EL_DURATION_TYPE_NUM);
    server.el_cmd_cnt_max = 0;
    lazyfreeResetStats();
}

/* Make the thread killable at any time, so that kill threads functions
 * can work reliably (default cancelability type is PTHREAD_CANCEL_DEFERRED).
 * Needed for pthread_cancel used by the fast memory test used by the crash report. */
void makeThreadKillable(void) {
    pthread_setcancelstate(PTHREAD_CANCEL_ENABLE, NULL);
    pthread_setcanceltype(PTHREAD_CANCEL_ASYNCHRONOUS, NULL);
}

void initServer(void) {
    int j;

    signal(SIGHUP, SIG_IGN);
    signal(SIGPIPE, SIG_IGN);
    setupSignalHandlers();
    ThreadsManager_init();
    makeThreadKillable();

    if (server.syslog_enabled) {
        openlog(server.syslog_ident, LOG_PID | LOG_NDELAY | LOG_NOWAIT,
            server.syslog_facility);
    }

    /* Initialization after setting defaults from the config system. */
    server.aof_state = server.aof_enabled ? AOF_ON : AOF_OFF;
    server.fsynced_reploff = server.aof_enabled ? 0 : -1;
    server.hz = server.config_hz;
    server.pid = getpid();
    server.in_fork_child = CHILD_TYPE_NONE;
    server.main_thread_id = pthread_self();
    server.current_client = NULL;
    server.errors = raxNew();
    server.execution_nesting = 0;
    server.clients = listCreate();
    server.clients_index = raxNew();
    server.clients_to_close = listCreate();
    server.slaves = listCreate();
    server.monitors = listCreate();
    server.clients_pending_write = listCreate();
    server.clients_pending_read = listCreate();
    server.clients_timeout_table = raxNew();
    server.replication_allowed = 1;
    server.slaveseldb = -1; /* Force to emit the first SELECT command. */
    server.unblocked_clients = listCreate();
    server.ready_keys = listCreate();
    server.tracking_pending_keys = listCreate();
    server.pending_push_messages = listCreate();
    server.clients_waiting_acks = listCreate();
    server.get_ack_from_slaves = 0;
    server.paused_actions = 0;
    memset(server.client_pause_per_purpose, 0,
           sizeof(server.client_pause_per_purpose));
    server.postponed_clients = listCreate();
    server.events_processed_while_blocked = 0;
    server.system_memory_size = zmalloc_get_memory_size();
    server.blocked_last_cron = 0;
    server.blocking_op_nesting = 0;
    server.thp_enabled = 0;
    server.cluster_drop_packet_filter = -1;
    server.reply_buffer_peak_reset_time = REPLY_BUFFER_DEFAULT_PEAK_RESET_TIME;
    server.reply_buffer_resizing_enabled = 1;
    server.client_mem_usage_buckets = NULL;
    resetReplicationBuffer();

    /* Make sure the locale is set on startup based on the config file. */
    if (setlocale(LC_COLLATE,server.locale_collate) == NULL) {
        serverLog(LL_WARNING, "Failed to configure LOCALE for invalid locale name.");
        exit(1);
    }

    createSharedObjects();
    adjustOpenFilesLimit();
    const char *clk_msg = monotonicInit();
    serverLog(LL_NOTICE, "monotonic clock: %s", clk_msg);
    server.el = aeCreateEventLoop(server.maxclients+CONFIG_FDSET_INCR);
    if (server.el == NULL) {
        serverLog(LL_WARNING,
            "Failed creating the event loop. Error message: '%s'",
            strerror(errno));
        exit(1);
    }
    server.db = zmalloc(sizeof(redisDb)*server.dbnum);

    /* Create the Redis databases, and initialize other internal state. */
    int slot_count_bits = (server.cluster_enabled) ? CLUSTER_SLOT_MASK_BITS : 0;
    for (j = 0; j < server.dbnum; j++) {
        server.db[j].keys = kvstoreCreate(&dbDictType, slot_count_bits, KVSTORE_ALLOCATE_DICTS_ON_DEMAND);
        server.db[j].expires = kvstoreCreate(&dbExpiresDictType, slot_count_bits, KVSTORE_ALLOCATE_DICTS_ON_DEMAND);
        server.db[j].expires_cursor = 0;
        server.db[j].blocking_keys = dictCreate(&keylistDictType);
        server.db[j].blocking_keys_unblock_on_nokey = dictCreate(&objectKeyPointerValueDictType);
        server.db[j].ready_keys = dictCreate(&objectKeyPointerValueDictType);
        server.db[j].watched_keys = dictCreate(&keylistDictType);
        server.db[j].id = j;
        server.db[j].avg_ttl = 0;
        server.db[j].defrag_later = listCreate();
        listSetFreeMethod(server.db[j].defrag_later,(void (*)(void*))sdsfree);
    }
<<<<<<< HEAD
    server.rehashing = listCreate();
    server.overhead_hashtable_lut = 0;
    server.overhead_hashtable_rehashing = 0;
=======
>>>>>>> 9103ccc3
    evictionPoolAlloc(); /* Initialize the LRU keys pool. */
    /* Note that server.pubsub_channels was chosen to be a kvstore (with only one dict, which
     * seems odd) just to make the code cleaner by making it be the same type as server.pubsubshard_channels
     * (which has to be kvstore), see pubsubtype.serverPubSubChannels */
    server.pubsub_channels = kvstoreCreate(&objToDictDictType, 0, KVSTORE_ALLOCATE_DICTS_ON_DEMAND);
    server.pubsub_patterns = dictCreate(&objToDictDictType);
    server.pubsubshard_channels = kvstoreCreate(&objToDictDictType, slot_count_bits, KVSTORE_ALLOCATE_DICTS_ON_DEMAND | KVSTORE_FREE_EMPTY_DICTS);
    server.pubsub_clients = 0;
    server.watching_clients = 0;
    server.cronloops = 0;
    server.in_exec = 0;
    server.busy_module_yield_flags = BUSY_MODULE_YIELD_NONE;
    server.busy_module_yield_reply = NULL;
    server.client_pause_in_transaction = 0;
    server.child_pid = -1;
    server.child_type = CHILD_TYPE_NONE;
    server.rdb_child_type = RDB_CHILD_TYPE_NONE;
    server.rdb_pipe_conns = NULL;
    server.rdb_pipe_numconns = 0;
    server.rdb_pipe_numconns_writing = 0;
    server.rdb_pipe_buff = NULL;
    server.rdb_pipe_bufflen = 0;
    server.rdb_bgsave_scheduled = 0;
    server.child_info_pipe[0] = -1;
    server.child_info_pipe[1] = -1;
    server.child_info_nread = 0;
    server.aof_buf = sdsempty();
    server.lastsave = time(NULL); /* At startup we consider the DB saved. */
    server.lastbgsave_try = 0;    /* At startup we never tried to BGSAVE. */
    server.rdb_save_time_last = -1;
    server.rdb_save_time_start = -1;
    server.rdb_last_load_keys_expired = 0;
    server.rdb_last_load_keys_loaded = 0;
    server.dirty = 0;
    resetServerStats();
    /* A few stats we don't want to reset: server startup time, and peak mem. */
    server.stat_starttime = time(NULL);
    server.stat_peak_memory = 0;
    server.stat_current_cow_peak = 0;
    server.stat_current_cow_bytes = 0;
    server.stat_current_cow_updated = 0;
    server.stat_current_save_keys_processed = 0;
    server.stat_current_save_keys_total = 0;
    server.stat_rdb_cow_bytes = 0;
    server.stat_aof_cow_bytes = 0;
    server.stat_module_cow_bytes = 0;
    server.stat_module_progress = 0;
    for (int j = 0; j < CLIENT_TYPE_COUNT; j++)
        server.stat_clients_type_memory[j] = 0;
    server.stat_cluster_links_memory = 0;
    server.cron_malloc_stats.zmalloc_used = 0;
    server.cron_malloc_stats.process_rss = 0;
    server.cron_malloc_stats.allocator_allocated = 0;
    server.cron_malloc_stats.allocator_active = 0;
    server.cron_malloc_stats.allocator_resident = 0;
    server.lastbgsave_status = C_OK;
    server.aof_last_write_status = C_OK;
    server.aof_last_write_errno = 0;
    server.repl_good_slaves_count = 0;
    server.last_sig_received = 0;

    /* Initiate acl info struct */
    server.acl_info.invalid_cmd_accesses = 0;
    server.acl_info.invalid_key_accesses  = 0;
    server.acl_info.user_auth_failures = 0;
    server.acl_info.invalid_channel_accesses = 0;

    /* Create the timer callback, this is our way to process many background
     * operations incrementally, like clients timeout, eviction of unaccessed
     * expired keys and so forth. */
    if (aeCreateTimeEvent(server.el, 1, serverCron, NULL, NULL) == AE_ERR) {
        serverPanic("Can't create event loop timers.");
        exit(1);
    }

    /* Register a readable event for the pipe used to awake the event loop
     * from module threads. */
    if (aeCreateFileEvent(server.el, server.module_pipe[0], AE_READABLE,
        modulePipeReadable,NULL) == AE_ERR) {
            serverPanic(
                "Error registering the readable event for the module pipe.");
    }

    /* Register before and after sleep handlers (note this needs to be done
     * before loading persistence since it is used by processEventsWhileBlocked. */
    aeSetBeforeSleepProc(server.el,beforeSleep);
    aeSetAfterSleepProc(server.el,afterSleep);

    /* 32 bit instances are limited to 4GB of address space, so if there is
     * no explicit limit in the user provided configuration we set a limit
     * at 3 GB using maxmemory with 'noeviction' policy'. This avoids
     * useless crashes of the Redis instance for out of memory. */
    if (server.arch_bits == 32 && server.maxmemory == 0) {
        serverLog(LL_WARNING,"Warning: 32 bit instance detected but no memory limit set. Setting 3 GB maxmemory limit with 'noeviction' policy now.");
        server.maxmemory = 3072LL*(1024*1024); /* 3 GB */
        server.maxmemory_policy = MAXMEMORY_NO_EVICTION;
    }

    scriptingInit(1);
    if (functionsInit() == C_ERR) {
        serverPanic("Functions initialization failed, check the server logs.");
        exit(1);
    }
    slowlogInit();
    latencyMonitorInit();

    /* Initialize ACL default password if it exists */
    ACLUpdateDefaultUserPassword(server.requirepass);

    applyWatchdogPeriod();

    if (server.maxmemory_clients != 0)
        initServerClientMemUsageBuckets();
}

void initListeners(void) {
    /* Setup listeners from server config for TCP/TLS/Unix */
    int conn_index;
    connListener *listener;
    if (server.port != 0) {
        conn_index = connectionIndexByType(CONN_TYPE_SOCKET);
        if (conn_index < 0)
            serverPanic("Failed finding connection listener of %s", CONN_TYPE_SOCKET);
        listener = &server.listeners[conn_index];
        listener->bindaddr = server.bindaddr;
        listener->bindaddr_count = server.bindaddr_count;
        listener->port = server.port;
        listener->ct = connectionByType(CONN_TYPE_SOCKET);
    }

    if (server.tls_port || server.tls_replication || server.tls_cluster) {
        ConnectionType *ct_tls = connectionTypeTls();
        if (!ct_tls) {
            serverLog(LL_WARNING, "Failed finding TLS support.");
            exit(1);
        }
        if (connTypeConfigure(ct_tls, &server.tls_ctx_config, 1) == C_ERR) {
            serverLog(LL_WARNING, "Failed to configure TLS. Check logs for more info.");
            exit(1);
        }
    }

    if (server.tls_port != 0) {
        conn_index = connectionIndexByType(CONN_TYPE_TLS);
        if (conn_index < 0)
            serverPanic("Failed finding connection listener of %s", CONN_TYPE_TLS);
        listener = &server.listeners[conn_index];
        listener->bindaddr = server.bindaddr;
        listener->bindaddr_count = server.bindaddr_count;
        listener->port = server.tls_port;
        listener->ct = connectionByType(CONN_TYPE_TLS);
    }
    if (server.unixsocket != NULL) {
        conn_index = connectionIndexByType(CONN_TYPE_UNIX);
        if (conn_index < 0)
            serverPanic("Failed finding connection listener of %s", CONN_TYPE_UNIX);
        listener = &server.listeners[conn_index];
        listener->bindaddr = &server.unixsocket;
        listener->bindaddr_count = 1;
        listener->ct = connectionByType(CONN_TYPE_UNIX);
        listener->priv = &server.unixsocketperm; /* Unix socket specified */
    }

    /* create all the configured listener, and add handler to start to accept */
    int listen_fds = 0;
    for (int j = 0; j < CONN_TYPE_MAX; j++) {
        listener = &server.listeners[j];
        if (listener->ct == NULL)
            continue;

        if (connListen(listener) == C_ERR) {
            serverLog(LL_WARNING, "Failed listening on port %u (%s), aborting.", listener->port, listener->ct->get_type(NULL));
            exit(1);
        }

        if (createSocketAcceptHandler(listener, connAcceptHandler(listener->ct)) != C_OK)
            serverPanic("Unrecoverable error creating %s listener accept handler.", listener->ct->get_type(NULL));

       listen_fds += listener->count;
    }

    if (listen_fds == 0) {
        serverLog(LL_WARNING, "Configured to not listen anywhere, exiting.");
        exit(1);
    }
}

/* Some steps in server initialization need to be done last (after modules
 * are loaded).
 * Specifically, creation of threads due to a race bug in ld.so, in which
 * Thread Local Storage initialization collides with dlopen call.
 * see: https://sourceware.org/bugzilla/show_bug.cgi?id=19329 */
void InitServerLast(void) {
    bioInit();
    initThreadedIO();
    set_jemalloc_bg_thread(server.jemalloc_bg_thread);
    server.initial_memory_usage = zmalloc_used_memory();
}

/* The purpose of this function is to try to "glue" consecutive range
 * key specs in order to build the legacy (first,last,step) spec
 * used by the COMMAND command.
 * By far the most common case is just one range spec (e.g. SET)
 * but some commands' ranges were split into two or more ranges
 * in order to have different flags for different keys (e.g. SMOVE,
 * first key is "RW ACCESS DELETE", second key is "RW INSERT").
 *
 * Additionally set the CMD_MOVABLE_KEYS flag for commands that may have key
 * names in their arguments, but the legacy range spec doesn't cover all of them.
 *
 * This function uses very basic heuristics and is "best effort":
 * 1. Only commands which have only "range" specs are considered.
 * 2. Only range specs with keystep of 1 are considered.
 * 3. The order of the range specs must be ascending (i.e.
 *    lastkey of spec[i] == firstkey-1 of spec[i+1]).
 *
 * This function will succeed on all native Redis commands and may
 * fail on module commands, even if it only has "range" specs that
 * could actually be "glued", in the following cases:
 * 1. The order of "range" specs is not ascending (e.g. the spec for
 *    the key at index 2 was added before the spec of the key at
 *    index 1).
 * 2. The "range" specs have keystep >1.
 *
 * If this functions fails it means that the legacy (first,last,step)
 * spec used by COMMAND will show 0,0,0. This is not a dire situation
 * because anyway the legacy (first,last,step) spec is to be deprecated
 * and one should use the new key specs scheme.
 */
void populateCommandLegacyRangeSpec(struct redisCommand *c) {
    memset(&c->legacy_range_key_spec, 0, sizeof(c->legacy_range_key_spec));

    /* Set the movablekeys flag if we have a GETKEYS flag for modules.
     * Note that for native redis commands, we always have keyspecs,
     * with enough information to rely on for movablekeys. */
    if (c->flags & CMD_MODULE_GETKEYS)
        c->flags |= CMD_MOVABLE_KEYS;

    /* no key-specs, no keys, exit. */
    if (c->key_specs_num == 0) {
        return;
    }

    if (c->key_specs_num == 1 &&
        c->key_specs[0].begin_search_type == KSPEC_BS_INDEX &&
        c->key_specs[0].find_keys_type == KSPEC_FK_RANGE)
    {
        /* Quick win, exactly one range spec. */
        c->legacy_range_key_spec = c->key_specs[0];
        /* If it has the incomplete flag, set the movablekeys flag on the command. */
        if (c->key_specs[0].flags & CMD_KEY_INCOMPLETE)
            c->flags |= CMD_MOVABLE_KEYS;
        return;
    }

    int firstkey = INT_MAX, lastkey = 0;
    int prev_lastkey = 0;
    for (int i = 0; i < c->key_specs_num; i++) {
        if (c->key_specs[i].begin_search_type != KSPEC_BS_INDEX ||
            c->key_specs[i].find_keys_type != KSPEC_FK_RANGE)
        {
            /* Found an incompatible (non range) spec, skip it, and set the movablekeys flag. */
            c->flags |= CMD_MOVABLE_KEYS;
            continue;
        }
        if (c->key_specs[i].fk.range.keystep != 1 ||
            (prev_lastkey && prev_lastkey != c->key_specs[i].bs.index.pos-1))
        {
            /* Found a range spec that's not plain (step of 1) or not consecutive to the previous one.
             * Skip it, and we set the movablekeys flag. */
            c->flags |= CMD_MOVABLE_KEYS;
            continue;
        }
        if (c->key_specs[i].flags & CMD_KEY_INCOMPLETE) {
            /* The spec we're using is incomplete, we can use it, but we also have to set the movablekeys flag. */
            c->flags |= CMD_MOVABLE_KEYS;
        }
        firstkey = min(firstkey, c->key_specs[i].bs.index.pos);
        /* Get the absolute index for lastkey (in the "range" spec, lastkey is relative to firstkey) */
        int lastkey_abs_index = c->key_specs[i].fk.range.lastkey;
        if (lastkey_abs_index >= 0)
            lastkey_abs_index += c->key_specs[i].bs.index.pos;
        /* For lastkey we use unsigned comparison to handle negative values correctly */
        lastkey = max((unsigned)lastkey, (unsigned)lastkey_abs_index);
        prev_lastkey = lastkey;
    }

    if (firstkey == INT_MAX) {
        /* Couldn't find range specs, the legacy range spec will remain empty, and we set the movablekeys flag. */
        c->flags |= CMD_MOVABLE_KEYS;
        return;
    }

    serverAssert(firstkey != 0);
    serverAssert(lastkey != 0);

    c->legacy_range_key_spec.begin_search_type = KSPEC_BS_INDEX;
    c->legacy_range_key_spec.bs.index.pos = firstkey;
    c->legacy_range_key_spec.find_keys_type = KSPEC_FK_RANGE;
    c->legacy_range_key_spec.fk.range.lastkey = lastkey < 0 ? lastkey : (lastkey-firstkey); /* in the "range" spec, lastkey is relative to firstkey */
    c->legacy_range_key_spec.fk.range.keystep = 1;
    c->legacy_range_key_spec.fk.range.limit = 0;
}

sds catSubCommandFullname(const char *parent_name, const char *sub_name) {
    return sdscatfmt(sdsempty(), "%s|%s", parent_name, sub_name);
}

void commandAddSubcommand(struct redisCommand *parent, struct redisCommand *subcommand, const char *declared_name) {
    if (!parent->subcommands_dict)
        parent->subcommands_dict = dictCreate(&commandTableDictType);

    subcommand->parent = parent; /* Assign the parent command */
    subcommand->id = ACLGetCommandID(subcommand->fullname); /* Assign the ID used for ACL. */

    serverAssert(dictAdd(parent->subcommands_dict, sdsnew(declared_name), subcommand) == DICT_OK);
}

/* Set implicit ACl categories (see comment above the definition of
 * struct redisCommand). */
void setImplicitACLCategories(struct redisCommand *c) {
    if (c->flags & CMD_WRITE)
        c->acl_categories |= ACL_CATEGORY_WRITE;
    /* Exclude scripting commands from the RO category. */
    if (c->flags & CMD_READONLY && !(c->acl_categories & ACL_CATEGORY_SCRIPTING))
        c->acl_categories |= ACL_CATEGORY_READ;
    if (c->flags & CMD_ADMIN)
        c->acl_categories |= ACL_CATEGORY_ADMIN|ACL_CATEGORY_DANGEROUS;
    if (c->flags & CMD_PUBSUB)
        c->acl_categories |= ACL_CATEGORY_PUBSUB;
    if (c->flags & CMD_FAST)
        c->acl_categories |= ACL_CATEGORY_FAST;
    if (c->flags & CMD_BLOCKING)
        c->acl_categories |= ACL_CATEGORY_BLOCKING;

    /* If it's not @fast is @slow in this binary world. */
    if (!(c->acl_categories & ACL_CATEGORY_FAST))
        c->acl_categories |= ACL_CATEGORY_SLOW;
}

/* Recursively populate the command structure.
 *
 * On success, the function return C_OK. Otherwise C_ERR is returned and we won't
 * add this command in the commands dict. */
int populateCommandStructure(struct redisCommand *c) {
    /* If the command marks with CMD_SENTINEL, it exists in sentinel. */
    if (!(c->flags & CMD_SENTINEL) && server.sentinel_mode)
        return C_ERR;

    /* If the command marks with CMD_ONLY_SENTINEL, it only exists in sentinel. */
    if (c->flags & CMD_ONLY_SENTINEL && !server.sentinel_mode)
        return C_ERR;

    /* Translate the command string flags description into an actual
     * set of flags. */
    setImplicitACLCategories(c);

    /* We start with an unallocated histogram and only allocate memory when a command
     * has been issued for the first time */
    c->latency_histogram = NULL;

    /* Handle the legacy range spec and the "movablekeys" flag (must be done after populating all key specs). */
    populateCommandLegacyRangeSpec(c);

    /* Assign the ID used for ACL. */
    c->id = ACLGetCommandID(c->fullname);

    /* Handle subcommands */
    if (c->subcommands) {
        for (int j = 0; c->subcommands[j].declared_name; j++) {
            struct redisCommand *sub = c->subcommands+j;

            sub->fullname = catSubCommandFullname(c->declared_name, sub->declared_name);
            if (populateCommandStructure(sub) == C_ERR)
                continue;

            commandAddSubcommand(c, sub, sub->declared_name);
        }
    }

    return C_OK;
}

extern struct redisCommand redisCommandTable[];

/* Populates the Redis Command Table dict from the static table in commands.c
 * which is auto generated from the json files in the commands folder. */
void populateCommandTable(void) {
    int j;
    struct redisCommand *c;

    for (j = 0;; j++) {
        c = redisCommandTable + j;
        if (c->declared_name == NULL)
            break;

        int retval1, retval2;

        c->fullname = sdsnew(c->declared_name);
        if (populateCommandStructure(c) == C_ERR)
            continue;

        retval1 = dictAdd(server.commands, sdsdup(c->fullname), c);
        /* Populate an additional dictionary that will be unaffected
         * by rename-command statements in redis.conf. */
        retval2 = dictAdd(server.orig_commands, sdsdup(c->fullname), c);
        serverAssert(retval1 == DICT_OK && retval2 == DICT_OK);
    }
}

void resetCommandTableStats(dict* commands) {
    struct redisCommand *c;
    dictEntry *de;
    dictIterator *di;

    di = dictGetSafeIterator(commands);
    while((de = dictNext(di)) != NULL) {
        c = (struct redisCommand *) dictGetVal(de);
        c->microseconds = 0;
        c->calls = 0;
        c->rejected_calls = 0;
        c->failed_calls = 0;
        if(c->latency_histogram) {
            hdr_close(c->latency_histogram);
            c->latency_histogram = NULL;
        }
        if (c->subcommands_dict)
            resetCommandTableStats(c->subcommands_dict);
    }
    dictReleaseIterator(di);
}

void resetErrorTableStats(void) {
    raxFreeWithCallback(server.errors, zfree);
    server.errors = raxNew();
}

/* ========================== Redis OP Array API ============================ */

int redisOpArrayAppend(redisOpArray *oa, int dbid, robj **argv, int argc, int target) {
    redisOp *op;
    int prev_capacity = oa->capacity;

    if (oa->numops == 0) {
        oa->capacity = 16;
    } else if (oa->numops >= oa->capacity) {
        oa->capacity *= 2;
    }

    if (prev_capacity != oa->capacity)
        oa->ops = zrealloc(oa->ops,sizeof(redisOp)*oa->capacity);
    op = oa->ops+oa->numops;
    op->dbid = dbid;
    op->argv = argv;
    op->argc = argc;
    op->target = target;
    oa->numops++;
    return oa->numops;
}

void redisOpArrayFree(redisOpArray *oa) {
    while(oa->numops) {
        int j;
        redisOp *op;

        oa->numops--;
        op = oa->ops+oa->numops;
        for (j = 0; j < op->argc; j++)
            decrRefCount(op->argv[j]);
        zfree(op->argv);
    }
    /* no need to free the actual op array, we reuse the memory for future commands */
    serverAssert(!oa->numops);
}

/* ====================== Commands lookup and execution ===================== */

int isContainerCommandBySds(sds s) {
    struct redisCommand *base_cmd = dictFetchValue(server.commands, s);
    int has_subcommands = base_cmd && base_cmd->subcommands_dict;
    return has_subcommands;
}

struct redisCommand *lookupSubcommand(struct redisCommand *container, sds sub_name) {
    return dictFetchValue(container->subcommands_dict, sub_name);
}

/* Look up a command by argv and argc
 *
 * If `strict` is not 0 we expect argc to be exact (i.e. argc==2
 * for a subcommand and argc==1 for a top-level command)
 * `strict` should be used every time we want to look up a command
 * name (e.g. in COMMAND INFO) rather than to find the command
 * a user requested to execute (in processCommand).
 */
struct redisCommand *lookupCommandLogic(dict *commands, robj **argv, int argc, int strict) {
    struct redisCommand *base_cmd = dictFetchValue(commands, argv[0]->ptr);
    int has_subcommands = base_cmd && base_cmd->subcommands_dict;
    if (argc == 1 || !has_subcommands) {
        if (strict && argc != 1)
            return NULL;
        /* Note: It is possible that base_cmd->proc==NULL (e.g. CONFIG) */
        return base_cmd;
    } else { /* argc > 1 && has_subcommands */
        if (strict && argc != 2)
            return NULL;
        /* Note: Currently we support just one level of subcommands */
        return lookupSubcommand(base_cmd, argv[1]->ptr);
    }
}

struct redisCommand *lookupCommand(robj **argv, int argc) {
    return lookupCommandLogic(server.commands,argv,argc,0);
}

struct redisCommand *lookupCommandBySdsLogic(dict *commands, sds s) {
    int argc, j;
    sds *strings = sdssplitlen(s,sdslen(s),"|",1,&argc);
    if (strings == NULL)
        return NULL;
    if (argc < 1 || argc > 2) {
        /* Currently we support just one level of subcommands */
        sdsfreesplitres(strings,argc);
        return NULL;
    }

    serverAssert(argc > 0); /* Avoid warning `-Wmaybe-uninitialized` in lookupCommandLogic() */
    robj objects[argc];
    robj *argv[argc];
    for (j = 0; j < argc; j++) {
        initStaticStringObject(objects[j],strings[j]);
        argv[j] = &objects[j];
    }

    struct redisCommand *cmd = lookupCommandLogic(commands,argv,argc,1);
    sdsfreesplitres(strings,argc);
    return cmd;
}

struct redisCommand *lookupCommandBySds(sds s) {
    return lookupCommandBySdsLogic(server.commands,s);
}

struct redisCommand *lookupCommandByCStringLogic(dict *commands, const char *s) {
    struct redisCommand *cmd;
    sds name = sdsnew(s);

    cmd = lookupCommandBySdsLogic(commands,name);
    sdsfree(name);
    return cmd;
}

struct redisCommand *lookupCommandByCString(const char *s) {
    return lookupCommandByCStringLogic(server.commands,s);
}

/* Lookup the command in the current table, if not found also check in
 * the original table containing the original command names unaffected by
 * redis.conf rename-command statement.
 *
 * This is used by functions rewriting the argument vector such as
 * rewriteClientCommandVector() in order to set client->cmd pointer
 * correctly even if the command was renamed. */
struct redisCommand *lookupCommandOrOriginal(robj **argv ,int argc) {
    struct redisCommand *cmd = lookupCommandLogic(server.commands, argv, argc, 0);

    if (!cmd) cmd = lookupCommandLogic(server.orig_commands, argv, argc, 0);
    return cmd;
}

/* Commands arriving from the master client or AOF client, should never be rejected. */
int mustObeyClient(client *c) {
    return c->id == CLIENT_ID_AOF || c->flags & CLIENT_MASTER;
}

static int shouldPropagate(int target) {
    if (!server.replication_allowed || target == PROPAGATE_NONE || server.loading)
        return 0;

    if (target & PROPAGATE_AOF) {
        if (server.aof_state != AOF_OFF)
            return 1;
    }
    if (target & PROPAGATE_REPL) {
        if (server.masterhost == NULL && (server.repl_backlog || listLength(server.slaves) != 0))
            return 1;
    }

    return 0;
}

/* Propagate the specified command (in the context of the specified database id)
 * to AOF and Slaves.
 *
 * flags are an xor between:
 * + PROPAGATE_NONE (no propagation of command at all)
 * + PROPAGATE_AOF (propagate into the AOF file if is enabled)
 * + PROPAGATE_REPL (propagate into the replication link)
 *
 * This is an internal low-level function and should not be called!
 *
 * The API for propagating commands is alsoPropagate().
 *
 * dbid value of -1 is saved to indicate that the called do not want
 * to replicate SELECT for this command (used for database neutral commands).
 */
static void propagateNow(int dbid, robj **argv, int argc, int target) {
    if (!shouldPropagate(target))
        return;

    /* This needs to be unreachable since the dataset should be fixed during
     * replica pause (otherwise data may be lost during a failover) */
    serverAssert(!(isPausedActions(PAUSE_ACTION_REPLICA) &&
                   (!server.client_pause_in_transaction)));

    if (server.aof_state != AOF_OFF && target & PROPAGATE_AOF)
        feedAppendOnlyFile(dbid,argv,argc);
    if (target & PROPAGATE_REPL)
        replicationFeedSlaves(server.slaves,dbid,argv,argc);
}

/* Used inside commands to schedule the propagation of additional commands
 * after the current command is propagated to AOF / Replication.
 *
 * dbid is the database ID the command should be propagated into.
 * Arguments of the command to propagate are passed as an array of redis
 * objects pointers of len 'argc', using the 'argv' vector.
 *
 * The function does not take a reference to the passed 'argv' vector,
 * so it is up to the caller to release the passed argv (but it is usually
 * stack allocated).  The function automatically increments ref count of
 * passed objects, so the caller does not need to. */
void alsoPropagate(int dbid, robj **argv, int argc, int target) {
    robj **argvcopy;
    int j;

    if (!shouldPropagate(target))
        return;

    argvcopy = zmalloc(sizeof(robj*)*argc);
    for (j = 0; j < argc; j++) {
        argvcopy[j] = argv[j];
        incrRefCount(argv[j]);
    }
    redisOpArrayAppend(&server.also_propagate,dbid,argvcopy,argc,target);
}

/* It is possible to call the function forceCommandPropagation() inside a
 * Redis command implementation in order to to force the propagation of a
 * specific command execution into AOF / Replication. */
void forceCommandPropagation(client *c, int flags) {
    serverAssert(c->cmd->flags & (CMD_WRITE | CMD_MAY_REPLICATE));
    if (flags & PROPAGATE_REPL) c->flags |= CLIENT_FORCE_REPL;
    if (flags & PROPAGATE_AOF) c->flags |= CLIENT_FORCE_AOF;
}

/* Avoid that the executed command is propagated at all. This way we
 * are free to just propagate what we want using the alsoPropagate()
 * API. */
void preventCommandPropagation(client *c) {
    c->flags |= CLIENT_PREVENT_PROP;
}

/* AOF specific version of preventCommandPropagation(). */
void preventCommandAOF(client *c) {
    c->flags |= CLIENT_PREVENT_AOF_PROP;
}

/* Replication specific version of preventCommandPropagation(). */
void preventCommandReplication(client *c) {
    c->flags |= CLIENT_PREVENT_REPL_PROP;
}

/* Log the last command a client executed into the slowlog. */
void slowlogPushCurrentCommand(client *c, struct redisCommand *cmd, ustime_t duration) {
    /* Some commands may contain sensitive data that should not be available in the slowlog. */
    if (cmd->flags & CMD_SKIP_SLOWLOG)
        return;

    /* If command argument vector was rewritten, use the original
     * arguments. */
    robj **argv = c->original_argv ? c->original_argv : c->argv;
    int argc = c->original_argv ? c->original_argc : c->argc;
    slowlogPushEntryIfNeeded(c,argv,argc,duration);
}

/* This function is called in order to update the total command histogram duration.
 * The latency unit is nano-seconds.
 * If needed it will allocate the histogram memory and trim the duration to the upper/lower tracking limits*/
void updateCommandLatencyHistogram(struct hdr_histogram **latency_histogram, int64_t duration_hist){
    if (duration_hist < LATENCY_HISTOGRAM_MIN_VALUE)
        duration_hist=LATENCY_HISTOGRAM_MIN_VALUE;
    if (duration_hist>LATENCY_HISTOGRAM_MAX_VALUE)
        duration_hist=LATENCY_HISTOGRAM_MAX_VALUE;
    if (*latency_histogram==NULL)
        hdr_init(LATENCY_HISTOGRAM_MIN_VALUE,LATENCY_HISTOGRAM_MAX_VALUE,LATENCY_HISTOGRAM_PRECISION,latency_histogram);
    hdr_record_value(*latency_histogram,duration_hist);
}

/* Handle the alsoPropagate() API to handle commands that want to propagate
 * multiple separated commands. Note that alsoPropagate() is not affected
 * by CLIENT_PREVENT_PROP flag. */
static void propagatePendingCommands(void) {
    if (server.also_propagate.numops == 0)
        return;

    int j;
    redisOp *rop;

    /* If we got here it means we have finished an execution-unit.
     * If that unit has caused propagation of multiple commands, they
     * should be propagated as a transaction */
    int transaction = server.also_propagate.numops > 1;

    /* In case a command that may modify random keys was run *directly*
     * (i.e. not from within a script, MULTI/EXEC, RM_Call, etc.) we want
     * to avoid using a transaction (much like active-expire) */
    if (server.current_client &&
        server.current_client->cmd &&
        server.current_client->cmd->flags & CMD_TOUCHES_ARBITRARY_KEYS)
    {
        transaction = 0;
    }

    if (transaction) {
        /* We use dbid=-1 to indicate we do not want to replicate SELECT.
         * It'll be inserted together with the next command (inside the MULTI) */
        propagateNow(-1,&shared.multi,1,PROPAGATE_AOF|PROPAGATE_REPL);
    }

    for (j = 0; j < server.also_propagate.numops; j++) {
        rop = &server.also_propagate.ops[j];
        serverAssert(rop->target);
        propagateNow(rop->dbid,rop->argv,rop->argc,rop->target);
    }

    if (transaction) {
        /* We use dbid=-1 to indicate we do not want to replicate select */
        propagateNow(-1,&shared.exec,1,PROPAGATE_AOF|PROPAGATE_REPL);
    }

    redisOpArrayFree(&server.also_propagate);
}

/* Performs operations that should be performed after an execution unit ends.
 * Execution unit is a code that should be done atomically.
 * Execution units can be nested and are not necessarily starts with Redis command.
 *
 * For example the following is a logical unit:
 *   active expire ->
 *      trigger del notification of some module ->
 *          accessing a key ->
 *              trigger key miss notification of some other module
 *
 * What we want to achieve is that the entire execution unit will be done atomically,
 * currently with respect to replication and post jobs, but in the future there might
 * be other considerations. So we basically want the `postUnitOperations` to trigger
 * after the entire chain finished. */
void postExecutionUnitOperations(void) {
    if (server.execution_nesting)
        return;

    firePostExecutionUnitJobs();

    /* If we are at the top-most call() and not inside a an active module
     * context (e.g. within a module timer) we can propagate what we accumulated. */
    propagatePendingCommands();

    /* Module subsystem post-execution-unit logic */
    modulePostExecutionUnitOperations();
}

/* Increment the command failure counters (either rejected_calls or failed_calls).
 * The decision which counter to increment is done using the flags argument, options are:
 * * ERROR_COMMAND_REJECTED - update rejected_calls
 * * ERROR_COMMAND_FAILED - update failed_calls
 *
 * The function also reset the prev_err_count to make sure we will not count the same error
 * twice, its possible to pass a NULL cmd value to indicate that the error was counted elsewhere.
 *
 * The function returns true if stats was updated and false if not. */
int incrCommandStatsOnError(struct redisCommand *cmd, int flags) {
    /* hold the prev error count captured on the last command execution */
    static long long prev_err_count = 0;
    int res = 0;
    if (cmd) {
        if ((server.stat_total_error_replies - prev_err_count) > 0) {
            if (flags & ERROR_COMMAND_REJECTED) {
                cmd->rejected_calls++;
                res = 1;
            } else if (flags & ERROR_COMMAND_FAILED) {
                cmd->failed_calls++;
                res = 1;
            }
        }
    }
    prev_err_count = server.stat_total_error_replies;
    return res;
}

/* Call() is the core of Redis execution of a command.
 *
 * The following flags can be passed:
 * CMD_CALL_NONE        No flags.
 * CMD_CALL_PROPAGATE_AOF   Append command to AOF if it modified the dataset
 *                          or if the client flags are forcing propagation.
 * CMD_CALL_PROPAGATE_REPL  Send command to slaves if it modified the dataset
 *                          or if the client flags are forcing propagation.
 * CMD_CALL_PROPAGATE   Alias for PROPAGATE_AOF|PROPAGATE_REPL.
 * CMD_CALL_FULL        Alias for SLOWLOG|STATS|PROPAGATE.
 *
 * The exact propagation behavior depends on the client flags.
 * Specifically:
 *
 * 1. If the client flags CLIENT_FORCE_AOF or CLIENT_FORCE_REPL are set
 *    and assuming the corresponding CMD_CALL_PROPAGATE_AOF/REPL is set
 *    in the call flags, then the command is propagated even if the
 *    dataset was not affected by the command.
 * 2. If the client flags CLIENT_PREVENT_REPL_PROP or CLIENT_PREVENT_AOF_PROP
 *    are set, the propagation into AOF or to slaves is not performed even
 *    if the command modified the dataset.
 *
 * Note that regardless of the client flags, if CMD_CALL_PROPAGATE_AOF
 * or CMD_CALL_PROPAGATE_REPL are not set, then respectively AOF or
 * slaves propagation will never occur.
 *
 * Client flags are modified by the implementation of a given command
 * using the following API:
 *
 * forceCommandPropagation(client *c, int flags);
 * preventCommandPropagation(client *c);
 * preventCommandAOF(client *c);
 * preventCommandReplication(client *c);
 *
 */
void call(client *c, int flags) {
    long long dirty;
    uint64_t client_old_flags = c->flags;
    struct redisCommand *real_cmd = c->realcmd;
    client *prev_client = server.executing_client;
    server.executing_client = c;

    /* When call() is issued during loading the AOF we don't want commands called
     * from module, exec or LUA to go into the slowlog or to populate statistics. */
    int update_command_stats = !isAOFLoadingContext();

    /* We want to be aware of a client which is making a first time attempt to execute this command
     * and a client which is reprocessing command again (after being unblocked).
     * Blocked clients can be blocked in different places and not always it means the call() function has been
     * called. For example this is required for avoiding double logging to monitors.*/
    int reprocessing_command = flags & CMD_CALL_REPROCESSING;

    /* Initialization: clear the flags that must be set by the command on
     * demand, and initialize the array for additional commands propagation. */
    c->flags &= ~(CLIENT_FORCE_AOF|CLIENT_FORCE_REPL|CLIENT_PREVENT_PROP);

    /* Redis core is in charge of propagation when the first entry point
     * of call() is processCommand().
     * The only other option to get to call() without having processCommand
     * as an entry point is if a module triggers RM_Call outside of call()
     * context (for example, in a timer).
     * In that case, the module is in charge of propagation. */

    /* Call the command. */
    dirty = server.dirty;
    long long old_master_repl_offset = server.master_repl_offset;
    incrCommandStatsOnError(NULL, 0);

    const long long call_timer = ustime();
    enterExecutionUnit(1, call_timer);

    /* setting the CLIENT_EXECUTING_COMMAND flag so we will avoid
     * sending client side caching message in the middle of a command reply.
     * In case of blocking commands, the flag will be un-set only after successfully
     * re-processing and unblock the client.*/
    c->flags |= CLIENT_EXECUTING_COMMAND;

    /* Setting the CLIENT_REPROCESSING_COMMAND flag so that during the actual
     * processing of the command proc, the client is aware that it is being
     * re-processed. */
    if (reprocessing_command) c->flags |= CLIENT_REPROCESSING_COMMAND;

    monotime monotonic_start = 0;
    if (monotonicGetType() == MONOTONIC_CLOCK_HW)
        monotonic_start = getMonotonicUs();

    c->cmd->proc(c);

    /* Clear the CLIENT_REPROCESSING_COMMAND flag after the proc is executed. */
    if (reprocessing_command) c->flags &= ~CLIENT_REPROCESSING_COMMAND;

    exitExecutionUnit();

    /* In case client is blocked after trying to execute the command,
     * it means the execution is not yet completed and we MIGHT reprocess the command in the future. */
    if (!(c->flags & CLIENT_BLOCKED)) c->flags &= ~(CLIENT_EXECUTING_COMMAND);

    /* In order to avoid performance implication due to querying the clock using a system call 3 times,
     * we use a monotonic clock, when we are sure its cost is very low, and fall back to non-monotonic call otherwise. */
    ustime_t duration;
    if (monotonicGetType() == MONOTONIC_CLOCK_HW)
        duration = getMonotonicUs() - monotonic_start;
    else
        duration = ustime() - call_timer;

    c->duration += duration;
    dirty = server.dirty-dirty;
    if (dirty < 0) dirty = 0;

    /* Update failed command calls if required. */

    if (!incrCommandStatsOnError(real_cmd, ERROR_COMMAND_FAILED) && c->deferred_reply_errors) {
        /* When call is used from a module client, error stats, and total_error_replies
         * isn't updated since these errors, if handled by the module, are internal,
         * and not reflected to users. however, the commandstats does show these calls
         * (made by RM_Call), so it should log if they failed or succeeded. */
        real_cmd->failed_calls++;
    }

    /* After executing command, we will close the client after writing entire
     * reply if it is set 'CLIENT_CLOSE_AFTER_COMMAND' flag. */
    if (c->flags & CLIENT_CLOSE_AFTER_COMMAND) {
        c->flags &= ~CLIENT_CLOSE_AFTER_COMMAND;
        c->flags |= CLIENT_CLOSE_AFTER_REPLY;
    }

    /* Note: the code below uses the real command that was executed
     * c->cmd and c->lastcmd may be different, in case of MULTI-EXEC or
     * re-written commands such as EXPIRE, GEOADD, etc. */

    /* Record the latency this command induced on the main thread.
     * unless instructed by the caller not to log. (happens when processing
     * a MULTI-EXEC from inside an AOF). */
    if (update_command_stats) {
        char *latency_event = (real_cmd->flags & CMD_FAST) ?
                               "fast-command" : "command";
        latencyAddSampleIfNeeded(latency_event,duration/1000);
        if (server.execution_nesting == 0)
            durationAddSample(EL_DURATION_TYPE_CMD, duration);
    }

    /* Log the command into the Slow log if needed.
     * If the client is blocked we will handle slowlog when it is unblocked. */
    if (update_command_stats && !(c->flags & CLIENT_BLOCKED))
        slowlogPushCurrentCommand(c, real_cmd, c->duration);

    /* Send the command to clients in MONITOR mode if applicable,
     * since some administrative commands are considered too dangerous to be shown.
     * Other exceptions is a client which is unblocked and retrying to process the command
     * or we are currently in the process of loading AOF. */
    if (update_command_stats && !reprocessing_command &&
        !(c->cmd->flags & (CMD_SKIP_MONITOR|CMD_ADMIN))) {
        robj **argv = c->original_argv ? c->original_argv : c->argv;
        int argc = c->original_argv ? c->original_argc : c->argc;
        replicationFeedMonitors(c,server.monitors,c->db->id,argv,argc);
    }

    /* Clear the original argv.
     * If the client is blocked we will handle slowlog when it is unblocked. */
    if (!(c->flags & CLIENT_BLOCKED))
        freeClientOriginalArgv(c);

    /* populate the per-command statistics that we show in INFO commandstats.
     * If the client is blocked we will handle latency stats and duration when it is unblocked. */
    if (update_command_stats && !(c->flags & CLIENT_BLOCKED)) {
        real_cmd->calls++;
        real_cmd->microseconds += c->duration;
        if (server.latency_tracking_enabled && !(c->flags & CLIENT_BLOCKED))
            updateCommandLatencyHistogram(&(real_cmd->latency_histogram), c->duration*1000);
    }

    /* The duration needs to be reset after each call except for a blocked command,
     * which is expected to record and reset the duration after unblocking. */
    if (!(c->flags & CLIENT_BLOCKED)) {
        c->duration = 0;
    }

    /* Propagate the command into the AOF and replication link.
     * We never propagate EXEC explicitly, it will be implicitly
     * propagated if needed (see propagatePendingCommands).
     * Also, module commands take care of themselves */
    if (flags & CMD_CALL_PROPAGATE &&
        (c->flags & CLIENT_PREVENT_PROP) != CLIENT_PREVENT_PROP &&
        c->cmd->proc != execCommand &&
        !(c->cmd->flags & CMD_MODULE))
    {
        int propagate_flags = PROPAGATE_NONE;

        /* Check if the command operated changes in the data set. If so
         * set for replication / AOF propagation. */
        if (dirty) propagate_flags |= (PROPAGATE_AOF|PROPAGATE_REPL);

        /* If the client forced AOF / replication of the command, set
         * the flags regardless of the command effects on the data set. */
        if (c->flags & CLIENT_FORCE_REPL) propagate_flags |= PROPAGATE_REPL;
        if (c->flags & CLIENT_FORCE_AOF) propagate_flags |= PROPAGATE_AOF;

        /* However prevent AOF / replication propagation if the command
         * implementation called preventCommandPropagation() or similar,
         * or if we don't have the call() flags to do so. */
        if (c->flags & CLIENT_PREVENT_REPL_PROP        ||
            c->flags & CLIENT_MODULE_PREVENT_REPL_PROP ||
            !(flags & CMD_CALL_PROPAGATE_REPL))
                propagate_flags &= ~PROPAGATE_REPL;
        if (c->flags & CLIENT_PREVENT_AOF_PROP        ||
            c->flags & CLIENT_MODULE_PREVENT_AOF_PROP ||
            !(flags & CMD_CALL_PROPAGATE_AOF))
                propagate_flags &= ~PROPAGATE_AOF;

        /* Call alsoPropagate() only if at least one of AOF / replication
         * propagation is needed. */
        if (propagate_flags != PROPAGATE_NONE)
            alsoPropagate(c->db->id,c->argv,c->argc,propagate_flags);
    }

    /* Restore the old replication flags, since call() can be executed
     * recursively. */
    c->flags &= ~(CLIENT_FORCE_AOF|CLIENT_FORCE_REPL|CLIENT_PREVENT_PROP);
    c->flags |= client_old_flags &
        (CLIENT_FORCE_AOF|CLIENT_FORCE_REPL|CLIENT_PREVENT_PROP);

    /* If the client has keys tracking enabled for client side caching,
     * make sure to remember the keys it fetched via this command. For read-only
     * scripts, don't process the script, only the commands it executes. */
    if ((c->cmd->flags & CMD_READONLY) && (c->cmd->proc != evalRoCommand)
        && (c->cmd->proc != evalShaRoCommand) && (c->cmd->proc != fcallroCommand))
    {
        /* We use the tracking flag of the original external client that
         * triggered the command, but we take the keys from the actual command
         * being executed. */
        if (server.current_client &&
            (server.current_client->flags & CLIENT_TRACKING) &&
            !(server.current_client->flags & CLIENT_TRACKING_BCAST))
        {
            trackingRememberKeys(server.current_client, c);
        }
    }

    if (!(c->flags & CLIENT_BLOCKED))
        server.stat_numcommands++;

    /* Record peak memory after each command and before the eviction that runs
     * before the next command. */
    size_t zmalloc_used = zmalloc_used_memory();
    if (zmalloc_used > server.stat_peak_memory)
        server.stat_peak_memory = zmalloc_used;

    /* Do some maintenance job and cleanup */
    afterCommand(c);

    /* Remember the replication offset of the client, right after its last
     * command that resulted in propagation. */
    if (old_master_repl_offset != server.master_repl_offset)
        c->woff = server.master_repl_offset;

    /* Client pause takes effect after a transaction has finished. This needs
     * to be located after everything is propagated. */
    if (!server.in_exec && server.client_pause_in_transaction) {
        server.client_pause_in_transaction = 0;
    }

    server.executing_client = prev_client;
}

/* Used when a command that is ready for execution needs to be rejected, due to
 * various pre-execution checks. it returns the appropriate error to the client.
 * If there's a transaction is flags it as dirty, and if the command is EXEC,
 * it aborts the transaction.
 * The duration is reset, since we reject the command, and it did not record.
 * Note: 'reply' is expected to end with \r\n */
void rejectCommand(client *c, robj *reply) {
    flagTransaction(c);
    c->duration = 0;
    if (c->cmd) c->cmd->rejected_calls++;
    if (c->cmd && c->cmd->proc == execCommand) {
        execCommandAbort(c, reply->ptr);
    } else {
        /* using addReplyError* rather than addReply so that the error can be logged. */
        addReplyErrorObject(c, reply);
    }
}

void rejectCommandSds(client *c, sds s) {
    flagTransaction(c);
    c->duration = 0;
    if (c->cmd) c->cmd->rejected_calls++;
    if (c->cmd && c->cmd->proc == execCommand) {
        execCommandAbort(c, s);
        sdsfree(s);
    } else {
        /* The following frees 's'. */
        addReplyErrorSds(c, s);
    }
}

void rejectCommandFormat(client *c, const char *fmt, ...) {
    va_list ap;
    va_start(ap,fmt);
    sds s = sdscatvprintf(sdsempty(),fmt,ap);
    va_end(ap);
    /* Make sure there are no newlines in the string, otherwise invalid protocol
     * is emitted (The args come from the user, they may contain any character). */
    sdsmapchars(s, "\r\n", "  ",  2);
    rejectCommandSds(c, s);
}

/* This is called after a command in call, we can do some maintenance job in it. */
void afterCommand(client *c) {
    UNUSED(c);
    /* Should be done before trackingHandlePendingKeyInvalidations so that we
     * reply to client before invalidating cache (makes more sense) */
    postExecutionUnitOperations();

    /* Flush pending tracking invalidations. */
    trackingHandlePendingKeyInvalidations();

    /* Flush other pending push messages. only when we are not in nested call.
     * So the messages are not interleaved with transaction response. */
    if (!server.execution_nesting)
        listJoin(c->reply, server.pending_push_messages);
}

/* Check if c->cmd exists, fills `err` with details in case it doesn't.
 * Return 1 if exists. */
int commandCheckExistence(client *c, sds *err) {
    if (c->cmd)
        return 1;
    if (!err)
        return 0;
    if (isContainerCommandBySds(c->argv[0]->ptr)) {
        /* If we can't find the command but argv[0] by itself is a command
         * it means we're dealing with an invalid subcommand. Print Help. */
        sds cmd = sdsnew((char *)c->argv[0]->ptr);
        sdstoupper(cmd);
        *err = sdsnew(NULL);
        *err = sdscatprintf(*err, "unknown subcommand '%.128s'. Try %s HELP.",
                            (char *)c->argv[1]->ptr, cmd);
        sdsfree(cmd);
    } else {
        sds args = sdsempty();
        int i;
        for (i=1; i < c->argc && sdslen(args) < 128; i++)
            args = sdscatprintf(args, "'%.*s' ", 128-(int)sdslen(args), (char*)c->argv[i]->ptr);
        *err = sdsnew(NULL);
        *err = sdscatprintf(*err, "unknown command '%.128s', with args beginning with: %s",
                            (char*)c->argv[0]->ptr, args);
        sdsfree(args);
    }
    /* Make sure there are no newlines in the string, otherwise invalid protocol
     * is emitted (The args come from the user, they may contain any character). */
    sdsmapchars(*err, "\r\n", "  ",  2);
    return 0;
}

/* Check if c->argc is valid for c->cmd, fills `err` with details in case it isn't.
 * Return 1 if valid. */
int commandCheckArity(client *c, sds *err) {
    if ((c->cmd->arity > 0 && c->cmd->arity != c->argc) ||
        (c->argc < -c->cmd->arity))
    {
        if (err) {
            *err = sdsnew(NULL);
            *err = sdscatprintf(*err, "wrong number of arguments for '%s' command", c->cmd->fullname);
        }
        return 0;
    }

    return 1;
}

/* If we're executing a script, try to extract a set of command flags from
 * it, in case it declared them. Note this is just an attempt, we don't yet
 * know the script command is well formed.*/
uint64_t getCommandFlags(client *c) {
    uint64_t cmd_flags = c->cmd->flags;

    if (c->cmd->proc == fcallCommand || c->cmd->proc == fcallroCommand) {
        cmd_flags = fcallGetCommandFlags(c, cmd_flags);
    } else if (c->cmd->proc == evalCommand || c->cmd->proc == evalRoCommand ||
               c->cmd->proc == evalShaCommand || c->cmd->proc == evalShaRoCommand)
    {
        cmd_flags = evalGetCommandFlags(c, cmd_flags);
    }

    return cmd_flags;
}

/* If this function gets called we already read a whole
 * command, arguments are in the client argv/argc fields.
 * processCommand() execute the command or prepare the
 * server for a bulk read from the client.
 *
 * If C_OK is returned the client is still alive and valid and
 * other operations can be performed by the caller. Otherwise
 * if C_ERR is returned the client was destroyed (i.e. after QUIT). */
int processCommand(client *c) {
    if (!scriptIsTimedout()) {
        /* Both EXEC and scripts call call() directly so there should be
         * no way in_exec or scriptIsRunning() is 1.
         * That is unless lua_timedout, in which case client may run
         * some commands. */
        serverAssert(!server.in_exec);
        serverAssert(!scriptIsRunning());
    }

    /* in case we are starting to ProcessCommand and we already have a command we assume
     * this is a reprocessing of this command, so we do not want to perform some of the actions again. */
    int client_reprocessing_command = c->cmd ? 1 : 0;

    /* only run command filter if not reprocessing command */
    if (!client_reprocessing_command) {
        moduleCallCommandFilters(c);
        reqresAppendRequest(c);
    }

    /* Handle possible security attacks. */
    if (!strcasecmp(c->argv[0]->ptr,"host:") || !strcasecmp(c->argv[0]->ptr,"post")) {
        securityWarningCommand(c);
        return C_ERR;
    }

    /* If we're inside a module blocked context yielding that wants to avoid
     * processing clients, postpone the command. */
    if (server.busy_module_yield_flags != BUSY_MODULE_YIELD_NONE &&
        !(server.busy_module_yield_flags & BUSY_MODULE_YIELD_CLIENTS))
    {
        blockPostponeClient(c);
        return C_OK;
    }

    /* Now lookup the command and check ASAP about trivial error conditions
     * such as wrong arity, bad command name and so forth.
     * In case we are reprocessing a command after it was blocked,
     * we do not have to repeat the same checks */
    if (!client_reprocessing_command) {
        c->cmd = c->lastcmd = c->realcmd = lookupCommand(c->argv,c->argc);
        sds err;
        if (!commandCheckExistence(c, &err)) {
            rejectCommandSds(c, err);
            return C_OK;
        }
        if (!commandCheckArity(c, &err)) {
            rejectCommandSds(c, err);
            return C_OK;
        }


        /* Check if the command is marked as protected and the relevant configuration allows it */
        if (c->cmd->flags & CMD_PROTECTED) {
            if ((c->cmd->proc == debugCommand && !allowProtectedAction(server.enable_debug_cmd, c)) ||
                (c->cmd->proc == moduleCommand && !allowProtectedAction(server.enable_module_cmd, c)))
            {
                rejectCommandFormat(c,"%s command not allowed. If the %s option is set to \"local\", "
                                      "you can run it from a local connection, otherwise you need to set this option "
                                      "in the configuration file, and then restart the server.",
                                      c->cmd->proc == debugCommand ? "DEBUG" : "MODULE",
                                      c->cmd->proc == debugCommand ? "enable-debug-command" : "enable-module-command");
                return C_OK;

            }
        }
    }

    uint64_t cmd_flags = getCommandFlags(c);

    int is_read_command = (cmd_flags & CMD_READONLY) ||
                           (c->cmd->proc == execCommand && (c->mstate.cmd_flags & CMD_READONLY));
    int is_write_command = (cmd_flags & CMD_WRITE) ||
                           (c->cmd->proc == execCommand && (c->mstate.cmd_flags & CMD_WRITE));
    int is_denyoom_command = (cmd_flags & CMD_DENYOOM) ||
                             (c->cmd->proc == execCommand && (c->mstate.cmd_flags & CMD_DENYOOM));
    int is_denystale_command = !(cmd_flags & CMD_STALE) ||
                               (c->cmd->proc == execCommand && (c->mstate.cmd_inv_flags & CMD_STALE));
    int is_denyloading_command = !(cmd_flags & CMD_LOADING) ||
                                 (c->cmd->proc == execCommand && (c->mstate.cmd_inv_flags & CMD_LOADING));
    int is_may_replicate_command = (cmd_flags & (CMD_WRITE | CMD_MAY_REPLICATE)) ||
                                   (c->cmd->proc == execCommand && (c->mstate.cmd_flags & (CMD_WRITE | CMD_MAY_REPLICATE)));
    int is_deny_async_loading_command = (cmd_flags & CMD_NO_ASYNC_LOADING) ||
                                        (c->cmd->proc == execCommand && (c->mstate.cmd_flags & CMD_NO_ASYNC_LOADING));
    int obey_client = mustObeyClient(c);

    if (authRequired(c)) {
        /* AUTH and HELLO and no auth commands are valid even in
         * non-authenticated state. */
        if (!(c->cmd->flags & CMD_NO_AUTH)) {
            rejectCommand(c,shared.noautherr);
            return C_OK;
        }
    }

    if (c->flags & CLIENT_MULTI && c->cmd->flags & CMD_NO_MULTI) {
        rejectCommandFormat(c,"Command not allowed inside a transaction");
        return C_OK;
    }

    /* Check if the user can run this command according to the current
     * ACLs. */
    int acl_errpos;
    int acl_retval = ACLCheckAllPerm(c,&acl_errpos);
    if (acl_retval != ACL_OK) {
        addACLLogEntry(c,acl_retval,(c->flags & CLIENT_MULTI) ? ACL_LOG_CTX_MULTI : ACL_LOG_CTX_TOPLEVEL,acl_errpos,NULL,NULL);
        sds msg = getAclErrorMessage(acl_retval, c->user, c->cmd, c->argv[acl_errpos]->ptr, 0);
        rejectCommandFormat(c, "-NOPERM %s", msg);
        sdsfree(msg);
        return C_OK;
    }

    /* If cluster is enabled perform the cluster redirection here.
     * However we don't perform the redirection if:
     * 1) The sender of this command is our master.
     * 2) The command has no key arguments. */
    if (server.cluster_enabled &&
        !mustObeyClient(c) &&
        !(!(c->cmd->flags&CMD_MOVABLE_KEYS) && c->cmd->key_specs_num == 0 &&
          c->cmd->proc != execCommand))
    {
        int error_code;
        clusterNode *n = getNodeByQuery(c,c->cmd,c->argv,c->argc,
                                        &c->slot,&error_code);
        if (n == NULL || !clusterNodeIsMyself(n)) {
            if (c->cmd->proc == execCommand) {
                discardTransaction(c);
            } else {
                flagTransaction(c);
            }
            clusterRedirectClient(c,n,c->slot,error_code);
            c->cmd->rejected_calls++;
            return C_OK;
        }
    }

    /* Disconnect some clients if total clients memory is too high. We do this
     * before key eviction, after the last command was executed and consumed
     * some client output buffer memory. */
    evictClients();
    if (server.current_client == NULL) {
        /* If we evicted ourself then abort processing the command */
        return C_ERR;
    }

    /* Handle the maxmemory directive.
     *
     * Note that we do not want to reclaim memory if we are here re-entering
     * the event loop since there is a busy Lua script running in timeout
     * condition, to avoid mixing the propagation of scripts with the
     * propagation of DELs due to eviction. */
    if (server.maxmemory && !isInsideYieldingLongCommand()) {
        int out_of_memory = (performEvictions() == EVICT_FAIL);

        /* performEvictions may evict keys, so we need flush pending tracking
         * invalidation keys. If we don't do this, we may get an invalidation
         * message after we perform operation on the key, where in fact this
         * message belongs to the old value of the key before it gets evicted.*/
        trackingHandlePendingKeyInvalidations();

        /* performEvictions may flush slave output buffers. This may result
         * in a slave, that may be the active client, to be freed. */
        if (server.current_client == NULL) return C_ERR;

        if (out_of_memory && is_denyoom_command) {
            rejectCommand(c, shared.oomerr);
            return C_OK;
        }

        /* Save out_of_memory result at command start, otherwise if we check OOM
         * in the first write within script, memory used by lua stack and
         * arguments might interfere. We need to save it for EXEC and module
         * calls too, since these can call EVAL, but avoid saving it during an
         * interrupted / yielding busy script / module. */
        server.pre_command_oom_state = out_of_memory;
    }

    /* Make sure to use a reasonable amount of memory for client side
     * caching metadata. */
    if (server.tracking_clients) trackingLimitUsedSlots();

    /* Don't accept write commands if there are problems persisting on disk
     * unless coming from our master, in which case check the replica ignore
     * disk write error config to either log or crash. */
    int deny_write_type = writeCommandsDeniedByDiskError();
    if (deny_write_type != DISK_ERROR_TYPE_NONE &&
        (is_write_command || c->cmd->proc == pingCommand))
    {
        if (obey_client) {
            if (!server.repl_ignore_disk_write_error && c->cmd->proc != pingCommand) {
                serverPanic("Replica was unable to write command to disk.");
            } else {
                static mstime_t last_log_time_ms = 0;
                const mstime_t log_interval_ms = 10000;
                if (server.mstime > last_log_time_ms + log_interval_ms) {
                    last_log_time_ms = server.mstime;
                    serverLog(LL_WARNING, "Replica is applying a command even though "
                                          "it is unable to write to disk.");
                }
            }
        } else {
            sds err = writeCommandsGetDiskErrorMessage(deny_write_type);
            /* remove the newline since rejectCommandSds adds it. */
            sdssubstr(err, 0, sdslen(err)-2);
            rejectCommandSds(c, err);
            return C_OK;
        }
    }

    /* Don't accept write commands if there are not enough good slaves and
     * user configured the min-slaves-to-write option. */
    if (is_write_command && !checkGoodReplicasStatus()) {
        rejectCommand(c, shared.noreplicaserr);
        return C_OK;
    }

    /* Don't accept write commands if this is a read only slave. But
     * accept write commands if this is our master. */
    if (server.masterhost && server.repl_slave_ro &&
        !obey_client &&
        is_write_command)
    {
        rejectCommand(c, shared.roslaveerr);
        return C_OK;
    }

    /* Only allow a subset of commands in the context of Pub/Sub if the
     * connection is in RESP2 mode. With RESP3 there are no limits. */
    if ((c->flags & CLIENT_PUBSUB && c->resp == 2) &&
        c->cmd->proc != pingCommand &&
        c->cmd->proc != subscribeCommand &&
        c->cmd->proc != ssubscribeCommand &&
        c->cmd->proc != unsubscribeCommand &&
        c->cmd->proc != sunsubscribeCommand &&
        c->cmd->proc != psubscribeCommand &&
        c->cmd->proc != punsubscribeCommand &&
        c->cmd->proc != quitCommand &&
        c->cmd->proc != resetCommand) {
        rejectCommandFormat(c,
            "Can't execute '%s': only (P|S)SUBSCRIBE / "
            "(P|S)UNSUBSCRIBE / PING / QUIT / RESET are allowed in this context",
            c->cmd->fullname);
        return C_OK;
    }

    /* Only allow commands with flag "t", such as INFO, REPLICAOF and so on,
     * when replica-serve-stale-data is no and we are a replica with a broken
     * link with master. */
    if (server.masterhost && server.repl_state != REPL_STATE_CONNECTED &&
        server.repl_serve_stale_data == 0 &&
        is_denystale_command)
    {
        rejectCommand(c, shared.masterdownerr);
        return C_OK;
    }

    /* Loading DB? Return an error if the command has not the
     * CMD_LOADING flag. */
    if (server.loading && !server.async_loading && is_denyloading_command) {
        rejectCommand(c, shared.loadingerr);
        return C_OK;
    }

    /* During async-loading, block certain commands. */
    if (server.async_loading && is_deny_async_loading_command) {
        rejectCommand(c,shared.loadingerr);
        return C_OK;
    }

    /* when a busy job is being done (script / module)
     * Only allow a limited number of commands.
     * Note that we need to allow the transactions commands, otherwise clients
     * sending a transaction with pipelining without error checking, may have
     * the MULTI plus a few initial commands refused, then the timeout
     * condition resolves, and the bottom-half of the transaction gets
     * executed, see Github PR #7022. */
    if (isInsideYieldingLongCommand() && !(c->cmd->flags & CMD_ALLOW_BUSY)) {
        if (server.busy_module_yield_flags && server.busy_module_yield_reply) {
            rejectCommandFormat(c, "-BUSY %s", server.busy_module_yield_reply);
        } else if (server.busy_module_yield_flags) {
            rejectCommand(c, shared.slowmoduleerr);
        } else if (scriptIsEval()) {
            rejectCommand(c, shared.slowevalerr);
        } else {
            rejectCommand(c, shared.slowscripterr);
        }
        return C_OK;
    }

    /* Prevent a replica from sending commands that access the keyspace.
     * The main objective here is to prevent abuse of client pause check
     * from which replicas are exempt. */
    if ((c->flags & CLIENT_SLAVE) && (is_may_replicate_command || is_write_command || is_read_command)) {
        rejectCommandFormat(c, "Replica can't interact with the keyspace");
        return C_OK;
    }

    /* If the server is paused, block the client until
     * the pause has ended. Replicas are never paused. */
    if (!(c->flags & CLIENT_SLAVE) && 
        ((isPausedActions(PAUSE_ACTION_CLIENT_ALL)) ||
        ((isPausedActions(PAUSE_ACTION_CLIENT_WRITE)) && is_may_replicate_command)))
    {
        blockPostponeClient(c);
        return C_OK;       
    }

    /* Exec the command */
    if (c->flags & CLIENT_MULTI &&
        c->cmd->proc != execCommand &&
        c->cmd->proc != discardCommand &&
        c->cmd->proc != multiCommand &&
        c->cmd->proc != watchCommand &&
        c->cmd->proc != quitCommand &&
        c->cmd->proc != resetCommand)
    {
        queueMultiCommand(c, cmd_flags);
        addReply(c,shared.queued);
    } else {
        int flags = CMD_CALL_FULL;
        if (client_reprocessing_command) flags |= CMD_CALL_REPROCESSING;
        call(c,flags);
        if (listLength(server.ready_keys) && !isInsideYieldingLongCommand())
            handleClientsBlockedOnKeys();
    }
    return C_OK;
}

/* ====================== Error lookup and execution ===================== */

void incrementErrorCount(const char *fullerr, size_t namelen) {
    void *result;
    if (!raxFind(server.errors,(unsigned char*)fullerr,namelen,&result)) {
        struct redisError *error = zmalloc(sizeof(*error));
        error->count = 1;
        raxInsert(server.errors,(unsigned char*)fullerr,namelen,error,NULL);
    } else {
        struct redisError *error = result;
        error->count++;
    }
}

/*================================== Shutdown =============================== */

/* Close listening sockets. Also unlink the unix domain socket if
 * unlink_unix_socket is non-zero. */
void closeListeningSockets(int unlink_unix_socket) {
    int j;

    for (int i = 0; i < CONN_TYPE_MAX; i++) {
        connListener *listener = &server.listeners[i];
        if (listener->ct == NULL)
            continue;

        for (j = 0; j < listener->count; j++) close(listener->fd[j]);
    }

    if (server.cluster_enabled)
        for (j = 0; j < server.clistener.count; j++) close(server.clistener.fd[j]);
    if (unlink_unix_socket && server.unixsocket) {
        serverLog(LL_NOTICE,"Removing the unix socket file.");
        if (unlink(server.unixsocket) != 0)
            serverLog(LL_WARNING,"Error removing the unix socket file: %s",strerror(errno));
    }
}

/* Prepare for shutting down the server. Flags:
 *
 * - SHUTDOWN_SAVE: Save a database dump even if the server is configured not to
 *   save any dump.
 *
 * - SHUTDOWN_NOSAVE: Don't save any database dump even if the server is
 *   configured to save one.
 *
 * - SHUTDOWN_NOW: Don't wait for replicas to catch up before shutting down.
 *
 * - SHUTDOWN_FORCE: Ignore errors writing AOF and RDB files on disk, which
 *   would normally prevent a shutdown.
 *
 * Unless SHUTDOWN_NOW is set and if any replicas are lagging behind, C_ERR is
 * returned and server.shutdown_mstime is set to a timestamp to allow a grace
 * period for the replicas to catch up. This is checked and handled by
 * serverCron() which completes the shutdown as soon as possible.
 *
 * If shutting down fails due to errors writing RDB or AOF files, C_ERR is
 * returned and an error is logged. If the flag SHUTDOWN_FORCE is set, these
 * errors are logged but ignored and C_OK is returned.
 *
 * On success, this function returns C_OK and then it's OK to call exit(0). */
int prepareForShutdown(int flags) {
    if (isShutdownInitiated()) return C_ERR;

    /* When SHUTDOWN is called while the server is loading a dataset in
     * memory we need to make sure no attempt is performed to save
     * the dataset on shutdown (otherwise it could overwrite the current DB
     * with half-read data).
     *
     * Also when in Sentinel mode clear the SAVE flag and force NOSAVE. */
    if (server.loading || server.sentinel_mode)
        flags = (flags & ~SHUTDOWN_SAVE) | SHUTDOWN_NOSAVE;

    server.shutdown_flags = flags;

    serverLog(LL_NOTICE,"User requested shutdown...");
    if (server.supervised_mode == SUPERVISED_SYSTEMD)
        redisCommunicateSystemd("STOPPING=1\n");

    /* If we have any replicas, let them catch up the replication offset before
     * we shut down, to avoid data loss. */
    if (!(flags & SHUTDOWN_NOW) &&
        server.shutdown_timeout != 0 &&
        !isReadyToShutdown())
    {
        server.shutdown_mstime = server.mstime + server.shutdown_timeout * 1000;
        if (!isPausedActions(PAUSE_ACTION_REPLICA)) sendGetackToReplicas();
        pauseActions(PAUSE_DURING_SHUTDOWN,
                      LLONG_MAX,
                     PAUSE_ACTIONS_CLIENT_WRITE_SET);
        serverLog(LL_NOTICE, "Waiting for replicas before shutting down.");
        return C_ERR;
    }

    return finishShutdown();
}

static inline int isShutdownInitiated(void) {
    return server.shutdown_mstime != 0;
}

/* Returns 0 if there are any replicas which are lagging in replication which we
 * need to wait for before shutting down. Returns 1 if we're ready to shut
 * down now. */
int isReadyToShutdown(void) {
    if (listLength(server.slaves) == 0) return 1;  /* No replicas. */

    listIter li;
    listNode *ln;
    listRewind(server.slaves, &li);
    while ((ln = listNext(&li)) != NULL) {
        client *replica = listNodeValue(ln);
        if (replica->repl_ack_off != server.master_repl_offset) return 0;
    }
    return 1;
}

static void cancelShutdown(void) {
    server.shutdown_asap = 0;
    server.shutdown_flags = 0;
    server.shutdown_mstime = 0;
    server.last_sig_received = 0;
    replyToClientsBlockedOnShutdown();
    unpauseActions(PAUSE_DURING_SHUTDOWN);
}

/* Returns C_OK if shutdown was aborted and C_ERR if shutdown wasn't ongoing. */
int abortShutdown(void) {
    if (isShutdownInitiated()) {
        cancelShutdown();
    } else if (server.shutdown_asap) {
        /* Signal handler has requested shutdown, but it hasn't been initiated
         * yet. Just clear the flag. */
        server.shutdown_asap = 0;
    } else {
        /* Shutdown neither initiated nor requested. */
        return C_ERR;
    }
    serverLog(LL_NOTICE, "Shutdown manually aborted.");
    return C_OK;
}

/* The final step of the shutdown sequence. Returns C_OK if the shutdown
 * sequence was successful and it's OK to call exit(). If C_ERR is returned,
 * it's not safe to call exit(). */
int finishShutdown(void) {

    int save = server.shutdown_flags & SHUTDOWN_SAVE;
    int nosave = server.shutdown_flags & SHUTDOWN_NOSAVE;
    int force = server.shutdown_flags & SHUTDOWN_FORCE;

    /* Log a warning for each replica that is lagging. */
    listIter replicas_iter;
    listNode *replicas_list_node;
    int num_replicas = 0, num_lagging_replicas = 0;
    listRewind(server.slaves, &replicas_iter);
    while ((replicas_list_node = listNext(&replicas_iter)) != NULL) {
        client *replica = listNodeValue(replicas_list_node);
        num_replicas++;
        if (replica->repl_ack_off != server.master_repl_offset) {
            num_lagging_replicas++;
            long lag = replica->replstate == SLAVE_STATE_ONLINE ?
                time(NULL) - replica->repl_ack_time : 0;
            serverLog(LL_NOTICE,
                      "Lagging replica %s reported offset %lld behind master, lag=%ld, state=%s.",
                      replicationGetSlaveName(replica),
                      server.master_repl_offset - replica->repl_ack_off,
                      lag,
                      replstateToString(replica->replstate));
        }
    }
    if (num_replicas > 0) {
        serverLog(LL_NOTICE,
                  "%d of %d replicas are in sync when shutting down.",
                  num_replicas - num_lagging_replicas,
                  num_replicas);
    }

    /* Kill all the Lua debugger forked sessions. */
    ldbKillForkedSessions();

    /* Kill the saving child if there is a background saving in progress.
       We want to avoid race conditions, for instance our saving child may
       overwrite the synchronous saving did by SHUTDOWN. */
    if (server.child_type == CHILD_TYPE_RDB) {
        serverLog(LL_WARNING,"There is a child saving an .rdb. Killing it!");
        killRDBChild();
        /* Note that, in killRDBChild normally has backgroundSaveDoneHandler
         * doing it's cleanup, but in this case this code will not be reached,
         * so we need to call rdbRemoveTempFile which will close fd(in order
         * to unlink file actually) in background thread.
         * The temp rdb file fd may won't be closed when redis exits quickly,
         * but OS will close this fd when process exits. */
        rdbRemoveTempFile(server.child_pid, 0);
    }

    /* Kill module child if there is one. */
    if (server.child_type == CHILD_TYPE_MODULE) {
        serverLog(LL_WARNING,"There is a module fork child. Killing it!");
        TerminateModuleForkChild(server.child_pid,0);
    }

    /* Kill the AOF saving child as the AOF we already have may be longer
     * but contains the full dataset anyway. */
    if (server.child_type == CHILD_TYPE_AOF) {
        /* If we have AOF enabled but haven't written the AOF yet, don't
         * shutdown or else the dataset will be lost. */
        if (server.aof_state == AOF_WAIT_REWRITE) {
            if (force) {
                serverLog(LL_WARNING, "Writing initial AOF. Exit anyway.");
            } else {
                serverLog(LL_WARNING, "Writing initial AOF, can't exit.");
                if (server.supervised_mode == SUPERVISED_SYSTEMD)
                    redisCommunicateSystemd("STATUS=Writing initial AOF, can't exit.\n");
                goto error;
            }
        }
        serverLog(LL_WARNING,
                  "There is a child rewriting the AOF. Killing it!");
        killAppendOnlyChild();
    }
    if (server.aof_state != AOF_OFF) {
        /* Append only file: flush buffers and fsync() the AOF at exit */
        serverLog(LL_NOTICE,"Calling fsync() on the AOF file.");
        flushAppendOnlyFile(1);
        if (redis_fsync(server.aof_fd) == -1) {
            serverLog(LL_WARNING,"Fail to fsync the AOF file: %s.",
                                 strerror(errno));
        }
    }

    /* Create a new RDB file before exiting. */
    if ((server.saveparamslen > 0 && !nosave) || save) {
        serverLog(LL_NOTICE,"Saving the final RDB snapshot before exiting.");
        if (server.supervised_mode == SUPERVISED_SYSTEMD)
            redisCommunicateSystemd("STATUS=Saving the final RDB snapshot\n");
        /* Snapshotting. Perform a SYNC SAVE and exit */
        rdbSaveInfo rsi, *rsiptr;
        rsiptr = rdbPopulateSaveInfo(&rsi);
        /* Keep the page cache since it's likely to restart soon */
        if (rdbSave(SLAVE_REQ_NONE,server.rdb_filename,rsiptr,RDBFLAGS_KEEP_CACHE) != C_OK) {
            /* Ooops.. error saving! The best we can do is to continue
             * operating. Note that if there was a background saving process,
             * in the next cron() Redis will be notified that the background
             * saving aborted, handling special stuff like slaves pending for
             * synchronization... */
            if (force) {
                serverLog(LL_WARNING,"Error trying to save the DB. Exit anyway.");
            } else {
                serverLog(LL_WARNING,"Error trying to save the DB, can't exit.");
                if (server.supervised_mode == SUPERVISED_SYSTEMD)
                    redisCommunicateSystemd("STATUS=Error trying to save the DB, can't exit.\n");
                goto error;
            }
        }
    }

    /* Free the AOF manifest. */
    if (server.aof_manifest) aofManifestFree(server.aof_manifest);

    /* Fire the shutdown modules event. */
    moduleFireServerEvent(REDISMODULE_EVENT_SHUTDOWN,0,NULL);

    /* Remove the pid file if possible and needed. */
    if (server.daemonize || server.pidfile) {
        serverLog(LL_NOTICE,"Removing the pid file.");
        unlink(server.pidfile);
    }

    /* Best effort flush of slave output buffers, so that we hopefully
     * send them pending writes. */
    flushSlavesOutputBuffers();

    /* Close the listening sockets. Apparently this allows faster restarts. */
    closeListeningSockets(1);

#if !defined(__sun)
    /* Unlock the cluster config file before shutdown */
    if (server.cluster_enabled && server.cluster_config_file_lock_fd != -1) {
        flock(server.cluster_config_file_lock_fd, LOCK_UN|LOCK_NB);
    }
#endif /* __sun */


    serverLog(LL_WARNING,"%s is now ready to exit, bye bye...",
        server.sentinel_mode ? "Sentinel" : "Redis");
    return C_OK;

error:
    serverLog(LL_WARNING, "Errors trying to shut down the server. Check the logs for more information.");
    cancelShutdown();
    return C_ERR;
}

/*================================== Commands =============================== */

/* Sometimes Redis cannot accept write commands because there is a persistence
 * error with the RDB or AOF file, and Redis is configured in order to stop
 * accepting writes in such situation. This function returns if such a
 * condition is active, and the type of the condition.
 *
 * Function return values:
 *
 * DISK_ERROR_TYPE_NONE:    No problems, we can accept writes.
 * DISK_ERROR_TYPE_AOF:     Don't accept writes: AOF errors.
 * DISK_ERROR_TYPE_RDB:     Don't accept writes: RDB errors.
 */
int writeCommandsDeniedByDiskError(void) {
    if (server.stop_writes_on_bgsave_err &&
        server.saveparamslen > 0 &&
        server.lastbgsave_status == C_ERR)
    {
        return DISK_ERROR_TYPE_RDB;
    } else if (server.aof_state != AOF_OFF) {
        if (server.aof_last_write_status == C_ERR) {
            return DISK_ERROR_TYPE_AOF;
        }
        /* AOF fsync error. */
        int aof_bio_fsync_status;
        atomicGet(server.aof_bio_fsync_status,aof_bio_fsync_status);
        if (aof_bio_fsync_status == C_ERR) {
            atomicGet(server.aof_bio_fsync_errno,server.aof_last_write_errno);
            return DISK_ERROR_TYPE_AOF;
        }
    }

    return DISK_ERROR_TYPE_NONE;
}

sds writeCommandsGetDiskErrorMessage(int error_code) {
    sds ret = NULL;
    if (error_code == DISK_ERROR_TYPE_RDB) {
        ret = sdsdup(shared.bgsaveerr->ptr);
    } else {
        ret = sdscatfmt(sdsempty(),
                "-MISCONF Errors writing to the AOF file: %s\r\n",
                strerror(server.aof_last_write_errno));
    }
    return ret;
}

/* The PING command. It works in a different way if the client is in
 * in Pub/Sub mode. */
void pingCommand(client *c) {
    /* The command takes zero or one arguments. */
    if (c->argc > 2) {
        addReplyErrorArity(c);
        return;
    }

    if (c->flags & CLIENT_PUBSUB && c->resp == 2) {
        addReply(c,shared.mbulkhdr[2]);
        addReplyBulkCBuffer(c,"pong",4);
        if (c->argc == 1)
            addReplyBulkCBuffer(c,"",0);
        else
            addReplyBulk(c,c->argv[1]);
    } else {
        if (c->argc == 1)
            addReply(c,shared.pong);
        else
            addReplyBulk(c,c->argv[1]);
    }
}

void echoCommand(client *c) {
    addReplyBulk(c,c->argv[1]);
}

void timeCommand(client *c) {
    addReplyArrayLen(c,2);
    addReplyBulkLongLong(c, server.unixtime);
    addReplyBulkLongLong(c, server.ustime-((long long)server.unixtime)*1000000);
}

typedef struct replyFlagNames {
    uint64_t flag;
    const char *name;
} replyFlagNames;

/* Helper function to output flags. */
void addReplyCommandFlags(client *c, uint64_t flags, replyFlagNames *replyFlags) {
    int count = 0, j=0;
    /* Count them so we don't have to use deferred reply. */
    while (replyFlags[j].name) {
        if (flags & replyFlags[j].flag)
            count++;
        j++;
    }

    addReplySetLen(c, count);
    j = 0;
    while (replyFlags[j].name) {
        if (flags & replyFlags[j].flag)
            addReplyStatus(c, replyFlags[j].name);
        j++;
    }
}

void addReplyFlagsForCommand(client *c, struct redisCommand *cmd) {
    replyFlagNames flagNames[] = {
        {CMD_WRITE,             "write"},
        {CMD_READONLY,          "readonly"},
        {CMD_DENYOOM,           "denyoom"},
        {CMD_MODULE,            "module"},
        {CMD_ADMIN,             "admin"},
        {CMD_PUBSUB,            "pubsub"},
        {CMD_NOSCRIPT,          "noscript"},
        {CMD_BLOCKING,          "blocking"},
        {CMD_LOADING,           "loading"},
        {CMD_STALE,             "stale"},
        {CMD_SKIP_MONITOR,      "skip_monitor"},
        {CMD_SKIP_SLOWLOG,      "skip_slowlog"},
        {CMD_ASKING,            "asking"},
        {CMD_FAST,              "fast"},
        {CMD_NO_AUTH,           "no_auth"},
        /* {CMD_MAY_REPLICATE,     "may_replicate"},, Hidden on purpose */
        /* {CMD_SENTINEL,          "sentinel"}, Hidden on purpose */
        /* {CMD_ONLY_SENTINEL,     "only_sentinel"}, Hidden on purpose */
        {CMD_NO_MANDATORY_KEYS, "no_mandatory_keys"},
        /* {CMD_PROTECTED,         "protected"}, Hidden on purpose */
        {CMD_NO_ASYNC_LOADING,  "no_async_loading"},
        {CMD_NO_MULTI,          "no_multi"},
        {CMD_MOVABLE_KEYS,      "movablekeys"},
        {CMD_ALLOW_BUSY,        "allow_busy"},
        /* {CMD_TOUCHES_ARBITRARY_KEYS,  "TOUCHES_ARBITRARY_KEYS"}, Hidden on purpose */
        {0,NULL}
    };
    addReplyCommandFlags(c, cmd->flags, flagNames);
}

void addReplyDocFlagsForCommand(client *c, struct redisCommand *cmd) {
    replyFlagNames docFlagNames[] = {
        {CMD_DOC_DEPRECATED,         "deprecated"},
        {CMD_DOC_SYSCMD,             "syscmd"},
        {0,NULL}
    };
    addReplyCommandFlags(c, cmd->doc_flags, docFlagNames);
}

void addReplyFlagsForKeyArgs(client *c, uint64_t flags) {
    replyFlagNames docFlagNames[] = {
        {CMD_KEY_RO,              "RO"},
        {CMD_KEY_RW,              "RW"},
        {CMD_KEY_OW,              "OW"},
        {CMD_KEY_RM,              "RM"},
        {CMD_KEY_ACCESS,          "access"},
        {CMD_KEY_UPDATE,          "update"},
        {CMD_KEY_INSERT,          "insert"},
        {CMD_KEY_DELETE,          "delete"},
        {CMD_KEY_NOT_KEY,         "not_key"},
        {CMD_KEY_INCOMPLETE,      "incomplete"},
        {CMD_KEY_VARIABLE_FLAGS,  "variable_flags"},
        {0,NULL}
    };
    addReplyCommandFlags(c, flags, docFlagNames);
}

/* Must match redisCommandArgType */
const char *ARG_TYPE_STR[] = {
    "string",
    "integer",
    "double",
    "key",
    "pattern",
    "unix-time",
    "pure-token",
    "oneof",
    "block",
};

void addReplyFlagsForArg(client *c, uint64_t flags) {
    replyFlagNames argFlagNames[] = {
        {CMD_ARG_OPTIONAL,          "optional"},
        {CMD_ARG_MULTIPLE,          "multiple"},
        {CMD_ARG_MULTIPLE_TOKEN,    "multiple_token"},
        {0,NULL}
    };
    addReplyCommandFlags(c, flags, argFlagNames);
}

void addReplyCommandArgList(client *c, struct redisCommandArg *args, int num_args) {
    addReplyArrayLen(c, num_args);
    for (int j = 0; j<num_args; j++) {
        /* Count our reply len so we don't have to use deferred reply. */
        int has_display_text = 1;
        long maplen = 2;
        if (args[j].key_spec_index != -1) maplen++;
        if (args[j].token) maplen++;
        if (args[j].summary) maplen++;
        if (args[j].since) maplen++;
        if (args[j].deprecated_since) maplen++;
        if (args[j].flags) maplen++;
        if (args[j].type == ARG_TYPE_ONEOF || args[j].type == ARG_TYPE_BLOCK) {
            has_display_text = 0;
            maplen++;
        }
        if (has_display_text) maplen++;
        addReplyMapLen(c, maplen);

        addReplyBulkCString(c, "name");
        addReplyBulkCString(c, args[j].name);

        addReplyBulkCString(c, "type");
        addReplyBulkCString(c, ARG_TYPE_STR[args[j].type]);

        if (has_display_text) {
            addReplyBulkCString(c, "display_text");
            addReplyBulkCString(c, args[j].display_text ? args[j].display_text : args[j].name);
        }
        if (args[j].key_spec_index != -1) {
            addReplyBulkCString(c, "key_spec_index");
            addReplyLongLong(c, args[j].key_spec_index);
        }
        if (args[j].token) {
            addReplyBulkCString(c, "token");
            addReplyBulkCString(c, args[j].token);
        }
        if (args[j].summary) {
            addReplyBulkCString(c, "summary");
            addReplyBulkCString(c, args[j].summary);
        }
        if (args[j].since) {
            addReplyBulkCString(c, "since");
            addReplyBulkCString(c, args[j].since);
        }
        if (args[j].deprecated_since) {
            addReplyBulkCString(c, "deprecated_since");
            addReplyBulkCString(c, args[j].deprecated_since);
        }
        if (args[j].flags) {
            addReplyBulkCString(c, "flags");
            addReplyFlagsForArg(c, args[j].flags);
        }
        if (args[j].type == ARG_TYPE_ONEOF || args[j].type == ARG_TYPE_BLOCK) {
            addReplyBulkCString(c, "arguments");
            addReplyCommandArgList(c, args[j].subargs, args[j].num_args);
        }
    }
}

#ifdef LOG_REQ_RES

void addReplyJson(client *c, struct jsonObject *rs) {
    addReplyMapLen(c, rs->length);

    for (int i = 0; i < rs->length; i++) {
        struct jsonObjectElement *curr = &rs->elements[i];
        addReplyBulkCString(c, curr->key);
        switch (curr->type) {
        case (JSON_TYPE_BOOLEAN):
            addReplyBool(c, curr->value.boolean);
            break;
        case (JSON_TYPE_INTEGER):
            addReplyLongLong(c, curr->value.integer);
            break;
        case (JSON_TYPE_STRING):
            addReplyBulkCString(c, curr->value.string);
            break;
        case (JSON_TYPE_OBJECT):
            addReplyJson(c, curr->value.object);
            break;
        case (JSON_TYPE_ARRAY):
            addReplyArrayLen(c, curr->value.array.length);
            for (int k = 0; k < curr->value.array.length; k++) {
                struct jsonObject *object = curr->value.array.objects[k];
                addReplyJson(c, object);
            }
            break;
        default:
            serverPanic("Invalid JSON type %d", curr->type);
        }
    }
}

#endif

void addReplyCommandHistory(client *c, struct redisCommand *cmd) {
    addReplySetLen(c, cmd->num_history);
    for (int j = 0; j<cmd->num_history; j++) {
        addReplyArrayLen(c, 2);
        addReplyBulkCString(c, cmd->history[j].since);
        addReplyBulkCString(c, cmd->history[j].changes);
    }
}

void addReplyCommandTips(client *c, struct redisCommand *cmd) {
    addReplySetLen(c, cmd->num_tips);
    for (int j = 0; j<cmd->num_tips; j++) {
        addReplyBulkCString(c, cmd->tips[j]);
    }
}

void addReplyCommandKeySpecs(client *c, struct redisCommand *cmd) {
    addReplySetLen(c, cmd->key_specs_num);
    for (int i = 0; i < cmd->key_specs_num; i++) {
        int maplen = 3;
        if (cmd->key_specs[i].notes) maplen++;

        addReplyMapLen(c, maplen);

        if (cmd->key_specs[i].notes) {
            addReplyBulkCString(c, "notes");
            addReplyBulkCString(c,cmd->key_specs[i].notes);
        }

        addReplyBulkCString(c, "flags");
        addReplyFlagsForKeyArgs(c,cmd->key_specs[i].flags);

        addReplyBulkCString(c, "begin_search");
        switch (cmd->key_specs[i].begin_search_type) {
            case KSPEC_BS_UNKNOWN:
                addReplyMapLen(c, 2);
                addReplyBulkCString(c, "type");
                addReplyBulkCString(c, "unknown");

                addReplyBulkCString(c, "spec");
                addReplyMapLen(c, 0);
                break;
            case KSPEC_BS_INDEX:
                addReplyMapLen(c, 2);
                addReplyBulkCString(c, "type");
                addReplyBulkCString(c, "index");

                addReplyBulkCString(c, "spec");
                addReplyMapLen(c, 1);
                addReplyBulkCString(c, "index");
                addReplyLongLong(c, cmd->key_specs[i].bs.index.pos);
                break;
            case KSPEC_BS_KEYWORD:
                addReplyMapLen(c, 2);
                addReplyBulkCString(c, "type");
                addReplyBulkCString(c, "keyword");

                addReplyBulkCString(c, "spec");
                addReplyMapLen(c, 2);
                addReplyBulkCString(c, "keyword");
                addReplyBulkCString(c, cmd->key_specs[i].bs.keyword.keyword);
                addReplyBulkCString(c, "startfrom");
                addReplyLongLong(c, cmd->key_specs[i].bs.keyword.startfrom);
                break;
            default:
                serverPanic("Invalid begin_search key spec type %d", cmd->key_specs[i].begin_search_type);
        }

        addReplyBulkCString(c, "find_keys");
        switch (cmd->key_specs[i].find_keys_type) {
            case KSPEC_FK_UNKNOWN:
                addReplyMapLen(c, 2);
                addReplyBulkCString(c, "type");
                addReplyBulkCString(c, "unknown");

                addReplyBulkCString(c, "spec");
                addReplyMapLen(c, 0);
                break;
            case KSPEC_FK_RANGE:
                addReplyMapLen(c, 2);
                addReplyBulkCString(c, "type");
                addReplyBulkCString(c, "range");

                addReplyBulkCString(c, "spec");
                addReplyMapLen(c, 3);
                addReplyBulkCString(c, "lastkey");
                addReplyLongLong(c, cmd->key_specs[i].fk.range.lastkey);
                addReplyBulkCString(c, "keystep");
                addReplyLongLong(c, cmd->key_specs[i].fk.range.keystep);
                addReplyBulkCString(c, "limit");
                addReplyLongLong(c, cmd->key_specs[i].fk.range.limit);
                break;
            case KSPEC_FK_KEYNUM:
                addReplyMapLen(c, 2);
                addReplyBulkCString(c, "type");
                addReplyBulkCString(c, "keynum");

                addReplyBulkCString(c, "spec");
                addReplyMapLen(c, 3);
                addReplyBulkCString(c, "keynumidx");
                addReplyLongLong(c, cmd->key_specs[i].fk.keynum.keynumidx);
                addReplyBulkCString(c, "firstkey");
                addReplyLongLong(c, cmd->key_specs[i].fk.keynum.firstkey);
                addReplyBulkCString(c, "keystep");
                addReplyLongLong(c, cmd->key_specs[i].fk.keynum.keystep);
                break;
            default:
                serverPanic("Invalid find_keys key spec type %d", cmd->key_specs[i].begin_search_type);
        }
    }
}

/* Reply with an array of sub-command using the provided reply callback. */
void addReplyCommandSubCommands(client *c, struct redisCommand *cmd, void (*reply_function)(client*, struct redisCommand*), int use_map) {
    if (!cmd->subcommands_dict) {
        addReplySetLen(c, 0);
        return;
    }

    if (use_map)
        addReplyMapLen(c, dictSize(cmd->subcommands_dict));
    else
        addReplyArrayLen(c, dictSize(cmd->subcommands_dict));
    dictEntry *de;
    dictIterator *di = dictGetSafeIterator(cmd->subcommands_dict);
    while((de = dictNext(di)) != NULL) {
        struct redisCommand *sub = (struct redisCommand *)dictGetVal(de);
        if (use_map)
            addReplyBulkCBuffer(c, sub->fullname, sdslen(sub->fullname));
        reply_function(c, sub);
    }
    dictReleaseIterator(di);
}

/* Output the representation of a Redis command. Used by the COMMAND command and COMMAND INFO. */
void addReplyCommandInfo(client *c, struct redisCommand *cmd) {
    if (!cmd) {
        addReplyNull(c);
    } else {
        int firstkey = 0, lastkey = 0, keystep = 0;
        if (cmd->legacy_range_key_spec.begin_search_type != KSPEC_BS_INVALID) {
            firstkey = cmd->legacy_range_key_spec.bs.index.pos;
            lastkey = cmd->legacy_range_key_spec.fk.range.lastkey;
            if (lastkey >= 0)
                lastkey += firstkey;
            keystep = cmd->legacy_range_key_spec.fk.range.keystep;
        }

        addReplyArrayLen(c, 10);
        addReplyBulkCBuffer(c, cmd->fullname, sdslen(cmd->fullname));
        addReplyLongLong(c, cmd->arity);
        addReplyFlagsForCommand(c, cmd);
        addReplyLongLong(c, firstkey);
        addReplyLongLong(c, lastkey);
        addReplyLongLong(c, keystep);
        addReplyCommandCategories(c, cmd);
        addReplyCommandTips(c, cmd);
        addReplyCommandKeySpecs(c, cmd);
        addReplyCommandSubCommands(c, cmd, addReplyCommandInfo, 0);
    }
}

/* Output the representation of a Redis command. Used by the COMMAND DOCS. */
void addReplyCommandDocs(client *c, struct redisCommand *cmd) {
    /* Count our reply len so we don't have to use deferred reply. */
    long maplen = 1;
    if (cmd->summary) maplen++;
    if (cmd->since) maplen++;
    if (cmd->flags & CMD_MODULE) maplen++;
    if (cmd->complexity) maplen++;
    if (cmd->doc_flags) maplen++;
    if (cmd->deprecated_since) maplen++;
    if (cmd->replaced_by) maplen++;
    if (cmd->history) maplen++;
#ifdef LOG_REQ_RES
    if (cmd->reply_schema) maplen++;
#endif
    if (cmd->args) maplen++;
    if (cmd->subcommands_dict) maplen++;
    addReplyMapLen(c, maplen);

    if (cmd->summary) {
        addReplyBulkCString(c, "summary");
        addReplyBulkCString(c, cmd->summary);
    }
    if (cmd->since) {
        addReplyBulkCString(c, "since");
        addReplyBulkCString(c, cmd->since);
    }

    /* Always have the group, for module commands the group is always "module". */
    addReplyBulkCString(c, "group");
    addReplyBulkCString(c, commandGroupStr(cmd->group));

    if (cmd->complexity) {
        addReplyBulkCString(c, "complexity");
        addReplyBulkCString(c, cmd->complexity);
    }
    if (cmd->flags & CMD_MODULE) {
        addReplyBulkCString(c, "module");
        addReplyBulkCString(c, moduleNameFromCommand(cmd));
    }
    if (cmd->doc_flags) {
        addReplyBulkCString(c, "doc_flags");
        addReplyDocFlagsForCommand(c, cmd);
    }
    if (cmd->deprecated_since) {
        addReplyBulkCString(c, "deprecated_since");
        addReplyBulkCString(c, cmd->deprecated_since);
    }
    if (cmd->replaced_by) {
        addReplyBulkCString(c, "replaced_by");
        addReplyBulkCString(c, cmd->replaced_by);
    }
    if (cmd->history) {
        addReplyBulkCString(c, "history");
        addReplyCommandHistory(c, cmd);
    }
#ifdef LOG_REQ_RES
    if (cmd->reply_schema) {
        addReplyBulkCString(c, "reply_schema");
        addReplyJson(c, cmd->reply_schema);
    }
#endif
    if (cmd->args) {
        addReplyBulkCString(c, "arguments");
        addReplyCommandArgList(c, cmd->args, cmd->num_args);
    }
    if (cmd->subcommands_dict) {
        addReplyBulkCString(c, "subcommands");
        addReplyCommandSubCommands(c, cmd, addReplyCommandDocs, 1);
    }
}

/* Helper for COMMAND GETKEYS and GETKEYSANDFLAGS */
void getKeysSubcommandImpl(client *c, int with_flags) {
    struct redisCommand *cmd = lookupCommand(c->argv+2,c->argc-2);
    getKeysResult result = GETKEYS_RESULT_INIT;
    int j;

    if (!cmd) {
        addReplyError(c,"Invalid command specified");
        return;
    } else if (!doesCommandHaveKeys(cmd)) {
        addReplyError(c,"The command has no key arguments");
        return;
    } else if ((cmd->arity > 0 && cmd->arity != c->argc-2) ||
               ((c->argc-2) < -cmd->arity))
    {
        addReplyError(c,"Invalid number of arguments specified for command");
        return;
    }

    if (!getKeysFromCommandWithSpecs(cmd,c->argv+2,c->argc-2,GET_KEYSPEC_DEFAULT,&result)) {
        if (cmd->flags & CMD_NO_MANDATORY_KEYS) {
            addReplyArrayLen(c,0);
        } else {
            addReplyError(c,"Invalid arguments specified for command");
        }
    } else {
        addReplyArrayLen(c,result.numkeys);
        for (j = 0; j < result.numkeys; j++) {
            if (!with_flags) {
                addReplyBulk(c,c->argv[result.keys[j].pos+2]);
            } else {
                addReplyArrayLen(c,2);
                addReplyBulk(c,c->argv[result.keys[j].pos+2]);
                addReplyFlagsForKeyArgs(c,result.keys[j].flags);
            }
        }
    }
    getKeysFreeResult(&result);
}

/* COMMAND GETKEYSANDFLAGS cmd arg1 arg2 ... */
void commandGetKeysAndFlagsCommand(client *c) {
    getKeysSubcommandImpl(c, 1);
}

/* COMMAND GETKEYS cmd arg1 arg2 ... */
void getKeysSubcommand(client *c) {
    getKeysSubcommandImpl(c, 0);
}

/* COMMAND (no args) */
void commandCommand(client *c) {
    dictIterator *di;
    dictEntry *de;

    addReplyArrayLen(c, dictSize(server.commands));
    di = dictGetIterator(server.commands);
    while ((de = dictNext(di)) != NULL) {
        addReplyCommandInfo(c, dictGetVal(de));
    }
    dictReleaseIterator(di);
}

/* COMMAND COUNT */
void commandCountCommand(client *c) {
    addReplyLongLong(c, dictSize(server.commands));
}

typedef enum {
    COMMAND_LIST_FILTER_MODULE,
    COMMAND_LIST_FILTER_ACLCAT,
    COMMAND_LIST_FILTER_PATTERN,
} commandListFilterType;

typedef struct {
    commandListFilterType type;
    sds arg;
    struct {
        int valid;
        union {
            uint64_t aclcat;
            void *module_handle;
        } u;
    } cache;
} commandListFilter;

int shouldFilterFromCommandList(struct redisCommand *cmd, commandListFilter *filter) {
    switch (filter->type) {
        case (COMMAND_LIST_FILTER_MODULE):
            if (!filter->cache.valid) {
                filter->cache.u.module_handle = moduleGetHandleByName(filter->arg);
                filter->cache.valid = 1;
            }
            return !moduleIsModuleCommand(filter->cache.u.module_handle, cmd);
        case (COMMAND_LIST_FILTER_ACLCAT): {
            if (!filter->cache.valid) {
                filter->cache.u.aclcat = ACLGetCommandCategoryFlagByName(filter->arg);
                filter->cache.valid = 1;
            }
            uint64_t cat = filter->cache.u.aclcat;
            if (cat == 0)
                return 1; /* Invalid ACL category */
            return (!(cmd->acl_categories & cat));
            break;
        }
        case (COMMAND_LIST_FILTER_PATTERN):
            return !stringmatchlen(filter->arg, sdslen(filter->arg), cmd->fullname, sdslen(cmd->fullname), 1);
        default:
            serverPanic("Invalid filter type %d", filter->type);
    }
}

/* COMMAND LIST FILTERBY (MODULE <module-name>|ACLCAT <cat>|PATTERN <pattern>) */
void commandListWithFilter(client *c, dict *commands, commandListFilter filter, int *numcmds) {
    dictEntry *de;
    dictIterator *di = dictGetIterator(commands);

    while ((de = dictNext(di)) != NULL) {
        struct redisCommand *cmd = dictGetVal(de);
        if (!shouldFilterFromCommandList(cmd,&filter)) {
            addReplyBulkCBuffer(c, cmd->fullname, sdslen(cmd->fullname));
            (*numcmds)++;
        }

        if (cmd->subcommands_dict) {
            commandListWithFilter(c, cmd->subcommands_dict, filter, numcmds);
        }
    }
    dictReleaseIterator(di);
}

/* COMMAND LIST */
void commandListWithoutFilter(client *c, dict *commands, int *numcmds) {
    dictEntry *de;
    dictIterator *di = dictGetIterator(commands);

    while ((de = dictNext(di)) != NULL) {
        struct redisCommand *cmd = dictGetVal(de);
        addReplyBulkCBuffer(c, cmd->fullname, sdslen(cmd->fullname));
        (*numcmds)++;

        if (cmd->subcommands_dict) {
            commandListWithoutFilter(c, cmd->subcommands_dict, numcmds);
        }
    }
    dictReleaseIterator(di);
}

/* COMMAND LIST [FILTERBY (MODULE <module-name>|ACLCAT <cat>|PATTERN <pattern>)] */
void commandListCommand(client *c) {

    /* Parse options. */
    int i = 2, got_filter = 0;
    commandListFilter filter = {0};
    for (; i < c->argc; i++) {
        int moreargs = (c->argc-1) - i; /* Number of additional arguments. */
        char *opt = c->argv[i]->ptr;
        if (!strcasecmp(opt,"filterby") && moreargs == 2) {
            char *filtertype = c->argv[i+1]->ptr;
            if (!strcasecmp(filtertype,"module")) {
                filter.type = COMMAND_LIST_FILTER_MODULE;
            } else if (!strcasecmp(filtertype,"aclcat")) {
                filter.type = COMMAND_LIST_FILTER_ACLCAT;
            } else if (!strcasecmp(filtertype,"pattern")) {
                filter.type = COMMAND_LIST_FILTER_PATTERN;
            } else {
                addReplyErrorObject(c,shared.syntaxerr);
                return;
            }
            got_filter = 1;
            filter.arg = c->argv[i+2]->ptr;
            i += 2;
        } else {
            addReplyErrorObject(c,shared.syntaxerr);
            return;
        }
    }

    int numcmds = 0;
    void *replylen = addReplyDeferredLen(c);

    if (got_filter) {
        commandListWithFilter(c, server.commands, filter, &numcmds);
    } else {
        commandListWithoutFilter(c, server.commands, &numcmds);
    }

    setDeferredArrayLen(c,replylen,numcmds);
}

/* COMMAND INFO [<command-name> ...] */
void commandInfoCommand(client *c) {
    int i;

    if (c->argc == 2) {
        dictIterator *di;
        dictEntry *de;
        addReplyArrayLen(c, dictSize(server.commands));
        di = dictGetIterator(server.commands);
        while ((de = dictNext(di)) != NULL) {
            addReplyCommandInfo(c, dictGetVal(de));
        }
        dictReleaseIterator(di);
    } else {
        addReplyArrayLen(c, c->argc-2);
        for (i = 2; i < c->argc; i++) {
            addReplyCommandInfo(c, lookupCommandBySds(c->argv[i]->ptr));
        }
    }
}

/* COMMAND DOCS [command-name [command-name ...]] */
void commandDocsCommand(client *c) {
    int i;
    if (c->argc == 2) {
        /* Reply with an array of all commands */
        dictIterator *di;
        dictEntry *de;
        addReplyMapLen(c, dictSize(server.commands));
        di = dictGetIterator(server.commands);
        while ((de = dictNext(di)) != NULL) {
            struct redisCommand *cmd = dictGetVal(de);
            addReplyBulkCBuffer(c, cmd->fullname, sdslen(cmd->fullname));
            addReplyCommandDocs(c, cmd);
        }
        dictReleaseIterator(di);
    } else {
        /* Reply with an array of the requested commands (if we find them) */
        int numcmds = 0;
        void *replylen = addReplyDeferredLen(c);
        for (i = 2; i < c->argc; i++) {
            struct redisCommand *cmd = lookupCommandBySds(c->argv[i]->ptr);
            if (!cmd)
                continue;
            addReplyBulkCBuffer(c, cmd->fullname, sdslen(cmd->fullname));
            addReplyCommandDocs(c, cmd);
            numcmds++;
        }
        setDeferredMapLen(c,replylen,numcmds);
    }
}

/* COMMAND GETKEYS arg0 arg1 arg2 ... */
void commandGetKeysCommand(client *c) {
    getKeysSubcommand(c);
}

/* COMMAND HELP */
void commandHelpCommand(client *c) {
    const char *help[] = {
"(no subcommand)",
"    Return details about all Redis commands.",
"COUNT",
"    Return the total number of commands in this Redis server.",
"LIST",
"    Return a list of all commands in this Redis server.",
"INFO [<command-name> ...]",
"    Return details about multiple Redis commands.",
"    If no command names are given, documentation details for all",
"    commands are returned.",
"DOCS [<command-name> ...]",
"    Return documentation details about multiple Redis commands.",
"    If no command names are given, documentation details for all",
"    commands are returned.",
"GETKEYS <full-command>",
"    Return the keys from a full Redis command.",
"GETKEYSANDFLAGS <full-command>",
"    Return the keys and the access flags from a full Redis command.",
NULL
    };

    addReplyHelp(c, help);
}

/* Convert an amount of bytes into a human readable string in the form
 * of 100B, 2G, 100M, 4K, and so forth. */
void bytesToHuman(char *s, size_t size, unsigned long long n) {
    double d;

    if (n < 1024) {
        /* Bytes */
        snprintf(s,size,"%lluB",n);
    } else if (n < (1024*1024)) {
        d = (double)n/(1024);
        snprintf(s,size,"%.2fK",d);
    } else if (n < (1024LL*1024*1024)) {
        d = (double)n/(1024*1024);
        snprintf(s,size,"%.2fM",d);
    } else if (n < (1024LL*1024*1024*1024)) {
        d = (double)n/(1024LL*1024*1024);
        snprintf(s,size,"%.2fG",d);
    } else if (n < (1024LL*1024*1024*1024*1024)) {
        d = (double)n/(1024LL*1024*1024*1024);
        snprintf(s,size,"%.2fT",d);
    } else if (n < (1024LL*1024*1024*1024*1024*1024)) {
        d = (double)n/(1024LL*1024*1024*1024*1024);
        snprintf(s,size,"%.2fP",d);
    } else {
        /* Let's hope we never need this */
        snprintf(s,size,"%lluB",n);
    }
}

/* Fill percentile distribution of latencies. */
sds fillPercentileDistributionLatencies(sds info, const char* histogram_name, struct hdr_histogram* histogram) {
    info = sdscatfmt(info,"latency_percentiles_usec_%s:",histogram_name);
    for (int j = 0; j < server.latency_tracking_info_percentiles_len; j++) {
        char fbuf[128];
        size_t len = snprintf(fbuf, sizeof(fbuf), "%f", server.latency_tracking_info_percentiles[j]);
        trimDoubleString(fbuf, len);
        info = sdscatprintf(info,"p%s=%.3f", fbuf,
            ((double)hdr_value_at_percentile(histogram,server.latency_tracking_info_percentiles[j]))/1000.0f);
        if (j != server.latency_tracking_info_percentiles_len-1)
            info = sdscatlen(info,",",1);
        }
    info = sdscatprintf(info,"\r\n");
    return info;
}

const char *replstateToString(int replstate) {
    switch (replstate) {
    case SLAVE_STATE_WAIT_BGSAVE_START:
    case SLAVE_STATE_WAIT_BGSAVE_END:
        return "wait_bgsave";
    case SLAVE_STATE_SEND_BULK:
        return "send_bulk";
    case SLAVE_STATE_ONLINE:
        return "online";
    default:
        return "";
    }
}

/* Characters we sanitize on INFO output to maintain expected format. */
static char unsafe_info_chars[] = "#:\n\r";
static char unsafe_info_chars_substs[] = "____";   /* Must be same length as above */

/* Returns a sanitized version of s that contains no unsafe info string chars.
 * If no unsafe characters are found, simply returns s. Caller needs to
 * free tmp if it is non-null on return.
 */
const char *getSafeInfoString(const char *s, size_t len, char **tmp) {
    *tmp = NULL;
    if (mempbrk(s, len, unsafe_info_chars,sizeof(unsafe_info_chars)-1)
        == NULL) return s;
    char *new = *tmp = zmalloc(len + 1);
    memcpy(new, s, len);
    new[len] = '\0';
    return memmapchars(new, len, unsafe_info_chars, unsafe_info_chars_substs,
                       sizeof(unsafe_info_chars)-1);
}

sds genRedisInfoStringCommandStats(sds info, dict *commands) {
    struct redisCommand *c;
    dictEntry *de;
    dictIterator *di;
    di = dictGetSafeIterator(commands);
    while((de = dictNext(di)) != NULL) {
        char *tmpsafe;
        c = (struct redisCommand *) dictGetVal(de);
        if (c->calls || c->failed_calls || c->rejected_calls) {
            info = sdscatprintf(info,
                "cmdstat_%s:calls=%lld,usec=%lld,usec_per_call=%.2f"
                ",rejected_calls=%lld,failed_calls=%lld\r\n",
                getSafeInfoString(c->fullname, sdslen(c->fullname), &tmpsafe), c->calls, c->microseconds,
                (c->calls == 0) ? 0 : ((float)c->microseconds/c->calls),
                c->rejected_calls, c->failed_calls);
            if (tmpsafe != NULL) zfree(tmpsafe);
        }
        if (c->subcommands_dict) {
            info = genRedisInfoStringCommandStats(info, c->subcommands_dict);
        }
    }
    dictReleaseIterator(di);

    return info;
}

/* Writes the ACL metrics to the info */
sds genRedisInfoStringACLStats(sds info) {
    info = sdscatprintf(info,
         "acl_access_denied_auth:%lld\r\n"
         "acl_access_denied_cmd:%lld\r\n"
         "acl_access_denied_key:%lld\r\n"
         "acl_access_denied_channel:%lld\r\n",
         server.acl_info.user_auth_failures,
         server.acl_info.invalid_cmd_accesses,
         server.acl_info.invalid_key_accesses,
         server.acl_info.invalid_channel_accesses);
    return info;
}

sds genRedisInfoStringLatencyStats(sds info, dict *commands) {
    struct redisCommand *c;
    dictEntry *de;
    dictIterator *di;
    di = dictGetSafeIterator(commands);
    while((de = dictNext(di)) != NULL) {
        char *tmpsafe;
        c = (struct redisCommand *) dictGetVal(de);
        if (c->latency_histogram) {
            info = fillPercentileDistributionLatencies(info,
                getSafeInfoString(c->fullname, sdslen(c->fullname), &tmpsafe),
                c->latency_histogram);
            if (tmpsafe != NULL) zfree(tmpsafe);
        }
        if (c->subcommands_dict) {
            info = genRedisInfoStringLatencyStats(info, c->subcommands_dict);
        }
    }
    dictReleaseIterator(di);

    return info;
}

/* Takes a null terminated sections list, and adds them to the dict. */
void addInfoSectionsToDict(dict *section_dict, char **sections) {
    while (*sections) {
        sds section = sdsnew(*sections);
        if (dictAdd(section_dict, section, NULL)==DICT_ERR)
            sdsfree(section);
        sections++;
    }
}

/* Cached copy of the default sections, as an optimization. */
static dict *cached_default_info_sections = NULL;

void releaseInfoSectionDict(dict *sec) {
    if (sec != cached_default_info_sections)
        dictRelease(sec);
}

/* Create a dictionary with unique section names to be used by genRedisInfoString.
 * 'argv' and 'argc' are list of arguments for INFO.
 * 'defaults' is an optional null terminated list of default sections.
 * 'out_all' and 'out_everything' are optional.
 * The resulting dictionary should be released with releaseInfoSectionDict. */
dict *genInfoSectionDict(robj **argv, int argc, char **defaults, int *out_all, int *out_everything) {
    char *default_sections[] = {
        "server", "clients", "memory", "persistence", "stats", "replication",
        "cpu", "module_list", "errorstats", "cluster", "keyspace", NULL};
    if (!defaults)
        defaults = default_sections;

    if (argc == 0) {
        /* In this case we know the dict is not gonna be modified, so we cache
         * it as an optimization for a common case. */
        if (cached_default_info_sections)
            return cached_default_info_sections;
        cached_default_info_sections = dictCreate(&stringSetDictType);
        dictExpand(cached_default_info_sections, 16);
        addInfoSectionsToDict(cached_default_info_sections, defaults);
        return cached_default_info_sections;
    }

    dict *section_dict = dictCreate(&stringSetDictType);
    dictExpand(section_dict, min(argc,16));
    for (int i = 0; i < argc; i++) {
        if (!strcasecmp(argv[i]->ptr,"default")) {
            addInfoSectionsToDict(section_dict, defaults);
        } else if (!strcasecmp(argv[i]->ptr,"all")) {
            if (out_all) *out_all = 1;
        } else if (!strcasecmp(argv[i]->ptr,"everything")) {
            if (out_everything) *out_everything = 1;
            if (out_all) *out_all = 1;
        } else {
            sds section = sdsnew(argv[i]->ptr);
            if (dictAdd(section_dict, section, NULL) != DICT_OK)
                sdsfree(section);
        }
    }
    return section_dict;
}

/* sets blocking_keys to the total number of keys which has at least one client blocked on them.
 * sets blocking_keys_on_nokey to the total number of keys which has at least one client
 * blocked on them to be written or deleted.
 * sets watched_keys to the total number of keys which has at least on client watching on them. */
void totalNumberOfStatefulKeys(unsigned long *blocking_keys, unsigned long *blocking_keys_on_nokey, unsigned long *watched_keys) {
    unsigned long bkeys=0, bkeys_on_nokey=0, wkeys=0;
    for (int j = 0; j < server.dbnum; j++) {
        bkeys += dictSize(server.db[j].blocking_keys);
        bkeys_on_nokey += dictSize(server.db[j].blocking_keys_unblock_on_nokey);
        wkeys += dictSize(server.db[j].watched_keys);
    }
    if (blocking_keys)
        *blocking_keys = bkeys;
    if (blocking_keys_on_nokey)
        *blocking_keys_on_nokey = bkeys_on_nokey;
    if (watched_keys)
        *watched_keys = wkeys;
}

/* Create the string returned by the INFO command. This is decoupled
 * by the INFO command itself as we need to report the same information
 * on memory corruption problems. */
sds genRedisInfoString(dict *section_dict, int all_sections, int everything) {
    sds info = sdsempty();
    time_t uptime = server.unixtime-server.stat_starttime;
    int j;
    int sections = 0;
    if (everything) all_sections = 1;

    /* Server */
    if (all_sections || (dictFind(section_dict,"server") != NULL)) {
        static int call_uname = 1;
        static struct utsname name;
        char *mode;
        char *supervised;

        if (server.cluster_enabled) mode = "cluster";
        else if (server.sentinel_mode) mode = "sentinel";
        else mode = "standalone";

        if (server.supervised) {
            if (server.supervised_mode == SUPERVISED_UPSTART) supervised = "upstart";
            else if (server.supervised_mode == SUPERVISED_SYSTEMD) supervised = "systemd";
            else supervised = "unknown";
        } else {
            supervised = "no";
        }

        if (sections++) info = sdscat(info,"\r\n");

        if (call_uname) {
            /* Uname can be slow and is always the same output. Cache it. */
            uname(&name);
            call_uname = 0;
        }

        info = sdscatfmt(info, "# Server\r\n" FMTARGS(
            "redis_version:%s\r\n", REDIS_VERSION,
            "redis_git_sha1:%s\r\n", redisGitSHA1(),
            "redis_git_dirty:%i\r\n", strtol(redisGitDirty(),NULL,10) > 0,
            "redis_build_id:%s\r\n", redisBuildIdString(),
            "redis_mode:%s\r\n", mode,
            "os:%s", name.sysname,
            " %s", name.release,
            " %s\r\n", name.machine,
            "arch_bits:%i\r\n", server.arch_bits,
            "monotonic_clock:%s\r\n", monotonicInfoString(),
            "multiplexing_api:%s\r\n", aeGetApiName(),
            "atomicvar_api:%s\r\n", REDIS_ATOMIC_API,
            "gcc_version:%s\r\n", GNUC_VERSION_STR,
            "process_id:%I\r\n", (int64_t) getpid(),
            "process_supervised:%s\r\n", supervised,
            "run_id:%s\r\n", server.runid,
            "tcp_port:%i\r\n", server.port ? server.port : server.tls_port,
            "server_time_usec:%I\r\n", (int64_t)server.ustime,
            "uptime_in_seconds:%I\r\n", (int64_t)uptime,
            "uptime_in_days:%I\r\n", (int64_t)(uptime/(3600*24)),
            "hz:%i\r\n", server.hz,
            "configured_hz:%i\r\n", server.config_hz,
            "lru_clock:%u\r\n", server.lruclock,
            "executable:%s\r\n", server.executable ? server.executable : "",
            "config_file:%s\r\n", server.configfile ? server.configfile : "",
            "io_threads_active:%i\r\n", server.io_threads_active));

        /* Conditional properties */
        if (isShutdownInitiated()) {
            info = sdscatfmt(info,
                "shutdown_in_milliseconds:%I\r\n",
                (int64_t)(server.shutdown_mstime - commandTimeSnapshot()));
        }

        /* get all the listeners information */
        info = getListensInfoString(info);
    }

    /* Clients */
    if (all_sections || (dictFind(section_dict,"clients") != NULL)) {
        size_t maxin, maxout;
        unsigned long blocking_keys, blocking_keys_on_nokey, watched_keys;
        getExpansiveClientsInfo(&maxin,&maxout);
        totalNumberOfStatefulKeys(&blocking_keys, &blocking_keys_on_nokey, &watched_keys);
        if (sections++) info = sdscat(info,"\r\n");
        info = sdscatprintf(info, "# Clients\r\n" FMTARGS(
            "connected_clients:%lu\r\n", listLength(server.clients) - listLength(server.slaves),
            "cluster_connections:%lu\r\n", getClusterConnectionsCount(),
            "maxclients:%u\r\n", server.maxclients,
            "client_recent_max_input_buffer:%zu\r\n", maxin,
            "client_recent_max_output_buffer:%zu\r\n", maxout,
            "blocked_clients:%d\r\n", server.blocked_clients,
            "tracking_clients:%d\r\n", server.tracking_clients,
            "pubsub_clients:%d\r\n", server.pubsub_clients,
            "watching_clients:%d\r\n", server.watching_clients,
            "clients_in_timeout_table:%llu\r\n", (unsigned long long) raxSize(server.clients_timeout_table),
            "total_watched_keys:%lu\r\n", watched_keys,
            "total_blocking_keys:%lu\r\n", blocking_keys,
            "total_blocking_keys_on_nokey:%lu\r\n", blocking_keys_on_nokey));
    }

    /* Memory */
    if (all_sections || (dictFind(section_dict,"memory") != NULL)) {
        char hmem[64];
        char peak_hmem[64];
        char total_system_hmem[64];
        char used_memory_lua_hmem[64];
        char used_memory_vm_total_hmem[64];
        char used_memory_scripts_hmem[64];
        char used_memory_rss_hmem[64];
        char maxmemory_hmem[64];
        size_t zmalloc_used = zmalloc_used_memory();
        size_t total_system_mem = server.system_memory_size;
        const char *evict_policy = evictPolicyToString();
        long long memory_lua = evalMemory();
        long long memory_functions = functionsMemory();
        struct redisMemOverhead *mh = getMemoryOverheadData();

        /* Peak memory is updated from time to time by serverCron() so it
         * may happen that the instantaneous value is slightly bigger than
         * the peak value. This may confuse users, so we update the peak
         * if found smaller than the current memory usage. */
        if (zmalloc_used > server.stat_peak_memory)
            server.stat_peak_memory = zmalloc_used;

        bytesToHuman(hmem,sizeof(hmem),zmalloc_used);
        bytesToHuman(peak_hmem,sizeof(peak_hmem),server.stat_peak_memory);
        bytesToHuman(total_system_hmem,sizeof(total_system_hmem),total_system_mem);
        bytesToHuman(used_memory_lua_hmem,sizeof(used_memory_lua_hmem),memory_lua);
        bytesToHuman(used_memory_vm_total_hmem,sizeof(used_memory_vm_total_hmem),memory_functions + memory_lua);
        bytesToHuman(used_memory_scripts_hmem,sizeof(used_memory_scripts_hmem),mh->lua_caches + mh->functions_caches);
        bytesToHuman(used_memory_rss_hmem,sizeof(used_memory_rss_hmem),server.cron_malloc_stats.process_rss);
        bytesToHuman(maxmemory_hmem,sizeof(maxmemory_hmem),server.maxmemory);

        if (sections++) info = sdscat(info,"\r\n");
        info = sdscatprintf(info, "# Memory\r\n" FMTARGS(
            "used_memory:%zu\r\n", zmalloc_used,
            "used_memory_human:%s\r\n", hmem,
            "used_memory_rss:%zu\r\n", server.cron_malloc_stats.process_rss,
            "used_memory_rss_human:%s\r\n", used_memory_rss_hmem,
            "used_memory_peak:%zu\r\n", server.stat_peak_memory,
            "used_memory_peak_human:%s\r\n", peak_hmem,
            "used_memory_peak_perc:%.2f%%\r\n", mh->peak_perc,
            "used_memory_overhead:%zu\r\n", mh->overhead_total,
            "used_memory_startup:%zu\r\n", mh->startup_allocated,
            "used_memory_dataset:%zu\r\n", mh->dataset,
            "used_memory_dataset_perc:%.2f%%\r\n", mh->dataset_perc,
            "allocator_allocated:%zu\r\n", server.cron_malloc_stats.allocator_allocated,
            "allocator_active:%zu\r\n", server.cron_malloc_stats.allocator_active,
            "allocator_resident:%zu\r\n", server.cron_malloc_stats.allocator_resident,
            "total_system_memory:%lu\r\n", (unsigned long)total_system_mem,
            "total_system_memory_human:%s\r\n", total_system_hmem,
            "used_memory_lua:%lld\r\n", memory_lua, /* deprecated, renamed to used_memory_vm_eval */
            "used_memory_vm_eval:%lld\r\n", memory_lua,
            "used_memory_lua_human:%s\r\n", used_memory_lua_hmem, /* deprecated */
            "used_memory_scripts_eval:%lld\r\n", (long long)mh->lua_caches,
            "number_of_cached_scripts:%lu\r\n", dictSize(evalScriptsDict()),
            "number_of_functions:%lu\r\n", functionsNum(),
            "number_of_libraries:%lu\r\n", functionsLibNum(),
            "used_memory_vm_functions:%lld\r\n", memory_functions,
            "used_memory_vm_total:%lld\r\n", memory_functions + memory_lua,
            "used_memory_vm_total_human:%s\r\n", used_memory_vm_total_hmem,
            "used_memory_functions:%lld\r\n", (long long)mh->functions_caches,
            "used_memory_scripts:%lld\r\n", (long long)mh->lua_caches + (long long)mh->functions_caches,
            "used_memory_scripts_human:%s\r\n", used_memory_scripts_hmem,
            "maxmemory:%lld\r\n", server.maxmemory,
            "maxmemory_human:%s\r\n", maxmemory_hmem,
            "maxmemory_policy:%s\r\n", evict_policy,
            "allocator_frag_ratio:%.2f\r\n", mh->allocator_frag,
            "allocator_frag_bytes:%zu\r\n", mh->allocator_frag_bytes,
            "allocator_rss_ratio:%.2f\r\n", mh->allocator_rss,
            "allocator_rss_bytes:%zd\r\n", mh->allocator_rss_bytes,
            "rss_overhead_ratio:%.2f\r\n", mh->rss_extra,
            "rss_overhead_bytes:%zd\r\n", mh->rss_extra_bytes,
            /* The next field (mem_fragmentation_ratio) is the total RSS
             * overhead, including fragmentation, but not just it. This field
             * (and the next one) is named like that just for backward
             * compatibility. */
            "mem_fragmentation_ratio:%.2f\r\n", mh->total_frag,
            "mem_fragmentation_bytes:%zd\r\n", mh->total_frag_bytes,
            "mem_not_counted_for_evict:%zu\r\n", freeMemoryGetNotCountedMemory(),
            "mem_replication_backlog:%zu\r\n", mh->repl_backlog,
            "mem_total_replication_buffers:%zu\r\n", server.repl_buffer_mem,
            "mem_clients_slaves:%zu\r\n", mh->clients_slaves,
            "mem_clients_normal:%zu\r\n", mh->clients_normal,
            "mem_cluster_links:%zu\r\n", mh->cluster_links,
            "mem_aof_buffer:%zu\r\n", mh->aof_buffer,
            "mem_allocator:%s\r\n", ZMALLOC_LIB,
            "mem_overhead_hashtable_lut:%zu\r\n", server.overhead_hashtable_lut * sizeof(dictEntry*),
            "mem_overhead_hashtable_rehashing:%zu\r\n", server.overhead_hashtable_rehashing * sizeof(dictEntry*),
            "databases_rehashing_dict_count:%lu\r\n", listLength(server.rehashing),
            "active_defrag_running:%d\r\n", server.active_defrag_running,
            "lazyfree_pending_objects:%zu\r\n", lazyfreeGetPendingObjectsCount(),
            "lazyfreed_objects:%zu\r\n", lazyfreeGetFreedObjectsCount()));
        freeMemoryOverheadData(mh);
    }

    /* Persistence */
    if (all_sections || (dictFind(section_dict,"persistence") != NULL)) {
        if (sections++) info = sdscat(info,"\r\n");
        double fork_perc = 0;
        if (server.stat_module_progress) {
            fork_perc = server.stat_module_progress * 100;
        } else if (server.stat_current_save_keys_total) {
            fork_perc = ((double)server.stat_current_save_keys_processed / server.stat_current_save_keys_total) * 100;
        }
        int aof_bio_fsync_status;
        atomicGet(server.aof_bio_fsync_status,aof_bio_fsync_status);

        info = sdscatprintf(info, "# Persistence\r\n" FMTARGS(
            "loading:%d\r\n", (int)(server.loading && !server.async_loading),
            "async_loading:%d\r\n", (int)server.async_loading,
            "current_cow_peak:%zu\r\n", server.stat_current_cow_peak,
            "current_cow_size:%zu\r\n", server.stat_current_cow_bytes,
            "current_cow_size_age:%lu\r\n", (server.stat_current_cow_updated ?
                                             (unsigned long) elapsedMs(server.stat_current_cow_updated) / 1000 : 0),
            "current_fork_perc:%.2f\r\n", fork_perc,
            "current_save_keys_processed:%zu\r\n", server.stat_current_save_keys_processed,
            "current_save_keys_total:%zu\r\n", server.stat_current_save_keys_total,
            "rdb_changes_since_last_save:%lld\r\n", server.dirty,
            "rdb_bgsave_in_progress:%d\r\n", server.child_type == CHILD_TYPE_RDB,
            "rdb_last_save_time:%jd\r\n", (intmax_t)server.lastsave,
            "rdb_last_bgsave_status:%s\r\n", (server.lastbgsave_status == C_OK) ? "ok" : "err",
            "rdb_last_bgsave_time_sec:%jd\r\n", (intmax_t)server.rdb_save_time_last,
            "rdb_current_bgsave_time_sec:%jd\r\n", (intmax_t)((server.child_type != CHILD_TYPE_RDB) ?
                                                              -1 : time(NULL)-server.rdb_save_time_start),
            "rdb_saves:%lld\r\n", server.stat_rdb_saves,
            "rdb_last_cow_size:%zu\r\n", server.stat_rdb_cow_bytes,
            "rdb_last_load_keys_expired:%lld\r\n", server.rdb_last_load_keys_expired,
            "rdb_last_load_keys_loaded:%lld\r\n", server.rdb_last_load_keys_loaded,
            "aof_enabled:%d\r\n", server.aof_state != AOF_OFF,
            "aof_rewrite_in_progress:%d\r\n", server.child_type == CHILD_TYPE_AOF,
            "aof_rewrite_scheduled:%d\r\n", server.aof_rewrite_scheduled,
            "aof_last_rewrite_time_sec:%jd\r\n", (intmax_t)server.aof_rewrite_time_last,
            "aof_current_rewrite_time_sec:%jd\r\n", (intmax_t)((server.child_type != CHILD_TYPE_AOF) ?
                                                               -1 : time(NULL)-server.aof_rewrite_time_start),
            "aof_last_bgrewrite_status:%s\r\n", (server.aof_lastbgrewrite_status == C_OK ?
                                                 "ok" : "err"),
            "aof_rewrites:%lld\r\n", server.stat_aof_rewrites,
            "aof_rewrites_consecutive_failures:%lld\r\n", server.stat_aofrw_consecutive_failures,
            "aof_last_write_status:%s\r\n", (server.aof_last_write_status == C_OK &&
                                             aof_bio_fsync_status == C_OK) ? "ok" : "err",
            "aof_last_cow_size:%zu\r\n", server.stat_aof_cow_bytes,
            "module_fork_in_progress:%d\r\n", server.child_type == CHILD_TYPE_MODULE,
            "module_fork_last_cow_size:%zu\r\n", server.stat_module_cow_bytes));

        if (server.aof_enabled) {
            info = sdscatprintf(info, FMTARGS(
                "aof_current_size:%lld\r\n", (long long) server.aof_current_size,
                "aof_base_size:%lld\r\n", (long long) server.aof_rewrite_base_size,
                "aof_pending_rewrite:%d\r\n", server.aof_rewrite_scheduled,
                "aof_buffer_length:%zu\r\n", sdslen(server.aof_buf),
                "aof_pending_bio_fsync:%lu\r\n", bioPendingJobsOfType(BIO_AOF_FSYNC),
                "aof_delayed_fsync:%lu\r\n", server.aof_delayed_fsync));
        }

        if (server.loading) {
            double perc = 0;
            time_t eta, elapsed;
            off_t remaining_bytes = 1;

            if (server.loading_total_bytes) {
                perc = ((double)server.loading_loaded_bytes / server.loading_total_bytes) * 100;
                remaining_bytes = server.loading_total_bytes - server.loading_loaded_bytes;
            } else if(server.loading_rdb_used_mem) {
                perc = ((double)server.loading_loaded_bytes / server.loading_rdb_used_mem) * 100;
                remaining_bytes = server.loading_rdb_used_mem - server.loading_loaded_bytes;
                /* used mem is only a (bad) estimation of the rdb file size, avoid going over 100% */
                if (perc > 99.99) perc = 99.99;
                if (remaining_bytes < 1) remaining_bytes = 1;
            }

            elapsed = time(NULL)-server.loading_start_time;
            if (elapsed == 0) {
                eta = 1; /* A fake 1 second figure if we don't have
                            enough info */
            } else {
                eta = (elapsed*remaining_bytes)/(server.loading_loaded_bytes+1);
            }

            info = sdscatprintf(info, FMTARGS(
                "loading_start_time:%jd\r\n", (intmax_t) server.loading_start_time,
                "loading_total_bytes:%llu\r\n", (unsigned long long) server.loading_total_bytes,
                "loading_rdb_used_mem:%llu\r\n", (unsigned long long) server.loading_rdb_used_mem,
                "loading_loaded_bytes:%llu\r\n", (unsigned long long) server.loading_loaded_bytes,
                "loading_loaded_perc:%.2f\r\n", perc,
                "loading_eta_seconds:%jd\r\n", (intmax_t)eta));
        }
    }

    /* Stats */
    if (all_sections  || (dictFind(section_dict,"stats") != NULL)) {
        long long stat_total_reads_processed, stat_total_writes_processed;
        long long stat_net_input_bytes, stat_net_output_bytes;
        long long stat_net_repl_input_bytes, stat_net_repl_output_bytes;
        long long current_eviction_exceeded_time = server.stat_last_eviction_exceeded_time ?
            (long long) elapsedUs(server.stat_last_eviction_exceeded_time): 0;
        long long current_active_defrag_time = server.stat_last_active_defrag_time ?
            (long long) elapsedUs(server.stat_last_active_defrag_time): 0;
        long long stat_client_qbuf_limit_disconnections;
        atomicGet(server.stat_total_reads_processed, stat_total_reads_processed);
        atomicGet(server.stat_total_writes_processed, stat_total_writes_processed);
        atomicGet(server.stat_net_input_bytes, stat_net_input_bytes);
        atomicGet(server.stat_net_output_bytes, stat_net_output_bytes);
        atomicGet(server.stat_net_repl_input_bytes, stat_net_repl_input_bytes);
        atomicGet(server.stat_net_repl_output_bytes, stat_net_repl_output_bytes);
        atomicGet(server.stat_client_qbuf_limit_disconnections, stat_client_qbuf_limit_disconnections);

        if (sections++) info = sdscat(info,"\r\n");
        info = sdscatprintf(info, "# Stats\r\n" FMTARGS(
            "total_connections_received:%lld\r\n", server.stat_numconnections,
            "total_commands_processed:%lld\r\n", server.stat_numcommands,
            "instantaneous_ops_per_sec:%lld\r\n", getInstantaneousMetric(STATS_METRIC_COMMAND),
            "total_net_input_bytes:%lld\r\n", stat_net_input_bytes + stat_net_repl_input_bytes,
            "total_net_output_bytes:%lld\r\n", stat_net_output_bytes + stat_net_repl_output_bytes,
            "total_net_repl_input_bytes:%lld\r\n", stat_net_repl_input_bytes,
            "total_net_repl_output_bytes:%lld\r\n", stat_net_repl_output_bytes,
            "instantaneous_input_kbps:%.2f\r\n", (float)getInstantaneousMetric(STATS_METRIC_NET_INPUT)/1024,
            "instantaneous_output_kbps:%.2f\r\n", (float)getInstantaneousMetric(STATS_METRIC_NET_OUTPUT)/1024,
            "instantaneous_input_repl_kbps:%.2f\r\n", (float)getInstantaneousMetric(STATS_METRIC_NET_INPUT_REPLICATION)/1024,
            "instantaneous_output_repl_kbps:%.2f\r\n", (float)getInstantaneousMetric(STATS_METRIC_NET_OUTPUT_REPLICATION)/1024,
            "rejected_connections:%lld\r\n", server.stat_rejected_conn,
            "sync_full:%lld\r\n", server.stat_sync_full,
            "sync_partial_ok:%lld\r\n", server.stat_sync_partial_ok,
            "sync_partial_err:%lld\r\n", server.stat_sync_partial_err,
            "expired_keys:%lld\r\n", server.stat_expiredkeys,
            "expired_stale_perc:%.2f\r\n", server.stat_expired_stale_perc*100,
            "expired_time_cap_reached_count:%lld\r\n", server.stat_expired_time_cap_reached_count,
            "expire_cycle_cpu_milliseconds:%lld\r\n", server.stat_expire_cycle_time_used/1000,
            "evicted_keys:%lld\r\n", server.stat_evictedkeys,
            "evicted_clients:%lld\r\n", server.stat_evictedclients,
            "total_eviction_exceeded_time:%lld\r\n", (server.stat_total_eviction_exceeded_time + current_eviction_exceeded_time) / 1000,
            "current_eviction_exceeded_time:%lld\r\n", current_eviction_exceeded_time / 1000,
            "keyspace_hits:%lld\r\n", server.stat_keyspace_hits,
            "keyspace_misses:%lld\r\n", server.stat_keyspace_misses,
            "pubsub_channels:%llu\r\n", kvstoreSize(server.pubsub_channels),
            "pubsub_patterns:%lu\r\n", dictSize(server.pubsub_patterns),
            "pubsubshard_channels:%llu\r\n", kvstoreSize(server.pubsubshard_channels),
            "latest_fork_usec:%lld\r\n", server.stat_fork_time,
            "total_forks:%lld\r\n", server.stat_total_forks,
            "migrate_cached_sockets:%ld\r\n", dictSize(server.migrate_cached_sockets),
            "slave_expires_tracked_keys:%zu\r\n", getSlaveKeyWithExpireCount(),
            "active_defrag_hits:%lld\r\n", server.stat_active_defrag_hits,
            "active_defrag_misses:%lld\r\n", server.stat_active_defrag_misses,
            "active_defrag_key_hits:%lld\r\n", server.stat_active_defrag_key_hits,
            "active_defrag_key_misses:%lld\r\n", server.stat_active_defrag_key_misses,
            "total_active_defrag_time:%lld\r\n", (server.stat_total_active_defrag_time + current_active_defrag_time) / 1000,
            "current_active_defrag_time:%lld\r\n", current_active_defrag_time / 1000,
            "tracking_total_keys:%lld\r\n", (unsigned long long) trackingGetTotalKeys(),
            "tracking_total_items:%lld\r\n", (unsigned long long) trackingGetTotalItems(),
            "tracking_total_prefixes:%lld\r\n", (unsigned long long) trackingGetTotalPrefixes(),
            "unexpected_error_replies:%lld\r\n", server.stat_unexpected_error_replies,
            "total_error_replies:%lld\r\n", server.stat_total_error_replies,
            "dump_payload_sanitizations:%lld\r\n", server.stat_dump_payload_sanitizations,
            "total_reads_processed:%lld\r\n", stat_total_reads_processed,
            "total_writes_processed:%lld\r\n", stat_total_writes_processed,
            "io_threaded_reads_processed:%lld\r\n", server.stat_io_reads_processed,
            "io_threaded_writes_processed:%lld\r\n", server.stat_io_writes_processed,
            "client_query_buffer_limit_disconnections:%lld\r\n", stat_client_qbuf_limit_disconnections,
            "client_output_buffer_limit_disconnections:%lld\r\n", server.stat_client_outbuf_limit_disconnections,
            "reply_buffer_shrinks:%lld\r\n", server.stat_reply_buffer_shrinks,
            "reply_buffer_expands:%lld\r\n", server.stat_reply_buffer_expands,
            "eventloop_cycles:%llu\r\n", server.duration_stats[EL_DURATION_TYPE_EL].cnt,
            "eventloop_duration_sum:%llu\r\n", server.duration_stats[EL_DURATION_TYPE_EL].sum,
            "eventloop_duration_cmd_sum:%llu\r\n", server.duration_stats[EL_DURATION_TYPE_CMD].sum,
            "instantaneous_eventloop_cycles_per_sec:%llu\r\n", getInstantaneousMetric(STATS_METRIC_EL_CYCLE),
            "instantaneous_eventloop_duration_usec:%llu\r\n", getInstantaneousMetric(STATS_METRIC_EL_DURATION)));
        info = genRedisInfoStringACLStats(info);
    }

    /* Replication */
    if (all_sections || (dictFind(section_dict,"replication") != NULL)) {
        if (sections++) info = sdscat(info,"\r\n");
        info = sdscatprintf(info,
            "# Replication\r\n"
            "role:%s\r\n",
            server.masterhost == NULL ? "master" : "slave");
        if (server.masterhost) {
            long long slave_repl_offset = 1;
            long long slave_read_repl_offset = 1;

            if (server.master) {
                slave_repl_offset = server.master->reploff;
                slave_read_repl_offset = server.master->read_reploff;
            } else if (server.cached_master) {
                slave_repl_offset = server.cached_master->reploff;
                slave_read_repl_offset = server.cached_master->read_reploff;
            }

            info = sdscatprintf(info, FMTARGS(
                "master_host:%s\r\n", server.masterhost,
                "master_port:%d\r\n", server.masterport,
                "master_link_status:%s\r\n", (server.repl_state == REPL_STATE_CONNECTED) ? "up" : "down",
                "master_last_io_seconds_ago:%d\r\n", server.master ? ((int)(server.unixtime-server.master->lastinteraction)) : -1,
                "master_sync_in_progress:%d\r\n", server.repl_state == REPL_STATE_TRANSFER,
                "slave_read_repl_offset:%lld\r\n", slave_read_repl_offset,
                "slave_repl_offset:%lld\r\n", slave_repl_offset));

            if (server.repl_state == REPL_STATE_TRANSFER) {
                double perc = 0;
                if (server.repl_transfer_size) {
                    perc = ((double)server.repl_transfer_read / server.repl_transfer_size) * 100;
                }
                info = sdscatprintf(info, FMTARGS(
                    "master_sync_total_bytes:%lld\r\n", (long long) server.repl_transfer_size,
                    "master_sync_read_bytes:%lld\r\n", (long long) server.repl_transfer_read,
                    "master_sync_left_bytes:%lld\r\n", (long long) (server.repl_transfer_size - server.repl_transfer_read),
                    "master_sync_perc:%.2f\r\n", perc,
                    "master_sync_last_io_seconds_ago:%d\r\n", (int)(server.unixtime-server.repl_transfer_lastio)));
            }

            if (server.repl_state != REPL_STATE_CONNECTED) {
                info = sdscatprintf(info,
                    "master_link_down_since_seconds:%jd\r\n",
                    server.repl_down_since ?
                    (intmax_t)(server.unixtime-server.repl_down_since) : -1);
            }
            info = sdscatprintf(info, FMTARGS(
                "slave_priority:%d\r\n", server.slave_priority,
                "slave_read_only:%d\r\n", server.repl_slave_ro,
                "replica_announced:%d\r\n", server.replica_announced));
        }

        info = sdscatprintf(info,
            "connected_slaves:%lu\r\n",
            listLength(server.slaves));

        /* If min-slaves-to-write is active, write the number of slaves
         * currently considered 'good'. */
        if (server.repl_min_slaves_to_write &&
            server.repl_min_slaves_max_lag) {
            info = sdscatprintf(info,
                "min_slaves_good_slaves:%d\r\n",
                server.repl_good_slaves_count);
        }

        if (listLength(server.slaves)) {
            int slaveid = 0;
            listNode *ln;
            listIter li;

            listRewind(server.slaves,&li);
            while((ln = listNext(&li))) {
                client *slave = listNodeValue(ln);
                char ip[NET_IP_STR_LEN], *slaveip = slave->slave_addr;
                int port;
                long lag = 0;

                if (!slaveip) {
                    if (connAddrPeerName(slave->conn,ip,sizeof(ip),&port) == -1)
                        continue;
                    slaveip = ip;
                }
                const char *state = replstateToString(slave->replstate);
                if (state[0] == '\0') continue;
                if (slave->replstate == SLAVE_STATE_ONLINE)
                    lag = time(NULL) - slave->repl_ack_time;

                info = sdscatprintf(info,
                    "slave%d:ip=%s,port=%d,state=%s,"
                    "offset=%lld,lag=%ld\r\n",
                    slaveid,slaveip,slave->slave_listening_port,state,
                    slave->repl_ack_off, lag);
                slaveid++;
            }
        }
        info = sdscatprintf(info, FMTARGS(
            "master_failover_state:%s\r\n", getFailoverStateString(),
            "master_replid:%s\r\n", server.replid,
            "master_replid2:%s\r\n", server.replid2,
            "master_repl_offset:%lld\r\n", server.master_repl_offset,
            "second_repl_offset:%lld\r\n", server.second_replid_offset,
            "repl_backlog_active:%d\r\n", server.repl_backlog != NULL,
            "repl_backlog_size:%lld\r\n", server.repl_backlog_size,
            "repl_backlog_first_byte_offset:%lld\r\n", server.repl_backlog ? server.repl_backlog->offset : 0,
            "repl_backlog_histlen:%lld\r\n", server.repl_backlog ? server.repl_backlog->histlen : 0));
    }

    /* CPU */
    if (all_sections || (dictFind(section_dict,"cpu") != NULL)) {
        if (sections++) info = sdscat(info,"\r\n");

        struct rusage self_ru, c_ru;
        getrusage(RUSAGE_SELF, &self_ru);
        getrusage(RUSAGE_CHILDREN, &c_ru);
        info = sdscatprintf(info,
        "# CPU\r\n"
        "used_cpu_sys:%ld.%06ld\r\n"
        "used_cpu_user:%ld.%06ld\r\n"
        "used_cpu_sys_children:%ld.%06ld\r\n"
        "used_cpu_user_children:%ld.%06ld\r\n",
        (long)self_ru.ru_stime.tv_sec, (long)self_ru.ru_stime.tv_usec,
        (long)self_ru.ru_utime.tv_sec, (long)self_ru.ru_utime.tv_usec,
        (long)c_ru.ru_stime.tv_sec, (long)c_ru.ru_stime.tv_usec,
        (long)c_ru.ru_utime.tv_sec, (long)c_ru.ru_utime.tv_usec);
#ifdef RUSAGE_THREAD
        struct rusage m_ru;
        getrusage(RUSAGE_THREAD, &m_ru);
        info = sdscatprintf(info,
            "used_cpu_sys_main_thread:%ld.%06ld\r\n"
            "used_cpu_user_main_thread:%ld.%06ld\r\n",
            (long)m_ru.ru_stime.tv_sec, (long)m_ru.ru_stime.tv_usec,
            (long)m_ru.ru_utime.tv_sec, (long)m_ru.ru_utime.tv_usec);
#endif  /* RUSAGE_THREAD */
    }

    /* Modules */
    if (all_sections || (dictFind(section_dict,"module_list") != NULL) || (dictFind(section_dict,"modules") != NULL)) {
        if (sections++) info = sdscat(info,"\r\n");
        info = sdscatprintf(info,"# Modules\r\n");
        info = genModulesInfoString(info);
    }

    /* Command statistics */
    if (all_sections || (dictFind(section_dict,"commandstats") != NULL)) {
        if (sections++) info = sdscat(info,"\r\n");
        info = sdscatprintf(info, "# Commandstats\r\n");
        info = genRedisInfoStringCommandStats(info, server.commands);
    }

    /* Error statistics */
    if (all_sections || (dictFind(section_dict,"errorstats") != NULL)) {
        if (sections++) info = sdscat(info,"\r\n");
        info = sdscat(info, "# Errorstats\r\n");
        raxIterator ri;
        raxStart(&ri,server.errors);
        raxSeek(&ri,"^",NULL,0);
        struct redisError *e;
        while(raxNext(&ri)) {
            char *tmpsafe;
            e = (struct redisError *) ri.data;
            info = sdscatprintf(info,
                "errorstat_%.*s:count=%lld\r\n",
                (int)ri.key_len, getSafeInfoString((char *) ri.key, ri.key_len, &tmpsafe), e->count);
            if (tmpsafe != NULL) zfree(tmpsafe);
        }
        raxStop(&ri);
    }

    /* Latency by percentile distribution per command */
    if (all_sections || (dictFind(section_dict,"latencystats") != NULL)) {
        if (sections++) info = sdscat(info,"\r\n");
        info = sdscatprintf(info, "# Latencystats\r\n");
        if (server.latency_tracking_enabled) {
            info = genRedisInfoStringLatencyStats(info, server.commands);
        }
    }

    /* Cluster */
    if (all_sections || (dictFind(section_dict,"cluster") != NULL)) {
        if (sections++) info = sdscat(info,"\r\n");
        info = sdscatprintf(info,
        "# Cluster\r\n"
        "cluster_enabled:%d\r\n",
        server.cluster_enabled);
    }

    /* Key space */
    if (all_sections || (dictFind(section_dict,"keyspace") != NULL)) {
        if (sections++) info = sdscat(info,"\r\n");
        info = sdscatprintf(info, "# Keyspace\r\n");
        for (j = 0; j < server.dbnum; j++) {
            long long keys, vkeys;

            keys = kvstoreSize(server.db[j].keys);
            vkeys = kvstoreSize(server.db[j].expires);
            if (keys || vkeys) {
                info = sdscatprintf(info,
                    "db%d:keys=%lld,expires=%lld,avg_ttl=%lld\r\n",
                    j, keys, vkeys, server.db[j].avg_ttl);
            }
        }
    }

    /* Get info from modules.
     * Returned when the user asked for "everything", "modules", or a specific module section.
     * We're not aware of the module section names here, and we rather avoid the search when we can.
     * so we proceed if there's a requested section name that's not found yet, or when the user asked
     * for "all" with any additional section names. */
    if (everything || dictFind(section_dict, "modules") != NULL || sections < (int)dictSize(section_dict) ||
        (all_sections && dictSize(section_dict)))
    {

        info = modulesCollectInfo(info,
                                  everything || dictFind(section_dict, "modules") != NULL ? NULL: section_dict,
                                  0, /* not a crash report */
                                  sections);
    }

    if (dictFind(section_dict, "debug") != NULL) {
        if (sections++) info = sdscat(info,"\r\n");
        info = sdscatprintf(info, "# Debug\r\n" FMTARGS(
            "eventloop_duration_aof_sum:%llu\r\n", server.duration_stats[EL_DURATION_TYPE_AOF].sum,
            "eventloop_duration_cron_sum:%llu\r\n", server.duration_stats[EL_DURATION_TYPE_CRON].sum,
            "eventloop_duration_max:%llu\r\n", server.duration_stats[EL_DURATION_TYPE_EL].max,
            "eventloop_cmd_per_cycle_max:%lld\r\n", server.el_cmd_cnt_max));
    }

    return info;
}

/* INFO [<section> [<section> ...]] */
void infoCommand(client *c) {
    if (server.sentinel_mode) {
        sentinelInfoCommand(c);
        return;
    }
    int all_sections = 0;
    int everything = 0;
    dict *sections_dict = genInfoSectionDict(c->argv+1, c->argc-1, NULL, &all_sections, &everything);
    sds info = genRedisInfoString(sections_dict, all_sections, everything);
    addReplyVerbatim(c,info,sdslen(info),"txt");
    sdsfree(info);
    releaseInfoSectionDict(sections_dict);
    return;
}

void monitorCommand(client *c) {
    if (c->flags & CLIENT_DENY_BLOCKING) {
        /**
         * A client that has CLIENT_DENY_BLOCKING flag on
         * expects a reply per command and so can't execute MONITOR. */
        addReplyError(c, "MONITOR isn't allowed for DENY BLOCKING client");
        return;
    }

    /* ignore MONITOR if already slave or in monitor mode */
    if (c->flags & CLIENT_SLAVE) return;

    c->flags |= (CLIENT_SLAVE|CLIENT_MONITOR);
    listAddNodeTail(server.monitors,c);
    addReply(c,shared.ok);
}

/* =================================== Main! ================================ */

int checkIgnoreWarning(const char *warning) {
    int argc, j;
    sds *argv = sdssplitargs(server.ignore_warnings, &argc);
    if (argv == NULL)
        return 0;

    for (j = 0; j < argc; j++) {
        char *flag = argv[j];
        if (!strcasecmp(flag, warning))
            break;
    }
    sdsfreesplitres(argv,argc);
    return j < argc;
}

#ifdef __linux__
#include <sys/prctl.h>
/* since linux-3.5, kernel supports to set the state of the "THP disable" flag
 * for the calling thread. PR_SET_THP_DISABLE is defined in linux/prctl.h */
static int THPDisable(void) {
    int ret = -EINVAL;

    if (!server.disable_thp)
        return ret;

#ifdef PR_SET_THP_DISABLE
    ret = prctl(PR_SET_THP_DISABLE, 1, 0, 0, 0);
#endif

    return ret;
}

void linuxMemoryWarnings(void) {
    sds err_msg = NULL;
    if (checkOvercommit(&err_msg) < 0) {
        serverLog(LL_WARNING,"WARNING %s", err_msg);
        sdsfree(err_msg);
    }
    if (checkTHPEnabled(&err_msg) < 0) {
        server.thp_enabled = 1;
        if (THPDisable() == 0) {
            server.thp_enabled = 0;
        } else {
            serverLog(LL_WARNING, "WARNING %s", err_msg);
        }
        sdsfree(err_msg);
    }
}
#endif /* __linux__ */

void createPidFile(void) {
    /* If pidfile requested, but no pidfile defined, use
     * default pidfile path */
    if (!server.pidfile) server.pidfile = zstrdup(CONFIG_DEFAULT_PID_FILE);

    /* Try to write the pid file in a best-effort way. */
    FILE *fp = fopen(server.pidfile,"w");
    if (fp) {
        fprintf(fp,"%d\n",(int)getpid());
        fclose(fp);
    } else {
        serverLog(LL_WARNING, "Failed to write PID file: %s", strerror(errno));
    }
}

void daemonize(void) {
    int fd;

    if (fork() != 0) exit(0); /* parent exits */
    setsid(); /* create a new session */

    /* Every output goes to /dev/null. If Redis is daemonized but
     * the 'logfile' is set to 'stdout' in the configuration file
     * it will not log at all. */
    if ((fd = open("/dev/null", O_RDWR, 0)) != -1) {
        dup2(fd, STDIN_FILENO);
        dup2(fd, STDOUT_FILENO);
        dup2(fd, STDERR_FILENO);
        if (fd > STDERR_FILENO) close(fd);
    }
}

sds getVersion(void) {
    sds version = sdscatprintf(sdsempty(),
        "v=%s sha=%s:%d malloc=%s bits=%d build=%llx",
        REDIS_VERSION,
        redisGitSHA1(),
        atoi(redisGitDirty()) > 0,
        ZMALLOC_LIB,
        sizeof(long) == 4 ? 32 : 64,
        (unsigned long long) redisBuildId());
    return version;
}

void usage(void) {
    fprintf(stderr,"Usage: ./redis-server [/path/to/redis.conf] [options] [-]\n");
    fprintf(stderr,"       ./redis-server - (read config from stdin)\n");
    fprintf(stderr,"       ./redis-server -v or --version\n");
    fprintf(stderr,"       ./redis-server -h or --help\n");
    fprintf(stderr,"       ./redis-server --test-memory <megabytes>\n");
    fprintf(stderr,"       ./redis-server --check-system\n");
    fprintf(stderr,"\n");
    fprintf(stderr,"Examples:\n");
    fprintf(stderr,"       ./redis-server (run the server with default conf)\n");
    fprintf(stderr,"       echo 'maxmemory 128mb' | ./redis-server -\n");
    fprintf(stderr,"       ./redis-server /etc/redis/6379.conf\n");
    fprintf(stderr,"       ./redis-server --port 7777\n");
    fprintf(stderr,"       ./redis-server --port 7777 --replicaof 127.0.0.1 8888\n");
    fprintf(stderr,"       ./redis-server /etc/myredis.conf --loglevel verbose -\n");
    fprintf(stderr,"       ./redis-server /etc/myredis.conf --loglevel verbose\n\n");
    fprintf(stderr,"Sentinel mode:\n");
    fprintf(stderr,"       ./redis-server /etc/sentinel.conf --sentinel\n");
    exit(1);
}

void redisAsciiArt(void) {
#include "asciilogo.h"
    char *buf = zmalloc(1024*16);
    char *mode;

    if (server.cluster_enabled) mode = "cluster";
    else if (server.sentinel_mode) mode = "sentinel";
    else mode = "standalone";

    /* Show the ASCII logo if: log file is stdout AND stdout is a
     * tty AND syslog logging is disabled. Also show logo if the user
     * forced us to do so via redis.conf. */
    int show_logo = ((!server.syslog_enabled &&
                      server.logfile[0] == '\0' &&
                      isatty(fileno(stdout))) ||
                     server.always_show_logo);

    if (!show_logo) {
        serverLog(LL_NOTICE,
            "Running mode=%s, port=%d.",
            mode, server.port ? server.port : server.tls_port
        );
    } else {
        snprintf(buf,1024*16,ascii_logo,
            REDIS_VERSION,
            redisGitSHA1(),
            strtol(redisGitDirty(),NULL,10) > 0,
            (sizeof(long) == 8) ? "64" : "32",
            mode, server.port ? server.port : server.tls_port,
            (long) getpid()
        );
        serverLogRaw(LL_NOTICE|LL_RAW,buf);
    }
    zfree(buf);
}

/* Get the server listener by type name */
connListener *listenerByType(const char *typename) {
    int conn_index;

    conn_index = connectionIndexByType(typename);
    if (conn_index < 0)
        return NULL;

    return &server.listeners[conn_index];
}

/* Close original listener, re-create a new listener from the updated bind address & port */
int changeListener(connListener *listener) {
    /* Close old servers */
    closeListener(listener);

    /* Just close the server if port disabled */
    if (listener->port == 0) {
        if (server.set_proc_title) redisSetProcTitle(NULL);
        return C_OK;
    }

    /* Re-create listener */
    if (connListen(listener) != C_OK) {
        return C_ERR;
    }

    /* Create event handlers */
    if (createSocketAcceptHandler(listener, listener->ct->accept_handler) != C_OK) {
        serverPanic("Unrecoverable error creating %s accept handler.", listener->ct->get_type(NULL));
    }

    if (server.set_proc_title) redisSetProcTitle(NULL);

    return C_OK;
}

static void sigShutdownHandler(int sig) {
    char *msg;

    switch (sig) {
    case SIGINT:
        msg = "Received SIGINT scheduling shutdown...";
        break;
    case SIGTERM:
        msg = "Received SIGTERM scheduling shutdown...";
        break;
    default:
        msg = "Received shutdown signal, scheduling shutdown...";
    };

    /* SIGINT is often delivered via Ctrl+C in an interactive session.
     * If we receive the signal the second time, we interpret this as
     * the user really wanting to quit ASAP without waiting to persist
     * on disk and without waiting for lagging replicas. */
    if (server.shutdown_asap && sig == SIGINT) {
        serverLogRawFromHandler(LL_WARNING, "You insist... exiting now.");
        rdbRemoveTempFile(getpid(), 1);
        exit(1); /* Exit with an error since this was not a clean shutdown. */
    } else if (server.loading) {
        msg = "Received shutdown signal during loading, scheduling shutdown.";
    }

    serverLogRawFromHandler(LL_WARNING, msg);
    server.shutdown_asap = 1;
    server.last_sig_received = sig;
}

void setupSignalHandlers(void) {
    struct sigaction act;

    sigemptyset(&act.sa_mask);
    act.sa_flags = 0;
    act.sa_handler = sigShutdownHandler;
    sigaction(SIGTERM, &act, NULL);
    sigaction(SIGINT, &act, NULL);

    setupDebugSigHandlers();
}

/* This is the signal handler for children process. It is currently useful
 * in order to track the SIGUSR1, that we send to a child in order to terminate
 * it in a clean way, without the parent detecting an error and stop
 * accepting writes because of a write error condition. */
static void sigKillChildHandler(int sig) {
    UNUSED(sig);
    int level = server.in_fork_child == CHILD_TYPE_MODULE? LL_VERBOSE: LL_WARNING;
    serverLogRawFromHandler(level, "Received SIGUSR1 in child, exiting now.");
    exitFromChild(SERVER_CHILD_NOERROR_RETVAL);
}

void setupChildSignalHandlers(void) {
    struct sigaction act;

    /* When the SA_SIGINFO flag is set in sa_flags then sa_sigaction is used.
     * Otherwise, sa_handler is used. */
    sigemptyset(&act.sa_mask);
    act.sa_flags = 0;
    act.sa_handler = sigKillChildHandler;
    sigaction(SIGUSR1, &act, NULL);
}

/* After fork, the child process will inherit the resources
 * of the parent process, e.g. fd(socket or flock) etc.
 * should close the resources not used by the child process, so that if the
 * parent restarts it can bind/lock despite the child possibly still running. */
void closeChildUnusedResourceAfterFork(void) {
    closeListeningSockets(0);
    if (server.cluster_enabled && server.cluster_config_file_lock_fd != -1)
        close(server.cluster_config_file_lock_fd);  /* don't care if this fails */

    /* Clear server.pidfile, this is the parent pidfile which should not
     * be touched (or deleted) by the child (on exit / crash) */
    zfree(server.pidfile);
    server.pidfile = NULL;
}

/* purpose is one of CHILD_TYPE_ types */
int redisFork(int purpose) {
    if (isMutuallyExclusiveChildType(purpose)) {
        if (hasActiveChildProcess()) {
            errno = EEXIST;
            return -1;
        }

        openChildInfoPipe();
    }

    int childpid;
    long long start = ustime();
    if ((childpid = fork()) == 0) {
        /* Child.
         *
         * The order of setting things up follows some reasoning:
         * Setup signal handlers first because a signal could fire at any time.
         * Adjust OOM score before everything else to assist the OOM killer if
         * memory resources are low.
         */
        server.in_fork_child = purpose;
        setupChildSignalHandlers();
        setOOMScoreAdj(CONFIG_OOM_BGCHILD);
        updateDictResizePolicy();
        dismissMemoryInChild();
        closeChildUnusedResourceAfterFork();
        /* Close the reading part, so that if the parent crashes, the child will
         * get a write error and exit. */
        if (server.child_info_pipe[0] != -1)
            close(server.child_info_pipe[0]);
    } else {
        /* Parent */
        if (childpid == -1) {
            int fork_errno = errno;
            if (isMutuallyExclusiveChildType(purpose)) closeChildInfoPipe();
            errno = fork_errno;
            return -1;
        }

        server.stat_total_forks++;
        server.stat_fork_time = ustime()-start;
        server.stat_fork_rate = (double) zmalloc_used_memory() * 1000000 / server.stat_fork_time / (1024*1024*1024); /* GB per second. */
        latencyAddSampleIfNeeded("fork",server.stat_fork_time/1000);

        /* The child_pid and child_type are only for mutually exclusive children.
         * other child types should handle and store their pid's in dedicated variables.
         *
         * Today, we allows CHILD_TYPE_LDB to run in parallel with the other fork types:
         * - it isn't used for production, so it will not make the server be less efficient
         * - used for debugging, and we don't want to block it from running while other
         *   forks are running (like RDB and AOF) */
        if (isMutuallyExclusiveChildType(purpose)) {
            server.child_pid = childpid;
            server.child_type = purpose;
            server.stat_current_cow_peak = 0;
            server.stat_current_cow_bytes = 0;
            server.stat_current_cow_updated = 0;
            server.stat_current_save_keys_processed = 0;
            server.stat_module_progress = 0;
            server.stat_current_save_keys_total = dbTotalServerKeyCount();
        }

        updateDictResizePolicy();
        moduleFireServerEvent(REDISMODULE_EVENT_FORK_CHILD,
                              REDISMODULE_SUBEVENT_FORK_CHILD_BORN,
                              NULL);
    }
    return childpid;
}

void sendChildCowInfo(childInfoType info_type, char *pname) {
    sendChildInfoGeneric(info_type, 0, -1, pname);
}

void sendChildInfo(childInfoType info_type, size_t keys, char *pname) {
    sendChildInfoGeneric(info_type, keys, -1, pname);
}

/* Try to release pages back to the OS directly (bypassing the allocator),
 * in an effort to decrease CoW during fork. For small allocations, we can't
 * release any full page, so in an effort to avoid getting the size of the
 * allocation from the allocator (malloc_size) when we already know it's small,
 * we check the size_hint. If the size is not already known, passing a size_hint
 * of 0 will lead the checking the real size of the allocation.
 * Also please note that the size may be not accurate, so in order to make this
 * solution effective, the judgement for releasing memory pages should not be
 * too strict. */
void dismissMemory(void* ptr, size_t size_hint) {
    if (ptr == NULL) return;

    /* madvise(MADV_DONTNEED) can not release pages if the size of memory
     * is too small, we try to release only for the memory which the size
     * is more than half of page size. */
    if (size_hint && size_hint <= server.page_size/2) return;

    zmadvise_dontneed(ptr);
}

/* Dismiss big chunks of memory inside a client structure, see dismissMemory() */
void dismissClientMemory(client *c) {
    /* Dismiss client query buffer and static reply buffer. */
    dismissMemory(c->buf, c->buf_usable_size);
    dismissSds(c->querybuf);
    /* Dismiss argv array only if we estimate it contains a big buffer. */
    if (c->argc && c->argv_len_sum/c->argc >= server.page_size) {
        for (int i = 0; i < c->argc; i++) {
            dismissObject(c->argv[i], 0);
        }
    }
    if (c->argc) dismissMemory(c->argv, c->argc*sizeof(robj*));

    /* Dismiss the reply array only if the average buffer size is bigger
     * than a page. */
    if (listLength(c->reply) &&
        c->reply_bytes/listLength(c->reply) >= server.page_size)
    {
        listIter li;
        listNode *ln;
        listRewind(c->reply, &li);
        while ((ln = listNext(&li))) {
            clientReplyBlock *bulk = listNodeValue(ln);
            /* Default bulk size is 16k, actually it has extra data, maybe it
             * occupies 20k according to jemalloc bin size if using jemalloc. */
            if (bulk) dismissMemory(bulk, bulk->size);
        }
    }
}

/* In the child process, we don't need some buffers anymore, and these are
 * likely to change in the parent when there's heavy write traffic.
 * We dismiss them right away, to avoid CoW.
 * see dismissMemeory(). */
void dismissMemoryInChild(void) {
    /* madvise(MADV_DONTNEED) may not work if Transparent Huge Pages is enabled. */
    if (server.thp_enabled) return;

    /* Currently we use zmadvise_dontneed only when we use jemalloc with Linux.
     * so we avoid these pointless loops when they're not going to do anything. */
#if defined(USE_JEMALLOC) && defined(__linux__)
    listIter li;
    listNode *ln;

    /* Dismiss replication buffer. We don't need to separately dismiss replication
     * backlog and replica' output buffer, because they just reference the global
     * replication buffer but don't cost real memory. */
    listRewind(server.repl_buffer_blocks, &li);
    while((ln = listNext(&li))) {
        replBufBlock *o = listNodeValue(ln);
        dismissMemory(o, o->size);
    }

    /* Dismiss all clients memory. */
    listRewind(server.clients, &li);
    while((ln = listNext(&li))) {
        client *c = listNodeValue(ln);
        dismissClientMemory(c);
    }
#endif
}

void memtest(size_t megabytes, int passes);

/* Returns 1 if there is --sentinel among the arguments or if
 * executable name contains "redis-sentinel". */
int checkForSentinelMode(int argc, char **argv, char *exec_name) {
    if (strstr(exec_name,"redis-sentinel") != NULL) return 1;

    for (int j = 1; j < argc; j++)
        if (!strcmp(argv[j],"--sentinel")) return 1;
    return 0;
}

/* Function called at startup to load RDB or AOF file in memory. */
void loadDataFromDisk(void) {
    long long start = ustime();
    if (server.aof_state == AOF_ON) {
        int ret = loadAppendOnlyFiles(server.aof_manifest);
        if (ret == AOF_FAILED || ret == AOF_OPEN_ERR)
            exit(1);
        if (ret != AOF_NOT_EXIST)
            serverLog(LL_NOTICE, "DB loaded from append only file: %.3f seconds", (float)(ustime()-start)/1000000);
    } else {
        rdbSaveInfo rsi = RDB_SAVE_INFO_INIT;
        int rsi_is_valid = 0;
        errno = 0; /* Prevent a stale value from affecting error checking */
        int rdb_flags = RDBFLAGS_NONE;
        if (iAmMaster()) {
            /* Master may delete expired keys when loading, we should
             * propagate expire to replication backlog. */
            createReplicationBacklog();
            rdb_flags |= RDBFLAGS_FEED_REPL;
        }
        int rdb_load_ret = rdbLoad(server.rdb_filename, &rsi, rdb_flags);
        if (rdb_load_ret == RDB_OK) {
            serverLog(LL_NOTICE,"DB loaded from disk: %.3f seconds",
                (float)(ustime()-start)/1000000);

            /* Restore the replication ID / offset from the RDB file. */
            if (rsi.repl_id_is_set &&
                rsi.repl_offset != -1 &&
                /* Note that older implementations may save a repl_stream_db
                 * of -1 inside the RDB file in a wrong way, see more
                 * information in function rdbPopulateSaveInfo. */
                rsi.repl_stream_db != -1)
            {
                rsi_is_valid = 1;
                if (!iAmMaster()) {
                    memcpy(server.replid,rsi.repl_id,sizeof(server.replid));
                    server.master_repl_offset = rsi.repl_offset;
                    /* If this is a replica, create a cached master from this
                     * information, in order to allow partial resynchronizations
                     * with masters. */
                    replicationCacheMasterUsingMyself();
                    selectDb(server.cached_master,rsi.repl_stream_db);
                } else {
                    /* If this is a master, we can save the replication info
                     * as secondary ID and offset, in order to allow replicas
                     * to partial resynchronizations with masters. */
                    memcpy(server.replid2,rsi.repl_id,sizeof(server.replid));
                    server.second_replid_offset = rsi.repl_offset+1;
                    /* Rebase master_repl_offset from rsi.repl_offset. */
                    server.master_repl_offset += rsi.repl_offset;
                    serverAssert(server.repl_backlog);
                    server.repl_backlog->offset = server.master_repl_offset -
                              server.repl_backlog->histlen + 1;
                    rebaseReplicationBuffer(rsi.repl_offset);
                    server.repl_no_slaves_since = time(NULL);
                }
            }
        } else if (rdb_load_ret != RDB_NOT_EXIST) {
            serverLog(LL_WARNING, "Fatal error loading the DB, check server logs. Exiting.");
            exit(1);
        }

        /* We always create replication backlog if server is a master, we need
         * it because we put DELs in it when loading expired keys in RDB, but
         * if RDB doesn't have replication info or there is no rdb, it is not
         * possible to support partial resynchronization, to avoid extra memory
         * of replication backlog, we drop it. */
        if (!rsi_is_valid && server.repl_backlog)
            freeReplicationBacklog();
    }
}

void redisOutOfMemoryHandler(size_t allocation_size) {
    serverLog(LL_WARNING,"Out Of Memory allocating %zu bytes!",
        allocation_size);
    serverPanic("Redis aborting for OUT OF MEMORY. Allocating %zu bytes!",
        allocation_size);
}

/* Callback for sdstemplate on proc-title-template. See redis.conf for
 * supported variables.
 */
static sds redisProcTitleGetVariable(const sds varname, void *arg)
{
    if (!strcmp(varname, "title")) {
        return sdsnew(arg);
    } else if (!strcmp(varname, "listen-addr")) {
        if (server.port || server.tls_port)
            return sdscatprintf(sdsempty(), "%s:%u",
                                server.bindaddr_count ? server.bindaddr[0] : "*",
                                server.port ? server.port : server.tls_port);
        else
            return sdscatprintf(sdsempty(), "unixsocket:%s", server.unixsocket);
    } else if (!strcmp(varname, "server-mode")) {
        if (server.cluster_enabled) return sdsnew("[cluster]");
        else if (server.sentinel_mode) return sdsnew("[sentinel]");
        else return sdsempty();
    } else if (!strcmp(varname, "config-file")) {
        return sdsnew(server.configfile ? server.configfile : "-");
    } else if (!strcmp(varname, "port")) {
        return sdscatprintf(sdsempty(), "%u", server.port);
    } else if (!strcmp(varname, "tls-port")) {
        return sdscatprintf(sdsempty(), "%u", server.tls_port);
    } else if (!strcmp(varname, "unixsocket")) {
        return sdsnew(server.unixsocket);
    } else
        return NULL;    /* Unknown variable name */
}

/* Expand the specified proc-title-template string and return a newly
 * allocated sds, or NULL. */
static sds expandProcTitleTemplate(const char *template, const char *title) {
    sds res = sdstemplate(template, redisProcTitleGetVariable, (void *) title);
    if (!res)
        return NULL;
    return sdstrim(res, " ");
}
/* Validate the specified template, returns 1 if valid or 0 otherwise. */
int validateProcTitleTemplate(const char *template) {
    int ok = 1;
    sds res = expandProcTitleTemplate(template, "");
    if (!res)
        return 0;
    if (sdslen(res) == 0) ok = 0;
    sdsfree(res);
    return ok;
}

int redisSetProcTitle(char *title) {
#ifdef USE_SETPROCTITLE
    if (!title) title = server.exec_argv[0];
    sds proc_title = expandProcTitleTemplate(server.proc_title_template, title);
    if (!proc_title) return C_ERR;  /* Not likely, proc_title_template is validated */

    setproctitle("%s", proc_title);
    sdsfree(proc_title);
#else
    UNUSED(title);
#endif

    return C_OK;
}

void redisSetCpuAffinity(const char *cpulist) {
#ifdef USE_SETCPUAFFINITY
    setcpuaffinity(cpulist);
#else
    UNUSED(cpulist);
#endif
}

/* Send a notify message to systemd. Returns sd_notify return code which is
 * a positive number on success. */
int redisCommunicateSystemd(const char *sd_notify_msg) {
#ifdef HAVE_LIBSYSTEMD
    int ret = sd_notify(0, sd_notify_msg);

    if (ret == 0)
        serverLog(LL_WARNING, "systemd supervision error: NOTIFY_SOCKET not found!");
    else if (ret < 0)
        serverLog(LL_WARNING, "systemd supervision error: sd_notify: %d", ret);
    return ret;
#else
    UNUSED(sd_notify_msg);
    return 0;
#endif
}

/* Attempt to set up upstart supervision. Returns 1 if successful. */
static int redisSupervisedUpstart(void) {
    const char *upstart_job = getenv("UPSTART_JOB");

    if (!upstart_job) {
        serverLog(LL_WARNING,
                "upstart supervision requested, but UPSTART_JOB not found!");
        return 0;
    }

    serverLog(LL_NOTICE, "supervised by upstart, will stop to signal readiness.");
    raise(SIGSTOP);
    unsetenv("UPSTART_JOB");
    return 1;
}

/* Attempt to set up systemd supervision. Returns 1 if successful. */
static int redisSupervisedSystemd(void) {
#ifndef HAVE_LIBSYSTEMD
    serverLog(LL_WARNING,
            "systemd supervision requested or auto-detected, but Redis is compiled without libsystemd support!");
    return 0;
#else
    if (redisCommunicateSystemd("STATUS=Redis is loading...\n") <= 0)
        return 0;
    serverLog(LL_NOTICE,
        "Supervised by systemd. Please make sure you set appropriate values for TimeoutStartSec and TimeoutStopSec in your service unit.");
    return 1;
#endif
}

int redisIsSupervised(int mode) {
    int ret = 0;

    if (mode == SUPERVISED_AUTODETECT) {
        if (getenv("UPSTART_JOB")) {
            serverLog(LL_VERBOSE, "Upstart supervision detected.");
            mode = SUPERVISED_UPSTART;
        } else if (getenv("NOTIFY_SOCKET")) {
            serverLog(LL_VERBOSE, "Systemd supervision detected.");
            mode = SUPERVISED_SYSTEMD;
        }
    }

    switch (mode) {
        case SUPERVISED_UPSTART:
            ret = redisSupervisedUpstart();
            break;
        case SUPERVISED_SYSTEMD:
            ret = redisSupervisedSystemd();
            break;
        default:
            break;
    }

    if (ret)
        server.supervised_mode = mode;

    return ret;
}

int iAmMaster(void) {
    return ((!server.cluster_enabled && server.masterhost == NULL) ||
            (server.cluster_enabled && clusterNodeIsMaster(getMyClusterNode())));
}

#ifdef REDIS_TEST
#include "testhelp.h"
#include "intset.h"  /* Compact integer set structure */

int __failed_tests = 0;
int __test_num = 0;

/* The flags are the following:
* --accurate:     Runs tests with more iterations.
* --large-memory: Enables tests that consume more than 100mb. */
typedef int redisTestProc(int argc, char **argv, int flags);
struct redisTest {
    char *name;
    redisTestProc *proc;
    int failed;
} redisTests[] = {
    {"ziplist", ziplistTest},
    {"quicklist", quicklistTest},
    {"intset", intsetTest},
    {"zipmap", zipmapTest},
    {"sha1test", sha1Test},
    {"util", utilTest},
    {"endianconv", endianconvTest},
    {"crc64", crc64Test},
    {"zmalloc", zmalloc_test},
    {"sds", sdsTest},
    {"dict", dictTest},
    {"listpack", listpackTest}
};
redisTestProc *getTestProcByName(const char *name) {
    int numtests = sizeof(redisTests)/sizeof(struct redisTest);
    for (int j = 0; j < numtests; j++) {
        if (!strcasecmp(name,redisTests[j].name)) {
            return redisTests[j].proc;
        }
    }
    return NULL;
}
#endif

int main(int argc, char **argv) {
    struct timeval tv;
    int j;
    char config_from_stdin = 0;

#ifdef REDIS_TEST
    monotonicInit(); /* Required for dict tests, that are relying on monotime during dict rehashing. */
    if (argc >= 3 && !strcasecmp(argv[1], "test")) {
        int flags = 0;
        for (j = 3; j < argc; j++) {
            char *arg = argv[j];
            if (!strcasecmp(arg, "--accurate")) flags |= REDIS_TEST_ACCURATE;
            else if (!strcasecmp(arg, "--large-memory")) flags |= REDIS_TEST_LARGE_MEMORY;
            else if (!strcasecmp(arg, "--valgrind")) flags |= REDIS_TEST_VALGRIND;
        }

        if (!strcasecmp(argv[2], "all")) {
            int numtests = sizeof(redisTests)/sizeof(struct redisTest);
            for (j = 0; j < numtests; j++) {
                redisTests[j].failed = (redisTests[j].proc(argc,argv,flags) != 0);
            }

            /* Report tests result */
            int failed_num = 0;
            for (j = 0; j < numtests; j++) {
                if (redisTests[j].failed) {
                    failed_num++;
                    printf("[failed] Test - %s\n", redisTests[j].name);
                } else {
                    printf("[ok] Test - %s\n", redisTests[j].name);
                }
            }

            printf("%d tests, %d passed, %d failed\n", numtests,
                   numtests-failed_num, failed_num);

            return failed_num == 0 ? 0 : 1;
        } else {
            redisTestProc *proc = getTestProcByName(argv[2]);
            if (!proc) return -1; /* test not found */
            return proc(argc,argv,flags);
        }

        return 0;
    }
#endif

    /* We need to initialize our libraries, and the server configuration. */
#ifdef INIT_SETPROCTITLE_REPLACEMENT
    spt_init(argc, argv);
#endif
    tzset(); /* Populates 'timezone' global. */
    zmalloc_set_oom_handler(redisOutOfMemoryHandler);

    /* To achieve entropy, in case of containers, their time() and getpid() can
     * be the same. But value of tv_usec is fast enough to make the difference */
    gettimeofday(&tv,NULL);
    srand(time(NULL)^getpid()^tv.tv_usec);
    srandom(time(NULL)^getpid()^tv.tv_usec);
    init_genrand64(((long long) tv.tv_sec * 1000000 + tv.tv_usec) ^ getpid());
    crc64_init();

    /* Store umask value. Because umask(2) only offers a set-and-get API we have
     * to reset it and restore it back. We do this early to avoid a potential
     * race condition with threads that could be creating files or directories.
     */
    umask(server.umask = umask(0777));

    uint8_t hashseed[16];
    getRandomBytes(hashseed,sizeof(hashseed));
    dictSetHashFunctionSeed(hashseed);

    char *exec_name = strrchr(argv[0], '/');
    if (exec_name == NULL) exec_name = argv[0];
    server.sentinel_mode = checkForSentinelMode(argc,argv, exec_name);
    initServerConfig();
    ACLInit(); /* The ACL subsystem must be initialized ASAP because the
                  basic networking code and client creation depends on it. */
    moduleInitModulesSystem();
    connTypeInitialize();

    /* Store the executable path and arguments in a safe place in order
     * to be able to restart the server later. */
    server.executable = getAbsolutePath(argv[0]);
    server.exec_argv = zmalloc(sizeof(char*)*(argc+1));
    server.exec_argv[argc] = NULL;
    for (j = 0; j < argc; j++) server.exec_argv[j] = zstrdup(argv[j]);

    /* We need to init sentinel right now as parsing the configuration file
     * in sentinel mode will have the effect of populating the sentinel
     * data structures with master nodes to monitor. */
    if (server.sentinel_mode) {
        initSentinelConfig();
        initSentinel();
    }

    /* Check if we need to start in redis-check-rdb/aof mode. We just execute
     * the program main. However the program is part of the Redis executable
     * so that we can easily execute an RDB check on loading errors. */
    if (strstr(exec_name,"redis-check-rdb") != NULL)
        redis_check_rdb_main(argc,argv,NULL);
    else if (strstr(exec_name,"redis-check-aof") != NULL)
        redis_check_aof_main(argc,argv);

    if (argc >= 2) {
        j = 1; /* First option to parse in argv[] */
        sds options = sdsempty();

        /* Handle special options --help and --version */
        if (strcmp(argv[1], "-v") == 0 ||
            strcmp(argv[1], "--version") == 0)
        {
            sds version = getVersion();
            printf("Redis server %s\n", version);
            sdsfree(version);
            exit(0);
        }
        if (strcmp(argv[1], "--help") == 0 ||
            strcmp(argv[1], "-h") == 0) usage();
        if (strcmp(argv[1], "--test-memory") == 0) {
            if (argc == 3) {
                memtest(atoi(argv[2]),50);
                exit(0);
            } else {
                fprintf(stderr,"Please specify the amount of memory to test in megabytes.\n");
                fprintf(stderr,"Example: ./redis-server --test-memory 4096\n\n");
                exit(1);
            }
        } if (strcmp(argv[1], "--check-system") == 0) {
            exit(syscheck() ? 0 : 1);
        }
        /* Parse command line options
         * Precedence wise, File, stdin, explicit options -- last config is the one that matters.
         *
         * First argument is the config file name? */
        if (argv[1][0] != '-') {
            /* Replace the config file in server.exec_argv with its absolute path. */
            server.configfile = getAbsolutePath(argv[1]);
            zfree(server.exec_argv[1]);
            server.exec_argv[1] = zstrdup(server.configfile);
            j = 2; // Skip this arg when parsing options
        }
        sds *argv_tmp;
        int argc_tmp;
        int handled_last_config_arg = 1;
        while(j < argc) {
            /* Either first or last argument - Should we read config from stdin? */
            if (argv[j][0] == '-' && argv[j][1] == '\0' && (j == 1 || j == argc-1)) {
                config_from_stdin = 1;
            }
            /* All the other options are parsed and conceptually appended to the
             * configuration file. For instance --port 6380 will generate the
             * string "port 6380\n" to be parsed after the actual config file
             * and stdin input are parsed (if they exist).
             * Only consider that if the last config has at least one argument. */
            else if (handled_last_config_arg && argv[j][0] == '-' && argv[j][1] == '-') {
                /* Option name */
                if (sdslen(options)) options = sdscat(options,"\n");
                /* argv[j]+2 for removing the preceding `--` */
                options = sdscat(options,argv[j]+2);
                options = sdscat(options," ");

                argv_tmp = sdssplitargs(argv[j], &argc_tmp);
                if (argc_tmp == 1) {
                    /* Means that we only have one option name, like --port or "--port " */
                    handled_last_config_arg = 0;

                    if ((j != argc-1) && argv[j+1][0] == '-' && argv[j+1][1] == '-' &&
                        !strcasecmp(argv[j], "--save"))
                    {
                        /* Special case: handle some things like `--save --config value`.
                         * In this case, if next argument starts with `--`, we will reset
                         * handled_last_config_arg flag and append an empty "" config value
                         * to the options, so it will become `--save "" --config value`.
                         * We are doing it to be compatible with pre 7.0 behavior (which we
                         * break it in #10660, 7.0.1), since there might be users who generate
                         * a command line from an array and when it's empty that's what they produce. */
                        options = sdscat(options, "\"\"");
                        handled_last_config_arg = 1;
                    }
                    else if ((j == argc-1) && !strcasecmp(argv[j], "--save")) {
                        /* Special case: when empty save is the last argument.
                         * In this case, we append an empty "" config value to the options,
                         * so it will become `--save ""` and will follow the same reset thing. */
                        options = sdscat(options, "\"\"");
                    }
                    else if ((j != argc-1) && argv[j+1][0] == '-' && argv[j+1][1] == '-' &&
                        !strcasecmp(argv[j], "--sentinel"))
                    {
                        /* Special case: handle some things like `--sentinel --config value`.
                         * It is a pseudo config option with no value. In this case, if next
                         * argument starts with `--`, we will reset handled_last_config_arg flag.
                         * We are doing it to be compatible with pre 7.0 behavior (which we
                         * break it in #10660, 7.0.1). */
                        options = sdscat(options, "");
                        handled_last_config_arg = 1;
                    }
                    else if ((j == argc-1) && !strcasecmp(argv[j], "--sentinel")) {
                        /* Special case: when --sentinel is the last argument.
                         * It is a pseudo config option with no value. In this case, do nothing.
                         * We are doing it to be compatible with pre 7.0 behavior (which we
                         * break it in #10660, 7.0.1). */
                        options = sdscat(options, "");
                    }
                } else {
                    /* Means that we are passing both config name and it's value in the same arg,
                     * like "--port 6380", so we need to reset handled_last_config_arg flag. */
                    handled_last_config_arg = 1;
                }
                sdsfreesplitres(argv_tmp, argc_tmp);
            } else {
                /* Option argument */
                options = sdscatrepr(options,argv[j],strlen(argv[j]));
                options = sdscat(options," ");
                handled_last_config_arg = 1;
            }
            j++;
        }

        loadServerConfig(server.configfile, config_from_stdin, options);
        if (server.sentinel_mode) loadSentinelConfigFromQueue();
        sdsfree(options);
    }
    if (server.sentinel_mode) sentinelCheckConfigFile();

    /* Do system checks */
#ifdef __linux__
    linuxMemoryWarnings();
    sds err_msg = NULL;
    if (checkXenClocksource(&err_msg) < 0) {
        serverLog(LL_WARNING, "WARNING %s", err_msg);
        sdsfree(err_msg);
    }
#if defined (__arm64__)
    int ret;
    if ((ret = checkLinuxMadvFreeForkBug(&err_msg)) <= 0) {
        if (ret < 0) {
            serverLog(LL_WARNING, "WARNING %s", err_msg);
            sdsfree(err_msg);
        } else
            serverLog(LL_WARNING, "Failed to test the kernel for a bug that could lead to data corruption during background save. "
                                  "Your system could be affected, please report this error.");
        if (!checkIgnoreWarning("ARM64-COW-BUG")) {
            serverLog(LL_WARNING,"Redis will now exit to prevent data corruption. "
                                 "Note that it is possible to suppress this warning by setting the following config: ignore-warnings ARM64-COW-BUG");
            exit(1);
        }
    }
#endif /* __arm64__ */
#endif /* __linux__ */

    /* Daemonize if needed */
    server.supervised = redisIsSupervised(server.supervised_mode);
    int background = server.daemonize && !server.supervised;
    if (background) daemonize();

    serverLog(LL_NOTICE, "oO0OoO0OoO0Oo Redis is starting oO0OoO0OoO0Oo");
    serverLog(LL_NOTICE,
        "Redis version=%s, bits=%d, commit=%s, modified=%d, pid=%d, just started",
            REDIS_VERSION,
            (sizeof(long) == 8) ? 64 : 32,
            redisGitSHA1(),
            strtol(redisGitDirty(),NULL,10) > 0,
            (int)getpid());

    if (argc == 1) {
        serverLog(LL_WARNING, "Warning: no config file specified, using the default config. In order to specify a config file use %s /path/to/redis.conf", argv[0]);
    } else {
        serverLog(LL_NOTICE, "Configuration loaded");
    }

    initServer();
    if (background || server.pidfile) createPidFile();
    if (server.set_proc_title) redisSetProcTitle(NULL);
    redisAsciiArt();
    checkTcpBacklogSettings();
    if (server.cluster_enabled) {
        clusterInit();
    }
    if (!server.sentinel_mode) {
        moduleInitModulesSystemLast();
        moduleLoadFromQueue();
    }
    ACLLoadUsersAtStartup();
    initListeners();
    if (server.cluster_enabled) {
        clusterInitLast();
    }
    InitServerLast();

    if (!server.sentinel_mode) {
        /* Things not needed when running in Sentinel mode. */
        serverLog(LL_NOTICE,"Server initialized");
        aofLoadManifestFromDisk();
        loadDataFromDisk();
        aofOpenIfNeededOnServerStart();
        aofDelHistoryFiles();
        if (server.cluster_enabled) {
            serverAssert(verifyClusterConfigWithData() == C_OK);
        }

        for (j = 0; j < CONN_TYPE_MAX; j++) {
            connListener *listener = &server.listeners[j];
            if (listener->ct == NULL)
                continue;

            serverLog(LL_NOTICE,"Ready to accept connections %s", listener->ct->get_type(NULL));
        }

        if (server.supervised_mode == SUPERVISED_SYSTEMD) {
            if (!server.masterhost) {
                redisCommunicateSystemd("STATUS=Ready to accept connections\n");
            } else {
                redisCommunicateSystemd("STATUS=Ready to accept connections in read-only mode. Waiting for MASTER <-> REPLICA sync\n");
            }
            redisCommunicateSystemd("READY=1\n");
        }
    } else {
        sentinelIsRunning();
        if (server.supervised_mode == SUPERVISED_SYSTEMD) {
            redisCommunicateSystemd("STATUS=Ready to accept connections\n");
            redisCommunicateSystemd("READY=1\n");
        }
    }

    /* Warning the user about suspicious maxmemory setting. */
    if (server.maxmemory > 0 && server.maxmemory < 1024*1024) {
        serverLog(LL_WARNING,"WARNING: You specified a maxmemory value that is less than 1MB (current value is %llu bytes). Are you sure this is what you really want?", server.maxmemory);
    }

    redisSetCpuAffinity(server.server_cpulist);
    setOOMScoreAdj(-1);

    aeMain(server.el);
    aeDeleteEventLoop(server.el);
    return 0;
}

/* The End */<|MERGE_RESOLUTION|>--- conflicted
+++ resolved
@@ -439,70 +439,6 @@
     }
 }
 
-<<<<<<< HEAD
-/* Adds dictionary to the rehashing list, which allows us
- * to quickly find rehash targets during incremental rehashing.
- *
- * Updates the bucket count in cluster-mode for the given dictionary in a DB, bucket count
- * incremented with the new ht size during the rehashing phase. In non-cluster mode,
- * bucket count can be retrieved directly from single dict bucket. */
-void dictRehashingStarted(dict *d, dbKeyType keyType) {
-    dbDictMetadata *metadata = (dbDictMetadata *)dictMetadata(d);
-    listAddNodeTail(server.rehashing, d);
-    metadata->rehashing_node = listLast(server.rehashing);
-
-    unsigned long long from, to;
-    dictRehashingInfo(d, &from, &to);
-    server.overhead_hashtable_lut += to;
-    server.overhead_hashtable_rehashing += from;
-    if (!server.cluster_enabled) return;
-    server.db[0].sub_dict[keyType].bucket_count += to; /* Started rehashing (Add the new ht size) */  
-}
-
-/* Remove dictionary from the rehashing list.
- *
- * Updates the bucket count for the given dictionary in a DB. It removes
- * the old ht size of the dictionary from the total sum of buckets for a DB.  */
-void dictRehashingCompleted(dict *d, dbKeyType keyType) {
-    dbDictMetadata *metadata = (dbDictMetadata *)dictMetadata(d);
-    if (metadata->rehashing_node) {
-        listDelNode(server.rehashing, metadata->rehashing_node);
-        metadata->rehashing_node = NULL;
-    }
-
-    unsigned long long from, to;
-    dictRehashingInfo(d, &from, &to);
-    server.overhead_hashtable_lut -= from;
-    server.overhead_hashtable_rehashing -= from;
-    if (!server.cluster_enabled) return;                                                                                 
-    server.db[0].sub_dict[keyType].bucket_count -= from; /* Finished rehashing (Remove the old ht size) */
-}
-
-void dbDictRehashingStarted(dict *d) {
-    dictRehashingStarted(d, DB_MAIN);
-}
-
-void dbDictRehashingCompleted(dict *d) {
-    dictRehashingCompleted(d, DB_MAIN);
-}
-
-void dbExpiresRehashingStarted(dict *d) {
-    dictRehashingStarted(d, DB_EXPIRES);
-}
-
-void dbExpiresRehashingCompleted(dict *d) {
-    dictRehashingCompleted(d, DB_EXPIRES);
-}
-
-/* Returns the size of the DB dict metadata in bytes. */
-size_t dbDictMetadataSize(dict *d) {
-    UNUSED(d);
-    /* NOTICE: this also affects overhead_ht_main and overhead_ht_expires in getMemoryOverheadData. */
-    return sizeof(dbDictMetadata);
-}
-
-=======
->>>>>>> 9103ccc3
 /* Generic hash table type where keys are Redis Objects, Values
  * dummy pointers. */
 dictType objectKeyPointerValueDictType = {
@@ -2731,12 +2667,8 @@
         server.db[j].defrag_later = listCreate();
         listSetFreeMethod(server.db[j].defrag_later,(void (*)(void*))sdsfree);
     }
-<<<<<<< HEAD
-    server.rehashing = listCreate();
     server.overhead_hashtable_lut = 0;
     server.overhead_hashtable_rehashing = 0;
-=======
->>>>>>> 9103ccc3
     evictionPoolAlloc(); /* Initialize the LRU keys pool. */
     /* Note that server.pubsub_channels was chosen to be a kvstore (with only one dict, which
      * seems odd) just to make the code cleaner by making it be the same type as server.pubsubshard_channels
@@ -5751,9 +5683,7 @@
             "mem_cluster_links:%zu\r\n", mh->cluster_links,
             "mem_aof_buffer:%zu\r\n", mh->aof_buffer,
             "mem_allocator:%s\r\n", ZMALLOC_LIB,
-            "mem_overhead_hashtable_lut:%zu\r\n", server.overhead_hashtable_lut * sizeof(dictEntry*),
             "mem_overhead_hashtable_rehashing:%zu\r\n", server.overhead_hashtable_rehashing * sizeof(dictEntry*),
-            "databases_rehashing_dict_count:%lu\r\n", listLength(server.rehashing),
             "active_defrag_running:%d\r\n", server.active_defrag_running,
             "lazyfree_pending_objects:%zu\r\n", lazyfreeGetPendingObjectsCount(),
             "lazyfreed_objects:%zu\r\n", lazyfreeGetFreedObjectsCount()));
