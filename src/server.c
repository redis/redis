--- conflicted
+++ resolved
@@ -4097,14 +4097,8 @@
         ((isPausedActions(PAUSE_ACTION_CLIENT_ALL)) ||
         ((isPausedActions(PAUSE_ACTION_CLIENT_WRITE)) && is_may_replicate_command)))
     {
-<<<<<<< HEAD
-        c->bpop.timeout = 0;
-        blockClient(c,BLOCKED_POSTPONE);
-        return C_OK;
-=======
         blockPostponeClient(c);
         return C_OK;       
->>>>>>> 5c3938d5
     }
 
     /* Exec the command */
