--- conflicted
+++ resolved
@@ -1391,15 +1391,9 @@
                 flushAppendOnlyFile(0);
             }
     }
-<<<<<<< HEAD
-    
-    /* Clear the paused clients state if needed. */
-    checkClientPauseTimeoutAndReturnIfPaused();
-=======
 
     /* Clear the paused actions state if needed. */
     updatePausedActions();
->>>>>>> 3e112d46
 
     /* Replication cron function -- used to reconnect to master,
      * detect transfer failures, start background RDB transfers and so forth. 
