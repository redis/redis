/*
 * Copyright (c) 2009-2016, Salvatore Sanfilippo <antirez at gmail dot com>
 * All rights reserved.
 *
 * Redistribution and use in source and binary forms, with or without
 * modification, are permitted provided that the following conditions are met:
 *
 *   * Redistributions of source code must retain the above copyright notice,
 *     this list of conditions and the following disclaimer.
 *   * Redistributions in binary form must reproduce the above copyright
 *     notice, this list of conditions and the following disclaimer in the
 *     documentation and/or other materials provided with the distribution.
 *   * Neither the name of Redis nor the names of its contributors may be used
 *     to endorse or promote products derived from this software without
 *     specific prior written permission.
 *
 * THIS SOFTWARE IS PROVIDED BY THE COPYRIGHT HOLDERS AND CONTRIBUTORS "AS IS"
 * AND ANY EXPRESS OR IMPLIED WARRANTIES, INCLUDING, BUT NOT LIMITED TO, THE
 * IMPLIED WARRANTIES OF MERCHANTABILITY AND FITNESS FOR A PARTICULAR PURPOSE
 * ARE DISCLAIMED. IN NO EVENT SHALL THE COPYRIGHT OWNER OR CONTRIBUTORS BE
 * LIABLE FOR ANY DIRECT, INDIRECT, INCIDENTAL, SPECIAL, EXEMPLARY, OR
 * CONSEQUENTIAL DAMAGES (INCLUDING, BUT NOT LIMITED TO, PROCUREMENT OF
 * SUBSTITUTE GOODS OR SERVICES; LOSS OF USE, DATA, OR PROFITS; OR BUSINESS
 * INTERRUPTION) HOWEVER CAUSED AND ON ANY THEORY OF LIABILITY, WHETHER IN
 * CONTRACT, STRICT LIABILITY, OR TORT (INCLUDING NEGLIGENCE OR OTHERWISE)
 * ARISING IN ANY WAY OUT OF THE USE OF THIS SOFTWARE, EVEN IF ADVISED OF THE
 * POSSIBILITY OF SUCH DAMAGE.
 */

#include "server.h"
#include "monotonic.h"
#include "cluster.h"
#include "slowlog.h"
#include "bio.h"
#include "latency.h"
#include "atomicvar.h"
#include "mt19937-64.h"
#include "functions.h"
#include "syscheck.h"

#include <time.h>
#include <signal.h>
#include <sys/wait.h>
#include <errno.h>
#include <assert.h>
#include <ctype.h>
#include <stdarg.h>
#include <arpa/inet.h>
#include <sys/stat.h>
#include <fcntl.h>
#include <sys/file.h>
#include <sys/time.h>
#include <sys/resource.h>
#include <sys/uio.h>
#include <sys/un.h>
#include <limits.h>
#include <float.h>
#include <math.h>
#include <sys/resource.h>
#include <sys/utsname.h>
#include <locale.h>
#include <sys/socket.h>
#include <sys/resource.h>

#ifdef __linux__
#include <sys/mman.h>
#endif

#if defined(HAVE_SYSCTL_KIPC_SOMAXCONN) || defined(HAVE_SYSCTL_KERN_SOMAXCONN)
#include <sys/sysctl.h>
#endif

/* Our shared "common" objects */

struct sharedObjectsStruct shared;

/* Global vars that are actually used as constants. The following double
 * values are used for double on-disk serialization, and are initialized
 * at runtime to avoid strange compiler optimizations. */

double R_Zero, R_PosInf, R_NegInf, R_Nan;

/*================================= Globals ================================= */

/* Global vars */
struct redisServer server; /* Server global state */

/*============================ Internal prototypes ========================== */

static inline int isShutdownInitiated(void);
int isReadyToShutdown(void);
int finishShutdown(void);
const char *replstateToString(int replstate);

/*============================ Utility functions ============================ */

/* We use a private localtime implementation which is fork-safe. The logging
 * function of Redis may be called from other threads. */
void nolocks_localtime(struct tm *tmp, time_t t, time_t tz, int dst);

/* Low level logging. To use only for very big messages, otherwise
 * serverLog() is to prefer. */
void serverLogRaw(int level, const char *msg) {
    const int syslogLevelMap[] = { LOG_DEBUG, LOG_INFO, LOG_NOTICE, LOG_WARNING };
    const char *c = ".-*#";
    FILE *fp;
    char buf[64];
    int rawmode = (level & LL_RAW);
    int log_to_stdout = server.logfile[0] == '\0';

    level &= 0xff; /* clear flags */
    if (level < server.verbosity) return;

    fp = log_to_stdout ? stdout : fopen(server.logfile,"a");
    if (!fp) return;

    if (rawmode) {
        fprintf(fp,"%s",msg);
    } else {
        int off;
        struct timeval tv;
        int role_char;
        pid_t pid = getpid();

        gettimeofday(&tv,NULL);
        struct tm tm;
        nolocks_localtime(&tm,tv.tv_sec,server.timezone,server.daylight_active);
        off = strftime(buf,sizeof(buf),"%d %b %Y %H:%M:%S.",&tm);
        snprintf(buf+off,sizeof(buf)-off,"%03d",(int)tv.tv_usec/1000);
        if (server.sentinel_mode) {
            role_char = 'X'; /* Sentinel. */
        } else if (pid != server.pid) {
            role_char = 'C'; /* RDB / AOF writing child. */
        } else {
            role_char = (server.masterhost ? 'S':'M'); /* Slave or Master. */
        }
        fprintf(fp,"%d:%c %s %c %s\n",
            (int)getpid(),role_char, buf,c[level],msg);
    }
    fflush(fp);

    if (!log_to_stdout) fclose(fp);
    if (server.syslog_enabled) syslog(syslogLevelMap[level], "%s", msg);
}

/* Like serverLogRaw() but with printf-alike support. This is the function that
 * is used across the code. The raw version is only used in order to dump
 * the INFO output on crash. */
void _serverLog(int level, const char *fmt, ...) {
    va_list ap;
    char msg[LOG_MAX_LEN];

    va_start(ap, fmt);
    vsnprintf(msg, sizeof(msg), fmt, ap);
    va_end(ap);

    serverLogRaw(level,msg);
}

/* Log a fixed message without printf-alike capabilities, in a way that is
 * safe to call from a signal handler.
 *
 * We actually use this only for signals that are not fatal from the point
 * of view of Redis. Signals that are going to kill the server anyway and
 * where we need printf-alike features are served by serverLog(). */
void serverLogFromHandler(int level, const char *msg) {
    int fd;
    int log_to_stdout = server.logfile[0] == '\0';
    char buf[64];

    if ((level&0xff) < server.verbosity || (log_to_stdout && server.daemonize))
        return;
    fd = log_to_stdout ? STDOUT_FILENO :
                         open(server.logfile, O_APPEND|O_CREAT|O_WRONLY, 0644);
    if (fd == -1) return;
    ll2string(buf,sizeof(buf),getpid());
    if (write(fd,buf,strlen(buf)) == -1) goto err;
    if (write(fd,":signal-handler (",17) == -1) goto err;
    ll2string(buf,sizeof(buf),time(NULL));
    if (write(fd,buf,strlen(buf)) == -1) goto err;
    if (write(fd,") ",2) == -1) goto err;
    if (write(fd,msg,strlen(msg)) == -1) goto err;
    if (write(fd,"\n",1) == -1) goto err;
err:
    if (!log_to_stdout) close(fd);
}

/* Return the UNIX time in microseconds */
long long ustime(void) {
    struct timeval tv;
    long long ust;

    gettimeofday(&tv, NULL);
    ust = ((long long)tv.tv_sec)*1000000;
    ust += tv.tv_usec;
    return ust;
}

/* Return the UNIX time in milliseconds */
mstime_t mstime(void) {
    return ustime()/1000;
}

/* After an RDB dump or AOF rewrite we exit from children using _exit() instead of
 * exit(), because the latter may interact with the same file objects used by
 * the parent process. However if we are testing the coverage normal exit() is
 * used in order to obtain the right coverage information. */
void exitFromChild(int retcode) {
#ifdef COVERAGE_TEST
    exit(retcode);
#else
    _exit(retcode);
#endif
}

/*====================== Hash table type implementation  ==================== */

/* This is a hash table type that uses the SDS dynamic strings library as
 * keys and redis objects as values (objects can hold SDS strings,
 * lists, sets). */

void dictVanillaFree(dict *d, void *val)
{
    UNUSED(d);
    zfree(val);
}

void dictListDestructor(dict *d, void *val)
{
    UNUSED(d);
    listRelease((list*)val);
}

int dictSdsKeyCompare(dict *d, const void *key1,
        const void *key2)
{
    int l1,l2;
    UNUSED(d);

    l1 = sdslen((sds)key1);
    l2 = sdslen((sds)key2);
    if (l1 != l2) return 0;
    return memcmp(key1, key2, l1) == 0;
}

/* A case insensitive version used for the command lookup table and other
 * places where case insensitive non binary-safe comparison is needed. */
int dictSdsKeyCaseCompare(dict *d, const void *key1,
        const void *key2)
{
    UNUSED(d);
    return strcasecmp(key1, key2) == 0;
}

void dictObjectDestructor(dict *d, void *val)
{
    UNUSED(d);
    if (val == NULL) return; /* Lazy freeing will set value to NULL. */
    decrRefCount(val);
}

void dictSdsDestructor(dict *d, void *val)
{
    UNUSED(d);
    sdsfree(val);
}

void *dictSdsDup(dict *d, const void *key) {
    UNUSED(d);
    return sdsdup((const sds) key);
}

int dictObjKeyCompare(dict *d, const void *key1,
        const void *key2)
{
    const robj *o1 = key1, *o2 = key2;
    return dictSdsKeyCompare(d, o1->ptr,o2->ptr);
}

uint64_t dictObjHash(const void *key) {
    const robj *o = key;
    return dictGenHashFunction(o->ptr, sdslen((sds)o->ptr));
}

uint64_t dictSdsHash(const void *key) {
    return dictGenHashFunction((unsigned char*)key, sdslen((char*)key));
}

uint64_t dictSdsCaseHash(const void *key) {
    return dictGenCaseHashFunction((unsigned char*)key, sdslen((char*)key));
}

/* Dict hash function for null terminated string */
uint64_t dictCStrHash(const void *key) {
    return dictGenHashFunction((unsigned char*)key, strlen((char*)key));
}

/* Dict hash function for null terminated string */
uint64_t dictCStrCaseHash(const void *key) {
    return dictGenCaseHashFunction((unsigned char*)key, strlen((char*)key));
}

/* Dict compare function for null terminated string */
int dictCStrKeyCompare(dict *d, const void *key1, const void *key2) {
    int l1,l2;
    UNUSED(d);

    l1 = strlen((char*)key1);
    l2 = strlen((char*)key2);
    if (l1 != l2) return 0;
    return memcmp(key1, key2, l1) == 0;
}

/* Dict case insensitive compare function for null terminated string */
int dictCStrKeyCaseCompare(dict *d, const void *key1, const void *key2) {
    UNUSED(d);
    return strcasecmp(key1, key2) == 0;
}

int dictEncObjKeyCompare(dict *d, const void *key1, const void *key2)
{
    robj *o1 = (robj*) key1, *o2 = (robj*) key2;
    int cmp;

    if (o1->encoding == OBJ_ENCODING_INT &&
        o2->encoding == OBJ_ENCODING_INT)
            return o1->ptr == o2->ptr;

    /* Due to OBJ_STATIC_REFCOUNT, we avoid calling getDecodedObject() without
     * good reasons, because it would incrRefCount() the object, which
     * is invalid. So we check to make sure dictFind() works with static
     * objects as well. */
    if (o1->refcount != OBJ_STATIC_REFCOUNT) o1 = getDecodedObject(o1);
    if (o2->refcount != OBJ_STATIC_REFCOUNT) o2 = getDecodedObject(o2);
    cmp = dictSdsKeyCompare(d,o1->ptr,o2->ptr);
    if (o1->refcount != OBJ_STATIC_REFCOUNT) decrRefCount(o1);
    if (o2->refcount != OBJ_STATIC_REFCOUNT) decrRefCount(o2);
    return cmp;
}

uint64_t dictEncObjHash(const void *key) {
    robj *o = (robj*) key;

    if (sdsEncodedObject(o)) {
        return dictGenHashFunction(o->ptr, sdslen((sds)o->ptr));
    } else if (o->encoding == OBJ_ENCODING_INT) {
        char buf[32];
        int len;

        len = ll2string(buf,32,(long)o->ptr);
        return dictGenHashFunction((unsigned char*)buf, len);
    } else {
        serverPanic("Unknown string encoding");
    }
}

/* Return 1 if currently we allow dict to expand. Dict may allocate huge
 * memory to contain hash buckets when dict expands, that may lead redis
 * rejects user's requests or evicts some keys, we can stop dict to expand
 * provisionally if used memory will be over maxmemory after dict expands,
 * but to guarantee the performance of redis, we still allow dict to expand
 * if dict load factor exceeds HASHTABLE_MAX_LOAD_FACTOR. */
int dictExpandAllowed(size_t moreMem, double usedRatio) {
    if (usedRatio <= HASHTABLE_MAX_LOAD_FACTOR) {
        return !overMaxmemoryAfterAlloc(moreMem);
    } else {
        return 1;
    }
}

/* Returns the size of the DB dict entry metadata in bytes. In cluster mode, the
 * metadata is used for constructing a doubly linked list of the dict entries
 * belonging to the same cluster slot. See the Slot to Key API in cluster.c. */
size_t dictEntryMetadataSize(dict *d) {
    UNUSED(d);
    /* NOTICE: this also affects overhead_ht_slot_to_keys in getMemoryOverheadData.
     * If we ever add non-cluster related data here, that code must be modified too. */
    return server.cluster_enabled ? sizeof(clusterDictEntryMetadata) : 0;
}

/* Generic hash table type where keys are Redis Objects, Values
 * dummy pointers. */
dictType objectKeyPointerValueDictType = {
    dictEncObjHash,            /* hash function */
    NULL,                      /* key dup */
    NULL,                      /* val dup */
    dictEncObjKeyCompare,      /* key compare */
    dictObjectDestructor,      /* key destructor */
    NULL,                      /* val destructor */
    NULL                       /* allow to expand */
};

/* Like objectKeyPointerValueDictType(), but values can be destroyed, if
 * not NULL, calling zfree(). */
dictType objectKeyHeapPointerValueDictType = {
    dictEncObjHash,            /* hash function */
    NULL,                      /* key dup */
    NULL,                      /* val dup */
    dictEncObjKeyCompare,      /* key compare */
    dictObjectDestructor,      /* key destructor */
    dictVanillaFree,           /* val destructor */
    NULL                       /* allow to expand */
};

/* Set dictionary type. Keys are SDS strings, values are not used. */
dictType setDictType = {
    dictSdsHash,               /* hash function */
    NULL,                      /* key dup */
    NULL,                      /* val dup */
    dictSdsKeyCompare,         /* key compare */
    dictSdsDestructor,         /* key destructor */
    NULL                       /* val destructor */
};

/* Sorted sets hash (note: a skiplist is used in addition to the hash table) */
dictType zsetDictType = {
    dictSdsHash,               /* hash function */
    NULL,                      /* key dup */
    NULL,                      /* val dup */
    dictSdsKeyCompare,         /* key compare */
    NULL,                      /* Note: SDS string shared & freed by skiplist */
    NULL,                      /* val destructor */
    NULL                       /* allow to expand */
};

/* Db->dict, keys are sds strings, vals are Redis objects. */
dictType dbDictType = {
    dictSdsHash,                /* hash function */
    NULL,                       /* key dup */
    NULL,                       /* val dup */
    dictSdsKeyCompare,          /* key compare */
    dictSdsDestructor,          /* key destructor */
    dictObjectDestructor,       /* val destructor */
    dictExpandAllowed,          /* allow to expand */
    dictEntryMetadataSize       /* size of entry metadata in bytes */
};

/* Db->expires */
dictType dbExpiresDictType = {
    dictSdsHash,                /* hash function */
    NULL,                       /* key dup */
    NULL,                       /* val dup */
    dictSdsKeyCompare,          /* key compare */
    NULL,                       /* key destructor */
    NULL,                       /* val destructor */
    dictExpandAllowed           /* allow to expand */
};

/* Command table. sds string -> command struct pointer. */
dictType commandTableDictType = {
    dictSdsCaseHash,            /* hash function */
    NULL,                       /* key dup */
    NULL,                       /* val dup */
    dictSdsKeyCaseCompare,      /* key compare */
    dictSdsDestructor,          /* key destructor */
    NULL,                       /* val destructor */
    NULL                        /* allow to expand */
};

/* Hash type hash table (note that small hashes are represented with listpacks) */
dictType hashDictType = {
    dictSdsHash,                /* hash function */
    NULL,                       /* key dup */
    NULL,                       /* val dup */
    dictSdsKeyCompare,          /* key compare */
    dictSdsDestructor,          /* key destructor */
    dictSdsDestructor,          /* val destructor */
    NULL                        /* allow to expand */
};

/* Dict type without destructor */
dictType sdsReplyDictType = {
    dictSdsHash,                /* hash function */
    NULL,                       /* key dup */
    NULL,                       /* val dup */
    dictSdsKeyCompare,          /* key compare */
    NULL,                       /* key destructor */
    NULL,                       /* val destructor */
    NULL                        /* allow to expand */
};

/* Keylist hash table type has unencoded redis objects as keys and
 * lists as values. It's used for blocking operations (BLPOP) and to
 * map swapped keys to a list of clients waiting for this keys to be loaded. */
dictType keylistDictType = {
    dictObjHash,                /* hash function */
    NULL,                       /* key dup */
    NULL,                       /* val dup */
    dictObjKeyCompare,          /* key compare */
    dictObjectDestructor,       /* key destructor */
    dictListDestructor,         /* val destructor */
    NULL                        /* allow to expand */
};

/* Modules system dictionary type. Keys are module name,
 * values are pointer to RedisModule struct. */
dictType modulesDictType = {
    dictSdsCaseHash,            /* hash function */
    NULL,                       /* key dup */
    NULL,                       /* val dup */
    dictSdsKeyCaseCompare,      /* key compare */
    dictSdsDestructor,          /* key destructor */
    NULL,                       /* val destructor */
    NULL                        /* allow to expand */
};

/* Migrate cache dict type. */
dictType migrateCacheDictType = {
    dictSdsHash,                /* hash function */
    NULL,                       /* key dup */
    NULL,                       /* val dup */
    dictSdsKeyCompare,          /* key compare */
    dictSdsDestructor,          /* key destructor */
    NULL,                       /* val destructor */
    NULL                        /* allow to expand */
};

/* Dict for for case-insensitive search using null terminated C strings.
 * The keys stored in dict are sds though. */
dictType stringSetDictType = {
    dictCStrCaseHash,           /* hash function */
    NULL,                       /* key dup */
    NULL,                       /* val dup */
    dictCStrKeyCaseCompare,     /* key compare */
    dictSdsDestructor,          /* key destructor */
    NULL,                       /* val destructor */
    NULL                        /* allow to expand */
};

/* Dict for for case-insensitive search using null terminated C strings.
 * The key and value do not have a destructor. */
dictType externalStringType = {
    dictCStrCaseHash,           /* hash function */
    NULL,                       /* key dup */
    NULL,                       /* val dup */
    dictCStrKeyCaseCompare,     /* key compare */
    NULL,                       /* key destructor */
    NULL,                       /* val destructor */
    NULL                        /* allow to expand */
};

/* Dict for case-insensitive search using sds objects with a zmalloc
 * allocated object as the value. */
dictType sdsHashDictType = {
    dictSdsCaseHash,            /* hash function */
    NULL,                       /* key dup */
    NULL,                       /* val dup */
    dictSdsKeyCaseCompare,      /* key compare */
    dictSdsDestructor,          /* key destructor */
    dictVanillaFree,            /* val destructor */
    NULL                        /* allow to expand */
};

int htNeedsResize(dict *dict) {
    long long size, used;

    size = dictSlots(dict);
    used = dictSize(dict);
    return (size > DICT_HT_INITIAL_SIZE &&
            (used*100/size < HASHTABLE_MIN_FILL));
}

/* If the percentage of used slots in the HT reaches HASHTABLE_MIN_FILL
 * we resize the hash table to save memory */
void tryResizeHashTables(int dbid) {
    if (htNeedsResize(server.db[dbid].dict))
        dictResize(server.db[dbid].dict);
    if (htNeedsResize(server.db[dbid].expires))
        dictResize(server.db[dbid].expires);
}

/* Our hash table implementation performs rehashing incrementally while
 * we write/read from the hash table. Still if the server is idle, the hash
 * table will use two tables for a long time. So we try to use 1 millisecond
 * of CPU time at every call of this function to perform some rehashing.
 *
 * The function returns 1 if some rehashing was performed, otherwise 0
 * is returned. */
int incrementallyRehash(int dbid) {
    /* Keys dictionary */
    if (dictIsRehashing(server.db[dbid].dict)) {
        dictRehashMilliseconds(server.db[dbid].dict,1);
        return 1; /* already used our millisecond for this loop... */
    }
    /* Expires */
    if (dictIsRehashing(server.db[dbid].expires)) {
        dictRehashMilliseconds(server.db[dbid].expires,1);
        return 1; /* already used our millisecond for this loop... */
    }
    return 0;
}

/* This function is called once a background process of some kind terminates,
 * as we want to avoid resizing the hash tables when there is a child in order
 * to play well with copy-on-write (otherwise when a resize happens lots of
 * memory pages are copied). The goal of this function is to update the ability
 * for dict.c to resize the hash tables accordingly to the fact we have an
 * active fork child running. */
void updateDictResizePolicy(void) {
    if (!hasActiveChildProcess())
        dictEnableResize();
    else
        dictDisableResize();
}

const char *strChildType(int type) {
    switch(type) {
        case CHILD_TYPE_RDB: return "RDB";
        case CHILD_TYPE_AOF: return "AOF";
        case CHILD_TYPE_LDB: return "LDB";
        case CHILD_TYPE_MODULE: return "MODULE";
        default: return "Unknown";
    }
}

/* Return true if there are active children processes doing RDB saving,
 * AOF rewriting, or some side process spawned by a loaded module. */
int hasActiveChildProcess() {
    return server.child_pid != -1;
}

void resetChildState() {
    server.child_type = CHILD_TYPE_NONE;
    server.child_pid = -1;
    server.stat_current_cow_peak = 0;
    server.stat_current_cow_bytes = 0;
    server.stat_current_cow_updated = 0;
    server.stat_current_save_keys_processed = 0;
    server.stat_module_progress = 0;
    server.stat_current_save_keys_total = 0;
    updateDictResizePolicy();
    closeChildInfoPipe();
    moduleFireServerEvent(REDISMODULE_EVENT_FORK_CHILD,
                          REDISMODULE_SUBEVENT_FORK_CHILD_DIED,
                          NULL);
}

/* Return if child type is mutually exclusive with other fork children */
int isMutuallyExclusiveChildType(int type) {
    return type == CHILD_TYPE_RDB || type == CHILD_TYPE_AOF || type == CHILD_TYPE_MODULE;
}

/* Returns true when we're inside a long command that yielded to the event loop. */
int isInsideYieldingLongCommand() {
    return scriptIsTimedout() || server.busy_module_yield_flags;
}

/* Return true if this instance has persistence completely turned off:
 * both RDB and AOF are disabled. */
int allPersistenceDisabled(void) {
    return server.saveparamslen == 0 && server.aof_state == AOF_OFF;
}

/* ======================= Cron: called every 100 ms ======================== */

/* Add a sample to the operations per second array of samples. */
void trackInstantaneousMetric(int metric, long long current_reading) {
    long long now = mstime();
    long long t = now - server.inst_metric[metric].last_sample_time;
    long long ops = current_reading -
                    server.inst_metric[metric].last_sample_count;
    long long ops_sec;

    ops_sec = t > 0 ? (ops*1000/t) : 0;

    server.inst_metric[metric].samples[server.inst_metric[metric].idx] =
        ops_sec;
    server.inst_metric[metric].idx++;
    server.inst_metric[metric].idx %= STATS_METRIC_SAMPLES;
    server.inst_metric[metric].last_sample_time = now;
    server.inst_metric[metric].last_sample_count = current_reading;
}

/* Return the mean of all the samples. */
long long getInstantaneousMetric(int metric) {
    int j;
    long long sum = 0;

    for (j = 0; j < STATS_METRIC_SAMPLES; j++)
        sum += server.inst_metric[metric].samples[j];
    return sum / STATS_METRIC_SAMPLES;
}

/* The client query buffer is an sds.c string that can end with a lot of
 * free space not used, this function reclaims space if needed.
 *
 * The function always returns 0 as it never terminates the client. */
int clientsCronResizeQueryBuffer(client *c) {
    size_t querybuf_size = sdsalloc(c->querybuf);
    time_t idletime = server.unixtime - c->lastinteraction;

    /* Only resize the query buffer if the buffer is actually wasting at least a
     * few kbytes */
    if (sdsavail(c->querybuf) > 1024*4) {
        /* There are two conditions to resize the query buffer: */
        if (idletime > 2) {
            /* 1) Query is idle for a long time. */
            c->querybuf = sdsRemoveFreeSpace(c->querybuf);
        } else if (querybuf_size > PROTO_RESIZE_THRESHOLD && querybuf_size/2 > c->querybuf_peak) {
            /* 2) Query buffer is too big for latest peak and is larger than
             *    resize threshold. Trim excess space but only up to a limit,
             *    not below the recent peak and current c->querybuf (which will
             *    be soon get used). If we're in the middle of a bulk then make
             *    sure not to resize to less than the bulk length. */
            size_t resize = sdslen(c->querybuf);
            if (resize < c->querybuf_peak) resize = c->querybuf_peak;
            if (c->bulklen != -1 && resize < (size_t)c->bulklen) resize = c->bulklen;
            c->querybuf = sdsResize(c->querybuf, resize);
        }
    }

    /* Reset the peak again to capture the peak memory usage in the next
     * cycle. */
    c->querybuf_peak = sdslen(c->querybuf);
    /* We reset to either the current used, or currently processed bulk size,
     * which ever is bigger. */
    if (c->bulklen != -1 && (size_t)c->bulklen > c->querybuf_peak)
        c->querybuf_peak = c->bulklen;
    return 0;
}

/* The client output buffer can be adjusted to better fit the memory requirements.
 *
 * the logic is:
 * in case the last observed peak size of the buffer equals the buffer size - we double the size
 * in case the last observed peak size of the buffer is less than half the buffer size - we shrink by half.
 * The buffer peak will be reset back to the buffer position every server.reply_buffer_peak_reset_time milliseconds
 * The function always returns 0 as it never terminates the client. */
int clientsCronResizeOutputBuffer(client *c, mstime_t now_ms) {

    size_t new_buffer_size = 0;
    char *oldbuf = NULL;
    const size_t buffer_target_shrink_size = c->buf_usable_size/2;
    const size_t buffer_target_expand_size = c->buf_usable_size*2;

    /* in case the resizing is disabled return immediately */
    if(!server.reply_buffer_resizing_enabled)
        return 0;

    if (buffer_target_shrink_size >= PROTO_REPLY_MIN_BYTES &&
        c->buf_peak < buffer_target_shrink_size )
    {
        new_buffer_size = max(PROTO_REPLY_MIN_BYTES,c->buf_peak+1);
        server.stat_reply_buffer_shrinks++;
    } else if (buffer_target_expand_size < PROTO_REPLY_CHUNK_BYTES*2 &&
        c->buf_peak == c->buf_usable_size)
    {
        new_buffer_size = min(PROTO_REPLY_CHUNK_BYTES,buffer_target_expand_size);
        server.stat_reply_buffer_expands++;
    }

    /* reset the peak value each server.reply_buffer_peak_reset_time seconds. in case the client will be idle
     * it will start to shrink.
     */
    if (server.reply_buffer_peak_reset_time >=0 &&
        now_ms - c->buf_peak_last_reset_time >= server.reply_buffer_peak_reset_time)
    {
        c->buf_peak = c->bufpos;
        c->buf_peak_last_reset_time = now_ms;
    }

    if (new_buffer_size) {
        oldbuf = c->buf;
        c->buf = zmalloc_usable(new_buffer_size, &c->buf_usable_size);
        memcpy(c->buf,oldbuf,c->bufpos);
        zfree(oldbuf);
    }
    return 0;
}

/* This function is used in order to track clients using the biggest amount
 * of memory in the latest few seconds. This way we can provide such information
 * in the INFO output (clients section), without having to do an O(N) scan for
 * all the clients.
 *
 * This is how it works. We have an array of CLIENTS_PEAK_MEM_USAGE_SLOTS slots
 * where we track, for each, the biggest client output and input buffers we
 * saw in that slot. Every slot corresponds to one of the latest seconds, since
 * the array is indexed by doing UNIXTIME % CLIENTS_PEAK_MEM_USAGE_SLOTS.
 *
 * When we want to know what was recently the peak memory usage, we just scan
 * such few slots searching for the maximum value. */
#define CLIENTS_PEAK_MEM_USAGE_SLOTS 8
size_t ClientsPeakMemInput[CLIENTS_PEAK_MEM_USAGE_SLOTS] = {0};
size_t ClientsPeakMemOutput[CLIENTS_PEAK_MEM_USAGE_SLOTS] = {0};

int clientsCronTrackExpansiveClients(client *c, int time_idx) {
    size_t in_usage = sdsZmallocSize(c->querybuf) + c->argv_len_sum +
	              (c->argv ? zmalloc_size(c->argv) : 0);
    size_t out_usage = getClientOutputBufferMemoryUsage(c);

    /* Track the biggest values observed so far in this slot. */
    if (in_usage > ClientsPeakMemInput[time_idx]) ClientsPeakMemInput[time_idx] = in_usage;
    if (out_usage > ClientsPeakMemOutput[time_idx]) ClientsPeakMemOutput[time_idx] = out_usage;

    return 0; /* This function never terminates the client. */
}

/* All normal clients are placed in one of the "mem usage buckets" according
 * to how much memory they currently use. We use this function to find the
 * appropriate bucket based on a given memory usage value. The algorithm simply
 * does a log2(mem) to ge the bucket. This means, for examples, that if a
 * client's memory usage doubles it's moved up to the next bucket, if it's
 * halved we move it down a bucket.
 * For more details see CLIENT_MEM_USAGE_BUCKETS documentation in server.h. */
static inline clientMemUsageBucket *getMemUsageBucket(size_t mem) {
    int size_in_bits = 8*(int)sizeof(mem);
    int clz = mem > 0 ? __builtin_clzl(mem) : size_in_bits;
    int bucket_idx = size_in_bits - clz;
    if (bucket_idx > CLIENT_MEM_USAGE_BUCKET_MAX_LOG)
        bucket_idx = CLIENT_MEM_USAGE_BUCKET_MAX_LOG;
    else if (bucket_idx < CLIENT_MEM_USAGE_BUCKET_MIN_LOG)
        bucket_idx = CLIENT_MEM_USAGE_BUCKET_MIN_LOG;
    bucket_idx -= CLIENT_MEM_USAGE_BUCKET_MIN_LOG;
    return &server.client_mem_usage_buckets[bucket_idx];
}

/* This is called both on explicit clients when something changed their buffers,
 * so we can track clients' memory and enforce clients' maxmemory in real time,
 * and also from the clientsCron. We call it from the cron so we have updated
 * stats for non CLIENT_TYPE_NORMAL/PUBSUB clients and in case a configuration
 * change requires us to evict a non-active client.
 *
 * This also adds the client to the correct memory usage bucket. Each bucket contains
 * all clients with roughly the same amount of memory. This way we group
 * together clients consuming about the same amount of memory and can quickly
 * free them in case we reach maxmemory-clients (client eviction).
 */
int updateClientMemUsage(client *c) {
    serverAssert(io_threads_op == IO_THREADS_OP_IDLE);
    size_t mem = getClientMemoryUsage(c, NULL);
    int type = getClientType(c);

    /* Remove the old value of the memory used by the client from the old
     * category, and add it back. */
    if (type != c->last_memory_type) {
        server.stat_clients_type_memory[c->last_memory_type] -= c->last_memory_usage;
        server.stat_clients_type_memory[type] += mem;
        c->last_memory_type = type;
    } else {
        server.stat_clients_type_memory[type] += mem - c->last_memory_usage;
    }

    int allow_eviction =
            (type == CLIENT_TYPE_NORMAL || type == CLIENT_TYPE_PUBSUB) &&
            !(c->flags & CLIENT_NO_EVICT);

    /* Update the client in the mem usage buckets */
    if (c->mem_usage_bucket) {
        c->mem_usage_bucket->mem_usage_sum -= c->last_memory_usage;
        /* If this client can't be evicted then remove it from the mem usage
         * buckets */
        if (!allow_eviction) {
            listDelNode(c->mem_usage_bucket->clients, c->mem_usage_bucket_node);
            c->mem_usage_bucket = NULL;
            c->mem_usage_bucket_node = NULL;
        }
    }
    if (allow_eviction) {
        clientMemUsageBucket *bucket = getMemUsageBucket(mem);
        bucket->mem_usage_sum += mem;
        if (bucket != c->mem_usage_bucket) {
            if (c->mem_usage_bucket)
                listDelNode(c->mem_usage_bucket->clients,
                            c->mem_usage_bucket_node);
            c->mem_usage_bucket = bucket;
            listAddNodeTail(bucket->clients, c);
            c->mem_usage_bucket_node = listLast(bucket->clients);
        }
    }

    /* Remember what we added, to remove it next time. */
    c->last_memory_usage = mem;

    return 0;
}

/* Return the max samples in the memory usage of clients tracked by
 * the function clientsCronTrackExpansiveClients(). */
void getExpansiveClientsInfo(size_t *in_usage, size_t *out_usage) {
    size_t i = 0, o = 0;
    for (int j = 0; j < CLIENTS_PEAK_MEM_USAGE_SLOTS; j++) {
        if (ClientsPeakMemInput[j] > i) i = ClientsPeakMemInput[j];
        if (ClientsPeakMemOutput[j] > o) o = ClientsPeakMemOutput[j];
    }
    *in_usage = i;
    *out_usage = o;
}

/* This function is called by serverCron() and is used in order to perform
 * operations on clients that are important to perform constantly. For instance
 * we use this function in order to disconnect clients after a timeout, including
 * clients blocked in some blocking command with a non-zero timeout.
 *
 * The function makes some effort to process all the clients every second, even
 * if this cannot be strictly guaranteed, since serverCron() may be called with
 * an actual frequency lower than server.hz in case of latency events like slow
 * commands.
 *
 * It is very important for this function, and the functions it calls, to be
 * very fast: sometimes Redis has tens of hundreds of connected clients, and the
 * default server.hz value is 10, so sometimes here we need to process thousands
 * of clients per second, turning this function into a source of latency.
 */
#define CLIENTS_CRON_MIN_ITERATIONS 5
void clientsCron(void) {
    /* Try to process at least numclients/server.hz of clients
     * per call. Since normally (if there are no big latency events) this
     * function is called server.hz times per second, in the average case we
     * process all the clients in 1 second. */
    int numclients = listLength(server.clients);
    int iterations = numclients/server.hz;
    mstime_t now = mstime();

    /* Process at least a few clients while we are at it, even if we need
     * to process less than CLIENTS_CRON_MIN_ITERATIONS to meet our contract
     * of processing each client once per second. */
    if (iterations < CLIENTS_CRON_MIN_ITERATIONS)
        iterations = (numclients < CLIENTS_CRON_MIN_ITERATIONS) ?
                     numclients : CLIENTS_CRON_MIN_ITERATIONS;


    int curr_peak_mem_usage_slot = server.unixtime % CLIENTS_PEAK_MEM_USAGE_SLOTS;
    /* Always zero the next sample, so that when we switch to that second, we'll
     * only register samples that are greater in that second without considering
     * the history of such slot.
     *
     * Note: our index may jump to any random position if serverCron() is not
     * called for some reason with the normal frequency, for instance because
     * some slow command is called taking multiple seconds to execute. In that
     * case our array may end containing data which is potentially older
     * than CLIENTS_PEAK_MEM_USAGE_SLOTS seconds: however this is not a problem
     * since here we want just to track if "recently" there were very expansive
     * clients from the POV of memory usage. */
    int zeroidx = (curr_peak_mem_usage_slot+1) % CLIENTS_PEAK_MEM_USAGE_SLOTS;
    ClientsPeakMemInput[zeroidx] = 0;
    ClientsPeakMemOutput[zeroidx] = 0;


    while(listLength(server.clients) && iterations--) {
        client *c;
        listNode *head;

        /* Rotate the list, take the current head, process.
         * This way if the client must be removed from the list it's the
         * first element and we don't incur into O(N) computation. */
        listRotateTailToHead(server.clients);
        head = listFirst(server.clients);
        c = listNodeValue(head);
        /* The following functions do different service checks on the client.
         * The protocol is that they return non-zero if the client was
         * terminated. */
        if (clientsCronHandleTimeout(c,now)) continue;
        if (clientsCronResizeQueryBuffer(c)) continue;
        if (clientsCronResizeOutputBuffer(c,now)) continue;

        if (clientsCronTrackExpansiveClients(c, curr_peak_mem_usage_slot)) continue;

        /* Iterating all the clients in getMemoryOverheadData() is too slow and
         * in turn would make the INFO command too slow. So we perform this
         * computation incrementally and track the (not instantaneous but updated
         * to the second) total memory used by clients using clientsCron() in
         * a more incremental way (depending on server.hz). */
        if (updateClientMemUsage(c)) continue;
        if (closeClientOnOutputBufferLimitReached(c, 0)) continue;
    }
}

/* This function handles 'background' operations we are required to do
 * incrementally in Redis databases, such as active key expiring, resizing,
 * rehashing. */
void databasesCron(void) {
    /* Expire keys by random sampling. Not required for slaves
     * as master will synthesize DELs for us. */
    if (server.active_expire_enabled) {
        if (iAmMaster()) {
            activeExpireCycle(ACTIVE_EXPIRE_CYCLE_SLOW);
        } else {
            expireSlaveKeys();
        }
    }

    /* Defrag keys gradually. */
    activeDefragCycle();

    /* Perform hash tables rehashing if needed, but only if there are no
     * other processes saving the DB on disk. Otherwise rehashing is bad
     * as will cause a lot of copy-on-write of memory pages. */
    if (!hasActiveChildProcess()) {
        /* We use global counters so if we stop the computation at a given
         * DB we'll be able to start from the successive in the next
         * cron loop iteration. */
        static unsigned int resize_db = 0;
        static unsigned int rehash_db = 0;
        int dbs_per_call = CRON_DBS_PER_CALL;
        int j;

        /* Don't test more DBs than we have. */
        if (dbs_per_call > server.dbnum) dbs_per_call = server.dbnum;

        /* Resize */
        for (j = 0; j < dbs_per_call; j++) {
            tryResizeHashTables(resize_db % server.dbnum);
            resize_db++;
        }

        /* Rehash */
        if (server.activerehashing) {
            for (j = 0; j < dbs_per_call; j++) {
                int work_done = incrementallyRehash(rehash_db);
                if (work_done) {
                    /* If the function did some work, stop here, we'll do
                     * more at the next cron loop. */
                    break;
                } else {
                    /* If this db didn't need rehash, we'll try the next one. */
                    rehash_db++;
                    rehash_db %= server.dbnum;
                }
            }
        }
    }
}

static inline void updateCachedTimeWithUs(int update_daylight_info, const long long ustime) {
    server.ustime = ustime;
    server.mstime = server.ustime / 1000;
    time_t unixtime = server.mstime / 1000;
    atomicSet(server.unixtime, unixtime);

    /* To get information about daylight saving time, we need to call
     * localtime_r and cache the result. However calling localtime_r in this
     * context is safe since we will never fork() while here, in the main
     * thread. The logging function will call a thread safe version of
     * localtime that has no locks. */
    if (update_daylight_info) {
        struct tm tm;
        time_t ut = server.unixtime;
        localtime_r(&ut,&tm);
        server.daylight_active = tm.tm_isdst;
    }
}

/* We take a cached value of the unix time in the global state because with
 * virtual memory and aging there is to store the current time in objects at
 * every object access, and accuracy is not needed. To access a global var is
 * a lot faster than calling time(NULL).
 *
 * This function should be fast because it is called at every command execution
 * in call(), so it is possible to decide if to update the daylight saving
 * info or not using the 'update_daylight_info' argument. Normally we update
 * such info only when calling this function from serverCron() but not when
 * calling it from call(). */
void updateCachedTime(int update_daylight_info) {
    const long long us = ustime();
    updateCachedTimeWithUs(update_daylight_info, us);
}

void checkChildrenDone(void) {
    int statloc = 0;
    pid_t pid;

    if ((pid = waitpid(-1, &statloc, WNOHANG)) != 0) {
        int exitcode = WIFEXITED(statloc) ? WEXITSTATUS(statloc) : -1;
        int bysignal = 0;

        if (WIFSIGNALED(statloc)) bysignal = WTERMSIG(statloc);

        /* sigKillChildHandler catches the signal and calls exit(), but we
         * must make sure not to flag lastbgsave_status, etc incorrectly.
         * We could directly terminate the child process via SIGUSR1
         * without handling it */
        if (exitcode == SERVER_CHILD_NOERROR_RETVAL) {
            bysignal = SIGUSR1;
            exitcode = 1;
        }

        if (pid == -1) {
            serverLog(LL_WARNING,"waitpid() returned an error: %s. "
                "child_type: %s, child_pid = %d",
                strerror(errno),
                strChildType(server.child_type),
                (int) server.child_pid);
        } else if (pid == server.child_pid) {
            if (server.child_type == CHILD_TYPE_RDB) {
                backgroundSaveDoneHandler(exitcode, bysignal);
            } else if (server.child_type == CHILD_TYPE_AOF) {
                backgroundRewriteDoneHandler(exitcode, bysignal);
            } else if (server.child_type == CHILD_TYPE_MODULE) {
                ModuleForkDoneHandler(exitcode, bysignal);
            } else {
                serverPanic("Unknown child type %d for child pid %d", server.child_type, server.child_pid);
                exit(1);
            }
            if (!bysignal && exitcode == 0) receiveChildInfo();
            resetChildState();
        } else {
            if (!ldbRemoveChild(pid)) {
                serverLog(LL_WARNING,
                          "Warning, detected child with unmatched pid: %ld",
                          (long) pid);
            }
        }

        /* start any pending forks immediately. */
        replicationStartPendingFork();
    }
}

/* Called from serverCron and cronUpdateMemoryStats to update cached memory metrics. */
void cronUpdateMemoryStats() {
    /* Record the max memory used since the server was started. */
    if (zmalloc_used_memory() > server.stat_peak_memory)
        server.stat_peak_memory = zmalloc_used_memory();

    run_with_period(100) {
        /* Sample the RSS and other metrics here since this is a relatively slow call.
         * We must sample the zmalloc_used at the same time we take the rss, otherwise
         * the frag ratio calculate may be off (ratio of two samples at different times) */
        server.cron_malloc_stats.process_rss = zmalloc_get_rss();
        server.cron_malloc_stats.zmalloc_used = zmalloc_used_memory();
        /* Sampling the allocator info can be slow too.
         * The fragmentation ratio it'll show is potentially more accurate
         * it excludes other RSS pages such as: shared libraries, LUA and other non-zmalloc
         * allocations, and allocator reserved pages that can be pursed (all not actual frag) */
        zmalloc_get_allocator_info(&server.cron_malloc_stats.allocator_allocated,
                                   &server.cron_malloc_stats.allocator_active,
                                   &server.cron_malloc_stats.allocator_resident);
        /* in case the allocator isn't providing these stats, fake them so that
         * fragmentation info still shows some (inaccurate metrics) */
        if (!server.cron_malloc_stats.allocator_resident) {
            /* LUA memory isn't part of zmalloc_used, but it is part of the process RSS,
             * so we must deduct it in order to be able to calculate correct
             * "allocator fragmentation" ratio */
            size_t lua_memory = evalMemory();
            server.cron_malloc_stats.allocator_resident = server.cron_malloc_stats.process_rss - lua_memory;
        }
        if (!server.cron_malloc_stats.allocator_active)
            server.cron_malloc_stats.allocator_active = server.cron_malloc_stats.allocator_resident;
        if (!server.cron_malloc_stats.allocator_allocated)
            server.cron_malloc_stats.allocator_allocated = server.cron_malloc_stats.zmalloc_used;
    }
}

/* This is our timer interrupt, called server.hz times per second.
 * Here is where we do a number of things that need to be done asynchronously.
 * For instance:
 *
 * - Active expired keys collection (it is also performed in a lazy way on
 *   lookup).
 * - Software watchdog.
 * - Update some statistic.
 * - Incremental rehashing of the DBs hash tables.
 * - Triggering BGSAVE / AOF rewrite, and handling of terminated children.
 * - Clients timeout of different kinds.
 * - Replication reconnection.
 * - Many more...
 *
 * Everything directly called here will be called server.hz times per second,
 * so in order to throttle execution of things we want to do less frequently
 * a macro is used: run_with_period(milliseconds) { .... }
 */

int serverCron(struct aeEventLoop *eventLoop, long long id, void *clientData) {
    int j;
    UNUSED(eventLoop);
    UNUSED(id);
    UNUSED(clientData);

    /* Software watchdog: deliver the SIGALRM that will reach the signal
     * handler if we don't return here fast enough. */
    if (server.watchdog_period) watchdogScheduleSignal(server.watchdog_period);

    /* Update the time cache. */
    updateCachedTime(1);

    server.hz = server.config_hz;
    /* Adapt the server.hz value to the number of configured clients. If we have
     * many clients, we want to call serverCron() with an higher frequency. */
    if (server.dynamic_hz) {
        while (listLength(server.clients) / server.hz >
               MAX_CLIENTS_PER_CLOCK_TICK)
        {
            server.hz *= 2;
            if (server.hz > CONFIG_MAX_HZ) {
                server.hz = CONFIG_MAX_HZ;
                break;
            }
        }
    }

    /* for debug purposes: skip actual cron work if pause_cron is on */
    if (server.pause_cron) return 1000/server.hz;

    run_with_period(100) {
        long long stat_net_input_bytes, stat_net_output_bytes;
        long long stat_net_repl_input_bytes, stat_net_repl_output_bytes;
        atomicGet(server.stat_net_input_bytes, stat_net_input_bytes);
        atomicGet(server.stat_net_output_bytes, stat_net_output_bytes);
        atomicGet(server.stat_net_repl_input_bytes, stat_net_repl_input_bytes);
        atomicGet(server.stat_net_repl_output_bytes, stat_net_repl_output_bytes);

        trackInstantaneousMetric(STATS_METRIC_COMMAND,server.stat_numcommands);
        trackInstantaneousMetric(STATS_METRIC_NET_INPUT,
                stat_net_input_bytes + stat_net_repl_input_bytes);
        trackInstantaneousMetric(STATS_METRIC_NET_OUTPUT,
                stat_net_output_bytes + stat_net_repl_output_bytes);
        trackInstantaneousMetric(STATS_METRIC_NET_INPUT_REPLICATION,
                                 stat_net_repl_input_bytes);
        trackInstantaneousMetric(STATS_METRIC_NET_OUTPUT_REPLICATION,
                                 stat_net_repl_output_bytes);
    }

    /* We have just LRU_BITS bits per object for LRU information.
     * So we use an (eventually wrapping) LRU clock.
     *
     * Note that even if the counter wraps it's not a big problem,
     * everything will still work but some object will appear younger
     * to Redis. However for this to happen a given object should never be
     * touched for all the time needed to the counter to wrap, which is
     * not likely.
     *
     * Note that you can change the resolution altering the
     * LRU_CLOCK_RESOLUTION define. */
    unsigned int lruclock = getLRUClock();
    atomicSet(server.lruclock,lruclock);

    cronUpdateMemoryStats();

    /* We received a SIGTERM or SIGINT, shutting down here in a safe way, as it is
     * not ok doing so inside the signal handler. */
    if (server.shutdown_asap && !isShutdownInitiated()) {
        int shutdownFlags = SHUTDOWN_NOFLAGS;
        if (server.last_sig_received == SIGINT && server.shutdown_on_sigint)
            shutdownFlags = server.shutdown_on_sigint;
        else if (server.last_sig_received == SIGTERM && server.shutdown_on_sigterm)
            shutdownFlags = server.shutdown_on_sigterm;

        if (prepareForShutdown(shutdownFlags) == C_OK) exit(0);
    } else if (isShutdownInitiated()) {
        if (server.mstime >= server.shutdown_mstime || isReadyToShutdown()) {
            if (finishShutdown() == C_OK) exit(0);
            /* Shutdown failed. Continue running. An error has been logged. */
        }
    }

    /* Show some info about non-empty databases */
    if (server.verbosity <= LL_VERBOSE) {
        run_with_period(5000) {
            for (j = 0; j < server.dbnum; j++) {
                long long size, used, vkeys;

                size = dictSlots(server.db[j].dict);
                used = dictSize(server.db[j].dict);
                vkeys = dictSize(server.db[j].expires);
                if (used || vkeys) {
                    serverLog(LL_VERBOSE,"DB %d: %lld keys (%lld volatile) in %lld slots HT.",j,used,vkeys,size);
                }
            }
        }
    }

    /* Show information about connected clients */
    if (!server.sentinel_mode) {
        run_with_period(5000) {
            serverLog(LL_DEBUG,
                "%lu clients connected (%lu replicas), %zu bytes in use",
                listLength(server.clients)-listLength(server.slaves),
                listLength(server.slaves),
                zmalloc_used_memory());
        }
    }

    /* We need to do a few operations on clients asynchronously. */
    clientsCron();

    /* Handle background operations on Redis databases. */
    databasesCron();

    /* Start a scheduled AOF rewrite if this was requested by the user while
     * a BGSAVE was in progress. */
    if (!hasActiveChildProcess() &&
        server.aof_rewrite_scheduled &&
        !aofRewriteLimited())
    {
        rewriteAppendOnlyFileBackground();
    }

    /* Check if a background saving or AOF rewrite in progress terminated. */
    if (hasActiveChildProcess() || ldbPendingChildren())
    {
        run_with_period(1000) receiveChildInfo();
        checkChildrenDone();
    } else {
        /* If there is not a background saving/rewrite in progress check if
         * we have to save/rewrite now. */
        for (j = 0; j < server.saveparamslen; j++) {
            struct saveparam *sp = server.saveparams+j;

            /* Save if we reached the given amount of changes,
             * the given amount of seconds, and if the latest bgsave was
             * successful or if, in case of an error, at least
             * CONFIG_BGSAVE_RETRY_DELAY seconds already elapsed. */
            if (server.dirty >= sp->changes &&
                server.unixtime-server.lastsave > sp->seconds &&
                (server.unixtime-server.lastbgsave_try >
                 CONFIG_BGSAVE_RETRY_DELAY ||
                 server.lastbgsave_status == C_OK))
            {
                serverLog(LL_NOTICE,"%d changes in %d seconds. Saving...",
                    sp->changes, (int)sp->seconds);
                rdbSaveInfo rsi, *rsiptr;
                rsiptr = rdbPopulateSaveInfo(&rsi);
                rdbSaveBackground(SLAVE_REQ_NONE,server.rdb_filename,rsiptr);
                break;
            }
        }

        /* Trigger an AOF rewrite if needed. */
        if (server.aof_state == AOF_ON &&
            !hasActiveChildProcess() &&
            server.aof_rewrite_perc &&
            server.aof_current_size > server.aof_rewrite_min_size)
        {
            long long base = server.aof_rewrite_base_size ?
                server.aof_rewrite_base_size : 1;
            long long growth = (server.aof_current_size*100/base) - 100;
            if (growth >= server.aof_rewrite_perc && !aofRewriteLimited()) {
                serverLog(LL_NOTICE,"Starting automatic rewriting of AOF on %lld%% growth",growth);
                rewriteAppendOnlyFileBackground();
            }
        }
    }
    /* Just for the sake of defensive programming, to avoid forgetting to
     * call this function when needed. */
    updateDictResizePolicy();


    /* AOF postponed flush: Try at every cron cycle if the slow fsync
     * completed. */
    if ((server.aof_state == AOF_ON || server.aof_state == AOF_WAIT_REWRITE) &&
        server.aof_flush_postponed_start)
    {
        flushAppendOnlyFile(0);
    }

    /* AOF write errors: in this case we have a buffer to flush as well and
     * clear the AOF error in case of success to make the DB writable again,
     * however to try every second is enough in case of 'hz' is set to
     * a higher frequency. */
    run_with_period(1000) {
        if ((server.aof_state == AOF_ON || server.aof_state == AOF_WAIT_REWRITE) &&
            server.aof_last_write_status == C_ERR) 
            {
                flushAppendOnlyFile(0);
            }
    }

    /* Clear the paused clients state if needed. */
    checkClientPauseTimeoutAndReturnIfPaused();

    /* Replication cron function -- used to reconnect to master,
     * detect transfer failures, start background RDB transfers and so forth. 
     * 
     * If Redis is trying to failover then run the replication cron faster so
     * progress on the handshake happens more quickly. */
    if (server.failover_state != NO_FAILOVER) {
        run_with_period(100) replicationCron();
    } else {
        run_with_period(1000) replicationCron();
    }

    /* Run the Redis Cluster cron. */
    run_with_period(100) {
        if (server.cluster_enabled) clusterCron();
    }

    /* Run the Sentinel timer if we are in sentinel mode. */
    if (server.sentinel_mode) sentinelTimer();

    /* Cleanup expired MIGRATE cached sockets. */
    run_with_period(1000) {
        migrateCloseTimedoutSockets();
    }

    /* Stop the I/O threads if we don't have enough pending work. */
    stopThreadedIOIfNeeded();

    /* Resize tracking keys table if needed. This is also done at every
     * command execution, but we want to be sure that if the last command
     * executed changes the value via CONFIG SET, the server will perform
     * the operation even if completely idle. */
    if (server.tracking_clients) trackingLimitUsedSlots();

    /* Start a scheduled BGSAVE if the corresponding flag is set. This is
     * useful when we are forced to postpone a BGSAVE because an AOF
     * rewrite is in progress.
     *
     * Note: this code must be after the replicationCron() call above so
     * make sure when refactoring this file to keep this order. This is useful
     * because we want to give priority to RDB savings for replication. */
    if (!hasActiveChildProcess() &&
        server.rdb_bgsave_scheduled &&
        (server.unixtime-server.lastbgsave_try > CONFIG_BGSAVE_RETRY_DELAY ||
         server.lastbgsave_status == C_OK))
    {
        rdbSaveInfo rsi, *rsiptr;
        rsiptr = rdbPopulateSaveInfo(&rsi);
        if (rdbSaveBackground(SLAVE_REQ_NONE,server.rdb_filename,rsiptr) == C_OK)
            server.rdb_bgsave_scheduled = 0;
    }

    run_with_period(100) {
        if (moduleCount()) modulesCron();
    }

    /* Fire the cron loop modules event. */
    RedisModuleCronLoopV1 ei = {REDISMODULE_CRON_LOOP_VERSION,server.hz};
    moduleFireServerEvent(REDISMODULE_EVENT_CRON_LOOP,
                          0,
                          &ei);

    server.cronloops++;
    return 1000/server.hz;
}


void blockingOperationStarts() {
    if(!server.blocking_op_nesting++){
        updateCachedTime(0);
        server.blocked_last_cron = server.mstime;
    }
}

void blockingOperationEnds() {
    if(!(--server.blocking_op_nesting)){
        server.blocked_last_cron = 0;
    }
}

/* This function fills in the role of serverCron during RDB or AOF loading, and
 * also during blocked scripts.
 * It attempts to do its duties at a similar rate as the configured server.hz,
 * and updates cronloops variable so that similarly to serverCron, the
 * run_with_period can be used. */
void whileBlockedCron() {
    /* Here we may want to perform some cron jobs (normally done server.hz times
     * per second). */

    /* Since this function depends on a call to blockingOperationStarts, let's
     * make sure it was done. */
    serverAssert(server.blocked_last_cron);

    /* In case we where called too soon, leave right away. This way one time
     * jobs after the loop below don't need an if. and we don't bother to start
     * latency monitor if this function is called too often. */
    if (server.blocked_last_cron >= server.mstime)
        return;

    mstime_t latency;
    latencyStartMonitor(latency);

    /* In some cases we may be called with big intervals, so we may need to do
     * extra work here. This is because some of the functions in serverCron rely
     * on the fact that it is performed every 10 ms or so. For instance, if
     * activeDefragCycle needs to utilize 25% cpu, it will utilize 2.5ms, so we
     * need to call it multiple times. */
    long hz_ms = 1000/server.hz;
    while (server.blocked_last_cron < server.mstime) {

        /* Defrag keys gradually. */
        activeDefragCycle();

        server.blocked_last_cron += hz_ms;

        /* Increment cronloop so that run_with_period works. */
        server.cronloops++;
    }

    /* Other cron jobs do not need to be done in a loop. No need to check
     * server.blocked_last_cron since we have an early exit at the top. */

    /* Update memory stats during loading (excluding blocked scripts) */
    if (server.loading) cronUpdateMemoryStats();

    latencyEndMonitor(latency);
    latencyAddSampleIfNeeded("while-blocked-cron",latency);

    /* We received a SIGTERM during loading, shutting down here in a safe way,
     * as it isn't ok doing so inside the signal handler. */
    if (server.shutdown_asap && server.loading) {
        if (prepareForShutdown(SHUTDOWN_NOSAVE) == C_OK) exit(0);
        serverLog(LL_WARNING,"SIGTERM received but errors trying to shut down the server, check the logs for more information");
        server.shutdown_asap = 0;
        server.last_sig_received = 0;
    }
}

static void sendGetackToReplicas(void) {
    robj *argv[3];
    argv[0] = shared.replconf;
    argv[1] = shared.getack;
    argv[2] = shared.special_asterick; /* Not used argument. */
    replicationFeedSlaves(server.slaves, -1, argv, 3);
}

extern int ProcessingEventsWhileBlocked;

/* This function gets called every time Redis is entering the
 * main loop of the event driven library, that is, before to sleep
 * for ready file descriptors.
 *
 * Note: This function is (currently) called from two functions:
 * 1. aeMain - The main server loop
 * 2. processEventsWhileBlocked - Process clients during RDB/AOF load
 *
 * If it was called from processEventsWhileBlocked we don't want
 * to perform all actions (For example, we don't want to expire
 * keys), but we do need to perform some actions.
 *
 * The most important is freeClientsInAsyncFreeQueue but we also
 * call some other low-risk functions. */
void beforeSleep(struct aeEventLoop *eventLoop) {
    UNUSED(eventLoop);

    size_t zmalloc_used = zmalloc_used_memory();
    if (zmalloc_used > server.stat_peak_memory)
        server.stat_peak_memory = zmalloc_used;

    /* Just call a subset of vital functions in case we are re-entering
     * the event loop from processEventsWhileBlocked(). Note that in this
     * case we keep track of the number of events we are processing, since
     * processEventsWhileBlocked() wants to stop ASAP if there are no longer
     * events to handle. */
    if (ProcessingEventsWhileBlocked) {
        uint64_t processed = 0;
        processed += handleClientsWithPendingReadsUsingThreads();
        processed += connTypeProcessPendingData();
        if (server.aof_state == AOF_ON || server.aof_state == AOF_WAIT_REWRITE)
            flushAppendOnlyFile(0);
        processed += handleClientsWithPendingWrites();
        processed += freeClientsInAsyncFreeQueue();
        server.events_processed_while_blocked += processed;
        return;
    }

    /* Handle precise timeouts of blocked clients. */
    handleBlockedClientsTimeout();

    /* We should handle pending reads clients ASAP after event loop. */
    handleClientsWithPendingReadsUsingThreads();

    /* Handle pending data(typical TLS). (must be done before flushAppendOnlyFile) */
    connTypeProcessPendingData();

    /* If any connection type(typical TLS) still has pending unread data don't sleep at all. */
    aeSetDontWait(server.el, connTypeHasPendingData());

    /* Call the Redis Cluster before sleep function. Note that this function
     * may change the state of Redis Cluster (from ok to fail or vice versa),
     * so it's a good idea to call it before serving the unblocked clients
     * later in this function. */
    if (server.cluster_enabled) clusterBeforeSleep();

    /* Run a fast expire cycle (the called function will return
     * ASAP if a fast cycle is not needed). */
    if (server.active_expire_enabled && server.masterhost == NULL)
        activeExpireCycle(ACTIVE_EXPIRE_CYCLE_FAST);

    /* Unblock all the clients blocked for synchronous replication
     * in WAIT. */
    if (listLength(server.clients_waiting_acks))
        processClientsWaitingReplicas();

    /* Check if there are clients unblocked by modules that implement
     * blocking commands. */
    if (moduleCount()) {
        moduleFireServerEvent(REDISMODULE_EVENT_EVENTLOOP,
                              REDISMODULE_SUBEVENT_EVENTLOOP_BEFORE_SLEEP,
                              NULL);
        moduleHandleBlockedClients();
    }

    /* Try to process pending commands for clients that were just unblocked. */
    if (listLength(server.unblocked_clients))
        processUnblockedClients();

    /* Send all the slaves an ACK request if at least one client blocked
     * during the previous event loop iteration. Note that we do this after
     * processUnblockedClients(), so if there are multiple pipelined WAITs
     * and the just unblocked WAIT gets blocked again, we don't have to wait
     * a server cron cycle in absence of other event loop events. See #6623.
     * 
     * We also don't send the ACKs while clients are paused, since it can
     * increment the replication backlog, they'll be sent after the pause
     * if we are still the master. */
    if (server.get_ack_from_slaves && !checkClientPauseTimeoutAndReturnIfPaused()) {
        sendGetackToReplicas();
        server.get_ack_from_slaves = 0;
    }

    /* We may have received updates from clients about their current offset. NOTE:
     * this can't be done where the ACK is received since failover will disconnect 
     * our clients. */
    updateFailoverStatus();

    /* Since we rely on current_client to send scheduled invalidation messages
     * we have to flush them after each command, so when we get here, the list
     * must be empty. */
    serverAssert(listLength(server.tracking_pending_keys) == 0);

    /* Send the invalidation messages to clients participating to the
     * client side caching protocol in broadcasting (BCAST) mode. */
    trackingBroadcastInvalidationMessages();

    /* Try to process blocked clients every once in while.
     *
     * Example: A module calls RM_SignalKeyAsReady from within a timer callback
     * (So we don't visit processCommand() at all).
     *
     * must be done before flushAppendOnlyFile, in case of appendfsync=always,
     * since the unblocked clients may write data. */
    handleClientsBlockedOnKeys();

    /* Write the AOF buffer on disk,
     * must be done before handleClientsWithPendingWritesUsingThreads,
     * in case of appendfsync=always. */
    if (server.aof_state == AOF_ON || server.aof_state == AOF_WAIT_REWRITE)
        flushAppendOnlyFile(0);

    /* Handle writes with pending output buffers. */
    handleClientsWithPendingWritesUsingThreads();

    /* Close clients that need to be closed asynchronous */
    freeClientsInAsyncFreeQueue();

    /* Incrementally trim replication backlog, 10 times the normal speed is
     * to free replication backlog as much as possible. */
    if (server.repl_backlog)
        incrementalTrimReplicationBacklog(10*REPL_BACKLOG_TRIM_BLOCKS_PER_CALL);

    /* Disconnect some clients if they are consuming too much memory. */
    evictClients();

    /* Before we are going to sleep, let the threads access the dataset by
     * releasing the GIL. Redis main thread will not touch anything at this
     * time. */
    if (moduleCount()) moduleReleaseGIL();

    /* Do NOT add anything below moduleReleaseGIL !!! */
}

/* This function is called immediately after the event loop multiplexing
 * API returned, and the control is going to soon return to Redis by invoking
 * the different events callbacks. */
void afterSleep(struct aeEventLoop *eventLoop) {
    UNUSED(eventLoop);

    /* Do NOT add anything above moduleAcquireGIL !!! */

    /* Acquire the modules GIL so that their threads won't touch anything. */
    if (!ProcessingEventsWhileBlocked) {
        if (moduleCount()) {
            mstime_t latency;
            latencyStartMonitor(latency);

            moduleAcquireGIL();
            moduleFireServerEvent(REDISMODULE_EVENT_EVENTLOOP,
                                  REDISMODULE_SUBEVENT_EVENTLOOP_AFTER_SLEEP,
                                  NULL);
            latencyEndMonitor(latency);
            latencyAddSampleIfNeeded("module-acquire-GIL",latency);
        }
    }
}

/* =========================== Server initialization ======================== */

void createSharedObjects(void) {
    int j;

    /* Shared command responses */
    shared.ok = createObject(OBJ_STRING,sdsnew("+OK\r\n"));
    shared.emptybulk = createObject(OBJ_STRING,sdsnew("$0\r\n\r\n"));
    shared.czero = createObject(OBJ_STRING,sdsnew(":0\r\n"));
    shared.cone = createObject(OBJ_STRING,sdsnew(":1\r\n"));
    shared.emptyarray = createObject(OBJ_STRING,sdsnew("*0\r\n"));
    shared.pong = createObject(OBJ_STRING,sdsnew("+PONG\r\n"));
    shared.queued = createObject(OBJ_STRING,sdsnew("+QUEUED\r\n"));
    shared.emptyscan = createObject(OBJ_STRING,sdsnew("*2\r\n$1\r\n0\r\n*0\r\n"));
    shared.space = createObject(OBJ_STRING,sdsnew(" "));
    shared.plus = createObject(OBJ_STRING,sdsnew("+"));

    /* Shared command error responses */
    shared.wrongtypeerr = createObject(OBJ_STRING,sdsnew(
        "-WRONGTYPE Operation against a key holding the wrong kind of value\r\n"));
    shared.err = createObject(OBJ_STRING,sdsnew("-ERR\r\n"));
    shared.nokeyerr = createObject(OBJ_STRING,sdsnew(
        "-ERR no such key\r\n"));
    shared.syntaxerr = createObject(OBJ_STRING,sdsnew(
        "-ERR syntax error\r\n"));
    shared.sameobjecterr = createObject(OBJ_STRING,sdsnew(
        "-ERR source and destination objects are the same\r\n"));
    shared.outofrangeerr = createObject(OBJ_STRING,sdsnew(
        "-ERR index out of range\r\n"));
    shared.noscripterr = createObject(OBJ_STRING,sdsnew(
        "-NOSCRIPT No matching script. Please use EVAL.\r\n"));
    shared.loadingerr = createObject(OBJ_STRING,sdsnew(
        "-LOADING Redis is loading the dataset in memory\r\n"));
    shared.slowevalerr = createObject(OBJ_STRING,sdsnew(
        "-BUSY Redis is busy running a script. You can only call SCRIPT KILL or SHUTDOWN NOSAVE.\r\n"));
    shared.slowscripterr = createObject(OBJ_STRING,sdsnew(
        "-BUSY Redis is busy running a script. You can only call FUNCTION KILL or SHUTDOWN NOSAVE.\r\n"));
    shared.slowmoduleerr = createObject(OBJ_STRING,sdsnew(
        "-BUSY Redis is busy running a module command.\r\n"));
    shared.masterdownerr = createObject(OBJ_STRING,sdsnew(
        "-MASTERDOWN Link with MASTER is down and replica-serve-stale-data is set to 'no'.\r\n"));
    shared.bgsaveerr = createObject(OBJ_STRING,sdsnew(
        "-MISCONF Redis is configured to save RDB snapshots, but it's currently unable to persist to disk. Commands that may modify the data set are disabled, because this instance is configured to report errors during writes if RDB snapshotting fails (stop-writes-on-bgsave-error option). Please check the Redis logs for details about the RDB error.\r\n"));
    shared.roslaveerr = createObject(OBJ_STRING,sdsnew(
        "-READONLY You can't write against a read only replica.\r\n"));
    shared.noautherr = createObject(OBJ_STRING,sdsnew(
        "-NOAUTH Authentication required.\r\n"));
    shared.oomerr = createObject(OBJ_STRING,sdsnew(
        "-OOM command not allowed when used memory > 'maxmemory'.\r\n"));
    shared.execaborterr = createObject(OBJ_STRING,sdsnew(
        "-EXECABORT Transaction discarded because of previous errors.\r\n"));
    shared.noreplicaserr = createObject(OBJ_STRING,sdsnew(
        "-NOREPLICAS Not enough good replicas to write.\r\n"));
    shared.busykeyerr = createObject(OBJ_STRING,sdsnew(
        "-BUSYKEY Target key name already exists.\r\n"));

    /* The shared NULL depends on the protocol version. */
    shared.null[0] = NULL;
    shared.null[1] = NULL;
    shared.null[2] = createObject(OBJ_STRING,sdsnew("$-1\r\n"));
    shared.null[3] = createObject(OBJ_STRING,sdsnew("_\r\n"));

    shared.nullarray[0] = NULL;
    shared.nullarray[1] = NULL;
    shared.nullarray[2] = createObject(OBJ_STRING,sdsnew("*-1\r\n"));
    shared.nullarray[3] = createObject(OBJ_STRING,sdsnew("_\r\n"));

    shared.emptymap[0] = NULL;
    shared.emptymap[1] = NULL;
    shared.emptymap[2] = createObject(OBJ_STRING,sdsnew("*0\r\n"));
    shared.emptymap[3] = createObject(OBJ_STRING,sdsnew("%0\r\n"));

    shared.emptyset[0] = NULL;
    shared.emptyset[1] = NULL;
    shared.emptyset[2] = createObject(OBJ_STRING,sdsnew("*0\r\n"));
    shared.emptyset[3] = createObject(OBJ_STRING,sdsnew("~0\r\n"));

    for (j = 0; j < PROTO_SHARED_SELECT_CMDS; j++) {
        char dictid_str[64];
        int dictid_len;

        dictid_len = ll2string(dictid_str,sizeof(dictid_str),j);
        shared.select[j] = createObject(OBJ_STRING,
            sdscatprintf(sdsempty(),
                "*2\r\n$6\r\nSELECT\r\n$%d\r\n%s\r\n",
                dictid_len, dictid_str));
    }
    shared.messagebulk = createStringObject("$7\r\nmessage\r\n",13);
    shared.pmessagebulk = createStringObject("$8\r\npmessage\r\n",14);
    shared.subscribebulk = createStringObject("$9\r\nsubscribe\r\n",15);
    shared.unsubscribebulk = createStringObject("$11\r\nunsubscribe\r\n",18);
    shared.ssubscribebulk = createStringObject("$10\r\nssubscribe\r\n", 17);
    shared.sunsubscribebulk = createStringObject("$12\r\nsunsubscribe\r\n", 19);
    shared.smessagebulk = createStringObject("$8\r\nsmessage\r\n", 14);
    shared.psubscribebulk = createStringObject("$10\r\npsubscribe\r\n",17);
    shared.punsubscribebulk = createStringObject("$12\r\npunsubscribe\r\n",19);

    /* Shared command names */
    shared.del = createStringObject("DEL",3);
    shared.unlink = createStringObject("UNLINK",6);
    shared.rpop = createStringObject("RPOP",4);
    shared.lpop = createStringObject("LPOP",4);
    shared.lpush = createStringObject("LPUSH",5);
    shared.rpoplpush = createStringObject("RPOPLPUSH",9);
    shared.lmove = createStringObject("LMOVE",5);
    shared.blmove = createStringObject("BLMOVE",6);
    shared.zpopmin = createStringObject("ZPOPMIN",7);
    shared.zpopmax = createStringObject("ZPOPMAX",7);
    shared.multi = createStringObject("MULTI",5);
    shared.exec = createStringObject("EXEC",4);
    shared.hset = createStringObject("HSET",4);
    shared.srem = createStringObject("SREM",4);
    shared.xgroup = createStringObject("XGROUP",6);
    shared.xclaim = createStringObject("XCLAIM",6);
    shared.script = createStringObject("SCRIPT",6);
    shared.replconf = createStringObject("REPLCONF",8);
    shared.pexpireat = createStringObject("PEXPIREAT",9);
    shared.pexpire = createStringObject("PEXPIRE",7);
    shared.persist = createStringObject("PERSIST",7);
    shared.set = createStringObject("SET",3);
    shared.eval = createStringObject("EVAL",4);

    /* Shared command argument */
    shared.left = createStringObject("left",4);
    shared.right = createStringObject("right",5);
    shared.pxat = createStringObject("PXAT", 4);
    shared.time = createStringObject("TIME",4);
    shared.retrycount = createStringObject("RETRYCOUNT",10);
    shared.force = createStringObject("FORCE",5);
    shared.justid = createStringObject("JUSTID",6);
    shared.entriesread = createStringObject("ENTRIESREAD",11);
    shared.lastid = createStringObject("LASTID",6);
    shared.default_username = createStringObject("default",7);
    shared.ping = createStringObject("ping",4);
    shared.setid = createStringObject("SETID",5);
    shared.keepttl = createStringObject("KEEPTTL",7);
    shared.absttl = createStringObject("ABSTTL",6);
    shared.load = createStringObject("LOAD",4);
    shared.createconsumer = createStringObject("CREATECONSUMER",14);
    shared.getack = createStringObject("GETACK",6);
    shared.special_asterick = createStringObject("*",1);
    shared.special_equals = createStringObject("=",1);
    shared.redacted = makeObjectShared(createStringObject("(redacted)",10));

    for (j = 0; j < OBJ_SHARED_INTEGERS; j++) {
        shared.integers[j] =
            makeObjectShared(createObject(OBJ_STRING,(void*)(long)j));
        shared.integers[j]->encoding = OBJ_ENCODING_INT;
    }
    for (j = 0; j < OBJ_SHARED_BULKHDR_LEN; j++) {
        shared.mbulkhdr[j] = createObject(OBJ_STRING,
            sdscatprintf(sdsempty(),"*%d\r\n",j));
        shared.bulkhdr[j] = createObject(OBJ_STRING,
            sdscatprintf(sdsempty(),"$%d\r\n",j));
        shared.maphdr[j] = createObject(OBJ_STRING,
            sdscatprintf(sdsempty(),"%%%d\r\n",j));
        shared.sethdr[j] = createObject(OBJ_STRING,
            sdscatprintf(sdsempty(),"~%d\r\n",j));
    }
    /* The following two shared objects, minstring and maxstring, are not
     * actually used for their value but as a special object meaning
     * respectively the minimum possible string and the maximum possible
     * string in string comparisons for the ZRANGEBYLEX command. */
    shared.minstring = sdsnew("minstring");
    shared.maxstring = sdsnew("maxstring");
}

void initServerConfig(void) {
    int j;
    char *default_bindaddr[CONFIG_DEFAULT_BINDADDR_COUNT] = CONFIG_DEFAULT_BINDADDR;

    initConfigValues();
    updateCachedTime(1);
    getRandomHexChars(server.runid,CONFIG_RUN_ID_SIZE);
    server.runid[CONFIG_RUN_ID_SIZE] = '\0';
    changeReplicationId();
    clearReplicationId2();
    server.hz = CONFIG_DEFAULT_HZ; /* Initialize it ASAP, even if it may get
                                      updated later after loading the config.
                                      This value may be used before the server
                                      is initialized. */
    server.timezone = getTimeZone(); /* Initialized by tzset(). */
    server.configfile = NULL;
    server.executable = NULL;
    server.arch_bits = (sizeof(long) == 8) ? 64 : 32;
    server.bindaddr_count = CONFIG_DEFAULT_BINDADDR_COUNT;
    for (j = 0; j < CONFIG_DEFAULT_BINDADDR_COUNT; j++)
        server.bindaddr[j] = zstrdup(default_bindaddr[j]);
    memset(server.listeners, 0x00, sizeof(server.listeners));
    server.active_expire_enabled = 1;
    server.skip_checksum_validation = 0;
    server.loading = 0;
    server.async_loading = 0;
    server.loading_rdb_used_mem = 0;
    server.aof_state = AOF_OFF;
    server.aof_rewrite_base_size = 0;
    server.aof_rewrite_scheduled = 0;
    server.aof_flush_sleep = 0;
    server.aof_last_fsync = time(NULL);
    server.aof_cur_timestamp = 0;
    atomicSet(server.aof_bio_fsync_status,C_OK);
    server.aof_rewrite_time_last = -1;
    server.aof_rewrite_time_start = -1;
    server.aof_lastbgrewrite_status = C_OK;
    server.aof_delayed_fsync = 0;
    server.aof_fd = -1;
    server.aof_selected_db = -1; /* Make sure the first time will not match */
    server.aof_flush_postponed_start = 0;
    server.aof_last_incr_size = 0;
    server.active_defrag_running = 0;
    server.notify_keyspace_events = 0;
    server.blocked_clients = 0;
    memset(server.blocked_clients_by_type,0,
           sizeof(server.blocked_clients_by_type));
    server.shutdown_asap = 0;
    server.shutdown_flags = 0;
    server.shutdown_mstime = 0;
    server.cluster_module_flags = CLUSTER_MODULE_FLAG_NONE;
    server.migrate_cached_sockets = dictCreate(&migrateCacheDictType);
    server.next_client_id = 1; /* Client IDs, start from 1 .*/
    server.page_size = sysconf(_SC_PAGESIZE);
    server.pause_cron = 0;

    server.latency_tracking_info_percentiles_len = 3;
    server.latency_tracking_info_percentiles = zmalloc(sizeof(double)*(server.latency_tracking_info_percentiles_len));
    server.latency_tracking_info_percentiles[0] = 50.0;  /* p50 */
    server.latency_tracking_info_percentiles[1] = 99.0;  /* p99 */
    server.latency_tracking_info_percentiles[2] = 99.9;  /* p999 */

    unsigned int lruclock = getLRUClock();
    atomicSet(server.lruclock,lruclock);
    resetServerSaveParams();

    appendServerSaveParams(60*60,1);  /* save after 1 hour and 1 change */
    appendServerSaveParams(300,100);  /* save after 5 minutes and 100 changes */
    appendServerSaveParams(60,10000); /* save after 1 minute and 10000 changes */

    /* Replication related */
    server.masterhost = NULL;
//    server.masterport = 6379;
    server.masterport = 7379;
    server.master = NULL;
    server.cached_master = NULL;
    server.master_initial_offset = -1;
    server.repl_state = REPL_STATE_NONE;
    server.repl_transfer_tmpfile = NULL;
    server.repl_transfer_fd = -1;
    server.repl_transfer_s = NULL;
    server.repl_syncio_timeout = CONFIG_REPL_SYNCIO_TIMEOUT;
    server.repl_down_since = 0; /* Never connected, repl is down since EVER. */
    server.master_repl_offset = 0;

    /* Replication partial resync backlog */
    server.repl_backlog = NULL;
    server.repl_no_slaves_since = time(NULL);

    /* Failover related */
    server.failover_end_time = 0;
    server.force_failover = 0;
    server.target_replica_host = NULL;
    server.target_replica_port = 0;
    server.failover_state = NO_FAILOVER;

    /* Client output buffer limits */
    for (j = 0; j < CLIENT_TYPE_OBUF_COUNT; j++)
        server.client_obuf_limits[j] = clientBufferLimitsDefaults[j];

    /* Linux OOM Score config */
    for (j = 0; j < CONFIG_OOM_COUNT; j++)
        server.oom_score_adj_values[j] = configOOMScoreAdjValuesDefaults[j];

    /* Double constants initialization */
    R_Zero = 0.0;
    R_PosInf = 1.0/R_Zero;
    R_NegInf = -1.0/R_Zero;
    R_Nan = R_Zero/R_Zero;

    /* Command table -- we initialize it here as it is part of the
     * initial configuration, since command names may be changed via
     * redis.conf using the rename-command directive. */
    server.commands = dictCreate(&commandTableDictType);
    server.orig_commands = dictCreate(&commandTableDictType);
    populateCommandTable();

    /* Debugging */
    server.watchdog_period = 0;
}

extern char **environ;

/* Restart the server, executing the same executable that started this
 * instance, with the same arguments and configuration file.
 *
 * The function is designed to directly call execve() so that the new
 * server instance will retain the PID of the previous one.
 *
 * The list of flags, that may be bitwise ORed together, alter the
 * behavior of this function:
 *
 * RESTART_SERVER_NONE              No flags.
 * RESTART_SERVER_GRACEFULLY        Do a proper shutdown before restarting.
 * RESTART_SERVER_CONFIG_REWRITE    Rewrite the config file before restarting.
 *
 * On success the function does not return, because the process turns into
 * a different process. On error C_ERR is returned. */
int restartServer(int flags, mstime_t delay) {
    int j;

    /* Check if we still have accesses to the executable that started this
     * server instance. */
    if (access(server.executable,X_OK) == -1) {
        serverLog(LL_WARNING,"Can't restart: this process has no "
                             "permissions to execute %s", server.executable);
        return C_ERR;
    }

    /* Config rewriting. */
    if (flags & RESTART_SERVER_CONFIG_REWRITE &&
        server.configfile &&
        rewriteConfig(server.configfile, 0) == -1)
    {
        serverLog(LL_WARNING,"Can't restart: configuration rewrite process "
                             "failed: %s", strerror(errno));
        return C_ERR;
    }

    /* Perform a proper shutdown. We don't wait for lagging replicas though. */
    if (flags & RESTART_SERVER_GRACEFULLY &&
        prepareForShutdown(SHUTDOWN_NOW) != C_OK)
    {
        serverLog(LL_WARNING,"Can't restart: error preparing for shutdown");
        return C_ERR;
    }

    /* Close all file descriptors, with the exception of stdin, stdout, stderr
     * which are useful if we restart a Redis server which is not daemonized. */
    for (j = 3; j < (int)server.maxclients + 1024; j++) {
        /* Test the descriptor validity before closing it, otherwise
         * Valgrind issues a warning on close(). */
        if (fcntl(j,F_GETFD) != -1) close(j);
    }

    /* Execute the server with the original command line. */
    if (delay) usleep(delay*1000);
    zfree(server.exec_argv[0]);
    server.exec_argv[0] = zstrdup(server.executable);
    execve(server.executable,server.exec_argv,environ);

    /* If an error occurred here, there is nothing we can do, but exit. */
    _exit(1);

    return C_ERR; /* Never reached. */
}

/* This function will configure the current process's oom_score_adj according
 * to user specified configuration. This is currently implemented on Linux
 * only.
 *
 * A process_class value of -1 implies OOM_CONFIG_MASTER or OOM_CONFIG_REPLICA,
 * depending on current role.
 */
int setOOMScoreAdj(int process_class) {
    if (process_class == -1)
        process_class = (server.masterhost ? CONFIG_OOM_REPLICA : CONFIG_OOM_MASTER);

    serverAssert(process_class >= 0 && process_class < CONFIG_OOM_COUNT);

#ifdef HAVE_PROC_OOM_SCORE_ADJ
    /* The following statics are used to indicate Redis has changed the process's oom score.
     * And to save the original score so we can restore it later if needed.
     * We need this so when we disabled oom-score-adj (also during configuration rollback
     * when another configuration parameter was invalid and causes a rollback after
     * applying a new oom-score) we can return to the oom-score value from before our
     * adjustments. */
    static int oom_score_adjusted_by_redis = 0;
    static int oom_score_adj_base = 0;

    int fd;
    int val;
    char buf[64];

    if (server.oom_score_adj != OOM_SCORE_ADJ_NO) {
        if (!oom_score_adjusted_by_redis) {
            oom_score_adjusted_by_redis = 1;
            /* Backup base value before enabling Redis control over oom score */
            fd = open("/proc/self/oom_score_adj", O_RDONLY);
            if (fd < 0 || read(fd, buf, sizeof(buf)) < 0) {
                serverLog(LL_WARNING, "Unable to read oom_score_adj: %s", strerror(errno));
                if (fd != -1) close(fd);
                return C_ERR;
            }
            oom_score_adj_base = atoi(buf);
            close(fd);
        }

        val = server.oom_score_adj_values[process_class];
        if (server.oom_score_adj == OOM_SCORE_RELATIVE)
            val += oom_score_adj_base;
        if (val > 1000) val = 1000;
        if (val < -1000) val = -1000;
    } else if (oom_score_adjusted_by_redis) {
        oom_score_adjusted_by_redis = 0;
        val = oom_score_adj_base;
    }
    else {
        return C_OK;
    }

    snprintf(buf, sizeof(buf) - 1, "%d\n", val);

    fd = open("/proc/self/oom_score_adj", O_WRONLY);
    if (fd < 0 || write(fd, buf, strlen(buf)) < 0) {
        serverLog(LL_WARNING, "Unable to write oom_score_adj: %s", strerror(errno));
        if (fd != -1) close(fd);
        return C_ERR;
    }

    close(fd);
    return C_OK;
#else
    /* Unsupported */
    return C_ERR;
#endif
}

/* This function will try to raise the max number of open files accordingly to
 * the configured max number of clients. It also reserves a number of file
 * descriptors (CONFIG_MIN_RESERVED_FDS) for extra operations of
 * persistence, listening sockets, log files and so forth.
 *
 * If it will not be possible to set the limit accordingly to the configured
 * max number of clients, the function will do the reverse setting
 * server.maxclients to the value that we can actually handle. */
void adjustOpenFilesLimit(void) {
    rlim_t maxfiles = server.maxclients+CONFIG_MIN_RESERVED_FDS;
    struct rlimit limit;

    if (getrlimit(RLIMIT_NOFILE,&limit) == -1) {
        serverLog(LL_WARNING,"Unable to obtain the current NOFILE limit (%s), assuming 1024 and setting the max clients configuration accordingly.",
            strerror(errno));
        server.maxclients = 1024-CONFIG_MIN_RESERVED_FDS;
    } else {
        rlim_t oldlimit = limit.rlim_cur;

        /* Set the max number of files if the current limit is not enough
         * for our needs. */
        if (oldlimit < maxfiles) {
            rlim_t bestlimit;
            int setrlimit_error = 0;

            /* Try to set the file limit to match 'maxfiles' or at least
             * to the higher value supported less than maxfiles. */
            bestlimit = maxfiles;
            while(bestlimit > oldlimit) {
                rlim_t decr_step = 16;

                limit.rlim_cur = bestlimit;
                limit.rlim_max = bestlimit;
                if (setrlimit(RLIMIT_NOFILE,&limit) != -1) break;
                setrlimit_error = errno;

                /* We failed to set file limit to 'bestlimit'. Try with a
                 * smaller limit decrementing by a few FDs per iteration. */
                if (bestlimit < decr_step) {
                    bestlimit = oldlimit;
                    break;
                }
                bestlimit -= decr_step;
            }

            /* Assume that the limit we get initially is still valid if
             * our last try was even lower. */
            if (bestlimit < oldlimit) bestlimit = oldlimit;

            if (bestlimit < maxfiles) {
                unsigned int old_maxclients = server.maxclients;
                server.maxclients = bestlimit-CONFIG_MIN_RESERVED_FDS;
                /* maxclients is unsigned so may overflow: in order
                 * to check if maxclients is now logically less than 1
                 * we test indirectly via bestlimit. */
                if (bestlimit <= CONFIG_MIN_RESERVED_FDS) {
                    serverLog(LL_WARNING,"Your current 'ulimit -n' "
                        "of %llu is not enough for the server to start. "
                        "Please increase your open file limit to at least "
                        "%llu. Exiting.",
                        (unsigned long long) oldlimit,
                        (unsigned long long) maxfiles);
                    exit(1);
                }
                serverLog(LL_WARNING,"You requested maxclients of %d "
                    "requiring at least %llu max file descriptors.",
                    old_maxclients,
                    (unsigned long long) maxfiles);
                serverLog(LL_WARNING,"Server can't set maximum open files "
                    "to %llu because of OS error: %s.",
                    (unsigned long long) maxfiles, strerror(setrlimit_error));
                serverLog(LL_WARNING,"Current maximum open files is %llu. "
                    "maxclients has been reduced to %d to compensate for "
                    "low ulimit. "
                    "If you need higher maxclients increase 'ulimit -n'.",
                    (unsigned long long) bestlimit, server.maxclients);
            } else {
                serverLog(LL_NOTICE,"Increased maximum number of open files "
                    "to %llu (it was originally set to %llu).",
                    (unsigned long long) maxfiles,
                    (unsigned long long) oldlimit);
            }
        }
    }
}

/* Check that server.tcp_backlog can be actually enforced in Linux according
 * to the value of /proc/sys/net/core/somaxconn, or warn about it. */
void checkTcpBacklogSettings(void) {
#if defined(HAVE_PROC_SOMAXCONN)
    FILE *fp = fopen("/proc/sys/net/core/somaxconn","r");
    char buf[1024];
    if (!fp) return;
    if (fgets(buf,sizeof(buf),fp) != NULL) {
        int somaxconn = atoi(buf);
        if (somaxconn > 0 && somaxconn < server.tcp_backlog) {
            serverLog(LL_WARNING,"WARNING: The TCP backlog setting of %d cannot be enforced because /proc/sys/net/core/somaxconn is set to the lower value of %d.", server.tcp_backlog, somaxconn);
        }
    }
    fclose(fp);
#elif defined(HAVE_SYSCTL_KIPC_SOMAXCONN)
    int somaxconn, mib[3];
    size_t len = sizeof(int);

    mib[0] = CTL_KERN;
    mib[1] = KERN_IPC;
    mib[2] = KIPC_SOMAXCONN;

    if (sysctl(mib, 3, &somaxconn, &len, NULL, 0) == 0) {
        if (somaxconn > 0 && somaxconn < server.tcp_backlog) {
            serverLog(LL_WARNING,"WARNING: The TCP backlog setting of %d cannot be enforced because kern.ipc.somaxconn is set to the lower value of %d.", server.tcp_backlog, somaxconn);
        }
    }
#elif defined(HAVE_SYSCTL_KERN_SOMAXCONN)
    int somaxconn, mib[2];
    size_t len = sizeof(int);

    mib[0] = CTL_KERN;
    mib[1] = KERN_SOMAXCONN;

    if (sysctl(mib, 2, &somaxconn, &len, NULL, 0) == 0) {
        if (somaxconn > 0 && somaxconn < server.tcp_backlog) {
            serverLog(LL_WARNING,"WARNING: The TCP backlog setting of %d cannot be enforced because kern.somaxconn is set to the lower value of %d.", server.tcp_backlog, somaxconn);
        }
    }
#elif defined(SOMAXCONN)
    if (SOMAXCONN < server.tcp_backlog) {
        serverLog(LL_WARNING,"WARNING: The TCP backlog setting of %d cannot be enforced because SOMAXCONN is set to the lower value of %d.", server.tcp_backlog, SOMAXCONN);
    }
#endif
}

void closeListener(connListener *sfd) {
    int j;

    for (j = 0; j < sfd->count; j++) {
        if (sfd->fd[j] == -1) continue;

        aeDeleteFileEvent(server.el, sfd->fd[j], AE_READABLE);
        close(sfd->fd[j]);
    }

    sfd->count = 0;
}

/* Create an event handler for accepting new connections in TCP or TLS domain sockets.
 * This works atomically for all socket fds */
int createSocketAcceptHandler(connListener *sfd, aeFileProc *accept_handler) {
    int j;

    for (j = 0; j < sfd->count; j++) {
        if (aeCreateFileEvent(server.el, sfd->fd[j], AE_READABLE, accept_handler,sfd) == AE_ERR) {
            /* Rollback */
            for (j = j-1; j >= 0; j--) aeDeleteFileEvent(server.el, sfd->fd[j], AE_READABLE);
            return C_ERR;
        }
    }
    return C_OK;
}

/* Initialize a set of file descriptors to listen to the specified 'port'
 * binding the addresses specified in the Redis server configuration.
 *
 * The listening file descriptors are stored in the integer array 'fds'
 * and their number is set in '*count'. Actually @sfd should be 'listener',
 * for the historical reasons, let's keep 'sfd' here.
 *
 * The addresses to bind are specified in the global server.bindaddr array
 * and their number is server.bindaddr_count. If the server configuration
 * contains no specific addresses to bind, this function will try to
 * bind * (all addresses) for both the IPv4 and IPv6 protocols.
 *
 * On success the function returns C_OK.
 *
 * On error the function returns C_ERR. For the function to be on
 * error, at least one of the server.bindaddr addresses was
 * impossible to bind, or no bind addresses were specified in the server
 * configuration but the function is not able to bind * for at least
 * one of the IPv4 or IPv6 protocols. */
int listenToPort(connListener *sfd) {
    int j;
    int port = sfd->port;
    char **bindaddr = sfd->bindaddr;

    /* If we have no bind address, we don't listen on a TCP socket */
    if (sfd->bindaddr_count == 0) return C_OK;

    for (j = 0; j < sfd->bindaddr_count; j++) {
        char* addr = bindaddr[j];
        int optional = *addr == '-';
        if (optional) addr++;
        if (strchr(addr,':')) {
            /* Bind IPv6 address. */
            sfd->fd[sfd->count] = anetTcp6Server(server.neterr,port,addr,server.tcp_backlog);
        } else {
            /* Bind IPv4 address. */
            sfd->fd[sfd->count] = anetTcpServer(server.neterr,port,addr,server.tcp_backlog);
        }
        if (sfd->fd[sfd->count] == ANET_ERR) {
            int net_errno = errno;
            serverLog(LL_WARNING,
                "Warning: Could not create server TCP listening socket %s:%d: %s",
                addr, port, server.neterr);
            if (net_errno == EADDRNOTAVAIL && optional)
                continue;
            if (net_errno == ENOPROTOOPT     || net_errno == EPROTONOSUPPORT ||
                net_errno == ESOCKTNOSUPPORT || net_errno == EPFNOSUPPORT ||
                net_errno == EAFNOSUPPORT)
                continue;

            /* Rollback successful listens before exiting */
            closeListener(sfd);
            return C_ERR;
        }
        if (server.socket_mark_id > 0) anetSetSockMarkId(NULL, sfd->fd[sfd->count], server.socket_mark_id);
        anetNonBlock(NULL,sfd->fd[sfd->count]);
        anetCloexec(sfd->fd[sfd->count]);
        sfd->count++;
    }
    return C_OK;
}

/* Resets the stats that we expose via INFO or other means that we want
 * to reset via CONFIG RESETSTAT. The function is also used in order to
 * initialize these fields in initServer() at server startup. */
void resetServerStats(void) {
    int j;

    server.stat_numcommands = 0;
    server.stat_numconnections = 0;
    server.stat_expiredkeys = 0;
    server.stat_expired_stale_perc = 0;
    server.stat_expired_time_cap_reached_count = 0;
    server.stat_expire_cycle_time_used = 0;
    server.stat_evictedkeys = 0;
    server.stat_evictedclients = 0;
    server.stat_total_eviction_exceeded_time = 0;
    server.stat_last_eviction_exceeded_time = 0;
    server.stat_keyspace_misses = 0;
    server.stat_keyspace_hits = 0;
    server.stat_active_defrag_hits = 0;
    server.stat_active_defrag_misses = 0;
    server.stat_active_defrag_key_hits = 0;
    server.stat_active_defrag_key_misses = 0;
    server.stat_active_defrag_scanned = 0;
    server.stat_total_active_defrag_time = 0;
    server.stat_last_active_defrag_time = 0;
    server.stat_fork_time = 0;
    server.stat_fork_rate = 0;
    server.stat_total_forks = 0;
    server.stat_rejected_conn = 0;
    server.stat_sync_full = 0;
    server.stat_sync_partial_ok = 0;
    server.stat_sync_partial_err = 0;
    server.stat_io_reads_processed = 0;
    atomicSet(server.stat_total_reads_processed, 0);
    server.stat_io_writes_processed = 0;
    atomicSet(server.stat_total_writes_processed, 0);
    for (j = 0; j < STATS_METRIC_COUNT; j++) {
        server.inst_metric[j].idx = 0;
        server.inst_metric[j].last_sample_time = mstime();
        server.inst_metric[j].last_sample_count = 0;
        memset(server.inst_metric[j].samples,0,
            sizeof(server.inst_metric[j].samples));
    }
    server.stat_aof_rewrites = 0;
    server.stat_rdb_saves = 0;
    server.stat_aofrw_consecutive_failures = 0;
    atomicSet(server.stat_net_input_bytes, 0);
    atomicSet(server.stat_net_output_bytes, 0);
    atomicSet(server.stat_net_repl_input_bytes, 0);
    atomicSet(server.stat_net_repl_output_bytes, 0);
    server.stat_unexpected_error_replies = 0;
    server.stat_total_error_replies = 0;
    server.stat_dump_payload_sanitizations = 0;
    server.aof_delayed_fsync = 0;
    server.stat_reply_buffer_shrinks = 0;
    server.stat_reply_buffer_expands = 0;
    lazyfreeResetStats();
}

/* Make the thread killable at any time, so that kill threads functions
 * can work reliably (default cancelability type is PTHREAD_CANCEL_DEFERRED).
 * Needed for pthread_cancel used by the fast memory test used by the crash report. */
void makeThreadKillable(void) {
    pthread_setcancelstate(PTHREAD_CANCEL_ENABLE, NULL);
    pthread_setcanceltype(PTHREAD_CANCEL_ASYNCHRONOUS, NULL);
}


/* Create the Redis databases, and initialize other internal state. */
void initServerDB(void){
    for (int j = 0; j < server.dbnum; j++) {
        server.db[j].dict = dictCreate(&dbDictType);
        server.db[j].expires = dictCreate(&dbExpiresDictType);
        server.db[j].expires_cursor = 0;
        server.db[j].blocking_keys = dictCreate(&keylistDictType);
        server.db[j].ready_keys = dictCreate(&objectKeyPointerValueDictType);
        server.db[j].watched_keys = dictCreate(&keylistDictType);
        server.db[j].id = j;
        server.db[j].avg_ttl = 0;
        server.db[j].defrag_later = listCreate();
        server.db[j].slots_to_keys = NULL; /* Set by clusterInit later on if necessary. */
        listSetFreeMethod(server.db[j].defrag_later, (void (*)(void *)) sdsfree);
    }
}

void initServer(void) {
    int j;

    signal(SIGHUP, SIG_IGN);
    signal(SIGPIPE, SIG_IGN);
    setupSignalHandlers();
    makeThreadKillable();

    if (server.syslog_enabled) {
        openlog(server.syslog_ident, LOG_PID | LOG_NDELAY | LOG_NOWAIT,
            server.syslog_facility);
    }

    /* Initialization after setting defaults from the config system. */
//    server.aof_state = server.aof_enabled ? AOF_ON : AOF_OFF;
    server.aof_state = AOF_ON ;
    server.hz = server.config_hz;
    server.pid = getpid();
    server.in_fork_child = CHILD_TYPE_NONE;
    server.main_thread_id = pthread_self();
    server.current_client = NULL;
    server.errors = raxNew();
    server.fixed_time_expire = 0;
    server.in_nested_call = 0;
    server.clients = listCreate();
    server.clients_index = raxNew();
    server.clients_to_close = listCreate();
    server.slaves = listCreate();
    server.monitors = listCreate();
    server.clients_pending_write = listCreate();
    server.clients_pending_read = listCreate();
    server.clients_timeout_table = raxNew();
    server.replication_allowed = 1;
    server.slaveseldb = -1; /* Force to emit the first SELECT command. */
    server.unblocked_clients = listCreate();
    server.ready_keys = listCreate();
    server.tracking_pending_keys = listCreate();
    server.clients_waiting_acks = listCreate();
    server.get_ack_from_slaves = 0;
    server.client_pause_type = CLIENT_PAUSE_OFF;
    server.client_pause_end_time = 0;
    memset(server.client_pause_per_purpose, 0,
           sizeof(server.client_pause_per_purpose));
    server.postponed_clients = listCreate();
    server.events_processed_while_blocked = 0;
    server.system_memory_size = zmalloc_get_memory_size();
    server.blocked_last_cron = 0;
    server.blocking_op_nesting = 0;
    server.thp_enabled = 0;
    server.cluster_drop_packet_filter = -1;
    server.reply_buffer_peak_reset_time = REPLY_BUFFER_DEFAULT_PEAK_RESET_TIME;
    server.reply_buffer_resizing_enabled = 1;
    resetReplicationBuffer();

    /* Make sure the locale is set on startup based on the config file. */
    if (setlocale(LC_COLLATE,server.locale_collate) == NULL) {
        serverLog(LL_WARNING, "Failed to configure LOCALE for invalid locale name.");
        exit(1);
    }

    for (j = 0; j < CLIENT_MEM_USAGE_BUCKETS; j++) {
        server.client_mem_usage_buckets[j].mem_usage_sum = 0;
        server.client_mem_usage_buckets[j].clients = listCreate();
    }

    createSharedObjects();
    adjustOpenFilesLimit();
    const char *clk_msg = monotonicInit();
    serverLog(LL_NOTICE, "monotonic clock: %s", clk_msg);
    server.el = aeCreateEventLoop(server.maxclients+CONFIG_FDSET_INCR);
    if (server.el == NULL) {
        serverLog(LL_WARNING,
            "Failed creating the event loop. Error message: '%s'",
            strerror(errno));
        exit(1);
    }
    server.db = zmalloc(sizeof(redisDb)*server.dbnum);

<<<<<<< HEAD
    /* Open the TCP listening socket for the user commands. */
    if (server.port != 0 &&
        listenToPort(server.port,&server.ipfd) == C_ERR) {
        /* Note: the following log text is matched by the test suite. */
        serverLog(LL_WARNING, "Failed listening on port %u (TCP), aborting.", server.port);
        exit(1);
    }
    if (server.tls_port != 0 &&
        listenToPort(server.tls_port,&server.tlsfd) == C_ERR) {
        /* Note: the following log text is matched by the test suite. */
        serverLog(LL_WARNING, "Failed listening on port %u (TLS), aborting.", server.tls_port);
        exit(1);
    }

    /* Open the listening Unix domain socket. */
    if (server.unixsocket != NULL) {
        unlink(server.unixsocket); /* don't care if this fails */
        server.sofd = anetUnixServer(server.neterr,server.unixsocket,
            (mode_t)server.unixsocketperm, server.tcp_backlog);
        if (server.sofd == ANET_ERR) {
            serverLog(LL_WARNING, "Failed opening Unix socket: %s", server.neterr);
            exit(1);
        }
        anetNonBlock(NULL,server.sofd);
        anetCloexec(server.sofd);
    }

    /* Abort if there are no listening sockets at all. */
    if (server.ipfd.count == 0 && server.tlsfd.count == 0 && server.sofd < 0) {
        serverLog(LL_WARNING, "Configured to not listen anywhere, exiting.");
        exit(1);
    }

    initServerDB();
=======
    /* Create the Redis databases, and initialize other internal state. */
    for (j = 0; j < server.dbnum; j++) {
        server.db[j].dict = dictCreate(&dbDictType);
        server.db[j].expires = dictCreate(&dbExpiresDictType);
        server.db[j].expires_cursor = 0;
        server.db[j].blocking_keys = dictCreate(&keylistDictType);
        server.db[j].ready_keys = dictCreate(&objectKeyPointerValueDictType);
        server.db[j].watched_keys = dictCreate(&keylistDictType);
        server.db[j].id = j;
        server.db[j].avg_ttl = 0;
        server.db[j].defrag_later = listCreate();
        server.db[j].slots_to_keys = NULL; /* Set by clusterInit later on if necessary. */
        listSetFreeMethod(server.db[j].defrag_later,(void (*)(void*))sdsfree);
    }
>>>>>>> 5389fa62
    evictionPoolAlloc(); /* Initialize the LRU keys pool. */
    server.pubsub_channels = dictCreate(&keylistDictType);
    server.pubsub_patterns = dictCreate(&keylistDictType);
    server.pubsubshard_channels = dictCreate(&keylistDictType);
    server.cronloops = 0;
    server.in_exec = 0;
    server.busy_module_yield_flags = BUSY_MODULE_YIELD_NONE;
    server.busy_module_yield_reply = NULL;
    server.core_propagates = 0;
    server.module_ctx_nesting = 0;
    server.client_pause_in_transaction = 0;
    server.child_pid = -1;
    server.child_type = CHILD_TYPE_NONE;
    server.rdb_child_type = RDB_CHILD_TYPE_NONE;
    server.rdb_pipe_conns = NULL;
    server.rdb_pipe_numconns = 0;
    server.rdb_pipe_numconns_writing = 0;
    server.rdb_pipe_buff = NULL;
    server.rdb_pipe_bufflen = 0;
    server.rdb_bgsave_scheduled = 0;
    server.child_info_pipe[0] = -1;
    server.child_info_pipe[1] = -1;
    server.child_info_nread = 0;
    server.aof_buf = sdsempty();
    server.lastsave = time(NULL); /* At startup we consider the DB saved. */
    server.lastbgsave_try = 0;    /* At startup we never tried to BGSAVE. */
    server.rdb_save_time_last = -1;
    server.rdb_save_time_start = -1;
    server.rdb_last_load_keys_expired = 0;
    server.rdb_last_load_keys_loaded = 0;
    server.dirty = 0;
    resetServerStats();
    /* A few stats we don't want to reset: server startup time, and peak mem. */
    server.stat_starttime = time(NULL);
    server.stat_peak_memory = 0;
    server.stat_current_cow_peak = 0;
    server.stat_current_cow_bytes = 0;
    server.stat_current_cow_updated = 0;
    server.stat_current_save_keys_processed = 0;
    server.stat_current_save_keys_total = 0;
    server.stat_rdb_cow_bytes = 0;
    server.stat_aof_cow_bytes = 0;
    server.stat_module_cow_bytes = 0;
    server.stat_module_progress = 0;
    for (int j = 0; j < CLIENT_TYPE_COUNT; j++)
        server.stat_clients_type_memory[j] = 0;
    server.stat_cluster_links_memory = 0;
    server.cron_malloc_stats.zmalloc_used = 0;
    server.cron_malloc_stats.process_rss = 0;
    server.cron_malloc_stats.allocator_allocated = 0;
    server.cron_malloc_stats.allocator_active = 0;
    server.cron_malloc_stats.allocator_resident = 0;
    server.lastbgsave_status = C_OK;
    server.aof_last_write_status = C_OK;
    server.aof_last_write_errno = 0;
    server.repl_good_slaves_count = 0;
    server.last_sig_received = 0;
    server.repl_aof_manifest = NULL;
    server.repl_aof_sending_slave_num = 0;

    /* Create the timer callback, this is our way to process many background
     * operations incrementally, like clients timeout, eviction of unaccessed
     * expired keys and so forth. */
    if (aeCreateTimeEvent(server.el, 1, serverCron, NULL, NULL) == AE_ERR) {
        serverPanic("Can't create event loop timers.");
        exit(1);
    }

    /* Register a readable event for the pipe used to awake the event loop
     * from module threads. */
    if (aeCreateFileEvent(server.el, server.module_pipe[0], AE_READABLE,
        modulePipeReadable,NULL) == AE_ERR) {
            serverPanic(
                "Error registering the readable event for the module pipe.");
    }

    /* Register before and after sleep handlers (note this needs to be done
     * before loading persistence since it is used by processEventsWhileBlocked. */
    aeSetBeforeSleepProc(server.el,beforeSleep);
    aeSetAfterSleepProc(server.el,afterSleep);

    /* 32 bit instances are limited to 4GB of address space, so if there is
     * no explicit limit in the user provided configuration we set a limit
     * at 3 GB using maxmemory with 'noeviction' policy'. This avoids
     * useless crashes of the Redis instance for out of memory. */
    if (server.arch_bits == 32 && server.maxmemory == 0) {
        serverLog(LL_WARNING,"Warning: 32 bit instance detected but no memory limit set. Setting 3 GB maxmemory limit with 'noeviction' policy now.");
        server.maxmemory = 3072LL*(1024*1024); /* 3 GB */
        server.maxmemory_policy = MAXMEMORY_NO_EVICTION;
    }

    scriptingInit(1);
    functionsInit();
    slowlogInit();
    latencyMonitorInit();

    /* Initialize ACL default password if it exists */
    ACLUpdateDefaultUserPassword(server.requirepass);

    applyWatchdogPeriod();
}

void initListeners() {
    /* Setup listeners from server config for TCP/TLS/Unix */
    int conn_index;
    connListener *listener;
    if (server.port != 0) {
        conn_index = connectionIndexByType(CONN_TYPE_SOCKET);
        if (conn_index < 0)
            serverPanic("Failed finding connection listener of %s", CONN_TYPE_SOCKET);
        listener = &server.listeners[conn_index];
        listener->bindaddr = server.bindaddr;
        listener->bindaddr_count = server.bindaddr_count;
        listener->port = server.port;
        listener->ct = connectionByType(CONN_TYPE_SOCKET);
    }

    if (server.tls_port || server.tls_replication || server.tls_cluster) {
        ConnectionType *ct_tls = connectionTypeTls();
        if (!ct_tls) {
            serverLog(LL_WARNING, "Failed finding TLS support.");
            exit(1);
        }
        if (connTypeConfigure(ct_tls, &server.tls_ctx_config, 1) == C_ERR) {
            serverLog(LL_WARNING, "Failed to configure TLS. Check logs for more info.");
            exit(1);
        }
    }

    if (server.tls_port != 0) {
        conn_index = connectionIndexByType(CONN_TYPE_TLS);
        if (conn_index < 0)
            serverPanic("Failed finding connection listener of %s", CONN_TYPE_TLS);
        listener = &server.listeners[conn_index];
        listener->bindaddr = server.bindaddr;
        listener->bindaddr_count = server.bindaddr_count;
        listener->port = server.tls_port;
        listener->ct = connectionByType(CONN_TYPE_TLS);
    }
    if (server.unixsocket != NULL) {
        conn_index = connectionIndexByType(CONN_TYPE_UNIX);
        if (conn_index < 0)
            serverPanic("Failed finding connection listener of %s", CONN_TYPE_UNIX);
        listener = &server.listeners[conn_index];
        listener->bindaddr = &server.unixsocket;
        listener->bindaddr_count = 1;
        listener->ct = connectionByType(CONN_TYPE_UNIX);
        listener->priv = &server.unixsocketperm; /* Unix socket specified */
    }

    /* create all the configured listener, and add handler to start to accept */
    int listen_fds = 0;
    for (int j = 0; j < CONN_TYPE_MAX; j++) {
        listener = &server.listeners[j];
        if (listener->ct == NULL)
            continue;

        if (connListen(listener) == C_ERR) {
            serverLog(LL_WARNING, "Failed listening on port %u (%s), aborting.", listener->port, listener->ct->get_type(NULL));
            exit(1);
        }

        if (createSocketAcceptHandler(listener, connAcceptHandler(listener->ct)) != C_OK)
            serverPanic("Unrecoverable error creating %s listener accept handler.", listener->ct->get_type(NULL));

       listen_fds += listener->count;
    }

    if (listen_fds == 0) {
        serverLog(LL_WARNING, "Configured to not listen anywhere, exiting.");
        exit(1);
    }
}

/* Some steps in server initialization need to be done last (after modules
 * are loaded).
 * Specifically, creation of threads due to a race bug in ld.so, in which
 * Thread Local Storage initialization collides with dlopen call.
 * see: https://sourceware.org/bugzilla/show_bug.cgi?id=19329 */
void InitServerLast() {
    bioInit();
    initThreadedIO();
    set_jemalloc_bg_thread(server.jemalloc_bg_thread);
    server.initial_memory_usage = zmalloc_used_memory();
}

/* The purpose of this function is to try to "glue" consecutive range
 * key specs in order to build the legacy (first,last,step) spec
 * used by the COMMAND command.
 * By far the most common case is just one range spec (e.g. SET)
 * but some commands' ranges were split into two or more ranges
 * in order to have different flags for different keys (e.g. SMOVE,
 * first key is "RW ACCESS DELETE", second key is "RW INSERT").
 *
 * Additionally set the CMD_MOVABLE_KEYS flag for commands that may have key
 * names in their arguments, but the legacy range spec doesn't cover all of them.
 *
 * This function uses very basic heuristics and is "best effort":
 * 1. Only commands which have only "range" specs are considered.
 * 2. Only range specs with keystep of 1 are considered.
 * 3. The order of the range specs must be ascending (i.e.
 *    lastkey of spec[i] == firstkey-1 of spec[i+1]).
 *
 * This function will succeed on all native Redis commands and may
 * fail on module commands, even if it only has "range" specs that
 * could actually be "glued", in the following cases:
 * 1. The order of "range" specs is not ascending (e.g. the spec for
 *    the key at index 2 was added before the spec of the key at
 *    index 1).
 * 2. The "range" specs have keystep >1.
 *
 * If this functions fails it means that the legacy (first,last,step)
 * spec used by COMMAND will show 0,0,0. This is not a dire situation
 * because anyway the legacy (first,last,step) spec is to be deprecated
 * and one should use the new key specs scheme.
 */
void populateCommandLegacyRangeSpec(struct redisCommand *c) {
    memset(&c->legacy_range_key_spec, 0, sizeof(c->legacy_range_key_spec));

    /* Set the movablekeys flag if we have a GETKEYS flag for modules.
     * Note that for native redis commands, we always have keyspecs,
     * with enough information to rely on for movablekeys. */
    if (c->flags & CMD_MODULE_GETKEYS)
        c->flags |= CMD_MOVABLE_KEYS;

    /* no key-specs, no keys, exit. */
    if (c->key_specs_num == 0) {
        return;
    }

    if (c->key_specs_num == 1 &&
        c->key_specs[0].begin_search_type == KSPEC_BS_INDEX &&
        c->key_specs[0].find_keys_type == KSPEC_FK_RANGE)
    {
        /* Quick win, exactly one range spec. */
        c->legacy_range_key_spec = c->key_specs[0];
        /* If it has the incomplete flag, set the movablekeys flag on the command. */
        if (c->key_specs[0].flags & CMD_KEY_INCOMPLETE)
            c->flags |= CMD_MOVABLE_KEYS;
        return;
    }

    int firstkey = INT_MAX, lastkey = 0;
    int prev_lastkey = 0;
    for (int i = 0; i < c->key_specs_num; i++) {
        if (c->key_specs[i].begin_search_type != KSPEC_BS_INDEX ||
            c->key_specs[i].find_keys_type != KSPEC_FK_RANGE)
        {
            /* Found an incompatible (non range) spec, skip it, and set the movablekeys flag. */
            c->flags |= CMD_MOVABLE_KEYS;
            continue;
        }
        if (c->key_specs[i].fk.range.keystep != 1 ||
            (prev_lastkey && prev_lastkey != c->key_specs[i].bs.index.pos-1))
        {
            /* Found a range spec that's not plain (step of 1) or not consecutive to the previous one.
             * Skip it, and we set the movablekeys flag. */
            c->flags |= CMD_MOVABLE_KEYS;
            continue;
        }
        if (c->key_specs[i].flags & CMD_KEY_INCOMPLETE) {
            /* The spec we're using is incomplete, we can use it, but we also have to set the movablekeys flag. */
            c->flags |= CMD_MOVABLE_KEYS;
        }
        firstkey = min(firstkey, c->key_specs[i].bs.index.pos);
        /* Get the absolute index for lastkey (in the "range" spec, lastkey is relative to firstkey) */
        int lastkey_abs_index = c->key_specs[i].fk.range.lastkey;
        if (lastkey_abs_index >= 0)
            lastkey_abs_index += c->key_specs[i].bs.index.pos;
        /* For lastkey we use unsigned comparison to handle negative values correctly */
        lastkey = max((unsigned)lastkey, (unsigned)lastkey_abs_index);
        prev_lastkey = lastkey;
    }

    if (firstkey == INT_MAX) {
        /* Couldn't find range specs, the legacy range spec will remain empty, and we set the movablekeys flag. */
        c->flags |= CMD_MOVABLE_KEYS;
        return;
    }

    serverAssert(firstkey != 0);
    serverAssert(lastkey != 0);

    c->legacy_range_key_spec.begin_search_type = KSPEC_BS_INDEX;
    c->legacy_range_key_spec.bs.index.pos = firstkey;
    c->legacy_range_key_spec.find_keys_type = KSPEC_FK_RANGE;
    c->legacy_range_key_spec.fk.range.lastkey = lastkey < 0 ? lastkey : (lastkey-firstkey); /* in the "range" spec, lastkey is relative to firstkey */
    c->legacy_range_key_spec.fk.range.keystep = 1;
    c->legacy_range_key_spec.fk.range.limit = 0;
}

sds catSubCommandFullname(const char *parent_name, const char *sub_name) {
    return sdscatfmt(sdsempty(), "%s|%s", parent_name, sub_name);
}

void commandAddSubcommand(struct redisCommand *parent, struct redisCommand *subcommand, const char *declared_name) {
    if (!parent->subcommands_dict)
        parent->subcommands_dict = dictCreate(&commandTableDictType);

    subcommand->parent = parent; /* Assign the parent command */
    subcommand->id = ACLGetCommandID(subcommand->fullname); /* Assign the ID used for ACL. */

    serverAssert(dictAdd(parent->subcommands_dict, sdsnew(declared_name), subcommand) == DICT_OK);
}

/* Set implicit ACl categories (see comment above the definition of
 * struct redisCommand). */
void setImplicitACLCategories(struct redisCommand *c) {
    if (c->flags & CMD_WRITE)
        c->acl_categories |= ACL_CATEGORY_WRITE;
    /* Exclude scripting commands from the RO category. */
    if (c->flags & CMD_READONLY && !(c->acl_categories & ACL_CATEGORY_SCRIPTING))
        c->acl_categories |= ACL_CATEGORY_READ;
    if (c->flags & CMD_ADMIN)
        c->acl_categories |= ACL_CATEGORY_ADMIN|ACL_CATEGORY_DANGEROUS;
    if (c->flags & CMD_PUBSUB)
        c->acl_categories |= ACL_CATEGORY_PUBSUB;
    if (c->flags & CMD_FAST)
        c->acl_categories |= ACL_CATEGORY_FAST;
    if (c->flags & CMD_BLOCKING)
        c->acl_categories |= ACL_CATEGORY_BLOCKING;

    /* If it's not @fast is @slow in this binary world. */
    if (!(c->acl_categories & ACL_CATEGORY_FAST))
        c->acl_categories |= ACL_CATEGORY_SLOW;
}

/* Recursively populate the args structure (setting num_args to the number of
 * subargs) and return the number of args. */
int populateArgsStructure(struct redisCommandArg *args) {
    if (!args)
        return 0;
    int count = 0;
    while (args->name) {
        serverAssert(count < INT_MAX);
        args->num_args = populateArgsStructure(args->subargs);
        count++;
        args++;
    }
    return count;
}

/* Recursively populate the command structure.
 *
 * On success, the function return C_OK. Otherwise C_ERR is returned and we won't
 * add this command in the commands dict. */
int populateCommandStructure(struct redisCommand *c) {
    /* If the command marks with CMD_SENTINEL, it exists in sentinel. */
    if (!(c->flags & CMD_SENTINEL) && server.sentinel_mode)
        return C_ERR;

    /* If the command marks with CMD_ONLY_SENTINEL, it only exists in sentinel. */
    if (c->flags & CMD_ONLY_SENTINEL && !server.sentinel_mode)
        return C_ERR;

    /* Translate the command string flags description into an actual
     * set of flags. */
    setImplicitACLCategories(c);

    /* Redis commands don't need more args than STATIC_KEY_SPECS_NUM (Number of keys
     * specs can be greater than STATIC_KEY_SPECS_NUM only for module commands) */
    c->key_specs = c->key_specs_static;
    c->key_specs_max = STATIC_KEY_SPECS_NUM;

    /* We start with an unallocated histogram and only allocate memory when a command
     * has been issued for the first time */
    c->latency_histogram = NULL;

    for (int i = 0; i < STATIC_KEY_SPECS_NUM; i++) {
        if (c->key_specs[i].begin_search_type == KSPEC_BS_INVALID)
            break;
        c->key_specs_num++;
    }

    /* Count things so we don't have to use deferred reply in COMMAND reply. */
    while (c->history && c->history[c->num_history].since)
        c->num_history++;
    while (c->tips && c->tips[c->num_tips])
        c->num_tips++;
    c->num_args = populateArgsStructure(c->args);

    /* Handle the legacy range spec and the "movablekeys" flag (must be done after populating all key specs). */
    populateCommandLegacyRangeSpec(c);

    /* Assign the ID used for ACL. */
    c->id = ACLGetCommandID(c->fullname);

    /* Handle subcommands */
    if (c->subcommands) {
        for (int j = 0; c->subcommands[j].declared_name; j++) {
            struct redisCommand *sub = c->subcommands+j;

            sub->fullname = catSubCommandFullname(c->declared_name, sub->declared_name);
            if (populateCommandStructure(sub) == C_ERR)
                continue;

            commandAddSubcommand(c, sub, sub->declared_name);
        }
    }

    return C_OK;
}

extern struct redisCommand redisCommandTable[];

/* Populates the Redis Command Table dict from the static table in commands.c
 * which is auto generated from the json files in the commands folder. */
void populateCommandTable(void) {
    int j;
    struct redisCommand *c;

    for (j = 0;; j++) {
        c = redisCommandTable + j;
        if (c->declared_name == NULL)
            break;

        int retval1, retval2;

        c->fullname = sdsnew(c->declared_name);
        if (populateCommandStructure(c) == C_ERR)
            continue;

        retval1 = dictAdd(server.commands, sdsdup(c->fullname), c);
        /* Populate an additional dictionary that will be unaffected
         * by rename-command statements in redis.conf. */
        retval2 = dictAdd(server.orig_commands, sdsdup(c->fullname), c);
        serverAssert(retval1 == DICT_OK && retval2 == DICT_OK);
    }
}

void resetCommandTableStats(dict* commands) {
    struct redisCommand *c;
    dictEntry *de;
    dictIterator *di;

    di = dictGetSafeIterator(commands);
    while((de = dictNext(di)) != NULL) {
        c = (struct redisCommand *) dictGetVal(de);
        c->microseconds = 0;
        c->calls = 0;
        c->rejected_calls = 0;
        c->failed_calls = 0;
        if(c->latency_histogram) {
            hdr_close(c->latency_histogram);
            c->latency_histogram = NULL;
        }
        if (c->subcommands_dict)
            resetCommandTableStats(c->subcommands_dict);
    }
    dictReleaseIterator(di);
}

void resetErrorTableStats(void) {
    raxFreeWithCallback(server.errors, zfree);
    server.errors = raxNew();
}

/* ========================== Redis OP Array API ============================ */

int redisOpArrayAppend(redisOpArray *oa, int dbid, robj **argv, int argc, int target) {
    redisOp *op;
    int prev_capacity = oa->capacity;

    if (oa->numops == 0) {
        oa->capacity = 16;
    } else if (oa->numops >= oa->capacity) {
        oa->capacity *= 2;
    }

    if (prev_capacity != oa->capacity)
        oa->ops = zrealloc(oa->ops,sizeof(redisOp)*oa->capacity);
    op = oa->ops+oa->numops;
    op->dbid = dbid;
    op->argv = argv;
    op->argc = argc;
    op->target = target;
    oa->numops++;
    return oa->numops;
}

void redisOpArrayFree(redisOpArray *oa) {
    while(oa->numops) {
        int j;
        redisOp *op;

        oa->numops--;
        op = oa->ops+oa->numops;
        for (j = 0; j < op->argc; j++)
            decrRefCount(op->argv[j]);
        zfree(op->argv);
    }
    /* no need to free the actual op array, we reuse the memory for future commands */
    serverAssert(!oa->numops);
}

/* ====================== Commands lookup and execution ===================== */

int isContainerCommandBySds(sds s) {
    struct redisCommand *base_cmd = dictFetchValue(server.commands, s);
    int has_subcommands = base_cmd && base_cmd->subcommands_dict;
    return has_subcommands;
}

struct redisCommand *lookupSubcommand(struct redisCommand *container, sds sub_name) {
    return dictFetchValue(container->subcommands_dict, sub_name);
}

/* Look up a command by argv and argc
 *
 * If `strict` is not 0 we expect argc to be exact (i.e. argc==2
 * for a subcommand and argc==1 for a top-level command)
 * `strict` should be used every time we want to look up a command
 * name (e.g. in COMMAND INFO) rather than to find the command
 * a user requested to execute (in processCommand).
 */
struct redisCommand *lookupCommandLogic(dict *commands, robj **argv, int argc, int strict) {
    struct redisCommand *base_cmd = dictFetchValue(commands, argv[0]->ptr);
    int has_subcommands = base_cmd && base_cmd->subcommands_dict;
    if (argc == 1 || !has_subcommands) {
        if (strict && argc != 1)
            return NULL;
        /* Note: It is possible that base_cmd->proc==NULL (e.g. CONFIG) */
        return base_cmd;
    } else { /* argc > 1 && has_subcommands */
        if (strict && argc != 2)
            return NULL;
        /* Note: Currently we support just one level of subcommands */
        return lookupSubcommand(base_cmd, argv[1]->ptr);
    }
}

struct redisCommand *lookupCommand(robj **argv, int argc) {
    return lookupCommandLogic(server.commands,argv,argc,0);
}

struct redisCommand *lookupCommandBySdsLogic(dict *commands, sds s) {
    int argc, j;
    sds *strings = sdssplitlen(s,sdslen(s),"|",1,&argc);
    if (strings == NULL)
        return NULL;
    if (argc > 2) {
        /* Currently we support just one level of subcommands */
        sdsfreesplitres(strings,argc);
        return NULL;
    }

    robj objects[argc];
    robj *argv[argc];
    for (j = 0; j < argc; j++) {
        initStaticStringObject(objects[j],strings[j]);
        argv[j] = &objects[j];
    }

    struct redisCommand *cmd = lookupCommandLogic(commands,argv,argc,1);
    sdsfreesplitres(strings,argc);
    return cmd;
}

struct redisCommand *lookupCommandBySds(sds s) {
    return lookupCommandBySdsLogic(server.commands,s);
}

struct redisCommand *lookupCommandByCStringLogic(dict *commands, const char *s) {
    struct redisCommand *cmd;
    sds name = sdsnew(s);

    cmd = lookupCommandBySdsLogic(commands,name);
    sdsfree(name);
    return cmd;
}

struct redisCommand *lookupCommandByCString(const char *s) {
    return lookupCommandByCStringLogic(server.commands,s);
}

/* Lookup the command in the current table, if not found also check in
 * the original table containing the original command names unaffected by
 * redis.conf rename-command statement.
 *
 * This is used by functions rewriting the argument vector such as
 * rewriteClientCommandVector() in order to set client->cmd pointer
 * correctly even if the command was renamed. */
struct redisCommand *lookupCommandOrOriginal(robj **argv ,int argc) {
    struct redisCommand *cmd = lookupCommandLogic(server.commands, argv, argc, 0);

    if (!cmd) cmd = lookupCommandLogic(server.orig_commands, argv, argc, 0);
    return cmd;
}

/* Commands arriving from the master client or AOF client, should never be rejected. */
int mustObeyClient(client *c) {
    return c->id == CLIENT_ID_AOF || c->flags & CLIENT_MASTER;
}

static int shouldPropagate(int target) {
    if (!server.replication_allowed || target == PROPAGATE_NONE || server.loading)
        return 0;

    if (target & PROPAGATE_AOF) {
        if (server.aof_state != AOF_OFF)
            return 1;
    }
    if (target & PROPAGATE_REPL) {
        if (server.masterhost == NULL && (server.repl_backlog || listLength(server.slaves) != 0))
            return 1;
    }

    return 0;
}

/* Propagate the specified command (in the context of the specified database id)
 * to AOF and Slaves.
 *
 * flags are an xor between:
 * + PROPAGATE_NONE (no propagation of command at all)
 * + PROPAGATE_AOF (propagate into the AOF file if is enabled)
 * + PROPAGATE_REPL (propagate into the replication link)
 *
 * This is an internal low-level function and should not be called!
 *
 * The API for propagating commands is alsoPropagate().
 *
 * dbid value of -1 is saved to indicate that the called do not want
 * to replicate SELECT for this command (used for database neutral commands).
 */
static void propagateNow(int dbid, robj **argv, int argc, int target) {
    if (!shouldPropagate(target))
        return;

    /* This needs to be unreachable since the dataset should be fixed during 
     * client pause, otherwise data may be lost during a failover. */
    serverAssert(!(areClientsPaused() && !server.client_pause_in_transaction));

    if (server.aof_state != AOF_OFF && target & PROPAGATE_AOF)
        feedAppendOnlyFile(dbid,argv,argc);
    if (target & PROPAGATE_REPL)
        replicationFeedSlaves(server.slaves,dbid,argv,argc);
}

/* Used inside commands to schedule the propagation of additional commands
 * after the current command is propagated to AOF / Replication.
 *
 * dbid is the database ID the command should be propagated into.
 * Arguments of the command to propagate are passed as an array of redis
 * objects pointers of len 'argc', using the 'argv' vector.
 *
 * The function does not take a reference to the passed 'argv' vector,
 * so it is up to the caller to release the passed argv (but it is usually
 * stack allocated).  The function automatically increments ref count of
 * passed objects, so the caller does not need to. */
void alsoPropagate(int dbid, robj **argv, int argc, int target) {
    robj **argvcopy;
    int j;

    if (!shouldPropagate(target))
        return;

    argvcopy = zmalloc(sizeof(robj*)*argc);
    for (j = 0; j < argc; j++) {
        argvcopy[j] = argv[j];
        incrRefCount(argv[j]);
    }
    redisOpArrayAppend(&server.also_propagate,dbid,argvcopy,argc,target);
}

/* It is possible to call the function forceCommandPropagation() inside a
 * Redis command implementation in order to to force the propagation of a
 * specific command execution into AOF / Replication. */
void forceCommandPropagation(client *c, int flags) {
    serverAssert(c->cmd->flags & (CMD_WRITE | CMD_MAY_REPLICATE));
    if (flags & PROPAGATE_REPL) c->flags |= CLIENT_FORCE_REPL;
    if (flags & PROPAGATE_AOF) c->flags |= CLIENT_FORCE_AOF;
}

/* Avoid that the executed command is propagated at all. This way we
 * are free to just propagate what we want using the alsoPropagate()
 * API. */
void preventCommandPropagation(client *c) {
    c->flags |= CLIENT_PREVENT_PROP;
}

/* AOF specific version of preventCommandPropagation(). */
void preventCommandAOF(client *c) {
    c->flags |= CLIENT_PREVENT_AOF_PROP;
}

/* Replication specific version of preventCommandPropagation(). */
void preventCommandReplication(client *c) {
    c->flags |= CLIENT_PREVENT_REPL_PROP;
}

/* Log the last command a client executed into the slowlog. */
void slowlogPushCurrentCommand(client *c, struct redisCommand *cmd, ustime_t duration) {
    /* Some commands may contain sensitive data that should not be available in the slowlog. */
    if (cmd->flags & CMD_SKIP_SLOWLOG)
        return;

    /* If command argument vector was rewritten, use the original
     * arguments. */
    robj **argv = c->original_argv ? c->original_argv : c->argv;
    int argc = c->original_argv ? c->original_argc : c->argc;
    slowlogPushEntryIfNeeded(c,argv,argc,duration);
}

/* This function is called in order to update the total command histogram duration.
 * The latency unit is nano-seconds.
 * If needed it will allocate the histogram memory and trim the duration to the upper/lower tracking limits*/
void updateCommandLatencyHistogram(struct hdr_histogram **latency_histogram, int64_t duration_hist){
    if (duration_hist < LATENCY_HISTOGRAM_MIN_VALUE)
        duration_hist=LATENCY_HISTOGRAM_MIN_VALUE;
    if (duration_hist>LATENCY_HISTOGRAM_MAX_VALUE)
        duration_hist=LATENCY_HISTOGRAM_MAX_VALUE;
    if (*latency_histogram==NULL)
        hdr_init(LATENCY_HISTOGRAM_MIN_VALUE,LATENCY_HISTOGRAM_MAX_VALUE,LATENCY_HISTOGRAM_PRECISION,latency_histogram);
    hdr_record_value(*latency_histogram,duration_hist);
}

/* Handle the alsoPropagate() API to handle commands that want to propagate
 * multiple separated commands. Note that alsoPropagate() is not affected
 * by CLIENT_PREVENT_PROP flag. */
void propagatePendingCommands() {
    if (server.also_propagate.numops == 0)
        return;

    int j;
    redisOp *rop;
    int multi_emitted = 0;

    /* Wrap the commands in server.also_propagate array,
     * but don't wrap it if we are already in MULTI context,
     * in case the nested MULTI/EXEC.
     *
     * And if the array contains only one command, no need to
     * wrap it, since the single command is atomic. */
    if (server.also_propagate.numops > 1) {
        /* We use dbid=-1 to indicate we do not want to replicate SELECT.
         * It'll be inserted together with the next command (inside the MULTI) */
        propagateNow(-1,&shared.multi,1,PROPAGATE_AOF|PROPAGATE_REPL);
        multi_emitted = 1;
    }


    for (j = 0; j < server.also_propagate.numops; j++) {
        rop = &server.also_propagate.ops[j];
        serverAssert(rop->target);
        propagateNow(rop->dbid,rop->argv,rop->argc,rop->target);
    }

    if (multi_emitted) {
        /* We use dbid=-1 to indicate we do not want to replicate select */
        propagateNow(-1,&shared.exec,1,PROPAGATE_AOF|PROPAGATE_REPL);
    }

    redisOpArrayFree(&server.also_propagate);
}

/* Increment the command failure counters (either rejected_calls or failed_calls).
 * The decision which counter to increment is done using the flags argument, options are:
 * * ERROR_COMMAND_REJECTED - update rejected_calls
 * * ERROR_COMMAND_FAILED - update failed_calls
 *
 * The function also reset the prev_err_count to make sure we will not count the same error
 * twice, its possible to pass a NULL cmd value to indicate that the error was counted elsewhere.
 *
 * The function returns true if stats was updated and false if not. */
int incrCommandStatsOnError(struct redisCommand *cmd, int flags) {
    /* hold the prev error count captured on the last command execution */
    static long long prev_err_count = 0;
    int res = 0;
    if (cmd) {
        if ((server.stat_total_error_replies - prev_err_count) > 0) {
            if (flags & ERROR_COMMAND_REJECTED) {
                cmd->rejected_calls++;
                res = 1;
            } else if (flags & ERROR_COMMAND_FAILED) {
                cmd->failed_calls++;
                res = 1;
            }
        }
    }
    prev_err_count = server.stat_total_error_replies;
    return res;
}

/* Call() is the core of Redis execution of a command.
 *
 * The following flags can be passed:
 * CMD_CALL_NONE        No flags.
 * CMD_CALL_SLOWLOG     Check command speed and log in the slow log if needed.
 * CMD_CALL_STATS       Populate command stats.
 * CMD_CALL_PROPAGATE_AOF   Append command to AOF if it modified the dataset
 *                          or if the client flags are forcing propagation.
 * CMD_CALL_PROPAGATE_REPL  Send command to slaves if it modified the dataset
 *                          or if the client flags are forcing propagation.
 * CMD_CALL_PROPAGATE   Alias for PROPAGATE_AOF|PROPAGATE_REPL.
 * CMD_CALL_FULL        Alias for SLOWLOG|STATS|PROPAGATE.
 *
 * The exact propagation behavior depends on the client flags.
 * Specifically:
 *
 * 1. If the client flags CLIENT_FORCE_AOF or CLIENT_FORCE_REPL are set
 *    and assuming the corresponding CMD_CALL_PROPAGATE_AOF/REPL is set
 *    in the call flags, then the command is propagated even if the
 *    dataset was not affected by the command.
 * 2. If the client flags CLIENT_PREVENT_REPL_PROP or CLIENT_PREVENT_AOF_PROP
 *    are set, the propagation into AOF or to slaves is not performed even
 *    if the command modified the dataset.
 *
 * Note that regardless of the client flags, if CMD_CALL_PROPAGATE_AOF
 * or CMD_CALL_PROPAGATE_REPL are not set, then respectively AOF or
 * slaves propagation will never occur.
 *
 * Client flags are modified by the implementation of a given command
 * using the following API:
 *
 * forceCommandPropagation(client *c, int flags);
 * preventCommandPropagation(client *c);
 * preventCommandAOF(client *c);
 * preventCommandReplication(client *c);
 *
 */
void call(client *c, int flags) {
    long long dirty;
    uint64_t client_old_flags = c->flags;
    struct redisCommand *real_cmd = c->realcmd;

    /* Initialization: clear the flags that must be set by the command on
     * demand, and initialize the array for additional commands propagation. */
    c->flags &= ~(CLIENT_FORCE_AOF|CLIENT_FORCE_REPL|CLIENT_PREVENT_PROP);

    /* Redis core is in charge of propagation when the first entry point
     * of call() is processCommand().
     * The only other option to get to call() without having processCommand
     * as an entry point is if a module triggers RM_Call outside of call()
     * context (for example, in a timer).
     * In that case, the module is in charge of propagation.
     *
     * Because call() is re-entrant we have to cache and restore
     * server.core_propagates. */
    int prev_core_propagates = server.core_propagates;
    if (!server.core_propagates && !(flags & CMD_CALL_FROM_MODULE))
        server.core_propagates = 1;

    /* Call the command. */
    dirty = server.dirty;
    incrCommandStatsOnError(NULL, 0);

    const long long call_timer = ustime();

    /* Update cache time, in case we have nested calls we want to
     * update only on the first call*/
    if (server.fixed_time_expire++ == 0) {
        updateCachedTimeWithUs(0,call_timer);
    }

    monotime monotonic_start = 0;
    if (monotonicGetType() == MONOTONIC_CLOCK_HW)
        monotonic_start = getMonotonicUs();

    server.in_nested_call++;
    c->cmd->proc(c);
    server.in_nested_call--;

    /* In order to avoid performance implication due to querying the clock using a system call 3 times,
     * we use a monotonic clock, when we are sure its cost is very low, and fall back to non-monotonic call otherwise. */
    ustime_t duration;
    if (monotonicGetType() == MONOTONIC_CLOCK_HW)
        duration = getMonotonicUs() - monotonic_start;
    else
        duration = ustime() - call_timer;

    c->duration = duration;
    dirty = server.dirty-dirty;
    if (dirty < 0) dirty = 0;

    /* Update failed command calls if required. */

    if (!incrCommandStatsOnError(real_cmd, ERROR_COMMAND_FAILED) && c->deferred_reply_errors) {
        /* When call is used from a module client, error stats, and total_error_replies
         * isn't updated since these errors, if handled by the module, are internal,
         * and not reflected to users. however, the commandstats does show these calls
         * (made by RM_Call), so it should log if they failed or succeeded. */
        real_cmd->failed_calls++;
    }

    /* After executing command, we will close the client after writing entire
     * reply if it is set 'CLIENT_CLOSE_AFTER_COMMAND' flag. */
    if (c->flags & CLIENT_CLOSE_AFTER_COMMAND) {
        c->flags &= ~CLIENT_CLOSE_AFTER_COMMAND;
        c->flags |= CLIENT_CLOSE_AFTER_REPLY;
    }

    /* When EVAL is called loading the AOF we don't want commands called
     * from Lua to go into the slowlog or to populate statistics. */
    if (server.loading && c->flags & CLIENT_SCRIPT)
        flags &= ~(CMD_CALL_SLOWLOG | CMD_CALL_STATS);

    /* If the caller is Lua, we want to force the EVAL caller to propagate
     * the script if the command flag or client flag are forcing the
     * propagation. */
    if (c->flags & CLIENT_SCRIPT && server.script_caller) {
        if (c->flags & CLIENT_FORCE_REPL)
            server.script_caller->flags |= CLIENT_FORCE_REPL;
        if (c->flags & CLIENT_FORCE_AOF)
            server.script_caller->flags |= CLIENT_FORCE_AOF;
    }

    /* Note: the code below uses the real command that was executed
     * c->cmd and c->lastcmd may be different, in case of MULTI-EXEC or
     * re-written commands such as EXPIRE, GEOADD, etc. */

    /* Record the latency this command induced on the main thread.
     * unless instructed by the caller not to log. (happens when processing
     * a MULTI-EXEC from inside an AOF). */
    if (flags & CMD_CALL_SLOWLOG) {
        char *latency_event = (real_cmd->flags & CMD_FAST) ?
                               "fast-command" : "command";
        latencyAddSampleIfNeeded(latency_event,duration/1000);
    }

    /* Log the command into the Slow log if needed.
     * If the client is blocked we will handle slowlog when it is unblocked. */
    if ((flags & CMD_CALL_SLOWLOG) && !(c->flags & CLIENT_BLOCKED))
        slowlogPushCurrentCommand(c, real_cmd, duration);

    /* Send the command to clients in MONITOR mode if applicable.
     * Administrative commands are considered too dangerous to be shown. */
    if (!(c->cmd->flags & (CMD_SKIP_MONITOR|CMD_ADMIN))) {
        robj **argv = c->original_argv ? c->original_argv : c->argv;
        int argc = c->original_argv ? c->original_argc : c->argc;
        replicationFeedMonitors(c,server.monitors,c->db->id,argv,argc);
    }

    /* Clear the original argv.
     * If the client is blocked we will handle slowlog when it is unblocked. */
    if (!(c->flags & CLIENT_BLOCKED))
        freeClientOriginalArgv(c);

    /* populate the per-command statistics that we show in INFO commandstats. */
    if (flags & CMD_CALL_STATS) {
        real_cmd->microseconds += duration;
        real_cmd->calls++;
        /* If the client is blocked we will handle latency stats when it is unblocked. */
        if (server.latency_tracking_enabled && !(c->flags & CLIENT_BLOCKED))
            updateCommandLatencyHistogram(&(real_cmd->latency_histogram), duration*1000);
    }

    /* Propagate the command into the AOF and replication link.
     * We never propagate EXEC explicitly, it will be implicitly
     * propagated if needed (see propagatePendingCommands).
     * Also, module commands take care of themselves */
    if (flags & CMD_CALL_PROPAGATE &&
        (c->flags & CLIENT_PREVENT_PROP) != CLIENT_PREVENT_PROP &&
        c->cmd->proc != execCommand &&
        !(c->cmd->flags & CMD_MODULE))
    {
        int propagate_flags = PROPAGATE_NONE;

        /* Check if the command operated changes in the data set. If so
         * set for replication / AOF propagation. */
        if (dirty) propagate_flags |= (PROPAGATE_AOF|PROPAGATE_REPL);

        /* If the client forced AOF / replication of the command, set
         * the flags regardless of the command effects on the data set. */
        if (c->flags & CLIENT_FORCE_REPL) propagate_flags |= PROPAGATE_REPL;
        if (c->flags & CLIENT_FORCE_AOF) propagate_flags |= PROPAGATE_AOF;

        /* However prevent AOF / replication propagation if the command
         * implementation called preventCommandPropagation() or similar,
         * or if we don't have the call() flags to do so. */
        if (c->flags & CLIENT_PREVENT_REPL_PROP ||
            !(flags & CMD_CALL_PROPAGATE_REPL))
                propagate_flags &= ~PROPAGATE_REPL;
        if (c->flags & CLIENT_PREVENT_AOF_PROP ||
            !(flags & CMD_CALL_PROPAGATE_AOF))
                propagate_flags &= ~PROPAGATE_AOF;

        /* Call alsoPropagate() only if at least one of AOF / replication
         * propagation is needed. */
        if (propagate_flags != PROPAGATE_NONE)
            alsoPropagate(c->db->id,c->argv,c->argc,propagate_flags);
    }

    /* Restore the old replication flags, since call() can be executed
     * recursively. */
    c->flags &= ~(CLIENT_FORCE_AOF|CLIENT_FORCE_REPL|CLIENT_PREVENT_PROP);
    c->flags |= client_old_flags &
        (CLIENT_FORCE_AOF|CLIENT_FORCE_REPL|CLIENT_PREVENT_PROP);

    /* If the client has keys tracking enabled for client side caching,
     * make sure to remember the keys it fetched via this command. Scripting
     * works a bit differently, where if the scripts executes any read command, it
     * remembers all of the declared keys from the script. */
    if ((c->cmd->flags & CMD_READONLY) && (c->cmd->proc != evalRoCommand)
        && (c->cmd->proc != evalShaRoCommand) && (c->cmd->proc != fcallroCommand))
    {
        client *caller = (c->flags & CLIENT_SCRIPT && server.script_caller) ?
                            server.script_caller : c;
        if (caller->flags & CLIENT_TRACKING &&
            !(caller->flags & CLIENT_TRACKING_BCAST))
        {
            trackingRememberKeys(caller);
        }
    }

    server.fixed_time_expire--;
    server.stat_numcommands++;

    /* Record peak memory after each command and before the eviction that runs
     * before the next command. */
    size_t zmalloc_used = zmalloc_used_memory();
    if (zmalloc_used > server.stat_peak_memory)
        server.stat_peak_memory = zmalloc_used;

    /* Do some maintenance job and cleanup */
    afterCommand(c);

    /* Client pause takes effect after a transaction has finished. This needs
     * to be located after everything is propagated. */
    if (!server.in_exec && server.client_pause_in_transaction) {
        server.client_pause_in_transaction = 0;
    }

    server.core_propagates = prev_core_propagates;
}

/* Used when a command that is ready for execution needs to be rejected, due to
 * various pre-execution checks. it returns the appropriate error to the client.
 * If there's a transaction is flags it as dirty, and if the command is EXEC,
 * it aborts the transaction.
 * Note: 'reply' is expected to end with \r\n */
void rejectCommand(client *c, robj *reply) {
    flagTransaction(c);
    if (c->cmd) c->cmd->rejected_calls++;
    if (c->cmd && c->cmd->proc == execCommand) {
        execCommandAbort(c, reply->ptr);
    } else {
        /* using addReplyError* rather than addReply so that the error can be logged. */
        addReplyErrorObject(c, reply);
    }
}

void rejectCommandSds(client *c, sds s) {
    flagTransaction(c);
    if (c->cmd) c->cmd->rejected_calls++;
    if (c->cmd && c->cmd->proc == execCommand) {
        execCommandAbort(c, s);
        sdsfree(s);
    } else {
        /* The following frees 's'. */
        addReplyErrorSds(c, s);
    }
}

void rejectCommandFormat(client *c, const char *fmt, ...) {
    va_list ap;
    va_start(ap,fmt);
    sds s = sdscatvprintf(sdsempty(),fmt,ap);
    va_end(ap);
    /* Make sure there are no newlines in the string, otherwise invalid protocol
     * is emitted (The args come from the user, they may contain any character). */
    sdsmapchars(s, "\r\n", "  ",  2);
    rejectCommandSds(c, s);
}

/* This is called after a command in call, we can do some maintenance job in it. */
void afterCommand(client *c) {
    UNUSED(c);
    if (!server.in_nested_call) {
        /* If we are at the top-most call() we can propagate what we accumulated.
         * Should be done before trackingHandlePendingKeyInvalidations so that we
         * reply to client before invalidating cache (makes more sense) */
        if (server.core_propagates)
            propagatePendingCommands();
        /* Flush pending invalidation messages only when we are not in nested call.
         * So the messages are not interleaved with transaction response. */
        trackingHandlePendingKeyInvalidations();
    }
}

/* Check if c->cmd exists, fills `err` with details in case it doesn't.
 * Return 1 if exists. */
int commandCheckExistence(client *c, sds *err) {
    if (c->cmd)
        return 1;
    if (!err)
        return 0;
    if (isContainerCommandBySds(c->argv[0]->ptr)) {
        /* If we can't find the command but argv[0] by itself is a command
         * it means we're dealing with an invalid subcommand. Print Help. */
        sds cmd = sdsnew((char *)c->argv[0]->ptr);
        sdstoupper(cmd);
        *err = sdsnew(NULL);
        *err = sdscatprintf(*err, "unknown subcommand '%.128s'. Try %s HELP.",
                            (char *)c->argv[1]->ptr, cmd);
        sdsfree(cmd);
    } else {
        sds args = sdsempty();
        int i;
        for (i=1; i < c->argc && sdslen(args) < 128; i++)
            args = sdscatprintf(args, "'%.*s' ", 128-(int)sdslen(args), (char*)c->argv[i]->ptr);
        *err = sdsnew(NULL);
        *err = sdscatprintf(*err, "unknown command '%.128s', with args beginning with: %s",
                            (char*)c->argv[0]->ptr, args);
        sdsfree(args);
    }
    /* Make sure there are no newlines in the string, otherwise invalid protocol
     * is emitted (The args come from the user, they may contain any character). */
    sdsmapchars(*err, "\r\n", "  ",  2);
    return 0;
}

/* Check if c->argc is valid for c->cmd, fills `err` with details in case it isn't.
 * Return 1 if valid. */
int commandCheckArity(client *c, sds *err) {
    if ((c->cmd->arity > 0 && c->cmd->arity != c->argc) ||
        (c->argc < -c->cmd->arity))
    {
        if (err) {
            *err = sdsnew(NULL);
            *err = sdscatprintf(*err, "wrong number of arguments for '%s' command", c->cmd->fullname);
        }
        return 0;
    }

    return 1;
}

/* If we're executing a script, try to extract a set of command flags from
 * it, in case it declared them. Note this is just an attempt, we don't yet
 * know the script command is well formed.*/
uint64_t getCommandFlags(client *c) {
    uint64_t cmd_flags = c->cmd->flags;

    if (c->cmd->proc == fcallCommand || c->cmd->proc == fcallroCommand) {
        cmd_flags = fcallGetCommandFlags(c, cmd_flags);
    } else if (c->cmd->proc == evalCommand || c->cmd->proc == evalRoCommand ||
               c->cmd->proc == evalShaCommand || c->cmd->proc == evalShaRoCommand)
    {
        cmd_flags = evalGetCommandFlags(c, cmd_flags);
    }

    return cmd_flags;
}

/* If this function gets called we already read a whole
 * command, arguments are in the client argv/argc fields.
 * processCommand() execute the command or prepare the
 * server for a bulk read from the client.
 *
 * If C_OK is returned the client is still alive and valid and
 * other operations can be performed by the caller. Otherwise
 * if C_ERR is returned the client was destroyed (i.e. after QUIT). */
int processCommand(client *c) {
    if (!scriptIsTimedout()) {
        /* Both EXEC and scripts call call() directly so there should be
         * no way in_exec or scriptIsRunning() is 1.
         * That is unless lua_timedout, in which case client may run
         * some commands. */
        serverAssert(!server.in_exec);
        serverAssert(!scriptIsRunning());
    }

    moduleCallCommandFilters(c);

    /* Handle possible security attacks. */
    if (!strcasecmp(c->argv[0]->ptr,"host:") || !strcasecmp(c->argv[0]->ptr,"post")) {
        securityWarningCommand(c);
        return C_ERR;
    }

    /* If we're inside a module blocked context yielding that wants to avoid
     * processing clients, postpone the command. */
    if (server.busy_module_yield_flags != BUSY_MODULE_YIELD_NONE &&
        !(server.busy_module_yield_flags & BUSY_MODULE_YIELD_CLIENTS))
    {
        c->bpop.timeout = 0;
        blockClient(c,BLOCKED_POSTPONE);
        return C_OK;
    }

    /* Now lookup the command and check ASAP about trivial error conditions
     * such as wrong arity, bad command name and so forth. */
    c->cmd = c->lastcmd = c->realcmd = lookupCommand(c->argv,c->argc);
    sds err;
    if (!commandCheckExistence(c, &err)) {
        rejectCommandSds(c, err);
        return C_OK;
    }
    if (!commandCheckArity(c, &err)) {
        rejectCommandSds(c, err);
        return C_OK;
    }

    /* Check if the command is marked as protected and the relevant configuration allows it */
    if (c->cmd->flags & CMD_PROTECTED) {
        if ((c->cmd->proc == debugCommand && !allowProtectedAction(server.enable_debug_cmd, c)) ||
            (c->cmd->proc == moduleCommand && !allowProtectedAction(server.enable_module_cmd, c)))
        {
            rejectCommandFormat(c,"%s command not allowed. If the %s option is set to \"local\", "
                                  "you can run it from a local connection, otherwise you need to set this option "
                                  "in the configuration file, and then restart the server.",
                                  c->cmd->proc == debugCommand ? "DEBUG" : "MODULE",
                                  c->cmd->proc == debugCommand ? "enable-debug-command" : "enable-module-command");
            return C_OK;

        }
    }

    uint64_t cmd_flags = getCommandFlags(c);

    int is_read_command = (cmd_flags & CMD_READONLY) ||
                           (c->cmd->proc == execCommand && (c->mstate.cmd_flags & CMD_READONLY));
    int is_write_command = (cmd_flags & CMD_WRITE) ||
                           (c->cmd->proc == execCommand && (c->mstate.cmd_flags & CMD_WRITE));
    int is_denyoom_command = (cmd_flags & CMD_DENYOOM) ||
                             (c->cmd->proc == execCommand && (c->mstate.cmd_flags & CMD_DENYOOM));
    int is_denystale_command = !(cmd_flags & CMD_STALE) ||
                               (c->cmd->proc == execCommand && (c->mstate.cmd_inv_flags & CMD_STALE));
    int is_denyloading_command = !(cmd_flags & CMD_LOADING) ||
                                 (c->cmd->proc == execCommand && (c->mstate.cmd_inv_flags & CMD_LOADING));
    int is_may_replicate_command = (cmd_flags & (CMD_WRITE | CMD_MAY_REPLICATE)) ||
                                   (c->cmd->proc == execCommand && (c->mstate.cmd_flags & (CMD_WRITE | CMD_MAY_REPLICATE)));
    int is_deny_async_loading_command = (cmd_flags & CMD_NO_ASYNC_LOADING) ||
                                        (c->cmd->proc == execCommand && (c->mstate.cmd_flags & CMD_NO_ASYNC_LOADING));
    int obey_client = mustObeyClient(c);

    if (authRequired(c)) {
        /* AUTH and HELLO and no auth commands are valid even in
         * non-authenticated state. */
        if (!(c->cmd->flags & CMD_NO_AUTH)) {
            rejectCommand(c,shared.noautherr);
            return C_OK;
        }
    }

    if (c->flags & CLIENT_MULTI && c->cmd->flags & CMD_NO_MULTI) {
        rejectCommandFormat(c,"Command not allowed inside a transaction");
        return C_OK;
    }

    /* Check if the user can run this command according to the current
     * ACLs. */
    int acl_errpos;
    int acl_retval = ACLCheckAllPerm(c,&acl_errpos);
    if (acl_retval != ACL_OK) {
        addACLLogEntry(c,acl_retval,(c->flags & CLIENT_MULTI) ? ACL_LOG_CTX_MULTI : ACL_LOG_CTX_TOPLEVEL,acl_errpos,NULL,NULL);
        switch (acl_retval) {
        case ACL_DENIED_CMD:
        {
            rejectCommandFormat(c,
                "-NOPERM this user has no permissions to run "
                "the '%s' command", c->cmd->fullname);
            break;
        }
        case ACL_DENIED_KEY:
            rejectCommandFormat(c,
                "-NOPERM this user has no permissions to access "
                "one of the keys used as arguments");
            break;
        case ACL_DENIED_CHANNEL:
            rejectCommandFormat(c,
                "-NOPERM this user has no permissions to access "
                "one of the channels used as arguments");
            break;
        default:
            rejectCommandFormat(c, "no permission");
            break;
        }
        return C_OK;
    }

    /* If cluster is enabled perform the cluster redirection here.
     * However we don't perform the redirection if:
     * 1) The sender of this command is our master.
     * 2) The command has no key arguments. */
    if (server.cluster_enabled &&
        !mustObeyClient(c) &&
        !(!(c->cmd->flags&CMD_MOVABLE_KEYS) && c->cmd->key_specs_num == 0 &&
          c->cmd->proc != execCommand))
    {
        int error_code;
        clusterNode *n = getNodeByQuery(c,c->cmd,c->argv,c->argc,
                                        &c->slot,&error_code);
        if (n == NULL || n != server.cluster->myself) {
            if (c->cmd->proc == execCommand) {
                discardTransaction(c);
            } else {
                flagTransaction(c);
            }
            clusterRedirectClient(c,n,c->slot,error_code);
            c->cmd->rejected_calls++;
            return C_OK;
        }
    }

    /* Disconnect some clients if total clients memory is too high. We do this
     * before key eviction, after the last command was executed and consumed
     * some client output buffer memory. */
    evictClients();
    if (server.current_client == NULL) {
        /* If we evicted ourself then abort processing the command */
        return C_ERR;
    }

    /* Handle the maxmemory directive.
     *
     * Note that we do not want to reclaim memory if we are here re-entering
     * the event loop since there is a busy Lua script running in timeout
     * condition, to avoid mixing the propagation of scripts with the
     * propagation of DELs due to eviction. */
    if (server.maxmemory && !isInsideYieldingLongCommand()) {
        int out_of_memory = (performEvictions() == EVICT_FAIL);

        /* performEvictions may evict keys, so we need flush pending tracking
         * invalidation keys. If we don't do this, we may get an invalidation
         * message after we perform operation on the key, where in fact this
         * message belongs to the old value of the key before it gets evicted.*/
        trackingHandlePendingKeyInvalidations();

        /* performEvictions may flush slave output buffers. This may result
         * in a slave, that may be the active client, to be freed. */
        if (server.current_client == NULL) return C_ERR;

        int reject_cmd_on_oom = is_denyoom_command;
        /* If client is in MULTI/EXEC context, queuing may consume an unlimited
         * amount of memory, so we want to stop that.
         * However, we never want to reject DISCARD, or even EXEC (unless it
         * contains denied commands, in which case is_denyoom_command is already
         * set. */
        if (c->flags & CLIENT_MULTI &&
            c->cmd->proc != execCommand &&
            c->cmd->proc != discardCommand &&
            c->cmd->proc != quitCommand &&
            c->cmd->proc != resetCommand) {
            reject_cmd_on_oom = 1;
        }

        if (out_of_memory && reject_cmd_on_oom) {
            rejectCommand(c, shared.oomerr);
            return C_OK;
        }

        /* Save out_of_memory result at command start, otherwise if we check OOM
         * in the first write within script, memory used by lua stack and
         * arguments might interfere. We need to save it for EXEC and module
         * calls too, since these can call EVAL, but avoid saving it during an
         * interrupted / yielding busy script / module. */
        server.pre_command_oom_state = out_of_memory;
    }

    /* Make sure to use a reasonable amount of memory for client side
     * caching metadata. */
    if (server.tracking_clients) trackingLimitUsedSlots();

    /* Don't accept write commands if there are problems persisting on disk
     * unless coming from our master, in which case check the replica ignore
     * disk write error config to either log or crash. */
    int deny_write_type = writeCommandsDeniedByDiskError();
    if (deny_write_type != DISK_ERROR_TYPE_NONE &&
        (is_write_command || c->cmd->proc == pingCommand))
    {
        if (obey_client) {
            if (!server.repl_ignore_disk_write_error && c->cmd->proc != pingCommand) {
                serverPanic("Replica was unable to write command to disk.");
            } else {
                static mstime_t last_log_time_ms = 0;
                const mstime_t log_interval_ms = 10000;
                if (server.mstime > last_log_time_ms + log_interval_ms) {
                    last_log_time_ms = server.mstime;
                    serverLog(LL_WARNING, "Replica is applying a command even though "
                                          "it is unable to write to disk.");
                }
            }
        } else {
            sds err = writeCommandsGetDiskErrorMessage(deny_write_type);
            /* remove the newline since rejectCommandSds adds it. */
            sdssubstr(err, 0, sdslen(err)-2);
            rejectCommandSds(c, err);
            return C_OK;
        }
    }

    /* Don't accept write commands if there are not enough good slaves and
     * user configured the min-slaves-to-write option. */
    if (is_write_command && !checkGoodReplicasStatus()) {
        rejectCommand(c, shared.noreplicaserr);
        return C_OK;
    }

    /* Don't accept write commands if this is a read only slave. But
     * accept write commands if this is our master. */
    if (server.masterhost && server.repl_slave_ro &&
        !obey_client &&
        is_write_command)
    {
        rejectCommand(c, shared.roslaveerr);
        return C_OK;
    }

    /* Only allow a subset of commands in the context of Pub/Sub if the
     * connection is in RESP2 mode. With RESP3 there are no limits. */
    if ((c->flags & CLIENT_PUBSUB && c->resp == 2) &&
        c->cmd->proc != pingCommand &&
        c->cmd->proc != subscribeCommand &&
        c->cmd->proc != ssubscribeCommand &&
        c->cmd->proc != unsubscribeCommand &&
        c->cmd->proc != sunsubscribeCommand &&
        c->cmd->proc != psubscribeCommand &&
        c->cmd->proc != punsubscribeCommand &&
        c->cmd->proc != quitCommand &&
        c->cmd->proc != resetCommand) {
        rejectCommandFormat(c,
            "Can't execute '%s': only (P|S)SUBSCRIBE / "
            "(P|S)UNSUBSCRIBE / PING / QUIT / RESET are allowed in this context",
            c->cmd->fullname);
        return C_OK;
    }

    /* Only allow commands with flag "t", such as INFO, REPLICAOF and so on,
     * when replica-serve-stale-data is no and we are a replica with a broken
     * link with master. */
    if (server.masterhost && server.repl_state != REPL_STATE_CONNECTED &&
        server.repl_serve_stale_data == 0 &&
        is_denystale_command)
    {
        rejectCommand(c, shared.masterdownerr);
        return C_OK;
    }

    /* Loading DB? Return an error if the command has not the
     * CMD_LOADING flag. */
    if (server.loading && !server.async_loading && is_denyloading_command) {
        rejectCommand(c, shared.loadingerr);
        return C_OK;
    }

    /* During async-loading, block certain commands. */
    if (server.async_loading && is_deny_async_loading_command) {
        rejectCommand(c,shared.loadingerr);
        return C_OK;
    }

    /* when a busy job is being done (script / module)
     * Only allow a limited number of commands.
     * Note that we need to allow the transactions commands, otherwise clients
     * sending a transaction with pipelining without error checking, may have
     * the MULTI plus a few initial commands refused, then the timeout
     * condition resolves, and the bottom-half of the transaction gets
     * executed, see Github PR #7022. */
    if (isInsideYieldingLongCommand() && !(c->cmd->flags & CMD_ALLOW_BUSY)) {
        if (server.busy_module_yield_flags && server.busy_module_yield_reply) {
            rejectCommandFormat(c, "-BUSY %s", server.busy_module_yield_reply);
        } else if (server.busy_module_yield_flags) {
            rejectCommand(c, shared.slowmoduleerr);
        } else if (scriptIsEval()) {
            rejectCommand(c, shared.slowevalerr);
        } else {
            rejectCommand(c, shared.slowscripterr);
        }
        return C_OK;
    }

    /* Prevent a replica from sending commands that access the keyspace.
     * The main objective here is to prevent abuse of client pause check
     * from which replicas are exempt. */
    if ((c->flags & CLIENT_SLAVE) && (is_may_replicate_command || is_write_command || is_read_command)) {
        rejectCommandFormat(c, "Replica can't interact with the keyspace");
        return C_OK;
    }

    /* If the server is paused, block the client until
     * the pause has ended. Replicas are never paused. */
    if (!(c->flags & CLIENT_SLAVE) && 
        ((server.client_pause_type == CLIENT_PAUSE_ALL) ||
        (server.client_pause_type == CLIENT_PAUSE_WRITE && is_may_replicate_command)))
    {
        c->bpop.timeout = 0;
        blockClient(c,BLOCKED_POSTPONE);
        return C_OK;       
    }

    /* Exec the command */
    if (c->flags & CLIENT_MULTI &&
        c->cmd->proc != execCommand &&
        c->cmd->proc != discardCommand &&
        c->cmd->proc != multiCommand &&
        c->cmd->proc != watchCommand &&
        c->cmd->proc != quitCommand &&
        c->cmd->proc != resetCommand)
    {
        queueMultiCommand(c, cmd_flags);
        addReply(c,shared.queued);
    } else {
        call(c,CMD_CALL_FULL);
        c->woff = server.master_repl_offset;
        if (listLength(server.ready_keys))
            handleClientsBlockedOnKeys();
    }

    return C_OK;
}

/* ====================== Error lookup and execution ===================== */

void incrementErrorCount(const char *fullerr, size_t namelen) {
    struct redisError *error = raxFind(server.errors,(unsigned char*)fullerr,namelen);
    if (error == raxNotFound) {
        error = zmalloc(sizeof(*error));
        error->count = 0;
        raxInsert(server.errors,(unsigned char*)fullerr,namelen,error,NULL);
    }
    error->count++;
}

/*================================== Shutdown =============================== */

/* Close listening sockets. Also unlink the unix domain socket if
 * unlink_unix_socket is non-zero. */
void closeListeningSockets(int unlink_unix_socket) {
    int j;

    for (int i = 0; i < CONN_TYPE_MAX; i++) {
        connListener *listener = &server.listeners[i];
        if (listener->ct == NULL)
            continue;

        for (j = 0; j < listener->count; j++) close(listener->fd[j]);
    }

    if (server.cluster_enabled)
        for (j = 0; j < server.clistener.count; j++) close(server.clistener.fd[j]);
    if (unlink_unix_socket && server.unixsocket) {
        serverLog(LL_NOTICE,"Removing the unix socket file.");
        if (unlink(server.unixsocket) != 0)
            serverLog(LL_WARNING,"Error removing the unix socket file: %s",strerror(errno));
    }
}

/* Prepare for shutting down the server. Flags:
 *
 * - SHUTDOWN_SAVE: Save a database dump even if the server is configured not to
 *   save any dump.
 *
 * - SHUTDOWN_NOSAVE: Don't save any database dump even if the server is
 *   configured to save one.
 *
 * - SHUTDOWN_NOW: Don't wait for replicas to catch up before shutting down.
 *
 * - SHUTDOWN_FORCE: Ignore errors writing AOF and RDB files on disk, which
 *   would normally prevent a shutdown.
 *
 * Unless SHUTDOWN_NOW is set and if any replicas are lagging behind, C_ERR is
 * returned and server.shutdown_mstime is set to a timestamp to allow a grace
 * period for the replicas to catch up. This is checked and handled by
 * serverCron() which completes the shutdown as soon as possible.
 *
 * If shutting down fails due to errors writing RDB or AOF files, C_ERR is
 * returned and an error is logged. If the flag SHUTDOWN_FORCE is set, these
 * errors are logged but ignored and C_OK is returned.
 *
 * On success, this function returns C_OK and then it's OK to call exit(0). */
int prepareForShutdown(int flags) {
    if (isShutdownInitiated()) return C_ERR;

    /* When SHUTDOWN is called while the server is loading a dataset in
     * memory we need to make sure no attempt is performed to save
     * the dataset on shutdown (otherwise it could overwrite the current DB
     * with half-read data).
     *
     * Also when in Sentinel mode clear the SAVE flag and force NOSAVE. */
    if (server.loading || server.sentinel_mode)
        flags = (flags & ~SHUTDOWN_SAVE) | SHUTDOWN_NOSAVE;

    server.shutdown_flags = flags;

    serverLog(LL_WARNING,"User requested shutdown...");
    if (server.supervised_mode == SUPERVISED_SYSTEMD)
        redisCommunicateSystemd("STOPPING=1\n");

    /* If we have any replicas, let them catch up the replication offset before
     * we shut down, to avoid data loss. */
    if (!(flags & SHUTDOWN_NOW) &&
        server.shutdown_timeout != 0 &&
        !isReadyToShutdown())
    {
        server.shutdown_mstime = server.mstime + server.shutdown_timeout * 1000;
        if (!areClientsPaused()) sendGetackToReplicas();
        pauseClients(PAUSE_DURING_SHUTDOWN, LLONG_MAX, CLIENT_PAUSE_WRITE);
        serverLog(LL_NOTICE, "Waiting for replicas before shutting down.");
        return C_ERR;
    }

    return finishShutdown();
}

static inline int isShutdownInitiated(void) {
    return server.shutdown_mstime != 0;
}

/* Returns 0 if there are any replicas which are lagging in replication which we
 * need to wait for before shutting down. Returns 1 if we're ready to shut
 * down now. */
int isReadyToShutdown(void) {
    if (listLength(server.slaves) == 0) return 1;  /* No replicas. */

    listIter li;
    listNode *ln;
    listRewind(server.slaves, &li);
    while ((ln = listNext(&li)) != NULL) {
        client *replica = listNodeValue(ln);
        if (replica->repl_ack_off != server.master_repl_offset) return 0;
    }
    return 1;
}

static void cancelShutdown(void) {
    server.shutdown_asap = 0;
    server.shutdown_flags = 0;
    server.shutdown_mstime = 0;
    server.last_sig_received = 0;
    replyToClientsBlockedOnShutdown();
    unpauseClients(PAUSE_DURING_SHUTDOWN);
}

/* Returns C_OK if shutdown was aborted and C_ERR if shutdown wasn't ongoing. */
int abortShutdown(void) {
    if (isShutdownInitiated()) {
        cancelShutdown();
    } else if (server.shutdown_asap) {
        /* Signal handler has requested shutdown, but it hasn't been initiated
         * yet. Just clear the flag. */
        server.shutdown_asap = 0;
    } else {
        /* Shutdown neither initiated nor requested. */
        return C_ERR;
    }
    serverLog(LL_NOTICE, "Shutdown manually aborted.");
    return C_OK;
}

/* The final step of the shutdown sequence. Returns C_OK if the shutdown
 * sequence was successful and it's OK to call exit(). If C_ERR is returned,
 * it's not safe to call exit(). */
int finishShutdown(void) {

    int save = server.shutdown_flags & SHUTDOWN_SAVE;
    int nosave = server.shutdown_flags & SHUTDOWN_NOSAVE;
    int force = server.shutdown_flags & SHUTDOWN_FORCE;

    /* Log a warning for each replica that is lagging. */
    listIter replicas_iter;
    listNode *replicas_list_node;
    int num_replicas = 0, num_lagging_replicas = 0;
    listRewind(server.slaves, &replicas_iter);
    while ((replicas_list_node = listNext(&replicas_iter)) != NULL) {
        client *replica = listNodeValue(replicas_list_node);
        num_replicas++;
        if (replica->repl_ack_off != server.master_repl_offset) {
            num_lagging_replicas++;
            long lag = replica->replstate == SLAVE_STATE_ONLINE ?
                time(NULL) - replica->repl_ack_time : 0;
            serverLog(LL_WARNING,
                      "Lagging replica %s reported offset %lld behind master, lag=%ld, state=%s.",
                      replicationGetSlaveName(replica),
                      server.master_repl_offset - replica->repl_ack_off,
                      lag,
                      replstateToString(replica->replstate));
        }
    }
    if (num_replicas > 0) {
        serverLog(LL_NOTICE,
                  "%d of %d replicas are in sync when shutting down.",
                  num_replicas - num_lagging_replicas,
                  num_replicas);
    }

    /* Kill all the Lua debugger forked sessions. */
    ldbKillForkedSessions();

    /* Kill the saving child if there is a background saving in progress.
       We want to avoid race conditions, for instance our saving child may
       overwrite the synchronous saving did by SHUTDOWN. */
    if (server.child_type == CHILD_TYPE_RDB) {
        serverLog(LL_WARNING,"There is a child saving an .rdb. Killing it!");
        killRDBChild();
        /* Note that, in killRDBChild normally has backgroundSaveDoneHandler
         * doing it's cleanup, but in this case this code will not be reached,
         * so we need to call rdbRemoveTempFile which will close fd(in order
         * to unlink file actually) in background thread.
         * The temp rdb file fd may won't be closed when redis exits quickly,
         * but OS will close this fd when process exits. */
        rdbRemoveTempFile(server.child_pid, 0);
    }

    /* Kill module child if there is one. */
    if (server.child_type == CHILD_TYPE_MODULE) {
        serverLog(LL_WARNING,"There is a module fork child. Killing it!");
        TerminateModuleForkChild(server.child_pid,0);
    }

    /* Kill the AOF saving child as the AOF we already have may be longer
     * but contains the full dataset anyway. */
    if (server.child_type == CHILD_TYPE_AOF) {
        /* If we have AOF enabled but haven't written the AOF yet, don't
         * shutdown or else the dataset will be lost. */
        if (server.aof_state == AOF_WAIT_REWRITE) {
            if (force) {
                serverLog(LL_WARNING, "Writing initial AOF. Exit anyway.");
            } else {
                serverLog(LL_WARNING, "Writing initial AOF, can't exit.");
                goto error;
            }
        }
        serverLog(LL_WARNING,
                  "There is a child rewriting the AOF. Killing it!");
        killAppendOnlyChild();
    }
    if (server.aof_state != AOF_OFF) {
        /* Append only file: flush buffers and fsync() the AOF at exit */
        serverLog(LL_NOTICE,"Calling fsync() on the AOF file.");
        flushAppendOnlyFile(1);
        if (redis_fsync(server.aof_fd) == -1) {
            serverLog(LL_WARNING,"Fail to fsync the AOF file: %s.",
                                 strerror(errno));
        }
    }

    /* Create a new RDB file before exiting. */
    if ((server.saveparamslen > 0 && !nosave) || save) {
        serverLog(LL_NOTICE,"Saving the final RDB snapshot before exiting.");
        if (server.supervised_mode == SUPERVISED_SYSTEMD)
            redisCommunicateSystemd("STATUS=Saving the final RDB snapshot\n");
        /* Snapshotting. Perform a SYNC SAVE and exit */
        rdbSaveInfo rsi, *rsiptr;
        rsiptr = rdbPopulateSaveInfo(&rsi);
        if (rdbSave(SLAVE_REQ_NONE,server.rdb_filename,rsiptr) != C_OK) {
            /* Ooops.. error saving! The best we can do is to continue
             * operating. Note that if there was a background saving process,
             * in the next cron() Redis will be notified that the background
             * saving aborted, handling special stuff like slaves pending for
             * synchronization... */
            if (force) {
                serverLog(LL_WARNING,"Error trying to save the DB. Exit anyway.");
            } else {
                serverLog(LL_WARNING,"Error trying to save the DB, can't exit.");
                if (server.supervised_mode == SUPERVISED_SYSTEMD)
                    redisCommunicateSystemd("STATUS=Error trying to save the DB, can't exit.\n");
                goto error;
            }
        }
    }

    /* Free the AOF manifest. */
    if (server.aof_manifest) aofManifestFree(server.aof_manifest);

    /* Fire the shutdown modules event. */
    moduleFireServerEvent(REDISMODULE_EVENT_SHUTDOWN,0,NULL);

    /* Remove the pid file if possible and needed. */
    if (server.daemonize || server.pidfile) {
        serverLog(LL_NOTICE,"Removing the pid file.");
        unlink(server.pidfile);
    }

    /* Best effort flush of slave output buffers, so that we hopefully
     * send them pending writes. */
    flushSlavesOutputBuffers();

    /* Close the listening sockets. Apparently this allows faster restarts. */
    closeListeningSockets(1);

    /* Unlock the cluster config file before shutdown */
    if (server.cluster_enabled && server.cluster_config_file_lock_fd != -1) {
        flock(server.cluster_config_file_lock_fd, LOCK_UN|LOCK_NB);
    }

    serverLog(LL_WARNING,"%s is now ready to exit, bye bye...",
        server.sentinel_mode ? "Sentinel" : "Redis");
    return C_OK;

error:
    serverLog(LL_WARNING, "Errors trying to shut down the server. Check the logs for more information.");
    cancelShutdown();
    return C_ERR;
}

/*================================== Commands =============================== */

/* Sometimes Redis cannot accept write commands because there is a persistence
 * error with the RDB or AOF file, and Redis is configured in order to stop
 * accepting writes in such situation. This function returns if such a
 * condition is active, and the type of the condition.
 *
 * Function return values:
 *
 * DISK_ERROR_TYPE_NONE:    No problems, we can accept writes.
 * DISK_ERROR_TYPE_AOF:     Don't accept writes: AOF errors.
 * DISK_ERROR_TYPE_RDB:     Don't accept writes: RDB errors.
 */
int writeCommandsDeniedByDiskError(void) {
    if (server.stop_writes_on_bgsave_err &&
        server.saveparamslen > 0 &&
        server.lastbgsave_status == C_ERR)
    {
        return DISK_ERROR_TYPE_RDB;
    } else if (server.aof_state != AOF_OFF) {
        if (server.aof_last_write_status == C_ERR) {
            return DISK_ERROR_TYPE_AOF;
        }
        /* AOF fsync error. */
        int aof_bio_fsync_status;
        atomicGet(server.aof_bio_fsync_status,aof_bio_fsync_status);
        if (aof_bio_fsync_status == C_ERR) {
            atomicGet(server.aof_bio_fsync_errno,server.aof_last_write_errno);
            return DISK_ERROR_TYPE_AOF;
        }
    }

    return DISK_ERROR_TYPE_NONE;
}

sds writeCommandsGetDiskErrorMessage(int error_code) {
    sds ret = NULL;
    if (error_code == DISK_ERROR_TYPE_RDB) {
        ret = sdsdup(shared.bgsaveerr->ptr);
    } else {
        ret = sdscatfmt(sdsempty(),
                "-MISCONF Errors writing to the AOF file: %s\r\n",
                strerror(server.aof_last_write_errno));
    }
    return ret;
}

/* The PING command. It works in a different way if the client is in
 * in Pub/Sub mode. */
void pingCommand(client *c) {
    /* The command takes zero or one arguments. */
    if (c->argc > 2) {
        addReplyErrorArity(c);
        return;
    }

    if (c->flags & CLIENT_PUBSUB && c->resp == 2) {
        addReply(c,shared.mbulkhdr[2]);
        addReplyBulkCBuffer(c,"pong",4);
        if (c->argc == 1)
            addReplyBulkCBuffer(c,"",0);
        else
            addReplyBulk(c,c->argv[1]);
    } else {
        if (c->argc == 1)
            addReply(c,shared.pong);
        else
            addReplyBulk(c,c->argv[1]);
    }
}

void echoCommand(client *c) {
    addReplyBulk(c,c->argv[1]);
}

void timeCommand(client *c) {
    struct timeval tv;

    /* gettimeofday() can only fail if &tv is a bad address so we
     * don't check for errors. */
    gettimeofday(&tv,NULL);
    addReplyArrayLen(c,2);
    addReplyBulkLongLong(c,tv.tv_sec);
    addReplyBulkLongLong(c,tv.tv_usec);
}

typedef struct replyFlagNames {
    uint64_t flag;
    const char *name;
} replyFlagNames;

/* Helper function to output flags. */
void addReplyCommandFlags(client *c, uint64_t flags, replyFlagNames *replyFlags) {
    int count = 0, j=0;
    /* Count them so we don't have to use deferred reply. */
    while (replyFlags[j].name) {
        if (flags & replyFlags[j].flag)
            count++;
        j++;
    }

    addReplySetLen(c, count);
    j = 0;
    while (replyFlags[j].name) {
        if (flags & replyFlags[j].flag)
            addReplyStatus(c, replyFlags[j].name);
        j++;
    }
}

void addReplyFlagsForCommand(client *c, struct redisCommand *cmd) {
    replyFlagNames flagNames[] = {
        {CMD_WRITE,             "write"},
        {CMD_READONLY,          "readonly"},
        {CMD_DENYOOM,           "denyoom"},
        {CMD_MODULE,            "module"},
        {CMD_ADMIN,             "admin"},
        {CMD_PUBSUB,            "pubsub"},
        {CMD_NOSCRIPT,          "noscript"},
        {CMD_BLOCKING,          "blocking"},
        {CMD_LOADING,           "loading"},
        {CMD_STALE,             "stale"},
        {CMD_SKIP_MONITOR,      "skip_monitor"},
        {CMD_SKIP_SLOWLOG,      "skip_slowlog"},
        {CMD_ASKING,            "asking"},
        {CMD_FAST,              "fast"},
        {CMD_NO_AUTH,           "no_auth"},
        /* {CMD_MAY_REPLICATE,     "may_replicate"},, Hidden on purpose */
        /* {CMD_SENTINEL,          "sentinel"}, Hidden on purpose */
        /* {CMD_ONLY_SENTINEL,     "only_sentinel"}, Hidden on purpose */
        {CMD_NO_MANDATORY_KEYS, "no_mandatory_keys"},
        /* {CMD_PROTECTED,         "protected"}, Hidden on purpose */
        {CMD_NO_ASYNC_LOADING,  "no_async_loading"},
        {CMD_NO_MULTI,          "no_multi"},
        {CMD_MOVABLE_KEYS,      "movablekeys"},
        {CMD_ALLOW_BUSY,        "allow_busy"},
        {0,NULL}
    };
    addReplyCommandFlags(c, cmd->flags, flagNames);
}

void addReplyDocFlagsForCommand(client *c, struct redisCommand *cmd) {
    replyFlagNames docFlagNames[] = {
        {CMD_DOC_DEPRECATED,         "deprecated"},
        {CMD_DOC_SYSCMD,             "syscmd"},
        {0,NULL}
    };
    addReplyCommandFlags(c, cmd->doc_flags, docFlagNames);
}

void addReplyFlagsForKeyArgs(client *c, uint64_t flags) {
    replyFlagNames docFlagNames[] = {
        {CMD_KEY_RO,              "RO"},
        {CMD_KEY_RW,              "RW"},
        {CMD_KEY_OW,              "OW"},
        {CMD_KEY_RM,              "RM"},
        {CMD_KEY_ACCESS,          "access"},
        {CMD_KEY_UPDATE,          "update"},
        {CMD_KEY_INSERT,          "insert"},
        {CMD_KEY_DELETE,          "delete"},
        {CMD_KEY_NOT_KEY,         "not_key"},
        {CMD_KEY_INCOMPLETE,      "incomplete"},
        {CMD_KEY_VARIABLE_FLAGS,  "variable_flags"},
        {0,NULL}
    };
    addReplyCommandFlags(c, flags, docFlagNames);
}

/* Must match redisCommandArgType */
const char *ARG_TYPE_STR[] = {
    "string",
    "integer",
    "double",
    "key",
    "pattern",
    "unix-time",
    "pure-token",
    "oneof",
    "block",
};

void addReplyFlagsForArg(client *c, uint64_t flags) {
    replyFlagNames argFlagNames[] = {
        {CMD_ARG_OPTIONAL,          "optional"},
        {CMD_ARG_MULTIPLE,          "multiple"},
        {CMD_ARG_MULTIPLE_TOKEN,    "multiple_token"},
        {0,NULL}
    };
    addReplyCommandFlags(c, flags, argFlagNames);
}

void addReplyCommandArgList(client *c, struct redisCommandArg *args, int num_args) {
    addReplyArrayLen(c, num_args);
    for (int j = 0; j<num_args; j++) {
        /* Count our reply len so we don't have to use deferred reply. */
        int has_display_text = 1;
        long maplen = 2;
        if (args[j].key_spec_index != -1) maplen++;
        if (args[j].token) maplen++;
        if (args[j].summary) maplen++;
        if (args[j].since) maplen++;
        if (args[j].deprecated_since) maplen++;
        if (args[j].flags) maplen++;
        if (args[j].type == ARG_TYPE_ONEOF || args[j].type == ARG_TYPE_BLOCK) {
            has_display_text = 0;
            maplen++;
        }
        if (has_display_text) maplen++;
        addReplyMapLen(c, maplen);

        addReplyBulkCString(c, "name");
        addReplyBulkCString(c, args[j].name);

        addReplyBulkCString(c, "type");
        addReplyBulkCString(c, ARG_TYPE_STR[args[j].type]);

        if (has_display_text) {
            addReplyBulkCString(c, "display_text");
            addReplyBulkCString(c, args[j].display_text ? args[j].display_text : args[j].name);
        }
        if (args[j].key_spec_index != -1) {
            addReplyBulkCString(c, "key_spec_index");
            addReplyLongLong(c, args[j].key_spec_index);
        }
        if (args[j].token) {
            addReplyBulkCString(c, "token");
            addReplyBulkCString(c, args[j].token);
        }
        if (args[j].summary) {
            addReplyBulkCString(c, "summary");
            addReplyBulkCString(c, args[j].summary);
        }
        if (args[j].since) {
            addReplyBulkCString(c, "since");
            addReplyBulkCString(c, args[j].since);
        }
        if (args[j].deprecated_since) {
            addReplyBulkCString(c, "deprecated_since");
            addReplyBulkCString(c, args[j].deprecated_since);
        }
        if (args[j].flags) {
            addReplyBulkCString(c, "flags");
            addReplyFlagsForArg(c, args[j].flags);
        }
        if (args[j].type == ARG_TYPE_ONEOF || args[j].type == ARG_TYPE_BLOCK) {
            addReplyBulkCString(c, "arguments");
            addReplyCommandArgList(c, args[j].subargs, args[j].num_args);
        }
    }
}

/* Must match redisCommandRESP2Type */
const char *RESP2_TYPE_STR[] = {
    "simple-string",
    "error",
    "integer",
    "bulk-string",
    "null-bulk-string",
    "array",
    "null-array",
};

/* Must match redisCommandRESP3Type */
const char *RESP3_TYPE_STR[] = {
    "simple-string",
    "error",
    "integer",
    "double",
    "bulk-string",
    "array",
    "map",
    "set",
    "bool",
    "null",
};

void addReplyCommandHistory(client *c, struct redisCommand *cmd) {
    addReplySetLen(c, cmd->num_history);
    for (int j = 0; j<cmd->num_history; j++) {
        addReplyArrayLen(c, 2);
        addReplyBulkCString(c, cmd->history[j].since);
        addReplyBulkCString(c, cmd->history[j].changes);
    }
}

void addReplyCommandTips(client *c, struct redisCommand *cmd) {
    addReplySetLen(c, cmd->num_tips);
    for (int j = 0; j<cmd->num_tips; j++) {
        addReplyBulkCString(c, cmd->tips[j]);
    }
}

void addReplyCommandKeySpecs(client *c, struct redisCommand *cmd) {
    addReplySetLen(c, cmd->key_specs_num);
    for (int i = 0; i < cmd->key_specs_num; i++) {
        int maplen = 3;
        if (cmd->key_specs[i].notes) maplen++;

        addReplyMapLen(c, maplen);

        if (cmd->key_specs[i].notes) {
            addReplyBulkCString(c, "notes");
            addReplyBulkCString(c,cmd->key_specs[i].notes);
        }

        addReplyBulkCString(c, "flags");
        addReplyFlagsForKeyArgs(c,cmd->key_specs[i].flags);

        addReplyBulkCString(c, "begin_search");
        switch (cmd->key_specs[i].begin_search_type) {
            case KSPEC_BS_UNKNOWN:
                addReplyMapLen(c, 2);
                addReplyBulkCString(c, "type");
                addReplyBulkCString(c, "unknown");

                addReplyBulkCString(c, "spec");
                addReplyMapLen(c, 0);
                break;
            case KSPEC_BS_INDEX:
                addReplyMapLen(c, 2);
                addReplyBulkCString(c, "type");
                addReplyBulkCString(c, "index");

                addReplyBulkCString(c, "spec");
                addReplyMapLen(c, 1);
                addReplyBulkCString(c, "index");
                addReplyLongLong(c, cmd->key_specs[i].bs.index.pos);
                break;
            case KSPEC_BS_KEYWORD:
                addReplyMapLen(c, 2);
                addReplyBulkCString(c, "type");
                addReplyBulkCString(c, "keyword");

                addReplyBulkCString(c, "spec");
                addReplyMapLen(c, 2);
                addReplyBulkCString(c, "keyword");
                addReplyBulkCString(c, cmd->key_specs[i].bs.keyword.keyword);
                addReplyBulkCString(c, "startfrom");
                addReplyLongLong(c, cmd->key_specs[i].bs.keyword.startfrom);
                break;
            default:
                serverPanic("Invalid begin_search key spec type %d", cmd->key_specs[i].begin_search_type);
        }

        addReplyBulkCString(c, "find_keys");
        switch (cmd->key_specs[i].find_keys_type) {
            case KSPEC_FK_UNKNOWN:
                addReplyMapLen(c, 2);
                addReplyBulkCString(c, "type");
                addReplyBulkCString(c, "unknown");

                addReplyBulkCString(c, "spec");
                addReplyMapLen(c, 0);
                break;
            case KSPEC_FK_RANGE:
                addReplyMapLen(c, 2);
                addReplyBulkCString(c, "type");
                addReplyBulkCString(c, "range");

                addReplyBulkCString(c, "spec");
                addReplyMapLen(c, 3);
                addReplyBulkCString(c, "lastkey");
                addReplyLongLong(c, cmd->key_specs[i].fk.range.lastkey);
                addReplyBulkCString(c, "keystep");
                addReplyLongLong(c, cmd->key_specs[i].fk.range.keystep);
                addReplyBulkCString(c, "limit");
                addReplyLongLong(c, cmd->key_specs[i].fk.range.limit);
                break;
            case KSPEC_FK_KEYNUM:
                addReplyMapLen(c, 2);
                addReplyBulkCString(c, "type");
                addReplyBulkCString(c, "keynum");

                addReplyBulkCString(c, "spec");
                addReplyMapLen(c, 3);
                addReplyBulkCString(c, "keynumidx");
                addReplyLongLong(c, cmd->key_specs[i].fk.keynum.keynumidx);
                addReplyBulkCString(c, "firstkey");
                addReplyLongLong(c, cmd->key_specs[i].fk.keynum.firstkey);
                addReplyBulkCString(c, "keystep");
                addReplyLongLong(c, cmd->key_specs[i].fk.keynum.keystep);
                break;
            default:
                serverPanic("Invalid find_keys key spec type %d", cmd->key_specs[i].begin_search_type);
        }
    }
}

/* Reply with an array of sub-command using the provided reply callback. */
void addReplyCommandSubCommands(client *c, struct redisCommand *cmd, void (*reply_function)(client*, struct redisCommand*), int use_map) {
    if (!cmd->subcommands_dict) {
        addReplySetLen(c, 0);
        return;
    }

    if (use_map)
        addReplyMapLen(c, dictSize(cmd->subcommands_dict));
    else
        addReplyArrayLen(c, dictSize(cmd->subcommands_dict));
    dictEntry *de;
    dictIterator *di = dictGetSafeIterator(cmd->subcommands_dict);
    while((de = dictNext(di)) != NULL) {
        struct redisCommand *sub = (struct redisCommand *)dictGetVal(de);
        if (use_map)
            addReplyBulkCBuffer(c, sub->fullname, sdslen(sub->fullname));
        reply_function(c, sub);
    }
    dictReleaseIterator(di);
}

/* Must match redisCommandGroup */
const char *COMMAND_GROUP_STR[] = {
    "generic",
    "string",
    "list",
    "set",
    "sorted-set",
    "hash",
    "pubsub",
    "transactions",
    "connection",
    "server",
    "scripting",
    "hyperloglog",
    "cluster",
    "sentinel",
    "geo",
    "stream",
    "bitmap",
    "module"
};

/* Output the representation of a Redis command. Used by the COMMAND command and COMMAND INFO. */
void addReplyCommandInfo(client *c, struct redisCommand *cmd) {
    if (!cmd) {
        addReplyNull(c);
    } else {
        int firstkey = 0, lastkey = 0, keystep = 0;
        if (cmd->legacy_range_key_spec.begin_search_type != KSPEC_BS_INVALID) {
            firstkey = cmd->legacy_range_key_spec.bs.index.pos;
            lastkey = cmd->legacy_range_key_spec.fk.range.lastkey;
            if (lastkey >= 0)
                lastkey += firstkey;
            keystep = cmd->legacy_range_key_spec.fk.range.keystep;
        }

        addReplyArrayLen(c, 10);
        addReplyBulkCBuffer(c, cmd->fullname, sdslen(cmd->fullname));
        addReplyLongLong(c, cmd->arity);
        addReplyFlagsForCommand(c, cmd);
        addReplyLongLong(c, firstkey);
        addReplyLongLong(c, lastkey);
        addReplyLongLong(c, keystep);
        addReplyCommandCategories(c, cmd);
        addReplyCommandTips(c, cmd);
        addReplyCommandKeySpecs(c, cmd);
        addReplyCommandSubCommands(c, cmd, addReplyCommandInfo, 0);
    }
}

/* Output the representation of a Redis command. Used by the COMMAND DOCS. */
void addReplyCommandDocs(client *c, struct redisCommand *cmd) {
    /* Count our reply len so we don't have to use deferred reply. */
    long maplen = 1;
    if (cmd->summary) maplen++;
    if (cmd->since) maplen++;
    if (cmd->flags & CMD_MODULE) maplen++;
    if (cmd->complexity) maplen++;
    if (cmd->doc_flags) maplen++;
    if (cmd->deprecated_since) maplen++;
    if (cmd->replaced_by) maplen++;
    if (cmd->history) maplen++;
    if (cmd->args) maplen++;
    if (cmd->subcommands_dict) maplen++;
    addReplyMapLen(c, maplen);

    if (cmd->summary) {
        addReplyBulkCString(c, "summary");
        addReplyBulkCString(c, cmd->summary);
    }
    if (cmd->since) {
        addReplyBulkCString(c, "since");
        addReplyBulkCString(c, cmd->since);
    }

    /* Always have the group, for module commands the group is always "module". */
    addReplyBulkCString(c, "group");
    addReplyBulkCString(c, COMMAND_GROUP_STR[cmd->group]);

    if (cmd->complexity) {
        addReplyBulkCString(c, "complexity");
        addReplyBulkCString(c, cmd->complexity);
    }
    if (cmd->flags & CMD_MODULE) {
        addReplyBulkCString(c, "module");
        addReplyBulkCString(c, moduleNameFromCommand(cmd));
    }
    if (cmd->doc_flags) {
        addReplyBulkCString(c, "doc_flags");
        addReplyDocFlagsForCommand(c, cmd);
    }
    if (cmd->deprecated_since) {
        addReplyBulkCString(c, "deprecated_since");
        addReplyBulkCString(c, cmd->deprecated_since);
    }
    if (cmd->replaced_by) {
        addReplyBulkCString(c, "replaced_by");
        addReplyBulkCString(c, cmd->replaced_by);
    }
    if (cmd->history) {
        addReplyBulkCString(c, "history");
        addReplyCommandHistory(c, cmd);
    }
    if (cmd->args) {
        addReplyBulkCString(c, "arguments");
        addReplyCommandArgList(c, cmd->args, cmd->num_args);
    }
    if (cmd->subcommands_dict) {
        addReplyBulkCString(c, "subcommands");
        addReplyCommandSubCommands(c, cmd, addReplyCommandDocs, 1);
    }
}

/* Helper for COMMAND GETKEYS and GETKEYSANDFLAGS */
void getKeysSubcommandImpl(client *c, int with_flags) {
    struct redisCommand *cmd = lookupCommand(c->argv+2,c->argc-2);
    getKeysResult result = GETKEYS_RESULT_INIT;
    int j;

    if (!cmd) {
        addReplyError(c,"Invalid command specified");
        return;
    } else if (!doesCommandHaveKeys(cmd)) {
        addReplyError(c,"The command has no key arguments");
        return;
    } else if ((cmd->arity > 0 && cmd->arity != c->argc-2) ||
               ((c->argc-2) < -cmd->arity))
    {
        addReplyError(c,"Invalid number of arguments specified for command");
        return;
    }

    if (!getKeysFromCommandWithSpecs(cmd,c->argv+2,c->argc-2,GET_KEYSPEC_DEFAULT,&result)) {
        if (cmd->flags & CMD_NO_MANDATORY_KEYS) {
            addReplyArrayLen(c,0);
        } else {
            addReplyError(c,"Invalid arguments specified for command");
        }
    } else {
        addReplyArrayLen(c,result.numkeys);
        for (j = 0; j < result.numkeys; j++) {
            if (!with_flags) {
                addReplyBulk(c,c->argv[result.keys[j].pos+2]);
            } else {
                addReplyArrayLen(c,2);
                addReplyBulk(c,c->argv[result.keys[j].pos+2]);
                addReplyFlagsForKeyArgs(c,result.keys[j].flags);
            }
        }
    }
    getKeysFreeResult(&result);
}

/* COMMAND GETKEYSANDFLAGS cmd arg1 arg2 ... */
void commandGetKeysAndFlagsCommand(client *c) {
    getKeysSubcommandImpl(c, 1);
}

/* COMMAND GETKEYS cmd arg1 arg2 ... */
void getKeysSubcommand(client *c) {
    getKeysSubcommandImpl(c, 0);
}

/* COMMAND (no args) */
void commandCommand(client *c) {
    dictIterator *di;
    dictEntry *de;

    addReplyArrayLen(c, dictSize(server.commands));
    di = dictGetIterator(server.commands);
    while ((de = dictNext(di)) != NULL) {
        addReplyCommandInfo(c, dictGetVal(de));
    }
    dictReleaseIterator(di);
}

/* COMMAND COUNT */
void commandCountCommand(client *c) {
    addReplyLongLong(c, dictSize(server.commands));
}

typedef enum {
    COMMAND_LIST_FILTER_MODULE,
    COMMAND_LIST_FILTER_ACLCAT,
    COMMAND_LIST_FILTER_PATTERN,
} commandListFilterType;

typedef struct {
    commandListFilterType type;
    sds arg;
    struct {
        int valid;
        union {
            uint64_t aclcat;
            void *module_handle;
        } u;
    } cache;
} commandListFilter;

int shouldFilterFromCommandList(struct redisCommand *cmd, commandListFilter *filter) {
    switch (filter->type) {
        case (COMMAND_LIST_FILTER_MODULE):
            if (!filter->cache.valid) {
                filter->cache.u.module_handle = moduleGetHandleByName(filter->arg);
                filter->cache.valid = 1;
            }
            return !moduleIsModuleCommand(filter->cache.u.module_handle, cmd);
        case (COMMAND_LIST_FILTER_ACLCAT): {
            if (!filter->cache.valid) {
                filter->cache.u.aclcat = ACLGetCommandCategoryFlagByName(filter->arg);
                filter->cache.valid = 1;
            }
            uint64_t cat = filter->cache.u.aclcat;
            if (cat == 0)
                return 1; /* Invalid ACL category */
            return (!(cmd->acl_categories & cat));
            break;
        }
        case (COMMAND_LIST_FILTER_PATTERN):
            return !stringmatchlen(filter->arg, sdslen(filter->arg), cmd->fullname, sdslen(cmd->fullname), 1);
        default:
            serverPanic("Invalid filter type %d", filter->type);
    }
}

/* COMMAND LIST FILTERBY (MODULE <module-name>|ACLCAT <cat>|PATTERN <pattern>) */
void commandListWithFilter(client *c, dict *commands, commandListFilter filter, int *numcmds) {
    dictEntry *de;
    dictIterator *di = dictGetIterator(commands);

    while ((de = dictNext(di)) != NULL) {
        struct redisCommand *cmd = dictGetVal(de);
        if (!shouldFilterFromCommandList(cmd,&filter)) {
            addReplyBulkCBuffer(c, cmd->fullname, sdslen(cmd->fullname));
            (*numcmds)++;
        }

        if (cmd->subcommands_dict) {
            commandListWithFilter(c, cmd->subcommands_dict, filter, numcmds);
        }
    }
    dictReleaseIterator(di);
}

/* COMMAND LIST */
void commandListWithoutFilter(client *c, dict *commands, int *numcmds) {
    dictEntry *de;
    dictIterator *di = dictGetIterator(commands);

    while ((de = dictNext(di)) != NULL) {
        struct redisCommand *cmd = dictGetVal(de);
        addReplyBulkCBuffer(c, cmd->fullname, sdslen(cmd->fullname));
        (*numcmds)++;

        if (cmd->subcommands_dict) {
            commandListWithoutFilter(c, cmd->subcommands_dict, numcmds);
        }
    }
    dictReleaseIterator(di);
}

/* COMMAND LIST [FILTERBY (MODULE <module-name>|ACLCAT <cat>|PATTERN <pattern>)] */
void commandListCommand(client *c) {

    /* Parse options. */
    int i = 2, got_filter = 0;
    commandListFilter filter = {0};
    for (; i < c->argc; i++) {
        int moreargs = (c->argc-1) - i; /* Number of additional arguments. */
        char *opt = c->argv[i]->ptr;
        if (!strcasecmp(opt,"filterby") && moreargs == 2) {
            char *filtertype = c->argv[i+1]->ptr;
            if (!strcasecmp(filtertype,"module")) {
                filter.type = COMMAND_LIST_FILTER_MODULE;
            } else if (!strcasecmp(filtertype,"aclcat")) {
                filter.type = COMMAND_LIST_FILTER_ACLCAT;
            } else if (!strcasecmp(filtertype,"pattern")) {
                filter.type = COMMAND_LIST_FILTER_PATTERN;
            } else {
                addReplyErrorObject(c,shared.syntaxerr);
                return;
            }
            got_filter = 1;
            filter.arg = c->argv[i+2]->ptr;
            i += 2;
        } else {
            addReplyErrorObject(c,shared.syntaxerr);
            return;
        }
    }

    int numcmds = 0;
    void *replylen = addReplyDeferredLen(c);

    if (got_filter) {
        commandListWithFilter(c, server.commands, filter, &numcmds);
    } else {
        commandListWithoutFilter(c, server.commands, &numcmds);
    }

    setDeferredArrayLen(c,replylen,numcmds);
}

/* COMMAND INFO [<command-name> ...] */
void commandInfoCommand(client *c) {
    int i;

    if (c->argc == 2) {
        dictIterator *di;
        dictEntry *de;
        addReplyArrayLen(c, dictSize(server.commands));
        di = dictGetIterator(server.commands);
        while ((de = dictNext(di)) != NULL) {
            addReplyCommandInfo(c, dictGetVal(de));
        }
        dictReleaseIterator(di);
    } else {
        addReplyArrayLen(c, c->argc-2);
        for (i = 2; i < c->argc; i++) {
            addReplyCommandInfo(c, lookupCommandBySds(c->argv[i]->ptr));
        }
    }
}

/* COMMAND DOCS [command-name [command-name ...]] */
void commandDocsCommand(client *c) {
    int i;
    if (c->argc == 2) {
        /* Reply with an array of all commands */
        dictIterator *di;
        dictEntry *de;
        addReplyMapLen(c, dictSize(server.commands));
        di = dictGetIterator(server.commands);
        while ((de = dictNext(di)) != NULL) {
            struct redisCommand *cmd = dictGetVal(de);
            addReplyBulkCBuffer(c, cmd->fullname, sdslen(cmd->fullname));
            addReplyCommandDocs(c, cmd);
        }
        dictReleaseIterator(di);
    } else {
        /* Reply with an array of the requested commands (if we find them) */
        int numcmds = 0;
        void *replylen = addReplyDeferredLen(c);
        for (i = 2; i < c->argc; i++) {
            struct redisCommand *cmd = lookupCommandBySds(c->argv[i]->ptr);
            if (!cmd)
                continue;
            addReplyBulkCBuffer(c, cmd->fullname, sdslen(cmd->fullname));
            addReplyCommandDocs(c, cmd);
            numcmds++;
        }
        setDeferredMapLen(c,replylen,numcmds);
    }
}

/* COMMAND GETKEYS arg0 arg1 arg2 ... */
void commandGetKeysCommand(client *c) {
    getKeysSubcommand(c);
}

/* COMMAND HELP */
void commandHelpCommand(client *c) {
    const char *help[] = {
"(no subcommand)",
"    Return details about all Redis commands.",
"COUNT",
"    Return the total number of commands in this Redis server.",
"LIST",
"    Return a list of all commands in this Redis server.",
"INFO [<command-name> ...]",
"    Return details about multiple Redis commands.",
"    If no command names are given, documentation details for all",
"    commands are returned.",
"DOCS [<command-name> ...]",
"    Return documentation details about multiple Redis commands.",
"    If no command names are given, documentation details for all",
"    commands are returned.",
"GETKEYS <full-command>",
"    Return the keys from a full Redis command.",
"GETKEYSANDFLAGS <full-command>",
"    Return the keys and the access flags from a full Redis command.",
NULL
    };

    addReplyHelp(c, help);
}

/* Convert an amount of bytes into a human readable string in the form
 * of 100B, 2G, 100M, 4K, and so forth. */
void bytesToHuman(char *s, size_t size, unsigned long long n) {
    double d;

    if (n < 1024) {
        /* Bytes */
        snprintf(s,size,"%lluB",n);
    } else if (n < (1024*1024)) {
        d = (double)n/(1024);
        snprintf(s,size,"%.2fK",d);
    } else if (n < (1024LL*1024*1024)) {
        d = (double)n/(1024*1024);
        snprintf(s,size,"%.2fM",d);
    } else if (n < (1024LL*1024*1024*1024)) {
        d = (double)n/(1024LL*1024*1024);
        snprintf(s,size,"%.2fG",d);
    } else if (n < (1024LL*1024*1024*1024*1024)) {
        d = (double)n/(1024LL*1024*1024*1024);
        snprintf(s,size,"%.2fT",d);
    } else if (n < (1024LL*1024*1024*1024*1024*1024)) {
        d = (double)n/(1024LL*1024*1024*1024*1024);
        snprintf(s,size,"%.2fP",d);
    } else {
        /* Let's hope we never need this */
        snprintf(s,size,"%lluB",n);
    }
}

/* Fill percentile distribution of latencies. */
sds fillPercentileDistributionLatencies(sds info, const char* histogram_name, struct hdr_histogram* histogram) {
    info = sdscatfmt(info,"latency_percentiles_usec_%s:",histogram_name);
    for (int j = 0; j < server.latency_tracking_info_percentiles_len; j++) {
        char fbuf[128];
        size_t len = snprintf(fbuf, sizeof(fbuf), "%f", server.latency_tracking_info_percentiles[j]);
        trimDoubleString(fbuf, len);
        info = sdscatprintf(info,"p%s=%.3f", fbuf,
            ((double)hdr_value_at_percentile(histogram,server.latency_tracking_info_percentiles[j]))/1000.0f);
        if (j != server.latency_tracking_info_percentiles_len-1)
            info = sdscatlen(info,",",1);
        }
    info = sdscatprintf(info,"\r\n");
    return info;
}

const char *replstateToString(int replstate) {
    switch (replstate) {
    case SLAVE_STATE_WAIT_BGSAVE_START:
    case SLAVE_STATE_WAIT_BGSAVE_END:
        return "wait_bgsave";
    case SLAVE_STATE_SEND_BULK:
        return "send_bulk";
    case SLAVE_STATE_SEND_AOF_BASE:
        return "send_aof_bulks";
    case SLAVE_STATE_ONLINE:
        return "online";
    default:
        return "";
    }
}

/* Characters we sanitize on INFO output to maintain expected format. */
static char unsafe_info_chars[] = "#:\n\r";
static char unsafe_info_chars_substs[] = "____";   /* Must be same length as above */

/* Returns a sanitized version of s that contains no unsafe info string chars.
 * If no unsafe characters are found, simply returns s. Caller needs to
 * free tmp if it is non-null on return.
 */
const char *getSafeInfoString(const char *s, size_t len, char **tmp) {
    *tmp = NULL;
    if (mempbrk(s, len, unsafe_info_chars,sizeof(unsafe_info_chars)-1)
        == NULL) return s;
    char *new = *tmp = zmalloc(len + 1);
    memcpy(new, s, len);
    new[len] = '\0';
    return memmapchars(new, len, unsafe_info_chars, unsafe_info_chars_substs,
                       sizeof(unsafe_info_chars)-1);
}

sds genRedisInfoStringCommandStats(sds info, dict *commands) {
    struct redisCommand *c;
    dictEntry *de;
    dictIterator *di;
    di = dictGetSafeIterator(commands);
    while((de = dictNext(di)) != NULL) {
        char *tmpsafe;
        c = (struct redisCommand *) dictGetVal(de);
        if (c->calls || c->failed_calls || c->rejected_calls) {
            info = sdscatprintf(info,
                "cmdstat_%s:calls=%lld,usec=%lld,usec_per_call=%.2f"
                ",rejected_calls=%lld,failed_calls=%lld\r\n",
                getSafeInfoString(c->fullname, sdslen(c->fullname), &tmpsafe), c->calls, c->microseconds,
                (c->calls == 0) ? 0 : ((float)c->microseconds/c->calls),
                c->rejected_calls, c->failed_calls);
            if (tmpsafe != NULL) zfree(tmpsafe);
        }
        if (c->subcommands_dict) {
            info = genRedisInfoStringCommandStats(info, c->subcommands_dict);
        }
    }
    dictReleaseIterator(di);

    return info;
}

sds genRedisInfoStringLatencyStats(sds info, dict *commands) {
    struct redisCommand *c;
    dictEntry *de;
    dictIterator *di;
    di = dictGetSafeIterator(commands);
    while((de = dictNext(di)) != NULL) {
        char *tmpsafe;
        c = (struct redisCommand *) dictGetVal(de);
        if (c->latency_histogram) {
            info = fillPercentileDistributionLatencies(info,
                getSafeInfoString(c->fullname, sdslen(c->fullname), &tmpsafe),
                c->latency_histogram);
            if (tmpsafe != NULL) zfree(tmpsafe);
        }
        if (c->subcommands_dict) {
            info = genRedisInfoStringLatencyStats(info, c->subcommands_dict);
        }
    }
    dictReleaseIterator(di);

    return info;
}

/* Takes a null terminated sections list, and adds them to the dict. */
void addInfoSectionsToDict(dict *section_dict, char **sections) {
    while (*sections) {
        sds section = sdsnew(*sections);
        if (dictAdd(section_dict, section, NULL)==DICT_ERR)
            sdsfree(section);
        sections++;
    }
}

/* Cached copy of the default sections, as an optimization. */
static dict *cached_default_info_sections = NULL;

void releaseInfoSectionDict(dict *sec) {
    if (sec != cached_default_info_sections)
        dictRelease(sec);
}

/* Create a dictionary with unique section names to be used by genRedisInfoString.
 * 'argv' and 'argc' are list of arguments for INFO.
 * 'defaults' is an optional null terminated list of default sections.
 * 'out_all' and 'out_everything' are optional.
 * The resulting dictionary should be released with releaseInfoSectionDict. */
dict *genInfoSectionDict(robj **argv, int argc, char **defaults, int *out_all, int *out_everything) {
    char *default_sections[] = {
        "server", "clients", "memory", "persistence", "stats", "replication",
        "cpu", "module_list", "errorstats", "cluster", "keyspace", NULL};
    if (!defaults)
        defaults = default_sections;

    if (argc == 0) {
        /* In this case we know the dict is not gonna be modified, so we cache
         * it as an optimization for a common case. */
        if (cached_default_info_sections)
            return cached_default_info_sections;
        cached_default_info_sections = dictCreate(&stringSetDictType);
        dictExpand(cached_default_info_sections, 16);
        addInfoSectionsToDict(cached_default_info_sections, defaults);
        return cached_default_info_sections;
    }

    dict *section_dict = dictCreate(&stringSetDictType);
    dictExpand(section_dict, min(argc,16));
    for (int i = 0; i < argc; i++) {
        if (!strcasecmp(argv[i]->ptr,"default")) {
            addInfoSectionsToDict(section_dict, defaults);
        } else if (!strcasecmp(argv[i]->ptr,"all")) {
            if (out_all) *out_all = 1;
        } else if (!strcasecmp(argv[i]->ptr,"everything")) {
            if (out_everything) *out_everything = 1;
            if (out_all) *out_all = 1;
        } else {
            sds section = sdsnew(argv[i]->ptr);
            if (dictAdd(section_dict, section, NULL) != DICT_OK)
                sdsfree(section);
        }
    }
    return section_dict;
}

/* Create the string returned by the INFO command. This is decoupled
 * by the INFO command itself as we need to report the same information
 * on memory corruption problems. */
sds genRedisInfoString(dict *section_dict, int all_sections, int everything) {
    sds info = sdsempty();
    time_t uptime = server.unixtime-server.stat_starttime;
    int j;
    int sections = 0;
    if (everything) all_sections = 1;

    /* Server */
    if (all_sections || (dictFind(section_dict,"server") != NULL)) {
        static int call_uname = 1;
        static struct utsname name;
        char *mode;
        char *supervised;

        if (server.cluster_enabled) mode = "cluster";
        else if (server.sentinel_mode) mode = "sentinel";
        else mode = "standalone";

        if (server.supervised) {
            if (server.supervised_mode == SUPERVISED_UPSTART) supervised = "upstart";
            else if (server.supervised_mode == SUPERVISED_SYSTEMD) supervised = "systemd";
            else supervised = "unknown";
        } else {
            supervised = "no";
        }

        if (sections++) info = sdscat(info,"\r\n");

        if (call_uname) {
            /* Uname can be slow and is always the same output. Cache it. */
            uname(&name);
            call_uname = 0;
        }

        unsigned int lruclock;
        atomicGet(server.lruclock,lruclock);
        info = sdscatfmt(info,
            "# Server\r\n"
            "redis_version:%s\r\n"
            "redis_git_sha1:%s\r\n"
            "redis_git_dirty:%i\r\n"
            "redis_build_id:%s\r\n"
            "redis_mode:%s\r\n"
            "os:%s %s %s\r\n"
            "arch_bits:%i\r\n"
            "monotonic_clock:%s\r\n"
            "multiplexing_api:%s\r\n"
            "atomicvar_api:%s\r\n"
            "gcc_version:%i.%i.%i\r\n"
            "process_id:%I\r\n"
            "process_supervised:%s\r\n"
            "run_id:%s\r\n"
            "tcp_port:%i\r\n"
            "server_time_usec:%I\r\n"
            "uptime_in_seconds:%I\r\n"
            "uptime_in_days:%I\r\n"
            "hz:%i\r\n"
            "configured_hz:%i\r\n"
            "lru_clock:%u\r\n"
            "executable:%s\r\n"
            "config_file:%s\r\n"
            "io_threads_active:%i\r\n",
            REDIS_VERSION,
            redisGitSHA1(),
            strtol(redisGitDirty(),NULL,10) > 0,
            redisBuildIdString(),
            mode,
            name.sysname, name.release, name.machine,
            server.arch_bits,
            monotonicInfoString(),
            aeGetApiName(),
            REDIS_ATOMIC_API,
#ifdef __GNUC__
            __GNUC__,__GNUC_MINOR__,__GNUC_PATCHLEVEL__,
#else
            0,0,0,
#endif
            (int64_t) getpid(),
            supervised,
            server.runid,
            server.port ? server.port : server.tls_port,
            (int64_t)server.ustime,
            (int64_t)uptime,
            (int64_t)(uptime/(3600*24)),
            server.hz,
            server.config_hz,
            lruclock,
            server.executable ? server.executable : "",
            server.configfile ? server.configfile : "",
            server.io_threads_active);

        /* Conditional properties */
        if (isShutdownInitiated()) {
            info = sdscatfmt(info,
                "shutdown_in_milliseconds:%I\r\n",
                (int64_t)(server.shutdown_mstime - server.mstime));
        }

        /* get all the listeners information */
        info = getListensInfoString(info);
    }

    /* Clients */
    if (all_sections || (dictFind(section_dict,"clients") != NULL)) {
        size_t maxin, maxout;
        getExpansiveClientsInfo(&maxin,&maxout);
        if (sections++) info = sdscat(info,"\r\n");
        info = sdscatprintf(info,
            "# Clients\r\n"
            "connected_clients:%lu\r\n"
            "cluster_connections:%lu\r\n"
            "maxclients:%u\r\n"
            "client_recent_max_input_buffer:%zu\r\n"
            "client_recent_max_output_buffer:%zu\r\n"
            "blocked_clients:%d\r\n"
            "tracking_clients:%d\r\n"
            "clients_in_timeout_table:%llu\r\n",
            listLength(server.clients)-listLength(server.slaves),
            getClusterConnectionsCount(),
            server.maxclients,
            maxin, maxout,
            server.blocked_clients,
            server.tracking_clients,
            (unsigned long long) raxSize(server.clients_timeout_table));
    }

    /* Memory */
    if (all_sections || (dictFind(section_dict,"memory") != NULL)) {
        char hmem[64];
        char peak_hmem[64];
        char total_system_hmem[64];
        char used_memory_lua_hmem[64];
        char used_memory_vm_total_hmem[64];
        char used_memory_scripts_hmem[64];
        char used_memory_rss_hmem[64];
        char maxmemory_hmem[64];
        size_t zmalloc_used = zmalloc_used_memory();
        size_t total_system_mem = server.system_memory_size;
        const char *evict_policy = evictPolicyToString();
        long long memory_lua = evalMemory();
        long long memory_functions = functionsMemory();
        struct redisMemOverhead *mh = getMemoryOverheadData();

        /* Peak memory is updated from time to time by serverCron() so it
         * may happen that the instantaneous value is slightly bigger than
         * the peak value. This may confuse users, so we update the peak
         * if found smaller than the current memory usage. */
        if (zmalloc_used > server.stat_peak_memory)
            server.stat_peak_memory = zmalloc_used;

        bytesToHuman(hmem,sizeof(hmem),zmalloc_used);
        bytesToHuman(peak_hmem,sizeof(peak_hmem),server.stat_peak_memory);
        bytesToHuman(total_system_hmem,sizeof(total_system_hmem),total_system_mem);
        bytesToHuman(used_memory_lua_hmem,sizeof(used_memory_lua_hmem),memory_lua);
        bytesToHuman(used_memory_vm_total_hmem,sizeof(used_memory_vm_total_hmem),memory_functions + memory_lua);
        bytesToHuman(used_memory_scripts_hmem,sizeof(used_memory_scripts_hmem),mh->lua_caches + mh->functions_caches);
        bytesToHuman(used_memory_rss_hmem,sizeof(used_memory_rss_hmem),server.cron_malloc_stats.process_rss);
        bytesToHuman(maxmemory_hmem,sizeof(maxmemory_hmem),server.maxmemory);

        if (sections++) info = sdscat(info,"\r\n");
        info = sdscatprintf(info,
            "# Memory\r\n"
            "used_memory:%zu\r\n"
            "used_memory_human:%s\r\n"
            "used_memory_rss:%zu\r\n"
            "used_memory_rss_human:%s\r\n"
            "used_memory_peak:%zu\r\n"
            "used_memory_peak_human:%s\r\n"
            "used_memory_peak_perc:%.2f%%\r\n"
            "used_memory_overhead:%zu\r\n"
            "used_memory_startup:%zu\r\n"
            "used_memory_dataset:%zu\r\n"
            "used_memory_dataset_perc:%.2f%%\r\n"
            "allocator_allocated:%zu\r\n"
            "allocator_active:%zu\r\n"
            "allocator_resident:%zu\r\n"
            "total_system_memory:%lu\r\n"
            "total_system_memory_human:%s\r\n"
            "used_memory_lua:%lld\r\n" /* deprecated, renamed to used_memory_vm_eval */
            "used_memory_vm_eval:%lld\r\n"
            "used_memory_lua_human:%s\r\n" /* deprecated */
            "used_memory_scripts_eval:%lld\r\n"
            "number_of_cached_scripts:%lu\r\n"
            "number_of_functions:%lu\r\n"
            "number_of_libraries:%lu\r\n"
            "used_memory_vm_functions:%lld\r\n"
            "used_memory_vm_total:%lld\r\n"
            "used_memory_vm_total_human:%s\r\n"
            "used_memory_functions:%lld\r\n"
            "used_memory_scripts:%lld\r\n"
            "used_memory_scripts_human:%s\r\n"
            "maxmemory:%lld\r\n"
            "maxmemory_human:%s\r\n"
            "maxmemory_policy:%s\r\n"
            "allocator_frag_ratio:%.2f\r\n"
            "allocator_frag_bytes:%zu\r\n"
            "allocator_rss_ratio:%.2f\r\n"
            "allocator_rss_bytes:%zd\r\n"
            "rss_overhead_ratio:%.2f\r\n"
            "rss_overhead_bytes:%zd\r\n"
            "mem_fragmentation_ratio:%.2f\r\n"
            "mem_fragmentation_bytes:%zd\r\n"
            "mem_not_counted_for_evict:%zu\r\n"
            "mem_replication_backlog:%zu\r\n"
            "mem_total_replication_buffers:%zu\r\n"
            "mem_clients_slaves:%zu\r\n"
            "mem_clients_normal:%zu\r\n"
            "mem_cluster_links:%zu\r\n"
            "mem_aof_buffer:%zu\r\n"
            "mem_allocator:%s\r\n"
            "active_defrag_running:%d\r\n"
            "lazyfree_pending_objects:%zu\r\n"
            "lazyfreed_objects:%zu\r\n",
            zmalloc_used,
            hmem,
            server.cron_malloc_stats.process_rss,
            used_memory_rss_hmem,
            server.stat_peak_memory,
            peak_hmem,
            mh->peak_perc,
            mh->overhead_total,
            mh->startup_allocated,
            mh->dataset,
            mh->dataset_perc,
            server.cron_malloc_stats.allocator_allocated,
            server.cron_malloc_stats.allocator_active,
            server.cron_malloc_stats.allocator_resident,
            (unsigned long)total_system_mem,
            total_system_hmem,
            memory_lua,
            memory_lua,
            used_memory_lua_hmem,
            (long long) mh->lua_caches,
            dictSize(evalScriptsDict()),
            functionsNum(),
            functionsLibNum(),
            memory_functions,
            memory_functions + memory_lua,
            used_memory_vm_total_hmem,
            (long long) mh->functions_caches,
            (long long) mh->lua_caches + (long long) mh->functions_caches,
            used_memory_scripts_hmem,
            server.maxmemory,
            maxmemory_hmem,
            evict_policy,
            mh->allocator_frag,
            mh->allocator_frag_bytes,
            mh->allocator_rss,
            mh->allocator_rss_bytes,
            mh->rss_extra,
            mh->rss_extra_bytes,
            mh->total_frag,       /* This is the total RSS overhead, including
                                     fragmentation, but not just it. This field
                                     (and the next one) is named like that just
                                     for backward compatibility. */
            mh->total_frag_bytes,
            freeMemoryGetNotCountedMemory(),
            mh->repl_backlog,
            server.repl_buffer_mem,
            mh->clients_slaves,
            mh->clients_normal,
            mh->cluster_links,
            mh->aof_buffer,
            ZMALLOC_LIB,
            server.active_defrag_running,
            lazyfreeGetPendingObjectsCount(),
            lazyfreeGetFreedObjectsCount()
        );
        freeMemoryOverheadData(mh);
    }

    /* Persistence */
    if (all_sections || (dictFind(section_dict,"persistence") != NULL)) {
        if (sections++) info = sdscat(info,"\r\n");
        double fork_perc = 0;
        if (server.stat_module_progress) {
            fork_perc = server.stat_module_progress * 100;
        } else if (server.stat_current_save_keys_total) {
            fork_perc = ((double)server.stat_current_save_keys_processed / server.stat_current_save_keys_total) * 100;
        }
        int aof_bio_fsync_status;
        atomicGet(server.aof_bio_fsync_status,aof_bio_fsync_status);

        info = sdscatprintf(info,
            "# Persistence\r\n"
            "loading:%d\r\n"
            "async_loading:%d\r\n"
            "current_cow_peak:%zu\r\n"
            "current_cow_size:%zu\r\n"
            "current_cow_size_age:%lu\r\n"
            "current_fork_perc:%.2f\r\n"
            "current_save_keys_processed:%zu\r\n"
            "current_save_keys_total:%zu\r\n"
            "rdb_changes_since_last_save:%lld\r\n"
            "rdb_bgsave_in_progress:%d\r\n"
            "rdb_last_save_time:%jd\r\n"
            "rdb_last_bgsave_status:%s\r\n"
            "rdb_last_bgsave_time_sec:%jd\r\n"
            "rdb_current_bgsave_time_sec:%jd\r\n"
            "rdb_saves:%lld\r\n"
            "rdb_last_cow_size:%zu\r\n"
            "rdb_last_load_keys_expired:%lld\r\n"
            "rdb_last_load_keys_loaded:%lld\r\n"
            "aof_enabled:%d\r\n"
            "aof_rewrite_in_progress:%d\r\n"
            "aof_rewrite_scheduled:%d\r\n"
            "aof_last_rewrite_time_sec:%jd\r\n"
            "aof_current_rewrite_time_sec:%jd\r\n"
            "aof_last_bgrewrite_status:%s\r\n"
            "aof_rewrites:%lld\r\n"
            "aof_rewrites_consecutive_failures:%lld\r\n"
            "aof_last_write_status:%s\r\n"
            "aof_last_cow_size:%zu\r\n"
            "module_fork_in_progress:%d\r\n"
            "module_fork_last_cow_size:%zu\r\n",
            (int)(server.loading && !server.async_loading),
            (int)server.async_loading,
            server.stat_current_cow_peak,
            server.stat_current_cow_bytes,
            server.stat_current_cow_updated ? (unsigned long) elapsedMs(server.stat_current_cow_updated) / 1000 : 0,
            fork_perc,
            server.stat_current_save_keys_processed,
            server.stat_current_save_keys_total,
            server.dirty,
            server.child_type == CHILD_TYPE_RDB,
            (intmax_t)server.lastsave,
            (server.lastbgsave_status == C_OK) ? "ok" : "err",
            (intmax_t)server.rdb_save_time_last,
            (intmax_t)((server.child_type != CHILD_TYPE_RDB) ?
                -1 : time(NULL)-server.rdb_save_time_start),
            server.stat_rdb_saves,
            server.stat_rdb_cow_bytes,
            server.rdb_last_load_keys_expired,
            server.rdb_last_load_keys_loaded,
            server.aof_state != AOF_OFF,
            server.child_type == CHILD_TYPE_AOF,
            server.aof_rewrite_scheduled,
            (intmax_t)server.aof_rewrite_time_last,
            (intmax_t)((server.child_type != CHILD_TYPE_AOF) ?
                -1 : time(NULL)-server.aof_rewrite_time_start),
            (server.aof_lastbgrewrite_status == C_OK) ? "ok" : "err",
            server.stat_aof_rewrites,
            server.stat_aofrw_consecutive_failures,
            (server.aof_last_write_status == C_OK &&
                aof_bio_fsync_status == C_OK) ? "ok" : "err",
            server.stat_aof_cow_bytes,
            server.child_type == CHILD_TYPE_MODULE,
            server.stat_module_cow_bytes);

        if (server.aof_enabled) {
            info = sdscatprintf(info,
                "aof_current_size:%lld\r\n"
                "aof_base_size:%lld\r\n"
                "aof_pending_rewrite:%d\r\n"
                "aof_buffer_length:%zu\r\n"
                "aof_pending_bio_fsync:%lu\r\n"
                "aof_delayed_fsync:%lu\r\n",
                (long long) server.aof_current_size,
                (long long) server.aof_rewrite_base_size,
                server.aof_rewrite_scheduled,
                sdslen(server.aof_buf),
                bioPendingJobsOfType(BIO_AOF_FSYNC),
                server.aof_delayed_fsync);
        }

        if (server.loading) {
            double perc = 0;
            time_t eta, elapsed;
            off_t remaining_bytes = 1;

            if (server.loading_total_bytes) {
                perc = ((double)server.loading_loaded_bytes / server.loading_total_bytes) * 100;
                remaining_bytes = server.loading_total_bytes - server.loading_loaded_bytes;
            } else if(server.loading_rdb_used_mem) {
                perc = ((double)server.loading_loaded_bytes / server.loading_rdb_used_mem) * 100;
                remaining_bytes = server.loading_rdb_used_mem - server.loading_loaded_bytes;
                /* used mem is only a (bad) estimation of the rdb file size, avoid going over 100% */
                if (perc > 99.99) perc = 99.99;
                if (remaining_bytes < 1) remaining_bytes = 1;
            }

            elapsed = time(NULL)-server.loading_start_time;
            if (elapsed == 0) {
                eta = 1; /* A fake 1 second figure if we don't have
                            enough info */
            } else {
                eta = (elapsed*remaining_bytes)/(server.loading_loaded_bytes+1);
            }

            info = sdscatprintf(info,
                "loading_start_time:%jd\r\n"
                "loading_total_bytes:%llu\r\n"
                "loading_rdb_used_mem:%llu\r\n"
                "loading_loaded_bytes:%llu\r\n"
                "loading_loaded_perc:%.2f\r\n"
                "loading_eta_seconds:%jd\r\n",
                (intmax_t) server.loading_start_time,
                (unsigned long long) server.loading_total_bytes,
                (unsigned long long) server.loading_rdb_used_mem,
                (unsigned long long) server.loading_loaded_bytes,
                perc,
                (intmax_t)eta
            );
        }
    }

    /* Stats */
    if (all_sections  || (dictFind(section_dict,"stats") != NULL)) {
        long long stat_total_reads_processed, stat_total_writes_processed;
        long long stat_net_input_bytes, stat_net_output_bytes;
        long long stat_net_repl_input_bytes, stat_net_repl_output_bytes;
        long long current_eviction_exceeded_time = server.stat_last_eviction_exceeded_time ?
            (long long) elapsedUs(server.stat_last_eviction_exceeded_time): 0;
        long long current_active_defrag_time = server.stat_last_active_defrag_time ?
            (long long) elapsedUs(server.stat_last_active_defrag_time): 0;
        atomicGet(server.stat_total_reads_processed, stat_total_reads_processed);
        atomicGet(server.stat_total_writes_processed, stat_total_writes_processed);
        atomicGet(server.stat_net_input_bytes, stat_net_input_bytes);
        atomicGet(server.stat_net_output_bytes, stat_net_output_bytes);
        atomicGet(server.stat_net_repl_input_bytes, stat_net_repl_input_bytes);
        atomicGet(server.stat_net_repl_output_bytes, stat_net_repl_output_bytes);

        if (sections++) info = sdscat(info,"\r\n");
        info = sdscatprintf(info,
            "# Stats\r\n"
            "total_connections_received:%lld\r\n"
            "total_commands_processed:%lld\r\n"
            "instantaneous_ops_per_sec:%lld\r\n"
            "total_net_input_bytes:%lld\r\n"
            "total_net_output_bytes:%lld\r\n"
            "total_net_repl_input_bytes:%lld\r\n"
            "total_net_repl_output_bytes:%lld\r\n"
            "instantaneous_input_kbps:%.2f\r\n"
            "instantaneous_output_kbps:%.2f\r\n"
            "instantaneous_input_repl_kbps:%.2f\r\n"
            "instantaneous_output_repl_kbps:%.2f\r\n"
            "rejected_connections:%lld\r\n"
            "sync_full:%lld\r\n"
            "sync_partial_ok:%lld\r\n"
            "sync_partial_err:%lld\r\n"
            "expired_keys:%lld\r\n"
            "expired_stale_perc:%.2f\r\n"
            "expired_time_cap_reached_count:%lld\r\n"
            "expire_cycle_cpu_milliseconds:%lld\r\n"
            "evicted_keys:%lld\r\n"
            "evicted_clients:%lld\r\n"
            "total_eviction_exceeded_time:%lld\r\n"
            "current_eviction_exceeded_time:%lld\r\n"
            "keyspace_hits:%lld\r\n"
            "keyspace_misses:%lld\r\n"
            "pubsub_channels:%ld\r\n"
            "pubsub_patterns:%lu\r\n"
            "pubsubshard_channels:%lu\r\n"
            "latest_fork_usec:%lld\r\n"
            "total_forks:%lld\r\n"
            "migrate_cached_sockets:%ld\r\n"
            "slave_expires_tracked_keys:%zu\r\n"
            "active_defrag_hits:%lld\r\n"
            "active_defrag_misses:%lld\r\n"
            "active_defrag_key_hits:%lld\r\n"
            "active_defrag_key_misses:%lld\r\n"
            "total_active_defrag_time:%lld\r\n"
            "current_active_defrag_time:%lld\r\n"
            "tracking_total_keys:%lld\r\n"
            "tracking_total_items:%lld\r\n"
            "tracking_total_prefixes:%lld\r\n"
            "unexpected_error_replies:%lld\r\n"
            "total_error_replies:%lld\r\n"
            "dump_payload_sanitizations:%lld\r\n"
            "total_reads_processed:%lld\r\n"
            "total_writes_processed:%lld\r\n"
            "io_threaded_reads_processed:%lld\r\n"
            "io_threaded_writes_processed:%lld\r\n"
            "reply_buffer_shrinks:%lld\r\n"
            "reply_buffer_expands:%lld\r\n",
            server.stat_numconnections,
            server.stat_numcommands,
            getInstantaneousMetric(STATS_METRIC_COMMAND),
            stat_net_input_bytes + stat_net_repl_input_bytes,
            stat_net_output_bytes + stat_net_repl_output_bytes,
            stat_net_repl_input_bytes,
            stat_net_repl_output_bytes,
            (float)getInstantaneousMetric(STATS_METRIC_NET_INPUT)/1024,
            (float)getInstantaneousMetric(STATS_METRIC_NET_OUTPUT)/1024,
            (float)getInstantaneousMetric(STATS_METRIC_NET_INPUT_REPLICATION)/1024,
            (float)getInstantaneousMetric(STATS_METRIC_NET_OUTPUT_REPLICATION)/1024,
            server.stat_rejected_conn,
            server.stat_sync_full,
            server.stat_sync_partial_ok,
            server.stat_sync_partial_err,
            server.stat_expiredkeys,
            server.stat_expired_stale_perc*100,
            server.stat_expired_time_cap_reached_count,
            server.stat_expire_cycle_time_used/1000,
            server.stat_evictedkeys,
            server.stat_evictedclients,
            (server.stat_total_eviction_exceeded_time + current_eviction_exceeded_time) / 1000,
            current_eviction_exceeded_time / 1000,
            server.stat_keyspace_hits,
            server.stat_keyspace_misses,
            dictSize(server.pubsub_channels),
            dictSize(server.pubsub_patterns),
            dictSize(server.pubsubshard_channels),
            server.stat_fork_time,
            server.stat_total_forks,
            dictSize(server.migrate_cached_sockets),
            getSlaveKeyWithExpireCount(),
            server.stat_active_defrag_hits,
            server.stat_active_defrag_misses,
            server.stat_active_defrag_key_hits,
            server.stat_active_defrag_key_misses,
            (server.stat_total_active_defrag_time + current_active_defrag_time) / 1000,
            current_active_defrag_time / 1000,
            (unsigned long long) trackingGetTotalKeys(),
            (unsigned long long) trackingGetTotalItems(),
            (unsigned long long) trackingGetTotalPrefixes(),
            server.stat_unexpected_error_replies,
            server.stat_total_error_replies,
            server.stat_dump_payload_sanitizations,
            stat_total_reads_processed,
            stat_total_writes_processed,
            server.stat_io_reads_processed,
            server.stat_io_writes_processed,
            server.stat_reply_buffer_shrinks,
            server.stat_reply_buffer_expands);
    }

    /* Replication */
    if (all_sections || (dictFind(section_dict,"replication") != NULL)) {
        if (sections++) info = sdscat(info,"\r\n");
        info = sdscatprintf(info,
            "# Replication\r\n"
            "role:%s\r\n",
            server.masterhost == NULL ? "master" : "slave");
        if (server.masterhost) {
            long long slave_repl_offset = 1;
            long long slave_read_repl_offset = 1;

            if (server.master) {
                slave_repl_offset = server.master->reploff;
                slave_read_repl_offset = server.master->read_reploff;
            } else if (server.cached_master) {
                slave_repl_offset = server.cached_master->reploff;
                slave_read_repl_offset = server.cached_master->read_reploff;
            }

            info = sdscatprintf(info,
                "master_host:%s\r\n"
                "master_port:%d\r\n"
                "master_link_status:%s\r\n"
                "master_last_io_seconds_ago:%d\r\n"
                "master_sync_in_progress:%d\r\n"
                "slave_read_repl_offset:%lld\r\n"
                "slave_repl_offset:%lld\r\n"
                ,server.masterhost,
                server.masterport,
                (server.repl_state == REPL_STATE_CONNECTED) ?
                    "up" : "down",
                server.master ?
                ((int)(server.unixtime-server.master->lastinteraction)) : -1,
                server.repl_state == REPL_STATE_TRANSFER,
                slave_read_repl_offset,
                slave_repl_offset
            );

            if (server.repl_state == REPL_STATE_TRANSFER) {
                if (server.repl_full_sync_type == 0) {
                    double perc = 0;
                    if (server.repl_transfer_size) {
                        perc = ((double) server.repl_transfer_read / server.repl_transfer_size) * 100;
                    }
                    info = sdscatprintf(info,
                                        "master_sync_total_bytes:%lld\r\n"
                                        "master_sync_read_bytes:%lld\r\n"
                                        "master_sync_left_bytes:%lld\r\n"
                                        "master_sync_perc:%.2f\r\n"
                                        "master_sync_last_io_seconds_ago:%d\r\n",
                                        (long long) server.repl_transfer_size,
                                        (long long) server.repl_transfer_read,
                                        (long long) (server.repl_transfer_size - server.repl_transfer_read),
                                        perc,
                                        (int) (server.unixtime - server.repl_transfer_lastio)
                    );
                } else {
                    double perc = 0;
                    if (server.repl_transfer_size) {
                        perc = ((double) server.repl_transfer_read / server.repl_transfer_size) * 100;
                    } else {
                        perc = 1;
                    }
                    info = sdscatprintf(info,
                                        "master_sync_total_aof_file_nums:%d\r\n"
                                        "master_sync_current_aof_file_index:%d\r\n"
                                        "master_sync_current_aof_file_total_bytes:%lld\r\n"
                                        "master_sync_current_aof_file_read_bytes:%lld\r\n"
                                        "master_sync_current_aof_file_left_bytes:%lld\r\n"
                                        "master_sync_current_aof_file_perc:%.2f\r\n"
                                        "master_sync_last_io_seconds_ago:%d\r\n",
                                        server.repl_transfer_aof_nums,
                                        server.repl_transfer_current_read_aof_index,
                                        (long long) server.repl_transfer_size,
                                        (long long) server.repl_transfer_read,
                                        (long long) (server.repl_transfer_size - server.repl_transfer_read),
                                        perc,
                                        (int) (server.unixtime - server.repl_transfer_lastio)
                    );
                }
            }

            if (server.repl_state != REPL_STATE_CONNECTED) {
                info = sdscatprintf(info,
                    "master_link_down_since_seconds:%jd\r\n",
                    server.repl_down_since ?
                    (intmax_t)(server.unixtime-server.repl_down_since) : -1);
            }
            info = sdscatprintf(info,
                "slave_priority:%d\r\n"
                "slave_read_only:%d\r\n"
                "replica_announced:%d\r\n",
                server.slave_priority,
                server.repl_slave_ro,
                server.replica_announced);
        }

        info = sdscatprintf(info,
            "connected_slaves:%lu\r\n",
            listLength(server.slaves));

        /* If min-slaves-to-write is active, write the number of slaves
         * currently considered 'good'. */
        if (server.repl_min_slaves_to_write &&
            server.repl_min_slaves_max_lag) {
            info = sdscatprintf(info,
                "min_slaves_good_slaves:%d\r\n",
                server.repl_good_slaves_count);
        }

        if (listLength(server.slaves)) {
            int slaveid = 0;
            listNode *ln;
            listIter li;

            listRewind(server.slaves,&li);
            while((ln = listNext(&li))) {
                client *slave = listNodeValue(ln);
                char ip[NET_IP_STR_LEN], *slaveip = slave->slave_addr;
                int port;
                long lag = 0;

                if (!slaveip) {
                    if (connAddrPeerName(slave->conn,ip,sizeof(ip),&port) == -1)
                        continue;
                    slaveip = ip;
                }
                const char *state = replstateToString(slave->replstate);
                if (state[0] == '\0') continue;
                if (slave->replstate == SLAVE_STATE_ONLINE)
                    lag = time(NULL) - slave->repl_ack_time;

                info = sdscatprintf(info,
                    "slave%d:ip=%s,port=%d,state=%s,"
                    "offset=%lld,lag=%ld\r\n",
                    slaveid,slaveip,slave->slave_listening_port,state,
                    slave->repl_ack_off, lag);
                slaveid++;
            }
        }
        info = sdscatprintf(info,
            "master_failover_state:%s\r\n"
            "master_replid:%s\r\n"
            "master_replid2:%s\r\n"
            "master_repl_offset:%lld\r\n"
            "second_repl_offset:%lld\r\n"
            "repl_backlog_active:%d\r\n"
            "repl_backlog_size:%lld\r\n"
            "repl_backlog_first_byte_offset:%lld\r\n"
            "repl_backlog_histlen:%lld\r\n",
            getFailoverStateString(),
            server.replid,
            server.replid2,
            server.master_repl_offset,
            server.second_replid_offset,
            server.repl_backlog != NULL,
            server.repl_backlog_size,
            server.repl_backlog ? server.repl_backlog->offset : 0,
            server.repl_backlog ? server.repl_backlog->histlen : 0);
    }

    /* CPU */
    if (all_sections || (dictFind(section_dict,"cpu") != NULL)) {
        if (sections++) info = sdscat(info,"\r\n");

        struct rusage self_ru, c_ru;
        getrusage(RUSAGE_SELF, &self_ru);
        getrusage(RUSAGE_CHILDREN, &c_ru);
        info = sdscatprintf(info,
        "# CPU\r\n"
        "used_cpu_sys:%ld.%06ld\r\n"
        "used_cpu_user:%ld.%06ld\r\n"
        "used_cpu_sys_children:%ld.%06ld\r\n"
        "used_cpu_user_children:%ld.%06ld\r\n",
        (long)self_ru.ru_stime.tv_sec, (long)self_ru.ru_stime.tv_usec,
        (long)self_ru.ru_utime.tv_sec, (long)self_ru.ru_utime.tv_usec,
        (long)c_ru.ru_stime.tv_sec, (long)c_ru.ru_stime.tv_usec,
        (long)c_ru.ru_utime.tv_sec, (long)c_ru.ru_utime.tv_usec);
#ifdef RUSAGE_THREAD
        struct rusage m_ru;
        getrusage(RUSAGE_THREAD, &m_ru);
        info = sdscatprintf(info,
            "used_cpu_sys_main_thread:%ld.%06ld\r\n"
            "used_cpu_user_main_thread:%ld.%06ld\r\n",
            (long)m_ru.ru_stime.tv_sec, (long)m_ru.ru_stime.tv_usec,
            (long)m_ru.ru_utime.tv_sec, (long)m_ru.ru_utime.tv_usec);
#endif  /* RUSAGE_THREAD */
    }

    /* Modules */
    if (all_sections || (dictFind(section_dict,"module_list") != NULL) || (dictFind(section_dict,"modules") != NULL)) {
        if (sections++) info = sdscat(info,"\r\n");
        info = sdscatprintf(info,"# Modules\r\n");
        info = genModulesInfoString(info);
    }

    /* Command statistics */
    if (all_sections || (dictFind(section_dict,"commandstats") != NULL)) {
        if (sections++) info = sdscat(info,"\r\n");
        info = sdscatprintf(info, "# Commandstats\r\n");
        info = genRedisInfoStringCommandStats(info, server.commands);
    }

    /* Error statistics */
    if (all_sections || (dictFind(section_dict,"errorstats") != NULL)) {
        if (sections++) info = sdscat(info,"\r\n");
        info = sdscat(info, "# Errorstats\r\n");
        raxIterator ri;
        raxStart(&ri,server.errors);
        raxSeek(&ri,"^",NULL,0);
        struct redisError *e;
        while(raxNext(&ri)) {
            char *tmpsafe;
            e = (struct redisError *) ri.data;
            info = sdscatprintf(info,
                "errorstat_%.*s:count=%lld\r\n",
                (int)ri.key_len, getSafeInfoString((char *) ri.key, ri.key_len, &tmpsafe), e->count);
            if (tmpsafe != NULL) zfree(tmpsafe);
        }
        raxStop(&ri);
    }

    /* Latency by percentile distribution per command */
    if (all_sections || (dictFind(section_dict,"latencystats") != NULL)) {
        if (sections++) info = sdscat(info,"\r\n");
        info = sdscatprintf(info, "# Latencystats\r\n");
        if (server.latency_tracking_enabled) {
            info = genRedisInfoStringLatencyStats(info, server.commands);
        }
    }

    /* Cluster */
    if (all_sections || (dictFind(section_dict,"cluster") != NULL)) {
        if (sections++) info = sdscat(info,"\r\n");
        info = sdscatprintf(info,
        "# Cluster\r\n"
        "cluster_enabled:%d\r\n",
        server.cluster_enabled);
    }

    /* Key space */
    if (all_sections || (dictFind(section_dict,"keyspace") != NULL)) {
        if (sections++) info = sdscat(info,"\r\n");
        info = sdscatprintf(info, "# Keyspace\r\n");
        for (j = 0; j < server.dbnum; j++) {
            long long keys, vkeys;

            keys = dictSize(server.db[j].dict);
            vkeys = dictSize(server.db[j].expires);
            if (keys || vkeys) {
                info = sdscatprintf(info,
                    "db%d:keys=%lld,expires=%lld,avg_ttl=%lld\r\n",
                    j, keys, vkeys, server.db[j].avg_ttl);
            }
        }
    }

    /* Get info from modules.
     * if user asked for "everything" or "modules", or a specific section
     * that's not found yet. */
    if (everything || dictFind(section_dict, "modules") != NULL || sections < (int)dictSize(section_dict)) {

        info = modulesCollectInfo(info,
                                  everything || dictFind(section_dict, "modules") != NULL ? NULL: section_dict,
                                  0, /* not a crash report */
                                  sections);
    }
    return info;
}

/* INFO [<section> [<section> ...]] */
void infoCommand(client *c) {
    if (server.sentinel_mode) {
        sentinelInfoCommand(c);
        return;
    }
    int all_sections = 0;
    int everything = 0;
    dict *sections_dict = genInfoSectionDict(c->argv+1, c->argc-1, NULL, &all_sections, &everything);
    sds info = genRedisInfoString(sections_dict, all_sections, everything);
    addReplyVerbatim(c,info,sdslen(info),"txt");
    sdsfree(info);
    releaseInfoSectionDict(sections_dict);
    return;
}

void monitorCommand(client *c) {
    if (c->flags & CLIENT_DENY_BLOCKING) {
        /**
         * A client that has CLIENT_DENY_BLOCKING flag on
         * expects a reply per command and so can't execute MONITOR. */
        addReplyError(c, "MONITOR isn't allowed for DENY BLOCKING client");
        return;
    }

    /* ignore MONITOR if already slave or in monitor mode */
    if (c->flags & CLIENT_SLAVE) return;

    c->flags |= (CLIENT_SLAVE|CLIENT_MONITOR);
    listAddNodeTail(server.monitors,c);
    addReply(c,shared.ok);
}

/* =================================== Main! ================================ */

int checkIgnoreWarning(const char *warning) {
    int argc, j;
    sds *argv = sdssplitargs(server.ignore_warnings, &argc);
    if (argv == NULL)
        return 0;

    for (j = 0; j < argc; j++) {
        char *flag = argv[j];
        if (!strcasecmp(flag, warning))
            break;
    }
    sdsfreesplitres(argv,argc);
    return j < argc;
}

#ifdef __linux__
#include <sys/prctl.h>
/* since linux-3.5, kernel supports to set the state of the "THP disable" flag
 * for the calling thread. PR_SET_THP_DISABLE is defined in linux/prctl.h */
static int THPDisable(void) {
    int ret = -EINVAL;

    if (!server.disable_thp)
        return ret;

#ifdef PR_SET_THP_DISABLE
    ret = prctl(PR_SET_THP_DISABLE, 1, 0, 0, 0);
#endif

    return ret;
}

void linuxMemoryWarnings(void) {
    sds err_msg = NULL;
    if (checkOvercommit(&err_msg) < 0) {
        serverLog(LL_WARNING,"WARNING %s", err_msg);
        sdsfree(err_msg);
    }
    if (checkTHPEnabled(&err_msg) < 0) {
        server.thp_enabled = 1;
        if (THPDisable() == 0) {
            server.thp_enabled = 0;
        } else {
            serverLog(LL_WARNING, "WARNING %s", err_msg);
        }
        sdsfree(err_msg);
    }
}
#endif /* __linux__ */

void createPidFile(void) {
    /* If pidfile requested, but no pidfile defined, use
     * default pidfile path */
    if (!server.pidfile) server.pidfile = zstrdup(CONFIG_DEFAULT_PID_FILE);

    /* Try to write the pid file in a best-effort way. */
    FILE *fp = fopen(server.pidfile,"w");
    if (fp) {
        fprintf(fp,"%d\n",(int)getpid());
        fclose(fp);
    }
}

void daemonize(void) {
    int fd;

    if (fork() != 0) exit(0); /* parent exits */
    setsid(); /* create a new session */

    /* Every output goes to /dev/null. If Redis is daemonized but
     * the 'logfile' is set to 'stdout' in the configuration file
     * it will not log at all. */
    if ((fd = open("/dev/null", O_RDWR, 0)) != -1) {
        dup2(fd, STDIN_FILENO);
        dup2(fd, STDOUT_FILENO);
        dup2(fd, STDERR_FILENO);
        if (fd > STDERR_FILENO) close(fd);
    }
}

void version(void) {
    printf("Redis server v=%s sha=%s:%d malloc=%s bits=%d build=%llx\n",
        REDIS_VERSION,
        redisGitSHA1(),
        atoi(redisGitDirty()) > 0,
        ZMALLOC_LIB,
        sizeof(long) == 4 ? 32 : 64,
        (unsigned long long) redisBuildId());
    exit(0);
}

void usage(void) {
    fprintf(stderr,"Usage: ./redis-server [/path/to/redis.conf] [options] [-]\n");
    fprintf(stderr,"       ./redis-server - (read config from stdin)\n");
    fprintf(stderr,"       ./redis-server -v or --version\n");
    fprintf(stderr,"       ./redis-server -h or --help\n");
    fprintf(stderr,"       ./redis-server --test-memory <megabytes>\n");
    fprintf(stderr,"       ./redis-server --check-system\n");
    fprintf(stderr,"\n");
    fprintf(stderr,"Examples:\n");
    fprintf(stderr,"       ./redis-server (run the server with default conf)\n");
    fprintf(stderr,"       echo 'maxmemory 128mb' | ./redis-server -\n");
    fprintf(stderr,"       ./redis-server /etc/redis/6379.conf\n");
    fprintf(stderr,"       ./redis-server --port 7777\n");
    fprintf(stderr,"       ./redis-server --port 7777 --replicaof 127.0.0.1 8888\n");
    fprintf(stderr,"       ./redis-server /etc/myredis.conf --loglevel verbose -\n");
    fprintf(stderr,"       ./redis-server /etc/myredis.conf --loglevel verbose\n\n");
    fprintf(stderr,"Sentinel mode:\n");
    fprintf(stderr,"       ./redis-server /etc/sentinel.conf --sentinel\n");
    exit(1);
}

void redisAsciiArt(void) {
#include "asciilogo.h"
    char *buf = zmalloc(1024*16);
    char *mode;

    if (server.cluster_enabled) mode = "cluster";
    else if (server.sentinel_mode) mode = "sentinel";
    else mode = "standalone";

    /* Show the ASCII logo if: log file is stdout AND stdout is a
     * tty AND syslog logging is disabled. Also show logo if the user
     * forced us to do so via redis.conf. */
    int show_logo = ((!server.syslog_enabled &&
                      server.logfile[0] == '\0' &&
                      isatty(fileno(stdout))) ||
                     server.always_show_logo);

    if (!show_logo) {
        serverLog(LL_NOTICE,
            "Running mode=%s, port=%d.",
            mode, server.port ? server.port : server.tls_port
        );
    } else {
        snprintf(buf,1024*16,ascii_logo,
            REDIS_VERSION,
            redisGitSHA1(),
            strtol(redisGitDirty(),NULL,10) > 0,
            (sizeof(long) == 8) ? "64" : "32",
            mode, server.port ? server.port : server.tls_port,
            (long) getpid()
        );
        serverLogRaw(LL_NOTICE|LL_RAW,buf);
    }
    zfree(buf);
}

/* Get the server listener by type name */
connListener *listenerByType(const char *typename) {
    int conn_index;

    conn_index = connectionIndexByType(typename);
    if (conn_index < 0)
        return NULL;

    return &server.listeners[conn_index];
}

/* Close original listener, re-create a new listener from the updated bind address & port */
int changeListener(connListener *listener) {
    /* Close old servers */
    closeListener(listener);

    /* Just close the server if port disabled */
    if (listener->port == 0) {
        if (server.set_proc_title) redisSetProcTitle(NULL);
        return C_OK;
    }

    /* Re-create listener */
    if (connListen(listener) != C_OK) {
        return C_ERR;
    }

    /* Create event handlers */
    if (createSocketAcceptHandler(listener, listener->ct->accept_handler) != C_OK) {
        serverPanic("Unrecoverable error creating %s accept handler.", listener->ct->get_type(NULL));
    }

    if (server.set_proc_title) redisSetProcTitle(NULL);

    return C_OK;
}

static void sigShutdownHandler(int sig) {
    char *msg;

    switch (sig) {
    case SIGINT:
        msg = "Received SIGINT scheduling shutdown...";
        break;
    case SIGTERM:
        msg = "Received SIGTERM scheduling shutdown...";
        break;
    default:
        msg = "Received shutdown signal, scheduling shutdown...";
    };

    /* SIGINT is often delivered via Ctrl+C in an interactive session.
     * If we receive the signal the second time, we interpret this as
     * the user really wanting to quit ASAP without waiting to persist
     * on disk and without waiting for lagging replicas. */
    if (server.shutdown_asap && sig == SIGINT) {
        serverLogFromHandler(LL_WARNING, "You insist... exiting now.");
        rdbRemoveTempFile(getpid(), 1);
        exit(1); /* Exit with an error since this was not a clean shutdown. */
    } else if (server.loading) {
        msg = "Received shutdown signal during loading, scheduling shutdown.";
    }

    serverLogFromHandler(LL_WARNING, msg);
    server.shutdown_asap = 1;
    server.last_sig_received = sig;
}

void setupSignalHandlers(void) {
    struct sigaction act;

    /* When the SA_SIGINFO flag is set in sa_flags then sa_sigaction is used.
     * Otherwise, sa_handler is used. */
    sigemptyset(&act.sa_mask);
    act.sa_flags = 0;
    act.sa_handler = sigShutdownHandler;
    sigaction(SIGTERM, &act, NULL);
    sigaction(SIGINT, &act, NULL);

    sigemptyset(&act.sa_mask);
    act.sa_flags = SA_NODEFER | SA_RESETHAND | SA_SIGINFO;
    act.sa_sigaction = sigsegvHandler;
    if(server.crashlog_enabled) {
        sigaction(SIGSEGV, &act, NULL);
        sigaction(SIGBUS, &act, NULL);
        sigaction(SIGFPE, &act, NULL);
        sigaction(SIGILL, &act, NULL);
        sigaction(SIGABRT, &act, NULL);
    }
    return;
}

void removeSignalHandlers(void) {
    struct sigaction act;
    sigemptyset(&act.sa_mask);
    act.sa_flags = SA_NODEFER | SA_RESETHAND;
    act.sa_handler = SIG_DFL;
    sigaction(SIGSEGV, &act, NULL);
    sigaction(SIGBUS, &act, NULL);
    sigaction(SIGFPE, &act, NULL);
    sigaction(SIGILL, &act, NULL);
    sigaction(SIGABRT, &act, NULL);
}

/* This is the signal handler for children process. It is currently useful
 * in order to track the SIGUSR1, that we send to a child in order to terminate
 * it in a clean way, without the parent detecting an error and stop
 * accepting writes because of a write error condition. */
static void sigKillChildHandler(int sig) {
    UNUSED(sig);
    int level = server.in_fork_child == CHILD_TYPE_MODULE? LL_VERBOSE: LL_WARNING;
    serverLogFromHandler(level, "Received SIGUSR1 in child, exiting now.");
    exitFromChild(SERVER_CHILD_NOERROR_RETVAL);
}

void setupChildSignalHandlers(void) {
    struct sigaction act;

    /* When the SA_SIGINFO flag is set in sa_flags then sa_sigaction is used.
     * Otherwise, sa_handler is used. */
    sigemptyset(&act.sa_mask);
    act.sa_flags = 0;
    act.sa_handler = sigKillChildHandler;
    sigaction(SIGUSR1, &act, NULL);
}

/* After fork, the child process will inherit the resources
 * of the parent process, e.g. fd(socket or flock) etc.
 * should close the resources not used by the child process, so that if the
 * parent restarts it can bind/lock despite the child possibly still running. */
void closeChildUnusedResourceAfterFork() {
    closeListeningSockets(0);
    if (server.cluster_enabled && server.cluster_config_file_lock_fd != -1)
        close(server.cluster_config_file_lock_fd);  /* don't care if this fails */

    /* Clear server.pidfile, this is the parent pidfile which should not
     * be touched (or deleted) by the child (on exit / crash) */
    zfree(server.pidfile);
    server.pidfile = NULL;
}

/* purpose is one of CHILD_TYPE_ types */
int redisFork(int purpose) {
    if (isMutuallyExclusiveChildType(purpose)) {
        if (hasActiveChildProcess()) {
            errno = EEXIST;
            return -1;
        }

        openChildInfoPipe();
    }

    int childpid;
    long long start = ustime();
    if ((childpid = fork()) == 0) {
        /* Child.
         *
         * The order of setting things up follows some reasoning:
         * Setup signal handlers first because a signal could fire at any time.
         * Adjust OOM score before everything else to assist the OOM killer if
         * memory resources are low.
         */
        server.in_fork_child = purpose;
        setupChildSignalHandlers();
        setOOMScoreAdj(CONFIG_OOM_BGCHILD);
        dismissMemoryInChild();
        closeChildUnusedResourceAfterFork();
    } else {
        /* Parent */
        if (childpid == -1) {
            int fork_errno = errno;
            if (isMutuallyExclusiveChildType(purpose)) closeChildInfoPipe();
            errno = fork_errno;
            return -1;
        }

        server.stat_total_forks++;
        server.stat_fork_time = ustime()-start;
        server.stat_fork_rate = (double) zmalloc_used_memory() * 1000000 / server.stat_fork_time / (1024*1024*1024); /* GB per second. */
        latencyAddSampleIfNeeded("fork",server.stat_fork_time/1000);

        /* The child_pid and child_type are only for mutually exclusive children.
         * other child types should handle and store their pid's in dedicated variables.
         *
         * Today, we allows CHILD_TYPE_LDB to run in parallel with the other fork types:
         * - it isn't used for production, so it will not make the server be less efficient
         * - used for debugging, and we don't want to block it from running while other
         *   forks are running (like RDB and AOF) */
        if (isMutuallyExclusiveChildType(purpose)) {
            server.child_pid = childpid;
            server.child_type = purpose;
            server.stat_current_cow_peak = 0;
            server.stat_current_cow_bytes = 0;
            server.stat_current_cow_updated = 0;
            server.stat_current_save_keys_processed = 0;
            server.stat_module_progress = 0;
            server.stat_current_save_keys_total = dbTotalServerKeyCount();
        }

        updateDictResizePolicy();
        moduleFireServerEvent(REDISMODULE_EVENT_FORK_CHILD,
                              REDISMODULE_SUBEVENT_FORK_CHILD_BORN,
                              NULL);
    }
    return childpid;
}

void sendChildCowInfo(childInfoType info_type, char *pname) {
    sendChildInfoGeneric(info_type, 0, -1, pname);
}

void sendChildInfo(childInfoType info_type, size_t keys, char *pname) {
    sendChildInfoGeneric(info_type, keys, -1, pname);
}

/* Try to release pages back to the OS directly (bypassing the allocator),
 * in an effort to decrease CoW during fork. For small allocations, we can't
 * release any full page, so in an effort to avoid getting the size of the
 * allocation from the allocator (malloc_size) when we already know it's small,
 * we check the size_hint. If the size is not already known, passing a size_hint
 * of 0 will lead the checking the real size of the allocation.
 * Also please note that the size may be not accurate, so in order to make this
 * solution effective, the judgement for releasing memory pages should not be
 * too strict. */
void dismissMemory(void* ptr, size_t size_hint) {
    if (ptr == NULL) return;

    /* madvise(MADV_DONTNEED) can not release pages if the size of memory
     * is too small, we try to release only for the memory which the size
     * is more than half of page size. */
    if (size_hint && size_hint <= server.page_size/2) return;

    zmadvise_dontneed(ptr);
}

/* Dismiss big chunks of memory inside a client structure, see dismissMemory() */
void dismissClientMemory(client *c) {
    /* Dismiss client query buffer and static reply buffer. */
    dismissMemory(c->buf, c->buf_usable_size);
    dismissSds(c->querybuf);
    /* Dismiss argv array only if we estimate it contains a big buffer. */
    if (c->argc && c->argv_len_sum/c->argc >= server.page_size) {
        for (int i = 0; i < c->argc; i++) {
            dismissObject(c->argv[i], 0);
        }
    }
    if (c->argc) dismissMemory(c->argv, c->argc*sizeof(robj*));

    /* Dismiss the reply array only if the average buffer size is bigger
     * than a page. */
    if (listLength(c->reply) &&
        c->reply_bytes/listLength(c->reply) >= server.page_size)
    {
        listIter li;
        listNode *ln;
        listRewind(c->reply, &li);
        while ((ln = listNext(&li))) {
            clientReplyBlock *bulk = listNodeValue(ln);
            /* Default bulk size is 16k, actually it has extra data, maybe it
             * occupies 20k according to jemalloc bin size if using jemalloc. */
            if (bulk) dismissMemory(bulk, bulk->size);
        }
    }
}

/* In the child process, we don't need some buffers anymore, and these are
 * likely to change in the parent when there's heavy write traffic.
 * We dismiss them right away, to avoid CoW.
 * see dismissMemeory(). */
void dismissMemoryInChild(void) {
    /* madvise(MADV_DONTNEED) may not work if Transparent Huge Pages is enabled. */
    if (server.thp_enabled) return;

    /* Currently we use zmadvise_dontneed only when we use jemalloc with Linux.
     * so we avoid these pointless loops when they're not going to do anything. */
#if defined(USE_JEMALLOC) && defined(__linux__)
    listIter li;
    listNode *ln;

    /* Dismiss replication buffer. We don't need to separately dismiss replication
     * backlog and replica' output buffer, because they just reference the global
     * replication buffer but don't cost real memory. */
    listRewind(server.repl_buffer_blocks, &li);
    while((ln = listNext(&li))) {
        replBufBlock *o = listNodeValue(ln);
        dismissMemory(o, o->size);
    }

    /* Dismiss all clients memory. */
    listRewind(server.clients, &li);
    while((ln = listNext(&li))) {
        client *c = listNodeValue(ln);
        dismissClientMemory(c);
    }
#endif
}

void memtest(size_t megabytes, int passes);

/* Returns 1 if there is --sentinel among the arguments or if
 * executable name contains "redis-sentinel". */
int checkForSentinelMode(int argc, char **argv, char *exec_name) {
    if (strstr(exec_name,"redis-sentinel") != NULL) return 1;

    for (int j = 1; j < argc; j++)
        if (!strcmp(argv[j],"--sentinel")) return 1;
    return 0;
}

/* Function called at startup to load RDB or AOF file in memory. */
void loadDataFromDisk(void) {
    long long start = ustime();
    if (server.aof_state == AOF_ON) {
        int ret = loadAppendOnlyFiles(server.aof_manifest);
        if (ret == AOF_FAILED || ret == AOF_OPEN_ERR)
            exit(1);
        if (ret != AOF_NOT_EXIST)
            serverLog(LL_NOTICE, "DB loaded from append only file: %.3f seconds", (float)(ustime()-start)/1000000);
    } else {
        rdbSaveInfo rsi = RDB_SAVE_INFO_INIT;
        errno = 0; /* Prevent a stale value from affecting error checking */
        int rdb_flags = RDBFLAGS_NONE;
        if (iAmMaster()) {
            /* Master may delete expired keys when loading, we should
             * propagate expire to replication backlog. */
            createReplicationBacklog();
            rdb_flags |= RDBFLAGS_FEED_REPL;
        }
        int rdb_load_ret = rdbLoad(server.rdb_filename, &rsi, rdb_flags);
        if (rdb_load_ret == RDB_OK) {
            serverLog(LL_NOTICE,"DB loaded from disk: %.3f seconds",
                (float)(ustime()-start)/1000000);

            /* Restore the replication ID / offset from the RDB file. */
            if (rsi.repl_id_is_set &&
                rsi.repl_offset != -1 &&
                /* Note that older implementations may save a repl_stream_db
                 * of -1 inside the RDB file in a wrong way, see more
                 * information in function rdbPopulateSaveInfo. */
                rsi.repl_stream_db != -1)
            {
                if (!iAmMaster()) {
                    memcpy(server.replid,rsi.repl_id,sizeof(server.replid));
                    server.master_repl_offset = rsi.repl_offset;
                    /* If this is a replica, create a cached master from this
                     * information, in order to allow partial resynchronizations
                     * with masters. */
                    replicationCacheMasterUsingMyself();
                    selectDb(server.cached_master,rsi.repl_stream_db);
                } else {
                    /* If this is a master, we can save the replication info
                     * as secondary ID and offset, in order to allow replicas
                     * to partial resynchronizations with masters. */
                    memcpy(server.replid2,rsi.repl_id,sizeof(server.replid));
                    server.second_replid_offset = rsi.repl_offset+1;
                    /* Rebase master_repl_offset from rsi.repl_offset. */
                    server.master_repl_offset += rsi.repl_offset;
                    serverAssert(server.repl_backlog);
                    server.repl_backlog->offset = server.master_repl_offset -
                              server.repl_backlog->histlen + 1;
                    rebaseReplicationBuffer(rsi.repl_offset);
                    server.repl_no_slaves_since = time(NULL);
                }
            }
        } else if (rdb_load_ret != RDB_NOT_EXIST) {
            serverLog(LL_WARNING, "Fatal error loading the DB, check server logs. Exiting.");
            exit(1);
        }

        /* We always create replication backlog if server is a master, we need
         * it because we put DELs in it when loading expired keys in RDB, but
         * if RDB doesn't have replication info or there is no rdb, it is not
         * possible to support partial resynchronization, to avoid extra memory
         * of replication backlog, we drop it. */
        if (server.master_repl_offset == 0 && server.repl_backlog)
            freeReplicationBacklog();
    }
}

void redisOutOfMemoryHandler(size_t allocation_size) {
    serverLog(LL_WARNING,"Out Of Memory allocating %zu bytes!",
        allocation_size);
    serverPanic("Redis aborting for OUT OF MEMORY. Allocating %zu bytes!",
        allocation_size);
}

/* Callback for sdstemplate on proc-title-template. See redis.conf for
 * supported variables.
 */
static sds redisProcTitleGetVariable(const sds varname, void *arg)
{
    if (!strcmp(varname, "title")) {
        return sdsnew(arg);
    } else if (!strcmp(varname, "listen-addr")) {
        if (server.port || server.tls_port)
            return sdscatprintf(sdsempty(), "%s:%u",
                                server.bindaddr_count ? server.bindaddr[0] : "*",
                                server.port ? server.port : server.tls_port);
        else
            return sdscatprintf(sdsempty(), "unixsocket:%s", server.unixsocket);
    } else if (!strcmp(varname, "server-mode")) {
        if (server.cluster_enabled) return sdsnew("[cluster]");
        else if (server.sentinel_mode) return sdsnew("[sentinel]");
        else return sdsempty();
    } else if (!strcmp(varname, "config-file")) {
        return sdsnew(server.configfile ? server.configfile : "-");
    } else if (!strcmp(varname, "port")) {
        return sdscatprintf(sdsempty(), "%u", server.port);
    } else if (!strcmp(varname, "tls-port")) {
        return sdscatprintf(sdsempty(), "%u", server.tls_port);
    } else if (!strcmp(varname, "unixsocket")) {
        return sdsnew(server.unixsocket);
    } else
        return NULL;    /* Unknown variable name */
}

/* Expand the specified proc-title-template string and return a newly
 * allocated sds, or NULL. */
static sds expandProcTitleTemplate(const char *template, const char *title) {
    sds res = sdstemplate(template, redisProcTitleGetVariable, (void *) title);
    if (!res)
        return NULL;
    return sdstrim(res, " ");
}
/* Validate the specified template, returns 1 if valid or 0 otherwise. */
int validateProcTitleTemplate(const char *template) {
    int ok = 1;
    sds res = expandProcTitleTemplate(template, "");
    if (!res)
        return 0;
    if (sdslen(res) == 0) ok = 0;
    sdsfree(res);
    return ok;
}

int redisSetProcTitle(char *title) {
#ifdef USE_SETPROCTITLE
    if (!title) title = server.exec_argv[0];
    sds proc_title = expandProcTitleTemplate(server.proc_title_template, title);
    if (!proc_title) return C_ERR;  /* Not likely, proc_title_template is validated */

    setproctitle("%s", proc_title);
    sdsfree(proc_title);
#else
    UNUSED(title);
#endif

    return C_OK;
}

void redisSetCpuAffinity(const char *cpulist) {
#ifdef USE_SETCPUAFFINITY
    setcpuaffinity(cpulist);
#else
    UNUSED(cpulist);
#endif
}

/* Send a notify message to systemd. Returns sd_notify return code which is
 * a positive number on success. */
int redisCommunicateSystemd(const char *sd_notify_msg) {
#ifdef HAVE_LIBSYSTEMD
    int ret = sd_notify(0, sd_notify_msg);

    if (ret == 0)
        serverLog(LL_WARNING, "systemd supervision error: NOTIFY_SOCKET not found!");
    else if (ret < 0)
        serverLog(LL_WARNING, "systemd supervision error: sd_notify: %d", ret);
    return ret;
#else
    UNUSED(sd_notify_msg);
    return 0;
#endif
}

/* Attempt to set up upstart supervision. Returns 1 if successful. */
static int redisSupervisedUpstart(void) {
    const char *upstart_job = getenv("UPSTART_JOB");

    if (!upstart_job) {
        serverLog(LL_WARNING,
                "upstart supervision requested, but UPSTART_JOB not found!");
        return 0;
    }

    serverLog(LL_NOTICE, "supervised by upstart, will stop to signal readiness.");
    raise(SIGSTOP);
    unsetenv("UPSTART_JOB");
    return 1;
}

/* Attempt to set up systemd supervision. Returns 1 if successful. */
static int redisSupervisedSystemd(void) {
#ifndef HAVE_LIBSYSTEMD
    serverLog(LL_WARNING,
            "systemd supervision requested or auto-detected, but Redis is compiled without libsystemd support!");
    return 0;
#else
    if (redisCommunicateSystemd("STATUS=Redis is loading...\n") <= 0)
        return 0;
    serverLog(LL_NOTICE,
        "Supervised by systemd. Please make sure you set appropriate values for TimeoutStartSec and TimeoutStopSec in your service unit.");
    return 1;
#endif
}

int redisIsSupervised(int mode) {
    int ret = 0;

    if (mode == SUPERVISED_AUTODETECT) {
        if (getenv("UPSTART_JOB")) {
            serverLog(LL_VERBOSE, "Upstart supervision detected.");
            mode = SUPERVISED_UPSTART;
        } else if (getenv("NOTIFY_SOCKET")) {
            serverLog(LL_VERBOSE, "Systemd supervision detected.");
            mode = SUPERVISED_SYSTEMD;
        }
    }

    switch (mode) {
        case SUPERVISED_UPSTART:
            ret = redisSupervisedUpstart();
            break;
        case SUPERVISED_SYSTEMD:
            ret = redisSupervisedSystemd();
            break;
        default:
            break;
    }

    if (ret)
        server.supervised_mode = mode;

    return ret;
}

int iAmMaster(void) {
    return ((!server.cluster_enabled && server.masterhost == NULL) ||
            (server.cluster_enabled && nodeIsMaster(server.cluster->myself)));
}

#ifdef REDIS_TEST
#include "testhelp.h"

int __failed_tests = 0;
int __test_num = 0;

/* The flags are the following:
* --accurate:     Runs tests with more iterations.
* --large-memory: Enables tests that consume more than 100mb. */
typedef int redisTestProc(int argc, char **argv, int flags);
struct redisTest {
    char *name;
    redisTestProc *proc;
    int failed;
} redisTests[] = {
    {"ziplist", ziplistTest},
    {"quicklist", quicklistTest},
    {"intset", intsetTest},
    {"zipmap", zipmapTest},
    {"sha1test", sha1Test},
    {"util", utilTest},
    {"endianconv", endianconvTest},
    {"crc64", crc64Test},
    {"zmalloc", zmalloc_test},
    {"sds", sdsTest},
    {"dict", dictTest},
    {"listpack", listpackTest}
};
redisTestProc *getTestProcByName(const char *name) {
    int numtests = sizeof(redisTests)/sizeof(struct redisTest);
    for (int j = 0; j < numtests; j++) {
        if (!strcasecmp(name,redisTests[j].name)) {
            return redisTests[j].proc;
        }
    }
    return NULL;
}
#endif

int main(int argc, char **argv) {
    struct timeval tv;
    int j;
    char config_from_stdin = 0;

#ifdef REDIS_TEST
    if (argc >= 3 && !strcasecmp(argv[1], "test")) {
        int flags = 0;
        for (j = 3; j < argc; j++) {
            char *arg = argv[j];
            if (!strcasecmp(arg, "--accurate")) flags |= REDIS_TEST_ACCURATE;
            else if (!strcasecmp(arg, "--large-memory")) flags |= REDIS_TEST_LARGE_MEMORY;
        }

        if (!strcasecmp(argv[2], "all")) {
            int numtests = sizeof(redisTests)/sizeof(struct redisTest);
            for (j = 0; j < numtests; j++) {
                redisTests[j].failed = (redisTests[j].proc(argc,argv,flags) != 0);
            }

            /* Report tests result */
            int failed_num = 0;
            for (j = 0; j < numtests; j++) {
                if (redisTests[j].failed) {
                    failed_num++;
                    printf("[failed] Test - %s\n", redisTests[j].name);
                } else {
                    printf("[ok] Test - %s\n", redisTests[j].name);
                }
            }

            printf("%d tests, %d passed, %d failed\n", numtests,
                   numtests-failed_num, failed_num);

            return failed_num == 0 ? 0 : 1;
        } else {
            redisTestProc *proc = getTestProcByName(argv[2]);
            if (!proc) return -1; /* test not found */
            return proc(argc,argv,flags);
        }

        return 0;
    }
#endif

    /* We need to initialize our libraries, and the server configuration. */
#ifdef INIT_SETPROCTITLE_REPLACEMENT
    spt_init(argc, argv);
#endif
    tzset(); /* Populates 'timezone' global. */
    zmalloc_set_oom_handler(redisOutOfMemoryHandler);

    /* To achieve entropy, in case of containers, their time() and getpid() can
     * be the same. But value of tv_usec is fast enough to make the difference */
    gettimeofday(&tv,NULL);
    srand(time(NULL)^getpid()^tv.tv_usec);
    srandom(time(NULL)^getpid()^tv.tv_usec);
    init_genrand64(((long long) tv.tv_sec * 1000000 + tv.tv_usec) ^ getpid());
    crc64_init();

    /* Store umask value. Because umask(2) only offers a set-and-get API we have
     * to reset it and restore it back. We do this early to avoid a potential
     * race condition with threads that could be creating files or directories.
     */
    umask(server.umask = umask(0777));

    uint8_t hashseed[16];
    getRandomBytes(hashseed,sizeof(hashseed));
    dictSetHashFunctionSeed(hashseed);

    char *exec_name = strrchr(argv[0], '/');
    if (exec_name == NULL) exec_name = argv[0];
    server.sentinel_mode = checkForSentinelMode(argc,argv, exec_name);
    initServerConfig();
    ACLInit(); /* The ACL subsystem must be initialized ASAP because the
                  basic networking code and client creation depends on it. */
    moduleInitModulesSystem();
    connTypeInitialize();

    /* Store the executable path and arguments in a safe place in order
     * to be able to restart the server later. */
    server.executable = getAbsolutePath(argv[0]);
    server.exec_argv = zmalloc(sizeof(char*)*(argc+1));
    server.exec_argv[argc] = NULL;
    for (j = 0; j < argc; j++) server.exec_argv[j] = zstrdup(argv[j]);

    /* We need to init sentinel right now as parsing the configuration file
     * in sentinel mode will have the effect of populating the sentinel
     * data structures with master nodes to monitor. */
    if (server.sentinel_mode) {
        initSentinelConfig();
        initSentinel();
    }

    /* Check if we need to start in redis-check-rdb/aof mode. We just execute
     * the program main. However the program is part of the Redis executable
     * so that we can easily execute an RDB check on loading errors. */
    if (strstr(exec_name,"redis-check-rdb") != NULL)
        redis_check_rdb_main(argc,argv,NULL);
    else if (strstr(exec_name,"redis-check-aof") != NULL)
        redis_check_aof_main(argc,argv);

    if (argc >= 2) {
        j = 1; /* First option to parse in argv[] */
        sds options = sdsempty();

        /* Handle special options --help and --version */
        if (strcmp(argv[1], "-v") == 0 ||
            strcmp(argv[1], "--version") == 0) version();
        if (strcmp(argv[1], "--help") == 0 ||
            strcmp(argv[1], "-h") == 0) usage();
        if (strcmp(argv[1], "--test-memory") == 0) {
            if (argc == 3) {
                memtest(atoi(argv[2]),50);
                exit(0);
            } else {
                fprintf(stderr,"Please specify the amount of memory to test in megabytes.\n");
                fprintf(stderr,"Example: ./redis-server --test-memory 4096\n\n");
                exit(1);
            }
        } if (strcmp(argv[1], "--check-system") == 0) {
            exit(syscheck() ? 0 : 1);
        }
        /* Parse command line options
         * Precedence wise, File, stdin, explicit options -- last config is the one that matters.
         *
         * First argument is the config file name? */
        if (argv[1][0] != '-') {
            /* Replace the config file in server.exec_argv with its absolute path. */
            server.configfile = getAbsolutePath(argv[1]);
            zfree(server.exec_argv[1]);
            server.exec_argv[1] = zstrdup(server.configfile);
            j = 2; // Skip this arg when parsing options
        }
        sds *argv_tmp;
        int argc_tmp;
        int handled_last_config_arg = 1;
        while(j < argc) {
            /* Either first or last argument - Should we read config from stdin? */
            if (argv[j][0] == '-' && argv[j][1] == '\0' && (j == 1 || j == argc-1)) {
                config_from_stdin = 1;
            }
            /* All the other options are parsed and conceptually appended to the
             * configuration file. For instance --port 6380 will generate the
             * string "port 6380\n" to be parsed after the actual config file
             * and stdin input are parsed (if they exist).
             * Only consider that if the last config has at least one argument. */
            else if (handled_last_config_arg && argv[j][0] == '-' && argv[j][1] == '-') {
                /* Option name */
                if (sdslen(options)) options = sdscat(options,"\n");
                /* argv[j]+2 for removing the preceding `--` */
                options = sdscat(options,argv[j]+2);
                options = sdscat(options," ");

                argv_tmp = sdssplitargs(argv[j], &argc_tmp);
                if (argc_tmp == 1) {
                    /* Means that we only have one option name, like --port or "--port " */
                    handled_last_config_arg = 0;

                    if ((j != argc-1) && argv[j+1][0] == '-' && argv[j+1][1] == '-' &&
                        !strcasecmp(argv[j], "--save"))
                    {
                        /* Special case: handle some things like `--save --config value`.
                         * In this case, if next argument starts with `--`, we will reset
                         * handled_last_config_arg flag and append an empty "" config value
                         * to the options, so it will become `--save "" --config value`.
                         * We are doing it to be compatible with pre 7.0 behavior (which we
                         * break it in #10660, 7.0.1), since there might be users who generate
                         * a command line from an array and when it's empty that's what they produce. */
                        options = sdscat(options, "\"\"");
                        handled_last_config_arg = 1;
                    }
                    else if ((j == argc-1) && !strcasecmp(argv[j], "--save")) {
                        /* Special case: when empty save is the last argument.
                         * In this case, we append an empty "" config value to the options,
                         * so it will become `--save ""` and will follow the same reset thing. */
                        options = sdscat(options, "\"\"");
                    }
                } else {
                    /* Means that we are passing both config name and it's value in the same arg,
                     * like "--port 6380", so we need to reset handled_last_config_arg flag. */
                    handled_last_config_arg = 1;
                }
                sdsfreesplitres(argv_tmp, argc_tmp);
            } else {
                /* Option argument */
                options = sdscatrepr(options,argv[j],strlen(argv[j]));
                options = sdscat(options," ");
                handled_last_config_arg = 1;
            }
            j++;
        }

        loadServerConfig(server.configfile, config_from_stdin, options);
        if (server.sentinel_mode) loadSentinelConfigFromQueue();
        sdsfree(options);
    }
    if (server.sentinel_mode) sentinelCheckConfigFile();
    server.supervised = redisIsSupervised(server.supervised_mode);
    int background = server.daemonize && !server.supervised;
    if (background) daemonize();

    serverLog(LL_WARNING, "oO0OoO0OoO0Oo Redis is starting oO0OoO0OoO0Oo");
    serverLog(LL_WARNING,
        "Redis version=%s, bits=%d, commit=%s, modified=%d, pid=%d, just started",
            REDIS_VERSION,
            (sizeof(long) == 8) ? 64 : 32,
            redisGitSHA1(),
            strtol(redisGitDirty(),NULL,10) > 0,
            (int)getpid());

    if (argc == 1) {
        serverLog(LL_WARNING, "Warning: no config file specified, using the default config. In order to specify a config file use %s /path/to/redis.conf", argv[0]);
    } else {
        serverLog(LL_WARNING, "Configuration loaded");
    }

    initServer();
    if (background || server.pidfile) createPidFile();
    if (server.set_proc_title) redisSetProcTitle(NULL);
    redisAsciiArt();
    checkTcpBacklogSettings();
<<<<<<< HEAD
=======
    if (!server.sentinel_mode) {
        moduleInitModulesSystemLast();
        moduleLoadFromQueue();
    }
    ACLLoadUsersAtStartup();
    initListeners();
    if (server.cluster_enabled) {
        clusterInit();
    }
    InitServerLast();

>>>>>>> 5389fa62
    if (!server.sentinel_mode) {
        /* Things not needed when running in Sentinel mode. */
        serverLog(LL_WARNING,"Server initialized");
    #ifdef __linux__
        linuxMemoryWarnings();
        sds err_msg = NULL;
        if (checkXenClocksource(&err_msg) < 0) {
            serverLog(LL_WARNING, "WARNING %s", err_msg);
            sdsfree(err_msg);
        }
    #if defined (__arm64__)
        int ret;
        if ((ret = checkLinuxMadvFreeForkBug(&err_msg)) <= 0) {
            if (ret < 0) {
                serverLog(LL_WARNING, "WARNING %s", err_msg);
                sdsfree(err_msg);
            } else
                serverLog(LL_WARNING, "Failed to test the kernel for a bug that could lead to data corruption during background save. "
                                      "Your system could be affected, please report this error.");
            if (!checkIgnoreWarning("ARM64-COW-BUG")) {
                serverLog(LL_WARNING,"Redis will now exit to prevent data corruption. "
                                     "Note that it is possible to suppress this warning by setting the following config: ignore-warnings ARM64-COW-BUG");
                exit(1);
            }
        }
    #endif /* __arm64__ */
    #endif /* __linux__ */
        aofLoadManifestFromDisk();
        loadDataFromDisk();
        aofOpenIfNeededOnServerStart();
        aofDelHistoryFiles();
        if (server.cluster_enabled) {
            if (verifyClusterConfigWithData() == C_ERR) {
                serverLog(LL_WARNING,
                    "You can't have keys in a DB different than DB 0 when in "
                    "Cluster mode. Exiting.");
                exit(1);
            }
        }

        for (j = 0; j < CONN_TYPE_MAX; j++) {
            connListener *listener = &server.listeners[j];
            if (listener->ct == NULL)
                continue;

            serverLog(LL_NOTICE,"Ready to accept connections %s", listener->ct->get_type(NULL));
        }

        if (server.supervised_mode == SUPERVISED_SYSTEMD) {
            if (!server.masterhost) {
                redisCommunicateSystemd("STATUS=Ready to accept connections\n");
            } else {
                redisCommunicateSystemd("STATUS=Ready to accept connections in read-only mode. Waiting for MASTER <-> REPLICA sync\n");
            }
            redisCommunicateSystemd("READY=1\n");
        }
    } else {
        sentinelIsRunning();
        if (server.supervised_mode == SUPERVISED_SYSTEMD) {
            redisCommunicateSystemd("STATUS=Ready to accept connections\n");
            redisCommunicateSystemd("READY=1\n");
        }
    }

    /* Warning the user about suspicious maxmemory setting. */
    if (server.maxmemory > 0 && server.maxmemory < 1024*1024) {
        serverLog(LL_WARNING,"WARNING: You specified a maxmemory value that is less than 1MB (current value is %llu bytes). Are you sure this is what you really want?", server.maxmemory);
    }

    redisSetCpuAffinity(server.server_cpulist);
    setOOMScoreAdj(-1);

    aeMain(server.el);
    aeDeleteEventLoop(server.el);
    return 0;
}

/* The End */<|MERGE_RESOLUTION|>--- conflicted
+++ resolved
@@ -2484,57 +2484,7 @@
     }
     server.db = zmalloc(sizeof(redisDb)*server.dbnum);
 
-<<<<<<< HEAD
-    /* Open the TCP listening socket for the user commands. */
-    if (server.port != 0 &&
-        listenToPort(server.port,&server.ipfd) == C_ERR) {
-        /* Note: the following log text is matched by the test suite. */
-        serverLog(LL_WARNING, "Failed listening on port %u (TCP), aborting.", server.port);
-        exit(1);
-    }
-    if (server.tls_port != 0 &&
-        listenToPort(server.tls_port,&server.tlsfd) == C_ERR) {
-        /* Note: the following log text is matched by the test suite. */
-        serverLog(LL_WARNING, "Failed listening on port %u (TLS), aborting.", server.tls_port);
-        exit(1);
-    }
-
-    /* Open the listening Unix domain socket. */
-    if (server.unixsocket != NULL) {
-        unlink(server.unixsocket); /* don't care if this fails */
-        server.sofd = anetUnixServer(server.neterr,server.unixsocket,
-            (mode_t)server.unixsocketperm, server.tcp_backlog);
-        if (server.sofd == ANET_ERR) {
-            serverLog(LL_WARNING, "Failed opening Unix socket: %s", server.neterr);
-            exit(1);
-        }
-        anetNonBlock(NULL,server.sofd);
-        anetCloexec(server.sofd);
-    }
-
-    /* Abort if there are no listening sockets at all. */
-    if (server.ipfd.count == 0 && server.tlsfd.count == 0 && server.sofd < 0) {
-        serverLog(LL_WARNING, "Configured to not listen anywhere, exiting.");
-        exit(1);
-    }
-
     initServerDB();
-=======
-    /* Create the Redis databases, and initialize other internal state. */
-    for (j = 0; j < server.dbnum; j++) {
-        server.db[j].dict = dictCreate(&dbDictType);
-        server.db[j].expires = dictCreate(&dbExpiresDictType);
-        server.db[j].expires_cursor = 0;
-        server.db[j].blocking_keys = dictCreate(&keylistDictType);
-        server.db[j].ready_keys = dictCreate(&objectKeyPointerValueDictType);
-        server.db[j].watched_keys = dictCreate(&keylistDictType);
-        server.db[j].id = j;
-        server.db[j].avg_ttl = 0;
-        server.db[j].defrag_later = listCreate();
-        server.db[j].slots_to_keys = NULL; /* Set by clusterInit later on if necessary. */
-        listSetFreeMethod(server.db[j].defrag_later,(void (*)(void*))sdsfree);
-    }
->>>>>>> 5389fa62
     evictionPoolAlloc(); /* Initialize the LRU keys pool. */
     server.pubsub_channels = dictCreate(&keylistDictType);
     server.pubsub_patterns = dictCreate(&keylistDictType);
@@ -7093,8 +7043,6 @@
     if (server.set_proc_title) redisSetProcTitle(NULL);
     redisAsciiArt();
     checkTcpBacklogSettings();
-<<<<<<< HEAD
-=======
     if (!server.sentinel_mode) {
         moduleInitModulesSystemLast();
         moduleLoadFromQueue();
@@ -7106,7 +7054,6 @@
     }
     InitServerLast();
 
->>>>>>> 5389fa62
     if (!server.sentinel_mode) {
         /* Things not needed when running in Sentinel mode. */
         serverLog(LL_WARNING,"Server initialized");
