--- conflicted
+++ resolved
@@ -2055,11 +2055,7 @@
      "no-auth no-script ok-stale ok-loading fast @connection"},
      
     {"reset",resetCommand,1,
-<<<<<<< HEAD
      "no-script ok-stale ok-loading allow-busy fast @connection"},
-=======
-     "no-auth no-script ok-stale ok-loading fast @connection"},
->>>>>>> a09bc504
 
     {"failover",failoverCommand,-1,
      "admin no-script ok-stale"},
@@ -3569,15 +3565,14 @@
         "-NOSCRIPT No matching script. Please use EVAL.\r\n"));
     shared.loadingerr = createObject(OBJ_STRING,sdsnew(
         "-LOADING Redis is loading the dataset in memory\r\n"));
-<<<<<<< HEAD
     shared.slowscripterr = createObject(OBJ_STRING,sdsnew(
         "-BUSY Redis is busy running a job. for script You can only call SCRIPT KILL or SHUTDOWN NOSAVE.\r\n"));
-=======
+    shared.slowscripterr = createObject(OBJ_STRING,sdsnew(
+        "-BUSY Redis is busy running a script. You can only call SCRIPT KILL or SHUTDOWN NOSAVE.\r\n"));
     shared.slowevalerr = createObject(OBJ_STRING,sdsnew(
         "-BUSY Redis is busy running a script. You can only call SCRIPT KILL or SHUTDOWN NOSAVE.\r\n"));
     shared.slowscripterr = createObject(OBJ_STRING,sdsnew(
         "-BUSY Redis is busy running a script. You can only call FUNCTION KILL or SHUTDOWN NOSAVE.\r\n"));
->>>>>>> a09bc504
     shared.masterdownerr = createObject(OBJ_STRING,sdsnew(
         "-MASTERDOWN Link with MASTER is down and replica-serve-stale-data is set to 'no'.\r\n"));
     shared.bgsaveerr = createObject(OBJ_STRING,sdsnew(
@@ -5512,35 +5507,12 @@
      * the MULTI plus a few initial commands refused, then the timeout
      * condition resolves, and the bottom-half of the transaction gets
      * executed, see Github PR #7022. */
-<<<<<<< HEAD
     if ((server.lua_timedout || server.busy_job) && !(c->cmd->flags & CMD_ALLOW_BUSY)) {
-        rejectCommand(c, shared.slowscripterr);
-=======
-    if (scriptIsTimedout() &&
-          c->cmd->proc != authCommand &&
-          c->cmd->proc != helloCommand &&
-          c->cmd->proc != replconfCommand &&
-          c->cmd->proc != multiCommand &&
-          c->cmd->proc != discardCommand &&
-          c->cmd->proc != watchCommand &&
-          c->cmd->proc != unwatchCommand &&
-          c->cmd->proc != quitCommand &&
-          c->cmd->proc != resetCommand &&
-        !(c->cmd->proc == shutdownCommand &&
-          c->argc == 2 &&
-          tolower(((char*)c->argv[1]->ptr)[0]) == 'n') &&
-        !(c->cmd->proc == scriptCommand &&
-          c->argc == 2 &&
-          tolower(((char*)c->argv[1]->ptr)[0]) == 'k') &&
-        !(c->cmd->proc == functionsKillCommand) &&
-        !(c->cmd->proc == functionsStatsCommand))
-    {
         if (scriptIsEval()) {
             rejectCommand(c, shared.slowevalerr);
         } else {
             rejectCommand(c, shared.slowscripterr);
         }
->>>>>>> a09bc504
         return C_OK;
     }
 
