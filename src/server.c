--- conflicted
+++ resolved
@@ -4444,7 +4444,6 @@
     }
 }
 
-<<<<<<< HEAD
 /* This is called after a command in call, we can do some maintenance job in it. */
 void afterCommand(client *c) {
     UNUSED(c);
@@ -4453,12 +4452,6 @@
     if (!server.fixed_time_expire) trackingHandlePendingKeys();
 }
 
-/* Returns 1 for commands that may have key names in their arguments, but have
- * no pre-determined key positions. */
-static int cmdHasMovableKeys(struct redisCommand *cmd) {
-    return (cmd->getkeys_proc && !(cmd->flags & CMD_MODULE)) ||
-            cmd->flags & CMD_MODULE_GETKEYS;
-=======
 /* Returns 1 for commands that may have key names in their arguments, but the legacy range
  * spec doesn't cover all of them. */
 void populateCommandMovableKeys(struct redisCommand *cmd) {
@@ -4484,7 +4477,6 @@
     }
 
     cmd->movablekeys = movablekeys;
->>>>>>> 7c376398
 }
 
 /* If this function gets called we already read a whole
