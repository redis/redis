/*
 * Copyright (c) 2009-2016, Salvatore Sanfilippo <antirez at gmail dot com>
 * All rights reserved.
 *
 * Redistribution and use in source and binary forms, with or without
 * modification, are permitted provided that the following conditions are met:
 *
 *   * Redistributions of source code must retain the above copyright notice,
 *     this list of conditions and the following disclaimer.
 *   * Redistributions in binary form must reproduce the above copyright
 *     notice, this list of conditions and the following disclaimer in the
 *     documentation and/or other materials provided with the distribution.
 *   * Neither the name of Redis nor the names of its contributors may be used
 *     to endorse or promote products derived from this software without
 *     specific prior written permission.
 *
 * THIS SOFTWARE IS PROVIDED BY THE COPYRIGHT HOLDERS AND CONTRIBUTORS "AS IS"
 * AND ANY EXPRESS OR IMPLIED WARRANTIES, INCLUDING, BUT NOT LIMITED TO, THE
 * IMPLIED WARRANTIES OF MERCHANTABILITY AND FITNESS FOR A PARTICULAR PURPOSE
 * ARE DISCLAIMED. IN NO EVENT SHALL THE COPYRIGHT OWNER OR CONTRIBUTORS BE
 * LIABLE FOR ANY DIRECT, INDIRECT, INCIDENTAL, SPECIAL, EXEMPLARY, OR
 * CONSEQUENTIAL DAMAGES (INCLUDING, BUT NOT LIMITED TO, PROCUREMENT OF
 * SUBSTITUTE GOODS OR SERVICES; LOSS OF USE, DATA, OR PROFITS; OR BUSINESS
 * INTERRUPTION) HOWEVER CAUSED AND ON ANY THEORY OF LIABILITY, WHETHER IN
 * CONTRACT, STRICT LIABILITY, OR TORT (INCLUDING NEGLIGENCE OR OTHERWISE)
 * ARISING IN ANY WAY OUT OF THE USE OF THIS SOFTWARE, EVEN IF ADVISED OF THE
 * POSSIBILITY OF SUCH DAMAGE.
 */

#include "server.h"
#include "monotonic.h"
#include "cluster.h"
#include "slowlog.h"
#include "bio.h"
#include "latency.h"
#include "atomicvar.h"
#include "mt19937-64.h"
#include "functions.h"
#include "syscheck.h"

#include <time.h>
#include <signal.h>
#include <sys/wait.h>
#include <errno.h>
#include <assert.h>
#include <ctype.h>
#include <stdarg.h>
#include <arpa/inet.h>
#include <sys/stat.h>
#include <fcntl.h>
#include <sys/file.h>
#include <sys/time.h>
#include <sys/resource.h>
#include <sys/uio.h>
#include <sys/un.h>
#include <limits.h>
#include <float.h>
#include <math.h>
#include <sys/utsname.h>
#include <locale.h>
#include <sys/socket.h>

#ifdef __linux__
#include <sys/mman.h>
#endif

#if defined(HAVE_SYSCTL_KIPC_SOMAXCONN) || defined(HAVE_SYSCTL_KERN_SOMAXCONN)
#include <sys/sysctl.h>
#endif

/* Our shared "common" objects */

struct sharedObjectsStruct shared;

/* Global vars that are actually used as constants. The following double
 * values are used for double on-disk serialization, and are initialized
 * at runtime to avoid strange compiler optimizations. */

double R_Zero, R_PosInf, R_NegInf, R_Nan;

/*================================= Globals ================================= */

/* Global vars */
struct redisServer server; /* Server global state */

/*============================ Internal prototypes ========================== */

static inline int isShutdownInitiated(void);
int isReadyToShutdown(void);
int finishShutdown(void);
const char *replstateToString(int replstate);

/*============================ Utility functions ============================ */

/* This macro tells if we are in the context of loading an AOF. */
#define isAOFLoadingContext() \
    ((server.current_client && server.current_client->id == CLIENT_ID_AOF) ? 1 : 0)

/* We use a private localtime implementation which is fork-safe. The logging
 * function of Redis may be called from other threads. */
void nolocks_localtime(struct tm *tmp, time_t t, time_t tz, int dst);

/* Low level logging. To use only for very big messages, otherwise
 * serverLog() is to prefer. */
void serverLogRaw(int level, const char *msg) {
    const int syslogLevelMap[] = { LOG_DEBUG, LOG_INFO, LOG_NOTICE, LOG_WARNING };
    const char *c = ".-*#";
    FILE *fp;
    char buf[64];
    int rawmode = (level & LL_RAW);
    int log_to_stdout = server.logfile[0] == '\0';

    level &= 0xff; /* clear flags */
    if (level < server.verbosity) return;

    fp = log_to_stdout ? stdout : fopen(server.logfile,"a");
    if (!fp) return;

    if (rawmode) {
        fprintf(fp,"%s",msg);
    } else {
        int off;
        struct timeval tv;
        int role_char;
        pid_t pid = getpid();

        gettimeofday(&tv,NULL);
        struct tm tm;
        nolocks_localtime(&tm,tv.tv_sec,server.timezone,server.daylight_active);
        off = strftime(buf,sizeof(buf),"%d %b %Y %H:%M:%S.",&tm);
        snprintf(buf+off,sizeof(buf)-off,"%03d",(int)tv.tv_usec/1000);
        if (server.sentinel_mode) {
            role_char = 'X'; /* Sentinel. */
        } else if (pid != server.pid) {
            role_char = 'C'; /* RDB / AOF writing child. */
        } else {
            role_char = (server.masterhost ? 'S':'M'); /* Slave or Master. */
        }
        fprintf(fp,"%d:%c %s %c %s\n",
            (int)getpid(),role_char, buf,c[level],msg);
    }
    fflush(fp);

    if (!log_to_stdout) fclose(fp);
    if (server.syslog_enabled) syslog(syslogLevelMap[level], "%s", msg);
}

/* Like serverLogRaw() but with printf-alike support. This is the function that
 * is used across the code. The raw version is only used in order to dump
 * the INFO output on crash. */
void _serverLog(int level, const char *fmt, ...) {
    va_list ap;
    char msg[LOG_MAX_LEN];

    va_start(ap, fmt);
    vsnprintf(msg, sizeof(msg), fmt, ap);
    va_end(ap);

    serverLogRaw(level,msg);
}

/* Log a fixed message without printf-alike capabilities, in a way that is
 * safe to call from a signal handler.
 *
 * We actually use this only for signals that are not fatal from the point
 * of view of Redis. Signals that are going to kill the server anyway and
 * where we need printf-alike features are served by serverLog(). */
void serverLogFromHandler(int level, const char *msg) {
    int fd;
    int log_to_stdout = server.logfile[0] == '\0';
    char buf[64];

    if ((level&0xff) < server.verbosity || (log_to_stdout && server.daemonize))
        return;
    fd = log_to_stdout ? STDOUT_FILENO :
                         open(server.logfile, O_APPEND|O_CREAT|O_WRONLY, 0644);
    if (fd == -1) return;
    ll2string(buf,sizeof(buf),getpid());
    if (write(fd,buf,strlen(buf)) == -1) goto err;
    if (write(fd,":signal-handler (",17) == -1) goto err;
    ll2string(buf,sizeof(buf),time(NULL));
    if (write(fd,buf,strlen(buf)) == -1) goto err;
    if (write(fd,") ",2) == -1) goto err;
    if (write(fd,msg,strlen(msg)) == -1) goto err;
    if (write(fd,"\n",1) == -1) goto err;
err:
    if (!log_to_stdout) close(fd);
}

/* Return the UNIX time in microseconds */
long long ustime(void) {
    struct timeval tv;
    long long ust;

    gettimeofday(&tv, NULL);
    ust = ((long long)tv.tv_sec)*1000000;
    ust += tv.tv_usec;
    return ust;
}

/* Return the UNIX time in milliseconds */
mstime_t mstime(void) {
    return ustime()/1000;
}

/* Return the command time snapshot in milliseconds.
 * The time the command started is the logical time it runs,
 * and all the time readings during the execution time should
 * reflect the same time.
 * More details can be found in the comments below. */
mstime_t commandTimeSnapshot(void) {
    /* If we are in the context of a Lua script, we pretend that time is
     * blocked to when the Lua script started. This way a key can expire
     * only the first time it is accessed and not in the middle of the
     * script execution, making propagation to slaves / AOF consistent.
     * See issue #1525 on Github for more information. */
    if (server.script_caller) {
        return scriptTimeSnapshot();
    }
    /* If we are in the middle of a command execution, we still want to use
     * a reference time that does not change: in that case we just use the
     * cached time, that we update before each call in the call() function.
     * This way we avoid that commands such as RPOPLPUSH or similar, that
     * may re-open the same key multiple times, can invalidate an already
     * open object in a next call, if the next call will see the key expired,
     * while the first did not. */
    else {
        return server.mstime;
    }
}

/* After an RDB dump or AOF rewrite we exit from children using _exit() instead of
 * exit(), because the latter may interact with the same file objects used by
 * the parent process. However if we are testing the coverage normal exit() is
 * used in order to obtain the right coverage information. */
void exitFromChild(int retcode) {
#ifdef COVERAGE_TEST
    exit(retcode);
#else
    _exit(retcode);
#endif
}

/*====================== Hash table type implementation  ==================== */

/* This is a hash table type that uses the SDS dynamic strings library as
 * keys and redis objects as values (objects can hold SDS strings,
 * lists, sets). */

void dictVanillaFree(dict *d, void *val)
{
    UNUSED(d);
    zfree(val);
}

void dictListDestructor(dict *d, void *val)
{
    UNUSED(d);
    listRelease((list*)val);
}

int dictSdsKeyCompare(dict *d, const void *key1,
        const void *key2)
{
    int l1,l2;
    UNUSED(d);

    l1 = sdslen((sds)key1);
    l2 = sdslen((sds)key2);
    if (l1 != l2) return 0;
    return memcmp(key1, key2, l1) == 0;
}

/* A case insensitive version used for the command lookup table and other
 * places where case insensitive non binary-safe comparison is needed. */
int dictSdsKeyCaseCompare(dict *d, const void *key1,
        const void *key2)
{
    UNUSED(d);
    return strcasecmp(key1, key2) == 0;
}

void dictObjectDestructor(dict *d, void *val)
{
    UNUSED(d);
    if (val == NULL) return; /* Lazy freeing will set value to NULL. */
    decrRefCount(val);
}

void dictSdsDestructor(dict *d, void *val)
{
    UNUSED(d);
    sdsfree(val);
}

void *dictSdsDup(dict *d, const void *key) {
    UNUSED(d);
    return sdsdup((const sds) key);
}

int dictObjKeyCompare(dict *d, const void *key1,
        const void *key2)
{
    const robj *o1 = key1, *o2 = key2;
    return dictSdsKeyCompare(d, o1->ptr,o2->ptr);
}

uint64_t dictObjHash(const void *key) {
    const robj *o = key;
    return dictGenHashFunction(o->ptr, sdslen((sds)o->ptr));
}

uint64_t dictSdsHash(const void *key) {
    return dictGenHashFunction((unsigned char*)key, sdslen((char*)key));
}

uint64_t dictSdsCaseHash(const void *key) {
    return dictGenCaseHashFunction((unsigned char*)key, sdslen((char*)key));
}

/* Dict hash function for null terminated string */
uint64_t dictCStrHash(const void *key) {
    return dictGenHashFunction((unsigned char*)key, strlen((char*)key));
}

/* Dict hash function for null terminated string */
uint64_t dictCStrCaseHash(const void *key) {
    return dictGenCaseHashFunction((unsigned char*)key, strlen((char*)key));
}

/* Dict compare function for null terminated string */
int dictCStrKeyCompare(dict *d, const void *key1, const void *key2) {
    int l1,l2;
    UNUSED(d);

    l1 = strlen((char*)key1);
    l2 = strlen((char*)key2);
    if (l1 != l2) return 0;
    return memcmp(key1, key2, l1) == 0;
}

/* Dict case insensitive compare function for null terminated string */
int dictCStrKeyCaseCompare(dict *d, const void *key1, const void *key2) {
    UNUSED(d);
    return strcasecmp(key1, key2) == 0;
}

int dictEncObjKeyCompare(dict *d, const void *key1, const void *key2)
{
    robj *o1 = (robj*) key1, *o2 = (robj*) key2;
    int cmp;

    if (o1->encoding == OBJ_ENCODING_INT &&
        o2->encoding == OBJ_ENCODING_INT)
            return o1->ptr == o2->ptr;

    /* Due to OBJ_STATIC_REFCOUNT, we avoid calling getDecodedObject() without
     * good reasons, because it would incrRefCount() the object, which
     * is invalid. So we check to make sure dictFind() works with static
     * objects as well. */
    if (o1->refcount != OBJ_STATIC_REFCOUNT) o1 = getDecodedObject(o1);
    if (o2->refcount != OBJ_STATIC_REFCOUNT) o2 = getDecodedObject(o2);
    cmp = dictSdsKeyCompare(d,o1->ptr,o2->ptr);
    if (o1->refcount != OBJ_STATIC_REFCOUNT) decrRefCount(o1);
    if (o2->refcount != OBJ_STATIC_REFCOUNT) decrRefCount(o2);
    return cmp;
}

uint64_t dictEncObjHash(const void *key) {
    robj *o = (robj*) key;

    if (sdsEncodedObject(o)) {
        return dictGenHashFunction(o->ptr, sdslen((sds)o->ptr));
    } else if (o->encoding == OBJ_ENCODING_INT) {
        char buf[32];
        int len;

        len = ll2string(buf,32,(long)o->ptr);
        return dictGenHashFunction((unsigned char*)buf, len);
    } else {
        serverPanic("Unknown string encoding");
    }
}

/* Return 1 if currently we allow dict to expand. Dict may allocate huge
 * memory to contain hash buckets when dict expands, that may lead redis
 * rejects user's requests or evicts some keys, we can stop dict to expand
 * provisionally if used memory will be over maxmemory after dict expands,
 * but to guarantee the performance of redis, we still allow dict to expand
 * if dict load factor exceeds HASHTABLE_MAX_LOAD_FACTOR. */
int dictExpandAllowed(size_t moreMem, double usedRatio) {
    if (usedRatio <= HASHTABLE_MAX_LOAD_FACTOR) {
        return !overMaxmemoryAfterAlloc(moreMem);
    } else {
        return 1;
    }
}

/* Returns the size of the DB dict entry metadata in bytes. In cluster mode, the
 * metadata is used for constructing a doubly linked list of the dict entries
 * belonging to the same cluster slot. See the Slot to Key API in cluster.c. */
size_t dbDictEntryMetadataSize(dict *d) {
    UNUSED(d);
    /* NOTICE: this also affects overhead_ht_slot_to_keys in getMemoryOverheadData.
     * If we ever add non-cluster related data here, that code must be modified too. */
    return server.cluster_enabled ? sizeof(clusterDictEntryMetadata) : 0;
}

/* Returns the size of the DB dict metadata in bytes. In cluster mode, we store
 * a pointer to the db in the main db dict, used for updating the slot-to-key
 * mapping when a dictEntry is reallocated. */
size_t dbDictMetadataSize(void) {
    return server.cluster_enabled ? sizeof(clusterDictMetadata) : 0;
}

void dbDictAfterReplaceEntry(dict *d, dictEntry *de) {
    if (server.cluster_enabled) slotToKeyReplaceEntry(d, de);
}

/* Generic hash table type where keys are Redis Objects, Values
 * dummy pointers. */
dictType objectKeyPointerValueDictType = {
    dictEncObjHash,            /* hash function */
    NULL,                      /* key dup */
    NULL,                      /* val dup */
    dictEncObjKeyCompare,      /* key compare */
    dictObjectDestructor,      /* key destructor */
    NULL,                      /* val destructor */
    NULL                       /* allow to expand */
};

/* Like objectKeyPointerValueDictType(), but values can be destroyed, if
 * not NULL, calling zfree(). */
dictType objectKeyHeapPointerValueDictType = {
    dictEncObjHash,            /* hash function */
    NULL,                      /* key dup */
    NULL,                      /* val dup */
    dictEncObjKeyCompare,      /* key compare */
    dictObjectDestructor,      /* key destructor */
    dictVanillaFree,           /* val destructor */
    NULL                       /* allow to expand */
};

/* Set dictionary type. Keys are SDS strings, values are not used. */
dictType setDictType = {
    dictSdsHash,               /* hash function */
    NULL,                      /* key dup */
    NULL,                      /* val dup */
    dictSdsKeyCompare,         /* key compare */
    dictSdsDestructor,         /* key destructor */
    .no_value = 1,             /* no values in this dict */
    .keys_are_odd = 1          /* an SDS string is always an odd pointer */
};

/* Sorted sets hash (note: a skiplist is used in addition to the hash table) */
dictType zsetDictType = {
    dictSdsHash,               /* hash function */
    NULL,                      /* key dup */
    NULL,                      /* val dup */
    dictSdsKeyCompare,         /* key compare */
    NULL,                      /* Note: SDS string shared & freed by skiplist */
    NULL,                      /* val destructor */
    NULL                       /* allow to expand */
};

/* Db->dict, keys are sds strings, vals are Redis objects. */
dictType dbDictType = {
    dictSdsHash,                /* hash function */
    NULL,                       /* key dup */
    NULL,                       /* val dup */
    dictSdsKeyCompare,          /* key compare */
    dictSdsDestructor,          /* key destructor */
    dictObjectDestructor,       /* val destructor */
    dictExpandAllowed,          /* allow to expand */
<<<<<<< HEAD
    .dictEntryMetadataBytes = dbDictEntryMetadataSize,
    .dictMetadataBytes = dbDictMetadataSize,
    .afterReplaceEntry = dbDictAfterReplaceEntry
=======
    dbDictEntryMetadataSize,    /* size of entry metadata in bytes */
    dbDictMetadataSize,         /* size of dict metadata in bytes */
    dbDictAfterReplaceEntry     /* notify entry moved/reallocated */
>>>>>>> 12826fa3
};

/* Db->expires */
dictType dbExpiresDictType = {
    dictSdsHash,                /* hash function */
    NULL,                       /* key dup */
    NULL,                       /* val dup */
    dictSdsKeyCompare,          /* key compare */
    NULL,                       /* key destructor */
    NULL,                       /* val destructor */
    dictExpandAllowed           /* allow to expand */
};

/* Command table. sds string -> command struct pointer. */
dictType commandTableDictType = {
    dictSdsCaseHash,            /* hash function */
    NULL,                       /* key dup */
    NULL,                       /* val dup */
    dictSdsKeyCaseCompare,      /* key compare */
    dictSdsDestructor,          /* key destructor */
    NULL,                       /* val destructor */
    NULL                        /* allow to expand */
};

/* Hash type hash table (note that small hashes are represented with listpacks) */
dictType hashDictType = {
    dictSdsHash,                /* hash function */
    NULL,                       /* key dup */
    NULL,                       /* val dup */
    dictSdsKeyCompare,          /* key compare */
    dictSdsDestructor,          /* key destructor */
    dictSdsDestructor,          /* val destructor */
    NULL                        /* allow to expand */
};

/* Dict type without destructor */
dictType sdsReplyDictType = {
    dictSdsHash,                /* hash function */
    NULL,                       /* key dup */
    NULL,                       /* val dup */
    dictSdsKeyCompare,          /* key compare */
    NULL,                       /* key destructor */
    NULL,                       /* val destructor */
    NULL                        /* allow to expand */
};

/* Keylist hash table type has unencoded redis objects as keys and
 * lists as values. It's used for blocking operations (BLPOP) and to
 * map swapped keys to a list of clients waiting for this keys to be loaded. */
dictType keylistDictType = {
    dictObjHash,                /* hash function */
    NULL,                       /* key dup */
    NULL,                       /* val dup */
    dictObjKeyCompare,          /* key compare */
    dictObjectDestructor,       /* key destructor */
    dictListDestructor,         /* val destructor */
    NULL                        /* allow to expand */
};

/* Modules system dictionary type. Keys are module name,
 * values are pointer to RedisModule struct. */
dictType modulesDictType = {
    dictSdsCaseHash,            /* hash function */
    NULL,                       /* key dup */
    NULL,                       /* val dup */
    dictSdsKeyCaseCompare,      /* key compare */
    dictSdsDestructor,          /* key destructor */
    NULL,                       /* val destructor */
    NULL                        /* allow to expand */
};

/* Migrate cache dict type. */
dictType migrateCacheDictType = {
    dictSdsHash,                /* hash function */
    NULL,                       /* key dup */
    NULL,                       /* val dup */
    dictSdsKeyCompare,          /* key compare */
    dictSdsDestructor,          /* key destructor */
    NULL,                       /* val destructor */
    NULL                        /* allow to expand */
};

/* Dict for for case-insensitive search using null terminated C strings.
 * The keys stored in dict are sds though. */
dictType stringSetDictType = {
    dictCStrCaseHash,           /* hash function */
    NULL,                       /* key dup */
    NULL,                       /* val dup */
    dictCStrKeyCaseCompare,     /* key compare */
    dictSdsDestructor,          /* key destructor */
    NULL,                       /* val destructor */
    NULL                        /* allow to expand */
};

/* Dict for for case-insensitive search using null terminated C strings.
 * The key and value do not have a destructor. */
dictType externalStringType = {
    dictCStrCaseHash,           /* hash function */
    NULL,                       /* key dup */
    NULL,                       /* val dup */
    dictCStrKeyCaseCompare,     /* key compare */
    NULL,                       /* key destructor */
    NULL,                       /* val destructor */
    NULL                        /* allow to expand */
};

/* Dict for case-insensitive search using sds objects with a zmalloc
 * allocated object as the value. */
dictType sdsHashDictType = {
    dictSdsCaseHash,            /* hash function */
    NULL,                       /* key dup */
    NULL,                       /* val dup */
    dictSdsKeyCaseCompare,      /* key compare */
    dictSdsDestructor,          /* key destructor */
    dictVanillaFree,            /* val destructor */
    NULL                        /* allow to expand */
};

int htNeedsResize(dict *dict) {
    long long size, used;

    size = dictSlots(dict);
    used = dictSize(dict);
    return (size > DICT_HT_INITIAL_SIZE &&
            (used*100/size < HASHTABLE_MIN_FILL));
}

/* If the percentage of used slots in the HT reaches HASHTABLE_MIN_FILL
 * we resize the hash table to save memory */
void tryResizeHashTables(int dbid) {
    if (htNeedsResize(server.db[dbid].dict))
        dictResize(server.db[dbid].dict);
    if (htNeedsResize(server.db[dbid].expires))
        dictResize(server.db[dbid].expires);
}

/* Our hash table implementation performs rehashing incrementally while
 * we write/read from the hash table. Still if the server is idle, the hash
 * table will use two tables for a long time. So we try to use 1 millisecond
 * of CPU time at every call of this function to perform some rehashing.
 *
 * The function returns 1 if some rehashing was performed, otherwise 0
 * is returned. */
int incrementallyRehash(int dbid) {
    /* Keys dictionary */
    if (dictIsRehashing(server.db[dbid].dict)) {
        dictRehashMilliseconds(server.db[dbid].dict,1);
        return 1; /* already used our millisecond for this loop... */
    }
    /* Expires */
    if (dictIsRehashing(server.db[dbid].expires)) {
        dictRehashMilliseconds(server.db[dbid].expires,1);
        return 1; /* already used our millisecond for this loop... */
    }
    return 0;
}

/* This function is called once a background process of some kind terminates,
 * as we want to avoid resizing the hash tables when there is a child in order
 * to play well with copy-on-write (otherwise when a resize happens lots of
 * memory pages are copied). The goal of this function is to update the ability
 * for dict.c to resize or rehash the tables accordingly to the fact we have an
 * active fork child running. */
void updateDictResizePolicy(void) {
    if (server.in_fork_child != CHILD_TYPE_NONE)
        dictSetResizeEnabled(DICT_RESIZE_FORBID);
    else if (hasActiveChildProcess())
        dictSetResizeEnabled(DICT_RESIZE_AVOID);
    else
        dictSetResizeEnabled(DICT_RESIZE_ENABLE);
}

const char *strChildType(int type) {
    switch(type) {
        case CHILD_TYPE_RDB: return "RDB";
        case CHILD_TYPE_AOF: return "AOF";
        case CHILD_TYPE_LDB: return "LDB";
        case CHILD_TYPE_MODULE: return "MODULE";
        default: return "Unknown";
    }
}

/* Return true if there are active children processes doing RDB saving,
 * AOF rewriting, or some side process spawned by a loaded module. */
int hasActiveChildProcess() {
    return server.child_pid != -1;
}

void resetChildState() {
    server.child_type = CHILD_TYPE_NONE;
    server.child_pid = -1;
    server.stat_current_cow_peak = 0;
    server.stat_current_cow_bytes = 0;
    server.stat_current_cow_updated = 0;
    server.stat_current_save_keys_processed = 0;
    server.stat_module_progress = 0;
    server.stat_current_save_keys_total = 0;
    updateDictResizePolicy();
    closeChildInfoPipe();
    moduleFireServerEvent(REDISMODULE_EVENT_FORK_CHILD,
                          REDISMODULE_SUBEVENT_FORK_CHILD_DIED,
                          NULL);
}

/* Return if child type is mutually exclusive with other fork children */
int isMutuallyExclusiveChildType(int type) {
    return type == CHILD_TYPE_RDB || type == CHILD_TYPE_AOF || type == CHILD_TYPE_MODULE;
}

/* Returns true when we're inside a long command that yielded to the event loop. */
int isInsideYieldingLongCommand() {
    return scriptIsTimedout() || server.busy_module_yield_flags;
}

/* Return true if this instance has persistence completely turned off:
 * both RDB and AOF are disabled. */
int allPersistenceDisabled(void) {
    return server.saveparamslen == 0 && server.aof_state == AOF_OFF;
}

/* ======================= Cron: called every 100 ms ======================== */

/* Add a sample to the operations per second array of samples. */
void trackInstantaneousMetric(int metric, long long current_reading) {
    long long now = mstime();
    long long t = now - server.inst_metric[metric].last_sample_time;
    long long ops = current_reading -
                    server.inst_metric[metric].last_sample_count;
    long long ops_sec;

    ops_sec = t > 0 ? (ops*1000/t) : 0;

    server.inst_metric[metric].samples[server.inst_metric[metric].idx] =
        ops_sec;
    server.inst_metric[metric].idx++;
    server.inst_metric[metric].idx %= STATS_METRIC_SAMPLES;
    server.inst_metric[metric].last_sample_time = now;
    server.inst_metric[metric].last_sample_count = current_reading;
}

/* Return the mean of all the samples. */
long long getInstantaneousMetric(int metric) {
    int j;
    long long sum = 0;

    for (j = 0; j < STATS_METRIC_SAMPLES; j++)
        sum += server.inst_metric[metric].samples[j];
    return sum / STATS_METRIC_SAMPLES;
}

/* The client query buffer is an sds.c string that can end with a lot of
 * free space not used, this function reclaims space if needed.
 *
 * The function always returns 0 as it never terminates the client. */
int clientsCronResizeQueryBuffer(client *c) {
    size_t querybuf_size = sdsalloc(c->querybuf);
    time_t idletime = server.unixtime - c->lastinteraction;

    /* Only resize the query buffer if the buffer is actually wasting at least a
     * few kbytes */
    if (sdsavail(c->querybuf) > 1024*4) {
        /* There are two conditions to resize the query buffer: */
        if (idletime > 2) {
            /* 1) Query is idle for a long time. */
            c->querybuf = sdsRemoveFreeSpace(c->querybuf);
        } else if (querybuf_size > PROTO_RESIZE_THRESHOLD && querybuf_size/2 > c->querybuf_peak) {
            /* 2) Query buffer is too big for latest peak and is larger than
             *    resize threshold. Trim excess space but only up to a limit,
             *    not below the recent peak and current c->querybuf (which will
             *    be soon get used). If we're in the middle of a bulk then make
             *    sure not to resize to less than the bulk length. */
            size_t resize = sdslen(c->querybuf);
            if (resize < c->querybuf_peak) resize = c->querybuf_peak;
            if (c->bulklen != -1 && resize < (size_t)c->bulklen) resize = c->bulklen;
            c->querybuf = sdsResize(c->querybuf, resize);
        }
    }

    /* Reset the peak again to capture the peak memory usage in the next
     * cycle. */
    c->querybuf_peak = sdslen(c->querybuf);
    /* We reset to either the current used, or currently processed bulk size,
     * which ever is bigger. */
    if (c->bulklen != -1 && (size_t)c->bulklen > c->querybuf_peak)
        c->querybuf_peak = c->bulklen;
    return 0;
}

/* The client output buffer can be adjusted to better fit the memory requirements.
 *
 * the logic is:
 * in case the last observed peak size of the buffer equals the buffer size - we double the size
 * in case the last observed peak size of the buffer is less than half the buffer size - we shrink by half.
 * The buffer peak will be reset back to the buffer position every server.reply_buffer_peak_reset_time milliseconds
 * The function always returns 0 as it never terminates the client. */
int clientsCronResizeOutputBuffer(client *c, mstime_t now_ms) {

    size_t new_buffer_size = 0;
    char *oldbuf = NULL;
    const size_t buffer_target_shrink_size = c->buf_usable_size/2;
    const size_t buffer_target_expand_size = c->buf_usable_size*2;

    /* in case the resizing is disabled return immediately */
    if(!server.reply_buffer_resizing_enabled)
        return 0;

    if (buffer_target_shrink_size >= PROTO_REPLY_MIN_BYTES &&
        c->buf_peak < buffer_target_shrink_size )
    {
        new_buffer_size = max(PROTO_REPLY_MIN_BYTES,c->buf_peak+1);
        server.stat_reply_buffer_shrinks++;
    } else if (buffer_target_expand_size < PROTO_REPLY_CHUNK_BYTES*2 &&
        c->buf_peak == c->buf_usable_size)
    {
        new_buffer_size = min(PROTO_REPLY_CHUNK_BYTES,buffer_target_expand_size);
        server.stat_reply_buffer_expands++;
    }

    /* reset the peak value each server.reply_buffer_peak_reset_time seconds. in case the client will be idle
     * it will start to shrink.
     */
    if (server.reply_buffer_peak_reset_time >=0 &&
        now_ms - c->buf_peak_last_reset_time >= server.reply_buffer_peak_reset_time)
    {
        c->buf_peak = c->bufpos;
        c->buf_peak_last_reset_time = now_ms;
    }

    if (new_buffer_size) {
        oldbuf = c->buf;
        c->buf = zmalloc_usable(new_buffer_size, &c->buf_usable_size);
        memcpy(c->buf,oldbuf,c->bufpos);
        zfree(oldbuf);
    }
    return 0;
}

/* This function is used in order to track clients using the biggest amount
 * of memory in the latest few seconds. This way we can provide such information
 * in the INFO output (clients section), without having to do an O(N) scan for
 * all the clients.
 *
 * This is how it works. We have an array of CLIENTS_PEAK_MEM_USAGE_SLOTS slots
 * where we track, for each, the biggest client output and input buffers we
 * saw in that slot. Every slot corresponds to one of the latest seconds, since
 * the array is indexed by doing UNIXTIME % CLIENTS_PEAK_MEM_USAGE_SLOTS.
 *
 * When we want to know what was recently the peak memory usage, we just scan
 * such few slots searching for the maximum value. */
#define CLIENTS_PEAK_MEM_USAGE_SLOTS 8
size_t ClientsPeakMemInput[CLIENTS_PEAK_MEM_USAGE_SLOTS] = {0};
size_t ClientsPeakMemOutput[CLIENTS_PEAK_MEM_USAGE_SLOTS] = {0};

int clientsCronTrackExpansiveClients(client *c, int time_idx) {
    size_t in_usage = sdsZmallocSize(c->querybuf) + c->argv_len_sum +
	              (c->argv ? zmalloc_size(c->argv) : 0);
    size_t out_usage = getClientOutputBufferMemoryUsage(c);

    /* Track the biggest values observed so far in this slot. */
    if (in_usage > ClientsPeakMemInput[time_idx]) ClientsPeakMemInput[time_idx] = in_usage;
    if (out_usage > ClientsPeakMemOutput[time_idx]) ClientsPeakMemOutput[time_idx] = out_usage;

    return 0; /* This function never terminates the client. */
}

/* All normal clients are placed in one of the "mem usage buckets" according
 * to how much memory they currently use. We use this function to find the
 * appropriate bucket based on a given memory usage value. The algorithm simply
 * does a log2(mem) to ge the bucket. This means, for examples, that if a
 * client's memory usage doubles it's moved up to the next bucket, if it's
 * halved we move it down a bucket.
 * For more details see CLIENT_MEM_USAGE_BUCKETS documentation in server.h. */
static inline clientMemUsageBucket *getMemUsageBucket(size_t mem) {
    int size_in_bits = 8*(int)sizeof(mem);
    int clz = mem > 0 ? __builtin_clzl(mem) : size_in_bits;
    int bucket_idx = size_in_bits - clz;
    if (bucket_idx > CLIENT_MEM_USAGE_BUCKET_MAX_LOG)
        bucket_idx = CLIENT_MEM_USAGE_BUCKET_MAX_LOG;
    else if (bucket_idx < CLIENT_MEM_USAGE_BUCKET_MIN_LOG)
        bucket_idx = CLIENT_MEM_USAGE_BUCKET_MIN_LOG;
    bucket_idx -= CLIENT_MEM_USAGE_BUCKET_MIN_LOG;
    return &server.client_mem_usage_buckets[bucket_idx];
}

/*
 * This method updates the client memory usage and update the
 * server stats for client type.
 *
 * This method is called from the clientsCron to have updated
 * stats for non CLIENT_TYPE_NORMAL/PUBSUB clients to accurately
 * provide information around clients memory usage.
 *
 * It is also used in updateClientMemUsageAndBucket to have latest
 * client memory usage information to place it into appropriate client memory
 * usage bucket.
 */
void updateClientMemoryUsage(client *c) {
    size_t mem = getClientMemoryUsage(c, NULL);
    int type = getClientType(c);
    /* Now that we have the memory used by the client, remove the old
     * value from the old category, and add it back. */
    server.stat_clients_type_memory[c->last_memory_type] -= c->last_memory_usage;
    server.stat_clients_type_memory[type] += mem;
    /* Remember what we added and where, to remove it next time. */
    c->last_memory_type = type;
    c->last_memory_usage = mem;
}

int clientEvictionAllowed(client *c) {
    if (server.maxmemory_clients == 0 || c->flags & CLIENT_NO_EVICT) {
        return 0;
    }
    int type = getClientType(c);
    return (type == CLIENT_TYPE_NORMAL || type == CLIENT_TYPE_PUBSUB);
}


/* This function is used to cleanup the client's previously tracked memory usage.
 * This is called during incremental client memory usage tracking as well as
 * used to reset when client to bucket allocation is not required when 
 * client eviction is disabled.  */
void removeClientFromMemUsageBucket(client *c, int allow_eviction) {
    if (c->mem_usage_bucket) {
        c->mem_usage_bucket->mem_usage_sum -= c->last_memory_usage;
        /* If this client can't be evicted then remove it from the mem usage
         * buckets */
        if (!allow_eviction) {
            listDelNode(c->mem_usage_bucket->clients, c->mem_usage_bucket_node);
            c->mem_usage_bucket = NULL;
            c->mem_usage_bucket_node = NULL;
        }
    }
}

/* This is called only if explicit clients when something changed their buffers,
 * so we can track clients' memory and enforce clients' maxmemory in real time.
 *
 * This also adds the client to the correct memory usage bucket. Each bucket contains
 * all clients with roughly the same amount of memory. This way we group
 * together clients consuming about the same amount of memory and can quickly
 * free them in case we reach maxmemory-clients (client eviction).
 *
 * Note: This function filters clients of type monitor, master or replica regardless
 * of whether the eviction is enabled or not, so the memory usage we get from these
 * types of clients via the INFO command may be out of date. If someday we wanna
 * improve that to make monitors' memory usage more accurate, we need to re-add this
 * function call to `replicationFeedMonitors()`.
 *
 * returns 1 if client eviction for this client is allowed, 0 otherwise.
 */
int updateClientMemUsageAndBucket(client *c) {
    serverAssert(io_threads_op == IO_THREADS_OP_IDLE);
    int allow_eviction = clientEvictionAllowed(c);
    removeClientFromMemUsageBucket(c, allow_eviction);

    if (!allow_eviction) {
        return 0;
    }

    /* Update client memory usage. */
    updateClientMemoryUsage(c);

    /* Update the client in the mem usage buckets */
    clientMemUsageBucket *bucket = getMemUsageBucket(c->last_memory_usage);
    bucket->mem_usage_sum += c->last_memory_usage;
    if (bucket != c->mem_usage_bucket) {
        if (c->mem_usage_bucket)
            listDelNode(c->mem_usage_bucket->clients,
                        c->mem_usage_bucket_node);
        c->mem_usage_bucket = bucket;
        listAddNodeTail(bucket->clients, c);
        c->mem_usage_bucket_node = listLast(bucket->clients);
    }
    return 1;
}

/* Return the max samples in the memory usage of clients tracked by
 * the function clientsCronTrackExpansiveClients(). */
void getExpansiveClientsInfo(size_t *in_usage, size_t *out_usage) {
    size_t i = 0, o = 0;
    for (int j = 0; j < CLIENTS_PEAK_MEM_USAGE_SLOTS; j++) {
        if (ClientsPeakMemInput[j] > i) i = ClientsPeakMemInput[j];
        if (ClientsPeakMemOutput[j] > o) o = ClientsPeakMemOutput[j];
    }
    *in_usage = i;
    *out_usage = o;
}

/* This function is called by serverCron() and is used in order to perform
 * operations on clients that are important to perform constantly. For instance
 * we use this function in order to disconnect clients after a timeout, including
 * clients blocked in some blocking command with a non-zero timeout.
 *
 * The function makes some effort to process all the clients every second, even
 * if this cannot be strictly guaranteed, since serverCron() may be called with
 * an actual frequency lower than server.hz in case of latency events like slow
 * commands.
 *
 * It is very important for this function, and the functions it calls, to be
 * very fast: sometimes Redis has tens of hundreds of connected clients, and the
 * default server.hz value is 10, so sometimes here we need to process thousands
 * of clients per second, turning this function into a source of latency.
 */
#define CLIENTS_CRON_MIN_ITERATIONS 5
void clientsCron(void) {
    /* Try to process at least numclients/server.hz of clients
     * per call. Since normally (if there are no big latency events) this
     * function is called server.hz times per second, in the average case we
     * process all the clients in 1 second. */
    int numclients = listLength(server.clients);
    int iterations = numclients/server.hz;
    mstime_t now = mstime();

    /* Process at least a few clients while we are at it, even if we need
     * to process less than CLIENTS_CRON_MIN_ITERATIONS to meet our contract
     * of processing each client once per second. */
    if (iterations < CLIENTS_CRON_MIN_ITERATIONS)
        iterations = (numclients < CLIENTS_CRON_MIN_ITERATIONS) ?
                     numclients : CLIENTS_CRON_MIN_ITERATIONS;


    int curr_peak_mem_usage_slot = server.unixtime % CLIENTS_PEAK_MEM_USAGE_SLOTS;
    /* Always zero the next sample, so that when we switch to that second, we'll
     * only register samples that are greater in that second without considering
     * the history of such slot.
     *
     * Note: our index may jump to any random position if serverCron() is not
     * called for some reason with the normal frequency, for instance because
     * some slow command is called taking multiple seconds to execute. In that
     * case our array may end containing data which is potentially older
     * than CLIENTS_PEAK_MEM_USAGE_SLOTS seconds: however this is not a problem
     * since here we want just to track if "recently" there were very expansive
     * clients from the POV of memory usage. */
    int zeroidx = (curr_peak_mem_usage_slot+1) % CLIENTS_PEAK_MEM_USAGE_SLOTS;
    ClientsPeakMemInput[zeroidx] = 0;
    ClientsPeakMemOutput[zeroidx] = 0;


    while(listLength(server.clients) && iterations--) {
        client *c;
        listNode *head;

        /* Rotate the list, take the current head, process.
         * This way if the client must be removed from the list it's the
         * first element and we don't incur into O(N) computation. */
        listRotateTailToHead(server.clients);
        head = listFirst(server.clients);
        c = listNodeValue(head);
        /* The following functions do different service checks on the client.
         * The protocol is that they return non-zero if the client was
         * terminated. */
        if (clientsCronHandleTimeout(c,now)) continue;
        if (clientsCronResizeQueryBuffer(c)) continue;
        if (clientsCronResizeOutputBuffer(c,now)) continue;

        if (clientsCronTrackExpansiveClients(c, curr_peak_mem_usage_slot)) continue;

        /* Iterating all the clients in getMemoryOverheadData() is too slow and
         * in turn would make the INFO command too slow. So we perform this
         * computation incrementally and track the (not instantaneous but updated
         * to the second) total memory used by clients using clientsCron() in
         * a more incremental way (depending on server.hz).
         * If client eviction is enabled, update the bucket as well. */
        if (!updateClientMemUsageAndBucket(c))
            updateClientMemoryUsage(c);

        if (closeClientOnOutputBufferLimitReached(c, 0)) continue;
    }
}

/* This function handles 'background' operations we are required to do
 * incrementally in Redis databases, such as active key expiring, resizing,
 * rehashing. */
void databasesCron(void) {
    /* Expire keys by random sampling. Not required for slaves
     * as master will synthesize DELs for us. */
    if (server.active_expire_enabled) {
        if (iAmMaster()) {
            activeExpireCycle(ACTIVE_EXPIRE_CYCLE_SLOW);
        } else {
            expireSlaveKeys();
        }
    }

    /* Defrag keys gradually. */
    activeDefragCycle();

    /* Perform hash tables rehashing if needed, but only if there are no
     * other processes saving the DB on disk. Otherwise rehashing is bad
     * as will cause a lot of copy-on-write of memory pages. */
    if (!hasActiveChildProcess()) {
        /* We use global counters so if we stop the computation at a given
         * DB we'll be able to start from the successive in the next
         * cron loop iteration. */
        static unsigned int resize_db = 0;
        static unsigned int rehash_db = 0;
        int dbs_per_call = CRON_DBS_PER_CALL;
        int j;

        /* Don't test more DBs than we have. */
        if (dbs_per_call > server.dbnum) dbs_per_call = server.dbnum;

        /* Resize */
        for (j = 0; j < dbs_per_call; j++) {
            tryResizeHashTables(resize_db % server.dbnum);
            resize_db++;
        }

        /* Rehash */
        if (server.activerehashing) {
            for (j = 0; j < dbs_per_call; j++) {
                int work_done = incrementallyRehash(rehash_db);
                if (work_done) {
                    /* If the function did some work, stop here, we'll do
                     * more at the next cron loop. */
                    break;
                } else {
                    /* If this db didn't need rehash, we'll try the next one. */
                    rehash_db++;
                    rehash_db %= server.dbnum;
                }
            }
        }
    }
}

static inline void updateCachedTimeWithUs(int update_daylight_info, const long long ustime) {
    server.ustime = ustime;
    server.mstime = server.ustime / 1000;
    time_t unixtime = server.mstime / 1000;
    atomicSet(server.unixtime, unixtime);

    /* To get information about daylight saving time, we need to call
     * localtime_r and cache the result. However calling localtime_r in this
     * context is safe since we will never fork() while here, in the main
     * thread. The logging function will call a thread safe version of
     * localtime that has no locks. */
    if (update_daylight_info) {
        struct tm tm;
        time_t ut = server.unixtime;
        localtime_r(&ut,&tm);
        server.daylight_active = tm.tm_isdst;
    }
}

/* We take a cached value of the unix time in the global state because with
 * virtual memory and aging there is to store the current time in objects at
 * every object access, and accuracy is not needed. To access a global var is
 * a lot faster than calling time(NULL).
 *
 * This function should be fast because it is called at every command execution
 * in call(), so it is possible to decide if to update the daylight saving
 * info or not using the 'update_daylight_info' argument. Normally we update
 * such info only when calling this function from serverCron() but not when
 * calling it from call(). */
void updateCachedTime(int update_daylight_info) {
    const long long us = ustime();
    updateCachedTimeWithUs(update_daylight_info, us);
}

void checkChildrenDone(void) {
    int statloc = 0;
    pid_t pid;

    if ((pid = waitpid(-1, &statloc, WNOHANG)) != 0) {
        int exitcode = WIFEXITED(statloc) ? WEXITSTATUS(statloc) : -1;
        int bysignal = 0;

        if (WIFSIGNALED(statloc)) bysignal = WTERMSIG(statloc);

        /* sigKillChildHandler catches the signal and calls exit(), but we
         * must make sure not to flag lastbgsave_status, etc incorrectly.
         * We could directly terminate the child process via SIGUSR1
         * without handling it */
        if (exitcode == SERVER_CHILD_NOERROR_RETVAL) {
            bysignal = SIGUSR1;
            exitcode = 1;
        }

        if (pid == -1) {
            serverLog(LL_WARNING,"waitpid() returned an error: %s. "
                "child_type: %s, child_pid = %d",
                strerror(errno),
                strChildType(server.child_type),
                (int) server.child_pid);
        } else if (pid == server.child_pid) {
            if (server.child_type == CHILD_TYPE_RDB) {
                backgroundSaveDoneHandler(exitcode, bysignal);
            } else if (server.child_type == CHILD_TYPE_AOF) {
                backgroundRewriteDoneHandler(exitcode, bysignal);
            } else if (server.child_type == CHILD_TYPE_MODULE) {
                ModuleForkDoneHandler(exitcode, bysignal);
            } else {
                serverPanic("Unknown child type %d for child pid %d", server.child_type, server.child_pid);
                exit(1);
            }
            if (!bysignal && exitcode == 0) receiveChildInfo();
            resetChildState();
        } else {
            if (!ldbRemoveChild(pid)) {
                serverLog(LL_WARNING,
                          "Warning, detected child with unmatched pid: %ld",
                          (long) pid);
            }
        }

        /* start any pending forks immediately. */
        replicationStartPendingFork();
    }
}

/* Called from serverCron and cronUpdateMemoryStats to update cached memory metrics. */
void cronUpdateMemoryStats() {
    /* Record the max memory used since the server was started. */
    if (zmalloc_used_memory() > server.stat_peak_memory)
        server.stat_peak_memory = zmalloc_used_memory();

    run_with_period(100) {
        /* Sample the RSS and other metrics here since this is a relatively slow call.
         * We must sample the zmalloc_used at the same time we take the rss, otherwise
         * the frag ratio calculate may be off (ratio of two samples at different times) */
        server.cron_malloc_stats.process_rss = zmalloc_get_rss();
        server.cron_malloc_stats.zmalloc_used = zmalloc_used_memory();
        /* Sampling the allocator info can be slow too.
         * The fragmentation ratio it'll show is potentially more accurate
         * it excludes other RSS pages such as: shared libraries, LUA and other non-zmalloc
         * allocations, and allocator reserved pages that can be pursed (all not actual frag) */
        zmalloc_get_allocator_info(&server.cron_malloc_stats.allocator_allocated,
                                   &server.cron_malloc_stats.allocator_active,
                                   &server.cron_malloc_stats.allocator_resident);
        /* in case the allocator isn't providing these stats, fake them so that
         * fragmentation info still shows some (inaccurate metrics) */
        if (!server.cron_malloc_stats.allocator_resident) {
            /* LUA memory isn't part of zmalloc_used, but it is part of the process RSS,
             * so we must deduct it in order to be able to calculate correct
             * "allocator fragmentation" ratio */
            size_t lua_memory = evalMemory();
            server.cron_malloc_stats.allocator_resident = server.cron_malloc_stats.process_rss - lua_memory;
        }
        if (!server.cron_malloc_stats.allocator_active)
            server.cron_malloc_stats.allocator_active = server.cron_malloc_stats.allocator_resident;
        if (!server.cron_malloc_stats.allocator_allocated)
            server.cron_malloc_stats.allocator_allocated = server.cron_malloc_stats.zmalloc_used;
    }
}

/* This is our timer interrupt, called server.hz times per second.
 * Here is where we do a number of things that need to be done asynchronously.
 * For instance:
 *
 * - Active expired keys collection (it is also performed in a lazy way on
 *   lookup).
 * - Software watchdog.
 * - Update some statistic.
 * - Incremental rehashing of the DBs hash tables.
 * - Triggering BGSAVE / AOF rewrite, and handling of terminated children.
 * - Clients timeout of different kinds.
 * - Replication reconnection.
 * - Many more...
 *
 * Everything directly called here will be called server.hz times per second,
 * so in order to throttle execution of things we want to do less frequently
 * a macro is used: run_with_period(milliseconds) { .... }
 */

int serverCron(struct aeEventLoop *eventLoop, long long id, void *clientData) {
    int j;
    UNUSED(eventLoop);
    UNUSED(id);
    UNUSED(clientData);

    /* Software watchdog: deliver the SIGALRM that will reach the signal
     * handler if we don't return here fast enough. */
    if (server.watchdog_period) watchdogScheduleSignal(server.watchdog_period);

    server.hz = server.config_hz;
    /* Adapt the server.hz value to the number of configured clients. If we have
     * many clients, we want to call serverCron() with an higher frequency. */
    if (server.dynamic_hz) {
        while (listLength(server.clients) / server.hz >
               MAX_CLIENTS_PER_CLOCK_TICK)
        {
            server.hz *= 2;
            if (server.hz > CONFIG_MAX_HZ) {
                server.hz = CONFIG_MAX_HZ;
                break;
            }
        }
    }

    /* for debug purposes: skip actual cron work if pause_cron is on */
    if (server.pause_cron) return 1000/server.hz;

    run_with_period(100) {
        long long stat_net_input_bytes, stat_net_output_bytes;
        long long stat_net_repl_input_bytes, stat_net_repl_output_bytes;
        atomicGet(server.stat_net_input_bytes, stat_net_input_bytes);
        atomicGet(server.stat_net_output_bytes, stat_net_output_bytes);
        atomicGet(server.stat_net_repl_input_bytes, stat_net_repl_input_bytes);
        atomicGet(server.stat_net_repl_output_bytes, stat_net_repl_output_bytes);

        trackInstantaneousMetric(STATS_METRIC_COMMAND,server.stat_numcommands);
        trackInstantaneousMetric(STATS_METRIC_NET_INPUT,
                stat_net_input_bytes + stat_net_repl_input_bytes);
        trackInstantaneousMetric(STATS_METRIC_NET_OUTPUT,
                stat_net_output_bytes + stat_net_repl_output_bytes);
        trackInstantaneousMetric(STATS_METRIC_NET_INPUT_REPLICATION,
                                 stat_net_repl_input_bytes);
        trackInstantaneousMetric(STATS_METRIC_NET_OUTPUT_REPLICATION,
                                 stat_net_repl_output_bytes);
    }

    /* We have just LRU_BITS bits per object for LRU information.
     * So we use an (eventually wrapping) LRU clock.
     *
     * Note that even if the counter wraps it's not a big problem,
     * everything will still work but some object will appear younger
     * to Redis. However for this to happen a given object should never be
     * touched for all the time needed to the counter to wrap, which is
     * not likely.
     *
     * Note that you can change the resolution altering the
     * LRU_CLOCK_RESOLUTION define. */
    unsigned int lruclock = getLRUClock();
    atomicSet(server.lruclock,lruclock);

    cronUpdateMemoryStats();

    /* We received a SIGTERM or SIGINT, shutting down here in a safe way, as it is
     * not ok doing so inside the signal handler. */
    if (server.shutdown_asap && !isShutdownInitiated()) {
        int shutdownFlags = SHUTDOWN_NOFLAGS;
        if (server.last_sig_received == SIGINT && server.shutdown_on_sigint)
            shutdownFlags = server.shutdown_on_sigint;
        else if (server.last_sig_received == SIGTERM && server.shutdown_on_sigterm)
            shutdownFlags = server.shutdown_on_sigterm;

        if (prepareForShutdown(shutdownFlags) == C_OK) exit(0);
    } else if (isShutdownInitiated()) {
        if (server.mstime >= server.shutdown_mstime || isReadyToShutdown()) {
            if (finishShutdown() == C_OK) exit(0);
            /* Shutdown failed. Continue running. An error has been logged. */
        }
    }

    /* Show some info about non-empty databases */
    if (server.verbosity <= LL_VERBOSE) {
        run_with_period(5000) {
            for (j = 0; j < server.dbnum; j++) {
                long long size, used, vkeys;

                size = dictSlots(server.db[j].dict);
                used = dictSize(server.db[j].dict);
                vkeys = dictSize(server.db[j].expires);
                if (used || vkeys) {
                    serverLog(LL_VERBOSE,"DB %d: %lld keys (%lld volatile) in %lld slots HT.",j,used,vkeys,size);
                }
            }
        }
    }

    /* Show information about connected clients */
    if (!server.sentinel_mode) {
        run_with_period(5000) {
            serverLog(LL_DEBUG,
                "%lu clients connected (%lu replicas), %zu bytes in use",
                listLength(server.clients)-listLength(server.slaves),
                listLength(server.slaves),
                zmalloc_used_memory());
        }
    }

    /* We need to do a few operations on clients asynchronously. */
    clientsCron();

    /* Handle background operations on Redis databases. */
    databasesCron();

    /* Start a scheduled AOF rewrite if this was requested by the user while
     * a BGSAVE was in progress. */
    if (!hasActiveChildProcess() &&
        server.aof_rewrite_scheduled &&
        !aofRewriteLimited())
    {
        rewriteAppendOnlyFileBackground();
    }

    /* Check if a background saving or AOF rewrite in progress terminated. */
    if (hasActiveChildProcess() || ldbPendingChildren())
    {
        run_with_period(1000) receiveChildInfo();
        checkChildrenDone();
    } else {
        /* If there is not a background saving/rewrite in progress check if
         * we have to save/rewrite now. */
        for (j = 0; j < server.saveparamslen; j++) {
            struct saveparam *sp = server.saveparams+j;

            /* Save if we reached the given amount of changes,
             * the given amount of seconds, and if the latest bgsave was
             * successful or if, in case of an error, at least
             * CONFIG_BGSAVE_RETRY_DELAY seconds already elapsed. */
            if (server.dirty >= sp->changes &&
                server.unixtime-server.lastsave > sp->seconds &&
                (server.unixtime-server.lastbgsave_try >
                 CONFIG_BGSAVE_RETRY_DELAY ||
                 server.lastbgsave_status == C_OK))
            {
                serverLog(LL_NOTICE,"%d changes in %d seconds. Saving...",
                    sp->changes, (int)sp->seconds);
                rdbSaveInfo rsi, *rsiptr;
                rsiptr = rdbPopulateSaveInfo(&rsi);
                rdbSaveBackground(SLAVE_REQ_NONE,server.rdb_filename,rsiptr);
                break;
            }
        }

        /* Trigger an AOF rewrite if needed. */
        if (server.aof_state == AOF_ON &&
            !hasActiveChildProcess() &&
            server.aof_rewrite_perc &&
            server.aof_current_size > server.aof_rewrite_min_size)
        {
            long long base = server.aof_rewrite_base_size ?
                server.aof_rewrite_base_size : 1;
            long long growth = (server.aof_current_size*100/base) - 100;
            if (growth >= server.aof_rewrite_perc && !aofRewriteLimited()) {
                serverLog(LL_NOTICE,"Starting automatic rewriting of AOF on %lld%% growth",growth);
                rewriteAppendOnlyFileBackground();
            }
        }
    }
    /* Just for the sake of defensive programming, to avoid forgetting to
     * call this function when needed. */
    updateDictResizePolicy();


    /* AOF postponed flush: Try at every cron cycle if the slow fsync
     * completed. */
    if ((server.aof_state == AOF_ON || server.aof_state == AOF_WAIT_REWRITE) &&
        server.aof_flush_postponed_start)
    {
        flushAppendOnlyFile(0);
    }

    /* AOF write errors: in this case we have a buffer to flush as well and
     * clear the AOF error in case of success to make the DB writable again,
     * however to try every second is enough in case of 'hz' is set to
     * a higher frequency. */
    run_with_period(1000) {
        if ((server.aof_state == AOF_ON || server.aof_state == AOF_WAIT_REWRITE) &&
            server.aof_last_write_status == C_ERR) 
            {
                flushAppendOnlyFile(0);
            }
    }

    /* Clear the paused actions state if needed. */
    updatePausedActions();

    /* Replication cron function -- used to reconnect to master,
     * detect transfer failures, start background RDB transfers and so forth. 
     * 
     * If Redis is trying to failover then run the replication cron faster so
     * progress on the handshake happens more quickly. */
    if (server.failover_state != NO_FAILOVER) {
        run_with_period(100) replicationCron();
    } else {
        run_with_period(1000) replicationCron();
    }

    /* Run the Redis Cluster cron. */
    run_with_period(100) {
        if (server.cluster_enabled) clusterCron();
    }

    /* Run the Sentinel timer if we are in sentinel mode. */
    if (server.sentinel_mode) sentinelTimer();

    /* Cleanup expired MIGRATE cached sockets. */
    run_with_period(1000) {
        migrateCloseTimedoutSockets();
    }

    /* Stop the I/O threads if we don't have enough pending work. */
    stopThreadedIOIfNeeded();

    /* Resize tracking keys table if needed. This is also done at every
     * command execution, but we want to be sure that if the last command
     * executed changes the value via CONFIG SET, the server will perform
     * the operation even if completely idle. */
    if (server.tracking_clients) trackingLimitUsedSlots();

    /* Start a scheduled BGSAVE if the corresponding flag is set. This is
     * useful when we are forced to postpone a BGSAVE because an AOF
     * rewrite is in progress.
     *
     * Note: this code must be after the replicationCron() call above so
     * make sure when refactoring this file to keep this order. This is useful
     * because we want to give priority to RDB savings for replication. */
    if (!hasActiveChildProcess() &&
        server.rdb_bgsave_scheduled &&
        (server.unixtime-server.lastbgsave_try > CONFIG_BGSAVE_RETRY_DELAY ||
         server.lastbgsave_status == C_OK))
    {
        rdbSaveInfo rsi, *rsiptr;
        rsiptr = rdbPopulateSaveInfo(&rsi);
        if (rdbSaveBackground(SLAVE_REQ_NONE,server.rdb_filename,rsiptr) == C_OK)
            server.rdb_bgsave_scheduled = 0;
    }

    run_with_period(100) {
        if (moduleCount()) modulesCron();
    }

    /* Fire the cron loop modules event. */
    RedisModuleCronLoopV1 ei = {REDISMODULE_CRON_LOOP_VERSION,server.hz};
    moduleFireServerEvent(REDISMODULE_EVENT_CRON_LOOP,
                          0,
                          &ei);

    server.cronloops++;
    return 1000/server.hz;
}


void blockingOperationStarts() {
    if(!server.blocking_op_nesting++){
        updateCachedTime(0);
        server.blocked_last_cron = server.mstime;
    }
}

void blockingOperationEnds() {
    if(!(--server.blocking_op_nesting)){
        server.blocked_last_cron = 0;
    }
}

/* This function fills in the role of serverCron during RDB or AOF loading, and
 * also during blocked scripts.
 * It attempts to do its duties at a similar rate as the configured server.hz,
 * and updates cronloops variable so that similarly to serverCron, the
 * run_with_period can be used. */
void whileBlockedCron() {
    /* Here we may want to perform some cron jobs (normally done server.hz times
     * per second). */

    /* Since this function depends on a call to blockingOperationStarts, let's
     * make sure it was done. */
    serverAssert(server.blocked_last_cron);

    /* In case we where called too soon, leave right away. This way one time
     * jobs after the loop below don't need an if. and we don't bother to start
     * latency monitor if this function is called too often. */
    if (server.blocked_last_cron >= server.mstime)
        return;

    mstime_t latency;
    latencyStartMonitor(latency);

    /* In some cases we may be called with big intervals, so we may need to do
     * extra work here. This is because some of the functions in serverCron rely
     * on the fact that it is performed every 10 ms or so. For instance, if
     * activeDefragCycle needs to utilize 25% cpu, it will utilize 2.5ms, so we
     * need to call it multiple times. */
    long hz_ms = 1000/server.hz;
    while (server.blocked_last_cron < server.mstime) {

        /* Defrag keys gradually. */
        activeDefragCycle();

        server.blocked_last_cron += hz_ms;

        /* Increment cronloop so that run_with_period works. */
        server.cronloops++;
    }

    /* Other cron jobs do not need to be done in a loop. No need to check
     * server.blocked_last_cron since we have an early exit at the top. */

    /* Update memory stats during loading (excluding blocked scripts) */
    if (server.loading) cronUpdateMemoryStats();

    latencyEndMonitor(latency);
    latencyAddSampleIfNeeded("while-blocked-cron",latency);

    /* We received a SIGTERM during loading, shutting down here in a safe way,
     * as it isn't ok doing so inside the signal handler. */
    if (server.shutdown_asap && server.loading) {
        if (prepareForShutdown(SHUTDOWN_NOSAVE) == C_OK) exit(0);
        serverLog(LL_WARNING,"SIGTERM received but errors trying to shut down the server, check the logs for more information");
        server.shutdown_asap = 0;
        server.last_sig_received = 0;
    }
}

static void sendGetackToReplicas(void) {
    robj *argv[3];
    argv[0] = shared.replconf;
    argv[1] = shared.getack;
    argv[2] = shared.special_asterick; /* Not used argument. */
    replicationFeedSlaves(server.slaves, -1, argv, 3);
}

extern int ProcessingEventsWhileBlocked;

/* This function gets called every time Redis is entering the
 * main loop of the event driven library, that is, before to sleep
 * for ready file descriptors.
 *
 * Note: This function is (currently) called from two functions:
 * 1. aeMain - The main server loop
 * 2. processEventsWhileBlocked - Process clients during RDB/AOF load
 *
 * If it was called from processEventsWhileBlocked we don't want
 * to perform all actions (For example, we don't want to expire
 * keys), but we do need to perform some actions.
 *
 * The most important is freeClientsInAsyncFreeQueue but we also
 * call some other low-risk functions. */
void beforeSleep(struct aeEventLoop *eventLoop) {
    UNUSED(eventLoop);

    size_t zmalloc_used = zmalloc_used_memory();
    if (zmalloc_used > server.stat_peak_memory)
        server.stat_peak_memory = zmalloc_used;

    /* Just call a subset of vital functions in case we are re-entering
     * the event loop from processEventsWhileBlocked(). Note that in this
     * case we keep track of the number of events we are processing, since
     * processEventsWhileBlocked() wants to stop ASAP if there are no longer
     * events to handle. */
    if (ProcessingEventsWhileBlocked) {
        uint64_t processed = 0;
        processed += handleClientsWithPendingReadsUsingThreads();
        processed += connTypeProcessPendingData();
        if (server.aof_state == AOF_ON || server.aof_state == AOF_WAIT_REWRITE)
            flushAppendOnlyFile(0);
        processed += handleClientsWithPendingWrites();
        processed += freeClientsInAsyncFreeQueue();
        server.events_processed_while_blocked += processed;
        return;
    }

    /* Handle precise timeouts of blocked clients. */
    handleBlockedClientsTimeout();

    /* We should handle pending reads clients ASAP after event loop. */
    handleClientsWithPendingReadsUsingThreads();

    /* Handle pending data(typical TLS). (must be done before flushAppendOnlyFile) */
    connTypeProcessPendingData();

    /* If any connection type(typical TLS) still has pending unread data don't sleep at all. */
    aeSetDontWait(server.el, connTypeHasPendingData());

    /* Call the Redis Cluster before sleep function. Note that this function
     * may change the state of Redis Cluster (from ok to fail or vice versa),
     * so it's a good idea to call it before serving the unblocked clients
     * later in this function. */
    if (server.cluster_enabled) clusterBeforeSleep();

    /* Run a fast expire cycle (the called function will return
     * ASAP if a fast cycle is not needed). */
    if (server.active_expire_enabled && server.masterhost == NULL)
        activeExpireCycle(ACTIVE_EXPIRE_CYCLE_FAST);

    /* Unblock all the clients blocked for synchronous replication
     * in WAIT. */
    if (listLength(server.clients_waiting_acks))
        processClientsWaitingReplicas();

    /* Check if there are clients unblocked by modules that implement
     * blocking commands. */
    if (moduleCount()) {
        moduleFireServerEvent(REDISMODULE_EVENT_EVENTLOOP,
                              REDISMODULE_SUBEVENT_EVENTLOOP_BEFORE_SLEEP,
                              NULL);
        moduleHandleBlockedClients();
    }

    /* Try to process pending commands for clients that were just unblocked. */
    if (listLength(server.unblocked_clients))
        processUnblockedClients();

    /* Send all the slaves an ACK request if at least one client blocked
     * during the previous event loop iteration. Note that we do this after
     * processUnblockedClients(), so if there are multiple pipelined WAITs
     * and the just unblocked WAIT gets blocked again, we don't have to wait
     * a server cron cycle in absence of other event loop events. See #6623.
     * 
     * We also don't send the ACKs while clients are paused, since it can
     * increment the replication backlog, they'll be sent after the pause
     * if we are still the master. */
    if (server.get_ack_from_slaves && !isPausedActionsWithUpdate(PAUSE_ACTION_REPLICA)) {
        sendGetackToReplicas();
        server.get_ack_from_slaves = 0;
    }

    /* We may have received updates from clients about their current offset. NOTE:
     * this can't be done where the ACK is received since failover will disconnect 
     * our clients. */
    updateFailoverStatus();

    /* Since we rely on current_client to send scheduled invalidation messages
     * we have to flush them after each command, so when we get here, the list
     * must be empty. */
    serverAssert(listLength(server.tracking_pending_keys) == 0);

    /* Send the invalidation messages to clients participating to the
     * client side caching protocol in broadcasting (BCAST) mode. */
    trackingBroadcastInvalidationMessages();

    /* Try to process blocked clients every once in while.
     *
     * Example: A module calls RM_SignalKeyAsReady from within a timer callback
     * (So we don't visit processCommand() at all).
     *
     * must be done before flushAppendOnlyFile, in case of appendfsync=always,
     * since the unblocked clients may write data. */
    handleClientsBlockedOnKeys();

    /* Write the AOF buffer on disk,
     * must be done before handleClientsWithPendingWritesUsingThreads,
     * in case of appendfsync=always. */
    if (server.aof_state == AOF_ON || server.aof_state == AOF_WAIT_REWRITE)
        flushAppendOnlyFile(0);

    /* Handle writes with pending output buffers. */
    handleClientsWithPendingWritesUsingThreads();

    /* Close clients that need to be closed asynchronous */
    freeClientsInAsyncFreeQueue();

    /* Incrementally trim replication backlog, 10 times the normal speed is
     * to free replication backlog as much as possible. */
    if (server.repl_backlog)
        incrementalTrimReplicationBacklog(10*REPL_BACKLOG_TRIM_BLOCKS_PER_CALL);

    /* Disconnect some clients if they are consuming too much memory. */
    evictClients();

    /* Before we are going to sleep, let the threads access the dataset by
     * releasing the GIL. Redis main thread will not touch anything at this
     * time. */
    if (moduleCount()) moduleReleaseGIL();

    /* Do NOT add anything below moduleReleaseGIL !!! */
}

/* This function is called immediately after the event loop multiplexing
 * API returned, and the control is going to soon return to Redis by invoking
 * the different events callbacks. */
void afterSleep(struct aeEventLoop *eventLoop) {
    UNUSED(eventLoop);

    /* Update the time cache. */
    updateCachedTime(1);

    /* Do NOT add anything above moduleAcquireGIL !!! */

    /* Acquire the modules GIL so that their threads won't touch anything. */
    if (!ProcessingEventsWhileBlocked) {
        if (moduleCount()) {
            mstime_t latency;
            latencyStartMonitor(latency);

            moduleAcquireGIL();
            moduleFireServerEvent(REDISMODULE_EVENT_EVENTLOOP,
                                  REDISMODULE_SUBEVENT_EVENTLOOP_AFTER_SLEEP,
                                  NULL);
            latencyEndMonitor(latency);
            latencyAddSampleIfNeeded("module-acquire-GIL",latency);
        }
    }
}

/* =========================== Server initialization ======================== */

void createSharedObjects(void) {
    int j;

    /* Shared command responses */
    shared.ok = createObject(OBJ_STRING,sdsnew("+OK\r\n"));
    shared.emptybulk = createObject(OBJ_STRING,sdsnew("$0\r\n\r\n"));
    shared.czero = createObject(OBJ_STRING,sdsnew(":0\r\n"));
    shared.cone = createObject(OBJ_STRING,sdsnew(":1\r\n"));
    shared.emptyarray = createObject(OBJ_STRING,sdsnew("*0\r\n"));
    shared.pong = createObject(OBJ_STRING,sdsnew("+PONG\r\n"));
    shared.queued = createObject(OBJ_STRING,sdsnew("+QUEUED\r\n"));
    shared.emptyscan = createObject(OBJ_STRING,sdsnew("*2\r\n$1\r\n0\r\n*0\r\n"));
    shared.space = createObject(OBJ_STRING,sdsnew(" "));
    shared.plus = createObject(OBJ_STRING,sdsnew("+"));

    /* Shared command error responses */
    shared.wrongtypeerr = createObject(OBJ_STRING,sdsnew(
        "-WRONGTYPE Operation against a key holding the wrong kind of value\r\n"));
    shared.err = createObject(OBJ_STRING,sdsnew("-ERR\r\n"));
    shared.nokeyerr = createObject(OBJ_STRING,sdsnew(
        "-ERR no such key\r\n"));
    shared.syntaxerr = createObject(OBJ_STRING,sdsnew(
        "-ERR syntax error\r\n"));
    shared.sameobjecterr = createObject(OBJ_STRING,sdsnew(
        "-ERR source and destination objects are the same\r\n"));
    shared.outofrangeerr = createObject(OBJ_STRING,sdsnew(
        "-ERR index out of range\r\n"));
    shared.noscripterr = createObject(OBJ_STRING,sdsnew(
        "-NOSCRIPT No matching script. Please use EVAL.\r\n"));
    shared.loadingerr = createObject(OBJ_STRING,sdsnew(
        "-LOADING Redis is loading the dataset in memory\r\n"));
    shared.slowevalerr = createObject(OBJ_STRING,sdsnew(
        "-BUSY Redis is busy running a script. You can only call SCRIPT KILL or SHUTDOWN NOSAVE.\r\n"));
    shared.slowscripterr = createObject(OBJ_STRING,sdsnew(
        "-BUSY Redis is busy running a script. You can only call FUNCTION KILL or SHUTDOWN NOSAVE.\r\n"));
    shared.slowmoduleerr = createObject(OBJ_STRING,sdsnew(
        "-BUSY Redis is busy running a module command.\r\n"));
    shared.masterdownerr = createObject(OBJ_STRING,sdsnew(
        "-MASTERDOWN Link with MASTER is down and replica-serve-stale-data is set to 'no'.\r\n"));
    shared.bgsaveerr = createObject(OBJ_STRING,sdsnew(
        "-MISCONF Redis is configured to save RDB snapshots, but it's currently unable to persist to disk. Commands that may modify the data set are disabled, because this instance is configured to report errors during writes if RDB snapshotting fails (stop-writes-on-bgsave-error option). Please check the Redis logs for details about the RDB error.\r\n"));
    shared.roslaveerr = createObject(OBJ_STRING,sdsnew(
        "-READONLY You can't write against a read only replica.\r\n"));
    shared.noautherr = createObject(OBJ_STRING,sdsnew(
        "-NOAUTH Authentication required.\r\n"));
    shared.oomerr = createObject(OBJ_STRING,sdsnew(
        "-OOM command not allowed when used memory > 'maxmemory'.\r\n"));
    shared.execaborterr = createObject(OBJ_STRING,sdsnew(
        "-EXECABORT Transaction discarded because of previous errors.\r\n"));
    shared.noreplicaserr = createObject(OBJ_STRING,sdsnew(
        "-NOREPLICAS Not enough good replicas to write.\r\n"));
    shared.busykeyerr = createObject(OBJ_STRING,sdsnew(
        "-BUSYKEY Target key name already exists.\r\n"));

    /* The shared NULL depends on the protocol version. */
    shared.null[0] = NULL;
    shared.null[1] = NULL;
    shared.null[2] = createObject(OBJ_STRING,sdsnew("$-1\r\n"));
    shared.null[3] = createObject(OBJ_STRING,sdsnew("_\r\n"));

    shared.nullarray[0] = NULL;
    shared.nullarray[1] = NULL;
    shared.nullarray[2] = createObject(OBJ_STRING,sdsnew("*-1\r\n"));
    shared.nullarray[3] = createObject(OBJ_STRING,sdsnew("_\r\n"));

    shared.emptymap[0] = NULL;
    shared.emptymap[1] = NULL;
    shared.emptymap[2] = createObject(OBJ_STRING,sdsnew("*0\r\n"));
    shared.emptymap[3] = createObject(OBJ_STRING,sdsnew("%0\r\n"));

    shared.emptyset[0] = NULL;
    shared.emptyset[1] = NULL;
    shared.emptyset[2] = createObject(OBJ_STRING,sdsnew("*0\r\n"));
    shared.emptyset[3] = createObject(OBJ_STRING,sdsnew("~0\r\n"));

    for (j = 0; j < PROTO_SHARED_SELECT_CMDS; j++) {
        char dictid_str[64];
        int dictid_len;

        dictid_len = ll2string(dictid_str,sizeof(dictid_str),j);
        shared.select[j] = createObject(OBJ_STRING,
            sdscatprintf(sdsempty(),
                "*2\r\n$6\r\nSELECT\r\n$%d\r\n%s\r\n",
                dictid_len, dictid_str));
    }
    shared.messagebulk = createStringObject("$7\r\nmessage\r\n",13);
    shared.pmessagebulk = createStringObject("$8\r\npmessage\r\n",14);
    shared.subscribebulk = createStringObject("$9\r\nsubscribe\r\n",15);
    shared.unsubscribebulk = createStringObject("$11\r\nunsubscribe\r\n",18);
    shared.ssubscribebulk = createStringObject("$10\r\nssubscribe\r\n", 17);
    shared.sunsubscribebulk = createStringObject("$12\r\nsunsubscribe\r\n", 19);
    shared.smessagebulk = createStringObject("$8\r\nsmessage\r\n", 14);
    shared.psubscribebulk = createStringObject("$10\r\npsubscribe\r\n",17);
    shared.punsubscribebulk = createStringObject("$12\r\npunsubscribe\r\n",19);

    /* Shared command names */
    shared.del = createStringObject("DEL",3);
    shared.unlink = createStringObject("UNLINK",6);
    shared.rpop = createStringObject("RPOP",4);
    shared.lpop = createStringObject("LPOP",4);
    shared.lpush = createStringObject("LPUSH",5);
    shared.rpoplpush = createStringObject("RPOPLPUSH",9);
    shared.lmove = createStringObject("LMOVE",5);
    shared.blmove = createStringObject("BLMOVE",6);
    shared.zpopmin = createStringObject("ZPOPMIN",7);
    shared.zpopmax = createStringObject("ZPOPMAX",7);
    shared.multi = createStringObject("MULTI",5);
    shared.exec = createStringObject("EXEC",4);
    shared.hset = createStringObject("HSET",4);
    shared.srem = createStringObject("SREM",4);
    shared.xgroup = createStringObject("XGROUP",6);
    shared.xclaim = createStringObject("XCLAIM",6);
    shared.script = createStringObject("SCRIPT",6);
    shared.replconf = createStringObject("REPLCONF",8);
    shared.pexpireat = createStringObject("PEXPIREAT",9);
    shared.pexpire = createStringObject("PEXPIRE",7);
    shared.persist = createStringObject("PERSIST",7);
    shared.set = createStringObject("SET",3);
    shared.eval = createStringObject("EVAL",4);

    /* Shared command argument */
    shared.left = createStringObject("left",4);
    shared.right = createStringObject("right",5);
    shared.pxat = createStringObject("PXAT", 4);
    shared.time = createStringObject("TIME",4);
    shared.retrycount = createStringObject("RETRYCOUNT",10);
    shared.force = createStringObject("FORCE",5);
    shared.justid = createStringObject("JUSTID",6);
    shared.entriesread = createStringObject("ENTRIESREAD",11);
    shared.lastid = createStringObject("LASTID",6);
    shared.default_username = createStringObject("default",7);
    shared.ping = createStringObject("ping",4);
    shared.setid = createStringObject("SETID",5);
    shared.keepttl = createStringObject("KEEPTTL",7);
    shared.absttl = createStringObject("ABSTTL",6);
    shared.load = createStringObject("LOAD",4);
    shared.createconsumer = createStringObject("CREATECONSUMER",14);
    shared.getack = createStringObject("GETACK",6);
    shared.special_asterick = createStringObject("*",1);
    shared.special_equals = createStringObject("=",1);
    shared.redacted = makeObjectShared(createStringObject("(redacted)",10));

    for (j = 0; j < OBJ_SHARED_INTEGERS; j++) {
        shared.integers[j] =
            makeObjectShared(createObject(OBJ_STRING,(void*)(long)j));
        shared.integers[j]->encoding = OBJ_ENCODING_INT;
    }
    for (j = 0; j < OBJ_SHARED_BULKHDR_LEN; j++) {
        shared.mbulkhdr[j] = createObject(OBJ_STRING,
            sdscatprintf(sdsempty(),"*%d\r\n",j));
        shared.bulkhdr[j] = createObject(OBJ_STRING,
            sdscatprintf(sdsempty(),"$%d\r\n",j));
        shared.maphdr[j] = createObject(OBJ_STRING,
            sdscatprintf(sdsempty(),"%%%d\r\n",j));
        shared.sethdr[j] = createObject(OBJ_STRING,
            sdscatprintf(sdsempty(),"~%d\r\n",j));
    }
    /* The following two shared objects, minstring and maxstring, are not
     * actually used for their value but as a special object meaning
     * respectively the minimum possible string and the maximum possible
     * string in string comparisons for the ZRANGEBYLEX command. */
    shared.minstring = sdsnew("minstring");
    shared.maxstring = sdsnew("maxstring");
}

void initServerClientMemUsageBuckets() {
    if (server.client_mem_usage_buckets)
        return;
    server.client_mem_usage_buckets = zmalloc(sizeof(clientMemUsageBucket)*CLIENT_MEM_USAGE_BUCKETS);
    for (int j = 0; j < CLIENT_MEM_USAGE_BUCKETS; j++) {
        server.client_mem_usage_buckets[j].mem_usage_sum = 0;
        server.client_mem_usage_buckets[j].clients = listCreate();
    }
}

void freeServerClientMemUsageBuckets() {
    if (!server.client_mem_usage_buckets)
        return;
    for (int j = 0; j < CLIENT_MEM_USAGE_BUCKETS; j++)
        listRelease(server.client_mem_usage_buckets[j].clients);
    zfree(server.client_mem_usage_buckets);
    server.client_mem_usage_buckets = NULL;
}

void initServerConfig(void) {
    int j;
    char *default_bindaddr[CONFIG_DEFAULT_BINDADDR_COUNT] = CONFIG_DEFAULT_BINDADDR;

    initConfigValues();
    updateCachedTime(1);
    getRandomHexChars(server.runid,CONFIG_RUN_ID_SIZE);
    server.runid[CONFIG_RUN_ID_SIZE] = '\0';
    changeReplicationId();
    clearReplicationId2();
    server.hz = CONFIG_DEFAULT_HZ; /* Initialize it ASAP, even if it may get
                                      updated later after loading the config.
                                      This value may be used before the server
                                      is initialized. */
    server.timezone = getTimeZone(); /* Initialized by tzset(). */
    server.configfile = NULL;
    server.executable = NULL;
    server.arch_bits = (sizeof(long) == 8) ? 64 : 32;
    server.bindaddr_count = CONFIG_DEFAULT_BINDADDR_COUNT;
    for (j = 0; j < CONFIG_DEFAULT_BINDADDR_COUNT; j++)
        server.bindaddr[j] = zstrdup(default_bindaddr[j]);
    memset(server.listeners, 0x00, sizeof(server.listeners));
    server.active_expire_enabled = 1;
    server.lazy_expire_disabled = 0;
    server.skip_checksum_validation = 0;
    server.loading = 0;
    server.async_loading = 0;
    server.loading_rdb_used_mem = 0;
    server.aof_state = AOF_OFF;
    server.aof_rewrite_base_size = 0;
    server.aof_rewrite_scheduled = 0;
    server.aof_flush_sleep = 0;
    server.aof_last_fsync = time(NULL);
    server.aof_cur_timestamp = 0;
    atomicSet(server.aof_bio_fsync_status,C_OK);
    server.aof_rewrite_time_last = -1;
    server.aof_rewrite_time_start = -1;
    server.aof_lastbgrewrite_status = C_OK;
    server.aof_delayed_fsync = 0;
    server.aof_fd = -1;
    server.aof_selected_db = -1; /* Make sure the first time will not match */
    server.aof_flush_postponed_start = 0;
    server.aof_last_incr_size = 0;
    server.active_defrag_running = 0;
    server.notify_keyspace_events = 0;
    server.blocked_clients = 0;
    memset(server.blocked_clients_by_type,0,
           sizeof(server.blocked_clients_by_type));
    server.shutdown_asap = 0;
    server.shutdown_flags = 0;
    server.shutdown_mstime = 0;
    server.cluster_module_flags = CLUSTER_MODULE_FLAG_NONE;
    server.migrate_cached_sockets = dictCreate(&migrateCacheDictType);
    server.next_client_id = 1; /* Client IDs, start from 1 .*/
    server.page_size = sysconf(_SC_PAGESIZE);
    server.pause_cron = 0;

    server.latency_tracking_info_percentiles_len = 3;
    server.latency_tracking_info_percentiles = zmalloc(sizeof(double)*(server.latency_tracking_info_percentiles_len));
    server.latency_tracking_info_percentiles[0] = 50.0;  /* p50 */
    server.latency_tracking_info_percentiles[1] = 99.0;  /* p99 */
    server.latency_tracking_info_percentiles[2] = 99.9;  /* p999 */

    unsigned int lruclock = getLRUClock();
    atomicSet(server.lruclock,lruclock);
    resetServerSaveParams();

    appendServerSaveParams(60*60,1);  /* save after 1 hour and 1 change */
    appendServerSaveParams(300,100);  /* save after 5 minutes and 100 changes */
    appendServerSaveParams(60,10000); /* save after 1 minute and 10000 changes */

    /* Replication related */
    server.masterhost = NULL;
    server.masterport = 6379;
    server.master = NULL;
    server.cached_master = NULL;
    server.master_initial_offset = -1;
    server.repl_state = REPL_STATE_NONE;
    server.repl_transfer_tmpfile = NULL;
    server.repl_transfer_fd = -1;
    server.repl_transfer_s = NULL;
    server.repl_syncio_timeout = CONFIG_REPL_SYNCIO_TIMEOUT;
    server.repl_down_since = 0; /* Never connected, repl is down since EVER. */
    server.master_repl_offset = 0;

    /* Replication partial resync backlog */
    server.repl_backlog = NULL;
    server.repl_no_slaves_since = time(NULL);

    /* Failover related */
    server.failover_end_time = 0;
    server.force_failover = 0;
    server.target_replica_host = NULL;
    server.target_replica_port = 0;
    server.failover_state = NO_FAILOVER;

    /* Client output buffer limits */
    for (j = 0; j < CLIENT_TYPE_OBUF_COUNT; j++)
        server.client_obuf_limits[j] = clientBufferLimitsDefaults[j];

    /* Linux OOM Score config */
    for (j = 0; j < CONFIG_OOM_COUNT; j++)
        server.oom_score_adj_values[j] = configOOMScoreAdjValuesDefaults[j];

    /* Double constants initialization */
    R_Zero = 0.0;
    R_PosInf = 1.0/R_Zero;
    R_NegInf = -1.0/R_Zero;
    R_Nan = R_Zero/R_Zero;

    /* Command table -- we initialize it here as it is part of the
     * initial configuration, since command names may be changed via
     * redis.conf using the rename-command directive. */
    server.commands = dictCreate(&commandTableDictType);
    server.orig_commands = dictCreate(&commandTableDictType);
    populateCommandTable();

    /* Debugging */
    server.watchdog_period = 0;
}

extern char **environ;

/* Restart the server, executing the same executable that started this
 * instance, with the same arguments and configuration file.
 *
 * The function is designed to directly call execve() so that the new
 * server instance will retain the PID of the previous one.
 *
 * The list of flags, that may be bitwise ORed together, alter the
 * behavior of this function:
 *
 * RESTART_SERVER_NONE              No flags.
 * RESTART_SERVER_GRACEFULLY        Do a proper shutdown before restarting.
 * RESTART_SERVER_CONFIG_REWRITE    Rewrite the config file before restarting.
 *
 * On success the function does not return, because the process turns into
 * a different process. On error C_ERR is returned. */
int restartServer(int flags, mstime_t delay) {
    int j;

    /* Check if we still have accesses to the executable that started this
     * server instance. */
    if (access(server.executable,X_OK) == -1) {
        serverLog(LL_WARNING,"Can't restart: this process has no "
                             "permissions to execute %s", server.executable);
        return C_ERR;
    }

    /* Config rewriting. */
    if (flags & RESTART_SERVER_CONFIG_REWRITE &&
        server.configfile &&
        rewriteConfig(server.configfile, 0) == -1)
    {
        serverLog(LL_WARNING,"Can't restart: configuration rewrite process "
                             "failed: %s", strerror(errno));
        return C_ERR;
    }

    /* Perform a proper shutdown. We don't wait for lagging replicas though. */
    if (flags & RESTART_SERVER_GRACEFULLY &&
        prepareForShutdown(SHUTDOWN_NOW) != C_OK)
    {
        serverLog(LL_WARNING,"Can't restart: error preparing for shutdown");
        return C_ERR;
    }

    /* Close all file descriptors, with the exception of stdin, stdout, stderr
     * which are useful if we restart a Redis server which is not daemonized. */
    for (j = 3; j < (int)server.maxclients + 1024; j++) {
        /* Test the descriptor validity before closing it, otherwise
         * Valgrind issues a warning on close(). */
        if (fcntl(j,F_GETFD) != -1) close(j);
    }

    /* Execute the server with the original command line. */
    if (delay) usleep(delay*1000);
    zfree(server.exec_argv[0]);
    server.exec_argv[0] = zstrdup(server.executable);
    execve(server.executable,server.exec_argv,environ);

    /* If an error occurred here, there is nothing we can do, but exit. */
    _exit(1);

    return C_ERR; /* Never reached. */
}

/* This function will configure the current process's oom_score_adj according
 * to user specified configuration. This is currently implemented on Linux
 * only.
 *
 * A process_class value of -1 implies OOM_CONFIG_MASTER or OOM_CONFIG_REPLICA,
 * depending on current role.
 */
int setOOMScoreAdj(int process_class) {
    if (process_class == -1)
        process_class = (server.masterhost ? CONFIG_OOM_REPLICA : CONFIG_OOM_MASTER);

    serverAssert(process_class >= 0 && process_class < CONFIG_OOM_COUNT);

#ifdef HAVE_PROC_OOM_SCORE_ADJ
    /* The following statics are used to indicate Redis has changed the process's oom score.
     * And to save the original score so we can restore it later if needed.
     * We need this so when we disabled oom-score-adj (also during configuration rollback
     * when another configuration parameter was invalid and causes a rollback after
     * applying a new oom-score) we can return to the oom-score value from before our
     * adjustments. */
    static int oom_score_adjusted_by_redis = 0;
    static int oom_score_adj_base = 0;

    int fd;
    int val;
    char buf[64];

    if (server.oom_score_adj != OOM_SCORE_ADJ_NO) {
        if (!oom_score_adjusted_by_redis) {
            oom_score_adjusted_by_redis = 1;
            /* Backup base value before enabling Redis control over oom score */
            fd = open("/proc/self/oom_score_adj", O_RDONLY);
            if (fd < 0 || read(fd, buf, sizeof(buf)) < 0) {
                serverLog(LL_WARNING, "Unable to read oom_score_adj: %s", strerror(errno));
                if (fd != -1) close(fd);
                return C_ERR;
            }
            oom_score_adj_base = atoi(buf);
            close(fd);
        }

        val = server.oom_score_adj_values[process_class];
        if (server.oom_score_adj == OOM_SCORE_RELATIVE)
            val += oom_score_adj_base;
        if (val > 1000) val = 1000;
        if (val < -1000) val = -1000;
    } else if (oom_score_adjusted_by_redis) {
        oom_score_adjusted_by_redis = 0;
        val = oom_score_adj_base;
    }
    else {
        return C_OK;
    }

    snprintf(buf, sizeof(buf) - 1, "%d\n", val);

    fd = open("/proc/self/oom_score_adj", O_WRONLY);
    if (fd < 0 || write(fd, buf, strlen(buf)) < 0) {
        serverLog(LL_WARNING, "Unable to write oom_score_adj: %s", strerror(errno));
        if (fd != -1) close(fd);
        return C_ERR;
    }

    close(fd);
    return C_OK;
#else
    /* Unsupported */
    return C_ERR;
#endif
}

/* This function will try to raise the max number of open files accordingly to
 * the configured max number of clients. It also reserves a number of file
 * descriptors (CONFIG_MIN_RESERVED_FDS) for extra operations of
 * persistence, listening sockets, log files and so forth.
 *
 * If it will not be possible to set the limit accordingly to the configured
 * max number of clients, the function will do the reverse setting
 * server.maxclients to the value that we can actually handle. */
void adjustOpenFilesLimit(void) {
    rlim_t maxfiles = server.maxclients+CONFIG_MIN_RESERVED_FDS;
    struct rlimit limit;

    if (getrlimit(RLIMIT_NOFILE,&limit) == -1) {
        serverLog(LL_WARNING,"Unable to obtain the current NOFILE limit (%s), assuming 1024 and setting the max clients configuration accordingly.",
            strerror(errno));
        server.maxclients = 1024-CONFIG_MIN_RESERVED_FDS;
    } else {
        rlim_t oldlimit = limit.rlim_cur;

        /* Set the max number of files if the current limit is not enough
         * for our needs. */
        if (oldlimit < maxfiles) {
            rlim_t bestlimit;
            int setrlimit_error = 0;

            /* Try to set the file limit to match 'maxfiles' or at least
             * to the higher value supported less than maxfiles. */
            bestlimit = maxfiles;
            while(bestlimit > oldlimit) {
                rlim_t decr_step = 16;

                limit.rlim_cur = bestlimit;
                limit.rlim_max = bestlimit;
                if (setrlimit(RLIMIT_NOFILE,&limit) != -1) break;
                setrlimit_error = errno;

                /* We failed to set file limit to 'bestlimit'. Try with a
                 * smaller limit decrementing by a few FDs per iteration. */
                if (bestlimit < decr_step) {
                    bestlimit = oldlimit;
                    break;
                }
                bestlimit -= decr_step;
            }

            /* Assume that the limit we get initially is still valid if
             * our last try was even lower. */
            if (bestlimit < oldlimit) bestlimit = oldlimit;

            if (bestlimit < maxfiles) {
                unsigned int old_maxclients = server.maxclients;
                server.maxclients = bestlimit-CONFIG_MIN_RESERVED_FDS;
                /* maxclients is unsigned so may overflow: in order
                 * to check if maxclients is now logically less than 1
                 * we test indirectly via bestlimit. */
                if (bestlimit <= CONFIG_MIN_RESERVED_FDS) {
                    serverLog(LL_WARNING,"Your current 'ulimit -n' "
                        "of %llu is not enough for the server to start. "
                        "Please increase your open file limit to at least "
                        "%llu. Exiting.",
                        (unsigned long long) oldlimit,
                        (unsigned long long) maxfiles);
                    exit(1);
                }
                serverLog(LL_WARNING,"You requested maxclients of %d "
                    "requiring at least %llu max file descriptors.",
                    old_maxclients,
                    (unsigned long long) maxfiles);
                serverLog(LL_WARNING,"Server can't set maximum open files "
                    "to %llu because of OS error: %s.",
                    (unsigned long long) maxfiles, strerror(setrlimit_error));
                serverLog(LL_WARNING,"Current maximum open files is %llu. "
                    "maxclients has been reduced to %d to compensate for "
                    "low ulimit. "
                    "If you need higher maxclients increase 'ulimit -n'.",
                    (unsigned long long) bestlimit, server.maxclients);
            } else {
                serverLog(LL_NOTICE,"Increased maximum number of open files "
                    "to %llu (it was originally set to %llu).",
                    (unsigned long long) maxfiles,
                    (unsigned long long) oldlimit);
            }
        }
    }
}

/* Check that server.tcp_backlog can be actually enforced in Linux according
 * to the value of /proc/sys/net/core/somaxconn, or warn about it. */
void checkTcpBacklogSettings(void) {
#if defined(HAVE_PROC_SOMAXCONN)
    FILE *fp = fopen("/proc/sys/net/core/somaxconn","r");
    char buf[1024];
    if (!fp) return;
    if (fgets(buf,sizeof(buf),fp) != NULL) {
        int somaxconn = atoi(buf);
        if (somaxconn > 0 && somaxconn < server.tcp_backlog) {
            serverLog(LL_WARNING,"WARNING: The TCP backlog setting of %d cannot be enforced because /proc/sys/net/core/somaxconn is set to the lower value of %d.", server.tcp_backlog, somaxconn);
        }
    }
    fclose(fp);
#elif defined(HAVE_SYSCTL_KIPC_SOMAXCONN)
    int somaxconn, mib[3];
    size_t len = sizeof(int);

    mib[0] = CTL_KERN;
    mib[1] = KERN_IPC;
    mib[2] = KIPC_SOMAXCONN;

    if (sysctl(mib, 3, &somaxconn, &len, NULL, 0) == 0) {
        if (somaxconn > 0 && somaxconn < server.tcp_backlog) {
            serverLog(LL_WARNING,"WARNING: The TCP backlog setting of %d cannot be enforced because kern.ipc.somaxconn is set to the lower value of %d.", server.tcp_backlog, somaxconn);
        }
    }
#elif defined(HAVE_SYSCTL_KERN_SOMAXCONN)
    int somaxconn, mib[2];
    size_t len = sizeof(int);

    mib[0] = CTL_KERN;
    mib[1] = KERN_SOMAXCONN;

    if (sysctl(mib, 2, &somaxconn, &len, NULL, 0) == 0) {
        if (somaxconn > 0 && somaxconn < server.tcp_backlog) {
            serverLog(LL_WARNING,"WARNING: The TCP backlog setting of %d cannot be enforced because kern.somaxconn is set to the lower value of %d.", server.tcp_backlog, somaxconn);
        }
    }
#elif defined(SOMAXCONN)
    if (SOMAXCONN < server.tcp_backlog) {
        serverLog(LL_WARNING,"WARNING: The TCP backlog setting of %d cannot be enforced because SOMAXCONN is set to the lower value of %d.", server.tcp_backlog, SOMAXCONN);
    }
#endif
}

void closeListener(connListener *sfd) {
    int j;

    for (j = 0; j < sfd->count; j++) {
        if (sfd->fd[j] == -1) continue;

        aeDeleteFileEvent(server.el, sfd->fd[j], AE_READABLE);
        close(sfd->fd[j]);
    }

    sfd->count = 0;
}

/* Create an event handler for accepting new connections in TCP or TLS domain sockets.
 * This works atomically for all socket fds */
int createSocketAcceptHandler(connListener *sfd, aeFileProc *accept_handler) {
    int j;

    for (j = 0; j < sfd->count; j++) {
        if (aeCreateFileEvent(server.el, sfd->fd[j], AE_READABLE, accept_handler,sfd) == AE_ERR) {
            /* Rollback */
            for (j = j-1; j >= 0; j--) aeDeleteFileEvent(server.el, sfd->fd[j], AE_READABLE);
            return C_ERR;
        }
    }
    return C_OK;
}

/* Initialize a set of file descriptors to listen to the specified 'port'
 * binding the addresses specified in the Redis server configuration.
 *
 * The listening file descriptors are stored in the integer array 'fds'
 * and their number is set in '*count'. Actually @sfd should be 'listener',
 * for the historical reasons, let's keep 'sfd' here.
 *
 * The addresses to bind are specified in the global server.bindaddr array
 * and their number is server.bindaddr_count. If the server configuration
 * contains no specific addresses to bind, this function will try to
 * bind * (all addresses) for both the IPv4 and IPv6 protocols.
 *
 * On success the function returns C_OK.
 *
 * On error the function returns C_ERR. For the function to be on
 * error, at least one of the server.bindaddr addresses was
 * impossible to bind, or no bind addresses were specified in the server
 * configuration but the function is not able to bind * for at least
 * one of the IPv4 or IPv6 protocols. */
int listenToPort(connListener *sfd) {
    int j;
    int port = sfd->port;
    char **bindaddr = sfd->bindaddr;

    /* If we have no bind address, we don't listen on a TCP socket */
    if (sfd->bindaddr_count == 0) return C_OK;

    for (j = 0; j < sfd->bindaddr_count; j++) {
        char* addr = bindaddr[j];
        int optional = *addr == '-';
        if (optional) addr++;
        if (strchr(addr,':')) {
            /* Bind IPv6 address. */
            sfd->fd[sfd->count] = anetTcp6Server(server.neterr,port,addr,server.tcp_backlog);
        } else {
            /* Bind IPv4 address. */
            sfd->fd[sfd->count] = anetTcpServer(server.neterr,port,addr,server.tcp_backlog);
        }
        if (sfd->fd[sfd->count] == ANET_ERR) {
            int net_errno = errno;
            serverLog(LL_WARNING,
                "Warning: Could not create server TCP listening socket %s:%d: %s",
                addr, port, server.neterr);
            if (net_errno == EADDRNOTAVAIL && optional)
                continue;
            if (net_errno == ENOPROTOOPT     || net_errno == EPROTONOSUPPORT ||
                net_errno == ESOCKTNOSUPPORT || net_errno == EPFNOSUPPORT ||
                net_errno == EAFNOSUPPORT)
                continue;

            /* Rollback successful listens before exiting */
            closeListener(sfd);
            return C_ERR;
        }
        if (server.socket_mark_id > 0) anetSetSockMarkId(NULL, sfd->fd[sfd->count], server.socket_mark_id);
        anetNonBlock(NULL,sfd->fd[sfd->count]);
        anetCloexec(sfd->fd[sfd->count]);
        sfd->count++;
    }
    return C_OK;
}

/* Resets the stats that we expose via INFO or other means that we want
 * to reset via CONFIG RESETSTAT. The function is also used in order to
 * initialize these fields in initServer() at server startup. */
void resetServerStats(void) {
    int j;

    server.stat_numcommands = 0;
    server.stat_numconnections = 0;
    server.stat_expiredkeys = 0;
    server.stat_expired_stale_perc = 0;
    server.stat_expired_time_cap_reached_count = 0;
    server.stat_expire_cycle_time_used = 0;
    server.stat_evictedkeys = 0;
    server.stat_evictedclients = 0;
    server.stat_total_eviction_exceeded_time = 0;
    server.stat_last_eviction_exceeded_time = 0;
    server.stat_keyspace_misses = 0;
    server.stat_keyspace_hits = 0;
    server.stat_active_defrag_hits = 0;
    server.stat_active_defrag_misses = 0;
    server.stat_active_defrag_key_hits = 0;
    server.stat_active_defrag_key_misses = 0;
    server.stat_active_defrag_scanned = 0;
    server.stat_total_active_defrag_time = 0;
    server.stat_last_active_defrag_time = 0;
    server.stat_fork_time = 0;
    server.stat_fork_rate = 0;
    server.stat_total_forks = 0;
    server.stat_rejected_conn = 0;
    server.stat_sync_full = 0;
    server.stat_sync_partial_ok = 0;
    server.stat_sync_partial_err = 0;
    server.stat_io_reads_processed = 0;
    atomicSet(server.stat_total_reads_processed, 0);
    server.stat_io_writes_processed = 0;
    atomicSet(server.stat_total_writes_processed, 0);
    for (j = 0; j < STATS_METRIC_COUNT; j++) {
        server.inst_metric[j].idx = 0;
        server.inst_metric[j].last_sample_time = mstime();
        server.inst_metric[j].last_sample_count = 0;
        memset(server.inst_metric[j].samples,0,
            sizeof(server.inst_metric[j].samples));
    }
    server.stat_aof_rewrites = 0;
    server.stat_rdb_saves = 0;
    server.stat_aofrw_consecutive_failures = 0;
    atomicSet(server.stat_net_input_bytes, 0);
    atomicSet(server.stat_net_output_bytes, 0);
    atomicSet(server.stat_net_repl_input_bytes, 0);
    atomicSet(server.stat_net_repl_output_bytes, 0);
    server.stat_unexpected_error_replies = 0;
    server.stat_total_error_replies = 0;
    server.stat_dump_payload_sanitizations = 0;
    server.aof_delayed_fsync = 0;
    server.stat_reply_buffer_shrinks = 0;
    server.stat_reply_buffer_expands = 0;
    lazyfreeResetStats();
}

/* Make the thread killable at any time, so that kill threads functions
 * can work reliably (default cancelability type is PTHREAD_CANCEL_DEFERRED).
 * Needed for pthread_cancel used by the fast memory test used by the crash report. */
void makeThreadKillable(void) {
    pthread_setcancelstate(PTHREAD_CANCEL_ENABLE, NULL);
    pthread_setcanceltype(PTHREAD_CANCEL_ASYNCHRONOUS, NULL);
}

void initServer(void) {
    int j;

    signal(SIGHUP, SIG_IGN);
    signal(SIGPIPE, SIG_IGN);
    setupSignalHandlers();
    makeThreadKillable();

    if (server.syslog_enabled) {
        openlog(server.syslog_ident, LOG_PID | LOG_NDELAY | LOG_NOWAIT,
            server.syslog_facility);
    }

    /* Initialization after setting defaults from the config system. */
    server.aof_state = server.aof_enabled ? AOF_ON : AOF_OFF;
    server.hz = server.config_hz;
    server.pid = getpid();
    server.in_fork_child = CHILD_TYPE_NONE;
    server.main_thread_id = pthread_self();
    server.current_client = NULL;
    server.errors = raxNew();
    server.execution_nesting = 0;
    server.clients = listCreate();
    server.clients_index = raxNew();
    server.clients_to_close = listCreate();
    server.slaves = listCreate();
    server.monitors = listCreate();
    server.clients_pending_write = listCreate();
    server.clients_pending_read = listCreate();
    server.clients_timeout_table = raxNew();
    server.replication_allowed = 1;
    server.slaveseldb = -1; /* Force to emit the first SELECT command. */
    server.unblocked_clients = listCreate();
    server.ready_keys = listCreate();
    server.tracking_pending_keys = listCreate();
    server.clients_waiting_acks = listCreate();
    server.get_ack_from_slaves = 0;
    server.paused_actions = 0;
    memset(server.client_pause_per_purpose, 0,
           sizeof(server.client_pause_per_purpose));
    server.postponed_clients = listCreate();
    server.events_processed_while_blocked = 0;
    server.system_memory_size = zmalloc_get_memory_size();
    server.blocked_last_cron = 0;
    server.blocking_op_nesting = 0;
    server.thp_enabled = 0;
    server.cluster_drop_packet_filter = -1;
    server.reply_buffer_peak_reset_time = REPLY_BUFFER_DEFAULT_PEAK_RESET_TIME;
    server.reply_buffer_resizing_enabled = 1;
    server.client_mem_usage_buckets = NULL;
    resetReplicationBuffer();

    /* Make sure the locale is set on startup based on the config file. */
    if (setlocale(LC_COLLATE,server.locale_collate) == NULL) {
        serverLog(LL_WARNING, "Failed to configure LOCALE for invalid locale name.");
        exit(1);
    }

    createSharedObjects();
    adjustOpenFilesLimit();
    const char *clk_msg = monotonicInit();
    serverLog(LL_NOTICE, "monotonic clock: %s", clk_msg);
    server.el = aeCreateEventLoop(server.maxclients+CONFIG_FDSET_INCR);
    if (server.el == NULL) {
        serverLog(LL_WARNING,
            "Failed creating the event loop. Error message: '%s'",
            strerror(errno));
        exit(1);
    }
    server.db = zmalloc(sizeof(redisDb)*server.dbnum);

    /* Create the Redis databases, and initialize other internal state. */
    for (j = 0; j < server.dbnum; j++) {
        server.db[j].dict = dictCreate(&dbDictType);
        server.db[j].expires = dictCreate(&dbExpiresDictType);
        server.db[j].expires_cursor = 0;
        server.db[j].blocking_keys = dictCreate(&keylistDictType);
        server.db[j].blocking_keys_unblock_on_nokey = dictCreate(&objectKeyPointerValueDictType);
        server.db[j].ready_keys = dictCreate(&objectKeyPointerValueDictType);
        server.db[j].watched_keys = dictCreate(&keylistDictType);
        server.db[j].id = j;
        server.db[j].avg_ttl = 0;
        server.db[j].defrag_later = listCreate();
        server.db[j].slots_to_keys = NULL; /* Set by clusterInit later on if necessary. */
        listSetFreeMethod(server.db[j].defrag_later,(void (*)(void*))sdsfree);
    }
    evictionPoolAlloc(); /* Initialize the LRU keys pool. */
    server.pubsub_channels = dictCreate(&keylistDictType);
    server.pubsub_patterns = dictCreate(&keylistDictType);
    server.pubsubshard_channels = dictCreate(&keylistDictType);
    server.cronloops = 0;
    server.in_exec = 0;
    server.busy_module_yield_flags = BUSY_MODULE_YIELD_NONE;
    server.busy_module_yield_reply = NULL;
    server.client_pause_in_transaction = 0;
    server.child_pid = -1;
    server.child_type = CHILD_TYPE_NONE;
    server.rdb_child_type = RDB_CHILD_TYPE_NONE;
    server.rdb_pipe_conns = NULL;
    server.rdb_pipe_numconns = 0;
    server.rdb_pipe_numconns_writing = 0;
    server.rdb_pipe_buff = NULL;
    server.rdb_pipe_bufflen = 0;
    server.rdb_bgsave_scheduled = 0;
    server.child_info_pipe[0] = -1;
    server.child_info_pipe[1] = -1;
    server.child_info_nread = 0;
    server.aof_buf = sdsempty();
    server.lastsave = time(NULL); /* At startup we consider the DB saved. */
    server.lastbgsave_try = 0;    /* At startup we never tried to BGSAVE. */
    server.rdb_save_time_last = -1;
    server.rdb_save_time_start = -1;
    server.rdb_last_load_keys_expired = 0;
    server.rdb_last_load_keys_loaded = 0;
    server.dirty = 0;
    resetServerStats();
    /* A few stats we don't want to reset: server startup time, and peak mem. */
    server.stat_starttime = time(NULL);
    server.stat_peak_memory = 0;
    server.stat_current_cow_peak = 0;
    server.stat_current_cow_bytes = 0;
    server.stat_current_cow_updated = 0;
    server.stat_current_save_keys_processed = 0;
    server.stat_current_save_keys_total = 0;
    server.stat_rdb_cow_bytes = 0;
    server.stat_aof_cow_bytes = 0;
    server.stat_module_cow_bytes = 0;
    server.stat_module_progress = 0;
    for (int j = 0; j < CLIENT_TYPE_COUNT; j++)
        server.stat_clients_type_memory[j] = 0;
    server.stat_cluster_links_memory = 0;
    server.cron_malloc_stats.zmalloc_used = 0;
    server.cron_malloc_stats.process_rss = 0;
    server.cron_malloc_stats.allocator_allocated = 0;
    server.cron_malloc_stats.allocator_active = 0;
    server.cron_malloc_stats.allocator_resident = 0;
    server.lastbgsave_status = C_OK;
    server.aof_last_write_status = C_OK;
    server.aof_last_write_errno = 0;
    server.repl_good_slaves_count = 0;
    server.last_sig_received = 0;

    /* Initiate acl info struct */
    server.acl_info.invalid_cmd_accesses = 0;
    server.acl_info.invalid_key_accesses  = 0;
    server.acl_info.user_auth_failures = 0;
    server.acl_info.invalid_channel_accesses = 0;

    /* Create the timer callback, this is our way to process many background
     * operations incrementally, like clients timeout, eviction of unaccessed
     * expired keys and so forth. */
    if (aeCreateTimeEvent(server.el, 1, serverCron, NULL, NULL) == AE_ERR) {
        serverPanic("Can't create event loop timers.");
        exit(1);
    }

    /* Register a readable event for the pipe used to awake the event loop
     * from module threads. */
    if (aeCreateFileEvent(server.el, server.module_pipe[0], AE_READABLE,
        modulePipeReadable,NULL) == AE_ERR) {
            serverPanic(
                "Error registering the readable event for the module pipe.");
    }

    /* Register before and after sleep handlers (note this needs to be done
     * before loading persistence since it is used by processEventsWhileBlocked. */
    aeSetBeforeSleepProc(server.el,beforeSleep);
    aeSetAfterSleepProc(server.el,afterSleep);

    /* 32 bit instances are limited to 4GB of address space, so if there is
     * no explicit limit in the user provided configuration we set a limit
     * at 3 GB using maxmemory with 'noeviction' policy'. This avoids
     * useless crashes of the Redis instance for out of memory. */
    if (server.arch_bits == 32 && server.maxmemory == 0) {
        serverLog(LL_WARNING,"Warning: 32 bit instance detected but no memory limit set. Setting 3 GB maxmemory limit with 'noeviction' policy now.");
        server.maxmemory = 3072LL*(1024*1024); /* 3 GB */
        server.maxmemory_policy = MAXMEMORY_NO_EVICTION;
    }

    scriptingInit(1);
    functionsInit();
    slowlogInit();
    latencyMonitorInit();

    /* Initialize ACL default password if it exists */
    ACLUpdateDefaultUserPassword(server.requirepass);

    applyWatchdogPeriod();

    if (server.maxmemory_clients != 0)
        initServerClientMemUsageBuckets();
}

void initListeners() {
    /* Setup listeners from server config for TCP/TLS/Unix */
    int conn_index;
    connListener *listener;
    if (server.port != 0) {
        conn_index = connectionIndexByType(CONN_TYPE_SOCKET);
        if (conn_index < 0)
            serverPanic("Failed finding connection listener of %s", CONN_TYPE_SOCKET);
        listener = &server.listeners[conn_index];
        listener->bindaddr = server.bindaddr;
        listener->bindaddr_count = server.bindaddr_count;
        listener->port = server.port;
        listener->ct = connectionByType(CONN_TYPE_SOCKET);
    }

    if (server.tls_port || server.tls_replication || server.tls_cluster) {
        ConnectionType *ct_tls = connectionTypeTls();
        if (!ct_tls) {
            serverLog(LL_WARNING, "Failed finding TLS support.");
            exit(1);
        }
        if (connTypeConfigure(ct_tls, &server.tls_ctx_config, 1) == C_ERR) {
            serverLog(LL_WARNING, "Failed to configure TLS. Check logs for more info.");
            exit(1);
        }
    }

    if (server.tls_port != 0) {
        conn_index = connectionIndexByType(CONN_TYPE_TLS);
        if (conn_index < 0)
            serverPanic("Failed finding connection listener of %s", CONN_TYPE_TLS);
        listener = &server.listeners[conn_index];
        listener->bindaddr = server.bindaddr;
        listener->bindaddr_count = server.bindaddr_count;
        listener->port = server.tls_port;
        listener->ct = connectionByType(CONN_TYPE_TLS);
    }
    if (server.unixsocket != NULL) {
        conn_index = connectionIndexByType(CONN_TYPE_UNIX);
        if (conn_index < 0)
            serverPanic("Failed finding connection listener of %s", CONN_TYPE_UNIX);
        listener = &server.listeners[conn_index];
        listener->bindaddr = &server.unixsocket;
        listener->bindaddr_count = 1;
        listener->ct = connectionByType(CONN_TYPE_UNIX);
        listener->priv = &server.unixsocketperm; /* Unix socket specified */
    }

    /* create all the configured listener, and add handler to start to accept */
    int listen_fds = 0;
    for (int j = 0; j < CONN_TYPE_MAX; j++) {
        listener = &server.listeners[j];
        if (listener->ct == NULL)
            continue;

        if (connListen(listener) == C_ERR) {
            serverLog(LL_WARNING, "Failed listening on port %u (%s), aborting.", listener->port, listener->ct->get_type(NULL));
            exit(1);
        }

        if (createSocketAcceptHandler(listener, connAcceptHandler(listener->ct)) != C_OK)
            serverPanic("Unrecoverable error creating %s listener accept handler.", listener->ct->get_type(NULL));

       listen_fds += listener->count;
    }

    if (listen_fds == 0) {
        serverLog(LL_WARNING, "Configured to not listen anywhere, exiting.");
        exit(1);
    }
}

/* Some steps in server initialization need to be done last (after modules
 * are loaded).
 * Specifically, creation of threads due to a race bug in ld.so, in which
 * Thread Local Storage initialization collides with dlopen call.
 * see: https://sourceware.org/bugzilla/show_bug.cgi?id=19329 */
void InitServerLast() {
    bioInit();
    initThreadedIO();
    set_jemalloc_bg_thread(server.jemalloc_bg_thread);
    server.initial_memory_usage = zmalloc_used_memory();
}

/* The purpose of this function is to try to "glue" consecutive range
 * key specs in order to build the legacy (first,last,step) spec
 * used by the COMMAND command.
 * By far the most common case is just one range spec (e.g. SET)
 * but some commands' ranges were split into two or more ranges
 * in order to have different flags for different keys (e.g. SMOVE,
 * first key is "RW ACCESS DELETE", second key is "RW INSERT").
 *
 * Additionally set the CMD_MOVABLE_KEYS flag for commands that may have key
 * names in their arguments, but the legacy range spec doesn't cover all of them.
 *
 * This function uses very basic heuristics and is "best effort":
 * 1. Only commands which have only "range" specs are considered.
 * 2. Only range specs with keystep of 1 are considered.
 * 3. The order of the range specs must be ascending (i.e.
 *    lastkey of spec[i] == firstkey-1 of spec[i+1]).
 *
 * This function will succeed on all native Redis commands and may
 * fail on module commands, even if it only has "range" specs that
 * could actually be "glued", in the following cases:
 * 1. The order of "range" specs is not ascending (e.g. the spec for
 *    the key at index 2 was added before the spec of the key at
 *    index 1).
 * 2. The "range" specs have keystep >1.
 *
 * If this functions fails it means that the legacy (first,last,step)
 * spec used by COMMAND will show 0,0,0. This is not a dire situation
 * because anyway the legacy (first,last,step) spec is to be deprecated
 * and one should use the new key specs scheme.
 */
void populateCommandLegacyRangeSpec(struct redisCommand *c) {
    memset(&c->legacy_range_key_spec, 0, sizeof(c->legacy_range_key_spec));

    /* Set the movablekeys flag if we have a GETKEYS flag for modules.
     * Note that for native redis commands, we always have keyspecs,
     * with enough information to rely on for movablekeys. */
    if (c->flags & CMD_MODULE_GETKEYS)
        c->flags |= CMD_MOVABLE_KEYS;

    /* no key-specs, no keys, exit. */
    if (c->key_specs_num == 0) {
        return;
    }

    if (c->key_specs_num == 1 &&
        c->key_specs[0].begin_search_type == KSPEC_BS_INDEX &&
        c->key_specs[0].find_keys_type == KSPEC_FK_RANGE)
    {
        /* Quick win, exactly one range spec. */
        c->legacy_range_key_spec = c->key_specs[0];
        /* If it has the incomplete flag, set the movablekeys flag on the command. */
        if (c->key_specs[0].flags & CMD_KEY_INCOMPLETE)
            c->flags |= CMD_MOVABLE_KEYS;
        return;
    }

    int firstkey = INT_MAX, lastkey = 0;
    int prev_lastkey = 0;
    for (int i = 0; i < c->key_specs_num; i++) {
        if (c->key_specs[i].begin_search_type != KSPEC_BS_INDEX ||
            c->key_specs[i].find_keys_type != KSPEC_FK_RANGE)
        {
            /* Found an incompatible (non range) spec, skip it, and set the movablekeys flag. */
            c->flags |= CMD_MOVABLE_KEYS;
            continue;
        }
        if (c->key_specs[i].fk.range.keystep != 1 ||
            (prev_lastkey && prev_lastkey != c->key_specs[i].bs.index.pos-1))
        {
            /* Found a range spec that's not plain (step of 1) or not consecutive to the previous one.
             * Skip it, and we set the movablekeys flag. */
            c->flags |= CMD_MOVABLE_KEYS;
            continue;
        }
        if (c->key_specs[i].flags & CMD_KEY_INCOMPLETE) {
            /* The spec we're using is incomplete, we can use it, but we also have to set the movablekeys flag. */
            c->flags |= CMD_MOVABLE_KEYS;
        }
        firstkey = min(firstkey, c->key_specs[i].bs.index.pos);
        /* Get the absolute index for lastkey (in the "range" spec, lastkey is relative to firstkey) */
        int lastkey_abs_index = c->key_specs[i].fk.range.lastkey;
        if (lastkey_abs_index >= 0)
            lastkey_abs_index += c->key_specs[i].bs.index.pos;
        /* For lastkey we use unsigned comparison to handle negative values correctly */
        lastkey = max((unsigned)lastkey, (unsigned)lastkey_abs_index);
        prev_lastkey = lastkey;
    }

    if (firstkey == INT_MAX) {
        /* Couldn't find range specs, the legacy range spec will remain empty, and we set the movablekeys flag. */
        c->flags |= CMD_MOVABLE_KEYS;
        return;
    }

    serverAssert(firstkey != 0);
    serverAssert(lastkey != 0);

    c->legacy_range_key_spec.begin_search_type = KSPEC_BS_INDEX;
    c->legacy_range_key_spec.bs.index.pos = firstkey;
    c->legacy_range_key_spec.find_keys_type = KSPEC_FK_RANGE;
    c->legacy_range_key_spec.fk.range.lastkey = lastkey < 0 ? lastkey : (lastkey-firstkey); /* in the "range" spec, lastkey is relative to firstkey */
    c->legacy_range_key_spec.fk.range.keystep = 1;
    c->legacy_range_key_spec.fk.range.limit = 0;
}

sds catSubCommandFullname(const char *parent_name, const char *sub_name) {
    return sdscatfmt(sdsempty(), "%s|%s", parent_name, sub_name);
}

void commandAddSubcommand(struct redisCommand *parent, struct redisCommand *subcommand, const char *declared_name) {
    if (!parent->subcommands_dict)
        parent->subcommands_dict = dictCreate(&commandTableDictType);

    subcommand->parent = parent; /* Assign the parent command */
    subcommand->id = ACLGetCommandID(subcommand->fullname); /* Assign the ID used for ACL. */

    serverAssert(dictAdd(parent->subcommands_dict, sdsnew(declared_name), subcommand) == DICT_OK);
}

/* Set implicit ACl categories (see comment above the definition of
 * struct redisCommand). */
void setImplicitACLCategories(struct redisCommand *c) {
    if (c->flags & CMD_WRITE)
        c->acl_categories |= ACL_CATEGORY_WRITE;
    /* Exclude scripting commands from the RO category. */
    if (c->flags & CMD_READONLY && !(c->acl_categories & ACL_CATEGORY_SCRIPTING))
        c->acl_categories |= ACL_CATEGORY_READ;
    if (c->flags & CMD_ADMIN)
        c->acl_categories |= ACL_CATEGORY_ADMIN|ACL_CATEGORY_DANGEROUS;
    if (c->flags & CMD_PUBSUB)
        c->acl_categories |= ACL_CATEGORY_PUBSUB;
    if (c->flags & CMD_FAST)
        c->acl_categories |= ACL_CATEGORY_FAST;
    if (c->flags & CMD_BLOCKING)
        c->acl_categories |= ACL_CATEGORY_BLOCKING;

    /* If it's not @fast is @slow in this binary world. */
    if (!(c->acl_categories & ACL_CATEGORY_FAST))
        c->acl_categories |= ACL_CATEGORY_SLOW;
}

/* Recursively populate the args structure (setting num_args to the number of
 * subargs) and return the number of args. */
int populateArgsStructure(struct redisCommandArg *args) {
    if (!args)
        return 0;
    int count = 0;
    while (args->name) {
        serverAssert(count < INT_MAX);
        args->num_args = populateArgsStructure(args->subargs);
        count++;
        args++;
    }
    return count;
}

/* Recursively populate the command structure.
 *
 * On success, the function return C_OK. Otherwise C_ERR is returned and we won't
 * add this command in the commands dict. */
int populateCommandStructure(struct redisCommand *c) {
    /* If the command marks with CMD_SENTINEL, it exists in sentinel. */
    if (!(c->flags & CMD_SENTINEL) && server.sentinel_mode)
        return C_ERR;

    /* If the command marks with CMD_ONLY_SENTINEL, it only exists in sentinel. */
    if (c->flags & CMD_ONLY_SENTINEL && !server.sentinel_mode)
        return C_ERR;

    /* Translate the command string flags description into an actual
     * set of flags. */
    setImplicitACLCategories(c);

    /* Redis commands don't need more args than STATIC_KEY_SPECS_NUM (Number of keys
     * specs can be greater than STATIC_KEY_SPECS_NUM only for module commands) */
    c->key_specs = c->key_specs_static;
    c->key_specs_max = STATIC_KEY_SPECS_NUM;

    /* We start with an unallocated histogram and only allocate memory when a command
     * has been issued for the first time */
    c->latency_histogram = NULL;

    for (int i = 0; i < STATIC_KEY_SPECS_NUM; i++) {
        if (c->key_specs[i].begin_search_type == KSPEC_BS_INVALID)
            break;
        c->key_specs_num++;
    }

    /* Count things so we don't have to use deferred reply in COMMAND reply. */
    while (c->history && c->history[c->num_history].since)
        c->num_history++;
    while (c->tips && c->tips[c->num_tips])
        c->num_tips++;
    c->num_args = populateArgsStructure(c->args);

    /* Handle the legacy range spec and the "movablekeys" flag (must be done after populating all key specs). */
    populateCommandLegacyRangeSpec(c);

    /* Assign the ID used for ACL. */
    c->id = ACLGetCommandID(c->fullname);

    /* Handle subcommands */
    if (c->subcommands) {
        for (int j = 0; c->subcommands[j].declared_name; j++) {
            struct redisCommand *sub = c->subcommands+j;

            sub->fullname = catSubCommandFullname(c->declared_name, sub->declared_name);
            if (populateCommandStructure(sub) == C_ERR)
                continue;

            commandAddSubcommand(c, sub, sub->declared_name);
        }
    }

    return C_OK;
}

extern struct redisCommand redisCommandTable[];

/* Populates the Redis Command Table dict from the static table in commands.c
 * which is auto generated from the json files in the commands folder. */
void populateCommandTable(void) {
    int j;
    struct redisCommand *c;

    for (j = 0;; j++) {
        c = redisCommandTable + j;
        if (c->declared_name == NULL)
            break;

        int retval1, retval2;

        c->fullname = sdsnew(c->declared_name);
        if (populateCommandStructure(c) == C_ERR)
            continue;

        retval1 = dictAdd(server.commands, sdsdup(c->fullname), c);
        /* Populate an additional dictionary that will be unaffected
         * by rename-command statements in redis.conf. */
        retval2 = dictAdd(server.orig_commands, sdsdup(c->fullname), c);
        serverAssert(retval1 == DICT_OK && retval2 == DICT_OK);
    }
}

void resetCommandTableStats(dict* commands) {
    struct redisCommand *c;
    dictEntry *de;
    dictIterator *di;

    di = dictGetSafeIterator(commands);
    while((de = dictNext(di)) != NULL) {
        c = (struct redisCommand *) dictGetVal(de);
        c->microseconds = 0;
        c->calls = 0;
        c->rejected_calls = 0;
        c->failed_calls = 0;
        if(c->latency_histogram) {
            hdr_close(c->latency_histogram);
            c->latency_histogram = NULL;
        }
        if (c->subcommands_dict)
            resetCommandTableStats(c->subcommands_dict);
    }
    dictReleaseIterator(di);
}

void resetErrorTableStats(void) {
    raxFreeWithCallback(server.errors, zfree);
    server.errors = raxNew();
}

/* ========================== Redis OP Array API ============================ */

int redisOpArrayAppend(redisOpArray *oa, int dbid, robj **argv, int argc, int target) {
    redisOp *op;
    int prev_capacity = oa->capacity;

    if (oa->numops == 0) {
        oa->capacity = 16;
    } else if (oa->numops >= oa->capacity) {
        oa->capacity *= 2;
    }

    if (prev_capacity != oa->capacity)
        oa->ops = zrealloc(oa->ops,sizeof(redisOp)*oa->capacity);
    op = oa->ops+oa->numops;
    op->dbid = dbid;
    op->argv = argv;
    op->argc = argc;
    op->target = target;
    oa->numops++;
    return oa->numops;
}

void redisOpArrayFree(redisOpArray *oa) {
    while(oa->numops) {
        int j;
        redisOp *op;

        oa->numops--;
        op = oa->ops+oa->numops;
        for (j = 0; j < op->argc; j++)
            decrRefCount(op->argv[j]);
        zfree(op->argv);
    }
    /* no need to free the actual op array, we reuse the memory for future commands */
    serverAssert(!oa->numops);
}

/* ====================== Commands lookup and execution ===================== */

int isContainerCommandBySds(sds s) {
    struct redisCommand *base_cmd = dictFetchValue(server.commands, s);
    int has_subcommands = base_cmd && base_cmd->subcommands_dict;
    return has_subcommands;
}

struct redisCommand *lookupSubcommand(struct redisCommand *container, sds sub_name) {
    return dictFetchValue(container->subcommands_dict, sub_name);
}

/* Look up a command by argv and argc
 *
 * If `strict` is not 0 we expect argc to be exact (i.e. argc==2
 * for a subcommand and argc==1 for a top-level command)
 * `strict` should be used every time we want to look up a command
 * name (e.g. in COMMAND INFO) rather than to find the command
 * a user requested to execute (in processCommand).
 */
struct redisCommand *lookupCommandLogic(dict *commands, robj **argv, int argc, int strict) {
    struct redisCommand *base_cmd = dictFetchValue(commands, argv[0]->ptr);
    int has_subcommands = base_cmd && base_cmd->subcommands_dict;
    if (argc == 1 || !has_subcommands) {
        if (strict && argc != 1)
            return NULL;
        /* Note: It is possible that base_cmd->proc==NULL (e.g. CONFIG) */
        return base_cmd;
    } else { /* argc > 1 && has_subcommands */
        if (strict && argc != 2)
            return NULL;
        /* Note: Currently we support just one level of subcommands */
        return lookupSubcommand(base_cmd, argv[1]->ptr);
    }
}

struct redisCommand *lookupCommand(robj **argv, int argc) {
    return lookupCommandLogic(server.commands,argv,argc,0);
}

struct redisCommand *lookupCommandBySdsLogic(dict *commands, sds s) {
    int argc, j;
    sds *strings = sdssplitlen(s,sdslen(s),"|",1,&argc);
    if (strings == NULL)
        return NULL;
    if (argc > 2) {
        /* Currently we support just one level of subcommands */
        sdsfreesplitres(strings,argc);
        return NULL;
    }

    robj objects[argc];
    robj *argv[argc];
    for (j = 0; j < argc; j++) {
        initStaticStringObject(objects[j],strings[j]);
        argv[j] = &objects[j];
    }

    struct redisCommand *cmd = lookupCommandLogic(commands,argv,argc,1);
    sdsfreesplitres(strings,argc);
    return cmd;
}

struct redisCommand *lookupCommandBySds(sds s) {
    return lookupCommandBySdsLogic(server.commands,s);
}

struct redisCommand *lookupCommandByCStringLogic(dict *commands, const char *s) {
    struct redisCommand *cmd;
    sds name = sdsnew(s);

    cmd = lookupCommandBySdsLogic(commands,name);
    sdsfree(name);
    return cmd;
}

struct redisCommand *lookupCommandByCString(const char *s) {
    return lookupCommandByCStringLogic(server.commands,s);
}

/* Lookup the command in the current table, if not found also check in
 * the original table containing the original command names unaffected by
 * redis.conf rename-command statement.
 *
 * This is used by functions rewriting the argument vector such as
 * rewriteClientCommandVector() in order to set client->cmd pointer
 * correctly even if the command was renamed. */
struct redisCommand *lookupCommandOrOriginal(robj **argv ,int argc) {
    struct redisCommand *cmd = lookupCommandLogic(server.commands, argv, argc, 0);

    if (!cmd) cmd = lookupCommandLogic(server.orig_commands, argv, argc, 0);
    return cmd;
}

/* Commands arriving from the master client or AOF client, should never be rejected. */
int mustObeyClient(client *c) {
    return c->id == CLIENT_ID_AOF || c->flags & CLIENT_MASTER;
}

static int shouldPropagate(int target) {
    if (!server.replication_allowed || target == PROPAGATE_NONE || server.loading)
        return 0;

    if (target & PROPAGATE_AOF) {
        if (server.aof_state != AOF_OFF)
            return 1;
    }
    if (target & PROPAGATE_REPL) {
        if (server.masterhost == NULL && (server.repl_backlog || listLength(server.slaves) != 0))
            return 1;
    }

    return 0;
}

/* Propagate the specified command (in the context of the specified database id)
 * to AOF and Slaves.
 *
 * flags are an xor between:
 * + PROPAGATE_NONE (no propagation of command at all)
 * + PROPAGATE_AOF (propagate into the AOF file if is enabled)
 * + PROPAGATE_REPL (propagate into the replication link)
 *
 * This is an internal low-level function and should not be called!
 *
 * The API for propagating commands is alsoPropagate().
 *
 * dbid value of -1 is saved to indicate that the called do not want
 * to replicate SELECT for this command (used for database neutral commands).
 */
static void propagateNow(int dbid, robj **argv, int argc, int target) {
    if (!shouldPropagate(target))
        return;

    /* This needs to be unreachable since the dataset should be fixed during
     * replica pause (otherwise data may be lost during a failover) */
    serverAssert(!(isPausedActions(PAUSE_ACTION_REPLICA) &&
                   (!server.client_pause_in_transaction)));

    if (server.aof_state != AOF_OFF && target & PROPAGATE_AOF)
        feedAppendOnlyFile(dbid,argv,argc);
    if (target & PROPAGATE_REPL)
        replicationFeedSlaves(server.slaves,dbid,argv,argc);
}

/* Used inside commands to schedule the propagation of additional commands
 * after the current command is propagated to AOF / Replication.
 *
 * dbid is the database ID the command should be propagated into.
 * Arguments of the command to propagate are passed as an array of redis
 * objects pointers of len 'argc', using the 'argv' vector.
 *
 * The function does not take a reference to the passed 'argv' vector,
 * so it is up to the caller to release the passed argv (but it is usually
 * stack allocated).  The function automatically increments ref count of
 * passed objects, so the caller does not need to. */
void alsoPropagate(int dbid, robj **argv, int argc, int target) {
    robj **argvcopy;
    int j;

    if (!shouldPropagate(target))
        return;

    argvcopy = zmalloc(sizeof(robj*)*argc);
    for (j = 0; j < argc; j++) {
        argvcopy[j] = argv[j];
        incrRefCount(argv[j]);
    }
    redisOpArrayAppend(&server.also_propagate,dbid,argvcopy,argc,target);
}

/* It is possible to call the function forceCommandPropagation() inside a
 * Redis command implementation in order to to force the propagation of a
 * specific command execution into AOF / Replication. */
void forceCommandPropagation(client *c, int flags) {
    serverAssert(c->cmd->flags & (CMD_WRITE | CMD_MAY_REPLICATE));
    if (flags & PROPAGATE_REPL) c->flags |= CLIENT_FORCE_REPL;
    if (flags & PROPAGATE_AOF) c->flags |= CLIENT_FORCE_AOF;
}

/* Avoid that the executed command is propagated at all. This way we
 * are free to just propagate what we want using the alsoPropagate()
 * API. */
void preventCommandPropagation(client *c) {
    c->flags |= CLIENT_PREVENT_PROP;
}

/* AOF specific version of preventCommandPropagation(). */
void preventCommandAOF(client *c) {
    c->flags |= CLIENT_PREVENT_AOF_PROP;
}

/* Replication specific version of preventCommandPropagation(). */
void preventCommandReplication(client *c) {
    c->flags |= CLIENT_PREVENT_REPL_PROP;
}

/* Log the last command a client executed into the slowlog. */
void slowlogPushCurrentCommand(client *c, struct redisCommand *cmd, ustime_t duration) {
    /* Some commands may contain sensitive data that should not be available in the slowlog. */
    if (cmd->flags & CMD_SKIP_SLOWLOG)
        return;

    /* If command argument vector was rewritten, use the original
     * arguments. */
    robj **argv = c->original_argv ? c->original_argv : c->argv;
    int argc = c->original_argv ? c->original_argc : c->argc;
    slowlogPushEntryIfNeeded(c,argv,argc,duration);
}

/* This function is called in order to update the total command histogram duration.
 * The latency unit is nano-seconds.
 * If needed it will allocate the histogram memory and trim the duration to the upper/lower tracking limits*/
void updateCommandLatencyHistogram(struct hdr_histogram **latency_histogram, int64_t duration_hist){
    if (duration_hist < LATENCY_HISTOGRAM_MIN_VALUE)
        duration_hist=LATENCY_HISTOGRAM_MIN_VALUE;
    if (duration_hist>LATENCY_HISTOGRAM_MAX_VALUE)
        duration_hist=LATENCY_HISTOGRAM_MAX_VALUE;
    if (*latency_histogram==NULL)
        hdr_init(LATENCY_HISTOGRAM_MIN_VALUE,LATENCY_HISTOGRAM_MAX_VALUE,LATENCY_HISTOGRAM_PRECISION,latency_histogram);
    hdr_record_value(*latency_histogram,duration_hist);
}

/* Handle the alsoPropagate() API to handle commands that want to propagate
 * multiple separated commands. Note that alsoPropagate() is not affected
 * by CLIENT_PREVENT_PROP flag. */
static void propagatePendingCommands() {
    if (server.also_propagate.numops == 0)
        return;

    int j;
    redisOp *rop;
    int multi_emitted = 0;

    /* Wrap the commands in server.also_propagate array,
     * but don't wrap it if we are already in MULTI context,
     * in case the nested MULTI/EXEC.
     *
     * And if the array contains only one command, no need to
     * wrap it, since the single command is atomic. */
    if (server.also_propagate.numops > 1) {
        /* We use dbid=-1 to indicate we do not want to replicate SELECT.
         * It'll be inserted together with the next command (inside the MULTI) */
        propagateNow(-1,&shared.multi,1,PROPAGATE_AOF|PROPAGATE_REPL);
        multi_emitted = 1;
    }


    for (j = 0; j < server.also_propagate.numops; j++) {
        rop = &server.also_propagate.ops[j];
        serverAssert(rop->target);
        propagateNow(rop->dbid,rop->argv,rop->argc,rop->target);
    }

    if (multi_emitted) {
        /* We use dbid=-1 to indicate we do not want to replicate select */
        propagateNow(-1,&shared.exec,1,PROPAGATE_AOF|PROPAGATE_REPL);
    }

    redisOpArrayFree(&server.also_propagate);
}

/* Performs operations that should be performed after an execution unit ends.
 * Execution unit is a code that should be done atomically.
 * Execution units can be nested and are not necessarily starts with Redis command.
 *
 * For example the following is a logical unit:
 *   active expire ->
 *      trigger del notification of some module ->
 *          accessing a key ->
 *              trigger key miss notification of some other module
 *
 * What we want to achieve is that the entire execution unit will be done atomically,
 * currently with respect to replication and post jobs, but in the future there might
 * be other considerations. So we basically want the `postUnitOperations` to trigger
 * after the entire chain finished. */
void postExecutionUnitOperations() {
    if (server.execution_nesting)
        return;

    firePostExecutionUnitJobs();

    /* If we are at the top-most call() and not inside a an active module
     * context (e.g. within a module timer) we can propagate what we accumulated. */
    propagatePendingCommands();

    /* Module subsystem post-execution-unit logic */
    modulePostExecutionUnitOperations();
}

/* Increment the command failure counters (either rejected_calls or failed_calls).
 * The decision which counter to increment is done using the flags argument, options are:
 * * ERROR_COMMAND_REJECTED - update rejected_calls
 * * ERROR_COMMAND_FAILED - update failed_calls
 *
 * The function also reset the prev_err_count to make sure we will not count the same error
 * twice, its possible to pass a NULL cmd value to indicate that the error was counted elsewhere.
 *
 * The function returns true if stats was updated and false if not. */
int incrCommandStatsOnError(struct redisCommand *cmd, int flags) {
    /* hold the prev error count captured on the last command execution */
    static long long prev_err_count = 0;
    int res = 0;
    if (cmd) {
        if ((server.stat_total_error_replies - prev_err_count) > 0) {
            if (flags & ERROR_COMMAND_REJECTED) {
                cmd->rejected_calls++;
                res = 1;
            } else if (flags & ERROR_COMMAND_FAILED) {
                cmd->failed_calls++;
                res = 1;
            }
        }
    }
    prev_err_count = server.stat_total_error_replies;
    return res;
}

/* Call() is the core of Redis execution of a command.
 *
 * The following flags can be passed:
 * CMD_CALL_NONE        No flags.
 * CMD_CALL_PROPAGATE_AOF   Append command to AOF if it modified the dataset
 *                          or if the client flags are forcing propagation.
 * CMD_CALL_PROPAGATE_REPL  Send command to slaves if it modified the dataset
 *                          or if the client flags are forcing propagation.
 * CMD_CALL_PROPAGATE   Alias for PROPAGATE_AOF|PROPAGATE_REPL.
 * CMD_CALL_FULL        Alias for SLOWLOG|STATS|PROPAGATE.
 *
 * The exact propagation behavior depends on the client flags.
 * Specifically:
 *
 * 1. If the client flags CLIENT_FORCE_AOF or CLIENT_FORCE_REPL are set
 *    and assuming the corresponding CMD_CALL_PROPAGATE_AOF/REPL is set
 *    in the call flags, then the command is propagated even if the
 *    dataset was not affected by the command.
 * 2. If the client flags CLIENT_PREVENT_REPL_PROP or CLIENT_PREVENT_AOF_PROP
 *    are set, the propagation into AOF or to slaves is not performed even
 *    if the command modified the dataset.
 *
 * Note that regardless of the client flags, if CMD_CALL_PROPAGATE_AOF
 * or CMD_CALL_PROPAGATE_REPL are not set, then respectively AOF or
 * slaves propagation will never occur.
 *
 * Client flags are modified by the implementation of a given command
 * using the following API:
 *
 * forceCommandPropagation(client *c, int flags);
 * preventCommandPropagation(client *c);
 * preventCommandAOF(client *c);
 * preventCommandReplication(client *c);
 *
 */
void call(client *c, int flags) {
    long long dirty;
    uint64_t client_old_flags = c->flags;
    struct redisCommand *real_cmd = c->realcmd;
    /* When call() is issued during loading the AOF we don't want commands called
     * from module, exec or LUA to go into the slowlog or to populate statistics. */
    int update_command_stats = !isAOFLoadingContext();

    /* We want to be aware of a client which is making a first time attempt to execute this command
     * and a client which is reprocessing command again (after being unblocked).
     * Blocked clients can be blocked in different places and not always it means the call() function has been
     * called. For example this is required for avoiding double logging to monitors.*/
    int reprocessing_command = ((!server.execution_nesting) && (c->flags & CLIENT_EXECUTING_COMMAND)) ? 1 : 0;

    /* Initialization: clear the flags that must be set by the command on
     * demand, and initialize the array for additional commands propagation. */
    c->flags &= ~(CLIENT_FORCE_AOF|CLIENT_FORCE_REPL|CLIENT_PREVENT_PROP);

    /* Redis core is in charge of propagation when the first entry point
     * of call() is processCommand().
     * The only other option to get to call() without having processCommand
     * as an entry point is if a module triggers RM_Call outside of call()
     * context (for example, in a timer).
     * In that case, the module is in charge of propagation. */

    /* Call the command. */
    dirty = server.dirty;
    incrCommandStatsOnError(NULL, 0);

    const long long call_timer = ustime();

    /* Update cache time, and indicate we are starting command execution.
     * in case we have nested calls we want to update only on the first call */
    if (server.execution_nesting++ == 0) {
        updateCachedTimeWithUs(0,call_timer);
        c->flags |= CLIENT_EXECUTING_COMMAND;
    }

    monotime monotonic_start = 0;
    if (monotonicGetType() == MONOTONIC_CLOCK_HW)
        monotonic_start = getMonotonicUs();

    c->cmd->proc(c);

    if (--server.execution_nesting == 0) {
        /* In case client is blocked after trying to execute the command,
         * it means the execution is not yet completed and we MIGHT reprocess the command in the future. */
        if (!(c->flags & CLIENT_BLOCKED))
            c->flags &= ~(CLIENT_EXECUTING_COMMAND);
    }

    /* In order to avoid performance implication due to querying the clock using a system call 3 times,
     * we use a monotonic clock, when we are sure its cost is very low, and fall back to non-monotonic call otherwise. */
    ustime_t duration;
    if (monotonicGetType() == MONOTONIC_CLOCK_HW)
        duration = getMonotonicUs() - monotonic_start;
    else
        duration = ustime() - call_timer;

    c->duration += duration;
    dirty = server.dirty-dirty;
    if (dirty < 0) dirty = 0;

    /* Update failed command calls if required. */

    if (!incrCommandStatsOnError(real_cmd, ERROR_COMMAND_FAILED) && c->deferred_reply_errors) {
        /* When call is used from a module client, error stats, and total_error_replies
         * isn't updated since these errors, if handled by the module, are internal,
         * and not reflected to users. however, the commandstats does show these calls
         * (made by RM_Call), so it should log if they failed or succeeded. */
        real_cmd->failed_calls++;
    }

    /* After executing command, we will close the client after writing entire
     * reply if it is set 'CLIENT_CLOSE_AFTER_COMMAND' flag. */
    if (c->flags & CLIENT_CLOSE_AFTER_COMMAND) {
        c->flags &= ~CLIENT_CLOSE_AFTER_COMMAND;
        c->flags |= CLIENT_CLOSE_AFTER_REPLY;
    }

    /* If the caller is Lua, we want to force the EVAL caller to propagate
     * the script if the command flag or client flag are forcing the
     * propagation. */
    if (c->flags & CLIENT_SCRIPT && server.script_caller) {
        if (c->flags & CLIENT_FORCE_REPL)
            server.script_caller->flags |= CLIENT_FORCE_REPL;
        if (c->flags & CLIENT_FORCE_AOF)
            server.script_caller->flags |= CLIENT_FORCE_AOF;
    }

    /* Note: the code below uses the real command that was executed
     * c->cmd and c->lastcmd may be different, in case of MULTI-EXEC or
     * re-written commands such as EXPIRE, GEOADD, etc. */

    /* Record the latency this command induced on the main thread.
     * unless instructed by the caller not to log. (happens when processing
     * a MULTI-EXEC from inside an AOF). */
    if (update_command_stats) {
        char *latency_event = (real_cmd->flags & CMD_FAST) ?
                               "fast-command" : "command";
        latencyAddSampleIfNeeded(latency_event,duration/1000);
    }

    /* Log the command into the Slow log if needed.
     * If the client is blocked we will handle slowlog when it is unblocked. */
    if (update_command_stats && !(c->flags & CLIENT_BLOCKED))
        slowlogPushCurrentCommand(c, real_cmd, c->duration);

    /* Send the command to clients in MONITOR mode if applicable,
     * since some administrative commands are considered too dangerous to be shown.
     * Other exceptions is a client which is unblocked and retring to process the command
     * or we are currently in the process of loading AOF. */
    if (update_command_stats && !reprocessing_command &&
        !(c->cmd->flags & (CMD_SKIP_MONITOR|CMD_ADMIN))) {
        robj **argv = c->original_argv ? c->original_argv : c->argv;
        int argc = c->original_argv ? c->original_argc : c->argc;
        replicationFeedMonitors(c,server.monitors,c->db->id,argv,argc);
    }

    /* Clear the original argv.
     * If the client is blocked we will handle slowlog when it is unblocked. */
    if (!(c->flags & CLIENT_BLOCKED))
        freeClientOriginalArgv(c);

    /* populate the per-command statistics that we show in INFO commandstats.
     * If the client is blocked we will handle latency stats and duration when it is unblocked. */
    if (update_command_stats && !(c->flags & CLIENT_BLOCKED)) {
        real_cmd->calls++;
        real_cmd->microseconds += c->duration;
        if (server.latency_tracking_enabled && !(c->flags & CLIENT_BLOCKED))
            updateCommandLatencyHistogram(&(real_cmd->latency_histogram), c->duration*1000);
    }

    /* Propagate the command into the AOF and replication link.
     * We never propagate EXEC explicitly, it will be implicitly
     * propagated if needed (see propagatePendingCommands).
     * Also, module commands take care of themselves */
    if (flags & CMD_CALL_PROPAGATE &&
        (c->flags & CLIENT_PREVENT_PROP) != CLIENT_PREVENT_PROP &&
        c->cmd->proc != execCommand &&
        !(c->cmd->flags & CMD_MODULE))
    {
        int propagate_flags = PROPAGATE_NONE;

        /* Check if the command operated changes in the data set. If so
         * set for replication / AOF propagation. */
        if (dirty) propagate_flags |= (PROPAGATE_AOF|PROPAGATE_REPL);

        /* If the client forced AOF / replication of the command, set
         * the flags regardless of the command effects on the data set. */
        if (c->flags & CLIENT_FORCE_REPL) propagate_flags |= PROPAGATE_REPL;
        if (c->flags & CLIENT_FORCE_AOF) propagate_flags |= PROPAGATE_AOF;

        /* However prevent AOF / replication propagation if the command
         * implementation called preventCommandPropagation() or similar,
         * or if we don't have the call() flags to do so. */
        if (c->flags & CLIENT_PREVENT_REPL_PROP ||
            !(flags & CMD_CALL_PROPAGATE_REPL))
                propagate_flags &= ~PROPAGATE_REPL;
        if (c->flags & CLIENT_PREVENT_AOF_PROP ||
            !(flags & CMD_CALL_PROPAGATE_AOF))
                propagate_flags &= ~PROPAGATE_AOF;

        /* Call alsoPropagate() only if at least one of AOF / replication
         * propagation is needed. */
        if (propagate_flags != PROPAGATE_NONE)
            alsoPropagate(c->db->id,c->argv,c->argc,propagate_flags);
    }

    /* Restore the old replication flags, since call() can be executed
     * recursively. */
    c->flags &= ~(CLIENT_FORCE_AOF|CLIENT_FORCE_REPL|CLIENT_PREVENT_PROP);
    c->flags |= client_old_flags &
        (CLIENT_FORCE_AOF|CLIENT_FORCE_REPL|CLIENT_PREVENT_PROP);

    /* If the client has keys tracking enabled for client side caching,
     * make sure to remember the keys it fetched via this command. Scripting
     * works a bit differently, where if the scripts executes any read command, it
     * remembers all of the declared keys from the script. */
    if ((c->cmd->flags & CMD_READONLY) && (c->cmd->proc != evalRoCommand)
        && (c->cmd->proc != evalShaRoCommand) && (c->cmd->proc != fcallroCommand))
    {
        client *caller = (c->flags & CLIENT_SCRIPT && server.script_caller) ?
                            server.script_caller : c;
        if (caller->flags & CLIENT_TRACKING &&
            !(caller->flags & CLIENT_TRACKING_BCAST))
        {
            trackingRememberKeys(caller);
        }
    }

    if (!(c->flags & CLIENT_BLOCKED))
        server.stat_numcommands++;

    /* Record peak memory after each command and before the eviction that runs
     * before the next command. */
    size_t zmalloc_used = zmalloc_used_memory();
    if (zmalloc_used > server.stat_peak_memory)
        server.stat_peak_memory = zmalloc_used;

    /* Do some maintenance job and cleanup */
    afterCommand(c);

    /* Client pause takes effect after a transaction has finished. This needs
     * to be located after everything is propagated. */
    if (!server.in_exec && server.client_pause_in_transaction) {
        server.client_pause_in_transaction = 0;
    }
}

/* Used when a command that is ready for execution needs to be rejected, due to
 * various pre-execution checks. it returns the appropriate error to the client.
 * If there's a transaction is flags it as dirty, and if the command is EXEC,
 * it aborts the transaction.
 * Note: 'reply' is expected to end with \r\n */
void rejectCommand(client *c, robj *reply) {
    flagTransaction(c);
    if (c->cmd) c->cmd->rejected_calls++;
    if (c->cmd && c->cmd->proc == execCommand) {
        execCommandAbort(c, reply->ptr);
    } else {
        /* using addReplyError* rather than addReply so that the error can be logged. */
        addReplyErrorObject(c, reply);
    }
}

void rejectCommandSds(client *c, sds s) {
    flagTransaction(c);
    if (c->cmd) c->cmd->rejected_calls++;
    if (c->cmd && c->cmd->proc == execCommand) {
        execCommandAbort(c, s);
        sdsfree(s);
    } else {
        /* The following frees 's'. */
        addReplyErrorSds(c, s);
    }
}

void rejectCommandFormat(client *c, const char *fmt, ...) {
    va_list ap;
    va_start(ap,fmt);
    sds s = sdscatvprintf(sdsempty(),fmt,ap);
    va_end(ap);
    /* Make sure there are no newlines in the string, otherwise invalid protocol
     * is emitted (The args come from the user, they may contain any character). */
    sdsmapchars(s, "\r\n", "  ",  2);
    rejectCommandSds(c, s);
}

/* This is called after a command in call, we can do some maintenance job in it. */
void afterCommand(client *c) {
    UNUSED(c);
    /* Should be done before trackingHandlePendingKeyInvalidations so that we
     * reply to client before invalidating cache (makes more sense) */
    postExecutionUnitOperations();
    trackingHandlePendingKeyInvalidations();
}

/* Check if c->cmd exists, fills `err` with details in case it doesn't.
 * Return 1 if exists. */
int commandCheckExistence(client *c, sds *err) {
    if (c->cmd)
        return 1;
    if (!err)
        return 0;
    if (isContainerCommandBySds(c->argv[0]->ptr)) {
        /* If we can't find the command but argv[0] by itself is a command
         * it means we're dealing with an invalid subcommand. Print Help. */
        sds cmd = sdsnew((char *)c->argv[0]->ptr);
        sdstoupper(cmd);
        *err = sdsnew(NULL);
        *err = sdscatprintf(*err, "unknown subcommand '%.128s'. Try %s HELP.",
                            (char *)c->argv[1]->ptr, cmd);
        sdsfree(cmd);
    } else {
        sds args = sdsempty();
        int i;
        for (i=1; i < c->argc && sdslen(args) < 128; i++)
            args = sdscatprintf(args, "'%.*s' ", 128-(int)sdslen(args), (char*)c->argv[i]->ptr);
        *err = sdsnew(NULL);
        *err = sdscatprintf(*err, "unknown command '%.128s', with args beginning with: %s",
                            (char*)c->argv[0]->ptr, args);
        sdsfree(args);
    }
    /* Make sure there are no newlines in the string, otherwise invalid protocol
     * is emitted (The args come from the user, they may contain any character). */
    sdsmapchars(*err, "\r\n", "  ",  2);
    return 0;
}

/* Check if c->argc is valid for c->cmd, fills `err` with details in case it isn't.
 * Return 1 if valid. */
int commandCheckArity(client *c, sds *err) {
    if ((c->cmd->arity > 0 && c->cmd->arity != c->argc) ||
        (c->argc < -c->cmd->arity))
    {
        if (err) {
            *err = sdsnew(NULL);
            *err = sdscatprintf(*err, "wrong number of arguments for '%s' command", c->cmd->fullname);
        }
        return 0;
    }

    return 1;
}

/* If we're executing a script, try to extract a set of command flags from
 * it, in case it declared them. Note this is just an attempt, we don't yet
 * know the script command is well formed.*/
uint64_t getCommandFlags(client *c) {
    uint64_t cmd_flags = c->cmd->flags;

    if (c->cmd->proc == fcallCommand || c->cmd->proc == fcallroCommand) {
        cmd_flags = fcallGetCommandFlags(c, cmd_flags);
    } else if (c->cmd->proc == evalCommand || c->cmd->proc == evalRoCommand ||
               c->cmd->proc == evalShaCommand || c->cmd->proc == evalShaRoCommand)
    {
        cmd_flags = evalGetCommandFlags(c, cmd_flags);
    }

    return cmd_flags;
}

/* If this function gets called we already read a whole
 * command, arguments are in the client argv/argc fields.
 * processCommand() execute the command or prepare the
 * server for a bulk read from the client.
 *
 * If C_OK is returned the client is still alive and valid and
 * other operations can be performed by the caller. Otherwise
 * if C_ERR is returned the client was destroyed (i.e. after QUIT). */
int processCommand(client *c) {
    if (!scriptIsTimedout()) {
        /* Both EXEC and scripts call call() directly so there should be
         * no way in_exec or scriptIsRunning() is 1.
         * That is unless lua_timedout, in which case client may run
         * some commands. */
        serverAssert(!server.in_exec);
        serverAssert(!scriptIsRunning());
    }

    moduleCallCommandFilters(c);

    /* in case we are starting to ProcessCommand and we already have a command we assume
     * this is a reprocessing of this command, so we do not want to perform some of the actions again. */
    int client_reprocessing_command = c->cmd ? 1 : 0;

    /* Handle possible security attacks. */
    if (!strcasecmp(c->argv[0]->ptr,"host:") || !strcasecmp(c->argv[0]->ptr,"post")) {
        securityWarningCommand(c);
        return C_ERR;
    }

    /* If we're inside a module blocked context yielding that wants to avoid
     * processing clients, postpone the command. */
    if (server.busy_module_yield_flags != BUSY_MODULE_YIELD_NONE &&
        !(server.busy_module_yield_flags & BUSY_MODULE_YIELD_CLIENTS))
    {
        blockPostponeClient(c);
        return C_OK;
    }

    /* Now lookup the command and check ASAP about trivial error conditions
     * such as wrong arity, bad command name and so forth.
     * In case we are reprocessing a command after it was blocked,
     * we do not have to repeat the same checks */
    if (!client_reprocessing_command) {
        c->cmd = c->lastcmd = c->realcmd = lookupCommand(c->argv,c->argc);
        sds err;
        if (!commandCheckExistence(c, &err)) {
            rejectCommandSds(c, err);
            return C_OK;
        }
        if (!commandCheckArity(c, &err)) {
            rejectCommandSds(c, err);
            return C_OK;
        }


        /* Check if the command is marked as protected and the relevant configuration allows it */
        if (c->cmd->flags & CMD_PROTECTED) {
            if ((c->cmd->proc == debugCommand && !allowProtectedAction(server.enable_debug_cmd, c)) ||
                (c->cmd->proc == moduleCommand && !allowProtectedAction(server.enable_module_cmd, c)))
            {
                rejectCommandFormat(c,"%s command not allowed. If the %s option is set to \"local\", "
                                      "you can run it from a local connection, otherwise you need to set this option "
                                      "in the configuration file, and then restart the server.",
                                      c->cmd->proc == debugCommand ? "DEBUG" : "MODULE",
                                      c->cmd->proc == debugCommand ? "enable-debug-command" : "enable-module-command");
                return C_OK;

            }
        }
    }

    uint64_t cmd_flags = getCommandFlags(c);

    int is_read_command = (cmd_flags & CMD_READONLY) ||
                           (c->cmd->proc == execCommand && (c->mstate.cmd_flags & CMD_READONLY));
    int is_write_command = (cmd_flags & CMD_WRITE) ||
                           (c->cmd->proc == execCommand && (c->mstate.cmd_flags & CMD_WRITE));
    int is_denyoom_command = (cmd_flags & CMD_DENYOOM) ||
                             (c->cmd->proc == execCommand && (c->mstate.cmd_flags & CMD_DENYOOM));
    int is_denystale_command = !(cmd_flags & CMD_STALE) ||
                               (c->cmd->proc == execCommand && (c->mstate.cmd_inv_flags & CMD_STALE));
    int is_denyloading_command = !(cmd_flags & CMD_LOADING) ||
                                 (c->cmd->proc == execCommand && (c->mstate.cmd_inv_flags & CMD_LOADING));
    int is_may_replicate_command = (cmd_flags & (CMD_WRITE | CMD_MAY_REPLICATE)) ||
                                   (c->cmd->proc == execCommand && (c->mstate.cmd_flags & (CMD_WRITE | CMD_MAY_REPLICATE)));
    int is_deny_async_loading_command = (cmd_flags & CMD_NO_ASYNC_LOADING) ||
                                        (c->cmd->proc == execCommand && (c->mstate.cmd_flags & CMD_NO_ASYNC_LOADING));
    int obey_client = mustObeyClient(c);

    if (authRequired(c)) {
        /* AUTH and HELLO and no auth commands are valid even in
         * non-authenticated state. */
        if (!(c->cmd->flags & CMD_NO_AUTH)) {
            rejectCommand(c,shared.noautherr);
            return C_OK;
        }
    }

    if (c->flags & CLIENT_MULTI && c->cmd->flags & CMD_NO_MULTI) {
        rejectCommandFormat(c,"Command not allowed inside a transaction");
        return C_OK;
    }

    /* Check if the user can run this command according to the current
     * ACLs. */
    int acl_errpos;
    int acl_retval = ACLCheckAllPerm(c,&acl_errpos);
    if (acl_retval != ACL_OK) {
        addACLLogEntry(c,acl_retval,(c->flags & CLIENT_MULTI) ? ACL_LOG_CTX_MULTI : ACL_LOG_CTX_TOPLEVEL,acl_errpos,NULL,NULL);
        sds msg = getAclErrorMessage(acl_retval, c->user, c->cmd, c->argv[acl_errpos]->ptr, 0);
        rejectCommandFormat(c, "-NOPERM %s", msg);
        sdsfree(msg);
        return C_OK;
    }

    /* If cluster is enabled perform the cluster redirection here.
     * However we don't perform the redirection if:
     * 1) The sender of this command is our master.
     * 2) The command has no key arguments. */
    if (server.cluster_enabled &&
        !mustObeyClient(c) &&
        !(!(c->cmd->flags&CMD_MOVABLE_KEYS) && c->cmd->key_specs_num == 0 &&
          c->cmd->proc != execCommand))
    {
        int error_code;
        clusterNode *n = getNodeByQuery(c,c->cmd,c->argv,c->argc,
                                        &c->slot,&error_code);
        if (n == NULL || n != server.cluster->myself) {
            if (c->cmd->proc == execCommand) {
                discardTransaction(c);
            } else {
                flagTransaction(c);
            }
            clusterRedirectClient(c,n,c->slot,error_code);
            c->cmd->rejected_calls++;
            return C_OK;
        }
    }

    /* Disconnect some clients if total clients memory is too high. We do this
     * before key eviction, after the last command was executed and consumed
     * some client output buffer memory. */
    evictClients();
    if (server.current_client == NULL) {
        /* If we evicted ourself then abort processing the command */
        return C_ERR;
    }

    /* Handle the maxmemory directive.
     *
     * Note that we do not want to reclaim memory if we are here re-entering
     * the event loop since there is a busy Lua script running in timeout
     * condition, to avoid mixing the propagation of scripts with the
     * propagation of DELs due to eviction. */
    if (server.maxmemory && !isInsideYieldingLongCommand()) {
        int out_of_memory = (performEvictions() == EVICT_FAIL);

        /* performEvictions may evict keys, so we need flush pending tracking
         * invalidation keys. If we don't do this, we may get an invalidation
         * message after we perform operation on the key, where in fact this
         * message belongs to the old value of the key before it gets evicted.*/
        trackingHandlePendingKeyInvalidations();

        /* performEvictions may flush slave output buffers. This may result
         * in a slave, that may be the active client, to be freed. */
        if (server.current_client == NULL) return C_ERR;

        int reject_cmd_on_oom = is_denyoom_command;
        /* If client is in MULTI/EXEC context, queuing may consume an unlimited
         * amount of memory, so we want to stop that.
         * However, we never want to reject DISCARD, or even EXEC (unless it
         * contains denied commands, in which case is_denyoom_command is already
         * set. */
        if (c->flags & CLIENT_MULTI &&
            c->cmd->proc != execCommand &&
            c->cmd->proc != discardCommand &&
            c->cmd->proc != quitCommand &&
            c->cmd->proc != resetCommand) {
            reject_cmd_on_oom = 1;
        }

        if (out_of_memory && reject_cmd_on_oom) {
            rejectCommand(c, shared.oomerr);
            return C_OK;
        }

        /* Save out_of_memory result at command start, otherwise if we check OOM
         * in the first write within script, memory used by lua stack and
         * arguments might interfere. We need to save it for EXEC and module
         * calls too, since these can call EVAL, but avoid saving it during an
         * interrupted / yielding busy script / module. */
        server.pre_command_oom_state = out_of_memory;
    }

    /* Make sure to use a reasonable amount of memory for client side
     * caching metadata. */
    if (server.tracking_clients) trackingLimitUsedSlots();

    /* Don't accept write commands if there are problems persisting on disk
     * unless coming from our master, in which case check the replica ignore
     * disk write error config to either log or crash. */
    int deny_write_type = writeCommandsDeniedByDiskError();
    if (deny_write_type != DISK_ERROR_TYPE_NONE &&
        (is_write_command || c->cmd->proc == pingCommand))
    {
        if (obey_client) {
            if (!server.repl_ignore_disk_write_error && c->cmd->proc != pingCommand) {
                serverPanic("Replica was unable to write command to disk.");
            } else {
                static mstime_t last_log_time_ms = 0;
                const mstime_t log_interval_ms = 10000;
                if (server.mstime > last_log_time_ms + log_interval_ms) {
                    last_log_time_ms = server.mstime;
                    serverLog(LL_WARNING, "Replica is applying a command even though "
                                          "it is unable to write to disk.");
                }
            }
        } else {
            sds err = writeCommandsGetDiskErrorMessage(deny_write_type);
            /* remove the newline since rejectCommandSds adds it. */
            sdssubstr(err, 0, sdslen(err)-2);
            rejectCommandSds(c, err);
            return C_OK;
        }
    }

    /* Don't accept write commands if there are not enough good slaves and
     * user configured the min-slaves-to-write option. */
    if (is_write_command && !checkGoodReplicasStatus()) {
        rejectCommand(c, shared.noreplicaserr);
        return C_OK;
    }

    /* Don't accept write commands if this is a read only slave. But
     * accept write commands if this is our master. */
    if (server.masterhost && server.repl_slave_ro &&
        !obey_client &&
        is_write_command)
    {
        rejectCommand(c, shared.roslaveerr);
        return C_OK;
    }

    /* Only allow a subset of commands in the context of Pub/Sub if the
     * connection is in RESP2 mode. With RESP3 there are no limits. */
    if ((c->flags & CLIENT_PUBSUB && c->resp == 2) &&
        c->cmd->proc != pingCommand &&
        c->cmd->proc != subscribeCommand &&
        c->cmd->proc != ssubscribeCommand &&
        c->cmd->proc != unsubscribeCommand &&
        c->cmd->proc != sunsubscribeCommand &&
        c->cmd->proc != psubscribeCommand &&
        c->cmd->proc != punsubscribeCommand &&
        c->cmd->proc != quitCommand &&
        c->cmd->proc != resetCommand) {
        rejectCommandFormat(c,
            "Can't execute '%s': only (P|S)SUBSCRIBE / "
            "(P|S)UNSUBSCRIBE / PING / QUIT / RESET are allowed in this context",
            c->cmd->fullname);
        return C_OK;
    }

    /* Only allow commands with flag "t", such as INFO, REPLICAOF and so on,
     * when replica-serve-stale-data is no and we are a replica with a broken
     * link with master. */
    if (server.masterhost && server.repl_state != REPL_STATE_CONNECTED &&
        server.repl_serve_stale_data == 0 &&
        is_denystale_command)
    {
        rejectCommand(c, shared.masterdownerr);
        return C_OK;
    }

    /* Loading DB? Return an error if the command has not the
     * CMD_LOADING flag. */
    if (server.loading && !server.async_loading && is_denyloading_command) {
        rejectCommand(c, shared.loadingerr);
        return C_OK;
    }

    /* During async-loading, block certain commands. */
    if (server.async_loading && is_deny_async_loading_command) {
        rejectCommand(c,shared.loadingerr);
        return C_OK;
    }

    /* when a busy job is being done (script / module)
     * Only allow a limited number of commands.
     * Note that we need to allow the transactions commands, otherwise clients
     * sending a transaction with pipelining without error checking, may have
     * the MULTI plus a few initial commands refused, then the timeout
     * condition resolves, and the bottom-half of the transaction gets
     * executed, see Github PR #7022. */
    if (isInsideYieldingLongCommand() && !(c->cmd->flags & CMD_ALLOW_BUSY)) {
        if (server.busy_module_yield_flags && server.busy_module_yield_reply) {
            rejectCommandFormat(c, "-BUSY %s", server.busy_module_yield_reply);
        } else if (server.busy_module_yield_flags) {
            rejectCommand(c, shared.slowmoduleerr);
        } else if (scriptIsEval()) {
            rejectCommand(c, shared.slowevalerr);
        } else {
            rejectCommand(c, shared.slowscripterr);
        }
        return C_OK;
    }

    /* Prevent a replica from sending commands that access the keyspace.
     * The main objective here is to prevent abuse of client pause check
     * from which replicas are exempt. */
    if ((c->flags & CLIENT_SLAVE) && (is_may_replicate_command || is_write_command || is_read_command)) {
        rejectCommandFormat(c, "Replica can't interact with the keyspace");
        return C_OK;
    }

    /* If the server is paused, block the client until
     * the pause has ended. Replicas are never paused. */
    if (!(c->flags & CLIENT_SLAVE) && 
        ((isPausedActions(PAUSE_ACTION_CLIENT_ALL)) ||
        ((isPausedActions(PAUSE_ACTION_CLIENT_WRITE)) && is_may_replicate_command)))
    {
        blockPostponeClient(c);
        return C_OK;       
    }

    /* Exec the command */
    if (c->flags & CLIENT_MULTI &&
        c->cmd->proc != execCommand &&
        c->cmd->proc != discardCommand &&
        c->cmd->proc != multiCommand &&
        c->cmd->proc != watchCommand &&
        c->cmd->proc != quitCommand &&
        c->cmd->proc != resetCommand)
    {
        queueMultiCommand(c, cmd_flags);
        addReply(c,shared.queued);
    } else {
        call(c,CMD_CALL_FULL);
        c->woff = server.master_repl_offset;
        if (listLength(server.ready_keys))
            handleClientsBlockedOnKeys();
    }

    return C_OK;
}

/* ====================== Error lookup and execution ===================== */

void incrementErrorCount(const char *fullerr, size_t namelen) {
    struct redisError *error = raxFind(server.errors,(unsigned char*)fullerr,namelen);
    if (error == raxNotFound) {
        error = zmalloc(sizeof(*error));
        error->count = 0;
        raxInsert(server.errors,(unsigned char*)fullerr,namelen,error,NULL);
    }
    error->count++;
}

/*================================== Shutdown =============================== */

/* Close listening sockets. Also unlink the unix domain socket if
 * unlink_unix_socket is non-zero. */
void closeListeningSockets(int unlink_unix_socket) {
    int j;

    for (int i = 0; i < CONN_TYPE_MAX; i++) {
        connListener *listener = &server.listeners[i];
        if (listener->ct == NULL)
            continue;

        for (j = 0; j < listener->count; j++) close(listener->fd[j]);
    }

    if (server.cluster_enabled)
        for (j = 0; j < server.clistener.count; j++) close(server.clistener.fd[j]);
    if (unlink_unix_socket && server.unixsocket) {
        serverLog(LL_NOTICE,"Removing the unix socket file.");
        if (unlink(server.unixsocket) != 0)
            serverLog(LL_WARNING,"Error removing the unix socket file: %s",strerror(errno));
    }
}

/* Prepare for shutting down the server. Flags:
 *
 * - SHUTDOWN_SAVE: Save a database dump even if the server is configured not to
 *   save any dump.
 *
 * - SHUTDOWN_NOSAVE: Don't save any database dump even if the server is
 *   configured to save one.
 *
 * - SHUTDOWN_NOW: Don't wait for replicas to catch up before shutting down.
 *
 * - SHUTDOWN_FORCE: Ignore errors writing AOF and RDB files on disk, which
 *   would normally prevent a shutdown.
 *
 * Unless SHUTDOWN_NOW is set and if any replicas are lagging behind, C_ERR is
 * returned and server.shutdown_mstime is set to a timestamp to allow a grace
 * period for the replicas to catch up. This is checked and handled by
 * serverCron() which completes the shutdown as soon as possible.
 *
 * If shutting down fails due to errors writing RDB or AOF files, C_ERR is
 * returned and an error is logged. If the flag SHUTDOWN_FORCE is set, these
 * errors are logged but ignored and C_OK is returned.
 *
 * On success, this function returns C_OK and then it's OK to call exit(0). */
int prepareForShutdown(int flags) {
    if (isShutdownInitiated()) return C_ERR;

    /* When SHUTDOWN is called while the server is loading a dataset in
     * memory we need to make sure no attempt is performed to save
     * the dataset on shutdown (otherwise it could overwrite the current DB
     * with half-read data).
     *
     * Also when in Sentinel mode clear the SAVE flag and force NOSAVE. */
    if (server.loading || server.sentinel_mode)
        flags = (flags & ~SHUTDOWN_SAVE) | SHUTDOWN_NOSAVE;

    server.shutdown_flags = flags;

    serverLog(LL_WARNING,"User requested shutdown...");
    if (server.supervised_mode == SUPERVISED_SYSTEMD)
        redisCommunicateSystemd("STOPPING=1\n");

    /* If we have any replicas, let them catch up the replication offset before
     * we shut down, to avoid data loss. */
    if (!(flags & SHUTDOWN_NOW) &&
        server.shutdown_timeout != 0 &&
        !isReadyToShutdown())
    {
        server.shutdown_mstime = server.mstime + server.shutdown_timeout * 1000;
        if (!isPausedActions(PAUSE_ACTION_REPLICA)) sendGetackToReplicas();
        pauseActions(PAUSE_DURING_SHUTDOWN,
                      LLONG_MAX,
                     PAUSE_ACTIONS_CLIENT_WRITE_SET);
        serverLog(LL_NOTICE, "Waiting for replicas before shutting down.");
        return C_ERR;
    }

    return finishShutdown();
}

static inline int isShutdownInitiated(void) {
    return server.shutdown_mstime != 0;
}

/* Returns 0 if there are any replicas which are lagging in replication which we
 * need to wait for before shutting down. Returns 1 if we're ready to shut
 * down now. */
int isReadyToShutdown(void) {
    if (listLength(server.slaves) == 0) return 1;  /* No replicas. */

    listIter li;
    listNode *ln;
    listRewind(server.slaves, &li);
    while ((ln = listNext(&li)) != NULL) {
        client *replica = listNodeValue(ln);
        if (replica->repl_ack_off != server.master_repl_offset) return 0;
    }
    return 1;
}

static void cancelShutdown(void) {
    server.shutdown_asap = 0;
    server.shutdown_flags = 0;
    server.shutdown_mstime = 0;
    server.last_sig_received = 0;
    replyToClientsBlockedOnShutdown();
    unpauseActions(PAUSE_DURING_SHUTDOWN);
}

/* Returns C_OK if shutdown was aborted and C_ERR if shutdown wasn't ongoing. */
int abortShutdown(void) {
    if (isShutdownInitiated()) {
        cancelShutdown();
    } else if (server.shutdown_asap) {
        /* Signal handler has requested shutdown, but it hasn't been initiated
         * yet. Just clear the flag. */
        server.shutdown_asap = 0;
    } else {
        /* Shutdown neither initiated nor requested. */
        return C_ERR;
    }
    serverLog(LL_NOTICE, "Shutdown manually aborted.");
    return C_OK;
}

/* The final step of the shutdown sequence. Returns C_OK if the shutdown
 * sequence was successful and it's OK to call exit(). If C_ERR is returned,
 * it's not safe to call exit(). */
int finishShutdown(void) {

    int save = server.shutdown_flags & SHUTDOWN_SAVE;
    int nosave = server.shutdown_flags & SHUTDOWN_NOSAVE;
    int force = server.shutdown_flags & SHUTDOWN_FORCE;

    /* Log a warning for each replica that is lagging. */
    listIter replicas_iter;
    listNode *replicas_list_node;
    int num_replicas = 0, num_lagging_replicas = 0;
    listRewind(server.slaves, &replicas_iter);
    while ((replicas_list_node = listNext(&replicas_iter)) != NULL) {
        client *replica = listNodeValue(replicas_list_node);
        num_replicas++;
        if (replica->repl_ack_off != server.master_repl_offset) {
            num_lagging_replicas++;
            long lag = replica->replstate == SLAVE_STATE_ONLINE ?
                time(NULL) - replica->repl_ack_time : 0;
            serverLog(LL_WARNING,
                      "Lagging replica %s reported offset %lld behind master, lag=%ld, state=%s.",
                      replicationGetSlaveName(replica),
                      server.master_repl_offset - replica->repl_ack_off,
                      lag,
                      replstateToString(replica->replstate));
        }
    }
    if (num_replicas > 0) {
        serverLog(LL_NOTICE,
                  "%d of %d replicas are in sync when shutting down.",
                  num_replicas - num_lagging_replicas,
                  num_replicas);
    }

    /* Kill all the Lua debugger forked sessions. */
    ldbKillForkedSessions();

    /* Kill the saving child if there is a background saving in progress.
       We want to avoid race conditions, for instance our saving child may
       overwrite the synchronous saving did by SHUTDOWN. */
    if (server.child_type == CHILD_TYPE_RDB) {
        serverLog(LL_WARNING,"There is a child saving an .rdb. Killing it!");
        killRDBChild();
        /* Note that, in killRDBChild normally has backgroundSaveDoneHandler
         * doing it's cleanup, but in this case this code will not be reached,
         * so we need to call rdbRemoveTempFile which will close fd(in order
         * to unlink file actually) in background thread.
         * The temp rdb file fd may won't be closed when redis exits quickly,
         * but OS will close this fd when process exits. */
        rdbRemoveTempFile(server.child_pid, 0);
    }

    /* Kill module child if there is one. */
    if (server.child_type == CHILD_TYPE_MODULE) {
        serverLog(LL_WARNING,"There is a module fork child. Killing it!");
        TerminateModuleForkChild(server.child_pid,0);
    }

    /* Kill the AOF saving child as the AOF we already have may be longer
     * but contains the full dataset anyway. */
    if (server.child_type == CHILD_TYPE_AOF) {
        /* If we have AOF enabled but haven't written the AOF yet, don't
         * shutdown or else the dataset will be lost. */
        if (server.aof_state == AOF_WAIT_REWRITE) {
            if (force) {
                serverLog(LL_WARNING, "Writing initial AOF. Exit anyway.");
            } else {
                serverLog(LL_WARNING, "Writing initial AOF, can't exit.");
                goto error;
            }
        }
        serverLog(LL_WARNING,
                  "There is a child rewriting the AOF. Killing it!");
        killAppendOnlyChild();
    }
    if (server.aof_state != AOF_OFF) {
        /* Append only file: flush buffers and fsync() the AOF at exit */
        serverLog(LL_NOTICE,"Calling fsync() on the AOF file.");
        flushAppendOnlyFile(1);
        if (redis_fsync(server.aof_fd) == -1) {
            serverLog(LL_WARNING,"Fail to fsync the AOF file: %s.",
                                 strerror(errno));
        }
    }

    /* Create a new RDB file before exiting. */
    if ((server.saveparamslen > 0 && !nosave) || save) {
        serverLog(LL_NOTICE,"Saving the final RDB snapshot before exiting.");
        if (server.supervised_mode == SUPERVISED_SYSTEMD)
            redisCommunicateSystemd("STATUS=Saving the final RDB snapshot\n");
        /* Snapshotting. Perform a SYNC SAVE and exit */
        rdbSaveInfo rsi, *rsiptr;
        rsiptr = rdbPopulateSaveInfo(&rsi);
        if (rdbSave(SLAVE_REQ_NONE,server.rdb_filename,rsiptr) != C_OK) {
            /* Ooops.. error saving! The best we can do is to continue
             * operating. Note that if there was a background saving process,
             * in the next cron() Redis will be notified that the background
             * saving aborted, handling special stuff like slaves pending for
             * synchronization... */
            if (force) {
                serverLog(LL_WARNING,"Error trying to save the DB. Exit anyway.");
            } else {
                serverLog(LL_WARNING,"Error trying to save the DB, can't exit.");
                if (server.supervised_mode == SUPERVISED_SYSTEMD)
                    redisCommunicateSystemd("STATUS=Error trying to save the DB, can't exit.\n");
                goto error;
            }
        }
    }

    /* Free the AOF manifest. */
    if (server.aof_manifest) aofManifestFree(server.aof_manifest);

    /* Fire the shutdown modules event. */
    moduleFireServerEvent(REDISMODULE_EVENT_SHUTDOWN,0,NULL);

    /* Remove the pid file if possible and needed. */
    if (server.daemonize || server.pidfile) {
        serverLog(LL_NOTICE,"Removing the pid file.");
        unlink(server.pidfile);
    }

    /* Best effort flush of slave output buffers, so that we hopefully
     * send them pending writes. */
    flushSlavesOutputBuffers();

    /* Close the listening sockets. Apparently this allows faster restarts. */
    closeListeningSockets(1);

#if !defined(__sun)
    /* Unlock the cluster config file before shutdown */
    if (server.cluster_enabled && server.cluster_config_file_lock_fd != -1) {
        flock(server.cluster_config_file_lock_fd, LOCK_UN|LOCK_NB);
    }
#endif /* __sun */


    serverLog(LL_WARNING,"%s is now ready to exit, bye bye...",
        server.sentinel_mode ? "Sentinel" : "Redis");
    return C_OK;

error:
    serverLog(LL_WARNING, "Errors trying to shut down the server. Check the logs for more information.");
    cancelShutdown();
    return C_ERR;
}

/*================================== Commands =============================== */

/* Sometimes Redis cannot accept write commands because there is a persistence
 * error with the RDB or AOF file, and Redis is configured in order to stop
 * accepting writes in such situation. This function returns if such a
 * condition is active, and the type of the condition.
 *
 * Function return values:
 *
 * DISK_ERROR_TYPE_NONE:    No problems, we can accept writes.
 * DISK_ERROR_TYPE_AOF:     Don't accept writes: AOF errors.
 * DISK_ERROR_TYPE_RDB:     Don't accept writes: RDB errors.
 */
int writeCommandsDeniedByDiskError(void) {
    if (server.stop_writes_on_bgsave_err &&
        server.saveparamslen > 0 &&
        server.lastbgsave_status == C_ERR)
    {
        return DISK_ERROR_TYPE_RDB;
    } else if (server.aof_state != AOF_OFF) {
        if (server.aof_last_write_status == C_ERR) {
            return DISK_ERROR_TYPE_AOF;
        }
        /* AOF fsync error. */
        int aof_bio_fsync_status;
        atomicGet(server.aof_bio_fsync_status,aof_bio_fsync_status);
        if (aof_bio_fsync_status == C_ERR) {
            atomicGet(server.aof_bio_fsync_errno,server.aof_last_write_errno);
            return DISK_ERROR_TYPE_AOF;
        }
    }

    return DISK_ERROR_TYPE_NONE;
}

sds writeCommandsGetDiskErrorMessage(int error_code) {
    sds ret = NULL;
    if (error_code == DISK_ERROR_TYPE_RDB) {
        ret = sdsdup(shared.bgsaveerr->ptr);
    } else {
        ret = sdscatfmt(sdsempty(),
                "-MISCONF Errors writing to the AOF file: %s\r\n",
                strerror(server.aof_last_write_errno));
    }
    return ret;
}

/* The PING command. It works in a different way if the client is in
 * in Pub/Sub mode. */
void pingCommand(client *c) {
    /* The command takes zero or one arguments. */
    if (c->argc > 2) {
        addReplyErrorArity(c);
        return;
    }

    if (c->flags & CLIENT_PUBSUB && c->resp == 2) {
        addReply(c,shared.mbulkhdr[2]);
        addReplyBulkCBuffer(c,"pong",4);
        if (c->argc == 1)
            addReplyBulkCBuffer(c,"",0);
        else
            addReplyBulk(c,c->argv[1]);
    } else {
        if (c->argc == 1)
            addReply(c,shared.pong);
        else
            addReplyBulk(c,c->argv[1]);
    }
}

void echoCommand(client *c) {
    addReplyBulk(c,c->argv[1]);
}

void timeCommand(client *c) {
    addReplyArrayLen(c,2);
    addReplyBulkLongLong(c, server.unixtime);
    addReplyBulkLongLong(c, server.ustime-((long long)server.unixtime)*1000000);
}

typedef struct replyFlagNames {
    uint64_t flag;
    const char *name;
} replyFlagNames;

/* Helper function to output flags. */
void addReplyCommandFlags(client *c, uint64_t flags, replyFlagNames *replyFlags) {
    int count = 0, j=0;
    /* Count them so we don't have to use deferred reply. */
    while (replyFlags[j].name) {
        if (flags & replyFlags[j].flag)
            count++;
        j++;
    }

    addReplySetLen(c, count);
    j = 0;
    while (replyFlags[j].name) {
        if (flags & replyFlags[j].flag)
            addReplyStatus(c, replyFlags[j].name);
        j++;
    }
}

void addReplyFlagsForCommand(client *c, struct redisCommand *cmd) {
    replyFlagNames flagNames[] = {
        {CMD_WRITE,             "write"},
        {CMD_READONLY,          "readonly"},
        {CMD_DENYOOM,           "denyoom"},
        {CMD_MODULE,            "module"},
        {CMD_ADMIN,             "admin"},
        {CMD_PUBSUB,            "pubsub"},
        {CMD_NOSCRIPT,          "noscript"},
        {CMD_BLOCKING,          "blocking"},
        {CMD_LOADING,           "loading"},
        {CMD_STALE,             "stale"},
        {CMD_SKIP_MONITOR,      "skip_monitor"},
        {CMD_SKIP_SLOWLOG,      "skip_slowlog"},
        {CMD_ASKING,            "asking"},
        {CMD_FAST,              "fast"},
        {CMD_NO_AUTH,           "no_auth"},
        /* {CMD_MAY_REPLICATE,     "may_replicate"},, Hidden on purpose */
        /* {CMD_SENTINEL,          "sentinel"}, Hidden on purpose */
        /* {CMD_ONLY_SENTINEL,     "only_sentinel"}, Hidden on purpose */
        {CMD_NO_MANDATORY_KEYS, "no_mandatory_keys"},
        /* {CMD_PROTECTED,         "protected"}, Hidden on purpose */
        {CMD_NO_ASYNC_LOADING,  "no_async_loading"},
        {CMD_NO_MULTI,          "no_multi"},
        {CMD_MOVABLE_KEYS,      "movablekeys"},
        {CMD_ALLOW_BUSY,        "allow_busy"},
        {0,NULL}
    };
    addReplyCommandFlags(c, cmd->flags, flagNames);
}

void addReplyDocFlagsForCommand(client *c, struct redisCommand *cmd) {
    replyFlagNames docFlagNames[] = {
        {CMD_DOC_DEPRECATED,         "deprecated"},
        {CMD_DOC_SYSCMD,             "syscmd"},
        {0,NULL}
    };
    addReplyCommandFlags(c, cmd->doc_flags, docFlagNames);
}

void addReplyFlagsForKeyArgs(client *c, uint64_t flags) {
    replyFlagNames docFlagNames[] = {
        {CMD_KEY_RO,              "RO"},
        {CMD_KEY_RW,              "RW"},
        {CMD_KEY_OW,              "OW"},
        {CMD_KEY_RM,              "RM"},
        {CMD_KEY_ACCESS,          "access"},
        {CMD_KEY_UPDATE,          "update"},
        {CMD_KEY_INSERT,          "insert"},
        {CMD_KEY_DELETE,          "delete"},
        {CMD_KEY_NOT_KEY,         "not_key"},
        {CMD_KEY_INCOMPLETE,      "incomplete"},
        {CMD_KEY_VARIABLE_FLAGS,  "variable_flags"},
        {0,NULL}
    };
    addReplyCommandFlags(c, flags, docFlagNames);
}

/* Must match redisCommandArgType */
const char *ARG_TYPE_STR[] = {
    "string",
    "integer",
    "double",
    "key",
    "pattern",
    "unix-time",
    "pure-token",
    "oneof",
    "block",
};

void addReplyFlagsForArg(client *c, uint64_t flags) {
    replyFlagNames argFlagNames[] = {
        {CMD_ARG_OPTIONAL,          "optional"},
        {CMD_ARG_MULTIPLE,          "multiple"},
        {CMD_ARG_MULTIPLE_TOKEN,    "multiple_token"},
        {0,NULL}
    };
    addReplyCommandFlags(c, flags, argFlagNames);
}

void addReplyCommandArgList(client *c, struct redisCommandArg *args, int num_args) {
    addReplyArrayLen(c, num_args);
    for (int j = 0; j<num_args; j++) {
        /* Count our reply len so we don't have to use deferred reply. */
        int has_display_text = 1;
        long maplen = 2;
        if (args[j].key_spec_index != -1) maplen++;
        if (args[j].token) maplen++;
        if (args[j].summary) maplen++;
        if (args[j].since) maplen++;
        if (args[j].deprecated_since) maplen++;
        if (args[j].flags) maplen++;
        if (args[j].type == ARG_TYPE_ONEOF || args[j].type == ARG_TYPE_BLOCK) {
            has_display_text = 0;
            maplen++;
        }
        if (has_display_text) maplen++;
        addReplyMapLen(c, maplen);

        addReplyBulkCString(c, "name");
        addReplyBulkCString(c, args[j].name);

        addReplyBulkCString(c, "type");
        addReplyBulkCString(c, ARG_TYPE_STR[args[j].type]);

        if (has_display_text) {
            addReplyBulkCString(c, "display_text");
            addReplyBulkCString(c, args[j].display_text ? args[j].display_text : args[j].name);
        }
        if (args[j].key_spec_index != -1) {
            addReplyBulkCString(c, "key_spec_index");
            addReplyLongLong(c, args[j].key_spec_index);
        }
        if (args[j].token) {
            addReplyBulkCString(c, "token");
            addReplyBulkCString(c, args[j].token);
        }
        if (args[j].summary) {
            addReplyBulkCString(c, "summary");
            addReplyBulkCString(c, args[j].summary);
        }
        if (args[j].since) {
            addReplyBulkCString(c, "since");
            addReplyBulkCString(c, args[j].since);
        }
        if (args[j].deprecated_since) {
            addReplyBulkCString(c, "deprecated_since");
            addReplyBulkCString(c, args[j].deprecated_since);
        }
        if (args[j].flags) {
            addReplyBulkCString(c, "flags");
            addReplyFlagsForArg(c, args[j].flags);
        }
        if (args[j].type == ARG_TYPE_ONEOF || args[j].type == ARG_TYPE_BLOCK) {
            addReplyBulkCString(c, "arguments");
            addReplyCommandArgList(c, args[j].subargs, args[j].num_args);
        }
    }
}

/* Must match redisCommandRESP2Type */
const char *RESP2_TYPE_STR[] = {
    "simple-string",
    "error",
    "integer",
    "bulk-string",
    "null-bulk-string",
    "array",
    "null-array",
};

/* Must match redisCommandRESP3Type */
const char *RESP3_TYPE_STR[] = {
    "simple-string",
    "error",
    "integer",
    "double",
    "bulk-string",
    "array",
    "map",
    "set",
    "bool",
    "null",
};

void addReplyCommandHistory(client *c, struct redisCommand *cmd) {
    addReplySetLen(c, cmd->num_history);
    for (int j = 0; j<cmd->num_history; j++) {
        addReplyArrayLen(c, 2);
        addReplyBulkCString(c, cmd->history[j].since);
        addReplyBulkCString(c, cmd->history[j].changes);
    }
}

void addReplyCommandTips(client *c, struct redisCommand *cmd) {
    addReplySetLen(c, cmd->num_tips);
    for (int j = 0; j<cmd->num_tips; j++) {
        addReplyBulkCString(c, cmd->tips[j]);
    }
}

void addReplyCommandKeySpecs(client *c, struct redisCommand *cmd) {
    addReplySetLen(c, cmd->key_specs_num);
    for (int i = 0; i < cmd->key_specs_num; i++) {
        int maplen = 3;
        if (cmd->key_specs[i].notes) maplen++;

        addReplyMapLen(c, maplen);

        if (cmd->key_specs[i].notes) {
            addReplyBulkCString(c, "notes");
            addReplyBulkCString(c,cmd->key_specs[i].notes);
        }

        addReplyBulkCString(c, "flags");
        addReplyFlagsForKeyArgs(c,cmd->key_specs[i].flags);

        addReplyBulkCString(c, "begin_search");
        switch (cmd->key_specs[i].begin_search_type) {
            case KSPEC_BS_UNKNOWN:
                addReplyMapLen(c, 2);
                addReplyBulkCString(c, "type");
                addReplyBulkCString(c, "unknown");

                addReplyBulkCString(c, "spec");
                addReplyMapLen(c, 0);
                break;
            case KSPEC_BS_INDEX:
                addReplyMapLen(c, 2);
                addReplyBulkCString(c, "type");
                addReplyBulkCString(c, "index");

                addReplyBulkCString(c, "spec");
                addReplyMapLen(c, 1);
                addReplyBulkCString(c, "index");
                addReplyLongLong(c, cmd->key_specs[i].bs.index.pos);
                break;
            case KSPEC_BS_KEYWORD:
                addReplyMapLen(c, 2);
                addReplyBulkCString(c, "type");
                addReplyBulkCString(c, "keyword");

                addReplyBulkCString(c, "spec");
                addReplyMapLen(c, 2);
                addReplyBulkCString(c, "keyword");
                addReplyBulkCString(c, cmd->key_specs[i].bs.keyword.keyword);
                addReplyBulkCString(c, "startfrom");
                addReplyLongLong(c, cmd->key_specs[i].bs.keyword.startfrom);
                break;
            default:
                serverPanic("Invalid begin_search key spec type %d", cmd->key_specs[i].begin_search_type);
        }

        addReplyBulkCString(c, "find_keys");
        switch (cmd->key_specs[i].find_keys_type) {
            case KSPEC_FK_UNKNOWN:
                addReplyMapLen(c, 2);
                addReplyBulkCString(c, "type");
                addReplyBulkCString(c, "unknown");

                addReplyBulkCString(c, "spec");
                addReplyMapLen(c, 0);
                break;
            case KSPEC_FK_RANGE:
                addReplyMapLen(c, 2);
                addReplyBulkCString(c, "type");
                addReplyBulkCString(c, "range");

                addReplyBulkCString(c, "spec");
                addReplyMapLen(c, 3);
                addReplyBulkCString(c, "lastkey");
                addReplyLongLong(c, cmd->key_specs[i].fk.range.lastkey);
                addReplyBulkCString(c, "keystep");
                addReplyLongLong(c, cmd->key_specs[i].fk.range.keystep);
                addReplyBulkCString(c, "limit");
                addReplyLongLong(c, cmd->key_specs[i].fk.range.limit);
                break;
            case KSPEC_FK_KEYNUM:
                addReplyMapLen(c, 2);
                addReplyBulkCString(c, "type");
                addReplyBulkCString(c, "keynum");

                addReplyBulkCString(c, "spec");
                addReplyMapLen(c, 3);
                addReplyBulkCString(c, "keynumidx");
                addReplyLongLong(c, cmd->key_specs[i].fk.keynum.keynumidx);
                addReplyBulkCString(c, "firstkey");
                addReplyLongLong(c, cmd->key_specs[i].fk.keynum.firstkey);
                addReplyBulkCString(c, "keystep");
                addReplyLongLong(c, cmd->key_specs[i].fk.keynum.keystep);
                break;
            default:
                serverPanic("Invalid find_keys key spec type %d", cmd->key_specs[i].begin_search_type);
        }
    }
}

/* Reply with an array of sub-command using the provided reply callback. */
void addReplyCommandSubCommands(client *c, struct redisCommand *cmd, void (*reply_function)(client*, struct redisCommand*), int use_map) {
    if (!cmd->subcommands_dict) {
        addReplySetLen(c, 0);
        return;
    }

    if (use_map)
        addReplyMapLen(c, dictSize(cmd->subcommands_dict));
    else
        addReplyArrayLen(c, dictSize(cmd->subcommands_dict));
    dictEntry *de;
    dictIterator *di = dictGetSafeIterator(cmd->subcommands_dict);
    while((de = dictNext(di)) != NULL) {
        struct redisCommand *sub = (struct redisCommand *)dictGetVal(de);
        if (use_map)
            addReplyBulkCBuffer(c, sub->fullname, sdslen(sub->fullname));
        reply_function(c, sub);
    }
    dictReleaseIterator(di);
}

/* Must match redisCommandGroup */
const char *COMMAND_GROUP_STR[] = {
    "generic",
    "string",
    "list",
    "set",
    "sorted-set",
    "hash",
    "pubsub",
    "transactions",
    "connection",
    "server",
    "scripting",
    "hyperloglog",
    "cluster",
    "sentinel",
    "geo",
    "stream",
    "bitmap",
    "module"
};

/* Output the representation of a Redis command. Used by the COMMAND command and COMMAND INFO. */
void addReplyCommandInfo(client *c, struct redisCommand *cmd) {
    if (!cmd) {
        addReplyNull(c);
    } else {
        int firstkey = 0, lastkey = 0, keystep = 0;
        if (cmd->legacy_range_key_spec.begin_search_type != KSPEC_BS_INVALID) {
            firstkey = cmd->legacy_range_key_spec.bs.index.pos;
            lastkey = cmd->legacy_range_key_spec.fk.range.lastkey;
            if (lastkey >= 0)
                lastkey += firstkey;
            keystep = cmd->legacy_range_key_spec.fk.range.keystep;
        }

        addReplyArrayLen(c, 10);
        addReplyBulkCBuffer(c, cmd->fullname, sdslen(cmd->fullname));
        addReplyLongLong(c, cmd->arity);
        addReplyFlagsForCommand(c, cmd);
        addReplyLongLong(c, firstkey);
        addReplyLongLong(c, lastkey);
        addReplyLongLong(c, keystep);
        addReplyCommandCategories(c, cmd);
        addReplyCommandTips(c, cmd);
        addReplyCommandKeySpecs(c, cmd);
        addReplyCommandSubCommands(c, cmd, addReplyCommandInfo, 0);
    }
}

/* Output the representation of a Redis command. Used by the COMMAND DOCS. */
void addReplyCommandDocs(client *c, struct redisCommand *cmd) {
    /* Count our reply len so we don't have to use deferred reply. */
    long maplen = 1;
    if (cmd->summary) maplen++;
    if (cmd->since) maplen++;
    if (cmd->flags & CMD_MODULE) maplen++;
    if (cmd->complexity) maplen++;
    if (cmd->doc_flags) maplen++;
    if (cmd->deprecated_since) maplen++;
    if (cmd->replaced_by) maplen++;
    if (cmd->history) maplen++;
    if (cmd->args) maplen++;
    if (cmd->subcommands_dict) maplen++;
    addReplyMapLen(c, maplen);

    if (cmd->summary) {
        addReplyBulkCString(c, "summary");
        addReplyBulkCString(c, cmd->summary);
    }
    if (cmd->since) {
        addReplyBulkCString(c, "since");
        addReplyBulkCString(c, cmd->since);
    }

    /* Always have the group, for module commands the group is always "module". */
    addReplyBulkCString(c, "group");
    addReplyBulkCString(c, COMMAND_GROUP_STR[cmd->group]);

    if (cmd->complexity) {
        addReplyBulkCString(c, "complexity");
        addReplyBulkCString(c, cmd->complexity);
    }
    if (cmd->flags & CMD_MODULE) {
        addReplyBulkCString(c, "module");
        addReplyBulkCString(c, moduleNameFromCommand(cmd));
    }
    if (cmd->doc_flags) {
        addReplyBulkCString(c, "doc_flags");
        addReplyDocFlagsForCommand(c, cmd);
    }
    if (cmd->deprecated_since) {
        addReplyBulkCString(c, "deprecated_since");
        addReplyBulkCString(c, cmd->deprecated_since);
    }
    if (cmd->replaced_by) {
        addReplyBulkCString(c, "replaced_by");
        addReplyBulkCString(c, cmd->replaced_by);
    }
    if (cmd->history) {
        addReplyBulkCString(c, "history");
        addReplyCommandHistory(c, cmd);
    }
    if (cmd->args) {
        addReplyBulkCString(c, "arguments");
        addReplyCommandArgList(c, cmd->args, cmd->num_args);
    }
    if (cmd->subcommands_dict) {
        addReplyBulkCString(c, "subcommands");
        addReplyCommandSubCommands(c, cmd, addReplyCommandDocs, 1);
    }
}

/* Helper for COMMAND GETKEYS and GETKEYSANDFLAGS */
void getKeysSubcommandImpl(client *c, int with_flags) {
    struct redisCommand *cmd = lookupCommand(c->argv+2,c->argc-2);
    getKeysResult result = GETKEYS_RESULT_INIT;
    int j;

    if (!cmd) {
        addReplyError(c,"Invalid command specified");
        return;
    } else if (!doesCommandHaveKeys(cmd)) {
        addReplyError(c,"The command has no key arguments");
        return;
    } else if ((cmd->arity > 0 && cmd->arity != c->argc-2) ||
               ((c->argc-2) < -cmd->arity))
    {
        addReplyError(c,"Invalid number of arguments specified for command");
        return;
    }

    if (!getKeysFromCommandWithSpecs(cmd,c->argv+2,c->argc-2,GET_KEYSPEC_DEFAULT,&result)) {
        if (cmd->flags & CMD_NO_MANDATORY_KEYS) {
            addReplyArrayLen(c,0);
        } else {
            addReplyError(c,"Invalid arguments specified for command");
        }
    } else {
        addReplyArrayLen(c,result.numkeys);
        for (j = 0; j < result.numkeys; j++) {
            if (!with_flags) {
                addReplyBulk(c,c->argv[result.keys[j].pos+2]);
            } else {
                addReplyArrayLen(c,2);
                addReplyBulk(c,c->argv[result.keys[j].pos+2]);
                addReplyFlagsForKeyArgs(c,result.keys[j].flags);
            }
        }
    }
    getKeysFreeResult(&result);
}

/* COMMAND GETKEYSANDFLAGS cmd arg1 arg2 ... */
void commandGetKeysAndFlagsCommand(client *c) {
    getKeysSubcommandImpl(c, 1);
}

/* COMMAND GETKEYS cmd arg1 arg2 ... */
void getKeysSubcommand(client *c) {
    getKeysSubcommandImpl(c, 0);
}

/* COMMAND (no args) */
void commandCommand(client *c) {
    dictIterator *di;
    dictEntry *de;

    addReplyArrayLen(c, dictSize(server.commands));
    di = dictGetIterator(server.commands);
    while ((de = dictNext(di)) != NULL) {
        addReplyCommandInfo(c, dictGetVal(de));
    }
    dictReleaseIterator(di);
}

/* COMMAND COUNT */
void commandCountCommand(client *c) {
    addReplyLongLong(c, dictSize(server.commands));
}

typedef enum {
    COMMAND_LIST_FILTER_MODULE,
    COMMAND_LIST_FILTER_ACLCAT,
    COMMAND_LIST_FILTER_PATTERN,
} commandListFilterType;

typedef struct {
    commandListFilterType type;
    sds arg;
    struct {
        int valid;
        union {
            uint64_t aclcat;
            void *module_handle;
        } u;
    } cache;
} commandListFilter;

int shouldFilterFromCommandList(struct redisCommand *cmd, commandListFilter *filter) {
    switch (filter->type) {
        case (COMMAND_LIST_FILTER_MODULE):
            if (!filter->cache.valid) {
                filter->cache.u.module_handle = moduleGetHandleByName(filter->arg);
                filter->cache.valid = 1;
            }
            return !moduleIsModuleCommand(filter->cache.u.module_handle, cmd);
        case (COMMAND_LIST_FILTER_ACLCAT): {
            if (!filter->cache.valid) {
                filter->cache.u.aclcat = ACLGetCommandCategoryFlagByName(filter->arg);
                filter->cache.valid = 1;
            }
            uint64_t cat = filter->cache.u.aclcat;
            if (cat == 0)
                return 1; /* Invalid ACL category */
            return (!(cmd->acl_categories & cat));
            break;
        }
        case (COMMAND_LIST_FILTER_PATTERN):
            return !stringmatchlen(filter->arg, sdslen(filter->arg), cmd->fullname, sdslen(cmd->fullname), 1);
        default:
            serverPanic("Invalid filter type %d", filter->type);
    }
}

/* COMMAND LIST FILTERBY (MODULE <module-name>|ACLCAT <cat>|PATTERN <pattern>) */
void commandListWithFilter(client *c, dict *commands, commandListFilter filter, int *numcmds) {
    dictEntry *de;
    dictIterator *di = dictGetIterator(commands);

    while ((de = dictNext(di)) != NULL) {
        struct redisCommand *cmd = dictGetVal(de);
        if (!shouldFilterFromCommandList(cmd,&filter)) {
            addReplyBulkCBuffer(c, cmd->fullname, sdslen(cmd->fullname));
            (*numcmds)++;
        }

        if (cmd->subcommands_dict) {
            commandListWithFilter(c, cmd->subcommands_dict, filter, numcmds);
        }
    }
    dictReleaseIterator(di);
}

/* COMMAND LIST */
void commandListWithoutFilter(client *c, dict *commands, int *numcmds) {
    dictEntry *de;
    dictIterator *di = dictGetIterator(commands);

    while ((de = dictNext(di)) != NULL) {
        struct redisCommand *cmd = dictGetVal(de);
        addReplyBulkCBuffer(c, cmd->fullname, sdslen(cmd->fullname));
        (*numcmds)++;

        if (cmd->subcommands_dict) {
            commandListWithoutFilter(c, cmd->subcommands_dict, numcmds);
        }
    }
    dictReleaseIterator(di);
}

/* COMMAND LIST [FILTERBY (MODULE <module-name>|ACLCAT <cat>|PATTERN <pattern>)] */
void commandListCommand(client *c) {

    /* Parse options. */
    int i = 2, got_filter = 0;
    commandListFilter filter = {0};
    for (; i < c->argc; i++) {
        int moreargs = (c->argc-1) - i; /* Number of additional arguments. */
        char *opt = c->argv[i]->ptr;
        if (!strcasecmp(opt,"filterby") && moreargs == 2) {
            char *filtertype = c->argv[i+1]->ptr;
            if (!strcasecmp(filtertype,"module")) {
                filter.type = COMMAND_LIST_FILTER_MODULE;
            } else if (!strcasecmp(filtertype,"aclcat")) {
                filter.type = COMMAND_LIST_FILTER_ACLCAT;
            } else if (!strcasecmp(filtertype,"pattern")) {
                filter.type = COMMAND_LIST_FILTER_PATTERN;
            } else {
                addReplyErrorObject(c,shared.syntaxerr);
                return;
            }
            got_filter = 1;
            filter.arg = c->argv[i+2]->ptr;
            i += 2;
        } else {
            addReplyErrorObject(c,shared.syntaxerr);
            return;
        }
    }

    int numcmds = 0;
    void *replylen = addReplyDeferredLen(c);

    if (got_filter) {
        commandListWithFilter(c, server.commands, filter, &numcmds);
    } else {
        commandListWithoutFilter(c, server.commands, &numcmds);
    }

    setDeferredArrayLen(c,replylen,numcmds);
}

/* COMMAND INFO [<command-name> ...] */
void commandInfoCommand(client *c) {
    int i;

    if (c->argc == 2) {
        dictIterator *di;
        dictEntry *de;
        addReplyArrayLen(c, dictSize(server.commands));
        di = dictGetIterator(server.commands);
        while ((de = dictNext(di)) != NULL) {
            addReplyCommandInfo(c, dictGetVal(de));
        }
        dictReleaseIterator(di);
    } else {
        addReplyArrayLen(c, c->argc-2);
        for (i = 2; i < c->argc; i++) {
            addReplyCommandInfo(c, lookupCommandBySds(c->argv[i]->ptr));
        }
    }
}

/* COMMAND DOCS [command-name [command-name ...]] */
void commandDocsCommand(client *c) {
    int i;
    if (c->argc == 2) {
        /* Reply with an array of all commands */
        dictIterator *di;
        dictEntry *de;
        addReplyMapLen(c, dictSize(server.commands));
        di = dictGetIterator(server.commands);
        while ((de = dictNext(di)) != NULL) {
            struct redisCommand *cmd = dictGetVal(de);
            addReplyBulkCBuffer(c, cmd->fullname, sdslen(cmd->fullname));
            addReplyCommandDocs(c, cmd);
        }
        dictReleaseIterator(di);
    } else {
        /* Reply with an array of the requested commands (if we find them) */
        int numcmds = 0;
        void *replylen = addReplyDeferredLen(c);
        for (i = 2; i < c->argc; i++) {
            struct redisCommand *cmd = lookupCommandBySds(c->argv[i]->ptr);
            if (!cmd)
                continue;
            addReplyBulkCBuffer(c, cmd->fullname, sdslen(cmd->fullname));
            addReplyCommandDocs(c, cmd);
            numcmds++;
        }
        setDeferredMapLen(c,replylen,numcmds);
    }
}

/* COMMAND GETKEYS arg0 arg1 arg2 ... */
void commandGetKeysCommand(client *c) {
    getKeysSubcommand(c);
}

/* COMMAND HELP */
void commandHelpCommand(client *c) {
    const char *help[] = {
"(no subcommand)",
"    Return details about all Redis commands.",
"COUNT",
"    Return the total number of commands in this Redis server.",
"LIST",
"    Return a list of all commands in this Redis server.",
"INFO [<command-name> ...]",
"    Return details about multiple Redis commands.",
"    If no command names are given, documentation details for all",
"    commands are returned.",
"DOCS [<command-name> ...]",
"    Return documentation details about multiple Redis commands.",
"    If no command names are given, documentation details for all",
"    commands are returned.",
"GETKEYS <full-command>",
"    Return the keys from a full Redis command.",
"GETKEYSANDFLAGS <full-command>",
"    Return the keys and the access flags from a full Redis command.",
NULL
    };

    addReplyHelp(c, help);
}

/* Convert an amount of bytes into a human readable string in the form
 * of 100B, 2G, 100M, 4K, and so forth. */
void bytesToHuman(char *s, size_t size, unsigned long long n) {
    double d;

    if (n < 1024) {
        /* Bytes */
        snprintf(s,size,"%lluB",n);
    } else if (n < (1024*1024)) {
        d = (double)n/(1024);
        snprintf(s,size,"%.2fK",d);
    } else if (n < (1024LL*1024*1024)) {
        d = (double)n/(1024*1024);
        snprintf(s,size,"%.2fM",d);
    } else if (n < (1024LL*1024*1024*1024)) {
        d = (double)n/(1024LL*1024*1024);
        snprintf(s,size,"%.2fG",d);
    } else if (n < (1024LL*1024*1024*1024*1024)) {
        d = (double)n/(1024LL*1024*1024*1024);
        snprintf(s,size,"%.2fT",d);
    } else if (n < (1024LL*1024*1024*1024*1024*1024)) {
        d = (double)n/(1024LL*1024*1024*1024*1024);
        snprintf(s,size,"%.2fP",d);
    } else {
        /* Let's hope we never need this */
        snprintf(s,size,"%lluB",n);
    }
}

/* Fill percentile distribution of latencies. */
sds fillPercentileDistributionLatencies(sds info, const char* histogram_name, struct hdr_histogram* histogram) {
    info = sdscatfmt(info,"latency_percentiles_usec_%s:",histogram_name);
    for (int j = 0; j < server.latency_tracking_info_percentiles_len; j++) {
        char fbuf[128];
        size_t len = snprintf(fbuf, sizeof(fbuf), "%f", server.latency_tracking_info_percentiles[j]);
        trimDoubleString(fbuf, len);
        info = sdscatprintf(info,"p%s=%.3f", fbuf,
            ((double)hdr_value_at_percentile(histogram,server.latency_tracking_info_percentiles[j]))/1000.0f);
        if (j != server.latency_tracking_info_percentiles_len-1)
            info = sdscatlen(info,",",1);
        }
    info = sdscatprintf(info,"\r\n");
    return info;
}

const char *replstateToString(int replstate) {
    switch (replstate) {
    case SLAVE_STATE_WAIT_BGSAVE_START:
    case SLAVE_STATE_WAIT_BGSAVE_END:
        return "wait_bgsave";
    case SLAVE_STATE_SEND_BULK:
        return "send_bulk";
    case SLAVE_STATE_ONLINE:
        return "online";
    default:
        return "";
    }
}

/* Characters we sanitize on INFO output to maintain expected format. */
static char unsafe_info_chars[] = "#:\n\r";
static char unsafe_info_chars_substs[] = "____";   /* Must be same length as above */

/* Returns a sanitized version of s that contains no unsafe info string chars.
 * If no unsafe characters are found, simply returns s. Caller needs to
 * free tmp if it is non-null on return.
 */
const char *getSafeInfoString(const char *s, size_t len, char **tmp) {
    *tmp = NULL;
    if (mempbrk(s, len, unsafe_info_chars,sizeof(unsafe_info_chars)-1)
        == NULL) return s;
    char *new = *tmp = zmalloc(len + 1);
    memcpy(new, s, len);
    new[len] = '\0';
    return memmapchars(new, len, unsafe_info_chars, unsafe_info_chars_substs,
                       sizeof(unsafe_info_chars)-1);
}

sds genRedisInfoStringCommandStats(sds info, dict *commands) {
    struct redisCommand *c;
    dictEntry *de;
    dictIterator *di;
    di = dictGetSafeIterator(commands);
    while((de = dictNext(di)) != NULL) {
        char *tmpsafe;
        c = (struct redisCommand *) dictGetVal(de);
        if (c->calls || c->failed_calls || c->rejected_calls) {
            info = sdscatprintf(info,
                "cmdstat_%s:calls=%lld,usec=%lld,usec_per_call=%.2f"
                ",rejected_calls=%lld,failed_calls=%lld\r\n",
                getSafeInfoString(c->fullname, sdslen(c->fullname), &tmpsafe), c->calls, c->microseconds,
                (c->calls == 0) ? 0 : ((float)c->microseconds/c->calls),
                c->rejected_calls, c->failed_calls);
            if (tmpsafe != NULL) zfree(tmpsafe);
        }
        if (c->subcommands_dict) {
            info = genRedisInfoStringCommandStats(info, c->subcommands_dict);
        }
    }
    dictReleaseIterator(di);

    return info;
}

/* Writes the ACL metrics to the info */
sds genRedisInfoStringACLStats(sds info) {
    info = sdscatprintf(info,
         "acl_access_denied_auth:%lld\r\n"
         "acl_access_denied_cmd:%lld\r\n"
         "acl_access_denied_key:%lld\r\n"
         "acl_access_denied_channel:%lld\r\n",
         server.acl_info.user_auth_failures,
         server.acl_info.invalid_cmd_accesses,
         server.acl_info.invalid_key_accesses,
         server.acl_info.invalid_channel_accesses);
    return info;
}

sds genRedisInfoStringLatencyStats(sds info, dict *commands) {
    struct redisCommand *c;
    dictEntry *de;
    dictIterator *di;
    di = dictGetSafeIterator(commands);
    while((de = dictNext(di)) != NULL) {
        char *tmpsafe;
        c = (struct redisCommand *) dictGetVal(de);
        if (c->latency_histogram) {
            info = fillPercentileDistributionLatencies(info,
                getSafeInfoString(c->fullname, sdslen(c->fullname), &tmpsafe),
                c->latency_histogram);
            if (tmpsafe != NULL) zfree(tmpsafe);
        }
        if (c->subcommands_dict) {
            info = genRedisInfoStringLatencyStats(info, c->subcommands_dict);
        }
    }
    dictReleaseIterator(di);

    return info;
}

/* Takes a null terminated sections list, and adds them to the dict. */
void addInfoSectionsToDict(dict *section_dict, char **sections) {
    while (*sections) {
        sds section = sdsnew(*sections);
        if (dictAdd(section_dict, section, NULL)==DICT_ERR)
            sdsfree(section);
        sections++;
    }
}

/* Cached copy of the default sections, as an optimization. */
static dict *cached_default_info_sections = NULL;

void releaseInfoSectionDict(dict *sec) {
    if (sec != cached_default_info_sections)
        dictRelease(sec);
}

/* Create a dictionary with unique section names to be used by genRedisInfoString.
 * 'argv' and 'argc' are list of arguments for INFO.
 * 'defaults' is an optional null terminated list of default sections.
 * 'out_all' and 'out_everything' are optional.
 * The resulting dictionary should be released with releaseInfoSectionDict. */
dict *genInfoSectionDict(robj **argv, int argc, char **defaults, int *out_all, int *out_everything) {
    char *default_sections[] = {
        "server", "clients", "memory", "persistence", "stats", "replication",
        "cpu", "module_list", "errorstats", "cluster", "keyspace", NULL};
    if (!defaults)
        defaults = default_sections;

    if (argc == 0) {
        /* In this case we know the dict is not gonna be modified, so we cache
         * it as an optimization for a common case. */
        if (cached_default_info_sections)
            return cached_default_info_sections;
        cached_default_info_sections = dictCreate(&stringSetDictType);
        dictExpand(cached_default_info_sections, 16);
        addInfoSectionsToDict(cached_default_info_sections, defaults);
        return cached_default_info_sections;
    }

    dict *section_dict = dictCreate(&stringSetDictType);
    dictExpand(section_dict, min(argc,16));
    for (int i = 0; i < argc; i++) {
        if (!strcasecmp(argv[i]->ptr,"default")) {
            addInfoSectionsToDict(section_dict, defaults);
        } else if (!strcasecmp(argv[i]->ptr,"all")) {
            if (out_all) *out_all = 1;
        } else if (!strcasecmp(argv[i]->ptr,"everything")) {
            if (out_everything) *out_everything = 1;
            if (out_all) *out_all = 1;
        } else {
            sds section = sdsnew(argv[i]->ptr);
            if (dictAdd(section_dict, section, NULL) != DICT_OK)
                sdsfree(section);
        }
    }
    return section_dict;
}

/* Create the string returned by the INFO command. This is decoupled
 * by the INFO command itself as we need to report the same information
 * on memory corruption problems. */
sds genRedisInfoString(dict *section_dict, int all_sections, int everything) {
    sds info = sdsempty();
    time_t uptime = server.unixtime-server.stat_starttime;
    int j;
    int sections = 0;
    if (everything) all_sections = 1;

    /* Server */
    if (all_sections || (dictFind(section_dict,"server") != NULL)) {
        static int call_uname = 1;
        static struct utsname name;
        char *mode;
        char *supervised;

        if (server.cluster_enabled) mode = "cluster";
        else if (server.sentinel_mode) mode = "sentinel";
        else mode = "standalone";

        if (server.supervised) {
            if (server.supervised_mode == SUPERVISED_UPSTART) supervised = "upstart";
            else if (server.supervised_mode == SUPERVISED_SYSTEMD) supervised = "systemd";
            else supervised = "unknown";
        } else {
            supervised = "no";
        }

        if (sections++) info = sdscat(info,"\r\n");

        if (call_uname) {
            /* Uname can be slow and is always the same output. Cache it. */
            uname(&name);
            call_uname = 0;
        }

        unsigned int lruclock;
        atomicGet(server.lruclock,lruclock);
        info = sdscatfmt(info,
            "# Server\r\n"
            "redis_version:%s\r\n"
            "redis_git_sha1:%s\r\n"
            "redis_git_dirty:%i\r\n"
            "redis_build_id:%s\r\n"
            "redis_mode:%s\r\n"
            "os:%s %s %s\r\n"
            "arch_bits:%i\r\n"
            "monotonic_clock:%s\r\n"
            "multiplexing_api:%s\r\n"
            "atomicvar_api:%s\r\n"
            "gcc_version:%i.%i.%i\r\n"
            "process_id:%I\r\n"
            "process_supervised:%s\r\n"
            "run_id:%s\r\n"
            "tcp_port:%i\r\n"
            "server_time_usec:%I\r\n"
            "uptime_in_seconds:%I\r\n"
            "uptime_in_days:%I\r\n"
            "hz:%i\r\n"
            "configured_hz:%i\r\n"
            "lru_clock:%u\r\n"
            "executable:%s\r\n"
            "config_file:%s\r\n"
            "io_threads_active:%i\r\n",
            REDIS_VERSION,
            redisGitSHA1(),
            strtol(redisGitDirty(),NULL,10) > 0,
            redisBuildIdString(),
            mode,
            name.sysname, name.release, name.machine,
            server.arch_bits,
            monotonicInfoString(),
            aeGetApiName(),
            REDIS_ATOMIC_API,
#ifdef __GNUC__
            __GNUC__,__GNUC_MINOR__,__GNUC_PATCHLEVEL__,
#else
            0,0,0,
#endif
            (int64_t) getpid(),
            supervised,
            server.runid,
            server.port ? server.port : server.tls_port,
            (int64_t)server.ustime,
            (int64_t)uptime,
            (int64_t)(uptime/(3600*24)),
            server.hz,
            server.config_hz,
            lruclock,
            server.executable ? server.executable : "",
            server.configfile ? server.configfile : "",
            server.io_threads_active);

        /* Conditional properties */
        if (isShutdownInitiated()) {
            info = sdscatfmt(info,
                "shutdown_in_milliseconds:%I\r\n",
                (int64_t)(server.shutdown_mstime - commandTimeSnapshot()));
        }

        /* get all the listeners information */
        info = getListensInfoString(info);
    }

    /* Clients */
    if (all_sections || (dictFind(section_dict,"clients") != NULL)) {
        size_t maxin, maxout;
        unsigned long blocking_keys, blocking_keys_on_nokey;
        getExpansiveClientsInfo(&maxin,&maxout);
        totalNumberOfBlockingKeys(&blocking_keys, &blocking_keys_on_nokey);
        if (sections++) info = sdscat(info,"\r\n");
        info = sdscatprintf(info,
            "# Clients\r\n"
            "connected_clients:%lu\r\n"
            "cluster_connections:%lu\r\n"
            "maxclients:%u\r\n"
            "client_recent_max_input_buffer:%zu\r\n"
            "client_recent_max_output_buffer:%zu\r\n"
            "blocked_clients:%d\r\n"
            "tracking_clients:%d\r\n"
            "clients_in_timeout_table:%llu\r\n"
            "total_blocking_keys:%lu\r\n"
            "total_blocking_keys_on_nokey:%lu\r\n",
            listLength(server.clients)-listLength(server.slaves),
            getClusterConnectionsCount(),
            server.maxclients,
            maxin, maxout,
            server.blocked_clients,
            server.tracking_clients,
            (unsigned long long) raxSize(server.clients_timeout_table),
            blocking_keys,
            blocking_keys_on_nokey);
    }

    /* Memory */
    if (all_sections || (dictFind(section_dict,"memory") != NULL)) {
        char hmem[64];
        char peak_hmem[64];
        char total_system_hmem[64];
        char used_memory_lua_hmem[64];
        char used_memory_vm_total_hmem[64];
        char used_memory_scripts_hmem[64];
        char used_memory_rss_hmem[64];
        char maxmemory_hmem[64];
        size_t zmalloc_used = zmalloc_used_memory();
        size_t total_system_mem = server.system_memory_size;
        const char *evict_policy = evictPolicyToString();
        long long memory_lua = evalMemory();
        long long memory_functions = functionsMemory();
        struct redisMemOverhead *mh = getMemoryOverheadData();

        /* Peak memory is updated from time to time by serverCron() so it
         * may happen that the instantaneous value is slightly bigger than
         * the peak value. This may confuse users, so we update the peak
         * if found smaller than the current memory usage. */
        if (zmalloc_used > server.stat_peak_memory)
            server.stat_peak_memory = zmalloc_used;

        bytesToHuman(hmem,sizeof(hmem),zmalloc_used);
        bytesToHuman(peak_hmem,sizeof(peak_hmem),server.stat_peak_memory);
        bytesToHuman(total_system_hmem,sizeof(total_system_hmem),total_system_mem);
        bytesToHuman(used_memory_lua_hmem,sizeof(used_memory_lua_hmem),memory_lua);
        bytesToHuman(used_memory_vm_total_hmem,sizeof(used_memory_vm_total_hmem),memory_functions + memory_lua);
        bytesToHuman(used_memory_scripts_hmem,sizeof(used_memory_scripts_hmem),mh->lua_caches + mh->functions_caches);
        bytesToHuman(used_memory_rss_hmem,sizeof(used_memory_rss_hmem),server.cron_malloc_stats.process_rss);
        bytesToHuman(maxmemory_hmem,sizeof(maxmemory_hmem),server.maxmemory);

        if (sections++) info = sdscat(info,"\r\n");
        info = sdscatprintf(info,
            "# Memory\r\n"
            "used_memory:%zu\r\n"
            "used_memory_human:%s\r\n"
            "used_memory_rss:%zu\r\n"
            "used_memory_rss_human:%s\r\n"
            "used_memory_peak:%zu\r\n"
            "used_memory_peak_human:%s\r\n"
            "used_memory_peak_perc:%.2f%%\r\n"
            "used_memory_overhead:%zu\r\n"
            "used_memory_startup:%zu\r\n"
            "used_memory_dataset:%zu\r\n"
            "used_memory_dataset_perc:%.2f%%\r\n"
            "allocator_allocated:%zu\r\n"
            "allocator_active:%zu\r\n"
            "allocator_resident:%zu\r\n"
            "total_system_memory:%lu\r\n"
            "total_system_memory_human:%s\r\n"
            "used_memory_lua:%lld\r\n" /* deprecated, renamed to used_memory_vm_eval */
            "used_memory_vm_eval:%lld\r\n"
            "used_memory_lua_human:%s\r\n" /* deprecated */
            "used_memory_scripts_eval:%lld\r\n"
            "number_of_cached_scripts:%lu\r\n"
            "number_of_functions:%lu\r\n"
            "number_of_libraries:%lu\r\n"
            "used_memory_vm_functions:%lld\r\n"
            "used_memory_vm_total:%lld\r\n"
            "used_memory_vm_total_human:%s\r\n"
            "used_memory_functions:%lld\r\n"
            "used_memory_scripts:%lld\r\n"
            "used_memory_scripts_human:%s\r\n"
            "maxmemory:%lld\r\n"
            "maxmemory_human:%s\r\n"
            "maxmemory_policy:%s\r\n"
            "allocator_frag_ratio:%.2f\r\n"
            "allocator_frag_bytes:%zu\r\n"
            "allocator_rss_ratio:%.2f\r\n"
            "allocator_rss_bytes:%zd\r\n"
            "rss_overhead_ratio:%.2f\r\n"
            "rss_overhead_bytes:%zd\r\n"
            "mem_fragmentation_ratio:%.2f\r\n"
            "mem_fragmentation_bytes:%zd\r\n"
            "mem_not_counted_for_evict:%zu\r\n"
            "mem_replication_backlog:%zu\r\n"
            "mem_total_replication_buffers:%zu\r\n"
            "mem_clients_slaves:%zu\r\n"
            "mem_clients_normal:%zu\r\n"
            "mem_cluster_links:%zu\r\n"
            "mem_aof_buffer:%zu\r\n"
            "mem_allocator:%s\r\n"
            "active_defrag_running:%d\r\n"
            "lazyfree_pending_objects:%zu\r\n"
            "lazyfreed_objects:%zu\r\n",
            zmalloc_used,
            hmem,
            server.cron_malloc_stats.process_rss,
            used_memory_rss_hmem,
            server.stat_peak_memory,
            peak_hmem,
            mh->peak_perc,
            mh->overhead_total,
            mh->startup_allocated,
            mh->dataset,
            mh->dataset_perc,
            server.cron_malloc_stats.allocator_allocated,
            server.cron_malloc_stats.allocator_active,
            server.cron_malloc_stats.allocator_resident,
            (unsigned long)total_system_mem,
            total_system_hmem,
            memory_lua,
            memory_lua,
            used_memory_lua_hmem,
            (long long) mh->lua_caches,
            dictSize(evalScriptsDict()),
            functionsNum(),
            functionsLibNum(),
            memory_functions,
            memory_functions + memory_lua,
            used_memory_vm_total_hmem,
            (long long) mh->functions_caches,
            (long long) mh->lua_caches + (long long) mh->functions_caches,
            used_memory_scripts_hmem,
            server.maxmemory,
            maxmemory_hmem,
            evict_policy,
            mh->allocator_frag,
            mh->allocator_frag_bytes,
            mh->allocator_rss,
            mh->allocator_rss_bytes,
            mh->rss_extra,
            mh->rss_extra_bytes,
            mh->total_frag,       /* This is the total RSS overhead, including
                                     fragmentation, but not just it. This field
                                     (and the next one) is named like that just
                                     for backward compatibility. */
            mh->total_frag_bytes,
            freeMemoryGetNotCountedMemory(),
            mh->repl_backlog,
            server.repl_buffer_mem,
            mh->clients_slaves,
            mh->clients_normal,
            mh->cluster_links,
            mh->aof_buffer,
            ZMALLOC_LIB,
            server.active_defrag_running,
            lazyfreeGetPendingObjectsCount(),
            lazyfreeGetFreedObjectsCount()
        );
        freeMemoryOverheadData(mh);
    }

    /* Persistence */
    if (all_sections || (dictFind(section_dict,"persistence") != NULL)) {
        if (sections++) info = sdscat(info,"\r\n");
        double fork_perc = 0;
        if (server.stat_module_progress) {
            fork_perc = server.stat_module_progress * 100;
        } else if (server.stat_current_save_keys_total) {
            fork_perc = ((double)server.stat_current_save_keys_processed / server.stat_current_save_keys_total) * 100;
        }
        int aof_bio_fsync_status;
        atomicGet(server.aof_bio_fsync_status,aof_bio_fsync_status);

        info = sdscatprintf(info,
            "# Persistence\r\n"
            "loading:%d\r\n"
            "async_loading:%d\r\n"
            "current_cow_peak:%zu\r\n"
            "current_cow_size:%zu\r\n"
            "current_cow_size_age:%lu\r\n"
            "current_fork_perc:%.2f\r\n"
            "current_save_keys_processed:%zu\r\n"
            "current_save_keys_total:%zu\r\n"
            "rdb_changes_since_last_save:%lld\r\n"
            "rdb_bgsave_in_progress:%d\r\n"
            "rdb_last_save_time:%jd\r\n"
            "rdb_last_bgsave_status:%s\r\n"
            "rdb_last_bgsave_time_sec:%jd\r\n"
            "rdb_current_bgsave_time_sec:%jd\r\n"
            "rdb_saves:%lld\r\n"
            "rdb_last_cow_size:%zu\r\n"
            "rdb_last_load_keys_expired:%lld\r\n"
            "rdb_last_load_keys_loaded:%lld\r\n"
            "aof_enabled:%d\r\n"
            "aof_rewrite_in_progress:%d\r\n"
            "aof_rewrite_scheduled:%d\r\n"
            "aof_last_rewrite_time_sec:%jd\r\n"
            "aof_current_rewrite_time_sec:%jd\r\n"
            "aof_last_bgrewrite_status:%s\r\n"
            "aof_rewrites:%lld\r\n"
            "aof_rewrites_consecutive_failures:%lld\r\n"
            "aof_last_write_status:%s\r\n"
            "aof_last_cow_size:%zu\r\n"
            "module_fork_in_progress:%d\r\n"
            "module_fork_last_cow_size:%zu\r\n",
            (int)(server.loading && !server.async_loading),
            (int)server.async_loading,
            server.stat_current_cow_peak,
            server.stat_current_cow_bytes,
            server.stat_current_cow_updated ? (unsigned long) elapsedMs(server.stat_current_cow_updated) / 1000 : 0,
            fork_perc,
            server.stat_current_save_keys_processed,
            server.stat_current_save_keys_total,
            server.dirty,
            server.child_type == CHILD_TYPE_RDB,
            (intmax_t)server.lastsave,
            (server.lastbgsave_status == C_OK) ? "ok" : "err",
            (intmax_t)server.rdb_save_time_last,
            (intmax_t)((server.child_type != CHILD_TYPE_RDB) ?
                -1 : time(NULL)-server.rdb_save_time_start),
            server.stat_rdb_saves,
            server.stat_rdb_cow_bytes,
            server.rdb_last_load_keys_expired,
            server.rdb_last_load_keys_loaded,
            server.aof_state != AOF_OFF,
            server.child_type == CHILD_TYPE_AOF,
            server.aof_rewrite_scheduled,
            (intmax_t)server.aof_rewrite_time_last,
            (intmax_t)((server.child_type != CHILD_TYPE_AOF) ?
                -1 : time(NULL)-server.aof_rewrite_time_start),
            (server.aof_lastbgrewrite_status == C_OK) ? "ok" : "err",
            server.stat_aof_rewrites,
            server.stat_aofrw_consecutive_failures,
            (server.aof_last_write_status == C_OK &&
                aof_bio_fsync_status == C_OK) ? "ok" : "err",
            server.stat_aof_cow_bytes,
            server.child_type == CHILD_TYPE_MODULE,
            server.stat_module_cow_bytes);

        if (server.aof_enabled) {
            info = sdscatprintf(info,
                "aof_current_size:%lld\r\n"
                "aof_base_size:%lld\r\n"
                "aof_pending_rewrite:%d\r\n"
                "aof_buffer_length:%zu\r\n"
                "aof_pending_bio_fsync:%lu\r\n"
                "aof_delayed_fsync:%lu\r\n",
                (long long) server.aof_current_size,
                (long long) server.aof_rewrite_base_size,
                server.aof_rewrite_scheduled,
                sdslen(server.aof_buf),
                bioPendingJobsOfType(BIO_AOF_FSYNC),
                server.aof_delayed_fsync);
        }

        if (server.loading) {
            double perc = 0;
            time_t eta, elapsed;
            off_t remaining_bytes = 1;

            if (server.loading_total_bytes) {
                perc = ((double)server.loading_loaded_bytes / server.loading_total_bytes) * 100;
                remaining_bytes = server.loading_total_bytes - server.loading_loaded_bytes;
            } else if(server.loading_rdb_used_mem) {
                perc = ((double)server.loading_loaded_bytes / server.loading_rdb_used_mem) * 100;
                remaining_bytes = server.loading_rdb_used_mem - server.loading_loaded_bytes;
                /* used mem is only a (bad) estimation of the rdb file size, avoid going over 100% */
                if (perc > 99.99) perc = 99.99;
                if (remaining_bytes < 1) remaining_bytes = 1;
            }

            elapsed = time(NULL)-server.loading_start_time;
            if (elapsed == 0) {
                eta = 1; /* A fake 1 second figure if we don't have
                            enough info */
            } else {
                eta = (elapsed*remaining_bytes)/(server.loading_loaded_bytes+1);
            }

            info = sdscatprintf(info,
                "loading_start_time:%jd\r\n"
                "loading_total_bytes:%llu\r\n"
                "loading_rdb_used_mem:%llu\r\n"
                "loading_loaded_bytes:%llu\r\n"
                "loading_loaded_perc:%.2f\r\n"
                "loading_eta_seconds:%jd\r\n",
                (intmax_t) server.loading_start_time,
                (unsigned long long) server.loading_total_bytes,
                (unsigned long long) server.loading_rdb_used_mem,
                (unsigned long long) server.loading_loaded_bytes,
                perc,
                (intmax_t)eta
            );
        }
    }

    /* Stats */
    if (all_sections  || (dictFind(section_dict,"stats") != NULL)) {
        long long stat_total_reads_processed, stat_total_writes_processed;
        long long stat_net_input_bytes, stat_net_output_bytes;
        long long stat_net_repl_input_bytes, stat_net_repl_output_bytes;
        long long current_eviction_exceeded_time = server.stat_last_eviction_exceeded_time ?
            (long long) elapsedUs(server.stat_last_eviction_exceeded_time): 0;
        long long current_active_defrag_time = server.stat_last_active_defrag_time ?
            (long long) elapsedUs(server.stat_last_active_defrag_time): 0;
        atomicGet(server.stat_total_reads_processed, stat_total_reads_processed);
        atomicGet(server.stat_total_writes_processed, stat_total_writes_processed);
        atomicGet(server.stat_net_input_bytes, stat_net_input_bytes);
        atomicGet(server.stat_net_output_bytes, stat_net_output_bytes);
        atomicGet(server.stat_net_repl_input_bytes, stat_net_repl_input_bytes);
        atomicGet(server.stat_net_repl_output_bytes, stat_net_repl_output_bytes);

        if (sections++) info = sdscat(info,"\r\n");
        info = sdscatprintf(info,
            "# Stats\r\n"
            "total_connections_received:%lld\r\n"
            "total_commands_processed:%lld\r\n"
            "instantaneous_ops_per_sec:%lld\r\n"
            "total_net_input_bytes:%lld\r\n"
            "total_net_output_bytes:%lld\r\n"
            "total_net_repl_input_bytes:%lld\r\n"
            "total_net_repl_output_bytes:%lld\r\n"
            "instantaneous_input_kbps:%.2f\r\n"
            "instantaneous_output_kbps:%.2f\r\n"
            "instantaneous_input_repl_kbps:%.2f\r\n"
            "instantaneous_output_repl_kbps:%.2f\r\n"
            "rejected_connections:%lld\r\n"
            "sync_full:%lld\r\n"
            "sync_partial_ok:%lld\r\n"
            "sync_partial_err:%lld\r\n"
            "expired_keys:%lld\r\n"
            "expired_stale_perc:%.2f\r\n"
            "expired_time_cap_reached_count:%lld\r\n"
            "expire_cycle_cpu_milliseconds:%lld\r\n"
            "evicted_keys:%lld\r\n"
            "evicted_clients:%lld\r\n"
            "total_eviction_exceeded_time:%lld\r\n"
            "current_eviction_exceeded_time:%lld\r\n"
            "keyspace_hits:%lld\r\n"
            "keyspace_misses:%lld\r\n"
            "pubsub_channels:%ld\r\n"
            "pubsub_patterns:%lu\r\n"
            "pubsubshard_channels:%lu\r\n"
            "latest_fork_usec:%lld\r\n"
            "total_forks:%lld\r\n"
            "migrate_cached_sockets:%ld\r\n"
            "slave_expires_tracked_keys:%zu\r\n"
            "active_defrag_hits:%lld\r\n"
            "active_defrag_misses:%lld\r\n"
            "active_defrag_key_hits:%lld\r\n"
            "active_defrag_key_misses:%lld\r\n"
            "total_active_defrag_time:%lld\r\n"
            "current_active_defrag_time:%lld\r\n"
            "tracking_total_keys:%lld\r\n"
            "tracking_total_items:%lld\r\n"
            "tracking_total_prefixes:%lld\r\n"
            "unexpected_error_replies:%lld\r\n"
            "total_error_replies:%lld\r\n"
            "dump_payload_sanitizations:%lld\r\n"
            "total_reads_processed:%lld\r\n"
            "total_writes_processed:%lld\r\n"
            "io_threaded_reads_processed:%lld\r\n"
            "io_threaded_writes_processed:%lld\r\n"
            "reply_buffer_shrinks:%lld\r\n"
            "reply_buffer_expands:%lld\r\n",
            server.stat_numconnections,
            server.stat_numcommands,
            getInstantaneousMetric(STATS_METRIC_COMMAND),
            stat_net_input_bytes + stat_net_repl_input_bytes,
            stat_net_output_bytes + stat_net_repl_output_bytes,
            stat_net_repl_input_bytes,
            stat_net_repl_output_bytes,
            (float)getInstantaneousMetric(STATS_METRIC_NET_INPUT)/1024,
            (float)getInstantaneousMetric(STATS_METRIC_NET_OUTPUT)/1024,
            (float)getInstantaneousMetric(STATS_METRIC_NET_INPUT_REPLICATION)/1024,
            (float)getInstantaneousMetric(STATS_METRIC_NET_OUTPUT_REPLICATION)/1024,
            server.stat_rejected_conn,
            server.stat_sync_full,
            server.stat_sync_partial_ok,
            server.stat_sync_partial_err,
            server.stat_expiredkeys,
            server.stat_expired_stale_perc*100,
            server.stat_expired_time_cap_reached_count,
            server.stat_expire_cycle_time_used/1000,
            server.stat_evictedkeys,
            server.stat_evictedclients,
            (server.stat_total_eviction_exceeded_time + current_eviction_exceeded_time) / 1000,
            current_eviction_exceeded_time / 1000,
            server.stat_keyspace_hits,
            server.stat_keyspace_misses,
            dictSize(server.pubsub_channels),
            dictSize(server.pubsub_patterns),
            dictSize(server.pubsubshard_channels),
            server.stat_fork_time,
            server.stat_total_forks,
            dictSize(server.migrate_cached_sockets),
            getSlaveKeyWithExpireCount(),
            server.stat_active_defrag_hits,
            server.stat_active_defrag_misses,
            server.stat_active_defrag_key_hits,
            server.stat_active_defrag_key_misses,
            (server.stat_total_active_defrag_time + current_active_defrag_time) / 1000,
            current_active_defrag_time / 1000,
            (unsigned long long) trackingGetTotalKeys(),
            (unsigned long long) trackingGetTotalItems(),
            (unsigned long long) trackingGetTotalPrefixes(),
            server.stat_unexpected_error_replies,
            server.stat_total_error_replies,
            server.stat_dump_payload_sanitizations,
            stat_total_reads_processed,
            stat_total_writes_processed,
            server.stat_io_reads_processed,
            server.stat_io_writes_processed,
            server.stat_reply_buffer_shrinks,
            server.stat_reply_buffer_expands);
        info = genRedisInfoStringACLStats(info);
    }

    /* Replication */
    if (all_sections || (dictFind(section_dict,"replication") != NULL)) {
        if (sections++) info = sdscat(info,"\r\n");
        info = sdscatprintf(info,
            "# Replication\r\n"
            "role:%s\r\n",
            server.masterhost == NULL ? "master" : "slave");
        if (server.masterhost) {
            long long slave_repl_offset = 1;
            long long slave_read_repl_offset = 1;

            if (server.master) {
                slave_repl_offset = server.master->reploff;
                slave_read_repl_offset = server.master->read_reploff;
            } else if (server.cached_master) {
                slave_repl_offset = server.cached_master->reploff;
                slave_read_repl_offset = server.cached_master->read_reploff;
            }

            info = sdscatprintf(info,
                "master_host:%s\r\n"
                "master_port:%d\r\n"
                "master_link_status:%s\r\n"
                "master_last_io_seconds_ago:%d\r\n"
                "master_sync_in_progress:%d\r\n"
                "slave_read_repl_offset:%lld\r\n"
                "slave_repl_offset:%lld\r\n"
                ,server.masterhost,
                server.masterport,
                (server.repl_state == REPL_STATE_CONNECTED) ?
                    "up" : "down",
                server.master ?
                ((int)(server.unixtime-server.master->lastinteraction)) : -1,
                server.repl_state == REPL_STATE_TRANSFER,
                slave_read_repl_offset,
                slave_repl_offset
            );

            if (server.repl_state == REPL_STATE_TRANSFER) {
                double perc = 0;
                if (server.repl_transfer_size) {
                    perc = ((double)server.repl_transfer_read / server.repl_transfer_size) * 100;
                }
                info = sdscatprintf(info,
                    "master_sync_total_bytes:%lld\r\n"
                    "master_sync_read_bytes:%lld\r\n"
                    "master_sync_left_bytes:%lld\r\n"
                    "master_sync_perc:%.2f\r\n"
                    "master_sync_last_io_seconds_ago:%d\r\n",
                    (long long) server.repl_transfer_size,
                    (long long) server.repl_transfer_read,
                    (long long) (server.repl_transfer_size - server.repl_transfer_read),
                    perc,
                    (int)(server.unixtime-server.repl_transfer_lastio)
                );
            }

            if (server.repl_state != REPL_STATE_CONNECTED) {
                info = sdscatprintf(info,
                    "master_link_down_since_seconds:%jd\r\n",
                    server.repl_down_since ?
                    (intmax_t)(server.unixtime-server.repl_down_since) : -1);
            }
            info = sdscatprintf(info,
                "slave_priority:%d\r\n"
                "slave_read_only:%d\r\n"
                "replica_announced:%d\r\n",
                server.slave_priority,
                server.repl_slave_ro,
                server.replica_announced);
        }

        info = sdscatprintf(info,
            "connected_slaves:%lu\r\n",
            listLength(server.slaves));

        /* If min-slaves-to-write is active, write the number of slaves
         * currently considered 'good'. */
        if (server.repl_min_slaves_to_write &&
            server.repl_min_slaves_max_lag) {
            info = sdscatprintf(info,
                "min_slaves_good_slaves:%d\r\n",
                server.repl_good_slaves_count);
        }

        if (listLength(server.slaves)) {
            int slaveid = 0;
            listNode *ln;
            listIter li;

            listRewind(server.slaves,&li);
            while((ln = listNext(&li))) {
                client *slave = listNodeValue(ln);
                char ip[NET_IP_STR_LEN], *slaveip = slave->slave_addr;
                int port;
                long lag = 0;

                if (!slaveip) {
                    if (connAddrPeerName(slave->conn,ip,sizeof(ip),&port) == -1)
                        continue;
                    slaveip = ip;
                }
                const char *state = replstateToString(slave->replstate);
                if (state[0] == '\0') continue;
                if (slave->replstate == SLAVE_STATE_ONLINE)
                    lag = time(NULL) - slave->repl_ack_time;

                info = sdscatprintf(info,
                    "slave%d:ip=%s,port=%d,state=%s,"
                    "offset=%lld,lag=%ld\r\n",
                    slaveid,slaveip,slave->slave_listening_port,state,
                    slave->repl_ack_off, lag);
                slaveid++;
            }
        }
        info = sdscatprintf(info,
            "master_failover_state:%s\r\n"
            "master_replid:%s\r\n"
            "master_replid2:%s\r\n"
            "master_repl_offset:%lld\r\n"
            "second_repl_offset:%lld\r\n"
            "repl_backlog_active:%d\r\n"
            "repl_backlog_size:%lld\r\n"
            "repl_backlog_first_byte_offset:%lld\r\n"
            "repl_backlog_histlen:%lld\r\n",
            getFailoverStateString(),
            server.replid,
            server.replid2,
            server.master_repl_offset,
            server.second_replid_offset,
            server.repl_backlog != NULL,
            server.repl_backlog_size,
            server.repl_backlog ? server.repl_backlog->offset : 0,
            server.repl_backlog ? server.repl_backlog->histlen : 0);
    }

    /* CPU */
    if (all_sections || (dictFind(section_dict,"cpu") != NULL)) {
        if (sections++) info = sdscat(info,"\r\n");

        struct rusage self_ru, c_ru;
        getrusage(RUSAGE_SELF, &self_ru);
        getrusage(RUSAGE_CHILDREN, &c_ru);
        info = sdscatprintf(info,
        "# CPU\r\n"
        "used_cpu_sys:%ld.%06ld\r\n"
        "used_cpu_user:%ld.%06ld\r\n"
        "used_cpu_sys_children:%ld.%06ld\r\n"
        "used_cpu_user_children:%ld.%06ld\r\n",
        (long)self_ru.ru_stime.tv_sec, (long)self_ru.ru_stime.tv_usec,
        (long)self_ru.ru_utime.tv_sec, (long)self_ru.ru_utime.tv_usec,
        (long)c_ru.ru_stime.tv_sec, (long)c_ru.ru_stime.tv_usec,
        (long)c_ru.ru_utime.tv_sec, (long)c_ru.ru_utime.tv_usec);
#ifdef RUSAGE_THREAD
        struct rusage m_ru;
        getrusage(RUSAGE_THREAD, &m_ru);
        info = sdscatprintf(info,
            "used_cpu_sys_main_thread:%ld.%06ld\r\n"
            "used_cpu_user_main_thread:%ld.%06ld\r\n",
            (long)m_ru.ru_stime.tv_sec, (long)m_ru.ru_stime.tv_usec,
            (long)m_ru.ru_utime.tv_sec, (long)m_ru.ru_utime.tv_usec);
#endif  /* RUSAGE_THREAD */
    }

    /* Modules */
    if (all_sections || (dictFind(section_dict,"module_list") != NULL) || (dictFind(section_dict,"modules") != NULL)) {
        if (sections++) info = sdscat(info,"\r\n");
        info = sdscatprintf(info,"# Modules\r\n");
        info = genModulesInfoString(info);
    }

    /* Command statistics */
    if (all_sections || (dictFind(section_dict,"commandstats") != NULL)) {
        if (sections++) info = sdscat(info,"\r\n");
        info = sdscatprintf(info, "# Commandstats\r\n");
        info = genRedisInfoStringCommandStats(info, server.commands);
    }

    /* Error statistics */
    if (all_sections || (dictFind(section_dict,"errorstats") != NULL)) {
        if (sections++) info = sdscat(info,"\r\n");
        info = sdscat(info, "# Errorstats\r\n");
        raxIterator ri;
        raxStart(&ri,server.errors);
        raxSeek(&ri,"^",NULL,0);
        struct redisError *e;
        while(raxNext(&ri)) {
            char *tmpsafe;
            e = (struct redisError *) ri.data;
            info = sdscatprintf(info,
                "errorstat_%.*s:count=%lld\r\n",
                (int)ri.key_len, getSafeInfoString((char *) ri.key, ri.key_len, &tmpsafe), e->count);
            if (tmpsafe != NULL) zfree(tmpsafe);
        }
        raxStop(&ri);
    }

    /* Latency by percentile distribution per command */
    if (all_sections || (dictFind(section_dict,"latencystats") != NULL)) {
        if (sections++) info = sdscat(info,"\r\n");
        info = sdscatprintf(info, "# Latencystats\r\n");
        if (server.latency_tracking_enabled) {
            info = genRedisInfoStringLatencyStats(info, server.commands);
        }
    }

    /* Cluster */
    if (all_sections || (dictFind(section_dict,"cluster") != NULL)) {
        if (sections++) info = sdscat(info,"\r\n");
        info = sdscatprintf(info,
        "# Cluster\r\n"
        "cluster_enabled:%d\r\n",
        server.cluster_enabled);
    }

    /* Key space */
    if (all_sections || (dictFind(section_dict,"keyspace") != NULL)) {
        if (sections++) info = sdscat(info,"\r\n");
        info = sdscatprintf(info, "# Keyspace\r\n");
        for (j = 0; j < server.dbnum; j++) {
            long long keys, vkeys;

            keys = dictSize(server.db[j].dict);
            vkeys = dictSize(server.db[j].expires);
            if (keys || vkeys) {
                info = sdscatprintf(info,
                    "db%d:keys=%lld,expires=%lld,avg_ttl=%lld\r\n",
                    j, keys, vkeys, server.db[j].avg_ttl);
            }
        }
    }

    /* Get info from modules.
     * Returned when the user asked for "everything", "modules", or a specific module section.
     * We're not aware of the module section names here, and we rather avoid the search when we can.
     * so we proceed if there's a requested section name that's not found yet, or when the user asked
     * for "all" with any additional section names. */
    if (everything || dictFind(section_dict, "modules") != NULL || sections < (int)dictSize(section_dict) ||
        (all_sections && dictSize(section_dict)))
    {

        info = modulesCollectInfo(info,
                                  everything || dictFind(section_dict, "modules") != NULL ? NULL: section_dict,
                                  0, /* not a crash report */
                                  sections);
    }
    return info;
}

/* INFO [<section> [<section> ...]] */
void infoCommand(client *c) {
    if (server.sentinel_mode) {
        sentinelInfoCommand(c);
        return;
    }
    int all_sections = 0;
    int everything = 0;
    dict *sections_dict = genInfoSectionDict(c->argv+1, c->argc-1, NULL, &all_sections, &everything);
    sds info = genRedisInfoString(sections_dict, all_sections, everything);
    addReplyVerbatim(c,info,sdslen(info),"txt");
    sdsfree(info);
    releaseInfoSectionDict(sections_dict);
    return;
}

void monitorCommand(client *c) {
    if (c->flags & CLIENT_DENY_BLOCKING) {
        /**
         * A client that has CLIENT_DENY_BLOCKING flag on
         * expects a reply per command and so can't execute MONITOR. */
        addReplyError(c, "MONITOR isn't allowed for DENY BLOCKING client");
        return;
    }

    /* ignore MONITOR if already slave or in monitor mode */
    if (c->flags & CLIENT_SLAVE) return;

    c->flags |= (CLIENT_SLAVE|CLIENT_MONITOR);
    listAddNodeTail(server.monitors,c);
    addReply(c,shared.ok);
}

/* =================================== Main! ================================ */

int checkIgnoreWarning(const char *warning) {
    int argc, j;
    sds *argv = sdssplitargs(server.ignore_warnings, &argc);
    if (argv == NULL)
        return 0;

    for (j = 0; j < argc; j++) {
        char *flag = argv[j];
        if (!strcasecmp(flag, warning))
            break;
    }
    sdsfreesplitres(argv,argc);
    return j < argc;
}

#ifdef __linux__
#include <sys/prctl.h>
/* since linux-3.5, kernel supports to set the state of the "THP disable" flag
 * for the calling thread. PR_SET_THP_DISABLE is defined in linux/prctl.h */
static int THPDisable(void) {
    int ret = -EINVAL;

    if (!server.disable_thp)
        return ret;

#ifdef PR_SET_THP_DISABLE
    ret = prctl(PR_SET_THP_DISABLE, 1, 0, 0, 0);
#endif

    return ret;
}

void linuxMemoryWarnings(void) {
    sds err_msg = NULL;
    if (checkOvercommit(&err_msg) < 0) {
        serverLog(LL_WARNING,"WARNING %s", err_msg);
        sdsfree(err_msg);
    }
    if (checkTHPEnabled(&err_msg) < 0) {
        server.thp_enabled = 1;
        if (THPDisable() == 0) {
            server.thp_enabled = 0;
        } else {
            serverLog(LL_WARNING, "WARNING %s", err_msg);
        }
        sdsfree(err_msg);
    }
}
#endif /* __linux__ */

void createPidFile(void) {
    /* If pidfile requested, but no pidfile defined, use
     * default pidfile path */
    if (!server.pidfile) server.pidfile = zstrdup(CONFIG_DEFAULT_PID_FILE);

    /* Try to write the pid file in a best-effort way. */
    FILE *fp = fopen(server.pidfile,"w");
    if (fp) {
        fprintf(fp,"%d\n",(int)getpid());
        fclose(fp);
    } else {
        serverLog(LL_WARNING, "Failed to write PID file: %s", strerror(errno));
    }
}

void daemonize(void) {
    int fd;

    if (fork() != 0) exit(0); /* parent exits */
    setsid(); /* create a new session */

    /* Every output goes to /dev/null. If Redis is daemonized but
     * the 'logfile' is set to 'stdout' in the configuration file
     * it will not log at all. */
    if ((fd = open("/dev/null", O_RDWR, 0)) != -1) {
        dup2(fd, STDIN_FILENO);
        dup2(fd, STDOUT_FILENO);
        dup2(fd, STDERR_FILENO);
        if (fd > STDERR_FILENO) close(fd);
    }
}

void version(void) {
    printf("Redis server v=%s sha=%s:%d malloc=%s bits=%d build=%llx\n",
        REDIS_VERSION,
        redisGitSHA1(),
        atoi(redisGitDirty()) > 0,
        ZMALLOC_LIB,
        sizeof(long) == 4 ? 32 : 64,
        (unsigned long long) redisBuildId());
    exit(0);
}

void usage(void) {
    fprintf(stderr,"Usage: ./redis-server [/path/to/redis.conf] [options] [-]\n");
    fprintf(stderr,"       ./redis-server - (read config from stdin)\n");
    fprintf(stderr,"       ./redis-server -v or --version\n");
    fprintf(stderr,"       ./redis-server -h or --help\n");
    fprintf(stderr,"       ./redis-server --test-memory <megabytes>\n");
    fprintf(stderr,"       ./redis-server --check-system\n");
    fprintf(stderr,"\n");
    fprintf(stderr,"Examples:\n");
    fprintf(stderr,"       ./redis-server (run the server with default conf)\n");
    fprintf(stderr,"       echo 'maxmemory 128mb' | ./redis-server -\n");
    fprintf(stderr,"       ./redis-server /etc/redis/6379.conf\n");
    fprintf(stderr,"       ./redis-server --port 7777\n");
    fprintf(stderr,"       ./redis-server --port 7777 --replicaof 127.0.0.1 8888\n");
    fprintf(stderr,"       ./redis-server /etc/myredis.conf --loglevel verbose -\n");
    fprintf(stderr,"       ./redis-server /etc/myredis.conf --loglevel verbose\n\n");
    fprintf(stderr,"Sentinel mode:\n");
    fprintf(stderr,"       ./redis-server /etc/sentinel.conf --sentinel\n");
    exit(1);
}

void redisAsciiArt(void) {
#include "asciilogo.h"
    char *buf = zmalloc(1024*16);
    char *mode;

    if (server.cluster_enabled) mode = "cluster";
    else if (server.sentinel_mode) mode = "sentinel";
    else mode = "standalone";

    /* Show the ASCII logo if: log file is stdout AND stdout is a
     * tty AND syslog logging is disabled. Also show logo if the user
     * forced us to do so via redis.conf. */
    int show_logo = ((!server.syslog_enabled &&
                      server.logfile[0] == '\0' &&
                      isatty(fileno(stdout))) ||
                     server.always_show_logo);

    if (!show_logo) {
        serverLog(LL_NOTICE,
            "Running mode=%s, port=%d.",
            mode, server.port ? server.port : server.tls_port
        );
    } else {
        snprintf(buf,1024*16,ascii_logo,
            REDIS_VERSION,
            redisGitSHA1(),
            strtol(redisGitDirty(),NULL,10) > 0,
            (sizeof(long) == 8) ? "64" : "32",
            mode, server.port ? server.port : server.tls_port,
            (long) getpid()
        );
        serverLogRaw(LL_NOTICE|LL_RAW,buf);
    }
    zfree(buf);
}

/* Get the server listener by type name */
connListener *listenerByType(const char *typename) {
    int conn_index;

    conn_index = connectionIndexByType(typename);
    if (conn_index < 0)
        return NULL;

    return &server.listeners[conn_index];
}

/* Close original listener, re-create a new listener from the updated bind address & port */
int changeListener(connListener *listener) {
    /* Close old servers */
    closeListener(listener);

    /* Just close the server if port disabled */
    if (listener->port == 0) {
        if (server.set_proc_title) redisSetProcTitle(NULL);
        return C_OK;
    }

    /* Re-create listener */
    if (connListen(listener) != C_OK) {
        return C_ERR;
    }

    /* Create event handlers */
    if (createSocketAcceptHandler(listener, listener->ct->accept_handler) != C_OK) {
        serverPanic("Unrecoverable error creating %s accept handler.", listener->ct->get_type(NULL));
    }

    if (server.set_proc_title) redisSetProcTitle(NULL);

    return C_OK;
}

static void sigShutdownHandler(int sig) {
    char *msg;

    switch (sig) {
    case SIGINT:
        msg = "Received SIGINT scheduling shutdown...";
        break;
    case SIGTERM:
        msg = "Received SIGTERM scheduling shutdown...";
        break;
    default:
        msg = "Received shutdown signal, scheduling shutdown...";
    };

    /* SIGINT is often delivered via Ctrl+C in an interactive session.
     * If we receive the signal the second time, we interpret this as
     * the user really wanting to quit ASAP without waiting to persist
     * on disk and without waiting for lagging replicas. */
    if (server.shutdown_asap && sig == SIGINT) {
        serverLogFromHandler(LL_WARNING, "You insist... exiting now.");
        rdbRemoveTempFile(getpid(), 1);
        exit(1); /* Exit with an error since this was not a clean shutdown. */
    } else if (server.loading) {
        msg = "Received shutdown signal during loading, scheduling shutdown.";
    }

    serverLogFromHandler(LL_WARNING, msg);
    server.shutdown_asap = 1;
    server.last_sig_received = sig;
}

void setupSignalHandlers(void) {
    struct sigaction act;

    /* When the SA_SIGINFO flag is set in sa_flags then sa_sigaction is used.
     * Otherwise, sa_handler is used. */
    sigemptyset(&act.sa_mask);
    act.sa_flags = 0;
    act.sa_handler = sigShutdownHandler;
    sigaction(SIGTERM, &act, NULL);
    sigaction(SIGINT, &act, NULL);

    sigemptyset(&act.sa_mask);
    act.sa_flags = SA_NODEFER | SA_RESETHAND | SA_SIGINFO;
    act.sa_sigaction = sigsegvHandler;
    if(server.crashlog_enabled) {
        sigaction(SIGSEGV, &act, NULL);
        sigaction(SIGBUS, &act, NULL);
        sigaction(SIGFPE, &act, NULL);
        sigaction(SIGILL, &act, NULL);
        sigaction(SIGABRT, &act, NULL);
    }
    return;
}

void removeSignalHandlers(void) {
    struct sigaction act;
    sigemptyset(&act.sa_mask);
    act.sa_flags = SA_NODEFER | SA_RESETHAND;
    act.sa_handler = SIG_DFL;
    sigaction(SIGSEGV, &act, NULL);
    sigaction(SIGBUS, &act, NULL);
    sigaction(SIGFPE, &act, NULL);
    sigaction(SIGILL, &act, NULL);
    sigaction(SIGABRT, &act, NULL);
}

/* This is the signal handler for children process. It is currently useful
 * in order to track the SIGUSR1, that we send to a child in order to terminate
 * it in a clean way, without the parent detecting an error and stop
 * accepting writes because of a write error condition. */
static void sigKillChildHandler(int sig) {
    UNUSED(sig);
    int level = server.in_fork_child == CHILD_TYPE_MODULE? LL_VERBOSE: LL_WARNING;
    serverLogFromHandler(level, "Received SIGUSR1 in child, exiting now.");
    exitFromChild(SERVER_CHILD_NOERROR_RETVAL);
}

void setupChildSignalHandlers(void) {
    struct sigaction act;

    /* When the SA_SIGINFO flag is set in sa_flags then sa_sigaction is used.
     * Otherwise, sa_handler is used. */
    sigemptyset(&act.sa_mask);
    act.sa_flags = 0;
    act.sa_handler = sigKillChildHandler;
    sigaction(SIGUSR1, &act, NULL);
}

/* After fork, the child process will inherit the resources
 * of the parent process, e.g. fd(socket or flock) etc.
 * should close the resources not used by the child process, so that if the
 * parent restarts it can bind/lock despite the child possibly still running. */
void closeChildUnusedResourceAfterFork() {
    closeListeningSockets(0);
    if (server.cluster_enabled && server.cluster_config_file_lock_fd != -1)
        close(server.cluster_config_file_lock_fd);  /* don't care if this fails */

    /* Clear server.pidfile, this is the parent pidfile which should not
     * be touched (or deleted) by the child (on exit / crash) */
    zfree(server.pidfile);
    server.pidfile = NULL;
}

/* purpose is one of CHILD_TYPE_ types */
int redisFork(int purpose) {
    if (isMutuallyExclusiveChildType(purpose)) {
        if (hasActiveChildProcess()) {
            errno = EEXIST;
            return -1;
        }

        openChildInfoPipe();
    }

    int childpid;
    long long start = ustime();
    if ((childpid = fork()) == 0) {
        /* Child.
         *
         * The order of setting things up follows some reasoning:
         * Setup signal handlers first because a signal could fire at any time.
         * Adjust OOM score before everything else to assist the OOM killer if
         * memory resources are low.
         */
        server.in_fork_child = purpose;
        setupChildSignalHandlers();
        setOOMScoreAdj(CONFIG_OOM_BGCHILD);
        updateDictResizePolicy();
        dismissMemoryInChild();
        closeChildUnusedResourceAfterFork();
        /* Close the reading part, so that if the parent crashes, the child will
         * get a write error and exit. */
        if (server.child_info_pipe[0] != -1)
            close(server.child_info_pipe[0]);
    } else {
        /* Parent */
        if (childpid == -1) {
            int fork_errno = errno;
            if (isMutuallyExclusiveChildType(purpose)) closeChildInfoPipe();
            errno = fork_errno;
            return -1;
        }

        server.stat_total_forks++;
        server.stat_fork_time = ustime()-start;
        server.stat_fork_rate = (double) zmalloc_used_memory() * 1000000 / server.stat_fork_time / (1024*1024*1024); /* GB per second. */
        latencyAddSampleIfNeeded("fork",server.stat_fork_time/1000);

        /* The child_pid and child_type are only for mutually exclusive children.
         * other child types should handle and store their pid's in dedicated variables.
         *
         * Today, we allows CHILD_TYPE_LDB to run in parallel with the other fork types:
         * - it isn't used for production, so it will not make the server be less efficient
         * - used for debugging, and we don't want to block it from running while other
         *   forks are running (like RDB and AOF) */
        if (isMutuallyExclusiveChildType(purpose)) {
            server.child_pid = childpid;
            server.child_type = purpose;
            server.stat_current_cow_peak = 0;
            server.stat_current_cow_bytes = 0;
            server.stat_current_cow_updated = 0;
            server.stat_current_save_keys_processed = 0;
            server.stat_module_progress = 0;
            server.stat_current_save_keys_total = dbTotalServerKeyCount();
        }

        updateDictResizePolicy();
        moduleFireServerEvent(REDISMODULE_EVENT_FORK_CHILD,
                              REDISMODULE_SUBEVENT_FORK_CHILD_BORN,
                              NULL);
    }
    return childpid;
}

void sendChildCowInfo(childInfoType info_type, char *pname) {
    sendChildInfoGeneric(info_type, 0, -1, pname);
}

void sendChildInfo(childInfoType info_type, size_t keys, char *pname) {
    sendChildInfoGeneric(info_type, keys, -1, pname);
}

/* Try to release pages back to the OS directly (bypassing the allocator),
 * in an effort to decrease CoW during fork. For small allocations, we can't
 * release any full page, so in an effort to avoid getting the size of the
 * allocation from the allocator (malloc_size) when we already know it's small,
 * we check the size_hint. If the size is not already known, passing a size_hint
 * of 0 will lead the checking the real size of the allocation.
 * Also please note that the size may be not accurate, so in order to make this
 * solution effective, the judgement for releasing memory pages should not be
 * too strict. */
void dismissMemory(void* ptr, size_t size_hint) {
    if (ptr == NULL) return;

    /* madvise(MADV_DONTNEED) can not release pages if the size of memory
     * is too small, we try to release only for the memory which the size
     * is more than half of page size. */
    if (size_hint && size_hint <= server.page_size/2) return;

    zmadvise_dontneed(ptr);
}

/* Dismiss big chunks of memory inside a client structure, see dismissMemory() */
void dismissClientMemory(client *c) {
    /* Dismiss client query buffer and static reply buffer. */
    dismissMemory(c->buf, c->buf_usable_size);
    dismissSds(c->querybuf);
    /* Dismiss argv array only if we estimate it contains a big buffer. */
    if (c->argc && c->argv_len_sum/c->argc >= server.page_size) {
        for (int i = 0; i < c->argc; i++) {
            dismissObject(c->argv[i], 0);
        }
    }
    if (c->argc) dismissMemory(c->argv, c->argc*sizeof(robj*));

    /* Dismiss the reply array only if the average buffer size is bigger
     * than a page. */
    if (listLength(c->reply) &&
        c->reply_bytes/listLength(c->reply) >= server.page_size)
    {
        listIter li;
        listNode *ln;
        listRewind(c->reply, &li);
        while ((ln = listNext(&li))) {
            clientReplyBlock *bulk = listNodeValue(ln);
            /* Default bulk size is 16k, actually it has extra data, maybe it
             * occupies 20k according to jemalloc bin size if using jemalloc. */
            if (bulk) dismissMemory(bulk, bulk->size);
        }
    }
}

/* In the child process, we don't need some buffers anymore, and these are
 * likely to change in the parent when there's heavy write traffic.
 * We dismiss them right away, to avoid CoW.
 * see dismissMemeory(). */
void dismissMemoryInChild(void) {
    /* madvise(MADV_DONTNEED) may not work if Transparent Huge Pages is enabled. */
    if (server.thp_enabled) return;

    /* Currently we use zmadvise_dontneed only when we use jemalloc with Linux.
     * so we avoid these pointless loops when they're not going to do anything. */
#if defined(USE_JEMALLOC) && defined(__linux__)
    listIter li;
    listNode *ln;

    /* Dismiss replication buffer. We don't need to separately dismiss replication
     * backlog and replica' output buffer, because they just reference the global
     * replication buffer but don't cost real memory. */
    listRewind(server.repl_buffer_blocks, &li);
    while((ln = listNext(&li))) {
        replBufBlock *o = listNodeValue(ln);
        dismissMemory(o, o->size);
    }

    /* Dismiss all clients memory. */
    listRewind(server.clients, &li);
    while((ln = listNext(&li))) {
        client *c = listNodeValue(ln);
        dismissClientMemory(c);
    }
#endif
}

void memtest(size_t megabytes, int passes);

/* Returns 1 if there is --sentinel among the arguments or if
 * executable name contains "redis-sentinel". */
int checkForSentinelMode(int argc, char **argv, char *exec_name) {
    if (strstr(exec_name,"redis-sentinel") != NULL) return 1;

    for (int j = 1; j < argc; j++)
        if (!strcmp(argv[j],"--sentinel")) return 1;
    return 0;
}

/* Function called at startup to load RDB or AOF file in memory. */
void loadDataFromDisk(void) {
    long long start = ustime();
    if (server.aof_state == AOF_ON) {
        int ret = loadAppendOnlyFiles(server.aof_manifest);
        if (ret == AOF_FAILED || ret == AOF_OPEN_ERR)
            exit(1);
        if (ret != AOF_NOT_EXIST)
            serverLog(LL_NOTICE, "DB loaded from append only file: %.3f seconds", (float)(ustime()-start)/1000000);
    } else {
        rdbSaveInfo rsi = RDB_SAVE_INFO_INIT;
        errno = 0; /* Prevent a stale value from affecting error checking */
        int rdb_flags = RDBFLAGS_NONE;
        if (iAmMaster()) {
            /* Master may delete expired keys when loading, we should
             * propagate expire to replication backlog. */
            createReplicationBacklog();
            rdb_flags |= RDBFLAGS_FEED_REPL;
        }
        int rdb_load_ret = rdbLoad(server.rdb_filename, &rsi, rdb_flags);
        if (rdb_load_ret == RDB_OK) {
            serverLog(LL_NOTICE,"DB loaded from disk: %.3f seconds",
                (float)(ustime()-start)/1000000);

            /* Restore the replication ID / offset from the RDB file. */
            if (rsi.repl_id_is_set &&
                rsi.repl_offset != -1 &&
                /* Note that older implementations may save a repl_stream_db
                 * of -1 inside the RDB file in a wrong way, see more
                 * information in function rdbPopulateSaveInfo. */
                rsi.repl_stream_db != -1)
            {
                if (!iAmMaster()) {
                    memcpy(server.replid,rsi.repl_id,sizeof(server.replid));
                    server.master_repl_offset = rsi.repl_offset;
                    /* If this is a replica, create a cached master from this
                     * information, in order to allow partial resynchronizations
                     * with masters. */
                    replicationCacheMasterUsingMyself();
                    selectDb(server.cached_master,rsi.repl_stream_db);
                } else {
                    /* If this is a master, we can save the replication info
                     * as secondary ID and offset, in order to allow replicas
                     * to partial resynchronizations with masters. */
                    memcpy(server.replid2,rsi.repl_id,sizeof(server.replid));
                    server.second_replid_offset = rsi.repl_offset+1;
                    /* Rebase master_repl_offset from rsi.repl_offset. */
                    server.master_repl_offset += rsi.repl_offset;
                    serverAssert(server.repl_backlog);
                    server.repl_backlog->offset = server.master_repl_offset -
                              server.repl_backlog->histlen + 1;
                    rebaseReplicationBuffer(rsi.repl_offset);
                    server.repl_no_slaves_since = time(NULL);
                }
            }
        } else if (rdb_load_ret != RDB_NOT_EXIST) {
            serverLog(LL_WARNING, "Fatal error loading the DB, check server logs. Exiting.");
            exit(1);
        }

        /* We always create replication backlog if server is a master, we need
         * it because we put DELs in it when loading expired keys in RDB, but
         * if RDB doesn't have replication info or there is no rdb, it is not
         * possible to support partial resynchronization, to avoid extra memory
         * of replication backlog, we drop it. */
        if (server.master_repl_offset == 0 && server.repl_backlog)
            freeReplicationBacklog();
    }
}

void redisOutOfMemoryHandler(size_t allocation_size) {
    serverLog(LL_WARNING,"Out Of Memory allocating %zu bytes!",
        allocation_size);
    serverPanic("Redis aborting for OUT OF MEMORY. Allocating %zu bytes!",
        allocation_size);
}

/* Callback for sdstemplate on proc-title-template. See redis.conf for
 * supported variables.
 */
static sds redisProcTitleGetVariable(const sds varname, void *arg)
{
    if (!strcmp(varname, "title")) {
        return sdsnew(arg);
    } else if (!strcmp(varname, "listen-addr")) {
        if (server.port || server.tls_port)
            return sdscatprintf(sdsempty(), "%s:%u",
                                server.bindaddr_count ? server.bindaddr[0] : "*",
                                server.port ? server.port : server.tls_port);
        else
            return sdscatprintf(sdsempty(), "unixsocket:%s", server.unixsocket);
    } else if (!strcmp(varname, "server-mode")) {
        if (server.cluster_enabled) return sdsnew("[cluster]");
        else if (server.sentinel_mode) return sdsnew("[sentinel]");
        else return sdsempty();
    } else if (!strcmp(varname, "config-file")) {
        return sdsnew(server.configfile ? server.configfile : "-");
    } else if (!strcmp(varname, "port")) {
        return sdscatprintf(sdsempty(), "%u", server.port);
    } else if (!strcmp(varname, "tls-port")) {
        return sdscatprintf(sdsempty(), "%u", server.tls_port);
    } else if (!strcmp(varname, "unixsocket")) {
        return sdsnew(server.unixsocket);
    } else
        return NULL;    /* Unknown variable name */
}

/* Expand the specified proc-title-template string and return a newly
 * allocated sds, or NULL. */
static sds expandProcTitleTemplate(const char *template, const char *title) {
    sds res = sdstemplate(template, redisProcTitleGetVariable, (void *) title);
    if (!res)
        return NULL;
    return sdstrim(res, " ");
}
/* Validate the specified template, returns 1 if valid or 0 otherwise. */
int validateProcTitleTemplate(const char *template) {
    int ok = 1;
    sds res = expandProcTitleTemplate(template, "");
    if (!res)
        return 0;
    if (sdslen(res) == 0) ok = 0;
    sdsfree(res);
    return ok;
}

int redisSetProcTitle(char *title) {
#ifdef USE_SETPROCTITLE
    if (!title) title = server.exec_argv[0];
    sds proc_title = expandProcTitleTemplate(server.proc_title_template, title);
    if (!proc_title) return C_ERR;  /* Not likely, proc_title_template is validated */

    setproctitle("%s", proc_title);
    sdsfree(proc_title);
#else
    UNUSED(title);
#endif

    return C_OK;
}

void redisSetCpuAffinity(const char *cpulist) {
#ifdef USE_SETCPUAFFINITY
    setcpuaffinity(cpulist);
#else
    UNUSED(cpulist);
#endif
}

/* Send a notify message to systemd. Returns sd_notify return code which is
 * a positive number on success. */
int redisCommunicateSystemd(const char *sd_notify_msg) {
#ifdef HAVE_LIBSYSTEMD
    int ret = sd_notify(0, sd_notify_msg);

    if (ret == 0)
        serverLog(LL_WARNING, "systemd supervision error: NOTIFY_SOCKET not found!");
    else if (ret < 0)
        serverLog(LL_WARNING, "systemd supervision error: sd_notify: %d", ret);
    return ret;
#else
    UNUSED(sd_notify_msg);
    return 0;
#endif
}

/* Attempt to set up upstart supervision. Returns 1 if successful. */
static int redisSupervisedUpstart(void) {
    const char *upstart_job = getenv("UPSTART_JOB");

    if (!upstart_job) {
        serverLog(LL_WARNING,
                "upstart supervision requested, but UPSTART_JOB not found!");
        return 0;
    }

    serverLog(LL_NOTICE, "supervised by upstart, will stop to signal readiness.");
    raise(SIGSTOP);
    unsetenv("UPSTART_JOB");
    return 1;
}

/* Attempt to set up systemd supervision. Returns 1 if successful. */
static int redisSupervisedSystemd(void) {
#ifndef HAVE_LIBSYSTEMD
    serverLog(LL_WARNING,
            "systemd supervision requested or auto-detected, but Redis is compiled without libsystemd support!");
    return 0;
#else
    if (redisCommunicateSystemd("STATUS=Redis is loading...\n") <= 0)
        return 0;
    serverLog(LL_NOTICE,
        "Supervised by systemd. Please make sure you set appropriate values for TimeoutStartSec and TimeoutStopSec in your service unit.");
    return 1;
#endif
}

int redisIsSupervised(int mode) {
    int ret = 0;

    if (mode == SUPERVISED_AUTODETECT) {
        if (getenv("UPSTART_JOB")) {
            serverLog(LL_VERBOSE, "Upstart supervision detected.");
            mode = SUPERVISED_UPSTART;
        } else if (getenv("NOTIFY_SOCKET")) {
            serverLog(LL_VERBOSE, "Systemd supervision detected.");
            mode = SUPERVISED_SYSTEMD;
        }
    }

    switch (mode) {
        case SUPERVISED_UPSTART:
            ret = redisSupervisedUpstart();
            break;
        case SUPERVISED_SYSTEMD:
            ret = redisSupervisedSystemd();
            break;
        default:
            break;
    }

    if (ret)
        server.supervised_mode = mode;

    return ret;
}

int iAmMaster(void) {
    return ((!server.cluster_enabled && server.masterhost == NULL) ||
            (server.cluster_enabled && nodeIsMaster(server.cluster->myself)));
}

#ifdef REDIS_TEST
#include "testhelp.h"
#include "intset.h"  /* Compact integer set structure */

int __failed_tests = 0;
int __test_num = 0;

/* The flags are the following:
* --accurate:     Runs tests with more iterations.
* --large-memory: Enables tests that consume more than 100mb. */
typedef int redisTestProc(int argc, char **argv, int flags);
struct redisTest {
    char *name;
    redisTestProc *proc;
    int failed;
} redisTests[] = {
    {"ziplist", ziplistTest},
    {"quicklist", quicklistTest},
    {"intset", intsetTest},
    {"zipmap", zipmapTest},
    {"sha1test", sha1Test},
    {"util", utilTest},
    {"endianconv", endianconvTest},
    {"crc64", crc64Test},
    {"zmalloc", zmalloc_test},
    {"sds", sdsTest},
    {"dict", dictTest},
    {"listpack", listpackTest}
};
redisTestProc *getTestProcByName(const char *name) {
    int numtests = sizeof(redisTests)/sizeof(struct redisTest);
    for (int j = 0; j < numtests; j++) {
        if (!strcasecmp(name,redisTests[j].name)) {
            return redisTests[j].proc;
        }
    }
    return NULL;
}
#endif

int main(int argc, char **argv) {
    struct timeval tv;
    int j;
    char config_from_stdin = 0;

#ifdef REDIS_TEST
    if (argc >= 3 && !strcasecmp(argv[1], "test")) {
        int flags = 0;
        for (j = 3; j < argc; j++) {
            char *arg = argv[j];
            if (!strcasecmp(arg, "--accurate")) flags |= REDIS_TEST_ACCURATE;
            else if (!strcasecmp(arg, "--large-memory")) flags |= REDIS_TEST_LARGE_MEMORY;
        }

        if (!strcasecmp(argv[2], "all")) {
            int numtests = sizeof(redisTests)/sizeof(struct redisTest);
            for (j = 0; j < numtests; j++) {
                redisTests[j].failed = (redisTests[j].proc(argc,argv,flags) != 0);
            }

            /* Report tests result */
            int failed_num = 0;
            for (j = 0; j < numtests; j++) {
                if (redisTests[j].failed) {
                    failed_num++;
                    printf("[failed] Test - %s\n", redisTests[j].name);
                } else {
                    printf("[ok] Test - %s\n", redisTests[j].name);
                }
            }

            printf("%d tests, %d passed, %d failed\n", numtests,
                   numtests-failed_num, failed_num);

            return failed_num == 0 ? 0 : 1;
        } else {
            redisTestProc *proc = getTestProcByName(argv[2]);
            if (!proc) return -1; /* test not found */
            return proc(argc,argv,flags);
        }

        return 0;
    }
#endif

    /* We need to initialize our libraries, and the server configuration. */
#ifdef INIT_SETPROCTITLE_REPLACEMENT
    spt_init(argc, argv);
#endif
    tzset(); /* Populates 'timezone' global. */
    zmalloc_set_oom_handler(redisOutOfMemoryHandler);

    /* To achieve entropy, in case of containers, their time() and getpid() can
     * be the same. But value of tv_usec is fast enough to make the difference */
    gettimeofday(&tv,NULL);
    srand(time(NULL)^getpid()^tv.tv_usec);
    srandom(time(NULL)^getpid()^tv.tv_usec);
    init_genrand64(((long long) tv.tv_sec * 1000000 + tv.tv_usec) ^ getpid());
    crc64_init();

    /* Store umask value. Because umask(2) only offers a set-and-get API we have
     * to reset it and restore it back. We do this early to avoid a potential
     * race condition with threads that could be creating files or directories.
     */
    umask(server.umask = umask(0777));

    uint8_t hashseed[16];
    getRandomBytes(hashseed,sizeof(hashseed));
    dictSetHashFunctionSeed(hashseed);

    char *exec_name = strrchr(argv[0], '/');
    if (exec_name == NULL) exec_name = argv[0];
    server.sentinel_mode = checkForSentinelMode(argc,argv, exec_name);
    initServerConfig();
    ACLInit(); /* The ACL subsystem must be initialized ASAP because the
                  basic networking code and client creation depends on it. */
    moduleInitModulesSystem();
    connTypeInitialize();

    /* Store the executable path and arguments in a safe place in order
     * to be able to restart the server later. */
    server.executable = getAbsolutePath(argv[0]);
    server.exec_argv = zmalloc(sizeof(char*)*(argc+1));
    server.exec_argv[argc] = NULL;
    for (j = 0; j < argc; j++) server.exec_argv[j] = zstrdup(argv[j]);

    /* We need to init sentinel right now as parsing the configuration file
     * in sentinel mode will have the effect of populating the sentinel
     * data structures with master nodes to monitor. */
    if (server.sentinel_mode) {
        initSentinelConfig();
        initSentinel();
    }

    /* Check if we need to start in redis-check-rdb/aof mode. We just execute
     * the program main. However the program is part of the Redis executable
     * so that we can easily execute an RDB check on loading errors. */
    if (strstr(exec_name,"redis-check-rdb") != NULL)
        redis_check_rdb_main(argc,argv,NULL);
    else if (strstr(exec_name,"redis-check-aof") != NULL)
        redis_check_aof_main(argc,argv);

    if (argc >= 2) {
        j = 1; /* First option to parse in argv[] */
        sds options = sdsempty();

        /* Handle special options --help and --version */
        if (strcmp(argv[1], "-v") == 0 ||
            strcmp(argv[1], "--version") == 0) version();
        if (strcmp(argv[1], "--help") == 0 ||
            strcmp(argv[1], "-h") == 0) usage();
        if (strcmp(argv[1], "--test-memory") == 0) {
            if (argc == 3) {
                memtest(atoi(argv[2]),50);
                exit(0);
            } else {
                fprintf(stderr,"Please specify the amount of memory to test in megabytes.\n");
                fprintf(stderr,"Example: ./redis-server --test-memory 4096\n\n");
                exit(1);
            }
        } if (strcmp(argv[1], "--check-system") == 0) {
            exit(syscheck() ? 0 : 1);
        }
        /* Parse command line options
         * Precedence wise, File, stdin, explicit options -- last config is the one that matters.
         *
         * First argument is the config file name? */
        if (argv[1][0] != '-') {
            /* Replace the config file in server.exec_argv with its absolute path. */
            server.configfile = getAbsolutePath(argv[1]);
            zfree(server.exec_argv[1]);
            server.exec_argv[1] = zstrdup(server.configfile);
            j = 2; // Skip this arg when parsing options
        }
        sds *argv_tmp;
        int argc_tmp;
        int handled_last_config_arg = 1;
        while(j < argc) {
            /* Either first or last argument - Should we read config from stdin? */
            if (argv[j][0] == '-' && argv[j][1] == '\0' && (j == 1 || j == argc-1)) {
                config_from_stdin = 1;
            }
            /* All the other options are parsed and conceptually appended to the
             * configuration file. For instance --port 6380 will generate the
             * string "port 6380\n" to be parsed after the actual config file
             * and stdin input are parsed (if they exist).
             * Only consider that if the last config has at least one argument. */
            else if (handled_last_config_arg && argv[j][0] == '-' && argv[j][1] == '-') {
                /* Option name */
                if (sdslen(options)) options = sdscat(options,"\n");
                /* argv[j]+2 for removing the preceding `--` */
                options = sdscat(options,argv[j]+2);
                options = sdscat(options," ");

                argv_tmp = sdssplitargs(argv[j], &argc_tmp);
                if (argc_tmp == 1) {
                    /* Means that we only have one option name, like --port or "--port " */
                    handled_last_config_arg = 0;

                    if ((j != argc-1) && argv[j+1][0] == '-' && argv[j+1][1] == '-' &&
                        !strcasecmp(argv[j], "--save"))
                    {
                        /* Special case: handle some things like `--save --config value`.
                         * In this case, if next argument starts with `--`, we will reset
                         * handled_last_config_arg flag and append an empty "" config value
                         * to the options, so it will become `--save "" --config value`.
                         * We are doing it to be compatible with pre 7.0 behavior (which we
                         * break it in #10660, 7.0.1), since there might be users who generate
                         * a command line from an array and when it's empty that's what they produce. */
                        options = sdscat(options, "\"\"");
                        handled_last_config_arg = 1;
                    }
                    else if ((j == argc-1) && !strcasecmp(argv[j], "--save")) {
                        /* Special case: when empty save is the last argument.
                         * In this case, we append an empty "" config value to the options,
                         * so it will become `--save ""` and will follow the same reset thing. */
                        options = sdscat(options, "\"\"");
                    }
                    else if ((j != argc-1) && argv[j+1][0] == '-' && argv[j+1][1] == '-' &&
                        !strcasecmp(argv[j], "--sentinel"))
                    {
                        /* Special case: handle some things like `--sentinel --config value`.
                         * It is a pseudo config option with no value. In this case, if next
                         * argument starts with `--`, we will reset handled_last_config_arg flag.
                         * We are doing it to be compatible with pre 7.0 behavior (which we
                         * break it in #10660, 7.0.1). */
                        options = sdscat(options, "");
                        handled_last_config_arg = 1;
                    }
                    else if ((j == argc-1) && !strcasecmp(argv[j], "--sentinel")) {
                        /* Special case: when --sentinel is the last argument.
                         * It is a pseudo config option with no value. In this case, do nothing.
                         * We are doing it to be compatible with pre 7.0 behavior (which we
                         * break it in #10660, 7.0.1). */
                        options = sdscat(options, "");
                    }
                } else {
                    /* Means that we are passing both config name and it's value in the same arg,
                     * like "--port 6380", so we need to reset handled_last_config_arg flag. */
                    handled_last_config_arg = 1;
                }
                sdsfreesplitres(argv_tmp, argc_tmp);
            } else {
                /* Option argument */
                options = sdscatrepr(options,argv[j],strlen(argv[j]));
                options = sdscat(options," ");
                handled_last_config_arg = 1;
            }
            j++;
        }

        loadServerConfig(server.configfile, config_from_stdin, options);
        if (server.sentinel_mode) loadSentinelConfigFromQueue();
        sdsfree(options);
    }
    if (server.sentinel_mode) sentinelCheckConfigFile();
    server.supervised = redisIsSupervised(server.supervised_mode);
    int background = server.daemonize && !server.supervised;
    if (background) daemonize();

    serverLog(LL_WARNING, "oO0OoO0OoO0Oo Redis is starting oO0OoO0OoO0Oo");
    serverLog(LL_WARNING,
        "Redis version=%s, bits=%d, commit=%s, modified=%d, pid=%d, just started",
            REDIS_VERSION,
            (sizeof(long) == 8) ? 64 : 32,
            redisGitSHA1(),
            strtol(redisGitDirty(),NULL,10) > 0,
            (int)getpid());

    if (argc == 1) {
        serverLog(LL_WARNING, "Warning: no config file specified, using the default config. In order to specify a config file use %s /path/to/redis.conf", argv[0]);
    } else {
        serverLog(LL_WARNING, "Configuration loaded");
    }

    initServer();
    if (background || server.pidfile) createPidFile();
    if (server.set_proc_title) redisSetProcTitle(NULL);
    redisAsciiArt();
    checkTcpBacklogSettings();
    if (server.cluster_enabled) {
        clusterInit();
    }
    if (!server.sentinel_mode) {
        moduleInitModulesSystemLast();
        moduleLoadFromQueue();
    }
    ACLLoadUsersAtStartup();
    initListeners();
    if (server.cluster_enabled) {
        clusterInitListeners();
    }
    InitServerLast();

    if (!server.sentinel_mode) {
        /* Things not needed when running in Sentinel mode. */
        serverLog(LL_WARNING,"Server initialized");
    #ifdef __linux__
        linuxMemoryWarnings();
        sds err_msg = NULL;
        if (checkXenClocksource(&err_msg) < 0) {
            serverLog(LL_WARNING, "WARNING %s", err_msg);
            sdsfree(err_msg);
        }
    #if defined (__arm64__)
        int ret;
        if ((ret = checkLinuxMadvFreeForkBug(&err_msg)) <= 0) {
            if (ret < 0) {
                serverLog(LL_WARNING, "WARNING %s", err_msg);
                sdsfree(err_msg);
            } else
                serverLog(LL_WARNING, "Failed to test the kernel for a bug that could lead to data corruption during background save. "
                                      "Your system could be affected, please report this error.");
            if (!checkIgnoreWarning("ARM64-COW-BUG")) {
                serverLog(LL_WARNING,"Redis will now exit to prevent data corruption. "
                                     "Note that it is possible to suppress this warning by setting the following config: ignore-warnings ARM64-COW-BUG");
                exit(1);
            }
        }
    #endif /* __arm64__ */
    #endif /* __linux__ */
        aofLoadManifestFromDisk();
        loadDataFromDisk();
        aofOpenIfNeededOnServerStart();
        aofDelHistoryFiles();
        if (server.cluster_enabled) {
            serverAssert(verifyClusterConfigWithData() == C_OK);
        }

        for (j = 0; j < CONN_TYPE_MAX; j++) {
            connListener *listener = &server.listeners[j];
            if (listener->ct == NULL)
                continue;

            serverLog(LL_NOTICE,"Ready to accept connections %s", listener->ct->get_type(NULL));
        }

        if (server.supervised_mode == SUPERVISED_SYSTEMD) {
            if (!server.masterhost) {
                redisCommunicateSystemd("STATUS=Ready to accept connections\n");
            } else {
                redisCommunicateSystemd("STATUS=Ready to accept connections in read-only mode. Waiting for MASTER <-> REPLICA sync\n");
            }
            redisCommunicateSystemd("READY=1\n");
        }
    } else {
        sentinelIsRunning();
        if (server.supervised_mode == SUPERVISED_SYSTEMD) {
            redisCommunicateSystemd("STATUS=Ready to accept connections\n");
            redisCommunicateSystemd("READY=1\n");
        }
    }

    /* Warning the user about suspicious maxmemory setting. */
    if (server.maxmemory > 0 && server.maxmemory < 1024*1024) {
        serverLog(LL_WARNING,"WARNING: You specified a maxmemory value that is less than 1MB (current value is %llu bytes). Are you sure this is what you really want?", server.maxmemory);
    }

    redisSetCpuAffinity(server.server_cpulist);
    setOOMScoreAdj(-1);

    aeMain(server.el);
    aeDeleteEventLoop(server.el);
    return 0;
}

/* The End */<|MERGE_RESOLUTION|>--- conflicted
+++ resolved
@@ -472,15 +472,9 @@
     dictSdsDestructor,          /* key destructor */
     dictObjectDestructor,       /* val destructor */
     dictExpandAllowed,          /* allow to expand */
-<<<<<<< HEAD
     .dictEntryMetadataBytes = dbDictEntryMetadataSize,
     .dictMetadataBytes = dbDictMetadataSize,
     .afterReplaceEntry = dbDictAfterReplaceEntry
-=======
-    dbDictEntryMetadataSize,    /* size of entry metadata in bytes */
-    dbDictMetadataSize,         /* size of dict metadata in bytes */
-    dbDictAfterReplaceEntry     /* notify entry moved/reallocated */
->>>>>>> 12826fa3
 };
 
 /* Db->expires */
