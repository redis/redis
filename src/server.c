--- conflicted
+++ resolved
@@ -530,16 +530,10 @@
     dictSdsKeyCompare,          /* key compare */
     dictSdsDestructor,          /* key destructor */
     dictObjectDestructor,       /* val destructor */
-<<<<<<< HEAD
-    dictResizeAllowed,          /* allow to rehash */
-    dictRehashingStarted,
-    dictRehashingCompleted,
-=======
-    dictExpandAllowed,          /* allow to expand */
+    dictResizeAllowed,          /* allow to resize */
     dbDictRehashingStarted,
     dbDictRehashingCompleted,
     dbDictMetadataSize,
->>>>>>> d8a21c57
 };
 
 /* Db->expires */
@@ -550,16 +544,10 @@
     dictSdsKeyCompare,          /* key compare */
     NULL,                       /* key destructor */
     NULL,                       /* val destructor */
-<<<<<<< HEAD
-    dictResizeAllowed,          /* allow to rehash */
-    dictRehashingStartedForExpires,
-    dictRehashingCompletedForExpires,
-=======
-    dictExpandAllowed,           /* allow to expand */
+    dictResizeAllowed,          /* allow to resize */
     dbExpiresRehashingStarted,
     dbExpiresRehashingCompleted,
     dbDictMetadataSize,
->>>>>>> d8a21c57
 };
 
 /* Command table. sds string -> command struct pointer. */
