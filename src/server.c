--- conflicted
+++ resolved
@@ -2957,19 +2957,11 @@
     /* Close clients that need to be closed asynchronous */
     freeClientsInAsyncFreeQueue();
 
-<<<<<<< HEAD
     /* Incrementally trim replication backlog, 10 times the normal speed is
      * to free replication backlog as much as possible. */
     if (server.repl_backlog)
         incrementalTrimReplicationBacklog(10*REPL_BACKLOG_TRIM_BLOCKS_PER_CALL);
 
-    /* Try to process blocked clients every once in while. Example: A module
-     * calls RM_SignalKeyAsReady from within a timer callback (So we don't
-     * visit processCommand() at all). */
-    handleClientsBlockedOnKeys();
-
-=======
->>>>>>> b874c6f1
     /* Disconnect some clients if they are consuming too much memory. */
     evictClients();
 
