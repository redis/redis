/*
 * Copyright (c) 2009-2012, Salvatore Sanfilippo <antirez at gmail dot com>
 * All rights reserved.
 *
 * Redistribution and use in source and binary forms, with or without
 * modification, are permitted provided that the following conditions are met:
 *
 *   * Redistributions of source code must retain the above copyright notice,
 *     this list of conditions and the following disclaimer.
 *   * Redistributions in binary form must reproduce the above copyright
 *     notice, this list of conditions and the following disclaimer in the
 *     documentation and/or other materials provided with the distribution.
 *   * Neither the name of Redis nor the names of its contributors may be used
 *     to endorse or promote products derived from this software without
 *     specific prior written permission.
 *
 * THIS SOFTWARE IS PROVIDED BY THE COPYRIGHT HOLDERS AND CONTRIBUTORS "AS IS"
 * AND ANY EXPRESS OR IMPLIED WARRANTIES, INCLUDING, BUT NOT LIMITED TO, THE
 * IMPLIED WARRANTIES OF MERCHANTABILITY AND FITNESS FOR A PARTICULAR PURPOSE
 * ARE DISCLAIMED. IN NO EVENT SHALL THE COPYRIGHT OWNER OR CONTRIBUTORS BE
 * LIABLE FOR ANY DIRECT, INDIRECT, INCIDENTAL, SPECIAL, EXEMPLARY, OR
 * CONSEQUENTIAL DAMAGES (INCLUDING, BUT NOT LIMITED TO, PROCUREMENT OF
 * SUBSTITUTE GOODS OR SERVICES; LOSS OF USE, DATA, OR PROFITS; OR BUSINESS
 * INTERRUPTION) HOWEVER CAUSED AND ON ANY THEORY OF LIABILITY, WHETHER IN
 * CONTRACT, STRICT LIABILITY, OR TORT (INCLUDING NEGLIGENCE OR OTHERWISE)
 * ARISING IN ANY WAY OUT OF THE USE OF THIS SOFTWARE, EVEN IF ADVISED OF THE
 * POSSIBILITY OF SUCH DAMAGE.
 */

#ifndef __REDIS_H
#define __REDIS_H

#include "fmacros.h"
#include "config.h"
#include "solarisfixes.h"
#include "rio.h"
#include "atomicvar.h"

#include <assert.h>
#include <stdio.h>
#include <stdlib.h>
#include <stddef.h>
#include <string.h>
#include <time.h>
#include <limits.h>
#include <unistd.h>
#include <errno.h>
#include <inttypes.h>
#include <pthread.h>
#include <syslog.h>
#include <netinet/in.h>
#include <sys/socket.h>
#include <lua.h>
#include <signal.h>
#include "hdr_histogram.h"

#ifdef HAVE_LIBSYSTEMD
#include <systemd/sd-daemon.h>
#endif

#ifndef static_assert
#define static_assert(expr, lit) extern char __static_assert_failure[(expr) ? 1:-1]
#endif

typedef long long mstime_t; /* millisecond time type. */
typedef long long ustime_t; /* microsecond time type. */

#include "ae.h"      /* Event driven programming library */
#include "sds.h"     /* Dynamic safe strings */
#include "dict.h"    /* Hash tables */
#include "adlist.h"  /* Linked lists */
#include "zmalloc.h" /* total memory usage aware version of malloc/free */
#include "anet.h"    /* Networking the easy way */
#include "version.h" /* Version macro */
#include "util.h"    /* Misc functions useful in many places */
#include "latency.h" /* Latency monitor API */
#include "sparkline.h" /* ASCII graphs API */
#include "quicklist.h"  /* Lists are encoded as linked lists of
                           N-elements flat arrays */
#include "rax.h"     /* Radix tree */
#include "connection.h" /* Connection abstraction */

#define REDISMODULE_CORE 1
typedef struct redisObject robj;
#include "redismodule.h"    /* Redis modules API defines. */

/* Following includes allow test functions to be called from Redis main() */
#include "zipmap.h"
#include "ziplist.h" /* Compact list data structure */
#include "sha1.h"
#include "endianconv.h"
#include "crc64.h"

/* helpers */
#define numElements(x) (sizeof(x)/sizeof((x)[0]))

/* min/max */
#undef min
#undef max
#define min(a, b) ((a) < (b) ? (a) : (b))
#define max(a, b) ((a) > (b) ? (a) : (b))

/* Get the pointer of the outer struct from a member address */
#define redis_member2struct(struct_name, member_name, member_addr) \
            ((struct_name *)((char*)member_addr - offsetof(struct_name, member_name)))

/* Error codes */
#define C_OK                    0
#define C_ERR                   -1

/* Static server configuration */
#define CONFIG_DEFAULT_HZ        10             /* Time interrupt calls/sec. */
#define CONFIG_MIN_HZ            1
#define CONFIG_MAX_HZ            500
#define MAX_CLIENTS_PER_CLOCK_TICK 200          /* HZ is adapted based on that. */
#define CRON_DBS_PER_CALL 16
#define NET_MAX_WRITES_PER_EVENT (1024*64)
#define PROTO_SHARED_SELECT_CMDS 10
#define OBJ_SHARED_INTEGERS 10000
#define OBJ_SHARED_BULKHDR_LEN 32
#define OBJ_SHARED_HDR_STRLEN(_len_) (((_len_) < 10) ? 4 : 5) /* see shared.mbulkhdr etc. */
#define LOG_MAX_LEN    1024 /* Default maximum length of syslog messages.*/
#define AOF_REWRITE_ITEMS_PER_CMD 64
#define AOF_ANNOTATION_LINE_MAX_LEN 1024
#define CONFIG_RUN_ID_SIZE 40
#define RDB_EOF_MARK_SIZE 40
#define CONFIG_REPL_BACKLOG_MIN_SIZE (1024*16)          /* 16k */
#define CONFIG_BGSAVE_RETRY_DELAY 5 /* Wait a few secs before trying again. */
#define CONFIG_DEFAULT_PID_FILE "/var/run/redis.pid"
#define CONFIG_DEFAULT_BINDADDR_COUNT 2
#define CONFIG_DEFAULT_BINDADDR { "*", "-::*" }
#define NET_HOST_STR_LEN 256 /* Longest valid hostname */
#define NET_IP_STR_LEN 46 /* INET6_ADDRSTRLEN is 46, but we need to be sure */
#define NET_ADDR_STR_LEN (NET_IP_STR_LEN+32) /* Must be enough for ip:port */
#define NET_HOST_PORT_STR_LEN (NET_HOST_STR_LEN+32) /* Must be enough for hostname:port */
#define CONFIG_BINDADDR_MAX 16
#define CONFIG_MIN_RESERVED_FDS 32
#define CONFIG_DEFAULT_PROC_TITLE_TEMPLATE "{title} {listen-addr} {server-mode}"

/* Bucket sizes for client eviction pools. Each bucket stores clients with
 * memory usage of up to twice the size of the bucket below it. */
#define CLIENT_MEM_USAGE_BUCKET_MIN_LOG 15 /* Bucket sizes start at up to 32KB (2^15) */
#define CLIENT_MEM_USAGE_BUCKET_MAX_LOG 33 /* Bucket for largest clients: sizes above 4GB (2^32) */
#define CLIENT_MEM_USAGE_BUCKETS (1+CLIENT_MEM_USAGE_BUCKET_MAX_LOG-CLIENT_MEM_USAGE_BUCKET_MIN_LOG)

#define ACTIVE_EXPIRE_CYCLE_SLOW 0
#define ACTIVE_EXPIRE_CYCLE_FAST 1

/* Children process will exit with this status code to signal that the
 * process terminated without an error: this is useful in order to kill
 * a saving child (RDB or AOF one), without triggering in the parent the
 * write protection that is normally turned on on write errors.
 * Usually children that are terminated with SIGUSR1 will exit with this
 * special code. */
#define SERVER_CHILD_NOERROR_RETVAL    255

/* Reading copy-on-write info is sometimes expensive and may slow down child
 * processes that report it continuously. We measure the cost of obtaining it
 * and hold back additional reading based on this factor. */
#define CHILD_COW_DUTY_CYCLE           100

/* Instantaneous metrics tracking. */
#define STATS_METRIC_SAMPLES 16     /* Number of samples per metric. */
#define STATS_METRIC_COMMAND 0      /* Number of commands executed. */
#define STATS_METRIC_NET_INPUT 1    /* Bytes read to network. */
#define STATS_METRIC_NET_OUTPUT 2   /* Bytes written to network. */
#define STATS_METRIC_NET_INPUT_REPLICATION 3   /* Bytes read to network during replication. */
#define STATS_METRIC_NET_OUTPUT_REPLICATION 4   /* Bytes written to network during replication. */
#define STATS_METRIC_COUNT 5

/* Protocol and I/O related defines */
#define PROTO_IOBUF_LEN         (1024*16)  /* Generic I/O buffer size */
#define PROTO_REPLY_CHUNK_BYTES (16*1024) /* 16k output buffer */
#define PROTO_INLINE_MAX_SIZE   (1024*64) /* Max size of inline reads */
#define PROTO_MBULK_BIG_ARG     (1024*32)
#define PROTO_RESIZE_THRESHOLD  (1024*32) /* Threshold for determining whether to resize query buffer */
#define PROTO_REPLY_MIN_BYTES   (1024) /* the lower limit on reply buffer size */
#define REDIS_AUTOSYNC_BYTES (1024*1024*4) /* Sync file every 4MB. */

#define REPLY_BUFFER_DEFAULT_PEAK_RESET_TIME 5000 /* 5 seconds */

/* When configuring the server eventloop, we setup it so that the total number
 * of file descriptors we can handle are server.maxclients + RESERVED_FDS +
 * a few more to stay safe. Since RESERVED_FDS defaults to 32, we add 96
 * in order to make sure of not over provisioning more than 128 fds. */
#define CONFIG_FDSET_INCR (CONFIG_MIN_RESERVED_FDS+96)

/* OOM Score Adjustment classes. */
#define CONFIG_OOM_MASTER 0
#define CONFIG_OOM_REPLICA 1
#define CONFIG_OOM_BGCHILD 2
#define CONFIG_OOM_COUNT 3

extern int configOOMScoreAdjValuesDefaults[CONFIG_OOM_COUNT];

/* Hash table parameters */
#define HASHTABLE_MIN_FILL        10      /* Minimal hash table fill 10% */
#define HASHTABLE_MAX_LOAD_FACTOR 1.618   /* Maximum hash table load factor. */

/* Command flags. Please check the definition of struct redisCommand in this file
 * for more information about the meaning of every flag. */
#define CMD_WRITE (1ULL<<0)
#define CMD_READONLY (1ULL<<1)
#define CMD_DENYOOM (1ULL<<2)
#define CMD_MODULE (1ULL<<3)           /* Command exported by module. */
#define CMD_ADMIN (1ULL<<4)
#define CMD_PUBSUB (1ULL<<5)
#define CMD_NOSCRIPT (1ULL<<6)
#define CMD_BLOCKING (1ULL<<8)       /* Has potential to block. */
#define CMD_LOADING (1ULL<<9)
#define CMD_STALE (1ULL<<10)
#define CMD_SKIP_MONITOR (1ULL<<11)
#define CMD_SKIP_SLOWLOG (1ULL<<12)
#define CMD_ASKING (1ULL<<13)
#define CMD_FAST (1ULL<<14)
#define CMD_NO_AUTH (1ULL<<15)
#define CMD_MAY_REPLICATE (1ULL<<16)
#define CMD_SENTINEL (1ULL<<17)
#define CMD_ONLY_SENTINEL (1ULL<<18)
#define CMD_NO_MANDATORY_KEYS (1ULL<<19)
#define CMD_PROTECTED (1ULL<<20)
#define CMD_MODULE_GETKEYS (1ULL<<21)  /* Use the modules getkeys interface. */
#define CMD_MODULE_NO_CLUSTER (1ULL<<22) /* Deny on Redis Cluster. */
#define CMD_NO_ASYNC_LOADING (1ULL<<23)
#define CMD_NO_MULTI (1ULL<<24)
#define CMD_MOVABLE_KEYS (1ULL<<25) /* The legacy range spec doesn't cover all keys.
                                     * Populated by populateCommandLegacyRangeSpec. */
#define CMD_ALLOW_BUSY ((1ULL<<26))
#define CMD_MODULE_GETCHANNELS (1ULL<<27)  /* Use the modules getchannels interface. */

/* Command flags that describe ACLs categories. */
#define ACL_CATEGORY_KEYSPACE (1ULL<<0)
#define ACL_CATEGORY_READ (1ULL<<1)
#define ACL_CATEGORY_WRITE (1ULL<<2)
#define ACL_CATEGORY_SET (1ULL<<3)
#define ACL_CATEGORY_SORTEDSET (1ULL<<4)
#define ACL_CATEGORY_LIST (1ULL<<5)
#define ACL_CATEGORY_HASH (1ULL<<6)
#define ACL_CATEGORY_STRING (1ULL<<7)
#define ACL_CATEGORY_BITMAP (1ULL<<8)
#define ACL_CATEGORY_HYPERLOGLOG (1ULL<<9)
#define ACL_CATEGORY_GEO (1ULL<<10)
#define ACL_CATEGORY_STREAM (1ULL<<11)
#define ACL_CATEGORY_PUBSUB (1ULL<<12)
#define ACL_CATEGORY_ADMIN (1ULL<<13)
#define ACL_CATEGORY_FAST (1ULL<<14)
#define ACL_CATEGORY_SLOW (1ULL<<15)
#define ACL_CATEGORY_BLOCKING (1ULL<<16)
#define ACL_CATEGORY_DANGEROUS (1ULL<<17)
#define ACL_CATEGORY_CONNECTION (1ULL<<18)
#define ACL_CATEGORY_TRANSACTION (1ULL<<19)
#define ACL_CATEGORY_SCRIPTING (1ULL<<20)

/* Key-spec flags *
 * -------------- */
/* The following refer what the command actually does with the value or metadata
 * of the key, and not necessarily the user data or how it affects it.
 * Each key-spec may must have exactly one of these. Any operation that's not
 * distinctly deletion, overwrite or read-only would be marked as RW. */
#define CMD_KEY_RO (1ULL<<0)     /* Read-Only - Reads the value of the key, but
                                  * doesn't necessarily returns it. */
#define CMD_KEY_RW (1ULL<<1)     /* Read-Write - Modifies the data stored in the
                                  * value of the key or its metadata. */
#define CMD_KEY_OW (1ULL<<2)     /* Overwrite - Overwrites the data stored in
                                  * the value of the key. */
#define CMD_KEY_RM (1ULL<<3)     /* Deletes the key. */
/* The following refer to user data inside the value of the key, not the metadata
 * like LRU, type, cardinality. It refers to the logical operation on the user's
 * data (actual input strings / TTL), being used / returned / copied / changed,
 * It doesn't refer to modification or returning of metadata (like type, count,
 * presence of data). Any write that's not INSERT or DELETE, would be an UPDATE.
 * Each key-spec may have one of the writes with or without access, or none: */
#define CMD_KEY_ACCESS (1ULL<<4) /* Returns, copies or uses the user data from
                                  * the value of the key. */
#define CMD_KEY_UPDATE (1ULL<<5) /* Updates data to the value, new value may
                                  * depend on the old value. */
#define CMD_KEY_INSERT (1ULL<<6) /* Adds data to the value with no chance of
                                  * modification or deletion of existing data. */
#define CMD_KEY_DELETE (1ULL<<7) /* Explicitly deletes some content
                                  * from the value of the key. */
/* Other flags: */
#define CMD_KEY_NOT_KEY (1ULL<<8)     /* A 'fake' key that should be routed
                                       * like a key in cluster mode but is 
                                       * excluded from other key checks. */
#define CMD_KEY_INCOMPLETE (1ULL<<9)  /* Means that the keyspec might not point
                                       * out to all keys it should cover */
#define CMD_KEY_VARIABLE_FLAGS (1ULL<<10)  /* Means that some keys might have
                                            * different flags depending on arguments */

/* Key flags for when access type is unknown */
#define CMD_KEY_FULL_ACCESS (CMD_KEY_RW | CMD_KEY_ACCESS | CMD_KEY_UPDATE)

/* Key flags for how key is removed */
#define DB_FLAG_KEY_NONE 0
#define DB_FLAG_KEY_DELETED (1ULL<<0)
#define DB_FLAG_KEY_EXPIRED (1ULL<<1)
#define DB_FLAG_KEY_EVICTED (1ULL<<2)
#define DB_FLAG_KEY_OVERWRITE (1ULL<<3)

/* Channel flags share the same flag space as the key flags */
#define CMD_CHANNEL_PATTERN (1ULL<<11)     /* The argument is a channel pattern */
#define CMD_CHANNEL_SUBSCRIBE (1ULL<<12)   /* The command subscribes to channels */
#define CMD_CHANNEL_UNSUBSCRIBE (1ULL<<13) /* The command unsubscribes to channels */
#define CMD_CHANNEL_PUBLISH (1ULL<<14)     /* The command publishes to channels. */

/* AOF states */
#define AOF_OFF 0             /* AOF is off */
#define AOF_ON 1              /* AOF is on */
#define AOF_WAIT_REWRITE 2    /* AOF waits rewrite to start appending */

/* AOF return values for loadAppendOnlyFiles() and loadSingleAppendOnlyFile() */
#define AOF_OK 0
#define AOF_NOT_EXIST 1
#define AOF_EMPTY 2
#define AOF_OPEN_ERR 3
#define AOF_FAILED 4
#define AOF_TRUNCATED 5

/* RDB return values for rdbLoad. */
#define RDB_OK 0
#define RDB_NOT_EXIST 1 /* RDB file doesn't exist. */
#define RDB_FAILED 2 /* Failed to load the RDB file. */

/* Command doc flags */
#define CMD_DOC_NONE 0
#define CMD_DOC_DEPRECATED (1<<0) /* Command is deprecated */
#define CMD_DOC_SYSCMD (1<<1) /* System (internal) command */

/* Client flags */
#define CLIENT_SLAVE (1<<0)   /* This client is a replica */
#define CLIENT_MASTER (1<<1)  /* This client is a master */
#define CLIENT_MONITOR (1<<2) /* This client is a slave monitor, see MONITOR */
#define CLIENT_MULTI (1<<3)   /* This client is in a MULTI context */
#define CLIENT_BLOCKED (1<<4) /* The client is waiting in a blocking operation */
#define CLIENT_DIRTY_CAS (1<<5) /* Watched keys modified. EXEC will fail. */
#define CLIENT_CLOSE_AFTER_REPLY (1<<6) /* Close after writing entire reply. */
#define CLIENT_UNBLOCKED (1<<7) /* This client was unblocked and is stored in
                                  server.unblocked_clients */
#define CLIENT_SCRIPT (1<<8) /* This is a non connected client used by Lua */
#define CLIENT_ASKING (1<<9)     /* Client issued the ASKING command */
#define CLIENT_CLOSE_ASAP (1<<10)/* Close this client ASAP */
#define CLIENT_UNIX_SOCKET (1<<11) /* Client connected via Unix domain socket */
#define CLIENT_DIRTY_EXEC (1<<12)  /* EXEC will fail for errors while queueing */
#define CLIENT_MASTER_FORCE_REPLY (1<<13)  /* Queue replies even if is master */
#define CLIENT_FORCE_AOF (1<<14)   /* Force AOF propagation of current cmd. */
#define CLIENT_FORCE_REPL (1<<15)  /* Force replication of current cmd. */
#define CLIENT_PRE_PSYNC (1<<16)   /* Instance don't understand PSYNC. */
#define CLIENT_READONLY (1<<17)    /* Cluster client is in read-only state. */
#define CLIENT_PUBSUB (1<<18)      /* Client is in Pub/Sub mode. */
#define CLIENT_PREVENT_AOF_PROP (1<<19)  /* Don't propagate to AOF. */
#define CLIENT_PREVENT_REPL_PROP (1<<20)  /* Don't propagate to slaves. */
#define CLIENT_PREVENT_PROP (CLIENT_PREVENT_AOF_PROP|CLIENT_PREVENT_REPL_PROP)
#define CLIENT_PENDING_WRITE (1<<21) /* Client has output to send but a write
                                        handler is yet not installed. */
#define CLIENT_REPLY_OFF (1<<22)   /* Don't send replies to client. */
#define CLIENT_REPLY_SKIP_NEXT (1<<23)  /* Set CLIENT_REPLY_SKIP for next cmd */
#define CLIENT_REPLY_SKIP (1<<24)  /* Don't send just this reply. */
#define CLIENT_LUA_DEBUG (1<<25)  /* Run EVAL in debug mode. */
#define CLIENT_LUA_DEBUG_SYNC (1<<26)  /* EVAL debugging without fork() */
#define CLIENT_MODULE (1<<27) /* Non connected client used by some module. */
#define CLIENT_PROTECTED (1<<28) /* Client should not be freed for now. */
#define CLIENT_EXECUTING_COMMAND (1<<29) /* Indicates that the client is currently in the process of handling
                                          a command. usually this will be marked only during call()
                                          however, blocked clients might have this flag kept until they
                                          will try to reprocess the command. */

#define CLIENT_PENDING_COMMAND (1<<30) /* Indicates the client has a fully
                                        * parsed command ready for execution. */
#define CLIENT_TRACKING (1ULL<<31) /* Client enabled keys tracking in order to
                                   perform client side caching. */
#define CLIENT_TRACKING_BROKEN_REDIR (1ULL<<32) /* Target client is invalid. */
#define CLIENT_TRACKING_BCAST (1ULL<<33) /* Tracking in BCAST mode. */
#define CLIENT_TRACKING_OPTIN (1ULL<<34)  /* Tracking in opt-in mode. */
#define CLIENT_TRACKING_OPTOUT (1ULL<<35) /* Tracking in opt-out mode. */
#define CLIENT_TRACKING_CACHING (1ULL<<36) /* CACHING yes/no was given,
                                              depending on optin/optout mode. */
#define CLIENT_TRACKING_NOLOOP (1ULL<<37) /* Don't send invalidation messages
                                             about writes performed by myself.*/
#define CLIENT_IN_TO_TABLE (1ULL<<38) /* This client is in the timeout table. */
#define CLIENT_PROTOCOL_ERROR (1ULL<<39) /* Protocol error chatting with it. */
#define CLIENT_CLOSE_AFTER_COMMAND (1ULL<<40) /* Close after executing commands
                                               * and writing entire reply. */
#define CLIENT_DENY_BLOCKING (1ULL<<41) /* Indicate that the client should not be blocked.
                                           currently, turned on inside MULTI, Lua, RM_Call,
                                           and AOF client */
#define CLIENT_REPL_RDBONLY (1ULL<<42) /* This client is a replica that only wants
                                          RDB without replication buffer. */
#define CLIENT_NO_EVICT (1ULL<<43) /* This client is protected against client
                                      memory eviction. */
#define CLIENT_ALLOW_OOM (1ULL<<44) /* Client used by RM_Call is allowed to fully execute
                                       scripts even when in OOM */
#define CLIENT_RERUN_COMMAND (1ULL<<45) /* Instruct the event loop to skip processing the input buffer
                                           but instead rerun the last parsed command */

/* Client block type (btype field in client structure)
 * if CLIENT_BLOCKED flag is set. */
<<<<<<< HEAD
#define BLOCKED_NONE 0    /* Not blocked, no CLIENT_BLOCKED flag set. */
#define BLOCKED_LIST 1    /* BLPOP & co. */
#define BLOCKED_WAIT 2    /* WAIT for synchronous replication. */
#define BLOCKED_MODULE 3  /* Blocked by a loadable module. */
#define BLOCKED_STREAM 4  /* XREAD. */
#define BLOCKED_ZSET 5    /* BZPOP et al. */
#define BLOCKED_POSTPONE 6 /* Blocked by processCommand, re-try processing later. */
#define BLOCKED_SHUTDOWN 7 /* SHUTDOWN. */
#define BLOCKED_WAIT_RERUN 8 /* WAIT for synchronous replication and rerun last command. */
#define BLOCKED_NUM 9      /* Number of blocked states. */
=======
typedef enum blocking_type {
    BLOCKED_NONE,    /* Not blocked, no CLIENT_BLOCKED flag set. */
    BLOCKED_LIST,    /* BLPOP & co. */
    BLOCKED_WAIT,    /* WAIT for synchronous replication. */
    BLOCKED_MODULE,  /* Blocked by a loadable module. */
    BLOCKED_STREAM,  /* XREAD. */
    BLOCKED_ZSET,    /* BZPOP et al. */
    BLOCKED_POSTPONE, /* Blocked by processCommand, re-try processing later. */
    BLOCKED_SHUTDOWN, /* SHUTDOWN. */
    BLOCKED_NUM,      /* Number of blocked states. */
    BLOCKED_END       /* End of enumeration */
} blocking_type;
>>>>>>> 5c3938d5

/* Client request types */
#define PROTO_REQ_INLINE 1
#define PROTO_REQ_MULTIBULK 2

/* Client classes for client limits, currently used only for
 * the max-client-output-buffer limit implementation. */
#define CLIENT_TYPE_NORMAL 0 /* Normal req-reply clients + MONITORs */
#define CLIENT_TYPE_SLAVE 1  /* Slaves. */
#define CLIENT_TYPE_PUBSUB 2 /* Clients subscribed to PubSub channels. */
#define CLIENT_TYPE_MASTER 3 /* Master. */
#define CLIENT_TYPE_COUNT 4  /* Total number of client types. */
#define CLIENT_TYPE_OBUF_COUNT 3 /* Number of clients to expose to output
                                    buffer configuration. Just the first
                                    three: normal, slave, pubsub. */

/* Slave replication state. Used in server.repl_state for slaves to remember
 * what to do next. */
typedef enum {
    REPL_STATE_NONE = 0,            /* No active replication */
    REPL_STATE_CONNECT,             /* Must connect to master */
    REPL_STATE_CONNECTING,          /* Connecting to master */
    /* --- Handshake states, must be ordered --- */
    REPL_STATE_RECEIVE_PING_REPLY,  /* Wait for PING reply */
    REPL_STATE_SEND_HANDSHAKE,      /* Send handshake sequence to master */
    REPL_STATE_RECEIVE_AUTH_REPLY,  /* Wait for AUTH reply */
    REPL_STATE_RECEIVE_PORT_REPLY,  /* Wait for REPLCONF reply */
    REPL_STATE_RECEIVE_IP_REPLY,    /* Wait for REPLCONF reply */
    REPL_STATE_RECEIVE_CAPA_REPLY,  /* Wait for REPLCONF reply */
    REPL_STATE_SEND_PSYNC,          /* Send PSYNC */
    REPL_STATE_RECEIVE_PSYNC_REPLY, /* Wait for PSYNC reply */
    /* --- End of handshake states --- */
    REPL_STATE_TRANSFER,        /* Receiving .rdb from master */
    REPL_STATE_CONNECTED,       /* Connected to master */
} repl_state;

/* The state of an in progress coordinated failover */
typedef enum {
    NO_FAILOVER = 0,        /* No failover in progress */
    FAILOVER_WAIT_FOR_SYNC, /* Waiting for target replica to catch up */
    FAILOVER_IN_PROGRESS    /* Waiting for target replica to accept
                             * PSYNC FAILOVER request. */
} failover_state;

/* State of slaves from the POV of the master. Used in client->replstate.
 * In SEND_BULK and ONLINE state the slave receives new updates
 * in its output queue. In the WAIT_BGSAVE states instead the server is waiting
 * to start the next background saving in order to send updates to it. */
#define SLAVE_STATE_WAIT_BGSAVE_START 6 /* We need to produce a new RDB file. */
#define SLAVE_STATE_WAIT_BGSAVE_END 7 /* Waiting RDB file creation to finish. */
#define SLAVE_STATE_SEND_BULK 8 /* Sending RDB file to slave. */
#define SLAVE_STATE_ONLINE 9 /* RDB file transmitted, sending just updates. */
#define SLAVE_STATE_RDB_TRANSMITTED 10 /* RDB file transmitted - This state is used only for
                                        * a replica that only wants RDB without replication buffer  */

/* Slave capabilities. */
#define SLAVE_CAPA_NONE 0
#define SLAVE_CAPA_EOF (1<<0)    /* Can parse the RDB EOF streaming format. */
#define SLAVE_CAPA_PSYNC2 (1<<1) /* Supports PSYNC2 protocol. */

/* Slave requirements */
#define SLAVE_REQ_NONE 0
#define SLAVE_REQ_RDB_EXCLUDE_DATA (1 << 0)      /* Exclude data from RDB */
#define SLAVE_REQ_RDB_EXCLUDE_FUNCTIONS (1 << 1) /* Exclude functions from RDB */
/* Mask of all bits in the slave requirements bitfield that represent non-standard (filtered) RDB requirements */
#define SLAVE_REQ_RDB_MASK (SLAVE_REQ_RDB_EXCLUDE_DATA | SLAVE_REQ_RDB_EXCLUDE_FUNCTIONS)

/* Synchronous read timeout - slave side */
#define CONFIG_REPL_SYNCIO_TIMEOUT 5

/* The default number of replication backlog blocks to trim per call. */
#define REPL_BACKLOG_TRIM_BLOCKS_PER_CALL 64

/* In order to quickly find the requested offset for PSYNC requests,
 * we index some nodes in the replication buffer linked list into a rax. */
#define REPL_BACKLOG_INDEX_PER_BLOCKS 64

/* List related stuff */
#define LIST_HEAD 0
#define LIST_TAIL 1
#define ZSET_MIN 0
#define ZSET_MAX 1

/* Sort operations */
#define SORT_OP_GET 0

/* Log levels */
#define LL_DEBUG 0
#define LL_VERBOSE 1
#define LL_NOTICE 2
#define LL_WARNING 3
#define LL_RAW (1<<10) /* Modifier to log without timestamp */

/* Supervision options */
#define SUPERVISED_NONE 0
#define SUPERVISED_AUTODETECT 1
#define SUPERVISED_SYSTEMD 2
#define SUPERVISED_UPSTART 3

/* Anti-warning macro... */
#define UNUSED(V) ((void) V)

#define ZSKIPLIST_MAXLEVEL 32 /* Should be enough for 2^64 elements */
#define ZSKIPLIST_P 0.25      /* Skiplist P = 1/4 */

/* Append only defines */
#define AOF_FSYNC_NO 0
#define AOF_FSYNC_ALWAYS 1
#define AOF_FSYNC_EVERYSEC 2

/* Replication diskless load defines */
#define REPL_DISKLESS_LOAD_DISABLED 0
#define REPL_DISKLESS_LOAD_WHEN_DB_EMPTY 1
#define REPL_DISKLESS_LOAD_SWAPDB 2

/* TLS Client Authentication */
#define TLS_CLIENT_AUTH_NO 0
#define TLS_CLIENT_AUTH_YES 1
#define TLS_CLIENT_AUTH_OPTIONAL 2

/* Sanitize dump payload */
#define SANITIZE_DUMP_NO 0
#define SANITIZE_DUMP_YES 1
#define SANITIZE_DUMP_CLIENTS 2

/* Enable protected config/command */
#define PROTECTED_ACTION_ALLOWED_NO 0
#define PROTECTED_ACTION_ALLOWED_YES 1
#define PROTECTED_ACTION_ALLOWED_LOCAL 2

/* Sets operations codes */
#define SET_OP_UNION 0
#define SET_OP_DIFF 1
#define SET_OP_INTER 2

/* oom-score-adj defines */
#define OOM_SCORE_ADJ_NO 0
#define OOM_SCORE_RELATIVE 1
#define OOM_SCORE_ADJ_ABSOLUTE 2

/* Redis maxmemory strategies. Instead of using just incremental number
 * for this defines, we use a set of flags so that testing for certain
 * properties common to multiple policies is faster. */
#define MAXMEMORY_FLAG_LRU (1<<0)
#define MAXMEMORY_FLAG_LFU (1<<1)
#define MAXMEMORY_FLAG_ALLKEYS (1<<2)
#define MAXMEMORY_FLAG_NO_SHARED_INTEGERS \
    (MAXMEMORY_FLAG_LRU|MAXMEMORY_FLAG_LFU)

#define MAXMEMORY_VOLATILE_LRU ((0<<8)|MAXMEMORY_FLAG_LRU)
#define MAXMEMORY_VOLATILE_LFU ((1<<8)|MAXMEMORY_FLAG_LFU)
#define MAXMEMORY_VOLATILE_TTL (2<<8)
#define MAXMEMORY_VOLATILE_RANDOM (3<<8)
#define MAXMEMORY_ALLKEYS_LRU ((4<<8)|MAXMEMORY_FLAG_LRU|MAXMEMORY_FLAG_ALLKEYS)
#define MAXMEMORY_ALLKEYS_LFU ((5<<8)|MAXMEMORY_FLAG_LFU|MAXMEMORY_FLAG_ALLKEYS)
#define MAXMEMORY_ALLKEYS_RANDOM ((6<<8)|MAXMEMORY_FLAG_ALLKEYS)
#define MAXMEMORY_NO_EVICTION (7<<8)

/* Units */
#define UNIT_SECONDS 0
#define UNIT_MILLISECONDS 1

/* SHUTDOWN flags */
#define SHUTDOWN_NOFLAGS 0      /* No flags. */
#define SHUTDOWN_SAVE 1         /* Force SAVE on SHUTDOWN even if no save
                                   points are configured. */
#define SHUTDOWN_NOSAVE 2       /* Don't SAVE on SHUTDOWN. */
#define SHUTDOWN_NOW 4          /* Don't wait for replicas to catch up. */
#define SHUTDOWN_FORCE 8        /* Don't let errors prevent shutdown. */

/* Command call flags, see call() function */
#define CMD_CALL_NONE 0
#define CMD_CALL_PROPAGATE_AOF (1<<0)
#define CMD_CALL_PROPAGATE_REPL (1<<1)
#define CMD_CALL_PROPAGATE (CMD_CALL_PROPAGATE_AOF|CMD_CALL_PROPAGATE_REPL)
#define CMD_CALL_FULL (CMD_CALL_PROPAGATE)
#define CMD_CALL_FROM_MODULE (1<<2)  /* From RM_Call */

/* Command propagation flags, see propagateNow() function */
#define PROPAGATE_NONE 0
#define PROPAGATE_AOF 1
#define PROPAGATE_REPL 2

/* Actions pause types */
#define PAUSE_ACTION_CLIENT_WRITE     (1<<0)
#define PAUSE_ACTION_CLIENT_ALL       (1<<1) /* must be bigger than PAUSE_ACTION_CLIENT_WRITE */
#define PAUSE_ACTION_EXPIRE           (1<<2)
#define PAUSE_ACTION_EVICT            (1<<3)
#define PAUSE_ACTION_REPLICA          (1<<4) /* pause replica traffic */

/* common sets of actions to pause/unpause */
#define PAUSE_ACTIONS_CLIENT_WRITE_SET (PAUSE_ACTION_CLIENT_WRITE|\
                                        PAUSE_ACTION_EXPIRE|\
                                        PAUSE_ACTION_EVICT|\
                                        PAUSE_ACTION_REPLICA)
#define PAUSE_ACTIONS_CLIENT_ALL_SET   (PAUSE_ACTION_CLIENT_ALL|\
                                        PAUSE_ACTION_EXPIRE|\
                                        PAUSE_ACTION_EVICT|\
                                        PAUSE_ACTION_REPLICA)

/* Client pause purposes. Each purpose has its own end time and pause type. */
typedef enum {
    PAUSE_BY_CLIENT_COMMAND = 0,
    PAUSE_DURING_SHUTDOWN,
    PAUSE_DURING_FAILOVER,
    NUM_PAUSE_PURPOSES /* This value is the number of purposes above. */
} pause_purpose;

typedef struct {
    uint32_t paused_actions; /* Bitmask of actions */
    mstime_t end;
} pause_event;

/* Ways that a clusters endpoint can be described */
typedef enum {
    CLUSTER_ENDPOINT_TYPE_IP = 0,          /* Show IP address */
    CLUSTER_ENDPOINT_TYPE_HOSTNAME,        /* Show hostname */
    CLUSTER_ENDPOINT_TYPE_UNKNOWN_ENDPOINT /* Show NULL or empty */
} cluster_endpoint_type;

/* RDB active child save type. */
#define RDB_CHILD_TYPE_NONE 0
#define RDB_CHILD_TYPE_DISK 1     /* RDB is written to disk. */
#define RDB_CHILD_TYPE_SOCKET 2   /* RDB is written to slave socket. */

/* Keyspace changes notification classes. Every class is associated with a
 * character for configuration purposes. */
#define NOTIFY_KEYSPACE (1<<0)    /* K */
#define NOTIFY_KEYEVENT (1<<1)    /* E */
#define NOTIFY_GENERIC (1<<2)     /* g */
#define NOTIFY_STRING (1<<3)      /* $ */
#define NOTIFY_LIST (1<<4)        /* l */
#define NOTIFY_SET (1<<5)         /* s */
#define NOTIFY_HASH (1<<6)        /* h */
#define NOTIFY_ZSET (1<<7)        /* z */
#define NOTIFY_EXPIRED (1<<8)     /* x */
#define NOTIFY_EVICTED (1<<9)     /* e */
#define NOTIFY_STREAM (1<<10)     /* t */
#define NOTIFY_KEY_MISS (1<<11)   /* m (Note: This one is excluded from NOTIFY_ALL on purpose) */
#define NOTIFY_LOADED (1<<12)     /* module only key space notification, indicate a key loaded from rdb */
#define NOTIFY_MODULE (1<<13)     /* d, module key space notification */
#define NOTIFY_NEW (1<<14)        /* n, new key notification */
#define NOTIFY_ALL (NOTIFY_GENERIC | NOTIFY_STRING | NOTIFY_LIST | NOTIFY_SET | NOTIFY_HASH | NOTIFY_ZSET | NOTIFY_EXPIRED | NOTIFY_EVICTED | NOTIFY_STREAM | NOTIFY_MODULE) /* A flag */

/* Using the following macro you can run code inside serverCron() with the
 * specified period, specified in milliseconds.
 * The actual resolution depends on server.hz. */
#define run_with_period(_ms_) if (((_ms_) <= 1000/server.hz) || !(server.cronloops%((_ms_)/(1000/server.hz))))

/* We can print the stacktrace, so our assert is defined this way: */
#define serverAssertWithInfo(_c,_o,_e) ((_e)?(void)0 : (_serverAssertWithInfo(_c,_o,#_e,__FILE__,__LINE__),redis_unreachable()))
#define serverAssert(_e) ((_e)?(void)0 : (_serverAssert(#_e,__FILE__,__LINE__),redis_unreachable()))
#define serverPanic(...) _serverPanic(__FILE__,__LINE__,__VA_ARGS__),redis_unreachable()

/* latency histogram per command init settings */
#define LATENCY_HISTOGRAM_MIN_VALUE 1L        /* >= 1 nanosec */
#define LATENCY_HISTOGRAM_MAX_VALUE 1000000000L  /* <= 1 secs */
#define LATENCY_HISTOGRAM_PRECISION 2  /* Maintain a value precision of 2 significant digits across LATENCY_HISTOGRAM_MIN_VALUE and LATENCY_HISTOGRAM_MAX_VALUE range.
                                        * Value quantization within the range will thus be no larger than 1/100th (or 1%) of any value.
                                        * The total size per histogram should sit around 40 KiB Bytes. */

/* Busy module flags, see busy_module_yield_flags */
#define BUSY_MODULE_YIELD_NONE (0)
#define BUSY_MODULE_YIELD_EVENTS (1<<0)
#define BUSY_MODULE_YIELD_CLIENTS (1<<1)

/*-----------------------------------------------------------------------------
 * Data types
 *----------------------------------------------------------------------------*/

/* A redis object, that is a type able to hold a string / list / set */

/* The actual Redis Object */
#define OBJ_STRING 0    /* String object. */
#define OBJ_LIST 1      /* List object. */
#define OBJ_SET 2       /* Set object. */
#define OBJ_ZSET 3      /* Sorted set object. */
#define OBJ_HASH 4      /* Hash object. */

/* The "module" object type is a special one that signals that the object
 * is one directly managed by a Redis module. In this case the value points
 * to a moduleValue struct, which contains the object value (which is only
 * handled by the module itself) and the RedisModuleType struct which lists
 * function pointers in order to serialize, deserialize, AOF-rewrite and
 * free the object.
 *
 * Inside the RDB file, module types are encoded as OBJ_MODULE followed
 * by a 64 bit module type ID, which has a 54 bits module-specific signature
 * in order to dispatch the loading to the right module, plus a 10 bits
 * encoding version. */
#define OBJ_MODULE 5    /* Module object. */
#define OBJ_STREAM 6    /* Stream object. */

/* Extract encver / signature from a module type ID. */
#define REDISMODULE_TYPE_ENCVER_BITS 10
#define REDISMODULE_TYPE_ENCVER_MASK ((1<<REDISMODULE_TYPE_ENCVER_BITS)-1)
#define REDISMODULE_TYPE_ENCVER(id) ((id) & REDISMODULE_TYPE_ENCVER_MASK)
#define REDISMODULE_TYPE_SIGN(id) (((id) & ~((uint64_t)REDISMODULE_TYPE_ENCVER_MASK)) >>REDISMODULE_TYPE_ENCVER_BITS)

/* Bit flags for moduleTypeAuxSaveFunc */
#define REDISMODULE_AUX_BEFORE_RDB (1<<0)
#define REDISMODULE_AUX_AFTER_RDB (1<<1)

struct RedisModule;
struct RedisModuleIO;
struct RedisModuleDigest;
struct RedisModuleCtx;
struct moduleLoadQueueEntry;
struct RedisModuleKeyOptCtx;
struct RedisModuleCommand;

/* Each module type implementation should export a set of methods in order
 * to serialize and deserialize the value in the RDB file, rewrite the AOF
 * log, create the digest for "DEBUG DIGEST", and free the value when a key
 * is deleted. */
typedef void *(*moduleTypeLoadFunc)(struct RedisModuleIO *io, int encver);
typedef void (*moduleTypeSaveFunc)(struct RedisModuleIO *io, void *value);
typedef int (*moduleTypeAuxLoadFunc)(struct RedisModuleIO *rdb, int encver, int when);
typedef void (*moduleTypeAuxSaveFunc)(struct RedisModuleIO *rdb, int when);
typedef void (*moduleTypeRewriteFunc)(struct RedisModuleIO *io, struct redisObject *key, void *value);
typedef void (*moduleTypeDigestFunc)(struct RedisModuleDigest *digest, void *value);
typedef size_t (*moduleTypeMemUsageFunc)(const void *value);
typedef void (*moduleTypeFreeFunc)(void *value);
typedef size_t (*moduleTypeFreeEffortFunc)(struct redisObject *key, const void *value);
typedef void (*moduleTypeUnlinkFunc)(struct redisObject *key, void *value);
typedef void *(*moduleTypeCopyFunc)(struct redisObject *fromkey, struct redisObject *tokey, const void *value);
typedef int (*moduleTypeDefragFunc)(struct RedisModuleDefragCtx *ctx, struct redisObject *key, void **value);
typedef size_t (*moduleTypeMemUsageFunc2)(struct RedisModuleKeyOptCtx *ctx, const void *value, size_t sample_size);
typedef void (*moduleTypeFreeFunc2)(struct RedisModuleKeyOptCtx *ctx, void *value);
typedef size_t (*moduleTypeFreeEffortFunc2)(struct RedisModuleKeyOptCtx *ctx, const void *value);
typedef void (*moduleTypeUnlinkFunc2)(struct RedisModuleKeyOptCtx *ctx, void *value);
typedef void *(*moduleTypeCopyFunc2)(struct RedisModuleKeyOptCtx *ctx, const void *value);


/* The module type, which is referenced in each value of a given type, defines
 * the methods and links to the module exporting the type. */
typedef struct RedisModuleType {
    uint64_t id; /* Higher 54 bits of type ID + 10 lower bits of encoding ver. */
    struct RedisModule *module;
    moduleTypeLoadFunc rdb_load;
    moduleTypeSaveFunc rdb_save;
    moduleTypeRewriteFunc aof_rewrite;
    moduleTypeMemUsageFunc mem_usage;
    moduleTypeDigestFunc digest;
    moduleTypeFreeFunc free;
    moduleTypeFreeEffortFunc free_effort;
    moduleTypeUnlinkFunc unlink;
    moduleTypeCopyFunc copy;
    moduleTypeDefragFunc defrag;
    moduleTypeAuxLoadFunc aux_load;
    moduleTypeAuxSaveFunc aux_save;
    moduleTypeMemUsageFunc2 mem_usage2;
    moduleTypeFreeEffortFunc2 free_effort2;
    moduleTypeUnlinkFunc2 unlink2;
    moduleTypeCopyFunc2 copy2;
    moduleTypeAuxSaveFunc aux_save2;
    int aux_save_triggers;
    char name[10]; /* 9 bytes name + null term. Charset: A-Z a-z 0-9 _- */
} moduleType;

/* In Redis objects 'robj' structures of type OBJ_MODULE, the value pointer
 * is set to the following structure, referencing the moduleType structure
 * in order to work with the value, and at the same time providing a raw
 * pointer to the value, as created by the module commands operating with
 * the module type.
 *
 * So for example in order to free such a value, it is possible to use
 * the following code:
 *
 *  if (robj->type == OBJ_MODULE) {
 *      moduleValue *mt = robj->ptr;
 *      mt->type->free(mt->value);
 *      zfree(mt); // We need to release this in-the-middle struct as well.
 *  }
 */
typedef struct moduleValue {
    moduleType *type;
    void *value;
} moduleValue;

/* This structure represents a module inside the system. */
struct RedisModule {
    void *handle;   /* Module dlopen() handle. */
    char *name;     /* Module name. */
    int ver;        /* Module version. We use just progressive integers. */
    int apiver;     /* Module API version as requested during initialization.*/
    list *types;    /* Module data types. */
    list *usedby;   /* List of modules using APIs from this one. */
    list *using;    /* List of modules we use some APIs of. */
    list *filters;  /* List of filters the module has registered. */
    list *module_configs; /* List of configurations the module has registered */
    int configs_initialized; /* Have the module configurations been initialized? */
    int in_call;    /* RM_Call() nesting level */
    int in_hook;    /* Hooks callback nesting level for this module (0 or 1). */
    int options;    /* Module options and capabilities. */
    int blocked_clients;         /* Count of RedisModuleBlockedClient in this module. */
    RedisModuleInfoFunc info_cb; /* Callback for module to add INFO fields. */
    RedisModuleDefragFunc defrag_cb;    /* Callback for global data defrag. */
    struct moduleLoadQueueEntry *loadmod; /* Module load arguments for config rewrite. */
};
typedef struct RedisModule RedisModule;

/* This is a wrapper for the 'rio' streams used inside rdb.c in Redis, so that
 * the user does not have to take the total count of the written bytes nor
 * to care about error conditions. */
struct RedisModuleIO {
    size_t bytes;       /* Bytes read / written so far. */
    rio *rio;           /* Rio stream. */
    moduleType *type;   /* Module type doing the operation. */
    int error;          /* True if error condition happened. */
    struct RedisModuleCtx *ctx; /* Optional context, see RM_GetContextFromIO()*/
    struct redisObject *key;    /* Optional name of key processed */
    int dbid;            /* The dbid of the key being processed, -1 when unknown. */
    sds pre_flush_buffer; /* A buffer that should be flushed before next write operation
                           * See rdbSaveSingleModuleAux for more details */
};

/* Macro to initialize an IO context. Note that the 'ver' field is populated
 * inside rdb.c according to the version of the value to load. */
#define moduleInitIOContext(iovar,mtype,rioptr,keyptr,db) do { \
    iovar.rio = rioptr; \
    iovar.type = mtype; \
    iovar.bytes = 0; \
    iovar.error = 0; \
    iovar.key = keyptr; \
    iovar.dbid = db; \
    iovar.ctx = NULL; \
    iovar.pre_flush_buffer = NULL; \
} while(0)

/* This is a structure used to export DEBUG DIGEST capabilities to Redis
 * modules. We want to capture both the ordered and unordered elements of
 * a data structure, so that a digest can be created in a way that correctly
 * reflects the values. See the DEBUG DIGEST command implementation for more
 * background. */
struct RedisModuleDigest {
    unsigned char o[20];    /* Ordered elements. */
    unsigned char x[20];    /* Xored elements. */
    struct redisObject *key; /* Optional name of key processed */
    int dbid;                /* The dbid of the key being processed */
};

/* Just start with a digest composed of all zero bytes. */
#define moduleInitDigestContext(mdvar) do { \
    memset(mdvar.o,0,sizeof(mdvar.o)); \
    memset(mdvar.x,0,sizeof(mdvar.x)); \
} while(0)

/* Objects encoding. Some kind of objects like Strings and Hashes can be
 * internally represented in multiple ways. The 'encoding' field of the object
 * is set to one of this fields for this object. */
#define OBJ_ENCODING_RAW 0     /* Raw representation */
#define OBJ_ENCODING_INT 1     /* Encoded as integer */
#define OBJ_ENCODING_HT 2      /* Encoded as hash table */
#define OBJ_ENCODING_ZIPMAP 3  /* No longer used: old hash encoding. */
#define OBJ_ENCODING_LINKEDLIST 4 /* No longer used: old list encoding. */
#define OBJ_ENCODING_ZIPLIST 5 /* No longer used: old list/hash/zset encoding. */
#define OBJ_ENCODING_INTSET 6  /* Encoded as intset */
#define OBJ_ENCODING_SKIPLIST 7  /* Encoded as skiplist */
#define OBJ_ENCODING_EMBSTR 8  /* Embedded sds string encoding */
#define OBJ_ENCODING_QUICKLIST 9 /* Encoded as linked list of listpacks */
#define OBJ_ENCODING_STREAM 10 /* Encoded as a radix tree of listpacks */
#define OBJ_ENCODING_LISTPACK 11 /* Encoded as a listpack */

#define LRU_BITS 24
#define LRU_CLOCK_MAX ((1<<LRU_BITS)-1) /* Max value of obj->lru */
#define LRU_CLOCK_RESOLUTION 1000 /* LRU clock resolution in ms */

#define OBJ_SHARED_REFCOUNT INT_MAX     /* Global object never destroyed. */
#define OBJ_STATIC_REFCOUNT (INT_MAX-1) /* Object allocated in the stack. */
#define OBJ_FIRST_SPECIAL_REFCOUNT OBJ_STATIC_REFCOUNT
struct redisObject {
    unsigned type:4;
    unsigned encoding:4;
    unsigned lru:LRU_BITS; /* LRU time (relative to global lru_clock) or
                            * LFU data (least significant 8 bits frequency
                            * and most significant 16 bits access time). */
    int refcount;
    void *ptr;
};

/* The a string name for an object's type as listed above
 * Native types are checked against the OBJ_STRING, OBJ_LIST, OBJ_* defines,
 * and Module types have their registered name returned. */
char *getObjectTypeName(robj*);

/* Macro used to initialize a Redis object allocated on the stack.
 * Note that this macro is taken near the structure definition to make sure
 * we'll update it when the structure is changed, to avoid bugs like
 * bug #85 introduced exactly in this way. */
#define initStaticStringObject(_var,_ptr) do { \
    _var.refcount = OBJ_STATIC_REFCOUNT; \
    _var.type = OBJ_STRING; \
    _var.encoding = OBJ_ENCODING_RAW; \
    _var.ptr = _ptr; \
} while(0)

struct evictionPoolEntry; /* Defined in evict.c */

/* This structure is used in order to represent the output buffer of a client,
 * which is actually a linked list of blocks like that, that is: client->reply. */
typedef struct clientReplyBlock {
    size_t size, used;
    char buf[];
} clientReplyBlock;

/* Replication buffer blocks is the list of replBufBlock.
 *
 * +--------------+       +--------------+       +--------------+
 * | refcount = 1 |  ...  | refcount = 0 |  ...  | refcount = 2 |
 * +--------------+       +--------------+       +--------------+
 *      |                                            /       \
 *      |                                           /         \
 *      |                                          /           \
 *  Repl Backlog                               Replia_A      Replia_B
 * 
 * Each replica or replication backlog increments only the refcount of the
 * 'ref_repl_buf_node' which it points to. So when replica walks to the next
 * node, it should first increase the next node's refcount, and when we trim
 * the replication buffer nodes, we remove node always from the head node which
 * refcount is 0. If the refcount of the head node is not 0, we must stop
 * trimming and never iterate the next node. */

/* Similar with 'clientReplyBlock', it is used for shared buffers between
 * all replica clients and replication backlog. */
typedef struct replBufBlock {
    int refcount;           /* Number of replicas or repl backlog using. */
    long long id;           /* The unique incremental number. */
    long long repl_offset;  /* Start replication offset of the block. */
    size_t size, used;
    char buf[];
} replBufBlock;

/* Opaque type for the Slot to Key API. */
typedef struct clusterSlotToKeyMapping clusterSlotToKeyMapping;

/* Redis database representation. There are multiple databases identified
 * by integers from 0 (the default database) up to the max configured
 * database. The database number is the 'id' field in the structure. */
typedef struct redisDb {
    dict *dict;                 /* The keyspace for this DB */
    dict *expires;              /* Timeout of keys with a timeout set */
    dict *blocking_keys;        /* Keys with clients waiting for data (BLPOP)*/
    dict *blocking_keys_unblock_on_nokey;   /* Keys with clients waiting for
                                             * data, and should be unblocked if key is deleted (XREADEDGROUP).
                                             * This is a subset of blocking_keys*/
    dict *ready_keys;           /* Blocked keys that received a PUSH */
    dict *watched_keys;         /* WATCHED keys for MULTI/EXEC CAS */
    int id;                     /* Database ID */
    long long avg_ttl;          /* Average TTL, just for stats */
    unsigned long expires_cursor; /* Cursor of the active expire cycle. */
    list *defrag_later;         /* List of key names to attempt to defrag one by one, gradually. */
    clusterSlotToKeyMapping *slots_to_keys; /* Array of slots to keys. Only used in cluster mode (db 0). */
} redisDb;

/* forward declaration for functions ctx */
typedef struct functionsLibCtx functionsLibCtx;

/* Holding object that need to be populated during
 * rdb loading. On loading end it is possible to decide
 * whether not to set those objects on their rightful place.
 * For example: dbarray need to be set as main database on
 *              successful loading and dropped on failure. */
typedef struct rdbLoadingCtx {
    redisDb* dbarray;
    functionsLibCtx* functions_lib_ctx;
}rdbLoadingCtx;

/* Client MULTI/EXEC state */
typedef struct multiCmd {
    robj **argv;
    int argv_len;
    int argc;
    struct redisCommand *cmd;
} multiCmd;

typedef struct multiState {
    multiCmd *commands;     /* Array of MULTI commands */
    int count;              /* Total number of MULTI commands */
    int cmd_flags;          /* The accumulated command flags OR-ed together.
                               So if at least a command has a given flag, it
                               will be set in this field. */
    int cmd_inv_flags;      /* Same as cmd_flags, OR-ing the ~flags. so that it
                               is possible to know if all the commands have a
                               certain flag. */
    size_t argv_len_sums;    /* mem used by all commands arguments */
    int alloc_count;         /* total number of multiCmd struct memory reserved. */
} multiState;

/* This structure holds the blocking operation state for a client.
 * The fields used depend on client->btype. */
typedef struct blockingState {
    /* Generic fields. */
    blocking_type btype;                  /* Type of blocking op if CLIENT_BLOCKED. */
    mstime_t timeout;           /* Blocking operation timeout. If UNIX current time
                                 * is > timeout then the operation timed out. */
    int unblock_on_nokey;       /* Whether to unblock the client when at least one of the keys
                                   is deleted or does not exist anymore */
    /* BLOCKED_LIST, BLOCKED_ZSET and BLOCKED_STREAM or any other Keys related blocking */
    dict *keys;                 /* The keys we are blocked on */

    /* BLOCKED_WAIT */
    int numreplicas;        /* Number of replicas we are waiting for ACK. */
    long long reploffset;   /* Replication offset to reach. */

    /* BLOCKED_MODULE */
    void *module_blocked_handle; /* RedisModuleBlockedClient structure.
                                    which is opaque for the Redis core, only
                                    handled in module.c. */
} blockingState;

/* The following structure represents a node in the server.ready_keys list,
 * where we accumulate all the keys that had clients blocked with a blocking
 * operation such as B[LR]POP, but received new data in the context of the
 * last executed command.
 *
 * After the execution of every command or script, we iterate over this list to check
 * if as a result we should serve data to clients blocked, unblocking them.
 * Note that server.ready_keys will not have duplicates as there dictionary
 * also called ready_keys in every structure representing a Redis database,
 * where we make sure to remember if a given key was already added in the
 * server.ready_keys list. */
typedef struct readyList {
    redisDb *db;
    robj *key;
} readyList;

/* This structure represents a Redis user. This is useful for ACLs, the
 * user is associated to the connection after the connection is authenticated.
 * If there is no associated user, the connection uses the default user. */
#define USER_COMMAND_BITS_COUNT 1024    /* The total number of command bits
                                           in the user structure. The last valid
                                           command ID we can set in the user
                                           is USER_COMMAND_BITS_COUNT-1. */
#define USER_FLAG_ENABLED (1<<0)        /* The user is active. */
#define USER_FLAG_DISABLED (1<<1)       /* The user is disabled. */
#define USER_FLAG_NOPASS (1<<2)         /* The user requires no password, any
                                           provided password will work. For the
                                           default user, this also means that
                                           no AUTH is needed, and every
                                           connection is immediately
                                           authenticated. */
#define USER_FLAG_SANITIZE_PAYLOAD (1<<3)       /* The user require a deep RESTORE
                                                 * payload sanitization. */
#define USER_FLAG_SANITIZE_PAYLOAD_SKIP (1<<4)  /* The user should skip the
                                                 * deep sanitization of RESTORE
                                                 * payload. */

#define SELECTOR_FLAG_ROOT (1<<0)           /* This is the root user permission
                                             * selector. */
#define SELECTOR_FLAG_ALLKEYS (1<<1)        /* The user can mention any key. */
#define SELECTOR_FLAG_ALLCOMMANDS (1<<2)    /* The user can run all commands. */
#define SELECTOR_FLAG_ALLCHANNELS (1<<3)    /* The user can mention any Pub/Sub
                                               channel. */

typedef struct {
    sds name;       /* The username as an SDS string. */
    uint32_t flags; /* See USER_FLAG_* */
    list *passwords; /* A list of SDS valid passwords for this user. */
    list *selectors; /* A list of selectors this user validates commands
                        against. This list will always contain at least
                        one selector for backwards compatibility. */
    robj *acl_string; /* cached string represent of ACLs */
} user;

/* With multiplexing we need to take per-client state.
 * Clients are taken in a linked list. */

#define CLIENT_ID_AOF (UINT64_MAX) /* Reserved ID for the AOF client. If you
                                      need more reserved IDs use UINT64_MAX-1,
                                      -2, ... and so forth. */

/* Replication backlog is not separate memory, it just is one consumer of
 * the global replication buffer. This structure records the reference of
 * replication buffers. Since the replication buffer block list may be very long,
 * it would cost much time to search replication offset on partial resync, so
 * we use one rax tree to index some blocks every REPL_BACKLOG_INDEX_PER_BLOCKS
 * to make searching offset from replication buffer blocks list faster. */
typedef struct replBacklog {
    listNode *ref_repl_buf_node; /* Referenced node of replication buffer blocks,
                                  * see the definition of replBufBlock. */
    size_t unindexed_count;      /* The count from last creating index block. */
    rax *blocks_index;           /* The index of recorded blocks of replication
                                  * buffer for quickly searching replication
                                  * offset on partial resynchronization. */
    long long histlen;           /* Backlog actual data length */
    long long offset;            /* Replication "master offset" of first
                                  * byte in the replication backlog buffer.*/
} replBacklog;

typedef struct {
    list *clients;
    size_t mem_usage_sum;
} clientMemUsageBucket;

typedef struct client {
    uint64_t id;            /* Client incremental unique ID. */
    uint64_t flags;         /* Client flags: CLIENT_* macros. */
    connection *conn;
    int resp;               /* RESP protocol version. Can be 2 or 3. */
    redisDb *db;            /* Pointer to currently SELECTed DB. */
    robj *name;             /* As set by CLIENT SETNAME. */
    sds querybuf;           /* Buffer we use to accumulate client queries. */
    size_t qb_pos;          /* The position we have read in querybuf. */
    size_t querybuf_peak;   /* Recent (100ms or more) peak of querybuf size. */
    int argc;               /* Num of arguments of current command. */
    robj **argv;            /* Arguments of current command. */
    int argv_len;           /* Size of argv array (may be more than argc) */
    int original_argc;      /* Num of arguments of original command if arguments were rewritten. */
    robj **original_argv;   /* Arguments of original command if arguments were rewritten. */
    size_t argv_len_sum;    /* Sum of lengths of objects in argv list. */
    struct redisCommand *cmd, *lastcmd;  /* Last command executed. */
    struct redisCommand *realcmd; /* The original command that was executed by the client,
                                     Used to update error stats in case the c->cmd was modified
                                     during the command invocation (like on GEOADD for example). */
    user *user;             /* User associated with this connection. If the
                               user is set to NULL the connection can do
                               anything (admin). */
    int reqtype;            /* Request protocol type: PROTO_REQ_* */
    int multibulklen;       /* Number of multi bulk arguments left to read. */
    long bulklen;           /* Length of bulk argument in multi bulk request. */
    list *reply;            /* List of reply objects to send to the client. */
    unsigned long long reply_bytes; /* Tot bytes of objects in reply list. */
    list *deferred_reply_errors;    /* Used for module thread safe contexts. */
    size_t sentlen;         /* Amount of bytes already sent in the current
                               buffer or object being sent. */
    time_t ctime;           /* Client creation time. */
    long duration;          /* Current command duration. Used for measuring latency of blocking/non-blocking cmds */
    int slot;               /* The slot the client is executing against. Set to -1 if no slot is being used */
    dictEntry *cur_script;  /* Cached pointer to the dictEntry of the script being executed. */
    time_t lastinteraction; /* Time of the last interaction, used for timeout */
    time_t obuf_soft_limit_reached_time;
    int authenticated;      /* Needed when the default user requires auth. */
    int replstate;          /* Replication state if this is a slave. */
    int repl_start_cmd_stream_on_ack; /* Install slave write handler on first ACK. */
    int repldbfd;           /* Replication DB file descriptor. */
    off_t repldboff;        /* Replication DB file offset. */
    off_t repldbsize;       /* Replication DB file size. */
    sds replpreamble;       /* Replication DB preamble. */
    long long read_reploff; /* Read replication offset if this is a master. */
    long long reploff;      /* Applied replication offset if this is a master. */
    long long repl_applied; /* Applied replication data count in querybuf, if this is a replica. */
    long long repl_ack_off; /* Replication ack offset, if this is a slave. */
    long long repl_ack_time;/* Replication ack time, if this is a slave. */
    long long repl_last_partial_write; /* The last time the server did a partial write from the RDB child pipe to this replica  */
    long long psync_initial_offset; /* FULLRESYNC reply offset other slaves
                                       copying this slave output buffer
                                       should use. */
    char replid[CONFIG_RUN_ID_SIZE+1]; /* Master replication ID (if master). */
    int slave_listening_port; /* As configured with: REPLCONF listening-port */
    char *slave_addr;       /* Optionally given by REPLCONF ip-address */
    int slave_capa;         /* Slave capabilities: SLAVE_CAPA_* bitwise OR. */
    int slave_req;          /* Slave requirements: SLAVE_REQ_* */
    multiState mstate;      /* MULTI/EXEC state */
    blockingState bstate;     /* blocking state */
    long long woff;         /* Last write global replication offset. */
    list *watched_keys;     /* Keys WATCHED for MULTI/EXEC CAS */
    dict *pubsub_channels;  /* channels a client is interested in (SUBSCRIBE) */
    list *pubsub_patterns;  /* patterns a client is interested in (SUBSCRIBE) */
    dict *pubsubshard_channels;  /* shard level channels a client is interested in (SSUBSCRIBE) */
    sds peerid;             /* Cached peer ID. */
    sds sockname;           /* Cached connection target address. */
    listNode *client_list_node; /* list node in client list */
    listNode *postponed_list_node; /* list node within the postponed list */
    listNode *pending_read_list_node; /* list node in clients pending read list */
    RedisModuleUserChangedFunc auth_callback; /* Module callback to execute
                                               * when the authenticated user
                                               * changes. */
    void *auth_callback_privdata; /* Private data that is passed when the auth
                                   * changed callback is executed. Opaque for
                                   * Redis Core. */
    void *auth_module;      /* The module that owns the callback, which is used
                             * to disconnect the client if the module is
                             * unloaded for cleanup. Opaque for Redis Core.*/

    /* If this client is in tracking mode and this field is non zero,
     * invalidation messages for keys fetched by this client will be send to
     * the specified client ID. */
    uint64_t client_tracking_redirection;
    rax *client_tracking_prefixes; /* A dictionary of prefixes we are already
                                      subscribed to in BCAST mode, in the
                                      context of client side caching. */
    /* In updateClientMemoryUsage() we track the memory usage of
     * each client and add it to the sum of all the clients of a given type,
     * however we need to remember what was the old contribution of each
     * client, and in which category the client was, in order to remove it
     * before adding it the new value. */
    size_t last_memory_usage;
    int last_memory_type;

    listNode *mem_usage_bucket_node;
    clientMemUsageBucket *mem_usage_bucket;

    listNode *ref_repl_buf_node; /* Referenced node of replication buffer blocks,
                                  * see the definition of replBufBlock. */
    size_t ref_block_pos;        /* Access position of referenced buffer block,
                                  * i.e. the next offset to send. */

    /* list node in clients_pending_write list */
    listNode clients_pending_write_node;
    /* Response buffer */
    size_t buf_peak; /* Peak used size of buffer in last 5 sec interval. */
    mstime_t buf_peak_last_reset_time; /* keeps the last time the buffer peak value was reset */
    int bufpos;
    size_t buf_usable_size; /* Usable size of buffer. */
    char *buf;
} client;

/* ACL information */
typedef struct aclInfo {
    long long user_auth_failures; /* Auth failure counts on user level */
    long long invalid_cmd_accesses; /* Invalid command accesses that user doesn't have permission to */
    long long invalid_key_accesses; /* Invalid key accesses that user doesn't have permission to */
    long long invalid_channel_accesses; /* Invalid channel accesses that user doesn't have permission to */
} aclInfo;

struct saveparam {
    time_t seconds;
    int changes;
};

struct moduleLoadQueueEntry {
    sds path;
    int argc;
    robj **argv;
};

struct sentinelLoadQueueEntry {
    int argc;
    sds *argv;
    int linenum;
    sds line;
};

struct sentinelConfig {
    list *pre_monitor_cfg;
    list *monitor_cfg;
    list *post_monitor_cfg;
};

struct sharedObjectsStruct {
    robj *ok, *err, *emptybulk, *czero, *cone, *pong, *space,
    *queued, *null[4], *nullarray[4], *emptymap[4], *emptyset[4],
    *emptyarray, *wrongtypeerr, *nokeyerr, *syntaxerr, *sameobjecterr,
    *outofrangeerr, *noscripterr, *loadingerr,
    *slowevalerr, *slowscripterr, *slowmoduleerr, *bgsaveerr,
    *masterdownerr, *roslaveerr, *execaborterr, *noautherr, *noreplicaserr,
    *busykeyerr, *oomerr, *plus, *messagebulk, *pmessagebulk, *subscribebulk,
    *unsubscribebulk, *psubscribebulk, *punsubscribebulk, *del, *unlink,
    *rpop, *lpop, *lpush, *rpoplpush, *lmove, *blmove, *zpopmin, *zpopmax,
    *emptyscan, *multi, *exec, *left, *right, *hset, *srem, *xgroup, *xclaim,  
    *script, *replconf, *eval, *persist, *set, *pexpireat, *pexpire, 
    *time, *pxat, *absttl, *retrycount, *force, *justid, *entriesread,
    *lastid, *ping, *setid, *keepttl, *load, *createconsumer,
    *getack, *special_asterick, *special_equals, *default_username, *redacted,
    *ssubscribebulk,*sunsubscribebulk, *smessagebulk,
    *select[PROTO_SHARED_SELECT_CMDS],
    *integers[OBJ_SHARED_INTEGERS],
    *mbulkhdr[OBJ_SHARED_BULKHDR_LEN], /* "*<value>\r\n" */
    *bulkhdr[OBJ_SHARED_BULKHDR_LEN],  /* "$<value>\r\n" */
    *maphdr[OBJ_SHARED_BULKHDR_LEN],   /* "%<value>\r\n" */
    *sethdr[OBJ_SHARED_BULKHDR_LEN];   /* "~<value>\r\n" */
    sds minstring, maxstring;
};

/* ZSETs use a specialized version of Skiplists */
typedef struct zskiplistNode {
    sds ele;
    double score;
    struct zskiplistNode *backward;
    struct zskiplistLevel {
        struct zskiplistNode *forward;
        unsigned long span;
    } level[];
} zskiplistNode;

typedef struct zskiplist {
    struct zskiplistNode *header, *tail;
    unsigned long length;
    int level;
} zskiplist;

typedef struct zset {
    dict *dict;
    zskiplist *zsl;
} zset;

typedef struct clientBufferLimitsConfig {
    unsigned long long hard_limit_bytes;
    unsigned long long soft_limit_bytes;
    time_t soft_limit_seconds;
} clientBufferLimitsConfig;

extern clientBufferLimitsConfig clientBufferLimitsDefaults[CLIENT_TYPE_OBUF_COUNT];

/* The redisOp structure defines a Redis Operation, that is an instance of
 * a command with an argument vector, database ID, propagation target
 * (PROPAGATE_*), and command pointer.
 *
 * Currently only used to additionally propagate more commands to AOF/Replication
 * after the propagation of the executed command. */
typedef struct redisOp {
    robj **argv;
    int argc, dbid, target;
} redisOp;

/* Defines an array of Redis operations. There is an API to add to this
 * structure in an easy way.
 *
 * redisOpArrayInit();
 * redisOpArrayAppend();
 * redisOpArrayFree();
 */
typedef struct redisOpArray {
    redisOp *ops;
    int numops;
    int capacity;
} redisOpArray;

/* This structure is returned by the getMemoryOverheadData() function in
 * order to return memory overhead information. */
struct redisMemOverhead {
    size_t peak_allocated;
    size_t total_allocated;
    size_t startup_allocated;
    size_t repl_backlog;
    size_t clients_slaves;
    size_t clients_normal;
    size_t cluster_links;
    size_t aof_buffer;
    size_t lua_caches;
    size_t functions_caches;
    size_t overhead_total;
    size_t dataset;
    size_t total_keys;
    size_t bytes_per_key;
    float dataset_perc;
    float peak_perc;
    float total_frag;
    ssize_t total_frag_bytes;
    float allocator_frag;
    ssize_t allocator_frag_bytes;
    float allocator_rss;
    ssize_t allocator_rss_bytes;
    float rss_extra;
    size_t rss_extra_bytes;
    size_t num_dbs;
    struct {
        size_t dbid;
        size_t overhead_ht_main;
        size_t overhead_ht_expires;
        size_t overhead_ht_slot_to_keys;
    } *db;
};

/* Replication error behavior determines the replica behavior
 * when it receives an error over the replication stream. In
 * either case the error is logged. */
typedef enum {
    PROPAGATION_ERR_BEHAVIOR_IGNORE = 0,
    PROPAGATION_ERR_BEHAVIOR_PANIC,
    PROPAGATION_ERR_BEHAVIOR_PANIC_ON_REPLICAS
} replicationErrorBehavior;

/* This structure can be optionally passed to RDB save/load functions in
 * order to implement additional functionalities, by storing and loading
 * metadata to the RDB file.
 *
 * For example, to use select a DB at load time, useful in
 * replication in order to make sure that chained slaves (slaves of slaves)
 * select the correct DB and are able to accept the stream coming from the
 * top-level master. */
typedef struct rdbSaveInfo {
    /* Used saving and loading. */
    int repl_stream_db;  /* DB to select in server.master client. */

    /* Used only loading. */
    int repl_id_is_set;  /* True if repl_id field is set. */
    char repl_id[CONFIG_RUN_ID_SIZE+1];     /* Replication ID. */
    long long repl_offset;                  /* Replication offset. */
} rdbSaveInfo;

#define RDB_SAVE_INFO_INIT {-1,0,"0000000000000000000000000000000000000000",-1}

struct malloc_stats {
    size_t zmalloc_used;
    size_t process_rss;
    size_t allocator_allocated;
    size_t allocator_active;
    size_t allocator_resident;
};

/*-----------------------------------------------------------------------------
 * TLS Context Configuration
 *----------------------------------------------------------------------------*/

typedef struct redisTLSContextConfig {
    char *cert_file;                /* Server side and optionally client side cert file name */
    char *key_file;                 /* Private key filename for cert_file */
    char *key_file_pass;            /* Optional password for key_file */
    char *client_cert_file;         /* Certificate to use as a client; if none, use cert_file */
    char *client_key_file;          /* Private key filename for client_cert_file */
    char *client_key_file_pass;     /* Optional password for client_key_file */
    char *dh_params_file;
    char *ca_cert_file;
    char *ca_cert_dir;
    char *protocols;
    char *ciphers;
    char *ciphersuites;
    int prefer_server_ciphers;
    int session_caching;
    int session_cache_size;
    int session_cache_timeout;
} redisTLSContextConfig;

/*-----------------------------------------------------------------------------
 * AOF manifest definition
 *----------------------------------------------------------------------------*/
typedef enum {
    AOF_FILE_TYPE_BASE  = 'b', /* BASE file */
    AOF_FILE_TYPE_HIST  = 'h', /* HISTORY file */
    AOF_FILE_TYPE_INCR  = 'i', /* INCR file */
} aof_file_type;

typedef struct {
    sds           file_name;  /* file name */
    long long     file_seq;   /* file sequence */
    aof_file_type file_type;  /* file type */
} aofInfo;

typedef struct {
    aofInfo     *base_aof_info;       /* BASE file information. NULL if there is no BASE file. */
    list        *incr_aof_list;       /* INCR AOFs list. We may have multiple INCR AOF when rewrite fails. */
    list        *history_aof_list;    /* HISTORY AOF list. When the AOFRW success, The aofInfo contained in
                                         `base_aof_info` and `incr_aof_list` will be moved to this list. We
                                         will delete these AOF files when AOFRW finish. */
    long long   curr_base_file_seq;   /* The sequence number used by the current BASE file. */
    long long   curr_incr_file_seq;   /* The sequence number used by the current INCR file. */
    int         dirty;                /* 1 Indicates that the aofManifest in the memory is inconsistent with
                                         disk, we need to persist it immediately. */
} aofManifest;

/*-----------------------------------------------------------------------------
 * Global server state
 *----------------------------------------------------------------------------*/

/* AIX defines hz to __hz, we don't use this define and in order to allow
 * Redis build on AIX we need to undef it. */
#ifdef _AIX
#undef hz
#endif

#define CHILD_TYPE_NONE 0
#define CHILD_TYPE_RDB 1
#define CHILD_TYPE_AOF 2
#define CHILD_TYPE_LDB 3
#define CHILD_TYPE_MODULE 4

typedef enum childInfoType {
    CHILD_INFO_TYPE_CURRENT_INFO,
    CHILD_INFO_TYPE_AOF_COW_SIZE,
    CHILD_INFO_TYPE_RDB_COW_SIZE,
    CHILD_INFO_TYPE_MODULE_COW_SIZE
} childInfoType;

struct redisServer {
    /* General */
    pid_t pid;                  /* Main process pid. */
    pthread_t main_thread_id;         /* Main thread id */
    char *configfile;           /* Absolute config file path, or NULL */
    char *executable;           /* Absolute executable file path. */
    char **exec_argv;           /* Executable argv vector (copy). */
    int dynamic_hz;             /* Change hz value depending on # of clients. */
    int config_hz;              /* Configured HZ value. May be different than
                                   the actual 'hz' field value if dynamic-hz
                                   is enabled. */
    mode_t umask;               /* The umask value of the process on startup */
    int hz;                     /* serverCron() calls frequency in hertz */
    int in_fork_child;          /* indication that this is a fork child */
    redisDb *db;
    dict *commands;             /* Command table */
    dict *orig_commands;        /* Command table before command renaming. */
    aeEventLoop *el;
    rax *errors;                /* Errors table */
    redisAtomic unsigned int lruclock; /* Clock for LRU eviction */
    volatile sig_atomic_t shutdown_asap; /* Shutdown ordered by signal handler. */
    mstime_t shutdown_mstime;   /* Timestamp to limit graceful shutdown. */
    int last_sig_received;      /* Indicates the last SIGNAL received, if any (e.g., SIGINT or SIGTERM). */
    int shutdown_flags;         /* Flags passed to prepareForShutdown(). */
    int activerehashing;        /* Incremental rehash in serverCron() */
    int active_defrag_running;  /* Active defragmentation running (holds current scan aggressiveness) */
    char *pidfile;              /* PID file path */
    int arch_bits;              /* 32 or 64 depending on sizeof(long) */
    int cronloops;              /* Number of times the cron function run */
    char runid[CONFIG_RUN_ID_SIZE+1];  /* ID always different at every exec. */
    int sentinel_mode;          /* True if this instance is a Sentinel. */
    size_t initial_memory_usage; /* Bytes used after initialization. */
    int always_show_logo;       /* Show logo even for non-stdout logging. */
    int in_exec;                /* Are we inside EXEC? */
    int busy_module_yield_flags;         /* Are we inside a busy module? (triggered by RM_Yield). see BUSY_MODULE_YIELD_ flags. */
    const char *busy_module_yield_reply; /* When non-null, we are inside RM_Yield. */
    char *ignore_warnings;      /* Config: warnings that should be ignored. */
    int client_pause_in_transaction; /* Was a client pause executed during this Exec? */
    int thp_enabled;                 /* If true, THP is enabled. */
    size_t page_size;                /* The page size of OS. */
    /* Modules */
    dict *moduleapi;            /* Exported core APIs dictionary for modules. */
    dict *sharedapi;            /* Like moduleapi but containing the APIs that
                                   modules share with each other. */
    dict *module_configs_queue; /* Dict that stores module configurations from .conf file until after modules are loaded during startup or arguments to loadex. */
    list *loadmodule_queue;     /* List of modules to load at startup. */
    int module_pipe[2];         /* Pipe used to awake the event loop by module threads. */
    pid_t child_pid;            /* PID of current child */
    int child_type;             /* Type of current child */
    /* Networking */
    int port;                   /* TCP listening port */
    int tls_port;               /* TLS listening port */
    int tcp_backlog;            /* TCP listen() backlog */
    char *bindaddr[CONFIG_BINDADDR_MAX]; /* Addresses we should bind to */
    int bindaddr_count;         /* Number of addresses in server.bindaddr[] */
    char *bind_source_addr;     /* Source address to bind on for outgoing connections */
    char *unixsocket;           /* UNIX socket path */
    unsigned int unixsocketperm; /* UNIX socket permission (see mode_t) */
    connListener listeners[CONN_TYPE_MAX]; /* TCP/Unix/TLS even more types */
    uint32_t socket_mark_id;    /* ID for listen socket marking */
    connListener clistener;     /* Cluster bus listener */
    list *clients;              /* List of active clients */
    list *clients_to_close;     /* Clients to close asynchronously */
    list *clients_pending_write; /* There is to write or install handler. */
    list *clients_pending_read;  /* Client has pending read socket buffers. */
    list *slaves, *monitors;    /* List of slaves and MONITORs */
    client *current_client;     /* Current client executing the command. */

    /* Stuff for client mem eviction */
    clientMemUsageBucket* client_mem_usage_buckets;

    rax *clients_timeout_table; /* Radix tree for blocked clients timeouts. */
    int execution_nesting;      /* Execution nesting level.
                                 * e.g. call(), async module stuff (timers, events, etc.),
                                 * cron stuff (active expire, eviction) */
    rax *clients_index;         /* Active clients dictionary by client ID. */
    uint32_t paused_actions;   /* Bitmask of actions that are currently paused */
    list *postponed_clients;       /* List of postponed clients */
    pause_event client_pause_per_purpose[NUM_PAUSE_PURPOSES];
    char neterr[ANET_ERR_LEN];   /* Error buffer for anet.c */
    dict *migrate_cached_sockets;/* MIGRATE cached sockets */
    redisAtomic uint64_t next_client_id; /* Next client unique ID. Incremental. */
    int protected_mode;         /* Don't accept external connections. */
    int io_threads_num;         /* Number of IO threads to use. */
    int io_threads_do_reads;    /* Read and parse from IO threads? */
    int io_threads_active;      /* Is IO threads currently active? */
    long long events_processed_while_blocked; /* processEventsWhileBlocked() */
    int enable_protected_configs;    /* Enable the modification of protected configs, see PROTECTED_ACTION_ALLOWED_* */
    int enable_debug_cmd;            /* Enable DEBUG commands, see PROTECTED_ACTION_ALLOWED_* */
    int enable_module_cmd;           /* Enable MODULE commands, see PROTECTED_ACTION_ALLOWED_* */

    /* RDB / AOF loading information */
    volatile sig_atomic_t loading; /* We are loading data from disk if true */
    volatile sig_atomic_t async_loading; /* We are loading data without blocking the db being served */
    off_t loading_total_bytes;
    off_t loading_rdb_used_mem;
    off_t loading_loaded_bytes;
    time_t loading_start_time;
    off_t loading_process_events_interval_bytes;
    /* Fields used only for stats */
    time_t stat_starttime;          /* Server start time */
    long long stat_numcommands;     /* Number of processed commands */
    long long stat_numconnections;  /* Number of connections received */
    long long stat_expiredkeys;     /* Number of expired keys */
    double stat_expired_stale_perc; /* Percentage of keys probably expired */
    long long stat_expired_time_cap_reached_count; /* Early expire cycle stops.*/
    long long stat_expire_cycle_time_used; /* Cumulative microseconds used. */
    long long stat_evictedkeys;     /* Number of evicted keys (maxmemory) */
    long long stat_evictedclients;  /* Number of evicted clients */
    long long stat_total_eviction_exceeded_time;  /* Total time over the memory limit, unit us */
    monotime stat_last_eviction_exceeded_time;  /* Timestamp of current eviction start, unit us */
    long long stat_keyspace_hits;   /* Number of successful lookups of keys */
    long long stat_keyspace_misses; /* Number of failed lookups of keys */
    long long stat_active_defrag_hits;      /* number of allocations moved */
    long long stat_active_defrag_misses;    /* number of allocations scanned but not moved */
    long long stat_active_defrag_key_hits;  /* number of keys with moved allocations */
    long long stat_active_defrag_key_misses;/* number of keys scanned and not moved */
    long long stat_active_defrag_scanned;   /* number of dictEntries scanned */
    long long stat_total_active_defrag_time; /* Total time memory fragmentation over the limit, unit us */
    monotime stat_last_active_defrag_time; /* Timestamp of current active defrag start */
    size_t stat_peak_memory;        /* Max used memory record */
    long long stat_aof_rewrites;    /* number of aof file rewrites performed */
    long long stat_aofrw_consecutive_failures; /* The number of consecutive failures of aofrw */
    long long stat_rdb_saves;       /* number of rdb saves performed */
    long long stat_fork_time;       /* Time needed to perform latest fork() */
    double stat_fork_rate;          /* Fork rate in GB/sec. */
    long long stat_total_forks;     /* Total count of fork. */
    long long stat_rejected_conn;   /* Clients rejected because of maxclients */
    long long stat_sync_full;       /* Number of full resyncs with slaves. */
    long long stat_sync_partial_ok; /* Number of accepted PSYNC requests. */
    long long stat_sync_partial_err;/* Number of unaccepted PSYNC requests. */
    list *slowlog;                  /* SLOWLOG list of commands */
    long long slowlog_entry_id;     /* SLOWLOG current entry ID */
    long long slowlog_log_slower_than; /* SLOWLOG time limit (to get logged) */
    unsigned long slowlog_max_len;     /* SLOWLOG max number of items logged */
    struct malloc_stats cron_malloc_stats; /* sampled in serverCron(). */
    redisAtomic long long stat_net_input_bytes; /* Bytes read from network. */
    redisAtomic long long stat_net_output_bytes; /* Bytes written to network. */
    redisAtomic long long stat_net_repl_input_bytes; /* Bytes read during replication, added to stat_net_input_bytes in 'info'. */
    redisAtomic long long stat_net_repl_output_bytes; /* Bytes written during replication, added to stat_net_output_bytes in 'info'. */
    size_t stat_current_cow_peak;   /* Peak size of copy on write bytes. */
    size_t stat_current_cow_bytes;  /* Copy on write bytes while child is active. */
    monotime stat_current_cow_updated;  /* Last update time of stat_current_cow_bytes */
    size_t stat_current_save_keys_processed;  /* Processed keys while child is active. */
    size_t stat_current_save_keys_total;  /* Number of keys when child started. */
    size_t stat_rdb_cow_bytes;      /* Copy on write bytes during RDB saving. */
    size_t stat_aof_cow_bytes;      /* Copy on write bytes during AOF rewrite. */
    size_t stat_module_cow_bytes;   /* Copy on write bytes during module fork. */
    double stat_module_progress;   /* Module save progress. */
    size_t stat_clients_type_memory[CLIENT_TYPE_COUNT];/* Mem usage by type */
    size_t stat_cluster_links_memory; /* Mem usage by cluster links */
    long long stat_unexpected_error_replies; /* Number of unexpected (aof-loading, replica to master, etc.) error replies */
    long long stat_total_error_replies; /* Total number of issued error replies ( command + rejected errors ) */
    long long stat_dump_payload_sanitizations; /* Number deep dump payloads integrity validations. */
    long long stat_io_reads_processed; /* Number of read events processed by IO / Main threads */
    long long stat_io_writes_processed; /* Number of write events processed by IO / Main threads */
    redisAtomic long long stat_total_reads_processed; /* Total number of read events processed */
    redisAtomic long long stat_total_writes_processed; /* Total number of write events processed */
    /* The following two are used to track instantaneous metrics, like
     * number of operations per second, network traffic. */
    struct {
        long long last_sample_time; /* Timestamp of last sample in ms */
        long long last_sample_count;/* Count in last sample */
        long long samples[STATS_METRIC_SAMPLES];
        int idx;
    } inst_metric[STATS_METRIC_COUNT];
    long long stat_reply_buffer_shrinks; /* Total number of output buffer shrinks */
    long long stat_reply_buffer_expands; /* Total number of output buffer expands */

    /* Configuration */
    int verbosity;                  /* Loglevel in redis.conf */
    int maxidletime;                /* Client timeout in seconds */
    int tcpkeepalive;               /* Set SO_KEEPALIVE if non-zero. */
    int active_expire_enabled;      /* Can be disabled for testing purposes. */
    int active_expire_effort;       /* From 1 (default) to 10, active effort. */
    int lazy_expire_disabled;       /* If > 0, don't trigger lazy expire */
    int active_defrag_enabled;
    int sanitize_dump_payload;      /* Enables deep sanitization for ziplist and listpack in RDB and RESTORE. */
    int skip_checksum_validation;   /* Disable checksum validation for RDB and RESTORE payload. */
    int jemalloc_bg_thread;         /* Enable jemalloc background thread */
    size_t active_defrag_ignore_bytes; /* minimum amount of fragmentation waste to start active defrag */
    int active_defrag_threshold_lower; /* minimum percentage of fragmentation to start active defrag */
    int active_defrag_threshold_upper; /* maximum percentage of fragmentation at which we use maximum effort */
    int active_defrag_cycle_min;       /* minimal effort for defrag in CPU percentage */
    int active_defrag_cycle_max;       /* maximal effort for defrag in CPU percentage */
    unsigned long active_defrag_max_scan_fields; /* maximum number of fields of set/hash/zset/list to process from within the main dict scan */
    size_t client_max_querybuf_len; /* Limit for client query buffer length */
    int dbnum;                      /* Total number of configured DBs */
    int supervised;                 /* 1 if supervised, 0 otherwise. */
    int supervised_mode;            /* See SUPERVISED_* */
    int daemonize;                  /* True if running as a daemon */
    int set_proc_title;             /* True if change proc title */
    char *proc_title_template;      /* Process title template format */
    clientBufferLimitsConfig client_obuf_limits[CLIENT_TYPE_OBUF_COUNT];
    int pause_cron;                 /* Don't run cron tasks (debug) */
    int latency_tracking_enabled;   /* 1 if extended latency tracking is enabled, 0 otherwise. */
    double *latency_tracking_info_percentiles; /* Extended latency tracking info output percentile list configuration. */
    int latency_tracking_info_percentiles_len;
    /* AOF persistence */
    int aof_enabled;                /* AOF configuration */
    int aof_state;                  /* AOF_(ON|OFF|WAIT_REWRITE) */
    int aof_fsync;                  /* Kind of fsync() policy */
    char *aof_filename;             /* Basename of the AOF file and manifest file */
    char *aof_dirname;              /* Name of the AOF directory */
    int aof_no_fsync_on_rewrite;    /* Don't fsync if a rewrite is in prog. */
    int aof_rewrite_perc;           /* Rewrite AOF if % growth is > M and... */
    off_t aof_rewrite_min_size;     /* the AOF file is at least N bytes. */
    off_t aof_rewrite_base_size;    /* AOF size on latest startup or rewrite. */
    off_t aof_current_size;         /* AOF current size (Including BASE + INCRs). */
    off_t aof_last_incr_size;       /* The size of the latest incr AOF. */
    off_t aof_fsync_offset;         /* AOF offset which is already synced to disk. */
    int aof_flush_sleep;            /* Micros to sleep before flush. (used by tests) */
    int aof_rewrite_scheduled;      /* Rewrite once BGSAVE terminates. */
    sds aof_buf;      /* AOF buffer, written before entering the event loop */
    int aof_fd;       /* File descriptor of currently selected AOF file */
    int aof_selected_db; /* Currently selected DB in AOF */
    time_t aof_flush_postponed_start; /* UNIX time of postponed AOF flush */
    time_t aof_last_fsync;            /* UNIX time of last fsync() */
    time_t aof_rewrite_time_last;   /* Time used by last AOF rewrite run. */
    time_t aof_rewrite_time_start;  /* Current AOF rewrite start time. */
    time_t aof_cur_timestamp;       /* Current record timestamp in AOF */
    int aof_timestamp_enabled;      /* Enable record timestamp in AOF */
    int aof_lastbgrewrite_status;   /* C_OK or C_ERR */
    unsigned long aof_delayed_fsync;  /* delayed AOF fsync() counter */
    int aof_rewrite_incremental_fsync;/* fsync incrementally while aof rewriting? */
    int rdb_save_incremental_fsync;   /* fsync incrementally while rdb saving? */
    int aof_last_write_status;      /* C_OK or C_ERR */
    int aof_last_write_errno;       /* Valid if aof write/fsync status is ERR */
    int aof_load_truncated;         /* Don't stop on unexpected AOF EOF. */
    int aof_use_rdb_preamble;       /* Specify base AOF to use RDB encoding on AOF rewrites. */
    redisAtomic int aof_bio_fsync_status; /* Status of AOF fsync in bio job. */
    redisAtomic int aof_bio_fsync_errno;  /* Errno of AOF fsync in bio job. */
    aofManifest *aof_manifest;       /* Used to track AOFs. */
    int aof_disable_auto_gc;         /* If disable automatically deleting HISTORY type AOFs?
                                        default no. (for testings). */

    /* RDB persistence */
    long long dirty;                /* Changes to DB from the last save */
    long long dirty_before_bgsave;  /* Used to restore dirty on failed BGSAVE */
    long long rdb_last_load_keys_expired;  /* number of expired keys when loading RDB */
    long long rdb_last_load_keys_loaded;   /* number of loaded keys when loading RDB */
    struct saveparam *saveparams;   /* Save points array for RDB */
    int saveparamslen;              /* Number of saving points */
    char *rdb_filename;             /* Name of RDB file */
    int rdb_compression;            /* Use compression in RDB? */
    int rdb_checksum;               /* Use RDB checksum? */
    int rdb_del_sync_files;         /* Remove RDB files used only for SYNC if
                                       the instance does not use persistence. */
    time_t lastsave;                /* Unix time of last successful save */
    time_t lastbgsave_try;          /* Unix time of last attempted bgsave */
    time_t rdb_save_time_last;      /* Time used by last RDB save run. */
    time_t rdb_save_time_start;     /* Current RDB save start time. */
    int rdb_bgsave_scheduled;       /* BGSAVE when possible if true. */
    int rdb_child_type;             /* Type of save by active child. */
    int lastbgsave_status;          /* C_OK or C_ERR */
    int stop_writes_on_bgsave_err;  /* Don't allow writes if can't BGSAVE */
    int rdb_pipe_read;              /* RDB pipe used to transfer the rdb data */
                                    /* to the parent process in diskless repl. */
    int rdb_child_exit_pipe;        /* Used by the diskless parent allow child exit. */
    connection **rdb_pipe_conns;    /* Connections which are currently the */
    int rdb_pipe_numconns;          /* target of diskless rdb fork child. */
    int rdb_pipe_numconns_writing;  /* Number of rdb conns with pending writes. */
    char *rdb_pipe_buff;            /* In diskless replication, this buffer holds data */
    int rdb_pipe_bufflen;           /* that was read from the rdb pipe. */
    int rdb_key_save_delay;         /* Delay in microseconds between keys while
                                     * writing the RDB. (for testings). negative
                                     * value means fractions of microseconds (on average). */
    int key_load_delay;             /* Delay in microseconds between keys while
                                     * loading aof or rdb. (for testings). negative
                                     * value means fractions of microseconds (on average). */
    /* Pipe and data structures for child -> parent info sharing. */
    int child_info_pipe[2];         /* Pipe used to write the child_info_data. */
    int child_info_nread;           /* Num of bytes of the last read from pipe */
    /* Propagation of commands in AOF / replication */
    redisOpArray also_propagate;    /* Additional command to propagate. */
    int replication_allowed;        /* Are we allowed to replicate? */
    /* Logging */
    char *logfile;                  /* Path of log file */
    int syslog_enabled;             /* Is syslog enabled? */
    char *syslog_ident;             /* Syslog ident */
    int syslog_facility;            /* Syslog facility */
    int crashlog_enabled;           /* Enable signal handler for crashlog.
                                     * disable for clean core dumps. */
    int memcheck_enabled;           /* Enable memory check on crash. */
    int use_exit_on_panic;          /* Use exit() on panic and assert rather than
                                     * abort(). useful for Valgrind. */
    /* Shutdown */
    int shutdown_timeout;           /* Graceful shutdown time limit in seconds. */
    int shutdown_on_sigint;         /* Shutdown flags configured for SIGINT. */
    int shutdown_on_sigterm;        /* Shutdown flags configured for SIGTERM. */

    /* Replication (master) */
    char replid[CONFIG_RUN_ID_SIZE+1];  /* My current replication ID. */
    char replid2[CONFIG_RUN_ID_SIZE+1]; /* replid inherited from master*/
    long long master_repl_offset;   /* My current replication offset */
    long long second_replid_offset; /* Accept offsets up to this for replid2. */
    int slaveseldb;                 /* Last SELECTed DB in replication output */
    int repl_ping_slave_period;     /* Master pings the slave every N seconds */
    replBacklog *repl_backlog;      /* Replication backlog for partial syncs */
    long long repl_backlog_size;    /* Backlog circular buffer size */
    time_t repl_backlog_time_limit; /* Time without slaves after the backlog
                                       gets released. */
    time_t repl_no_slaves_since;    /* We have no slaves since that time.
                                       Only valid if server.slaves len is 0. */
    int repl_min_slaves_to_write;   /* Min number of slaves to write. */
    int repl_min_slaves_max_lag;    /* Max lag of <count> slaves to write. */
    int repl_good_slaves_count;     /* Number of slaves with lag <= max_lag. */
    int repl_diskless_sync;         /* Master send RDB to slaves sockets directly. */
    int repl_diskless_load;         /* Slave parse RDB directly from the socket.
                                     * see REPL_DISKLESS_LOAD_* enum */
    int repl_diskless_sync_delay;   /* Delay to start a diskless repl BGSAVE. */
    int repl_diskless_sync_max_replicas;/* Max replicas for diskless repl BGSAVE
                                         * delay (start sooner if they all connect). */
    size_t repl_buffer_mem;         /* The memory of replication buffer. */
    list *repl_buffer_blocks;       /* Replication buffers blocks list
                                     * (serving replica clients and repl backlog) */
    /* Replication (slave) */
    char *masteruser;               /* AUTH with this user and masterauth with master */
    sds masterauth;                 /* AUTH with this password with master */
    char *masterhost;               /* Hostname of master */
    int masterport;                 /* Port of master */
    int repl_timeout;               /* Timeout after N seconds of master idle */
    client *master;     /* Client that is master for this slave */
    client *cached_master; /* Cached master to be reused for PSYNC. */
    int repl_syncio_timeout; /* Timeout for synchronous I/O calls */
    int repl_state;          /* Replication status if the instance is a slave */
    off_t repl_transfer_size; /* Size of RDB to read from master during sync. */
    off_t repl_transfer_read; /* Amount of RDB read from master during sync. */
    off_t repl_transfer_last_fsync_off; /* Offset when we fsync-ed last time. */
    connection *repl_transfer_s;     /* Slave -> Master SYNC connection */
    int repl_transfer_fd;    /* Slave -> Master SYNC temp file descriptor */
    char *repl_transfer_tmpfile; /* Slave-> master SYNC temp file name */
    time_t repl_transfer_lastio; /* Unix time of the latest read, for timeout */
    int repl_serve_stale_data; /* Serve stale data when link is down? */
    int repl_slave_ro;          /* Slave is read only? */
    int repl_slave_ignore_maxmemory;    /* If true slaves do not evict. */
    time_t repl_down_since; /* Unix time at which link with master went down */
    int repl_disable_tcp_nodelay;   /* Disable TCP_NODELAY after SYNC? */
    int slave_priority;             /* Reported in INFO and used by Sentinel. */
    int replica_announced;          /* If true, replica is announced by Sentinel */
    int slave_announce_port;        /* Give the master this listening port. */
    char *slave_announce_ip;        /* Give the master this ip address. */
    int propagation_error_behavior; /* Configures the behavior of the replica
                                     * when it receives an error on the replication stream */
    int repl_ignore_disk_write_error;   /* Configures whether replicas panic when unable to
                                         * persist writes to AOF. */
    /* The following two fields is where we store master PSYNC replid/offset
     * while the PSYNC is in progress. At the end we'll copy the fields into
     * the server->master client structure. */
    char master_replid[CONFIG_RUN_ID_SIZE+1];  /* Master PSYNC runid. */
    long long master_initial_offset;           /* Master PSYNC offset. */
    int repl_slave_lazy_flush;          /* Lazy FLUSHALL before loading DB? */
    /* Synchronous replication. */
    list *clients_waiting_acks;         /* Clients waiting in WAIT command. */
    int get_ack_from_slaves;            /* If true we send REPLCONF GETACK. */
    /* Limits */
    unsigned int maxclients;            /* Max number of simultaneous clients */
    unsigned long long maxmemory;   /* Max number of memory bytes to use */
    ssize_t maxmemory_clients;       /* Memory limit for total client buffers */
    int maxmemory_policy;           /* Policy for key eviction */
    int maxmemory_samples;          /* Precision of random sampling */
    int maxmemory_eviction_tenacity;/* Aggressiveness of eviction processing */
    int lfu_log_factor;             /* LFU logarithmic counter factor. */
    int lfu_decay_time;             /* LFU counter decay factor. */
    long long proto_max_bulk_len;   /* Protocol bulk length maximum size. */
    int oom_score_adj_values[CONFIG_OOM_COUNT];   /* Linux oom_score_adj configuration */
    int oom_score_adj;                            /* If true, oom_score_adj is managed */
    int disable_thp;                              /* If true, disable THP by syscall */
    /* Blocked clients */
    unsigned int blocked_clients;   /* # of clients executing a blocking cmd.*/
    unsigned int blocked_clients_by_type[BLOCKED_NUM];
    list *unblocked_clients; /* list of clients to unblock before next loop */
    list *ready_keys;        /* List of readyList structures for BLPOP & co */
    /* Client side caching. */
    unsigned int tracking_clients;  /* # of clients with tracking enabled.*/
    size_t tracking_table_max_keys; /* Max number of keys in tracking table. */
    list *tracking_pending_keys; /* tracking invalidation keys pending to flush */
    /* Sort parameters - qsort_r() is only available under BSD so we
     * have to take this state global, in order to pass it to sortCompare() */
    int sort_desc;
    int sort_alpha;
    int sort_bypattern;
    int sort_store;
    /* Zip structure config, see redis.conf for more information  */
    size_t hash_max_listpack_entries;
    size_t hash_max_listpack_value;
    size_t set_max_intset_entries;
    size_t set_max_listpack_entries;
    size_t set_max_listpack_value;
    size_t zset_max_listpack_entries;
    size_t zset_max_listpack_value;
    size_t hll_sparse_max_bytes;
    size_t stream_node_max_bytes;
    long long stream_node_max_entries;
    /* List parameters */
    int list_max_listpack_size;
    int list_compress_depth;
    /* time cache */
    redisAtomic time_t unixtime; /* Unix time sampled every cron cycle. */
    time_t timezone;            /* Cached timezone. As set by tzset(). */
    int daylight_active;        /* Currently in daylight saving time. */
    mstime_t mstime;            /* 'unixtime' in milliseconds. */
    ustime_t ustime;            /* 'unixtime' in microseconds. */
    size_t blocking_op_nesting; /* Nesting level of blocking operation, used to reset blocked_last_cron. */
    long long blocked_last_cron; /* Indicate the mstime of the last time we did cron jobs from a blocking operation */
    /* Pubsub */
    dict *pubsub_channels;  /* Map channels to list of subscribed clients */
    dict *pubsub_patterns;  /* A dict of pubsub_patterns */
    int notify_keyspace_events; /* Events to propagate via Pub/Sub. This is an
                                   xor of NOTIFY_... flags. */
    dict *pubsubshard_channels;  /* Map shard channels to list of subscribed clients */
    /* Cluster */
    int cluster_enabled;      /* Is cluster enabled? */
    int cluster_port;         /* Set the cluster port for a node. */
    mstime_t cluster_node_timeout; /* Cluster node timeout. */
    mstime_t cluster_ping_interval;    /* A debug configuration for setting how often cluster nodes send ping messages. */
    char *cluster_configfile; /* Cluster auto-generated config file name. */
    struct clusterState *cluster;  /* State of the cluster */
    int cluster_migration_barrier; /* Cluster replicas migration barrier. */
    int cluster_allow_replica_migration; /* Automatic replica migrations to orphaned masters and from empty masters */
    int cluster_slave_validity_factor; /* Slave max data age for failover. */
    int cluster_require_full_coverage; /* If true, put the cluster down if
                                          there is at least an uncovered slot.*/
    int cluster_slave_no_failover;  /* Prevent slave from starting a failover
                                       if the master is in failure state. */
    char *cluster_announce_ip;  /* IP address to announce on cluster bus. */
    char *cluster_announce_hostname;  /* hostname to announce on cluster bus. */
    int cluster_preferred_endpoint_type; /* Use the announced hostname when available. */
    int cluster_announce_port;     /* base port to announce on cluster bus. */
    int cluster_announce_tls_port; /* TLS port to announce on cluster bus. */
    int cluster_announce_bus_port; /* bus port to announce on cluster bus. */
    int cluster_module_flags;      /* Set of flags that Redis modules are able
                                      to set in order to suppress certain
                                      native Redis Cluster features. Check the
                                      REDISMODULE_CLUSTER_FLAG_*. */
    int cluster_allow_reads_when_down; /* Are reads allowed when the cluster
                                        is down? */
    int cluster_config_file_lock_fd;   /* cluster config fd, will be flock */
    unsigned long long cluster_link_msg_queue_limit_bytes;  /* Memory usage limit on individual link msg queue */
    int cluster_drop_packet_filter; /* Debug config that allows tactically
                                   * dropping packets of a specific type */
    /* Scripting */
    client *script_caller;       /* The client running script right now, or NULL */
    mstime_t busy_reply_threshold;  /* Script / module timeout in milliseconds */
    int pre_command_oom_state;         /* OOM before command (script?) was started */
    int script_disable_deny_script;    /* Allow running commands marked "no-script" inside a script. */
    /* Lazy free */
    int lazyfree_lazy_eviction;
    int lazyfree_lazy_expire;
    int lazyfree_lazy_server_del;
    int lazyfree_lazy_user_del;
    int lazyfree_lazy_user_flush;
    /* Latency monitor */
    long long latency_monitor_threshold;
    dict *latency_events;
    /* ACLs */
    char *acl_filename;           /* ACL Users file. NULL if not configured. */
    unsigned long acllog_max_len; /* Maximum length of the ACL LOG list. */
    sds requirepass;              /* Remember the cleartext password set with
                                     the old "requirepass" directive for
                                     backward compatibility with Redis <= 5. */
    int acl_pubsub_default;      /* Default ACL pub/sub channels flag */
    aclInfo acl_info; /* ACL info */
    /* Assert & bug reporting */
    int watchdog_period;  /* Software watchdog period in ms. 0 = off */
    /* System hardware info */
    size_t system_memory_size;  /* Total memory in system as reported by OS */
    /* TLS Configuration */
    int tls_cluster;
    int tls_replication;
    int tls_auth_clients;
    redisTLSContextConfig tls_ctx_config;
    /* cpu affinity */
    char *server_cpulist; /* cpu affinity list of redis server main/io thread. */
    char *bio_cpulist; /* cpu affinity list of bio thread. */
    char *aof_rewrite_cpulist; /* cpu affinity list of aof rewrite process. */
    char *bgsave_cpulist; /* cpu affinity list of bgsave process. */
    /* Sentinel config */
    struct sentinelConfig *sentinel_config; /* sentinel config to load at startup time. */
    /* Coordinate failover info */
    mstime_t failover_end_time; /* Deadline for failover command. */
    int force_failover; /* If true then failover will be forced at the
                         * deadline, otherwise failover is aborted. */
    char *target_replica_host; /* Failover target host. If null during a
                                * failover then any replica can be used. */
    int target_replica_port; /* Failover target port */
    int failover_state; /* Failover state */
    int cluster_allow_pubsubshard_when_down; /* Is pubsubshard allowed when the cluster
                                                is down, doesn't affect pubsub global. */
    long reply_buffer_peak_reset_time; /* The amount of time (in milliseconds) to wait between reply buffer peak resets */
    int reply_buffer_resizing_enabled; /* Is reply buffer resizing enabled (1 by default) */
    /* Local environment */
    char *locale_collate;
};

#define MAX_KEYS_BUFFER 256

typedef struct {
    int pos; /* The position of the key within the client array */
    int flags; /* The flags associated with the key access, see
                  CMD_KEY_* for more information */
} keyReference;

/* A result structure for the various getkeys function calls. It lists the
 * keys as indices to the provided argv. This functionality is also re-used
 * for returning channel information.
 */
typedef struct {
    keyReference keysbuf[MAX_KEYS_BUFFER];       /* Pre-allocated buffer, to save heap allocations */
    keyReference *keys;                          /* Key indices array, points to keysbuf or heap */
    int numkeys;                        /* Number of key indices return */
    int size;                           /* Available array size */
} getKeysResult;
#define GETKEYS_RESULT_INIT { {{0}}, NULL, 0, MAX_KEYS_BUFFER }

/* Key specs definitions.
 *
 * Brief: This is a scheme that tries to describe the location
 * of key arguments better than the old [first,last,step] scheme
 * which is limited and doesn't fit many commands.
 *
 * There are two steps:
 * 1. begin_search (BS): in which index should we start searching for keys?
 * 2. find_keys (FK): relative to the output of BS, how can we will which args are keys?
 *
 * There are two types of BS:
 * 1. index: key args start at a constant index
 * 2. keyword: key args start just after a specific keyword
 *
 * There are two kinds of FK:
 * 1. range: keys end at a specific index (or relative to the last argument)
 * 2. keynum: there's an arg that contains the number of key args somewhere before the keys themselves
 */

/* WARNING! Must be synced with generate-command-code.py and RedisModuleKeySpecBeginSearchType */
typedef enum {
    KSPEC_BS_INVALID = 0, /* Must be 0 */
    KSPEC_BS_UNKNOWN,
    KSPEC_BS_INDEX,
    KSPEC_BS_KEYWORD
} kspec_bs_type;

/* WARNING! Must be synced with generate-command-code.py and RedisModuleKeySpecFindKeysType */
typedef enum {
    KSPEC_FK_INVALID = 0, /* Must be 0 */
    KSPEC_FK_UNKNOWN,
    KSPEC_FK_RANGE,
    KSPEC_FK_KEYNUM
} kspec_fk_type;

/* WARNING! This struct must match RedisModuleCommandKeySpec */
typedef struct {
    /* Declarative data */
    const char *notes;
    uint64_t flags;
    kspec_bs_type begin_search_type;
    union {
        struct {
            /* The index from which we start the search for keys */
            int pos;
        } index;
        struct {
            /* The keyword that indicates the beginning of key args */
            const char *keyword;
            /* An index in argv from which to start searching.
             * Can be negative, which means start search from the end, in reverse
             * (Example: -2 means to start in reverse from the penultimate arg) */
            int startfrom;
        } keyword;
    } bs;
    kspec_fk_type find_keys_type;
    union {
        /* NOTE: Indices in this struct are relative to the result of the begin_search step!
         * These are: range.lastkey, keynum.keynumidx, keynum.firstkey */
        struct {
            /* Index of the last key.
             * Can be negative, in which case it's not relative. -1 indicating till the last argument,
             * -2 one before the last and so on. */
            int lastkey;
            /* How many args should we skip after finding a key, in order to find the next one. */
            int keystep;
            /* If lastkey is -1, we use limit to stop the search by a factor. 0 and 1 mean no limit.
             * 2 means 1/2 of the remaining args, 3 means 1/3, and so on. */
            int limit;
        } range;
        struct {
            /* Index of the argument containing the number of keys to come */
            int keynumidx;
            /* Index of the fist key (Usually it's just after keynumidx, in
             * which case it should be set to keynumidx+1). */
            int firstkey;
            /* How many args should we skip after finding a key, in order to find the next one. */
            int keystep;
        } keynum;
    } fk;
} keySpec;

/* Number of static key specs */
#define STATIC_KEY_SPECS_NUM 4

/* Must be synced with ARG_TYPE_STR and generate-command-code.py */
typedef enum {
    ARG_TYPE_STRING,
    ARG_TYPE_INTEGER,
    ARG_TYPE_DOUBLE,
    ARG_TYPE_KEY, /* A string, but represents a keyname */
    ARG_TYPE_PATTERN,
    ARG_TYPE_UNIX_TIME,
    ARG_TYPE_PURE_TOKEN,
    ARG_TYPE_ONEOF, /* Has subargs */
    ARG_TYPE_BLOCK /* Has subargs */
} redisCommandArgType;

#define CMD_ARG_NONE            (0)
#define CMD_ARG_OPTIONAL        (1<<0)
#define CMD_ARG_MULTIPLE        (1<<1)
#define CMD_ARG_MULTIPLE_TOKEN  (1<<2)

/* WARNING! This struct must match RedisModuleCommandArg */
typedef struct redisCommandArg {
    const char *name;
    redisCommandArgType type;
    int key_spec_index;
    const char *token;
    const char *summary;
    const char *since;
    int flags;
    const char *deprecated_since;
    struct redisCommandArg *subargs;
    const char *display_text;
    /* runtime populated data */
    int num_args;
} redisCommandArg;

/* Must be synced with RESP2_TYPE_STR and generate-command-code.py */
typedef enum {
    RESP2_SIMPLE_STRING,
    RESP2_ERROR,
    RESP2_INTEGER,
    RESP2_BULK_STRING,
    RESP2_NULL_BULK_STRING,
    RESP2_ARRAY,
    RESP2_NULL_ARRAY,
} redisCommandRESP2Type;

/* Must be synced with RESP3_TYPE_STR and generate-command-code.py */
typedef enum {
    RESP3_SIMPLE_STRING,
    RESP3_ERROR,
    RESP3_INTEGER,
    RESP3_DOUBLE,
    RESP3_BULK_STRING,
    RESP3_ARRAY,
    RESP3_MAP,
    RESP3_SET,
    RESP3_BOOL,
    RESP3_NULL,
} redisCommandRESP3Type;

/* WARNING! This struct must match RedisModuleCommandHistoryEntry */
typedef struct {
    const char *since;
    const char *changes;
} commandHistory;

/* Must be synced with COMMAND_GROUP_STR and generate-command-code.py */
typedef enum {
    COMMAND_GROUP_GENERIC,
    COMMAND_GROUP_STRING,
    COMMAND_GROUP_LIST,
    COMMAND_GROUP_SET,
    COMMAND_GROUP_SORTED_SET,
    COMMAND_GROUP_HASH,
    COMMAND_GROUP_PUBSUB,
    COMMAND_GROUP_TRANSACTIONS,
    COMMAND_GROUP_CONNECTION,
    COMMAND_GROUP_SERVER,
    COMMAND_GROUP_SCRIPTING,
    COMMAND_GROUP_HYPERLOGLOG,
    COMMAND_GROUP_CLUSTER,
    COMMAND_GROUP_SENTINEL,
    COMMAND_GROUP_GEO,
    COMMAND_GROUP_STREAM,
    COMMAND_GROUP_BITMAP,
    COMMAND_GROUP_MODULE,
} redisCommandGroup;

typedef void redisCommandProc(client *c);
typedef int redisGetKeysProc(struct redisCommand *cmd, robj **argv, int argc, getKeysResult *result);

/* Redis command structure.
 *
 * Note that the command table is in commands.c and it is auto-generated.
 *
 * This is the meaning of the flags:
 *
 * CMD_WRITE:       Write command (may modify the key space).
 *
 * CMD_READONLY:    Commands just reading from keys without changing the content.
 *                  Note that commands that don't read from the keyspace such as
 *                  TIME, SELECT, INFO, administrative commands, and connection
 *                  or transaction related commands (multi, exec, discard, ...)
 *                  are not flagged as read-only commands, since they affect the
 *                  server or the connection in other ways.
 *
 * CMD_DENYOOM:     May increase memory usage once called. Don't allow if out
 *                  of memory.
 *
 * CMD_ADMIN:       Administrative command, like SAVE or SHUTDOWN.
 *
 * CMD_PUBSUB:      Pub/Sub related command.
 *
 * CMD_NOSCRIPT:    Command not allowed in scripts.
 *
 * CMD_BLOCKING:    The command has the potential to block the client.
 *
 * CMD_LOADING:     Allow the command while loading the database.
 *
 * CMD_NO_ASYNC_LOADING: Deny during async loading (when a replica uses diskless
 *                       sync swapdb, and allows access to the old dataset)
 *
 * CMD_STALE:       Allow the command while a slave has stale data but is not
 *                  allowed to serve this data. Normally no command is accepted
 *                  in this condition but just a few.
 *
 * CMD_SKIP_MONITOR:  Do not automatically propagate the command on MONITOR.
 *
 * CMD_SKIP_SLOWLOG:  Do not automatically propagate the command to the slowlog.
 *
 * CMD_ASKING:      Perform an implicit ASKING for this command, so the
 *                  command will be accepted in cluster mode if the slot is marked
 *                  as 'importing'.
 *
 * CMD_FAST:        Fast command: O(1) or O(log(N)) command that should never
 *                  delay its execution as long as the kernel scheduler is giving
 *                  us time. Note that commands that may trigger a DEL as a side
 *                  effect (like SET) are not fast commands.
 *
 * CMD_NO_AUTH:     Command doesn't require authentication
 *
 * CMD_MAY_REPLICATE:   Command may produce replication traffic, but should be
 *                      allowed under circumstances where write commands are disallowed.
 *                      Examples include PUBLISH, which replicates pubsub messages,and
 *                      EVAL, which may execute write commands, which are replicated,
 *                      or may just execute read commands. A command can not be marked
 *                      both CMD_WRITE and CMD_MAY_REPLICATE
 *
 * CMD_SENTINEL:    This command is present in sentinel mode.
 *
 * CMD_ONLY_SENTINEL: This command is present only when in sentinel mode.
 *                    And should be removed from redis.
 *
 * CMD_NO_MANDATORY_KEYS: This key arguments for this command are optional.
 *
 * CMD_NO_MULTI: The command is not allowed inside a transaction
 *
 * The following additional flags are only used in order to put commands
 * in a specific ACL category. Commands can have multiple ACL categories.
 * See redis.conf for the exact meaning of each.
 *
 * @keyspace, @read, @write, @set, @sortedset, @list, @hash, @string, @bitmap,
 * @hyperloglog, @stream, @admin, @fast, @slow, @pubsub, @blocking, @dangerous,
 * @connection, @transaction, @scripting, @geo.
 *
 * Note that:
 *
 * 1) The read-only flag implies the @read ACL category.
 * 2) The write flag implies the @write ACL category.
 * 3) The fast flag implies the @fast ACL category.
 * 4) The admin flag implies the @admin and @dangerous ACL category.
 * 5) The pub-sub flag implies the @pubsub ACL category.
 * 6) The lack of fast flag implies the @slow ACL category.
 * 7) The non obvious "keyspace" category includes the commands
 *    that interact with keys without having anything to do with
 *    specific data structures, such as: DEL, RENAME, MOVE, SELECT,
 *    TYPE, EXPIRE*, PEXPIRE*, TTL, PTTL, ...
 */
struct redisCommand {
    /* Declarative data */
    const char *declared_name; /* A string representing the command declared_name.
                                * It is a const char * for native commands and SDS for module commands. */
    const char *summary; /* Summary of the command (optional). */
    const char *complexity; /* Complexity description (optional). */
    const char *since; /* Debut version of the command (optional). */
    int doc_flags; /* Flags for documentation (see CMD_DOC_*). */
    const char *replaced_by; /* In case the command is deprecated, this is the successor command. */
    const char *deprecated_since; /* In case the command is deprecated, when did it happen? */
    redisCommandGroup group; /* Command group */
    commandHistory *history; /* History of the command */
    const char **tips; /* An array of strings that are meant to be tips for clients/proxies regarding this command */
    redisCommandProc *proc; /* Command implementation */
    int arity; /* Number of arguments, it is possible to use -N to say >= N */
    uint64_t flags; /* Command flags, see CMD_*. */
    uint64_t acl_categories; /* ACl categories, see ACL_CATEGORY_*. */
    keySpec key_specs_static[STATIC_KEY_SPECS_NUM]; /* Key specs. See keySpec */
    /* Use a function to determine keys arguments in a command line.
     * Used for Redis Cluster redirect (may be NULL) */
    redisGetKeysProc *getkeys_proc;
    /* Array of subcommands (may be NULL) */
    struct redisCommand *subcommands;
    /* Array of arguments (may be NULL) */
    struct redisCommandArg *args;

    /* Runtime populated data */
    long long microseconds, calls, rejected_calls, failed_calls;
    int id;     /* Command ID. This is a progressive ID starting from 0 that
                   is assigned at runtime, and is used in order to check
                   ACLs. A connection is able to execute a given command if
                   the user associated to the connection has this command
                   bit set in the bitmap of allowed commands. */
    sds fullname; /* A SDS string representing the command fullname. */
    struct hdr_histogram* latency_histogram; /*points to the command latency command histogram (unit of time nanosecond) */
    keySpec *key_specs;
    keySpec legacy_range_key_spec; /* The legacy (first,last,step) key spec is
                                     * still maintained (if applicable) so that
                                     * we can still support the reply format of
                                     * COMMAND INFO and COMMAND GETKEYS */
    int num_args;
    int num_history;
    int num_tips;
    int key_specs_num;
    int key_specs_max;
    dict *subcommands_dict; /* A dictionary that holds the subcommands, the key is the subcommand sds name
                             * (not the fullname), and the value is the redisCommand structure pointer. */
    struct redisCommand *parent;
    struct RedisModuleCommand *module_cmd; /* A pointer to the module command data (NULL if native command) */
};

struct redisError {
    long long count;
};

struct redisFunctionSym {
    char *name;
    unsigned long pointer;
};

typedef struct _redisSortObject {
    robj *obj;
    union {
        double score;
        robj *cmpobj;
    } u;
} redisSortObject;

typedef struct _redisSortOperation {
    int type;
    robj *pattern;
} redisSortOperation;

/* Structure to hold list iteration abstraction. */
typedef struct {
    robj *subject;
    unsigned char encoding;
    unsigned char direction; /* Iteration direction */

    unsigned char *lpi; /* listpack iterator */
    quicklistIter *iter; /* quicklist iterator */
} listTypeIterator;

/* Structure for an entry while iterating over a list. */
typedef struct {
    listTypeIterator *li;
    unsigned char *lpe; /* Entry in listpack */
    quicklistEntry entry; /* Entry in quicklist */
} listTypeEntry;

/* Structure to hold set iteration abstraction. */
typedef struct {
    robj *subject;
    int encoding;
    int ii; /* intset iterator */
    dictIterator *di;
    unsigned char *lpi; /* listpack iterator */
} setTypeIterator;

/* Structure to hold hash iteration abstraction. Note that iteration over
 * hashes involves both fields and values. Because it is possible that
 * not both are required, store pointers in the iterator to avoid
 * unnecessary memory allocation for fields/values. */
typedef struct {
    robj *subject;
    int encoding;

    unsigned char *fptr, *vptr;

    dictIterator *di;
    dictEntry *de;
} hashTypeIterator;

#include "stream.h"  /* Stream data type header file. */

#define OBJ_HASH_KEY 1
#define OBJ_HASH_VALUE 2

#define IO_THREADS_OP_IDLE 0
#define IO_THREADS_OP_READ 1
#define IO_THREADS_OP_WRITE 2
extern int io_threads_op;

/*-----------------------------------------------------------------------------
 * Extern declarations
 *----------------------------------------------------------------------------*/

extern struct redisServer server;
extern struct sharedObjectsStruct shared;
extern dictType objectKeyPointerValueDictType;
extern dictType objectKeyHeapPointerValueDictType;
extern dictType setDictType;
extern dictType BenchmarkDictType;
extern dictType zsetDictType;
extern dictType dbDictType;
extern double R_Zero, R_PosInf, R_NegInf, R_Nan;
extern dictType hashDictType;
extern dictType stringSetDictType;
extern dictType externalStringType;
extern dictType sdsHashDictType;
extern dictType dbExpiresDictType;
extern dictType modulesDictType;
extern dictType sdsReplyDictType;
extern dict *modules;

/*-----------------------------------------------------------------------------
 * Functions prototypes
 *----------------------------------------------------------------------------*/

/* Command metadata */
void populateCommandLegacyRangeSpec(struct redisCommand *c);
int populateArgsStructure(struct redisCommandArg *args);

/* Modules */
void moduleInitModulesSystem(void);
void moduleInitModulesSystemLast(void);
void modulesCron(void);
int moduleLoad(const char *path, void **argv, int argc, int is_loadex);
int moduleUnload(sds name);
void moduleLoadFromQueue(void);
int moduleGetCommandKeysViaAPI(struct redisCommand *cmd, robj **argv, int argc, getKeysResult *result);
int moduleGetCommandChannelsViaAPI(struct redisCommand *cmd, robj **argv, int argc, getKeysResult *result);
moduleType *moduleTypeLookupModuleByID(uint64_t id);
void moduleTypeNameByID(char *name, uint64_t moduleid);
const char *moduleTypeModuleName(moduleType *mt);
const char *moduleNameFromCommand(struct redisCommand *cmd);
void moduleFreeContext(struct RedisModuleCtx *ctx);
void unblockClientFromModule(client *c);
void moduleHandleBlockedClients(void);
void moduleBlockedClientTimedOut(client *c);
void modulePipeReadable(aeEventLoop *el, int fd, void *privdata, int mask);
size_t moduleCount(void);
void moduleAcquireGIL(void);
int moduleTryAcquireGIL(void);
void moduleReleaseGIL(void);
void moduleNotifyKeyspaceEvent(int type, const char *event, robj *key, int dbid);
void firePostExecutionUnitJobs();
void moduleCallCommandFilters(client *c);
void modulePostExecutionUnitOperations();
void ModuleForkDoneHandler(int exitcode, int bysignal);
int TerminateModuleForkChild(int child_pid, int wait);
ssize_t rdbSaveModulesAux(rio *rdb, int when);
int moduleAllDatatypesHandleErrors();
int moduleAllModulesHandleReplAsyncLoad();
sds modulesCollectInfo(sds info, dict *sections_dict, int for_crash_report, int sections);
void moduleFireServerEvent(uint64_t eid, int subid, void *data);
void processModuleLoadingProgressEvent(int is_aof);
int moduleTryServeClientBlockedOnKey(client *c, robj *key);
void moduleUnblockClient(client *c);
int moduleBlockedClientMayTimeout(client *c);
int moduleClientIsBlockedOnKeys(client *c);
void moduleNotifyUserChanged(client *c);
void moduleNotifyKeyUnlink(robj *key, robj *val, int dbid, int flags);
size_t moduleGetFreeEffort(robj *key, robj *val, int dbid);
size_t moduleGetMemUsage(robj *key, robj *val, size_t sample_size, int dbid);
robj *moduleTypeDupOrReply(client *c, robj *fromkey, robj *tokey, int todb, robj *value);
int moduleDefragValue(robj *key, robj *obj, int dbid);
int moduleLateDefrag(robj *key, robj *value, unsigned long *cursor, long long endtime, int dbid);
void moduleDefragGlobals(void);
void *moduleGetHandleByName(char *modulename);
int moduleIsModuleCommand(void *module_handle, struct redisCommand *cmd);

/* Utils */
long long ustime(void);
mstime_t mstime(void);
mstime_t commandTimeSnapshot(void);
void getRandomHexChars(char *p, size_t len);
void getRandomBytes(unsigned char *p, size_t len);
uint64_t crc64(uint64_t crc, const unsigned char *s, uint64_t l);
void exitFromChild(int retcode);
long long redisPopcount(void *s, long count);
int redisSetProcTitle(char *title);
int validateProcTitleTemplate(const char *template);
int redisCommunicateSystemd(const char *sd_notify_msg);
void redisSetCpuAffinity(const char *cpulist);

/* afterErrorReply flags */
#define ERR_REPLY_FLAG_NO_STATS_UPDATE (1ULL<<0) /* Indicating that we should not update
                                                    error stats after sending error reply */
/* networking.c -- Networking and Client related operations */
client *createClient(connection *conn);
void freeClient(client *c);
void freeClientAsync(client *c);
void logInvalidUseAndFreeClientAsync(client *c, const char *fmt, ...);
int beforeNextClient(client *c);
void clearClientConnectionState(client *c);
void resetClient(client *c);
void freeClientOriginalArgv(client *c);
void freeClientArgv(client *c);
void sendReplyToClient(connection *conn);
void *addReplyDeferredLen(client *c);
void setDeferredArrayLen(client *c, void *node, long length);
void setDeferredMapLen(client *c, void *node, long length);
void setDeferredSetLen(client *c, void *node, long length);
void setDeferredAttributeLen(client *c, void *node, long length);
void setDeferredPushLen(client *c, void *node, long length);
int processInputBuffer(client *c);
void acceptCommonHandler(connection *conn, int flags, char *ip);
void readQueryFromClient(connection *conn);
int prepareClientToWrite(client *c);
void addReplyNull(client *c);
void addReplyNullArray(client *c);
void addReplyBool(client *c, int b);
void addReplyVerbatim(client *c, const char *s, size_t len, const char *ext);
void addReplyProto(client *c, const char *s, size_t len);
void AddReplyFromClient(client *c, client *src);
void addReplyBulk(client *c, robj *obj);
void addReplyBulkCString(client *c, const char *s);
void addReplyBulkCBuffer(client *c, const void *p, size_t len);
void addReplyBulkLongLong(client *c, long long ll);
void addReply(client *c, robj *obj);
void addReplyStatusLength(client *c, const char *s, size_t len);
void addReplySds(client *c, sds s);
void addReplyBulkSds(client *c, sds s);
void setDeferredReplyBulkSds(client *c, void *node, sds s);
void addReplyErrorObject(client *c, robj *err);
void addReplyOrErrorObject(client *c, robj *reply);
void afterErrorReply(client *c, const char *s, size_t len, int flags);
void addReplyErrorSdsEx(client *c, sds err, int flags);
void addReplyErrorSds(client *c, sds err);
void addReplyErrorSdsSafe(client *c, sds err);
void addReplyError(client *c, const char *err);
void addReplyErrorArity(client *c);
void addReplyErrorExpireTime(client *c);
void addReplyStatus(client *c, const char *status);
void addReplyDouble(client *c, double d);
void addReplyLongLongWithPrefix(client *c, long long ll, char prefix);
void addReplyBigNum(client *c, const char* num, size_t len);
void addReplyHumanLongDouble(client *c, long double d);
void addReplyLongLong(client *c, long long ll);
void addReplyArrayLen(client *c, long length);
void addReplyMapLen(client *c, long length);
void addReplySetLen(client *c, long length);
void addReplyAttributeLen(client *c, long length);
void addReplyPushLen(client *c, long length);
void addReplyHelp(client *c, const char **help);
void addReplySubcommandSyntaxError(client *c);
void addReplyLoadedModules(client *c);
void copyReplicaOutputBuffer(client *dst, client *src);
void addListRangeReply(client *c, robj *o, long start, long end, int reverse);
void deferredAfterErrorReply(client *c, list *errors);
size_t sdsZmallocSize(sds s);
size_t getStringObjectSdsUsedMemory(robj *o);
void freeClientReplyValue(void *o);
void *dupClientReplyValue(void *o);
char *getClientPeerId(client *client);
char *getClientSockName(client *client);
sds catClientInfoString(sds s, client *client);
sds getAllClientsInfoString(int type);
int clientSetName(client *c, robj *name);
void rewriteClientCommandVector(client *c, int argc, ...);
void rewriteClientCommandArgument(client *c, int i, robj *newval);
void replaceClientCommandVector(client *c, int argc, robj **argv);
void redactClientCommandArgument(client *c, int argc);
size_t getClientOutputBufferMemoryUsage(client *c);
size_t getClientMemoryUsage(client *c, size_t *output_buffer_mem_usage);
int freeClientsInAsyncFreeQueue(void);
int closeClientOnOutputBufferLimitReached(client *c, int async);
int getClientType(client *c);
int getClientTypeByName(char *name);
char *getClientTypeName(int class);
void flushSlavesOutputBuffers(void);
void disconnectSlaves(void);
void evictClients(void);
int listenToPort(connListener *fds);
void pauseActions(pause_purpose purpose, mstime_t end, uint32_t actions_bitmask);
void unpauseActions(pause_purpose purpose);
uint32_t isPausedActions(uint32_t action_bitmask);
uint32_t isPausedActionsWithUpdate(uint32_t action_bitmask);
void updatePausedActions(void);
void unblockPostponedClients();
void processEventsWhileBlocked(void);
void whileBlockedCron();
void blockingOperationStarts();
void blockingOperationEnds();
int handleClientsWithPendingWrites(void);
int handleClientsWithPendingWritesUsingThreads(void);
int handleClientsWithPendingReadsUsingThreads(void);
int stopThreadedIOIfNeeded(void);
int clientHasPendingReplies(client *c);
int updateClientMemUsageAndBucket(client *c);
void removeClientFromMemUsageBucket(client *c, int allow_eviction);
void unlinkClient(client *c);
int writeToClient(client *c, int handler_installed);
void linkClient(client *c);
void protectClient(client *c);
void unprotectClient(client *c);
void initThreadedIO(void);
client *lookupClientByID(uint64_t id);
int authRequired(client *c);
void putClientInPendingWriteQueue(client *c);

#ifdef __GNUC__
void addReplyErrorFormatEx(client *c, int flags, const char *fmt, ...)
    __attribute__((format(printf, 3, 4)));
void addReplyErrorFormat(client *c, const char *fmt, ...)
    __attribute__((format(printf, 2, 3)));
void addReplyStatusFormat(client *c, const char *fmt, ...)
    __attribute__((format(printf, 2, 3)));
#else
void addReplyErrorFormatEx(client *c, int flags, const char *fmt, ...);
void addReplyErrorFormat(client *c, const char *fmt, ...);
void addReplyStatusFormat(client *c, const char *fmt, ...);
#endif

/* Client side caching (tracking mode) */
void enableTracking(client *c, uint64_t redirect_to, uint64_t options, robj **prefix, size_t numprefix);
void disableTracking(client *c);
void trackingRememberKeys(client *c);
void trackingInvalidateKey(client *c, robj *keyobj, int bcast);
void trackingScheduleKeyInvalidation(uint64_t client_id, robj *keyobj);
void trackingHandlePendingKeyInvalidations(void);
void trackingInvalidateKeysOnFlush(int async);
void freeTrackingRadixTree(rax *rt);
void freeTrackingRadixTreeAsync(rax *rt);
void trackingLimitUsedSlots(void);
uint64_t trackingGetTotalItems(void);
uint64_t trackingGetTotalKeys(void);
uint64_t trackingGetTotalPrefixes(void);
void trackingBroadcastInvalidationMessages(void);
int checkPrefixCollisionsOrReply(client *c, robj **prefix, size_t numprefix);

/* List data type */
void listTypePush(robj *subject, robj *value, int where);
robj *listTypePop(robj *subject, int where);
unsigned long listTypeLength(const robj *subject);
listTypeIterator *listTypeInitIterator(robj *subject, long index, unsigned char direction);
void listTypeReleaseIterator(listTypeIterator *li);
void listTypeSetIteratorDirection(listTypeIterator *li, listTypeEntry *entry, unsigned char direction);
int listTypeNext(listTypeIterator *li, listTypeEntry *entry);
robj *listTypeGet(listTypeEntry *entry);
unsigned char *listTypeGetValue(listTypeEntry *entry, size_t *vlen, long long *lval);
void listTypeInsert(listTypeEntry *entry, robj *value, int where);
void listTypeReplace(listTypeEntry *entry, robj *value);
int listTypeEqual(listTypeEntry *entry, robj *o);
void listTypeDelete(listTypeIterator *iter, listTypeEntry *entry);
robj *listTypeDup(robj *o);
void listTypeDelRange(robj *o, long start, long stop);
void popGenericCommand(client *c, int where);
void listElementsRemoved(client *c, robj *key, int where, robj *o, long count, int signal, int *deleted);
typedef enum {
    LIST_CONV_AUTO,
    LIST_CONV_GROWING,
    LIST_CONV_SHRINKING,
} list_conv_type;
typedef void (*beforeConvertCB)(void *data);
void listTypeTryConversion(robj *o, list_conv_type lct, beforeConvertCB fn, void *data);
void listTypeTryConversionAppend(robj *o, robj **argv, int start, int end, beforeConvertCB fn, void *data);

/* MULTI/EXEC/WATCH... */
void unwatchAllKeys(client *c);
void initClientMultiState(client *c);
void freeClientMultiState(client *c);
void queueMultiCommand(client *c, uint64_t cmd_flags);
size_t multiStateMemOverhead(client *c);
void touchWatchedKey(redisDb *db, robj *key);
int isWatchedKeyExpired(client *c);
void touchAllWatchedKeysInDb(redisDb *emptied, redisDb *replaced_with);
void discardTransaction(client *c);
void flagTransaction(client *c);
void execCommandAbort(client *c, sds error);

/* Redis object implementation */
void decrRefCount(robj *o);
void decrRefCountVoid(void *o);
void incrRefCount(robj *o);
robj *makeObjectShared(robj *o);
void freeStringObject(robj *o);
void freeListObject(robj *o);
void freeSetObject(robj *o);
void freeZsetObject(robj *o);
void freeHashObject(robj *o);
void dismissObject(robj *o, size_t dump_size);
robj *createObject(int type, void *ptr);
robj *createStringObject(const char *ptr, size_t len);
robj *createRawStringObject(const char *ptr, size_t len);
robj *createEmbeddedStringObject(const char *ptr, size_t len);
robj *tryCreateRawStringObject(const char *ptr, size_t len);
robj *tryCreateStringObject(const char *ptr, size_t len);
robj *dupStringObject(const robj *o);
int isSdsRepresentableAsLongLong(sds s, long long *llval);
int isObjectRepresentableAsLongLong(robj *o, long long *llongval);
robj *tryObjectEncoding(robj *o);
robj *getDecodedObject(robj *o);
size_t stringObjectLen(robj *o);
robj *createStringObjectFromLongLong(long long value);
robj *createStringObjectFromLongLongForValue(long long value);
robj *createStringObjectFromLongDouble(long double value, int humanfriendly);
robj *createQuicklistObject(void);
robj *createListListpackObject(void);
robj *createSetObject(void);
robj *createIntsetObject(void);
robj *createSetListpackObject(void);
robj *createHashObject(void);
robj *createZsetObject(void);
robj *createZsetListpackObject(void);
robj *createStreamObject(void);
robj *createModuleObject(moduleType *mt, void *value);
int getLongFromObjectOrReply(client *c, robj *o, long *target, const char *msg);
int getPositiveLongFromObjectOrReply(client *c, robj *o, long *target, const char *msg);
int getRangeLongFromObjectOrReply(client *c, robj *o, long min, long max, long *target, const char *msg);
int checkType(client *c, robj *o, int type);
int getLongLongFromObjectOrReply(client *c, robj *o, long long *target, const char *msg);
int getDoubleFromObjectOrReply(client *c, robj *o, double *target, const char *msg);
int getDoubleFromObject(const robj *o, double *target);
int getLongLongFromObject(robj *o, long long *target);
int getLongDoubleFromObject(robj *o, long double *target);
int getLongDoubleFromObjectOrReply(client *c, robj *o, long double *target, const char *msg);
int getIntFromObjectOrReply(client *c, robj *o, int *target, const char *msg);
char *strEncoding(int encoding);
int compareStringObjects(const robj *a, const robj *b);
int collateStringObjects(const robj *a, const robj *b);
int equalStringObjects(robj *a, robj *b);
unsigned long long estimateObjectIdleTime(robj *o);
void trimStringObjectIfNeeded(robj *o);
#define sdsEncodedObject(objptr) (objptr->encoding == OBJ_ENCODING_RAW || objptr->encoding == OBJ_ENCODING_EMBSTR)

/* Synchronous I/O with timeout */
ssize_t syncWrite(int fd, char *ptr, ssize_t size, long long timeout);
ssize_t syncRead(int fd, char *ptr, ssize_t size, long long timeout);
ssize_t syncReadLine(int fd, char *ptr, ssize_t size, long long timeout);

/* Replication */
void replicationFeedSlaves(list *slaves, int dictid, robj **argv, int argc);
void replicationFeedStreamFromMasterStream(char *buf, size_t buflen);
void resetReplicationBuffer(void);
void feedReplicationBuffer(char *buf, size_t len);
void freeReplicaReferencedReplBuffer(client *replica);
void replicationFeedMonitors(client *c, list *monitors, int dictid, robj **argv, int argc);
void updateSlavesWaitingBgsave(int bgsaveerr, int type);
void replicationCron(void);
void replicationStartPendingFork(void);
void replicationHandleMasterDisconnection(void);
void replicationCacheMaster(client *c);
void resizeReplicationBacklog();
void replicationSetMaster(char *ip, int port);
void replicationUnsetMaster(void);
void refreshGoodSlavesCount(void);
int checkGoodReplicasStatus(void);
void processClientsWaitingReplicas(void);
void unblockClientWaitingReplicas(client *c);
int replicationCountAcksByOffset(long long offset);
void replicationSendNewlineToMaster(void);
long long replicationGetSlaveOffset(void);
char *replicationGetSlaveName(client *c);
long long getPsyncInitialOffset(void);
int replicationSetupSlaveForFullResync(client *slave, long long offset);
void changeReplicationId(void);
void clearReplicationId2(void);
void createReplicationBacklog(void);
void freeReplicationBacklog(void);
void replicationCacheMasterUsingMyself(void);
void feedReplicationBacklog(void *ptr, size_t len);
void incrementalTrimReplicationBacklog(size_t blocks);
int canFeedReplicaReplBuffer(client *replica);
void rebaseReplicationBuffer(long long base_repl_offset);
void showLatestBacklog(void);
void rdbPipeReadHandler(struct aeEventLoop *eventLoop, int fd, void *clientData, int mask);
void rdbPipeWriteHandlerConnRemoved(struct connection *conn);
void clearFailoverState(void);
void updateFailoverStatus(void);
void abortFailover(const char *err);
const char *getFailoverStateString();
void waitForReplication(client *c, mstime_t timeout, long numreplicas, long long offset, int btype);

/* Generic persistence functions */
void startLoadingFile(size_t size, char* filename, int rdbflags);
void startLoading(size_t size, int rdbflags, int async);
void loadingAbsProgress(off_t pos);
void loadingIncrProgress(off_t size);
void stopLoading(int success);
void updateLoadingFileName(char* filename);
void startSaving(int rdbflags);
void stopSaving(int success);
int allPersistenceDisabled(void);

#define DISK_ERROR_TYPE_AOF 1       /* Don't accept writes: AOF errors. */
#define DISK_ERROR_TYPE_RDB 2       /* Don't accept writes: RDB errors. */
#define DISK_ERROR_TYPE_NONE 0      /* No problems, we can accept writes. */
int writeCommandsDeniedByDiskError(void);
sds writeCommandsGetDiskErrorMessage(int);

/* RDB persistence */
#include "rdb.h"
void killRDBChild(void);
int bg_unlink(const char *filename);

/* AOF persistence */
void flushAppendOnlyFile(int force);
void feedAppendOnlyFile(int dictid, robj **argv, int argc);
void aofRemoveTempFile(pid_t childpid);
int rewriteAppendOnlyFileBackground(void);
int loadAppendOnlyFiles(aofManifest *am);
void stopAppendOnly(void);
int startAppendOnly(void);
void backgroundRewriteDoneHandler(int exitcode, int bysignal);
void killAppendOnlyChild(void);
void restartAOFAfterSYNC();
void aofLoadManifestFromDisk(void);
void aofOpenIfNeededOnServerStart(void);
void aofManifestFree(aofManifest *am);
int aofDelHistoryFiles(void);
int aofRewriteLimited(void);

/* Child info */
void openChildInfoPipe(void);
void closeChildInfoPipe(void);
void sendChildInfoGeneric(childInfoType info_type, size_t keys, double progress, char *pname);
void sendChildCowInfo(childInfoType info_type, char *pname);
void sendChildInfo(childInfoType info_type, size_t keys, char *pname);
void receiveChildInfo(void);

/* Fork helpers */
int redisFork(int purpose);
int hasActiveChildProcess();
void resetChildState();
int isMutuallyExclusiveChildType(int type);

/* acl.c -- Authentication related prototypes. */
extern rax *Users;
extern user *DefaultUser;
void ACLInit(void);
/* Return values for ACLCheckAllPerm(). */
#define ACL_OK 0
#define ACL_DENIED_CMD 1
#define ACL_DENIED_KEY 2
#define ACL_DENIED_AUTH 3 /* Only used for ACL LOG entries. */
#define ACL_DENIED_CHANNEL 4 /* Only used for pub/sub commands */

/* Context values for addACLLogEntry(). */
#define ACL_LOG_CTX_TOPLEVEL 0
#define ACL_LOG_CTX_LUA 1
#define ACL_LOG_CTX_MULTI 2
#define ACL_LOG_CTX_MODULE 3

/* ACL key permission types */
#define ACL_READ_PERMISSION (1<<0)
#define ACL_WRITE_PERMISSION (1<<1)
#define ACL_ALL_PERMISSION (ACL_READ_PERMISSION|ACL_WRITE_PERMISSION)

int ACLCheckUserCredentials(robj *username, robj *password);
int ACLAuthenticateUser(client *c, robj *username, robj *password);
unsigned long ACLGetCommandID(sds cmdname);
void ACLClearCommandID(void);
user *ACLGetUserByName(const char *name, size_t namelen);
int ACLUserCheckKeyPerm(user *u, const char *key, int keylen, int flags);
int ACLUserCheckChannelPerm(user *u, sds channel, int literal);
int ACLCheckAllUserCommandPerm(user *u, struct redisCommand *cmd, robj **argv, int argc, int *idxptr);
int ACLUserCheckCmdWithUnrestrictedKeyAccess(user *u, struct redisCommand *cmd, robj **argv, int argc, int flags);
int ACLCheckAllPerm(client *c, int *idxptr);
int ACLSetUser(user *u, const char *op, ssize_t oplen);
sds ACLStringSetUser(user *u, sds username, sds *argv, int argc);
uint64_t ACLGetCommandCategoryFlagByName(const char *name);
int ACLAppendUserForLoading(sds *argv, int argc, int *argc_err);
const char *ACLSetUserStringError(void);
int ACLLoadConfiguredUsers(void);
robj *ACLDescribeUser(user *u);
void ACLLoadUsersAtStartup(void);
void addReplyCommandCategories(client *c, struct redisCommand *cmd);
user *ACLCreateUnlinkedUser();
void ACLFreeUserAndKillClients(user *u);
void addACLLogEntry(client *c, int reason, int context, int argpos, sds username, sds object);
sds getAclErrorMessage(int acl_res, user *user, struct redisCommand *cmd, sds errored_val, int verbose);
void ACLUpdateDefaultUserPassword(sds password);
sds genRedisInfoStringACLStats(sds info);

/* Sorted sets data type */

/* Input flags. */
#define ZADD_IN_NONE 0
#define ZADD_IN_INCR (1<<0)    /* Increment the score instead of setting it. */
#define ZADD_IN_NX (1<<1)      /* Don't touch elements not already existing. */
#define ZADD_IN_XX (1<<2)      /* Only touch elements already existing. */
#define ZADD_IN_GT (1<<3)      /* Only update existing when new scores are higher. */
#define ZADD_IN_LT (1<<4)      /* Only update existing when new scores are lower. */

/* Output flags. */
#define ZADD_OUT_NOP (1<<0)     /* Operation not performed because of conditionals.*/
#define ZADD_OUT_NAN (1<<1)     /* Only touch elements already existing. */
#define ZADD_OUT_ADDED (1<<2)   /* The element was new and was added. */
#define ZADD_OUT_UPDATED (1<<3) /* The element already existed, score updated. */

/* Struct to hold an inclusive/exclusive range spec by score comparison. */
typedef struct {
    double min, max;
    int minex, maxex; /* are min or max exclusive? */
} zrangespec;

/* Struct to hold an inclusive/exclusive range spec by lexicographic comparison. */
typedef struct {
    sds min, max;     /* May be set to shared.(minstring|maxstring) */
    int minex, maxex; /* are min or max exclusive? */
} zlexrangespec;

/* flags for incrCommandFailedCalls */
#define ERROR_COMMAND_REJECTED (1<<0) /* Indicate to update the command rejected stats */
#define ERROR_COMMAND_FAILED (1<<1) /* Indicate to update the command failed stats */

zskiplist *zslCreate(void);
void zslFree(zskiplist *zsl);
zskiplistNode *zslInsert(zskiplist *zsl, double score, sds ele);
unsigned char *zzlInsert(unsigned char *zl, sds ele, double score);
int zslDelete(zskiplist *zsl, double score, sds ele, zskiplistNode **node);
zskiplistNode *zslFirstInRange(zskiplist *zsl, zrangespec *range);
zskiplistNode *zslLastInRange(zskiplist *zsl, zrangespec *range);
double zzlGetScore(unsigned char *sptr);
void zzlNext(unsigned char *zl, unsigned char **eptr, unsigned char **sptr);
void zzlPrev(unsigned char *zl, unsigned char **eptr, unsigned char **sptr);
unsigned char *zzlFirstInRange(unsigned char *zl, zrangespec *range);
unsigned char *zzlLastInRange(unsigned char *zl, zrangespec *range);
unsigned long zsetLength(const robj *zobj);
void zsetConvert(robj *zobj, int encoding);
void zsetConvertToListpackIfNeeded(robj *zobj, size_t maxelelen, size_t totelelen);
int zsetScore(robj *zobj, sds member, double *score);
unsigned long zslGetRank(zskiplist *zsl, double score, sds o);
int zsetAdd(robj *zobj, double score, sds ele, int in_flags, int *out_flags, double *newscore);
long zsetRank(robj *zobj, sds ele, int reverse, double *score);
int zsetDel(robj *zobj, sds ele);
robj *zsetDup(robj *o);
void genericZpopCommand(client *c, robj **keyv, int keyc, int where, int emitkey, long count, int use_nested_array, int reply_nil_when_empty, int *deleted);
sds lpGetObject(unsigned char *sptr);
int zslValueGteMin(double value, zrangespec *spec);
int zslValueLteMax(double value, zrangespec *spec);
void zslFreeLexRange(zlexrangespec *spec);
int zslParseLexRange(robj *min, robj *max, zlexrangespec *spec);
unsigned char *zzlFirstInLexRange(unsigned char *zl, zlexrangespec *range);
unsigned char *zzlLastInLexRange(unsigned char *zl, zlexrangespec *range);
zskiplistNode *zslFirstInLexRange(zskiplist *zsl, zlexrangespec *range);
zskiplistNode *zslLastInLexRange(zskiplist *zsl, zlexrangespec *range);
int zzlLexValueGteMin(unsigned char *p, zlexrangespec *spec);
int zzlLexValueLteMax(unsigned char *p, zlexrangespec *spec);
int zslLexValueGteMin(sds value, zlexrangespec *spec);
int zslLexValueLteMax(sds value, zlexrangespec *spec);

/* Core functions */
int getMaxmemoryState(size_t *total, size_t *logical, size_t *tofree, float *level);
size_t freeMemoryGetNotCountedMemory();
int overMaxmemoryAfterAlloc(size_t moremem);
uint64_t getCommandFlags(client *c);
int processCommand(client *c);
int processPendingCommandAndInputBuffer(client *c);
int processCommandAndResetClient(client *c);
void setupSignalHandlers(void);
void removeSignalHandlers(void);
int createSocketAcceptHandler(connListener *sfd, aeFileProc *accept_handler);
connListener *listenerByType(const char *typename);
int changeListener(connListener *listener);
void closeListener(connListener *listener);
struct redisCommand *lookupSubcommand(struct redisCommand *container, sds sub_name);
struct redisCommand *lookupCommand(robj **argv, int argc);
struct redisCommand *lookupCommandBySdsLogic(dict *commands, sds s);
struct redisCommand *lookupCommandBySds(sds s);
struct redisCommand *lookupCommandByCStringLogic(dict *commands, const char *s);
struct redisCommand *lookupCommandByCString(const char *s);
struct redisCommand *lookupCommandOrOriginal(robj **argv, int argc);
int commandCheckExistence(client *c, sds *err);
int commandCheckArity(client *c, sds *err);
void startCommandExecution();
int incrCommandStatsOnError(struct redisCommand *cmd, int flags);
void call(client *c, int flags);
void alsoPropagate(int dbid, robj **argv, int argc, int target);
void postExecutionUnitOperations();
void redisOpArrayFree(redisOpArray *oa);
void forceCommandPropagation(client *c, int flags);
void preventCommandPropagation(client *c);
void preventCommandAOF(client *c);
void preventCommandReplication(client *c);
void slowlogPushCurrentCommand(client *c, struct redisCommand *cmd, ustime_t duration);
void updateCommandLatencyHistogram(struct hdr_histogram** latency_histogram, int64_t duration_hist);
int prepareForShutdown(int flags);
void replyToClientsBlockedOnShutdown(void);
int abortShutdown(void);
void afterCommand(client *c);
int mustObeyClient(client *c);
#ifdef __GNUC__
void _serverLog(int level, const char *fmt, ...)
    __attribute__((format(printf, 2, 3)));
#else
void _serverLog(int level, const char *fmt, ...);
#endif
void serverLogRaw(int level, const char *msg);
void serverLogFromHandler(int level, const char *msg);
void usage(void);
void updateDictResizePolicy(void);
int htNeedsResize(dict *dict);
void populateCommandTable(void);
void resetCommandTableStats(dict* commands);
void resetErrorTableStats(void);
void adjustOpenFilesLimit(void);
void incrementErrorCount(const char *fullerr, size_t namelen);
void closeListeningSockets(int unlink_unix_socket);
void updateCachedTime(int update_daylight_info);
void resetServerStats(void);
void activeDefragCycle(void);
unsigned int getLRUClock(void);
unsigned int LRU_CLOCK(void);
const char *evictPolicyToString(void);
struct redisMemOverhead *getMemoryOverheadData(void);
void freeMemoryOverheadData(struct redisMemOverhead *mh);
void checkChildrenDone(void);
int setOOMScoreAdj(int process_class);
void rejectCommandFormat(client *c, const char *fmt, ...);
void *activeDefragAlloc(void *ptr);
robj *activeDefragStringOb(robj* ob);
void dismissSds(sds s);
void dismissMemory(void* ptr, size_t size_hint);
void dismissMemoryInChild(void);

#define RESTART_SERVER_NONE 0
#define RESTART_SERVER_GRACEFULLY (1<<0)     /* Do proper shutdown. */
#define RESTART_SERVER_CONFIG_REWRITE (1<<1) /* CONFIG REWRITE before restart.*/
int restartServer(int flags, mstime_t delay);

/* Set data type */
robj *setTypeCreate(sds value);
int setTypeAdd(robj *subject, sds value);
int setTypeAddAux(robj *set, char *str, size_t len, int64_t llval, int str_is_sds);
int setTypeRemove(robj *subject, sds value);
int setTypeRemoveAux(robj *set, char *str, size_t len, int64_t llval, int str_is_sds);
int setTypeIsMember(robj *subject, sds value);
int setTypeIsMemberAux(robj *set, char *str, size_t len, int64_t llval, int str_is_sds);
setTypeIterator *setTypeInitIterator(robj *subject);
void setTypeReleaseIterator(setTypeIterator *si);
int setTypeNext(setTypeIterator *si, char **str, size_t *len, int64_t *llele);
sds setTypeNextObject(setTypeIterator *si);
int setTypeRandomElement(robj *setobj, char **str, size_t *len, int64_t *llele);
unsigned long setTypeRandomElements(robj *set, unsigned long count, robj *aux_set);
unsigned long setTypeSize(const robj *subject);
void setTypeConvert(robj *subject, int enc);
int setTypeConvertAndExpand(robj *setobj, int enc, unsigned long cap, int panic);
robj *setTypeDup(robj *o);

/* Hash data type */
#define HASH_SET_TAKE_FIELD (1<<0)
#define HASH_SET_TAKE_VALUE (1<<1)
#define HASH_SET_COPY 0

void hashTypeConvert(robj *o, int enc);
void hashTypeTryConversion(robj *subject, robj **argv, int start, int end);
int hashTypeExists(robj *o, sds key);
int hashTypeDelete(robj *o, sds key);
unsigned long hashTypeLength(const robj *o);
hashTypeIterator *hashTypeInitIterator(robj *subject);
void hashTypeReleaseIterator(hashTypeIterator *hi);
int hashTypeNext(hashTypeIterator *hi);
void hashTypeCurrentFromListpack(hashTypeIterator *hi, int what,
                                 unsigned char **vstr,
                                 unsigned int *vlen,
                                 long long *vll);
sds hashTypeCurrentFromHashTable(hashTypeIterator *hi, int what);
void hashTypeCurrentObject(hashTypeIterator *hi, int what, unsigned char **vstr, unsigned int *vlen, long long *vll);
sds hashTypeCurrentObjectNewSds(hashTypeIterator *hi, int what);
robj *hashTypeLookupWriteOrCreate(client *c, robj *key);
robj *hashTypeGetValueObject(robj *o, sds field);
int hashTypeSet(robj *o, sds field, sds value, int flags);
robj *hashTypeDup(robj *o);

/* Pub / Sub */
int pubsubUnsubscribeAllChannels(client *c, int notify);
int pubsubUnsubscribeShardAllChannels(client *c, int notify);
void pubsubUnsubscribeShardChannels(robj **channels, unsigned int count);
int pubsubUnsubscribeAllPatterns(client *c, int notify);
int pubsubPublishMessage(robj *channel, robj *message, int sharded);
int pubsubPublishMessageAndPropagateToCluster(robj *channel, robj *message, int sharded);
void addReplyPubsubMessage(client *c, robj *channel, robj *msg, robj *message_bulk);
int serverPubsubSubscriptionCount();
int serverPubsubShardSubscriptionCount();
size_t pubsubMemOverhead(client *c);

/* Keyspace events notification */
void notifyKeyspaceEvent(int type, char *event, robj *key, int dbid);
int keyspaceEventsStringToFlags(char *classes);
sds keyspaceEventsFlagsToString(int flags);

/* Configuration */
/* Configuration Flags */
#define MODIFIABLE_CONFIG 0 /* This is the implied default for a standard 
                             * config, which is mutable. */
#define IMMUTABLE_CONFIG (1ULL<<0) /* Can this value only be set at startup? */
#define SENSITIVE_CONFIG (1ULL<<1) /* Does this value contain sensitive information */
#define DEBUG_CONFIG (1ULL<<2) /* Values that are useful for debugging. */
#define MULTI_ARG_CONFIG (1ULL<<3) /* This config receives multiple arguments. */
#define HIDDEN_CONFIG (1ULL<<4) /* This config is hidden in `config get <pattern>` (used for tests/debugging) */
#define PROTECTED_CONFIG (1ULL<<5) /* Becomes immutable if enable-protected-configs is enabled. */
#define DENY_LOADING_CONFIG (1ULL<<6) /* This config is forbidden during loading. */
#define ALIAS_CONFIG (1ULL<<7) /* For configs with multiple names, this flag is set on the alias. */
#define MODULE_CONFIG (1ULL<<8) /* This config is a module config */
#define VOLATILE_CONFIG (1ULL<<9) /* The config is a reference to the config data and not the config data itself (ex.
                                   * a file name containing more configuration like a tls key). In this case we want
                                   * to apply the configuration change even if the new config value is the same as
                                   * the old. */

#define INTEGER_CONFIG 0 /* No flags means a simple integer configuration */
#define MEMORY_CONFIG (1<<0) /* Indicates if this value can be loaded as a memory value */
#define PERCENT_CONFIG (1<<1) /* Indicates if this value can be loaded as a percent (and stored as a negative int) */
#define OCTAL_CONFIG (1<<2) /* This value uses octal representation */

/* Enum Configs contain an array of configEnum objects that match a string with an integer. */
typedef struct configEnum {
    char *name;
    int val;
} configEnum;

/* Type of configuration. */
typedef enum {
    BOOL_CONFIG,
    NUMERIC_CONFIG,
    STRING_CONFIG,
    SDS_CONFIG,
    ENUM_CONFIG,
    SPECIAL_CONFIG,
} configType;

void loadServerConfig(char *filename, char config_from_stdin, char *options);
void appendServerSaveParams(time_t seconds, int changes);
void resetServerSaveParams(void);
struct rewriteConfigState; /* Forward declaration to export API. */
void rewriteConfigRewriteLine(struct rewriteConfigState *state, const char *option, sds line, int force);
void rewriteConfigMarkAsProcessed(struct rewriteConfigState *state, const char *option);
int rewriteConfig(char *path, int force_write);
void initConfigValues();
void removeConfig(sds name);
sds getConfigDebugInfo();
int allowProtectedAction(int config, client *c);
void initServerClientMemUsageBuckets();
void freeServerClientMemUsageBuckets();

/* Module Configuration */
typedef struct ModuleConfig ModuleConfig;
int performModuleConfigSetFromName(sds name, sds value, const char **err);
int performModuleConfigSetDefaultFromName(sds name, const char **err);
void addModuleBoolConfig(const char *module_name, const char *name, int flags, void *privdata, int default_val);
void addModuleStringConfig(const char *module_name, const char *name, int flags, void *privdata, sds default_val);
void addModuleEnumConfig(const char *module_name, const char *name, int flags, void *privdata, int default_val, configEnum *enum_vals);
void addModuleNumericConfig(const char *module_name, const char *name, int flags, void *privdata, long long default_val, int conf_flags, long long lower, long long upper);
void addModuleConfigApply(list *module_configs, ModuleConfig *module_config);
int moduleConfigApplyConfig(list *module_configs, const char **err, const char **err_arg_name);
int getModuleBoolConfig(ModuleConfig *module_config);
int setModuleBoolConfig(ModuleConfig *config, int val, const char **err);
sds getModuleStringConfig(ModuleConfig *module_config);
int setModuleStringConfig(ModuleConfig *config, sds strval, const char **err);
int getModuleEnumConfig(ModuleConfig *module_config);
int setModuleEnumConfig(ModuleConfig *config, int val, const char **err);
long long getModuleNumericConfig(ModuleConfig *module_config);
int setModuleNumericConfig(ModuleConfig *config, long long val, const char **err);

/* db.c -- Keyspace access API */
int removeExpire(redisDb *db, robj *key);
void deleteExpiredKeyAndPropagate(redisDb *db, robj *keyobj);
void propagateDeletion(redisDb *db, robj *key, int lazy);
int keyIsExpired(redisDb *db, robj *key);
long long getExpire(redisDb *db, robj *key);
void setExpire(client *c, redisDb *db, robj *key, long long when);
int checkAlreadyExpired(long long when);
robj *lookupKeyRead(redisDb *db, robj *key);
robj *lookupKeyWrite(redisDb *db, robj *key);
robj *lookupKeyReadOrReply(client *c, robj *key, robj *reply);
robj *lookupKeyWriteOrReply(client *c, robj *key, robj *reply);
robj *lookupKeyReadWithFlags(redisDb *db, robj *key, int flags);
robj *lookupKeyWriteWithFlags(redisDb *db, robj *key, int flags);
robj *objectCommandLookup(client *c, robj *key);
robj *objectCommandLookupOrReply(client *c, robj *key, robj *reply);
int objectSetLRUOrLFU(robj *val, long long lfu_freq, long long lru_idle,
                       long long lru_clock, int lru_multiplier);
#define LOOKUP_NONE 0
#define LOOKUP_NOTOUCH (1<<0)  /* Don't update LRU. */
#define LOOKUP_NONOTIFY (1<<1) /* Don't trigger keyspace event on key misses. */
#define LOOKUP_NOSTATS (1<<2)  /* Don't update keyspace hits/misses counters. */
#define LOOKUP_WRITE (1<<3)    /* Delete expired keys even in replicas. */
#define LOOKUP_NOEXPIRE (1<<4) /* Avoid deleting lazy expired keys. */
#define LOOKUP_NOEFFECTS (LOOKUP_NONOTIFY | LOOKUP_NOSTATS | LOOKUP_NOTOUCH | LOOKUP_NOEXPIRE) /* Avoid any effects from fetching the key */

void dbAdd(redisDb *db, robj *key, robj *val);
int dbAddRDBLoad(redisDb *db, sds key, robj *val);
void dbReplaceValue(redisDb *db, robj *key, robj *val);

#define SETKEY_KEEPTTL 1
#define SETKEY_NO_SIGNAL 2
#define SETKEY_ALREADY_EXIST 4
#define SETKEY_DOESNT_EXIST 8
void setKey(client *c, redisDb *db, robj *key, robj *val, int flags);
robj *dbRandomKey(redisDb *db);
int dbGenericDelete(redisDb *db, robj *key, int async, int flags);
int dbSyncDelete(redisDb *db, robj *key);
int dbDelete(redisDb *db, robj *key);
robj *dbUnshareStringValue(redisDb *db, robj *key, robj *o);

#define EMPTYDB_NO_FLAGS 0      /* No flags. */
#define EMPTYDB_ASYNC (1<<0)    /* Reclaim memory in another thread. */
#define EMPTYDB_NOFUNCTIONS (1<<1) /* Indicate not to flush the functions. */
long long emptyData(int dbnum, int flags, void(callback)(dict*));
long long emptyDbStructure(redisDb *dbarray, int dbnum, int async, void(callback)(dict*));
void flushAllDataAndResetRDB(int flags);
long long dbTotalServerKeyCount();
redisDb *initTempDb(void);
void discardTempDb(redisDb *tempDb, void(callback)(dict*));


int selectDb(client *c, int id);
void signalModifiedKey(client *c, redisDb *db, robj *key);
void signalFlushedDb(int dbid, int async);
void scanGenericCommand(client *c, robj *o, unsigned long cursor);
int parseScanCursorOrReply(client *c, robj *o, unsigned long *cursor);
int dbAsyncDelete(redisDb *db, robj *key);
void emptyDbAsync(redisDb *db);
size_t lazyfreeGetPendingObjectsCount(void);
size_t lazyfreeGetFreedObjectsCount(void);
void lazyfreeResetStats(void);
void freeObjAsync(robj *key, robj *obj, int dbid);
void freeReplicationBacklogRefMemAsync(list *blocks, rax *index);

/* API to get key arguments from commands */
#define GET_KEYSPEC_DEFAULT 0
#define GET_KEYSPEC_INCLUDE_NOT_KEYS (1<<0) /* Consider 'fake' keys as keys */
#define GET_KEYSPEC_RETURN_PARTIAL (1<<1) /* Return all keys that can be found */

int getKeysFromCommandWithSpecs(struct redisCommand *cmd, robj **argv, int argc, int search_flags, getKeysResult *result);
keyReference *getKeysPrepareResult(getKeysResult *result, int numkeys);
int getKeysFromCommand(struct redisCommand *cmd, robj **argv, int argc, getKeysResult *result);
int doesCommandHaveKeys(struct redisCommand *cmd);
int getChannelsFromCommand(struct redisCommand *cmd, robj **argv, int argc, getKeysResult *result);
int doesCommandHaveChannelsWithFlags(struct redisCommand *cmd, int flags);
void getKeysFreeResult(getKeysResult *result);
int sintercardGetKeys(struct redisCommand *cmd,robj **argv, int argc, getKeysResult *result);
int zunionInterDiffGetKeys(struct redisCommand *cmd,robj **argv, int argc, getKeysResult *result);
int zunionInterDiffStoreGetKeys(struct redisCommand *cmd,robj **argv, int argc, getKeysResult *result);
int evalGetKeys(struct redisCommand *cmd, robj **argv, int argc, getKeysResult *result);
int functionGetKeys(struct redisCommand *cmd, robj **argv, int argc, getKeysResult *result);
int sortGetKeys(struct redisCommand *cmd, robj **argv, int argc, getKeysResult *result);
int sortROGetKeys(struct redisCommand *cmd, robj **argv, int argc, getKeysResult *result);
int migrateGetKeys(struct redisCommand *cmd, robj **argv, int argc, getKeysResult *result);
int georadiusGetKeys(struct redisCommand *cmd, robj **argv, int argc, getKeysResult *result);
int xreadGetKeys(struct redisCommand *cmd, robj **argv, int argc, getKeysResult *result);
int lmpopGetKeys(struct redisCommand *cmd, robj **argv, int argc, getKeysResult *result);
int blmpopGetKeys(struct redisCommand *cmd, robj **argv, int argc, getKeysResult *result);
int zmpopGetKeys(struct redisCommand *cmd, robj **argv, int argc, getKeysResult *result);
int bzmpopGetKeys(struct redisCommand *cmd, robj **argv, int argc, getKeysResult *result);
int setGetKeys(struct redisCommand *cmd, robj **argv, int argc, getKeysResult *result);
int bitfieldGetKeys(struct redisCommand *cmd, robj **argv, int argc, getKeysResult *result);

unsigned short crc16(const char *buf, int len);

/* Sentinel */
void initSentinelConfig(void);
void initSentinel(void);
void sentinelTimer(void);
const char *sentinelHandleConfiguration(char **argv, int argc);
void queueSentinelConfig(sds *argv, int argc, int linenum, sds line);
void loadSentinelConfigFromQueue(void);
void sentinelIsRunning(void);
void sentinelCheckConfigFile(void);
void sentinelCommand(client *c);
void sentinelInfoCommand(client *c);
void sentinelPublishCommand(client *c);
void sentinelRoleCommand(client *c);

/* redis-check-rdb & aof */
int redis_check_rdb(char *rdbfilename, FILE *fp);
int redis_check_rdb_main(int argc, char **argv, FILE *fp);
int redis_check_aof_main(int argc, char **argv);

/* Scripting */
void scriptingInit(int setup);
int ldbRemoveChild(pid_t pid);
void ldbKillForkedSessions(void);
int ldbPendingChildren(void);
sds luaCreateFunction(client *c, robj *body);
void luaLdbLineHook(lua_State *lua, lua_Debug *ar);
void freeLuaScriptsAsync(dict *lua_scripts);
void freeFunctionsAsync(functionsLibCtx *lib_ctx);
int ldbIsEnabled();
void ldbLog(sds entry);
void ldbLogRedisReply(char *reply);
void sha1hex(char *digest, char *script, size_t len);
unsigned long evalMemory();
dict* evalScriptsDict();
unsigned long evalScriptsMemory();
uint64_t evalGetCommandFlags(client *c, uint64_t orig_flags);
uint64_t fcallGetCommandFlags(client *c, uint64_t orig_flags);
int isInsideYieldingLongCommand();

typedef struct luaScript {
    uint64_t flags;
    robj *body;
} luaScript;

/* Blocked clients API */
void processUnblockedClients(void);
void initClientBlockingState(client *c);
void blockClient(client *c, int btype);
void unblockClient(client *c);
void unblockClientOnTimeout(client *c);
void unblockClientOnError(client *c, const char *err_str);
void queueClientForReprocessing(client *c);
void replyToBlockedClientTimedOut(client *c);
int getTimeoutFromObjectOrReply(client *c, robj *object, mstime_t *timeout, int unit);
void disconnectAllBlockedClients(void);
void handleClientsBlockedOnKeys(void);
void signalKeyAsReady(redisDb *db, robj *key, int type);
void blockForKeys(client *c, int btype, robj **keys, int numkeys, mstime_t timeout, int unblock_on_nokey);
void blockClientShutdown(client *c);
void blockPostponeClient(client *c);
void blockForReplication(client *c, mstime_t timeout, long long offset, long numreplicas);
void signalDeletedKeyAsReady(redisDb *db, robj *key, int type);
void updateStatsOnUnblock(client *c, long blocked_us, long reply_us, int had_errors);
void scanDatabaseForDeletedKeys(redisDb *emptied, redisDb *replaced_with);
void totalNumberOfBlockingKeys(unsigned long *blocking_keys, unsigned long *bloking_keys_on_nokey);


/* timeout.c -- Blocked clients timeout and connections timeout. */
void addClientToTimeoutTable(client *c);
void removeClientFromTimeoutTable(client *c);
void handleBlockedClientsTimeout(void);
int clientsCronHandleTimeout(client *c, mstime_t now_ms);

/* expire.c -- Handling of expired keys */
void activeExpireCycle(int type);
void expireSlaveKeys(void);
void rememberSlaveKeyWithExpire(redisDb *db, robj *key);
void flushSlaveKeysWithExpireList(void);
size_t getSlaveKeyWithExpireCount(void);

/* evict.c -- maxmemory handling and LRU eviction. */
void evictionPoolAlloc(void);
#define LFU_INIT_VAL 5
unsigned long LFUGetTimeInMinutes(void);
uint8_t LFULogIncr(uint8_t value);
unsigned long LFUDecrAndReturn(robj *o);
#define EVICT_OK 0
#define EVICT_RUNNING 1
#define EVICT_FAIL 2
int performEvictions(void);
void startEvictionTimeProc(void);

/* Keys hashing / comparison functions for dict.c hash tables. */
uint64_t dictSdsHash(const void *key);
uint64_t dictSdsCaseHash(const void *key);
int dictSdsKeyCompare(dict *d, const void *key1, const void *key2);
int dictSdsKeyCaseCompare(dict *d, const void *key1, const void *key2);
void dictSdsDestructor(dict *d, void *val);
void dictListDestructor(dict *d, void *val);
void *dictSdsDup(dict *d, const void *key);

/* Git SHA1 */
char *redisGitSHA1(void);
char *redisGitDirty(void);
uint64_t redisBuildId(void);
const char *redisBuildIdRaw(void);
char *redisBuildIdString(void);

/* Commands prototypes */
void authCommand(client *c);
void pingCommand(client *c);
void echoCommand(client *c);
void commandCommand(client *c);
void commandCountCommand(client *c);
void commandListCommand(client *c);
void commandInfoCommand(client *c);
void commandGetKeysCommand(client *c);
void commandGetKeysAndFlagsCommand(client *c);
void commandHelpCommand(client *c);
void commandDocsCommand(client *c);
void setCommand(client *c);
void setnxCommand(client *c);
void setexCommand(client *c);
void psetexCommand(client *c);
void getCommand(client *c);
void getexCommand(client *c);
void getdelCommand(client *c);
void delCommand(client *c);
void unlinkCommand(client *c);
void existsCommand(client *c);
void setbitCommand(client *c);
void getbitCommand(client *c);
void bitfieldCommand(client *c);
void bitfieldroCommand(client *c);
void setrangeCommand(client *c);
void getrangeCommand(client *c);
void incrCommand(client *c);
void decrCommand(client *c);
void incrbyCommand(client *c);
void decrbyCommand(client *c);
void incrbyfloatCommand(client *c);
void selectCommand(client *c);
void swapdbCommand(client *c);
void randomkeyCommand(client *c);
void keysCommand(client *c);
void scanCommand(client *c);
void dbsizeCommand(client *c);
void lastsaveCommand(client *c);
void saveCommand(client *c);
void bgsaveCommand(client *c);
void bgrewriteaofCommand(client *c);
void shutdownCommand(client *c);
void slowlogCommand(client *c);
void moveCommand(client *c);
void copyCommand(client *c);
void renameCommand(client *c);
void renamenxCommand(client *c);
void lpushCommand(client *c);
void rpushCommand(client *c);
void lpushxCommand(client *c);
void rpushxCommand(client *c);
void linsertCommand(client *c);
void lpopCommand(client *c);
void rpopCommand(client *c);
void lmpopCommand(client *c);
void llenCommand(client *c);
void lindexCommand(client *c);
void lrangeCommand(client *c);
void ltrimCommand(client *c);
void typeCommand(client *c);
void lsetCommand(client *c);
void saddCommand(client *c);
void sremCommand(client *c);
void smoveCommand(client *c);
void sismemberCommand(client *c);
void smismemberCommand(client *c);
void scardCommand(client *c);
void spopCommand(client *c);
void srandmemberCommand(client *c);
void sinterCommand(client *c);
void sinterCardCommand(client *c);
void sinterstoreCommand(client *c);
void sunionCommand(client *c);
void sunionstoreCommand(client *c);
void sdiffCommand(client *c);
void sdiffstoreCommand(client *c);
void sscanCommand(client *c);
void syncCommand(client *c);
void flushdbCommand(client *c);
void flushallCommand(client *c);
void sortCommand(client *c);
void sortroCommand(client *c);
void lremCommand(client *c);
void lposCommand(client *c);
void rpoplpushCommand(client *c);
void lmoveCommand(client *c);
void infoCommand(client *c);
void mgetCommand(client *c);
void monitorCommand(client *c);
void expireCommand(client *c);
void expireatCommand(client *c);
void pexpireCommand(client *c);
void pexpireatCommand(client *c);
void getsetCommand(client *c);
void ttlCommand(client *c);
void touchCommand(client *c);
void pttlCommand(client *c);
void expiretimeCommand(client *c);
void pexpiretimeCommand(client *c);
void persistCommand(client *c);
void replicaofCommand(client *c);
void roleCommand(client *c);
void debugCommand(client *c);
void msetCommand(client *c);
void msetnxCommand(client *c);
void zaddCommand(client *c);
void zincrbyCommand(client *c);
void zrangeCommand(client *c);
void zrangebyscoreCommand(client *c);
void zrevrangebyscoreCommand(client *c);
void zrangebylexCommand(client *c);
void zrevrangebylexCommand(client *c);
void zcountCommand(client *c);
void zlexcountCommand(client *c);
void zrevrangeCommand(client *c);
void zcardCommand(client *c);
void zremCommand(client *c);
void zscoreCommand(client *c);
void zmscoreCommand(client *c);
void zremrangebyscoreCommand(client *c);
void zremrangebylexCommand(client *c);
void zpopminCommand(client *c);
void zpopmaxCommand(client *c);
void zmpopCommand(client *c);
void bzpopminCommand(client *c);
void bzpopmaxCommand(client *c);
void bzmpopCommand(client *c);
void zrandmemberCommand(client *c);
void multiCommand(client *c);
void execCommand(client *c);
void discardCommand(client *c);
void blpopCommand(client *c);
void brpopCommand(client *c);
void blmpopCommand(client *c);
void brpoplpushCommand(client *c);
void blmoveCommand(client *c);
void appendCommand(client *c);
void strlenCommand(client *c);
void zrankCommand(client *c);
void zrevrankCommand(client *c);
void hsetCommand(client *c);
void hsetnxCommand(client *c);
void hgetCommand(client *c);
void hmgetCommand(client *c);
void hdelCommand(client *c);
void hlenCommand(client *c);
void hstrlenCommand(client *c);
void zremrangebyrankCommand(client *c);
void zunionstoreCommand(client *c);
void zinterstoreCommand(client *c);
void zdiffstoreCommand(client *c);
void zunionCommand(client *c);
void zinterCommand(client *c);
void zinterCardCommand(client *c);
void zrangestoreCommand(client *c);
void zdiffCommand(client *c);
void zscanCommand(client *c);
void hkeysCommand(client *c);
void hvalsCommand(client *c);
void hgetallCommand(client *c);
void hexistsCommand(client *c);
void hscanCommand(client *c);
void hrandfieldCommand(client *c);
void configSetCommand(client *c);
void configGetCommand(client *c);
void configResetStatCommand(client *c);
void configRewriteCommand(client *c);
void configHelpCommand(client *c);
void hincrbyCommand(client *c);
void hincrbyfloatCommand(client *c);
void subscribeCommand(client *c);
void unsubscribeCommand(client *c);
void psubscribeCommand(client *c);
void punsubscribeCommand(client *c);
void publishCommand(client *c);
void pubsubCommand(client *c);
void spublishCommand(client *c);
void ssubscribeCommand(client *c);
void sunsubscribeCommand(client *c);
void watchCommand(client *c);
void unwatchCommand(client *c);
void clusterCommand(client *c);
void restoreCommand(client *c);
void migrateCommand(client *c);
void askingCommand(client *c);
void readonlyCommand(client *c);
void readwriteCommand(client *c);
int verifyDumpPayload(unsigned char *p, size_t len, uint16_t *rdbver_ptr);
void dumpCommand(client *c);
void objectCommand(client *c);
void memoryCommand(client *c);
void clientCommand(client *c);
void helloCommand(client *c);
void evalCommand(client *c);
void evalRoCommand(client *c);
void evalShaCommand(client *c);
void evalShaRoCommand(client *c);
void scriptCommand(client *c);
void fcallCommand(client *c);
void fcallroCommand(client *c);
void functionLoadCommand(client *c);
void functionDeleteCommand(client *c);
void functionKillCommand(client *c);
void functionStatsCommand(client *c);
void functionListCommand(client *c);
void functionHelpCommand(client *c);
void functionFlushCommand(client *c);
void functionRestoreCommand(client *c);
void functionDumpCommand(client *c);
void timeCommand(client *c);
void bitopCommand(client *c);
void bitcountCommand(client *c);
void bitposCommand(client *c);
void replconfCommand(client *c);
void waitCommand(client *c);
void georadiusbymemberCommand(client *c);
void georadiusbymemberroCommand(client *c);
void georadiusCommand(client *c);
void georadiusroCommand(client *c);
void geoaddCommand(client *c);
void geohashCommand(client *c);
void geoposCommand(client *c);
void geodistCommand(client *c);
void geosearchCommand(client *c);
void geosearchstoreCommand(client *c);
void pfselftestCommand(client *c);
void pfaddCommand(client *c);
void pfcountCommand(client *c);
void pfmergeCommand(client *c);
void pfdebugCommand(client *c);
void latencyCommand(client *c);
void moduleCommand(client *c);
void securityWarningCommand(client *c);
void xaddCommand(client *c);
void xrangeCommand(client *c);
void xrevrangeCommand(client *c);
void xlenCommand(client *c);
void xreadCommand(client *c);
void xgroupCommand(client *c);
void xsetidCommand(client *c);
void xackCommand(client *c);
void xpendingCommand(client *c);
void xclaimCommand(client *c);
void xautoclaimCommand(client *c);
void xinfoCommand(client *c);
void xdelCommand(client *c);
void xtrimCommand(client *c);
void lolwutCommand(client *c);
void aclCommand(client *c);
void lcsCommand(client *c);
void quitCommand(client *c);
void resetCommand(client *c);
void failoverCommand(client *c);

#if defined(__GNUC__)
void *calloc(size_t count, size_t size) __attribute__ ((deprecated));
void free(void *ptr) __attribute__ ((deprecated));
void *malloc(size_t size) __attribute__ ((deprecated));
void *realloc(void *ptr, size_t size) __attribute__ ((deprecated));
#endif

/* Debugging stuff */
void _serverAssertWithInfo(const client *c, const robj *o, const char *estr, const char *file, int line);
void _serverAssert(const char *estr, const char *file, int line);
#ifdef __GNUC__
void _serverPanic(const char *file, int line, const char *msg, ...)
    __attribute__ ((format (printf, 3, 4)));
#else
void _serverPanic(const char *file, int line, const char *msg, ...);
#endif
void serverLogObjectDebugInfo(const robj *o);
void sigsegvHandler(int sig, siginfo_t *info, void *secret);
const char *getSafeInfoString(const char *s, size_t len, char **tmp);
dict *genInfoSectionDict(robj **argv, int argc, char **defaults, int *out_all, int *out_everything);
void releaseInfoSectionDict(dict *sec);
sds genRedisInfoString(dict *section_dict, int all_sections, int everything);
sds genModulesInfoString(sds info);
void applyWatchdogPeriod();
void watchdogScheduleSignal(int period);
void serverLogHexDump(int level, char *descr, void *value, size_t len);
int memtest_preserving_test(unsigned long *m, size_t bytes, int passes);
void mixDigest(unsigned char *digest, const void *ptr, size_t len);
void xorDigest(unsigned char *digest, const void *ptr, size_t len);
sds catSubCommandFullname(const char *parent_name, const char *sub_name);
void commandAddSubcommand(struct redisCommand *parent, struct redisCommand *subcommand, const char *declared_name);
void debugDelay(int usec);
void killIOThreads(void);
void killThreads(void);
void makeThreadKillable(void);
void swapMainDbWithTempDb(redisDb *tempDb);

/* Use macro for checking log level to avoid evaluating arguments in cases log
 * should be ignored due to low level. */
#define serverLog(level, ...) do {\
        if (((level)&0xff) < server.verbosity) break;\
        _serverLog(level, __VA_ARGS__);\
    } while(0)

#define redisDebug(fmt, ...) \
    printf("DEBUG %s:%d > " fmt "\n", __FILE__, __LINE__, __VA_ARGS__)
#define redisDebugMark() \
    printf("-- MARK %s:%d --\n", __FILE__, __LINE__)

int iAmMaster(void);

#define STRINGIFY_(x) #x
#define STRINGIFY(x) STRINGIFY_(x)

#endif<|MERGE_RESOLUTION|>--- conflicted
+++ resolved
@@ -394,18 +394,6 @@
 
 /* Client block type (btype field in client structure)
  * if CLIENT_BLOCKED flag is set. */
-<<<<<<< HEAD
-#define BLOCKED_NONE 0    /* Not blocked, no CLIENT_BLOCKED flag set. */
-#define BLOCKED_LIST 1    /* BLPOP & co. */
-#define BLOCKED_WAIT 2    /* WAIT for synchronous replication. */
-#define BLOCKED_MODULE 3  /* Blocked by a loadable module. */
-#define BLOCKED_STREAM 4  /* XREAD. */
-#define BLOCKED_ZSET 5    /* BZPOP et al. */
-#define BLOCKED_POSTPONE 6 /* Blocked by processCommand, re-try processing later. */
-#define BLOCKED_SHUTDOWN 7 /* SHUTDOWN. */
-#define BLOCKED_WAIT_RERUN 8 /* WAIT for synchronous replication and rerun last command. */
-#define BLOCKED_NUM 9      /* Number of blocked states. */
-=======
 typedef enum blocking_type {
     BLOCKED_NONE,    /* Not blocked, no CLIENT_BLOCKED flag set. */
     BLOCKED_LIST,    /* BLPOP & co. */
@@ -416,9 +404,9 @@
     BLOCKED_POSTPONE, /* Blocked by processCommand, re-try processing later. */
     BLOCKED_SHUTDOWN, /* SHUTDOWN. */
     BLOCKED_NUM,      /* Number of blocked states. */
+    BLOCKED_WAIT_RERUN, /* WAIT for synchronous replication and rerun last command. */
     BLOCKED_END       /* End of enumeration */
 } blocking_type;
->>>>>>> 5c3938d5
 
 /* Client request types */
 #define PROTO_REQ_INLINE 1
