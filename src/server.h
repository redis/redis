--- conflicted
+++ resolved
@@ -983,15 +983,9 @@
     *rpop, *lpop, *lpush, *rpoplpush, *lmove, *blmove, *zpopmin, *zpopmax,
     *emptyscan, *multi, *exec, *left, *right, *hset, *srem, *xgroup, *xclaim,  
     *script, *replconf, *eval, *persist, *set, *pexpireat, *pexpire, 
-<<<<<<< HEAD
-    *time, *pxat, *retrycount, *force, *justid, 
-    *lastid, *ping, *setid, *keepttl, *absttl, *load, *createconsumer,
-    *getack, *special_asterick, *special_equals, *default_username,
-=======
-    *time, *pxat, *px, *retrycount, *force, *justid, 
+    *time, *pxat, *absttl, *retrycount, *force, *justid, 
     *lastid, *ping, *setid, *keepttl, *load, *createconsumer,
     *getack, *special_asterick, *special_equals, *default_username, *redacted,
->>>>>>> 501d7755
     *select[PROTO_SHARED_SELECT_CMDS],
     *integers[OBJ_SHARED_INTEGERS],
     *mbulkhdr[OBJ_SHARED_BULKHDR_LEN], /* "*<value>\r\n" */
