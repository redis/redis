/*
 * Copyright (c) 2009-2012, Salvatore Sanfilippo <antirez at gmail dot com>
 * All rights reserved.
 *
 * Redistribution and use in source and binary forms, with or without
 * modification, are permitted provided that the following conditions are met:
 *
 *   * Redistributions of source code must retain the above copyright notice,
 *     this list of conditions and the following disclaimer.
 *   * Redistributions in binary form must reproduce the above copyright
 *     notice, this list of conditions and the following disclaimer in the
 *     documentation and/or other materials provided with the distribution.
 *   * Neither the name of Redis nor the names of its contributors may be used
 *     to endorse or promote products derived from this software without
 *     specific prior written permission.
 *
 * THIS SOFTWARE IS PROVIDED BY THE COPYRIGHT HOLDERS AND CONTRIBUTORS "AS IS"
 * AND ANY EXPRESS OR IMPLIED WARRANTIES, INCLUDING, BUT NOT LIMITED TO, THE
 * IMPLIED WARRANTIES OF MERCHANTABILITY AND FITNESS FOR A PARTICULAR PURPOSE
 * ARE DISCLAIMED. IN NO EVENT SHALL THE COPYRIGHT OWNER OR CONTRIBUTORS BE
 * LIABLE FOR ANY DIRECT, INDIRECT, INCIDENTAL, SPECIAL, EXEMPLARY, OR
 * CONSEQUENTIAL DAMAGES (INCLUDING, BUT NOT LIMITED TO, PROCUREMENT OF
 * SUBSTITUTE GOODS OR SERVICES; LOSS OF USE, DATA, OR PROFITS; OR BUSINESS
 * INTERRUPTION) HOWEVER CAUSED AND ON ANY THEORY OF LIABILITY, WHETHER IN
 * CONTRACT, STRICT LIABILITY, OR TORT (INCLUDING NEGLIGENCE OR OTHERWISE)
 * ARISING IN ANY WAY OUT OF THE USE OF THIS SOFTWARE, EVEN IF ADVISED OF THE
 * POSSIBILITY OF SUCH DAMAGE.
 */

#ifndef __REDIS_H
#define __REDIS_H

#include "fmacros.h"
#include "config.h"
#include "solarisfixes.h"
#include "rio.h"
#include "atomicvar.h"

#include <assert.h>
#include <stdio.h>
#include <stdlib.h>
#include <string.h>
#include <time.h>
#include <limits.h>
#include <unistd.h>
#include <errno.h>
#include <inttypes.h>
#include <pthread.h>
#include <syslog.h>
#include <netinet/in.h>
#include <sys/socket.h>
#include <lua.h>
#include <signal.h>
#include "hdr_histogram.h"

#ifdef HAVE_LIBSYSTEMD
#include <systemd/sd-daemon.h>
#endif

#ifndef static_assert
#define static_assert(expr, lit) extern char __static_assert_failure[(expr) ? 1:-1]
#endif

typedef long long mstime_t; /* millisecond time type. */
typedef long long ustime_t; /* microsecond time type. */

#include "ae.h"      /* Event driven programming library */
#include "sds.h"     /* Dynamic safe strings */
#include "dict.h"    /* Hash tables */
#include "adlist.h"  /* Linked lists */
#include "zmalloc.h" /* total memory usage aware version of malloc/free */
#include "anet.h"    /* Networking the easy way */
#include "intset.h"  /* Compact integer set structure */
#include "version.h" /* Version macro */
#include "util.h"    /* Misc functions useful in many places */
#include "latency.h" /* Latency monitor API */
#include "sparkline.h" /* ASCII graphs API */
#include "quicklist.h"  /* Lists are encoded as linked lists of
                           N-elements flat arrays */
#include "rax.h"     /* Radix tree */
#include "connection.h" /* Connection abstraction */

#define REDISMODULE_CORE 1
#include "redismodule.h"    /* Redis modules API defines. */

/* Following includes allow test functions to be called from Redis main() */
#include "zipmap.h"
#include "ziplist.h" /* Compact list data structure */
#include "sha1.h"
#include "endianconv.h"
#include "crc64.h"

/* min/max */
#undef min
#undef max
#define min(a, b) ((a) < (b) ? (a) : (b))
#define max(a, b) ((a) > (b) ? (a) : (b))

/* Error codes */
#define C_OK                    0
#define C_ERR                   -1

/* Static server configuration */
#define CONFIG_DEFAULT_HZ        10             /* Time interrupt calls/sec. */
#define CONFIG_MIN_HZ            1
#define CONFIG_MAX_HZ            500
#define MAX_CLIENTS_PER_CLOCK_TICK 200          /* HZ is adapted based on that. */
#define CRON_DBS_PER_CALL 16
#define NET_MAX_WRITES_PER_EVENT (1024*64)
#define PROTO_SHARED_SELECT_CMDS 10
#define OBJ_SHARED_INTEGERS 10000
#define OBJ_SHARED_BULKHDR_LEN 32
#define OBJ_SHARED_HDR_STRLEN(_len_) (((_len_) < 10) ? 4 : 5) /* see shared.mbulkhdr etc. */
#define LOG_MAX_LEN    1024 /* Default maximum length of syslog messages.*/
#define AOF_REWRITE_ITEMS_PER_CMD 64
#define AOF_ANNOTATION_LINE_MAX_LEN 1024
#define CONFIG_RUN_ID_SIZE 40
#define RDB_EOF_MARK_SIZE 40
#define CONFIG_REPL_BACKLOG_MIN_SIZE (1024*16)          /* 16k */
#define CONFIG_BGSAVE_RETRY_DELAY 5 /* Wait a few secs before trying again. */
#define CONFIG_DEFAULT_PID_FILE "/var/run/redis.pid"
#define CONFIG_DEFAULT_BINDADDR_COUNT 2
#define CONFIG_DEFAULT_BINDADDR { "*", "-::*" }
#define NET_HOST_STR_LEN 256 /* Longest valid hostname */
#define NET_IP_STR_LEN 46 /* INET6_ADDRSTRLEN is 46, but we need to be sure */
#define NET_ADDR_STR_LEN (NET_IP_STR_LEN+32) /* Must be enough for ip:port */
#define NET_HOST_PORT_STR_LEN (NET_HOST_STR_LEN+32) /* Must be enough for hostname:port */
#define CONFIG_BINDADDR_MAX 16
#define CONFIG_MIN_RESERVED_FDS 32
#define CONFIG_DEFAULT_PROC_TITLE_TEMPLATE "{title} {listen-addr} {server-mode}"

/* Bucket sizes for client eviction pools. Each bucket stores clients with
 * memory usage of up to twice the size of the bucket below it. */
#define CLIENT_MEM_USAGE_BUCKET_MIN_LOG 15 /* Bucket sizes start at up to 32KB (2^15) */
#define CLIENT_MEM_USAGE_BUCKET_MAX_LOG 33 /* Bucket for largest clients: sizes above 4GB (2^32) */
#define CLIENT_MEM_USAGE_BUCKETS (1+CLIENT_MEM_USAGE_BUCKET_MAX_LOG-CLIENT_MEM_USAGE_BUCKET_MIN_LOG)

#define ACTIVE_EXPIRE_CYCLE_SLOW 0
#define ACTIVE_EXPIRE_CYCLE_FAST 1

/* Children process will exit with this status code to signal that the
 * process terminated without an error: this is useful in order to kill
 * a saving child (RDB or AOF one), without triggering in the parent the
 * write protection that is normally turned on on write errors.
 * Usually children that are terminated with SIGUSR1 will exit with this
 * special code. */
#define SERVER_CHILD_NOERROR_RETVAL    255

/* Reading copy-on-write info is sometimes expensive and may slow down child
 * processes that report it continuously. We measure the cost of obtaining it
 * and hold back additional reading based on this factor. */
#define CHILD_COW_DUTY_CYCLE           100

/* Instantaneous metrics tracking. */
#define STATS_METRIC_SAMPLES 16     /* Number of samples per metric. */
#define STATS_METRIC_COMMAND 0      /* Number of commands executed. */
#define STATS_METRIC_NET_INPUT 1    /* Bytes read to network. */
#define STATS_METRIC_NET_OUTPUT 2   /* Bytes written to network. */
#define STATS_METRIC_NET_INPUT_REPLICATION 3   /* Bytes read to network during replication. */
#define STATS_METRIC_NET_OUTPUT_REPLICATION 4   /* Bytes written to network during replication. */
#define STATS_METRIC_COUNT 5

/* Protocol and I/O related defines */
#define PROTO_IOBUF_LEN         (1024*16)  /* Generic I/O buffer size */
#define PROTO_REPLY_CHUNK_BYTES (16*1024) /* 16k output buffer */
#define PROTO_INLINE_MAX_SIZE   (1024*64) /* Max size of inline reads */
#define PROTO_MBULK_BIG_ARG     (1024*32)
#define PROTO_RESIZE_THRESHOLD  (1024*32) /* Threshold for determining whether to resize query buffer */
#define PROTO_REPLY_MIN_BYTES   (1024) /* the lower limit on reply buffer size */
#define REDIS_AUTOSYNC_BYTES (1024*1024*4) /* Sync file every 4MB. */

#define REPLY_BUFFER_DEFAULT_PEAK_RESET_TIME 5000 /* 5 seconds */

/* When configuring the server eventloop, we setup it so that the total number
 * of file descriptors we can handle are server.maxclients + RESERVED_FDS +
 * a few more to stay safe. Since RESERVED_FDS defaults to 32, we add 96
 * in order to make sure of not over provisioning more than 128 fds. */
#define CONFIG_FDSET_INCR (CONFIG_MIN_RESERVED_FDS+96)

/* OOM Score Adjustment classes. */
#define CONFIG_OOM_MASTER 0
#define CONFIG_OOM_REPLICA 1
#define CONFIG_OOM_BGCHILD 2
#define CONFIG_OOM_COUNT 3

extern int configOOMScoreAdjValuesDefaults[CONFIG_OOM_COUNT];

/* Hash table parameters */
#define HASHTABLE_MIN_FILL        10      /* Minimal hash table fill 10% */
#define HASHTABLE_MAX_LOAD_FACTOR 1.618   /* Maximum hash table load factor. */

/* Command flags. Please check the definition of struct redisCommand in this file
 * for more information about the meaning of every flag. */
#define CMD_WRITE (1ULL<<0)
#define CMD_READONLY (1ULL<<1)
#define CMD_DENYOOM (1ULL<<2)
#define CMD_MODULE (1ULL<<3)           /* Command exported by module. */
#define CMD_ADMIN (1ULL<<4)
#define CMD_PUBSUB (1ULL<<5)
#define CMD_NOSCRIPT (1ULL<<6)
#define CMD_BLOCKING (1ULL<<8)       /* Has potential to block. */
#define CMD_LOADING (1ULL<<9)
#define CMD_STALE (1ULL<<10)
#define CMD_SKIP_MONITOR (1ULL<<11)
#define CMD_SKIP_SLOWLOG (1ULL<<12)
#define CMD_ASKING (1ULL<<13)
#define CMD_FAST (1ULL<<14)
#define CMD_NO_AUTH (1ULL<<15)
#define CMD_MAY_REPLICATE (1ULL<<16)
#define CMD_SENTINEL (1ULL<<17)
#define CMD_ONLY_SENTINEL (1ULL<<18)
#define CMD_NO_MANDATORY_KEYS (1ULL<<19)
#define CMD_PROTECTED (1ULL<<20)
#define CMD_MODULE_GETKEYS (1ULL<<21)  /* Use the modules getkeys interface. */
#define CMD_MODULE_NO_CLUSTER (1ULL<<22) /* Deny on Redis Cluster. */
#define CMD_NO_ASYNC_LOADING (1ULL<<23)
#define CMD_NO_MULTI (1ULL<<24)
#define CMD_MOVABLE_KEYS (1ULL<<25) /* The legacy range spec doesn't cover all keys.
                                     * Populated by populateCommandLegacyRangeSpec. */
#define CMD_ALLOW_BUSY ((1ULL<<26))
#define CMD_MODULE_GETCHANNELS (1ULL<<27)  /* Use the modules getchannels interface. */

/* Command flags that describe ACLs categories. */
#define ACL_CATEGORY_KEYSPACE (1ULL<<0)
#define ACL_CATEGORY_READ (1ULL<<1)
#define ACL_CATEGORY_WRITE (1ULL<<2)
#define ACL_CATEGORY_SET (1ULL<<3)
#define ACL_CATEGORY_SORTEDSET (1ULL<<4)
#define ACL_CATEGORY_LIST (1ULL<<5)
#define ACL_CATEGORY_HASH (1ULL<<6)
#define ACL_CATEGORY_STRING (1ULL<<7)
#define ACL_CATEGORY_BITMAP (1ULL<<8)
#define ACL_CATEGORY_HYPERLOGLOG (1ULL<<9)
#define ACL_CATEGORY_GEO (1ULL<<10)
#define ACL_CATEGORY_STREAM (1ULL<<11)
#define ACL_CATEGORY_PUBSUB (1ULL<<12)
#define ACL_CATEGORY_ADMIN (1ULL<<13)
#define ACL_CATEGORY_FAST (1ULL<<14)
#define ACL_CATEGORY_SLOW (1ULL<<15)
#define ACL_CATEGORY_BLOCKING (1ULL<<16)
#define ACL_CATEGORY_DANGEROUS (1ULL<<17)
#define ACL_CATEGORY_CONNECTION (1ULL<<18)
#define ACL_CATEGORY_TRANSACTION (1ULL<<19)
#define ACL_CATEGORY_SCRIPTING (1ULL<<20)

/* Key-spec flags *
 * -------------- */
/* The following refer what the command actually does with the value or metadata
 * of the key, and not necessarily the user data or how it affects it.
 * Each key-spec may must have exactly one of these. Any operation that's not
 * distinctly deletion, overwrite or read-only would be marked as RW. */
#define CMD_KEY_RO (1ULL<<0)     /* Read-Only - Reads the value of the key, but
                                  * doesn't necessarily returns it. */
#define CMD_KEY_RW (1ULL<<1)     /* Read-Write - Modifies the data stored in the
                                  * value of the key or its metadata. */
#define CMD_KEY_OW (1ULL<<2)     /* Overwrite - Overwrites the data stored in
                                  * the value of the key. */
#define CMD_KEY_RM (1ULL<<3)     /* Deletes the key. */
/* The following refer to user data inside the value of the key, not the metadata
 * like LRU, type, cardinality. It refers to the logical operation on the user's
 * data (actual input strings / TTL), being used / returned / copied / changed,
 * It doesn't refer to modification or returning of metadata (like type, count,
 * presence of data). Any write that's not INSERT or DELETE, would be an UPDATE.
 * Each key-spec may have one of the writes with or without access, or none: */
#define CMD_KEY_ACCESS (1ULL<<4) /* Returns, copies or uses the user data from
                                  * the value of the key. */
#define CMD_KEY_UPDATE (1ULL<<5) /* Updates data to the value, new value may
                                  * depend on the old value. */
#define CMD_KEY_INSERT (1ULL<<6) /* Adds data to the value with no chance of
                                  * modification or deletion of existing data. */
#define CMD_KEY_DELETE (1ULL<<7) /* Explicitly deletes some content
                                  * from the value of the key. */
/* Other flags: */
#define CMD_KEY_NOT_KEY (1ULL<<8)     /* A 'fake' key that should be routed
                                       * like a key in cluster mode but is 
                                       * excluded from other key checks. */
#define CMD_KEY_INCOMPLETE (1ULL<<9)  /* Means that the keyspec might not point
                                       * out to all keys it should cover */
#define CMD_KEY_VARIABLE_FLAGS (1ULL<<10)  /* Means that some keys might have
                                            * different flags depending on arguments */

/* Key flags for when access type is unknown */
#define CMD_KEY_FULL_ACCESS (CMD_KEY_RW | CMD_KEY_ACCESS | CMD_KEY_UPDATE)

/* Channel flags share the same flag space as the key flags */
#define CMD_CHANNEL_PATTERN (1ULL<<11)     /* The argument is a channel pattern */
#define CMD_CHANNEL_SUBSCRIBE (1ULL<<12)   /* The command subscribes to channels */
#define CMD_CHANNEL_UNSUBSCRIBE (1ULL<<13) /* The command unsubscribes to channels */
#define CMD_CHANNEL_PUBLISH (1ULL<<14)     /* The command publishes to channels. */

/* AOF states */
#define AOF_OFF 0             /* AOF is off */
#define AOF_ON 1              /* AOF is on */
#define AOF_WAIT_REWRITE 2    /* AOF waits rewrite to start appending */

/* AOF return values for loadAppendOnlyFiles() and loadSingleAppendOnlyFile() */
#define AOF_OK 0
#define AOF_NOT_EXIST 1
#define AOF_EMPTY 2
#define AOF_OPEN_ERR 3
#define AOF_FAILED 4
#define AOF_TRUNCATED 5

/* RDB return values for rdbLoad. */
#define RDB_OK 0
#define RDB_NOT_EXIST 1 /* RDB file doesn't exist. */
#define RDB_FAILED 2 /* Failed to load the RDB file. */

/* Command doc flags */
#define CMD_DOC_NONE 0
#define CMD_DOC_DEPRECATED (1<<0) /* Command is deprecated */
#define CMD_DOC_SYSCMD (1<<1) /* System (internal) command */

/* Client flags */
#define CLIENT_SLAVE (1<<0)   /* This client is a replica */
#define CLIENT_MASTER (1<<1)  /* This client is a master */
#define CLIENT_MONITOR (1<<2) /* This client is a slave monitor, see MONITOR */
#define CLIENT_MULTI (1<<3)   /* This client is in a MULTI context */
#define CLIENT_BLOCKED (1<<4) /* The client is waiting in a blocking operation */
#define CLIENT_DIRTY_CAS (1<<5) /* Watched keys modified. EXEC will fail. */
#define CLIENT_CLOSE_AFTER_REPLY (1<<6) /* Close after writing entire reply. */
#define CLIENT_UNBLOCKED (1<<7) /* This client was unblocked and is stored in
                                  server.unblocked_clients */
#define CLIENT_SCRIPT (1<<8) /* This is a non connected client used by Lua */
#define CLIENT_ASKING (1<<9)     /* Client issued the ASKING command */
#define CLIENT_CLOSE_ASAP (1<<10)/* Close this client ASAP */
#define CLIENT_UNIX_SOCKET (1<<11) /* Client connected via Unix domain socket */
#define CLIENT_DIRTY_EXEC (1<<12)  /* EXEC will fail for errors while queueing */
#define CLIENT_MASTER_FORCE_REPLY (1<<13)  /* Queue replies even if is master */
#define CLIENT_FORCE_AOF (1<<14)   /* Force AOF propagation of current cmd. */
#define CLIENT_FORCE_REPL (1<<15)  /* Force replication of current cmd. */
#define CLIENT_PRE_PSYNC (1<<16)   /* Instance don't understand PSYNC. */
#define CLIENT_READONLY (1<<17)    /* Cluster client is in read-only state. */
#define CLIENT_PUBSUB (1<<18)      /* Client is in Pub/Sub mode. */
#define CLIENT_PREVENT_AOF_PROP (1<<19)  /* Don't propagate to AOF. */
#define CLIENT_PREVENT_REPL_PROP (1<<20)  /* Don't propagate to slaves. */
#define CLIENT_PREVENT_PROP (CLIENT_PREVENT_AOF_PROP|CLIENT_PREVENT_REPL_PROP)
#define CLIENT_PENDING_WRITE (1<<21) /* Client has output to send but a write
                                        handler is yet not installed. */
#define CLIENT_REPLY_OFF (1<<22)   /* Don't send replies to client. */
#define CLIENT_REPLY_SKIP_NEXT (1<<23)  /* Set CLIENT_REPLY_SKIP for next cmd */
#define CLIENT_REPLY_SKIP (1<<24)  /* Don't send just this reply. */
#define CLIENT_LUA_DEBUG (1<<25)  /* Run EVAL in debug mode. */
#define CLIENT_LUA_DEBUG_SYNC (1<<26)  /* EVAL debugging without fork() */
#define CLIENT_MODULE (1<<27) /* Non connected client used by some module. */
#define CLIENT_PROTECTED (1<<28) /* Client should not be freed for now. */
/* #define CLIENT_... (1<<29) currently unused, feel free to use in the future */
#define CLIENT_PENDING_COMMAND (1<<30) /* Indicates the client has a fully
                                        * parsed command ready for execution. */
#define CLIENT_TRACKING (1ULL<<31) /* Client enabled keys tracking in order to
                                   perform client side caching. */
#define CLIENT_TRACKING_BROKEN_REDIR (1ULL<<32) /* Target client is invalid. */
#define CLIENT_TRACKING_BCAST (1ULL<<33) /* Tracking in BCAST mode. */
#define CLIENT_TRACKING_OPTIN (1ULL<<34)  /* Tracking in opt-in mode. */
#define CLIENT_TRACKING_OPTOUT (1ULL<<35) /* Tracking in opt-out mode. */
#define CLIENT_TRACKING_CACHING (1ULL<<36) /* CACHING yes/no was given,
                                              depending on optin/optout mode. */
#define CLIENT_TRACKING_NOLOOP (1ULL<<37) /* Don't send invalidation messages
                                             about writes performed by myself.*/
#define CLIENT_IN_TO_TABLE (1ULL<<38) /* This client is in the timeout table. */
#define CLIENT_PROTOCOL_ERROR (1ULL<<39) /* Protocol error chatting with it. */
#define CLIENT_CLOSE_AFTER_COMMAND (1ULL<<40) /* Close after executing commands
                                               * and writing entire reply. */
#define CLIENT_DENY_BLOCKING (1ULL<<41) /* Indicate that the client should not be blocked.
                                           currently, turned on inside MULTI, Lua, RM_Call,
                                           and AOF client */
#define CLIENT_REPL_RDBONLY (1ULL<<42) /* This client is a replica that only wants
                                          RDB without replication buffer. */
#define CLIENT_NO_EVICT (1ULL<<43) /* This client is protected against client
                                      memory eviction. */

/* Client block type (btype field in client structure)
 * if CLIENT_BLOCKED flag is set. */
#define BLOCKED_NONE 0    /* Not blocked, no CLIENT_BLOCKED flag set. */
#define BLOCKED_LIST 1    /* BLPOP & co. */
#define BLOCKED_WAIT 2    /* WAIT for synchronous replication. */
#define BLOCKED_MODULE 3  /* Blocked by a loadable module. */
#define BLOCKED_STREAM 4  /* XREAD. */
#define BLOCKED_ZSET 5    /* BZPOP et al. */
#define BLOCKED_POSTPONE 6 /* Blocked by processCommand, re-try processing later. */
#define BLOCKED_SHUTDOWN 7 /* SHUTDOWN. */
#define BLOCKED_NUM 8      /* Number of blocked states. */

/* Client request types */
#define PROTO_REQ_INLINE 1
#define PROTO_REQ_MULTIBULK 2

/* Client classes for client limits, currently used only for
 * the max-client-output-buffer limit implementation. */
#define CLIENT_TYPE_NORMAL 0 /* Normal req-reply clients + MONITORs */
#define CLIENT_TYPE_SLAVE 1  /* Slaves. */
#define CLIENT_TYPE_PUBSUB 2 /* Clients subscribed to PubSub channels. */
#define CLIENT_TYPE_MASTER 3 /* Master. */
#define CLIENT_TYPE_COUNT 4  /* Total number of client types. */
#define CLIENT_TYPE_OBUF_COUNT 3 /* Number of clients to expose to output
                                    buffer configuration. Just the first
                                    three: normal, slave, pubsub. */

/* Slave replication state. Used in server.repl_state for slaves to remember
 * what to do next. */
typedef enum {
    REPL_STATE_NONE = 0,            /* No active replication */
    REPL_STATE_CONNECT,             /* Must connect to master */
    REPL_STATE_CONNECTING,          /* Connecting to master */
    /* --- Handshake states, must be ordered --- */
    REPL_STATE_RECEIVE_PING_REPLY,  /* Wait for PING reply */
    REPL_STATE_SEND_HANDSHAKE,      /* Send handshake sequence to master */
    REPL_STATE_RECEIVE_AUTH_REPLY,  /* Wait for AUTH reply */
    REPL_STATE_RECEIVE_PORT_REPLY,  /* Wait for REPLCONF reply */
    REPL_STATE_RECEIVE_IP_REPLY,    /* Wait for REPLCONF reply */
    REPL_STATE_RECEIVE_CAPA_REPLY,  /* Wait for REPLCONF reply */
    REPL_STATE_SEND_PSYNC,          /* Send PSYNC */
    REPL_STATE_RECEIVE_PSYNC_REPLY, /* Wait for PSYNC reply */
    /* --- End of handshake states --- */
    REPL_STATE_TRANSFER,        /* Receiving .rdb from master */
    REPL_STATE_CONNECTED,       /* Connected to master */
} repl_state;

/* The state of an in progress coordinated failover */
typedef enum {
    NO_FAILOVER = 0,        /* No failover in progress */
    FAILOVER_WAIT_FOR_SYNC, /* Waiting for target replica to catch up */
    FAILOVER_IN_PROGRESS    /* Waiting for target replica to accept
                             * PSYNC FAILOVER request. */
} failover_state;

/* State of slaves from the POV of the master. Used in client->replstate.
 * In SEND_BULK and ONLINE state the slave receives new updates
 * in its output queue. In the WAIT_BGSAVE states instead the server is waiting
 * to start the next background saving in order to send updates to it. */
#define SLAVE_STATE_WAIT_BGSAVE_START 6 /* We need to produce a new RDB file. */
#define SLAVE_STATE_WAIT_BGSAVE_END 7 /* Waiting RDB file creation to finish. */
#define SLAVE_STATE_SEND_BULK 8 /* Sending RDB file to slave. */
#define SLAVE_STATE_ONLINE 9 /* RDB file transmitted, sending just updates. */

/* Slave capabilities. */
#define SLAVE_CAPA_NONE 0
#define SLAVE_CAPA_EOF (1<<0)    /* Can parse the RDB EOF streaming format. */
#define SLAVE_CAPA_PSYNC2 (1<<1) /* Supports PSYNC2 protocol. */

/* Slave requirements */
#define SLAVE_REQ_NONE 0
#define SLAVE_REQ_RDB_EXCLUDE_DATA (1 << 0)      /* Exclude data from RDB */
#define SLAVE_REQ_RDB_EXCLUDE_FUNCTIONS (1 << 1) /* Exclude functions from RDB */
/* Mask of all bits in the slave requirements bitfield that represent non-standard (filtered) RDB requirements */
#define SLAVE_REQ_RDB_MASK (SLAVE_REQ_RDB_EXCLUDE_DATA | SLAVE_REQ_RDB_EXCLUDE_FUNCTIONS)

/* Synchronous read timeout - slave side */
#define CONFIG_REPL_SYNCIO_TIMEOUT 5

/* The default number of replication backlog blocks to trim per call. */
#define REPL_BACKLOG_TRIM_BLOCKS_PER_CALL 64

/* In order to quickly find the requested offset for PSYNC requests,
 * we index some nodes in the replication buffer linked list into a rax. */
#define REPL_BACKLOG_INDEX_PER_BLOCKS 64

/* List related stuff */
#define LIST_HEAD 0
#define LIST_TAIL 1
#define ZSET_MIN 0
#define ZSET_MAX 1

/* Sort operations */
#define SORT_OP_GET 0

/* Log levels */
#define LL_DEBUG 0
#define LL_VERBOSE 1
#define LL_NOTICE 2
#define LL_WARNING 3
#define LL_RAW (1<<10) /* Modifier to log without timestamp */

/* Supervision options */
#define SUPERVISED_NONE 0
#define SUPERVISED_AUTODETECT 1
#define SUPERVISED_SYSTEMD 2
#define SUPERVISED_UPSTART 3

/* Anti-warning macro... */
#define UNUSED(V) ((void) V)

#define ZSKIPLIST_MAXLEVEL 32 /* Should be enough for 2^64 elements */
#define ZSKIPLIST_P 0.25      /* Skiplist P = 1/4 */

/* Append only defines */
#define AOF_FSYNC_NO 0
#define AOF_FSYNC_ALWAYS 1
#define AOF_FSYNC_EVERYSEC 2

/* Replication diskless load defines */
#define REPL_DISKLESS_LOAD_DISABLED 0
#define REPL_DISKLESS_LOAD_WHEN_DB_EMPTY 1
#define REPL_DISKLESS_LOAD_SWAPDB 2

/* TLS Client Authentication */
#define TLS_CLIENT_AUTH_NO 0
#define TLS_CLIENT_AUTH_YES 1
#define TLS_CLIENT_AUTH_OPTIONAL 2

/* Sanitize dump payload */
#define SANITIZE_DUMP_NO 0
#define SANITIZE_DUMP_YES 1
#define SANITIZE_DUMP_CLIENTS 2

/* Enable protected config/command */
#define PROTECTED_ACTION_ALLOWED_NO 0
#define PROTECTED_ACTION_ALLOWED_YES 1
#define PROTECTED_ACTION_ALLOWED_LOCAL 2

/* Sets operations codes */
#define SET_OP_UNION 0
#define SET_OP_DIFF 1
#define SET_OP_INTER 2

/* oom-score-adj defines */
#define OOM_SCORE_ADJ_NO 0
#define OOM_SCORE_RELATIVE 1
#define OOM_SCORE_ADJ_ABSOLUTE 2

/* Redis maxmemory strategies. Instead of using just incremental number
 * for this defines, we use a set of flags so that testing for certain
 * properties common to multiple policies is faster. */
#define MAXMEMORY_FLAG_LRU (1<<0)
#define MAXMEMORY_FLAG_LFU (1<<1)
#define MAXMEMORY_FLAG_ALLKEYS (1<<2)
#define MAXMEMORY_FLAG_NO_SHARED_INTEGERS \
    (MAXMEMORY_FLAG_LRU|MAXMEMORY_FLAG_LFU)

#define MAXMEMORY_VOLATILE_LRU ((0<<8)|MAXMEMORY_FLAG_LRU)
#define MAXMEMORY_VOLATILE_LFU ((1<<8)|MAXMEMORY_FLAG_LFU)
#define MAXMEMORY_VOLATILE_TTL (2<<8)
#define MAXMEMORY_VOLATILE_RANDOM (3<<8)
#define MAXMEMORY_ALLKEYS_LRU ((4<<8)|MAXMEMORY_FLAG_LRU|MAXMEMORY_FLAG_ALLKEYS)
#define MAXMEMORY_ALLKEYS_LFU ((5<<8)|MAXMEMORY_FLAG_LFU|MAXMEMORY_FLAG_ALLKEYS)
#define MAXMEMORY_ALLKEYS_RANDOM ((6<<8)|MAXMEMORY_FLAG_ALLKEYS)
#define MAXMEMORY_NO_EVICTION (7<<8)

/* Units */
#define UNIT_SECONDS 0
#define UNIT_MILLISECONDS 1

/* SHUTDOWN flags */
#define SHUTDOWN_NOFLAGS 0      /* No flags. */
#define SHUTDOWN_SAVE 1         /* Force SAVE on SHUTDOWN even if no save
                                   points are configured. */
#define SHUTDOWN_NOSAVE 2       /* Don't SAVE on SHUTDOWN. */
#define SHUTDOWN_NOW 4          /* Don't wait for replicas to catch up. */
#define SHUTDOWN_FORCE 8        /* Don't let errors prevent shutdown. */

/* Command call flags, see call() function */
#define CMD_CALL_NONE 0
#define CMD_CALL_SLOWLOG (1<<0)
#define CMD_CALL_STATS (1<<1)
#define CMD_CALL_PROPAGATE_AOF (1<<2)
#define CMD_CALL_PROPAGATE_REPL (1<<3)
#define CMD_CALL_PROPAGATE (CMD_CALL_PROPAGATE_AOF|CMD_CALL_PROPAGATE_REPL)
#define CMD_CALL_FULL (CMD_CALL_SLOWLOG | CMD_CALL_STATS | CMD_CALL_PROPAGATE)
#define CMD_CALL_FROM_MODULE (1<<4)  /* From RM_Call */

/* Command propagation flags, see propagateNow() function */
#define PROPAGATE_NONE 0
#define PROPAGATE_AOF 1
#define PROPAGATE_REPL 2

/* Client pause types, larger types are more restrictive
 * pause types than smaller pause types. */
typedef enum {
    CLIENT_PAUSE_OFF = 0, /* Pause no commands */
    CLIENT_PAUSE_WRITE,   /* Pause write commands */
    CLIENT_PAUSE_ALL      /* Pause all commands */
} pause_type;

/* Client pause purposes. Each purpose has its own end time and pause type. */
typedef enum {
    PAUSE_BY_CLIENT_COMMAND = 0,
    PAUSE_DURING_SHUTDOWN,
    PAUSE_DURING_FAILOVER,
    NUM_PAUSE_PURPOSES /* This value is the number of purposes above. */
} pause_purpose;

typedef struct {
    pause_type type;
    mstime_t end;
} pause_event;

/* Ways that a clusters endpoint can be described */
typedef enum {
    CLUSTER_ENDPOINT_TYPE_IP = 0,          /* Show IP address */
    CLUSTER_ENDPOINT_TYPE_HOSTNAME,        /* Show hostname */
    CLUSTER_ENDPOINT_TYPE_UNKNOWN_ENDPOINT /* Show NULL or empty */
} cluster_endpoint_type;

/* RDB active child save type. */
#define RDB_CHILD_TYPE_NONE 0
#define RDB_CHILD_TYPE_DISK 1     /* RDB is written to disk. */
#define RDB_CHILD_TYPE_SOCKET 2   /* RDB is written to slave socket. */

/* Keyspace changes notification classes. Every class is associated with a
 * character for configuration purposes. */
#define NOTIFY_KEYSPACE (1<<0)    /* K */
#define NOTIFY_KEYEVENT (1<<1)    /* E */
#define NOTIFY_GENERIC (1<<2)     /* g */
#define NOTIFY_STRING (1<<3)      /* $ */
#define NOTIFY_LIST (1<<4)        /* l */
#define NOTIFY_SET (1<<5)         /* s */
#define NOTIFY_HASH (1<<6)        /* h */
#define NOTIFY_ZSET (1<<7)        /* z */
#define NOTIFY_EXPIRED (1<<8)     /* x */
#define NOTIFY_EVICTED (1<<9)     /* e */
#define NOTIFY_STREAM (1<<10)     /* t */
#define NOTIFY_KEY_MISS (1<<11)   /* m (Note: This one is excluded from NOTIFY_ALL on purpose) */
#define NOTIFY_LOADED (1<<12)     /* module only key space notification, indicate a key loaded from rdb */
#define NOTIFY_MODULE (1<<13)     /* d, module key space notification */
<<<<<<< HEAD
#define NOTIFY_REMOVED (1<<14)    /* module only key space notification, indicate a key removed from the db */
=======
#define NOTIFY_NEW (1<<14)        /* n, new key notification */
>>>>>>> c3a0253b
#define NOTIFY_ALL (NOTIFY_GENERIC | NOTIFY_STRING | NOTIFY_LIST | NOTIFY_SET | NOTIFY_HASH | NOTIFY_ZSET | NOTIFY_EXPIRED | NOTIFY_EVICTED | NOTIFY_STREAM | NOTIFY_MODULE) /* A flag */

/* Using the following macro you can run code inside serverCron() with the
 * specified period, specified in milliseconds.
 * The actual resolution depends on server.hz. */
#define run_with_period(_ms_) if (((_ms_) <= 1000/server.hz) || !(server.cronloops%((_ms_)/(1000/server.hz))))

/* We can print the stacktrace, so our assert is defined this way: */
#define serverAssertWithInfo(_c,_o,_e) ((_e)?(void)0 : (_serverAssertWithInfo(_c,_o,#_e,__FILE__,__LINE__),redis_unreachable()))
#define serverAssert(_e) ((_e)?(void)0 : (_serverAssert(#_e,__FILE__,__LINE__),redis_unreachable()))
#define serverPanic(...) _serverPanic(__FILE__,__LINE__,__VA_ARGS__),redis_unreachable()

/* latency histogram per command init settings */
#define LATENCY_HISTOGRAM_MIN_VALUE 1L        /* >= 1 nanosec */
#define LATENCY_HISTOGRAM_MAX_VALUE 1000000000L  /* <= 1 secs */
#define LATENCY_HISTOGRAM_PRECISION 2  /* Maintain a value precision of 2 significant digits across LATENCY_HISTOGRAM_MIN_VALUE and LATENCY_HISTOGRAM_MAX_VALUE range.
                                        * Value quantization within the range will thus be no larger than 1/100th (or 1%) of any value.
                                        * The total size per histogram should sit around 40 KiB Bytes. */

/* Busy module flags, see busy_module_yield_flags */
#define BUSY_MODULE_YIELD_NONE (0)
#define BUSY_MODULE_YIELD_EVENTS (1<<0)
#define BUSY_MODULE_YIELD_CLIENTS (1<<1)

/*-----------------------------------------------------------------------------
 * Data types
 *----------------------------------------------------------------------------*/

/* A redis object, that is a type able to hold a string / list / set */

/* The actual Redis Object */
#define OBJ_STRING 0    /* String object. */
#define OBJ_LIST 1      /* List object. */
#define OBJ_SET 2       /* Set object. */
#define OBJ_ZSET 3      /* Sorted set object. */
#define OBJ_HASH 4      /* Hash object. */

/* The "module" object type is a special one that signals that the object
 * is one directly managed by a Redis module. In this case the value points
 * to a moduleValue struct, which contains the object value (which is only
 * handled by the module itself) and the RedisModuleType struct which lists
 * function pointers in order to serialize, deserialize, AOF-rewrite and
 * free the object.
 *
 * Inside the RDB file, module types are encoded as OBJ_MODULE followed
 * by a 64 bit module type ID, which has a 54 bits module-specific signature
 * in order to dispatch the loading to the right module, plus a 10 bits
 * encoding version. */
#define OBJ_MODULE 5    /* Module object. */
#define OBJ_STREAM 6    /* Stream object. */

/* Extract encver / signature from a module type ID. */
#define REDISMODULE_TYPE_ENCVER_BITS 10
#define REDISMODULE_TYPE_ENCVER_MASK ((1<<REDISMODULE_TYPE_ENCVER_BITS)-1)
#define REDISMODULE_TYPE_ENCVER(id) ((id) & REDISMODULE_TYPE_ENCVER_MASK)
#define REDISMODULE_TYPE_SIGN(id) (((id) & ~((uint64_t)REDISMODULE_TYPE_ENCVER_MASK)) >>REDISMODULE_TYPE_ENCVER_BITS)

/* Bit flags for moduleTypeAuxSaveFunc */
#define REDISMODULE_AUX_BEFORE_RDB (1<<0)
#define REDISMODULE_AUX_AFTER_RDB (1<<1)

struct RedisModule;
struct RedisModuleIO;
struct RedisModuleDigest;
struct RedisModuleCtx;
struct moduleLoadQueueEntry;
struct redisObject;
struct RedisModuleDefragCtx;
struct RedisModuleInfoCtx;
struct RedisModuleKeyOptCtx;
struct RedisModuleCommand;

/* Each module type implementation should export a set of methods in order
 * to serialize and deserialize the value in the RDB file, rewrite the AOF
 * log, create the digest for "DEBUG DIGEST", and free the value when a key
 * is deleted. */
typedef void *(*moduleTypeLoadFunc)(struct RedisModuleIO *io, int encver);
typedef void (*moduleTypeSaveFunc)(struct RedisModuleIO *io, void *value);
typedef int (*moduleTypeAuxLoadFunc)(struct RedisModuleIO *rdb, int encver, int when);
typedef void (*moduleTypeAuxSaveFunc)(struct RedisModuleIO *rdb, int when);
typedef void (*moduleTypeRewriteFunc)(struct RedisModuleIO *io, struct redisObject *key, void *value);
typedef void (*moduleTypeDigestFunc)(struct RedisModuleDigest *digest, void *value);
typedef size_t (*moduleTypeMemUsageFunc)(const void *value);
typedef void (*moduleTypeFreeFunc)(void *value);
typedef size_t (*moduleTypeFreeEffortFunc)(struct redisObject *key, const void *value);
typedef void (*moduleTypeUnlinkFunc)(struct redisObject *key, void *value);
typedef void *(*moduleTypeCopyFunc)(struct redisObject *fromkey, struct redisObject *tokey, const void *value);
typedef int (*moduleTypeDefragFunc)(struct RedisModuleDefragCtx *ctx, struct redisObject *key, void **value);
typedef void (*RedisModuleInfoFunc)(struct RedisModuleInfoCtx *ctx, int for_crash_report);
typedef void (*RedisModuleDefragFunc)(struct RedisModuleDefragCtx *ctx);
typedef size_t (*moduleTypeMemUsageFunc2)(struct RedisModuleKeyOptCtx *ctx, const void *value, size_t sample_size);
typedef void (*moduleTypeFreeFunc2)(struct RedisModuleKeyOptCtx *ctx, void *value);
typedef size_t (*moduleTypeFreeEffortFunc2)(struct RedisModuleKeyOptCtx *ctx, const void *value);
typedef void (*moduleTypeUnlinkFunc2)(struct RedisModuleKeyOptCtx *ctx, void *value);
typedef void *(*moduleTypeCopyFunc2)(struct RedisModuleKeyOptCtx *ctx, const void *value);

/* This callback type is called by moduleNotifyUserChanged() every time
 * a user authenticated via the module API is associated with a different
 * user or gets disconnected. This needs to be exposed since you can't cast
 * a function pointer to (void *). */
typedef void (*RedisModuleUserChangedFunc) (uint64_t client_id, void *privdata);


/* The module type, which is referenced in each value of a given type, defines
 * the methods and links to the module exporting the type. */
typedef struct RedisModuleType {
    uint64_t id; /* Higher 54 bits of type ID + 10 lower bits of encoding ver. */
    struct RedisModule *module;
    moduleTypeLoadFunc rdb_load;
    moduleTypeSaveFunc rdb_save;
    moduleTypeRewriteFunc aof_rewrite;
    moduleTypeMemUsageFunc mem_usage;
    moduleTypeDigestFunc digest;
    moduleTypeFreeFunc free;
    moduleTypeFreeEffortFunc free_effort;
    moduleTypeUnlinkFunc unlink;
    moduleTypeCopyFunc copy;
    moduleTypeDefragFunc defrag;
    moduleTypeAuxLoadFunc aux_load;
    moduleTypeAuxSaveFunc aux_save;
    moduleTypeMemUsageFunc2 mem_usage2;
    moduleTypeFreeEffortFunc2 free_effort2;
    moduleTypeUnlinkFunc2 unlink2;
    moduleTypeCopyFunc2 copy2;
    int aux_save_triggers;
    char name[10]; /* 9 bytes name + null term. Charset: A-Z a-z 0-9 _- */
} moduleType;

/* In Redis objects 'robj' structures of type OBJ_MODULE, the value pointer
 * is set to the following structure, referencing the moduleType structure
 * in order to work with the value, and at the same time providing a raw
 * pointer to the value, as created by the module commands operating with
 * the module type.
 *
 * So for example in order to free such a value, it is possible to use
 * the following code:
 *
 *  if (robj->type == OBJ_MODULE) {
 *      moduleValue *mt = robj->ptr;
 *      mt->type->free(mt->value);
 *      zfree(mt); // We need to release this in-the-middle struct as well.
 *  }
 */
typedef struct moduleValue {
    moduleType *type;
    void *value;
} moduleValue;

/* This structure represents a module inside the system. */
struct RedisModule {
    void *handle;   /* Module dlopen() handle. */
    char *name;     /* Module name. */
    int ver;        /* Module version. We use just progressive integers. */
    int apiver;     /* Module API version as requested during initialization.*/
    list *types;    /* Module data types. */
    list *usedby;   /* List of modules using APIs from this one. */
    list *using;    /* List of modules we use some APIs of. */
    list *filters;  /* List of filters the module has registered. */
    list *module_configs; /* List of configurations the module has registered */
    int configs_initialized; /* Have the module configurations been initialized? */
    int in_call;    /* RM_Call() nesting level */
    int in_hook;    /* Hooks callback nesting level for this module (0 or 1). */
    int options;    /* Module options and capabilities. */
    int blocked_clients;         /* Count of RedisModuleBlockedClient in this module. */
    RedisModuleInfoFunc info_cb; /* Callback for module to add INFO fields. */
    RedisModuleDefragFunc defrag_cb;    /* Callback for global data defrag. */
    struct moduleLoadQueueEntry *loadmod; /* Module load arguments for config rewrite. */
};
typedef struct RedisModule RedisModule;

/* This is a wrapper for the 'rio' streams used inside rdb.c in Redis, so that
 * the user does not have to take the total count of the written bytes nor
 * to care about error conditions. */
typedef struct RedisModuleIO {
    size_t bytes;       /* Bytes read / written so far. */
    rio *rio;           /* Rio stream. */
    moduleType *type;   /* Module type doing the operation. */
    int error;          /* True if error condition happened. */
    struct RedisModuleCtx *ctx; /* Optional context, see RM_GetContextFromIO()*/
    struct redisObject *key;    /* Optional name of key processed */
    int dbid;            /* The dbid of the key being processed, -1 when unknown. */
} RedisModuleIO;       

/* Macro to initialize an IO context. Note that the 'ver' field is populated
 * inside rdb.c according to the version of the value to load. */
#define moduleInitIOContext(iovar,mtype,rioptr,keyptr,db) do { \
    iovar.rio = rioptr; \
    iovar.type = mtype; \
    iovar.bytes = 0; \
    iovar.error = 0; \
    iovar.key = keyptr; \
    iovar.dbid = db; \
    iovar.ctx = NULL; \
} while(0)

/* This is a structure used to export DEBUG DIGEST capabilities to Redis
 * modules. We want to capture both the ordered and unordered elements of
 * a data structure, so that a digest can be created in a way that correctly
 * reflects the values. See the DEBUG DIGEST command implementation for more
 * background. */
typedef struct RedisModuleDigest {
    unsigned char o[20];    /* Ordered elements. */
    unsigned char x[20];    /* Xored elements. */
    struct redisObject *key; /* Optional name of key processed */
    int dbid;                /* The dbid of the key being processed */
} RedisModuleDigest;

/* Just start with a digest composed of all zero bytes. */
#define moduleInitDigestContext(mdvar) do { \
    memset(mdvar.o,0,sizeof(mdvar.o)); \
    memset(mdvar.x,0,sizeof(mdvar.x)); \
} while(0)

/* Objects encoding. Some kind of objects like Strings and Hashes can be
 * internally represented in multiple ways. The 'encoding' field of the object
 * is set to one of this fields for this object. */
#define OBJ_ENCODING_RAW 0     /* Raw representation */
#define OBJ_ENCODING_INT 1     /* Encoded as integer */
#define OBJ_ENCODING_HT 2      /* Encoded as hash table */
#define OBJ_ENCODING_ZIPMAP 3  /* No longer used: old hash encoding. */
#define OBJ_ENCODING_LINKEDLIST 4 /* No longer used: old list encoding. */
#define OBJ_ENCODING_ZIPLIST 5 /* No longer used: old list/hash/zset encoding. */
#define OBJ_ENCODING_INTSET 6  /* Encoded as intset */
#define OBJ_ENCODING_SKIPLIST 7  /* Encoded as skiplist */
#define OBJ_ENCODING_EMBSTR 8  /* Embedded sds string encoding */
#define OBJ_ENCODING_QUICKLIST 9 /* Encoded as linked list of listpacks */
#define OBJ_ENCODING_STREAM 10 /* Encoded as a radix tree of listpacks */
#define OBJ_ENCODING_LISTPACK 11 /* Encoded as a listpack */

#define LRU_BITS 24
#define LRU_CLOCK_MAX ((1<<LRU_BITS)-1) /* Max value of obj->lru */
#define LRU_CLOCK_RESOLUTION 1000 /* LRU clock resolution in ms */

#define OBJ_SHARED_REFCOUNT INT_MAX     /* Global object never destroyed. */
#define OBJ_STATIC_REFCOUNT (INT_MAX-1) /* Object allocated in the stack. */
#define OBJ_FIRST_SPECIAL_REFCOUNT OBJ_STATIC_REFCOUNT
typedef struct redisObject {
    unsigned type:4;
    unsigned encoding:4;
    unsigned lru:LRU_BITS; /* LRU time (relative to global lru_clock) or
                            * LFU data (least significant 8 bits frequency
                            * and most significant 16 bits access time). */
    int refcount;
    void *ptr;
} robj;

/* The a string name for an object's type as listed above
 * Native types are checked against the OBJ_STRING, OBJ_LIST, OBJ_* defines,
 * and Module types have their registered name returned. */
char *getObjectTypeName(robj*);

/* Macro used to initialize a Redis object allocated on the stack.
 * Note that this macro is taken near the structure definition to make sure
 * we'll update it when the structure is changed, to avoid bugs like
 * bug #85 introduced exactly in this way. */
#define initStaticStringObject(_var,_ptr) do { \
    _var.refcount = OBJ_STATIC_REFCOUNT; \
    _var.type = OBJ_STRING; \
    _var.encoding = OBJ_ENCODING_RAW; \
    _var.ptr = _ptr; \
} while(0)

struct evictionPoolEntry; /* Defined in evict.c */

/* This structure is used in order to represent the output buffer of a client,
 * which is actually a linked list of blocks like that, that is: client->reply. */
typedef struct clientReplyBlock {
    size_t size, used;
    char buf[];
} clientReplyBlock;

/* Replication buffer blocks is the list of replBufBlock.
 *
 * +--------------+       +--------------+       +--------------+
 * | refcount = 1 |  ...  | refcount = 0 |  ...  | refcount = 2 |
 * +--------------+       +--------------+       +--------------+
 *      |                                            /       \
 *      |                                           /         \
 *      |                                          /           \
 *  Repl Backlog                               Replia_A      Replia_B
 * 
 * Each replica or replication backlog increments only the refcount of the
 * 'ref_repl_buf_node' which it points to. So when replica walks to the next
 * node, it should first increase the next node's refcount, and when we trim
 * the replication buffer nodes, we remove node always from the head node which
 * refcount is 0. If the refcount of the head node is not 0, we must stop
 * trimming and never iterate the next node. */

/* Similar with 'clientReplyBlock', it is used for shared buffers between
 * all replica clients and replication backlog. */
typedef struct replBufBlock {
    int refcount;           /* Number of replicas or repl backlog using. */
    long long id;           /* The unique incremental number. */
    long long repl_offset;  /* Start replication offset of the block. */
    size_t size, used;
    char buf[];
} replBufBlock;

/* Opaque type for the Slot to Key API. */
typedef struct clusterSlotToKeyMapping clusterSlotToKeyMapping;

/* Redis database representation. There are multiple databases identified
 * by integers from 0 (the default database) up to the max configured
 * database. The database number is the 'id' field in the structure. */
typedef struct redisDb {
    dict *dict;                 /* The keyspace for this DB */
    dict *expires;              /* Timeout of keys with a timeout set */
    dict *blocking_keys;        /* Keys with clients waiting for data (BLPOP)*/
    dict *ready_keys;           /* Blocked keys that received a PUSH */
    dict *watched_keys;         /* WATCHED keys for MULTI/EXEC CAS */
    int id;                     /* Database ID */
    long long avg_ttl;          /* Average TTL, just for stats */
    unsigned long expires_cursor; /* Cursor of the active expire cycle. */
    list *defrag_later;         /* List of key names to attempt to defrag one by one, gradually. */
    clusterSlotToKeyMapping *slots_to_keys; /* Array of slots to keys. Only used in cluster mode (db 0). */
} redisDb;

/* forward declaration for functions ctx */
typedef struct functionsLibCtx functionsLibCtx;

/* Holding object that need to be populated during
 * rdb loading. On loading end it is possible to decide
 * whether not to set those objects on their rightful place.
 * For example: dbarray need to be set as main database on
 *              successful loading and dropped on failure. */
typedef struct rdbLoadingCtx {
    redisDb* dbarray;
    functionsLibCtx* functions_lib_ctx;
}rdbLoadingCtx;

/* Client MULTI/EXEC state */
typedef struct multiCmd {
    robj **argv;
    int argv_len;
    int argc;
    struct redisCommand *cmd;
} multiCmd;

typedef struct multiState {
    multiCmd *commands;     /* Array of MULTI commands */
    int count;              /* Total number of MULTI commands */
    int cmd_flags;          /* The accumulated command flags OR-ed together.
                               So if at least a command has a given flag, it
                               will be set in this field. */
    int cmd_inv_flags;      /* Same as cmd_flags, OR-ing the ~flags. so that it
                               is possible to know if all the commands have a
                               certain flag. */
    size_t argv_len_sums;    /* mem used by all commands arguments */
    int alloc_count;         /* total number of multiCmd struct memory reserved. */
} multiState;

/* This structure holds the blocking operation state for a client.
 * The fields used depend on client->btype. */
typedef struct blockingState {
    /* Generic fields. */
    long count;             /* Elements to pop if count was specified (BLMPOP/BZMPOP), -1 otherwise. */
    mstime_t timeout;       /* Blocking operation timeout. If UNIX current time
                             * is > timeout then the operation timed out. */

    /* BLOCKED_LIST, BLOCKED_ZSET and BLOCKED_STREAM */
    dict *keys;             /* The keys we are waiting to terminate a blocking
                             * operation such as BLPOP or XREAD. Or NULL. */
    robj *target;           /* The key that should receive the element,
                             * for BLMOVE. */
    struct blockPos {
        int wherefrom;      /* Where to pop from */
        int whereto;        /* Where to push to */
    } blockpos;              /* The positions in the src/dst lists/zsets
                             * where we want to pop/push an element
                             * for BLPOP, BRPOP, BLMOVE and BZMPOP. */

    /* BLOCK_STREAM */
    size_t xread_count;     /* XREAD COUNT option. */
    robj *xread_group;      /* XREADGROUP group name. */
    robj *xread_consumer;   /* XREADGROUP consumer name. */
    int xread_group_noack;

    /* BLOCKED_WAIT */
    int numreplicas;        /* Number of replicas we are waiting for ACK. */
    long long reploffset;   /* Replication offset to reach. */

    /* BLOCKED_MODULE */
    void *module_blocked_handle; /* RedisModuleBlockedClient structure.
                                    which is opaque for the Redis core, only
                                    handled in module.c. */
} blockingState;

/* The following structure represents a node in the server.ready_keys list,
 * where we accumulate all the keys that had clients blocked with a blocking
 * operation such as B[LR]POP, but received new data in the context of the
 * last executed command.
 *
 * After the execution of every command or script, we run this list to check
 * if as a result we should serve data to clients blocked, unblocking them.
 * Note that server.ready_keys will not have duplicates as there dictionary
 * also called ready_keys in every structure representing a Redis database,
 * where we make sure to remember if a given key was already added in the
 * server.ready_keys list. */
typedef struct readyList {
    redisDb *db;
    robj *key;
} readyList;

/* This structure represents a Redis user. This is useful for ACLs, the
 * user is associated to the connection after the connection is authenticated.
 * If there is no associated user, the connection uses the default user. */
#define USER_COMMAND_BITS_COUNT 1024    /* The total number of command bits
                                           in the user structure. The last valid
                                           command ID we can set in the user
                                           is USER_COMMAND_BITS_COUNT-1. */
#define USER_FLAG_ENABLED (1<<0)        /* The user is active. */
#define USER_FLAG_DISABLED (1<<1)       /* The user is disabled. */
#define USER_FLAG_NOPASS (1<<2)         /* The user requires no password, any
                                           provided password will work. For the
                                           default user, this also means that
                                           no AUTH is needed, and every
                                           connection is immediately
                                           authenticated. */
#define USER_FLAG_SANITIZE_PAYLOAD (1<<3)       /* The user require a deep RESTORE
                                                 * payload sanitization. */
#define USER_FLAG_SANITIZE_PAYLOAD_SKIP (1<<4)  /* The user should skip the
                                                 * deep sanitization of RESTORE
                                                 * payload. */

#define SELECTOR_FLAG_ROOT (1<<0)           /* This is the root user permission
                                             * selector. */
#define SELECTOR_FLAG_ALLKEYS (1<<1)        /* The user can mention any key. */
#define SELECTOR_FLAG_ALLCOMMANDS (1<<2)    /* The user can run all commands. */
#define SELECTOR_FLAG_ALLCHANNELS (1<<3)    /* The user can mention any Pub/Sub
                                               channel. */

typedef struct {
    sds name;       /* The username as an SDS string. */
    uint32_t flags; /* See USER_FLAG_* */
    list *passwords; /* A list of SDS valid passwords for this user. */
    list *selectors; /* A list of selectors this user validates commands
                        against. This list will always contain at least
                        one selector for backwards compatibility. */
} user;

/* With multiplexing we need to take per-client state.
 * Clients are taken in a linked list. */

#define CLIENT_ID_AOF (UINT64_MAX) /* Reserved ID for the AOF client. If you
                                      need more reserved IDs use UINT64_MAX-1,
                                      -2, ... and so forth. */

/* Replication backlog is not separate memory, it just is one consumer of
 * the global replication buffer. This structure records the reference of
 * replication buffers. Since the replication buffer block list may be very long,
 * it would cost much time to search replication offset on partial resync, so
 * we use one rax tree to index some blocks every REPL_BACKLOG_INDEX_PER_BLOCKS
 * to make searching offset from replication buffer blocks list faster. */
typedef struct replBacklog {
    listNode *ref_repl_buf_node; /* Referenced node of replication buffer blocks,
                                  * see the definition of replBufBlock. */
    size_t unindexed_count;      /* The count from last creating index block. */
    rax *blocks_index;           /* The index of recorded blocks of replication
                                  * buffer for quickly searching replication
                                  * offset on partial resynchronization. */
    long long histlen;           /* Backlog actual data length */
    long long offset;            /* Replication "master offset" of first
                                  * byte in the replication backlog buffer.*/
} replBacklog;

typedef struct {
    list *clients;
    size_t mem_usage_sum;
} clientMemUsageBucket;

typedef struct client {
    uint64_t id;            /* Client incremental unique ID. */
    uint64_t flags;         /* Client flags: CLIENT_* macros. */
    connection *conn;
    int resp;               /* RESP protocol version. Can be 2 or 3. */
    redisDb *db;            /* Pointer to currently SELECTed DB. */
    robj *name;             /* As set by CLIENT SETNAME. */
    sds querybuf;           /* Buffer we use to accumulate client queries. */
    size_t qb_pos;          /* The position we have read in querybuf. */
    size_t querybuf_peak;   /* Recent (100ms or more) peak of querybuf size. */
    int argc;               /* Num of arguments of current command. */
    robj **argv;            /* Arguments of current command. */
    int argv_len;           /* Size of argv array (may be more than argc) */
    int original_argc;      /* Num of arguments of original command if arguments were rewritten. */
    robj **original_argv;   /* Arguments of original command if arguments were rewritten. */
    size_t argv_len_sum;    /* Sum of lengths of objects in argv list. */
    struct redisCommand *cmd, *lastcmd;  /* Last command executed. */
    struct redisCommand *realcmd; /* The original command that was executed by the client,
                                     Used to update error stats in case the c->cmd was modified
                                     during the command invocation (like on GEOADD for example). */
    user *user;             /* User associated with this connection. If the
                               user is set to NULL the connection can do
                               anything (admin). */
    int reqtype;            /* Request protocol type: PROTO_REQ_* */
    int multibulklen;       /* Number of multi bulk arguments left to read. */
    long bulklen;           /* Length of bulk argument in multi bulk request. */
    list *reply;            /* List of reply objects to send to the client. */
    unsigned long long reply_bytes; /* Tot bytes of objects in reply list. */
    list *deferred_reply_errors;    /* Used for module thread safe contexts. */
    size_t sentlen;         /* Amount of bytes already sent in the current
                               buffer or object being sent. */
    time_t ctime;           /* Client creation time. */
    long duration;          /* Current command duration. Used for measuring latency of blocking/non-blocking cmds */
    int slot;               /* The slot the client is executing against. Set to -1 if no slot is being used */
    time_t lastinteraction; /* Time of the last interaction, used for timeout */
    time_t obuf_soft_limit_reached_time;
    int authenticated;      /* Needed when the default user requires auth. */
    int replstate;          /* Replication state if this is a slave. */
    int repl_start_cmd_stream_on_ack; /* Install slave write handler on first ACK. */
    int repldbfd;           /* Replication DB file descriptor. */
    off_t repldboff;        /* Replication DB file offset. */
    off_t repldbsize;       /* Replication DB file size. */
    sds replpreamble;       /* Replication DB preamble. */
    long long read_reploff; /* Read replication offset if this is a master. */
    long long reploff;      /* Applied replication offset if this is a master. */
    long long repl_applied; /* Applied replication data count in querybuf, if this is a replica. */
    long long repl_ack_off; /* Replication ack offset, if this is a slave. */
    long long repl_ack_time;/* Replication ack time, if this is a slave. */
    long long repl_last_partial_write; /* The last time the server did a partial write from the RDB child pipe to this replica  */
    long long psync_initial_offset; /* FULLRESYNC reply offset other slaves
                                       copying this slave output buffer
                                       should use. */
    char replid[CONFIG_RUN_ID_SIZE+1]; /* Master replication ID (if master). */
    int slave_listening_port; /* As configured with: REPLCONF listening-port */
    char *slave_addr;       /* Optionally given by REPLCONF ip-address */
    int slave_capa;         /* Slave capabilities: SLAVE_CAPA_* bitwise OR. */
    int slave_req;          /* Slave requirements: SLAVE_REQ_* */
    multiState mstate;      /* MULTI/EXEC state */
    int btype;              /* Type of blocking op if CLIENT_BLOCKED. */
    blockingState bpop;     /* blocking state */
    long long woff;         /* Last write global replication offset. */
    list *watched_keys;     /* Keys WATCHED for MULTI/EXEC CAS */
    dict *pubsub_channels;  /* channels a client is interested in (SUBSCRIBE) */
    list *pubsub_patterns;  /* patterns a client is interested in (SUBSCRIBE) */
    dict *pubsubshard_channels;  /* shard level channels a client is interested in (SSUBSCRIBE) */
    sds peerid;             /* Cached peer ID. */
    sds sockname;           /* Cached connection target address. */
    listNode *client_list_node; /* list node in client list */
    listNode *postponed_list_node; /* list node within the postponed list */
    listNode *pending_read_list_node; /* list node in clients pending read list */
    RedisModuleUserChangedFunc auth_callback; /* Module callback to execute
                                               * when the authenticated user
                                               * changes. */
    void *auth_callback_privdata; /* Private data that is passed when the auth
                                   * changed callback is executed. Opaque for
                                   * Redis Core. */
    void *auth_module;      /* The module that owns the callback, which is used
                             * to disconnect the client if the module is
                             * unloaded for cleanup. Opaque for Redis Core.*/

    /* If this client is in tracking mode and this field is non zero,
     * invalidation messages for keys fetched by this client will be send to
     * the specified client ID. */
    uint64_t client_tracking_redirection;
    rax *client_tracking_prefixes; /* A dictionary of prefixes we are already
                                      subscribed to in BCAST mode, in the
                                      context of client side caching. */
    /* In updateClientMemUsage() we track the memory usage of
     * each client and add it to the sum of all the clients of a given type,
     * however we need to remember what was the old contribution of each
     * client, and in which category the client was, in order to remove it
     * before adding it the new value. */
    size_t last_memory_usage;
    int last_memory_type;

    listNode *mem_usage_bucket_node;
    clientMemUsageBucket *mem_usage_bucket;

    listNode *ref_repl_buf_node; /* Referenced node of replication buffer blocks,
                                  * see the definition of replBufBlock. */
    size_t ref_block_pos;        /* Access position of referenced buffer block,
                                  * i.e. the next offset to send. */

    /* Response buffer */
    size_t buf_peak; /* Peak used size of buffer in last 5 sec interval. */
    mstime_t buf_peak_last_reset_time; /* keeps the last time the buffer peak value was reset */
    int bufpos;
    size_t buf_usable_size; /* Usable size of buffer. */
    char *buf;
} client;

struct saveparam {
    time_t seconds;
    int changes;
};

struct moduleLoadQueueEntry {
    sds path;
    int argc;
    robj **argv;
};

struct sentinelLoadQueueEntry {
    int argc;
    sds *argv;
    int linenum;
    sds line;
};

struct sentinelConfig {
    list *pre_monitor_cfg;
    list *monitor_cfg;
    list *post_monitor_cfg;
};

struct sharedObjectsStruct {
    robj *ok, *err, *emptybulk, *czero, *cone, *pong, *space,
    *queued, *null[4], *nullarray[4], *emptymap[4], *emptyset[4],
    *emptyarray, *wrongtypeerr, *nokeyerr, *syntaxerr, *sameobjecterr,
    *outofrangeerr, *noscripterr, *loadingerr,
    *slowevalerr, *slowscripterr, *slowmoduleerr, *bgsaveerr,
    *masterdownerr, *roslaveerr, *execaborterr, *noautherr, *noreplicaserr,
    *busykeyerr, *oomerr, *plus, *messagebulk, *pmessagebulk, *subscribebulk,
    *unsubscribebulk, *psubscribebulk, *punsubscribebulk, *del, *unlink,
    *rpop, *lpop, *lpush, *rpoplpush, *lmove, *blmove, *zpopmin, *zpopmax,
    *emptyscan, *multi, *exec, *left, *right, *hset, *srem, *xgroup, *xclaim,  
    *script, *replconf, *eval, *persist, *set, *pexpireat, *pexpire, 
    *time, *pxat, *absttl, *retrycount, *force, *justid, *entriesread,
    *lastid, *ping, *setid, *keepttl, *load, *createconsumer,
    *getack, *special_asterick, *special_equals, *default_username, *redacted,
    *ssubscribebulk,*sunsubscribebulk, *smessagebulk,
    *select[PROTO_SHARED_SELECT_CMDS],
    *integers[OBJ_SHARED_INTEGERS],
    *mbulkhdr[OBJ_SHARED_BULKHDR_LEN], /* "*<value>\r\n" */
    *bulkhdr[OBJ_SHARED_BULKHDR_LEN],  /* "$<value>\r\n" */
    *maphdr[OBJ_SHARED_BULKHDR_LEN],   /* "%<value>\r\n" */
    *sethdr[OBJ_SHARED_BULKHDR_LEN];   /* "~<value>\r\n" */
    sds minstring, maxstring;
};

/* ZSETs use a specialized version of Skiplists */
typedef struct zskiplistNode {
    sds ele;
    double score;
    struct zskiplistNode *backward;
    struct zskiplistLevel {
        struct zskiplistNode *forward;
        unsigned long span;
    } level[];
} zskiplistNode;

typedef struct zskiplist {
    struct zskiplistNode *header, *tail;
    unsigned long length;
    int level;
} zskiplist;

typedef struct zset {
    dict *dict;
    zskiplist *zsl;
} zset;

typedef struct clientBufferLimitsConfig {
    unsigned long long hard_limit_bytes;
    unsigned long long soft_limit_bytes;
    time_t soft_limit_seconds;
} clientBufferLimitsConfig;

extern clientBufferLimitsConfig clientBufferLimitsDefaults[CLIENT_TYPE_OBUF_COUNT];

/* The redisOp structure defines a Redis Operation, that is an instance of
 * a command with an argument vector, database ID, propagation target
 * (PROPAGATE_*), and command pointer.
 *
 * Currently only used to additionally propagate more commands to AOF/Replication
 * after the propagation of the executed command. */
typedef struct redisOp {
    robj **argv;
    /* target=0 means the operation should not be propagate (unused placeholder), for more info look at redisOpArray */
    int argc, dbid, target;
} redisOp;

/* Defines an array of Redis operations. There is an API to add to this
 * structure in an easy way.
 *
 * redisOpArrayInit();
 * redisOpArrayAppend();
 * redisOpArrayFree();
 */
typedef struct redisOpArray {
    redisOp *ops; /* The array of operation to replicated */
    int numops;   /* The actual number of operations in the array */
    int used;     /* Spots that is used in the ops array, we need to
                     differenced between the actual number of operations
                     and the used spots because there might be spots
                     that was saved as a placeholder for future command
                     but was never actually used */
    int capacity; /* The ops array capacity */
} redisOpArray;

/* This structure is returned by the getMemoryOverheadData() function in
 * order to return memory overhead information. */
struct redisMemOverhead {
    size_t peak_allocated;
    size_t total_allocated;
    size_t startup_allocated;
    size_t repl_backlog;
    size_t clients_slaves;
    size_t clients_normal;
    size_t cluster_links;
    size_t aof_buffer;
    size_t lua_caches;
    size_t functions_caches;
    size_t overhead_total;
    size_t dataset;
    size_t total_keys;
    size_t bytes_per_key;
    float dataset_perc;
    float peak_perc;
    float total_frag;
    ssize_t total_frag_bytes;
    float allocator_frag;
    ssize_t allocator_frag_bytes;
    float allocator_rss;
    ssize_t allocator_rss_bytes;
    float rss_extra;
    size_t rss_extra_bytes;
    size_t num_dbs;
    struct {
        size_t dbid;
        size_t overhead_ht_main;
        size_t overhead_ht_expires;
        size_t overhead_ht_slot_to_keys;
    } *db;
};

/* Replication error behavior determines the replica behavior
 * when it receives an error over the replication stream. In
 * either case the error is logged. */
typedef enum {
    PROPAGATION_ERR_BEHAVIOR_IGNORE = 0,
    PROPAGATION_ERR_BEHAVIOR_PANIC,
    PROPAGATION_ERR_BEHAVIOR_PANIC_ON_REPLICAS
} replicationErrorBehavior;

/* This structure can be optionally passed to RDB save/load functions in
 * order to implement additional functionalities, by storing and loading
 * metadata to the RDB file.
 *
 * For example, to use select a DB at load time, useful in
 * replication in order to make sure that chained slaves (slaves of slaves)
 * select the correct DB and are able to accept the stream coming from the
 * top-level master. */
typedef struct rdbSaveInfo {
    /* Used saving and loading. */
    int repl_stream_db;  /* DB to select in server.master client. */

    /* Used only loading. */
    int repl_id_is_set;  /* True if repl_id field is set. */
    char repl_id[CONFIG_RUN_ID_SIZE+1];     /* Replication ID. */
    long long repl_offset;                  /* Replication offset. */
} rdbSaveInfo;

#define RDB_SAVE_INFO_INIT {-1,0,"0000000000000000000000000000000000000000",-1}

struct malloc_stats {
    size_t zmalloc_used;
    size_t process_rss;
    size_t allocator_allocated;
    size_t allocator_active;
    size_t allocator_resident;
};

typedef struct socketFds {
    int fd[CONFIG_BINDADDR_MAX];
    int count;
} socketFds;

/*-----------------------------------------------------------------------------
 * TLS Context Configuration
 *----------------------------------------------------------------------------*/

typedef struct redisTLSContextConfig {
    char *cert_file;                /* Server side and optionally client side cert file name */
    char *key_file;                 /* Private key filename for cert_file */
    char *key_file_pass;            /* Optional password for key_file */
    char *client_cert_file;         /* Certificate to use as a client; if none, use cert_file */
    char *client_key_file;          /* Private key filename for client_cert_file */
    char *client_key_file_pass;     /* Optional password for client_key_file */
    char *dh_params_file;
    char *ca_cert_file;
    char *ca_cert_dir;
    char *protocols;
    char *ciphers;
    char *ciphersuites;
    int prefer_server_ciphers;
    int session_caching;
    int session_cache_size;
    int session_cache_timeout;
} redisTLSContextConfig;

/*-----------------------------------------------------------------------------
 * AOF manifest definition
 *----------------------------------------------------------------------------*/
typedef enum {
    AOF_FILE_TYPE_BASE  = 'b', /* BASE file */
    AOF_FILE_TYPE_HIST  = 'h', /* HISTORY file */
    AOF_FILE_TYPE_INCR  = 'i', /* INCR file */
} aof_file_type;

typedef struct {
    sds           file_name;  /* file name */
    long long     file_seq;   /* file sequence */
    aof_file_type file_type;  /* file type */
} aofInfo;

typedef struct {
    aofInfo     *base_aof_info;       /* BASE file information. NULL if there is no BASE file. */
    list        *incr_aof_list;       /* INCR AOFs list. We may have multiple INCR AOF when rewrite fails. */
    list        *history_aof_list;    /* HISTORY AOF list. When the AOFRW success, The aofInfo contained in
                                         `base_aof_info` and `incr_aof_list` will be moved to this list. We
                                         will delete these AOF files when AOFRW finish. */
    long long   curr_base_file_seq;   /* The sequence number used by the current BASE file. */
    long long   curr_incr_file_seq;   /* The sequence number used by the current INCR file. */
    int         dirty;                /* 1 Indicates that the aofManifest in the memory is inconsistent with
                                         disk, we need to persist it immediately. */
} aofManifest;

/*-----------------------------------------------------------------------------
 * Global server state
 *----------------------------------------------------------------------------*/

/* AIX defines hz to __hz, we don't use this define and in order to allow
 * Redis build on AIX we need to undef it. */
#ifdef _AIX
#undef hz
#endif

#define CHILD_TYPE_NONE 0
#define CHILD_TYPE_RDB 1
#define CHILD_TYPE_AOF 2
#define CHILD_TYPE_LDB 3
#define CHILD_TYPE_MODULE 4

typedef enum childInfoType {
    CHILD_INFO_TYPE_CURRENT_INFO,
    CHILD_INFO_TYPE_AOF_COW_SIZE,
    CHILD_INFO_TYPE_RDB_COW_SIZE,
    CHILD_INFO_TYPE_MODULE_COW_SIZE
} childInfoType;

struct redisServer {
    /* General */
    pid_t pid;                  /* Main process pid. */
    pthread_t main_thread_id;         /* Main thread id */
    char *configfile;           /* Absolute config file path, or NULL */
    char *executable;           /* Absolute executable file path. */
    char **exec_argv;           /* Executable argv vector (copy). */
    int dynamic_hz;             /* Change hz value depending on # of clients. */
    int config_hz;              /* Configured HZ value. May be different than
                                   the actual 'hz' field value if dynamic-hz
                                   is enabled. */
    mode_t umask;               /* The umask value of the process on startup */
    int hz;                     /* serverCron() calls frequency in hertz */
    int in_fork_child;          /* indication that this is a fork child */
    redisDb *db;
    dict *commands;             /* Command table */
    dict *orig_commands;        /* Command table before command renaming. */
    aeEventLoop *el;
    rax *errors;                /* Errors table */
    redisAtomic unsigned int lruclock; /* Clock for LRU eviction */
    volatile sig_atomic_t shutdown_asap; /* Shutdown ordered by signal handler. */
    mstime_t shutdown_mstime;   /* Timestamp to limit graceful shutdown. */
    int last_sig_received;      /* Indicates the last SIGNAL received, if any (e.g., SIGINT or SIGTERM). */
    int shutdown_flags;         /* Flags passed to prepareForShutdown(). */
    int activerehashing;        /* Incremental rehash in serverCron() */
    int active_defrag_running;  /* Active defragmentation running (holds current scan aggressiveness) */
    char *pidfile;              /* PID file path */
    int arch_bits;              /* 32 or 64 depending on sizeof(long) */
    int cronloops;              /* Number of times the cron function run */
    char runid[CONFIG_RUN_ID_SIZE+1];  /* ID always different at every exec. */
    int sentinel_mode;          /* True if this instance is a Sentinel. */
    size_t initial_memory_usage; /* Bytes used after initialization. */
    int always_show_logo;       /* Show logo even for non-stdout logging. */
    int in_exec;                /* Are we inside EXEC? */
    int busy_module_yield_flags;         /* Are we inside a busy module? (triggered by RM_Yield). see BUSY_MODULE_YIELD_ flags. */
    const char *busy_module_yield_reply; /* When non-null, we are inside RM_Yield. */
    int core_propagates;        /* Is the core (in oppose to the module subsystem) is in charge of calling propagatePendingCommands? */
    int module_ctx_nesting;     /* moduleCreateContext() nesting level */
    char *ignore_warnings;      /* Config: warnings that should be ignored. */
    int client_pause_in_transaction; /* Was a client pause executed during this Exec? */
    int thp_enabled;                 /* If true, THP is enabled. */
    size_t page_size;                /* The page size of OS. */
    /* Modules */
    dict *moduleapi;            /* Exported core APIs dictionary for modules. */
    dict *sharedapi;            /* Like moduleapi but containing the APIs that
                                   modules share with each other. */
    dict *module_configs_queue; /* Dict that stores module configurations from .conf file until after modules are loaded during startup or arguments to loadex. */
    list *loadmodule_queue;     /* List of modules to load at startup. */
    int module_pipe[2];         /* Pipe used to awake the event loop by module threads. */
    pid_t child_pid;            /* PID of current child */
    int child_type;             /* Type of current child */
    /* Networking */
    int port;                   /* TCP listening port */
    int tls_port;               /* TLS listening port */
    int tcp_backlog;            /* TCP listen() backlog */
    char *bindaddr[CONFIG_BINDADDR_MAX]; /* Addresses we should bind to */
    int bindaddr_count;         /* Number of addresses in server.bindaddr[] */
    char *bind_source_addr;     /* Source address to bind on for outgoing connections */
    char *unixsocket;           /* UNIX socket path */
    unsigned int unixsocketperm; /* UNIX socket permission (see mode_t) */
    socketFds ipfd;             /* TCP socket file descriptors */
    socketFds tlsfd;            /* TLS socket file descriptors */
    int sofd;                   /* Unix socket file descriptor */
    uint32_t socket_mark_id;    /* ID for listen socket marking */
    socketFds cfd;              /* Cluster bus listening socket */
    list *clients;              /* List of active clients */
    list *clients_to_close;     /* Clients to close asynchronously */
    list *clients_pending_write; /* There is to write or install handler. */
    list *clients_pending_read;  /* Client has pending read socket buffers. */
    list *slaves, *monitors;    /* List of slaves and MONITORs */
    client *current_client;     /* Current client executing the command. */

    /* Stuff for client mem eviction */
    clientMemUsageBucket client_mem_usage_buckets[CLIENT_MEM_USAGE_BUCKETS];

    rax *clients_timeout_table; /* Radix tree for blocked clients timeouts. */
    long fixed_time_expire;     /* If > 0, expire keys against server.mstime. */
    int in_nested_call;         /* If > 0, in a nested call of a call */
    rax *clients_index;         /* Active clients dictionary by client ID. */
    pause_type client_pause_type;      /* True if clients are currently paused */
    list *postponed_clients;       /* List of postponed clients */
    mstime_t client_pause_end_time;    /* Time when we undo clients_paused */
    pause_event *client_pause_per_purpose[NUM_PAUSE_PURPOSES];
    char neterr[ANET_ERR_LEN];   /* Error buffer for anet.c */
    dict *migrate_cached_sockets;/* MIGRATE cached sockets */
    redisAtomic uint64_t next_client_id; /* Next client unique ID. Incremental. */
    int protected_mode;         /* Don't accept external connections. */
    int io_threads_num;         /* Number of IO threads to use. */
    int io_threads_do_reads;    /* Read and parse from IO threads? */
    int io_threads_active;      /* Is IO threads currently active? */
    long long events_processed_while_blocked; /* processEventsWhileBlocked() */
    int enable_protected_configs;    /* Enable the modification of protected configs, see PROTECTED_ACTION_ALLOWED_* */
    int enable_debug_cmd;            /* Enable DEBUG commands, see PROTECTED_ACTION_ALLOWED_* */
    int enable_module_cmd;           /* Enable MODULE commands, see PROTECTED_ACTION_ALLOWED_* */

    /* RDB / AOF loading information */
    volatile sig_atomic_t loading; /* We are loading data from disk if true */
    volatile sig_atomic_t async_loading; /* We are loading data without blocking the db being served */
    off_t loading_total_bytes;
    off_t loading_rdb_used_mem;
    off_t loading_loaded_bytes;
    time_t loading_start_time;
    off_t loading_process_events_interval_bytes;
    /* Fields used only for stats */
    time_t stat_starttime;          /* Server start time */
    long long stat_numcommands;     /* Number of processed commands */
    long long stat_numconnections;  /* Number of connections received */
    long long stat_expiredkeys;     /* Number of expired keys */
    double stat_expired_stale_perc; /* Percentage of keys probably expired */
    long long stat_expired_time_cap_reached_count; /* Early expire cycle stops.*/
    long long stat_expire_cycle_time_used; /* Cumulative microseconds used. */
    long long stat_evictedkeys;     /* Number of evicted keys (maxmemory) */
    long long stat_evictedclients;  /* Number of evicted clients */
    long long stat_total_eviction_exceeded_time;  /* Total time over the memory limit, unit us */
    monotime stat_last_eviction_exceeded_time;  /* Timestamp of current eviction start, unit us */
    long long stat_keyspace_hits;   /* Number of successful lookups of keys */
    long long stat_keyspace_misses; /* Number of failed lookups of keys */
    long long stat_active_defrag_hits;      /* number of allocations moved */
    long long stat_active_defrag_misses;    /* number of allocations scanned but not moved */
    long long stat_active_defrag_key_hits;  /* number of keys with moved allocations */
    long long stat_active_defrag_key_misses;/* number of keys scanned and not moved */
    long long stat_active_defrag_scanned;   /* number of dictEntries scanned */
    long long stat_total_active_defrag_time; /* Total time memory fragmentation over the limit, unit us */
    monotime stat_last_active_defrag_time; /* Timestamp of current active defrag start */
    size_t stat_peak_memory;        /* Max used memory record */
    long long stat_aof_rewrites;    /* number of aof file rewrites performed */
    long long stat_aofrw_consecutive_failures; /* The number of consecutive failures of aofrw */
    long long stat_rdb_saves;       /* number of rdb saves performed */
    long long stat_fork_time;       /* Time needed to perform latest fork() */
    double stat_fork_rate;          /* Fork rate in GB/sec. */
    long long stat_total_forks;     /* Total count of fork. */
    long long stat_rejected_conn;   /* Clients rejected because of maxclients */
    long long stat_sync_full;       /* Number of full resyncs with slaves. */
    long long stat_sync_partial_ok; /* Number of accepted PSYNC requests. */
    long long stat_sync_partial_err;/* Number of unaccepted PSYNC requests. */
    list *slowlog;                  /* SLOWLOG list of commands */
    long long slowlog_entry_id;     /* SLOWLOG current entry ID */
    long long slowlog_log_slower_than; /* SLOWLOG time limit (to get logged) */
    unsigned long slowlog_max_len;     /* SLOWLOG max number of items logged */
    struct malloc_stats cron_malloc_stats; /* sampled in serverCron(). */
    redisAtomic long long stat_net_input_bytes; /* Bytes read from network. */
    redisAtomic long long stat_net_output_bytes; /* Bytes written to network. */
    redisAtomic long long stat_net_repl_input_bytes; /* Bytes read during replication, added to stat_net_input_bytes in 'info'. */
    redisAtomic long long stat_net_repl_output_bytes; /* Bytes written during replication, added to stat_net_output_bytes in 'info'. */
    size_t stat_current_cow_peak;   /* Peak size of copy on write bytes. */
    size_t stat_current_cow_bytes;  /* Copy on write bytes while child is active. */
    monotime stat_current_cow_updated;  /* Last update time of stat_current_cow_bytes */
    size_t stat_current_save_keys_processed;  /* Processed keys while child is active. */
    size_t stat_current_save_keys_total;  /* Number of keys when child started. */
    size_t stat_rdb_cow_bytes;      /* Copy on write bytes during RDB saving. */
    size_t stat_aof_cow_bytes;      /* Copy on write bytes during AOF rewrite. */
    size_t stat_module_cow_bytes;   /* Copy on write bytes during module fork. */
    double stat_module_progress;   /* Module save progress. */
    size_t stat_clients_type_memory[CLIENT_TYPE_COUNT];/* Mem usage by type */
    size_t stat_cluster_links_memory; /* Mem usage by cluster links */
    long long stat_unexpected_error_replies; /* Number of unexpected (aof-loading, replica to master, etc.) error replies */
    long long stat_total_error_replies; /* Total number of issued error replies ( command + rejected errors ) */
    long long stat_dump_payload_sanitizations; /* Number deep dump payloads integrity validations. */
    long long stat_io_reads_processed; /* Number of read events processed by IO / Main threads */
    long long stat_io_writes_processed; /* Number of write events processed by IO / Main threads */
    redisAtomic long long stat_total_reads_processed; /* Total number of read events processed */
    redisAtomic long long stat_total_writes_processed; /* Total number of write events processed */
    /* The following two are used to track instantaneous metrics, like
     * number of operations per second, network traffic. */
    struct {
        long long last_sample_time; /* Timestamp of last sample in ms */
        long long last_sample_count;/* Count in last sample */
        long long samples[STATS_METRIC_SAMPLES];
        int idx;
    } inst_metric[STATS_METRIC_COUNT];
    long long stat_reply_buffer_shrinks; /* Total number of output buffer shrinks */
    long long stat_reply_buffer_expands; /* Total number of output buffer expands */

    /* Configuration */
    int verbosity;                  /* Loglevel in redis.conf */
    int maxidletime;                /* Client timeout in seconds */
    int tcpkeepalive;               /* Set SO_KEEPALIVE if non-zero. */
    int active_expire_enabled;      /* Can be disabled for testing purposes. */
    int active_expire_effort;       /* From 1 (default) to 10, active effort. */
    int lazy_expire_disabled;       /* If > 0, don't trigger lazy expire */
    int active_defrag_enabled;
    int sanitize_dump_payload;      /* Enables deep sanitization for ziplist and listpack in RDB and RESTORE. */
    int skip_checksum_validation;   /* Disable checksum validation for RDB and RESTORE payload. */
    int jemalloc_bg_thread;         /* Enable jemalloc background thread */
    size_t active_defrag_ignore_bytes; /* minimum amount of fragmentation waste to start active defrag */
    int active_defrag_threshold_lower; /* minimum percentage of fragmentation to start active defrag */
    int active_defrag_threshold_upper; /* maximum percentage of fragmentation at which we use maximum effort */
    int active_defrag_cycle_min;       /* minimal effort for defrag in CPU percentage */
    int active_defrag_cycle_max;       /* maximal effort for defrag in CPU percentage */
    unsigned long active_defrag_max_scan_fields; /* maximum number of fields of set/hash/zset/list to process from within the main dict scan */
    size_t client_max_querybuf_len; /* Limit for client query buffer length */
    int dbnum;                      /* Total number of configured DBs */
    int supervised;                 /* 1 if supervised, 0 otherwise. */
    int supervised_mode;            /* See SUPERVISED_* */
    int daemonize;                  /* True if running as a daemon */
    int set_proc_title;             /* True if change proc title */
    char *proc_title_template;      /* Process title template format */
    clientBufferLimitsConfig client_obuf_limits[CLIENT_TYPE_OBUF_COUNT];
    int pause_cron;                 /* Don't run cron tasks (debug) */
    int latency_tracking_enabled;   /* 1 if extended latency tracking is enabled, 0 otherwise. */
    double *latency_tracking_info_percentiles; /* Extended latency tracking info output percentile list configuration. */
    int latency_tracking_info_percentiles_len;
    /* AOF persistence */
    int aof_enabled;                /* AOF configuration */
    int aof_state;                  /* AOF_(ON|OFF|WAIT_REWRITE) */
    int aof_fsync;                  /* Kind of fsync() policy */
    char *aof_filename;             /* Basename of the AOF file and manifest file */
    char *aof_dirname;              /* Name of the AOF directory */
    int aof_no_fsync_on_rewrite;    /* Don't fsync if a rewrite is in prog. */
    int aof_rewrite_perc;           /* Rewrite AOF if % growth is > M and... */
    off_t aof_rewrite_min_size;     /* the AOF file is at least N bytes. */
    off_t aof_rewrite_base_size;    /* AOF size on latest startup or rewrite. */
    off_t aof_current_size;         /* AOF current size (Including BASE + INCRs). */
    off_t aof_last_incr_size;       /* The size of the latest incr AOF. */
    off_t aof_fsync_offset;         /* AOF offset which is already synced to disk. */
    int aof_flush_sleep;            /* Micros to sleep before flush. (used by tests) */
    int aof_rewrite_scheduled;      /* Rewrite once BGSAVE terminates. */
    sds aof_buf;      /* AOF buffer, written before entering the event loop */
    int aof_fd;       /* File descriptor of currently selected AOF file */
    int aof_selected_db; /* Currently selected DB in AOF */
    time_t aof_flush_postponed_start; /* UNIX time of postponed AOF flush */
    time_t aof_last_fsync;            /* UNIX time of last fsync() */
    time_t aof_rewrite_time_last;   /* Time used by last AOF rewrite run. */
    time_t aof_rewrite_time_start;  /* Current AOF rewrite start time. */
    time_t aof_cur_timestamp;       /* Current record timestamp in AOF */
    int aof_timestamp_enabled;      /* Enable record timestamp in AOF */
    int aof_lastbgrewrite_status;   /* C_OK or C_ERR */
    unsigned long aof_delayed_fsync;  /* delayed AOF fsync() counter */
    int aof_rewrite_incremental_fsync;/* fsync incrementally while aof rewriting? */
    int rdb_save_incremental_fsync;   /* fsync incrementally while rdb saving? */
    int aof_last_write_status;      /* C_OK or C_ERR */
    int aof_last_write_errno;       /* Valid if aof write/fsync status is ERR */
    int aof_load_truncated;         /* Don't stop on unexpected AOF EOF. */
    int aof_use_rdb_preamble;       /* Specify base AOF to use RDB encoding on AOF rewrites. */
    redisAtomic int aof_bio_fsync_status; /* Status of AOF fsync in bio job. */
    redisAtomic int aof_bio_fsync_errno;  /* Errno of AOF fsync in bio job. */
    aofManifest *aof_manifest;       /* Used to track AOFs. */
    int aof_disable_auto_gc;         /* If disable automatically deleting HISTORY type AOFs?
                                        default no. (for testings). */

    /* RDB persistence */
    long long dirty;                /* Changes to DB from the last save */
    long long dirty_before_bgsave;  /* Used to restore dirty on failed BGSAVE */
    long long rdb_last_load_keys_expired;  /* number of expired keys when loading RDB */
    long long rdb_last_load_keys_loaded;   /* number of loaded keys when loading RDB */
    struct saveparam *saveparams;   /* Save points array for RDB */
    int saveparamslen;              /* Number of saving points */
    char *rdb_filename;             /* Name of RDB file */
    int rdb_compression;            /* Use compression in RDB? */
    int rdb_checksum;               /* Use RDB checksum? */
    int rdb_del_sync_files;         /* Remove RDB files used only for SYNC if
                                       the instance does not use persistence. */
    time_t lastsave;                /* Unix time of last successful save */
    time_t lastbgsave_try;          /* Unix time of last attempted bgsave */
    time_t rdb_save_time_last;      /* Time used by last RDB save run. */
    time_t rdb_save_time_start;     /* Current RDB save start time. */
    int rdb_bgsave_scheduled;       /* BGSAVE when possible if true. */
    int rdb_child_type;             /* Type of save by active child. */
    int lastbgsave_status;          /* C_OK or C_ERR */
    int stop_writes_on_bgsave_err;  /* Don't allow writes if can't BGSAVE */
    int rdb_pipe_read;              /* RDB pipe used to transfer the rdb data */
                                    /* to the parent process in diskless repl. */
    int rdb_child_exit_pipe;        /* Used by the diskless parent allow child exit. */
    connection **rdb_pipe_conns;    /* Connections which are currently the */
    int rdb_pipe_numconns;          /* target of diskless rdb fork child. */
    int rdb_pipe_numconns_writing;  /* Number of rdb conns with pending writes. */
    char *rdb_pipe_buff;            /* In diskless replication, this buffer holds data */
    int rdb_pipe_bufflen;           /* that was read from the rdb pipe. */
    int rdb_key_save_delay;         /* Delay in microseconds between keys while
                                     * writing the RDB. (for testings). negative
                                     * value means fractions of microseconds (on average). */
    int key_load_delay;             /* Delay in microseconds between keys while
                                     * loading aof or rdb. (for testings). negative
                                     * value means fractions of microseconds (on average). */
    /* Pipe and data structures for child -> parent info sharing. */
    int child_info_pipe[2];         /* Pipe used to write the child_info_data. */
    int child_info_nread;           /* Num of bytes of the last read from pipe */
    /* Propagation of commands in AOF / replication */
    redisOpArray also_propagate;    /* Additional command to propagate. */
    int replication_allowed;        /* Are we allowed to replicate? */
    /* Logging */
    char *logfile;                  /* Path of log file */
    int syslog_enabled;             /* Is syslog enabled? */
    char *syslog_ident;             /* Syslog ident */
    int syslog_facility;            /* Syslog facility */
    int crashlog_enabled;           /* Enable signal handler for crashlog.
                                     * disable for clean core dumps. */
    int memcheck_enabled;           /* Enable memory check on crash. */
    int use_exit_on_panic;          /* Use exit() on panic and assert rather than
                                     * abort(). useful for Valgrind. */
    /* Shutdown */
    int shutdown_timeout;           /* Graceful shutdown time limit in seconds. */
    int shutdown_on_sigint;         /* Shutdown flags configured for SIGINT. */
    int shutdown_on_sigterm;        /* Shutdown flags configured for SIGTERM. */

    /* Replication (master) */
    char replid[CONFIG_RUN_ID_SIZE+1];  /* My current replication ID. */
    char replid2[CONFIG_RUN_ID_SIZE+1]; /* replid inherited from master*/
    long long master_repl_offset;   /* My current replication offset */
    long long second_replid_offset; /* Accept offsets up to this for replid2. */
    int slaveseldb;                 /* Last SELECTed DB in replication output */
    int repl_ping_slave_period;     /* Master pings the slave every N seconds */
    replBacklog *repl_backlog;      /* Replication backlog for partial syncs */
    long long repl_backlog_size;    /* Backlog circular buffer size */
    time_t repl_backlog_time_limit; /* Time without slaves after the backlog
                                       gets released. */
    time_t repl_no_slaves_since;    /* We have no slaves since that time.
                                       Only valid if server.slaves len is 0. */
    int repl_min_slaves_to_write;   /* Min number of slaves to write. */
    int repl_min_slaves_max_lag;    /* Max lag of <count> slaves to write. */
    int repl_good_slaves_count;     /* Number of slaves with lag <= max_lag. */
    int repl_diskless_sync;         /* Master send RDB to slaves sockets directly. */
    int repl_diskless_load;         /* Slave parse RDB directly from the socket.
                                     * see REPL_DISKLESS_LOAD_* enum */
    int repl_diskless_sync_delay;   /* Delay to start a diskless repl BGSAVE. */
    int repl_diskless_sync_max_replicas;/* Max replicas for diskless repl BGSAVE
                                         * delay (start sooner if they all connect). */
    size_t repl_buffer_mem;         /* The memory of replication buffer. */
    list *repl_buffer_blocks;       /* Replication buffers blocks list
                                     * (serving replica clients and repl backlog) */
    /* Replication (slave) */
    char *masteruser;               /* AUTH with this user and masterauth with master */
    sds masterauth;                 /* AUTH with this password with master */
    char *masterhost;               /* Hostname of master */
    int masterport;                 /* Port of master */
    int repl_timeout;               /* Timeout after N seconds of master idle */
    client *master;     /* Client that is master for this slave */
    client *cached_master; /* Cached master to be reused for PSYNC. */
    int repl_syncio_timeout; /* Timeout for synchronous I/O calls */
    int repl_state;          /* Replication status if the instance is a slave */
    off_t repl_transfer_size; /* Size of RDB to read from master during sync. */
    off_t repl_transfer_read; /* Amount of RDB read from master during sync. */
    off_t repl_transfer_last_fsync_off; /* Offset when we fsync-ed last time. */
    connection *repl_transfer_s;     /* Slave -> Master SYNC connection */
    int repl_transfer_fd;    /* Slave -> Master SYNC temp file descriptor */
    char *repl_transfer_tmpfile; /* Slave-> master SYNC temp file name */
    time_t repl_transfer_lastio; /* Unix time of the latest read, for timeout */
    int repl_serve_stale_data; /* Serve stale data when link is down? */
    int repl_slave_ro;          /* Slave is read only? */
    int repl_slave_ignore_maxmemory;    /* If true slaves do not evict. */
    time_t repl_down_since; /* Unix time at which link with master went down */
    int repl_disable_tcp_nodelay;   /* Disable TCP_NODELAY after SYNC? */
    int slave_priority;             /* Reported in INFO and used by Sentinel. */
    int replica_announced;          /* If true, replica is announced by Sentinel */
    int slave_announce_port;        /* Give the master this listening port. */
    char *slave_announce_ip;        /* Give the master this ip address. */
    int propagation_error_behavior; /* Configures the behavior of the replica
                                     * when it receives an error on the replication stream */
    int repl_ignore_disk_write_error;   /* Configures whether replicas panic when unable to
                                         * persist writes to AOF. */
    /* The following two fields is where we store master PSYNC replid/offset
     * while the PSYNC is in progress. At the end we'll copy the fields into
     * the server->master client structure. */
    char master_replid[CONFIG_RUN_ID_SIZE+1];  /* Master PSYNC runid. */
    long long master_initial_offset;           /* Master PSYNC offset. */
    int repl_slave_lazy_flush;          /* Lazy FLUSHALL before loading DB? */
    /* Synchronous replication. */
    list *clients_waiting_acks;         /* Clients waiting in WAIT command. */
    int get_ack_from_slaves;            /* If true we send REPLCONF GETACK. */
    /* Limits */
    unsigned int maxclients;            /* Max number of simultaneous clients */
    unsigned long long maxmemory;   /* Max number of memory bytes to use */
    ssize_t maxmemory_clients;       /* Memory limit for total client buffers */
    int maxmemory_policy;           /* Policy for key eviction */
    int maxmemory_samples;          /* Precision of random sampling */
    int maxmemory_eviction_tenacity;/* Aggressiveness of eviction processing */
    int lfu_log_factor;             /* LFU logarithmic counter factor. */
    int lfu_decay_time;             /* LFU counter decay factor. */
    long long proto_max_bulk_len;   /* Protocol bulk length maximum size. */
    int oom_score_adj_values[CONFIG_OOM_COUNT];   /* Linux oom_score_adj configuration */
    int oom_score_adj;                            /* If true, oom_score_adj is managed */
    int disable_thp;                              /* If true, disable THP by syscall */
    /* Blocked clients */
    unsigned int blocked_clients;   /* # of clients executing a blocking cmd.*/
    unsigned int blocked_clients_by_type[BLOCKED_NUM];
    list *unblocked_clients; /* list of clients to unblock before next loop */
    list *ready_keys;        /* List of readyList structures for BLPOP & co */
    /* Client side caching. */
    unsigned int tracking_clients;  /* # of clients with tracking enabled.*/
    size_t tracking_table_max_keys; /* Max number of keys in tracking table. */
    list *tracking_pending_keys; /* tracking invalidation keys pending to flush */
    /* Sort parameters - qsort_r() is only available under BSD so we
     * have to take this state global, in order to pass it to sortCompare() */
    int sort_desc;
    int sort_alpha;
    int sort_bypattern;
    int sort_store;
    /* Zip structure config, see redis.conf for more information  */
    size_t hash_max_listpack_entries;
    size_t hash_max_listpack_value;
    size_t set_max_intset_entries;
    size_t zset_max_listpack_entries;
    size_t zset_max_listpack_value;
    size_t hll_sparse_max_bytes;
    size_t stream_node_max_bytes;
    long long stream_node_max_entries;
    /* List parameters */
    int list_max_listpack_size;
    int list_compress_depth;
    /* time cache */
    redisAtomic time_t unixtime; /* Unix time sampled every cron cycle. */
    time_t timezone;            /* Cached timezone. As set by tzset(). */
    int daylight_active;        /* Currently in daylight saving time. */
    mstime_t mstime;            /* 'unixtime' in milliseconds. */
    ustime_t ustime;            /* 'unixtime' in microseconds. */
    size_t blocking_op_nesting; /* Nesting level of blocking operation, used to reset blocked_last_cron. */
    long long blocked_last_cron; /* Indicate the mstime of the last time we did cron jobs from a blocking operation */
    /* Pubsub */
    dict *pubsub_channels;  /* Map channels to list of subscribed clients */
    dict *pubsub_patterns;  /* A dict of pubsub_patterns */
    int notify_keyspace_events; /* Events to propagate via Pub/Sub. This is an
                                   xor of NOTIFY_... flags. */
    dict *pubsubshard_channels;  /* Map shard channels to list of subscribed clients */
    /* Cluster */
    int cluster_enabled;      /* Is cluster enabled? */
    int cluster_port;         /* Set the cluster port for a node. */
    mstime_t cluster_node_timeout; /* Cluster node timeout. */
    char *cluster_configfile; /* Cluster auto-generated config file name. */
    struct clusterState *cluster;  /* State of the cluster */
    int cluster_migration_barrier; /* Cluster replicas migration barrier. */
    int cluster_allow_replica_migration; /* Automatic replica migrations to orphaned masters and from empty masters */
    int cluster_slave_validity_factor; /* Slave max data age for failover. */
    int cluster_require_full_coverage; /* If true, put the cluster down if
                                          there is at least an uncovered slot.*/
    int cluster_slave_no_failover;  /* Prevent slave from starting a failover
                                       if the master is in failure state. */
    char *cluster_announce_ip;  /* IP address to announce on cluster bus. */
    char *cluster_announce_hostname;  /* hostname to announce on cluster bus. */
    int cluster_preferred_endpoint_type; /* Use the announced hostname when available. */
    int cluster_announce_port;     /* base port to announce on cluster bus. */
    int cluster_announce_tls_port; /* TLS port to announce on cluster bus. */
    int cluster_announce_bus_port; /* bus port to announce on cluster bus. */
    int cluster_module_flags;      /* Set of flags that Redis modules are able
                                      to set in order to suppress certain
                                      native Redis Cluster features. Check the
                                      REDISMODULE_CLUSTER_FLAG_*. */
    int cluster_allow_reads_when_down; /* Are reads allowed when the cluster
                                        is down? */
    int cluster_config_file_lock_fd;   /* cluster config fd, will be flock */
    unsigned long long cluster_link_sendbuf_limit_bytes;  /* Memory usage limit on individual link send buffers*/
    int cluster_drop_packet_filter; /* Debug config that allows tactically
                                   * dropping packets of a specific type */
    /* Scripting */
    client *script_caller;       /* The client running script right now, or NULL */
    mstime_t busy_reply_threshold;  /* Script / module timeout in milliseconds */
    int pre_command_oom_state;         /* OOM before command (script?) was started */
    int script_disable_deny_script;    /* Allow running commands marked "no-script" inside a script. */
    /* Lazy free */
    int lazyfree_lazy_eviction;
    int lazyfree_lazy_expire;
    int lazyfree_lazy_server_del;
    int lazyfree_lazy_user_del;
    int lazyfree_lazy_user_flush;
    /* Latency monitor */
    long long latency_monitor_threshold;
    dict *latency_events;
    /* ACLs */
    char *acl_filename;           /* ACL Users file. NULL if not configured. */
    unsigned long acllog_max_len; /* Maximum length of the ACL LOG list. */
    sds requirepass;              /* Remember the cleartext password set with
                                     the old "requirepass" directive for
                                     backward compatibility with Redis <= 5. */
    int acl_pubsub_default;      /* Default ACL pub/sub channels flag */
    /* Assert & bug reporting */
    int watchdog_period;  /* Software watchdog period in ms. 0 = off */
    /* System hardware info */
    size_t system_memory_size;  /* Total memory in system as reported by OS */
    /* TLS Configuration */
    int tls_cluster;
    int tls_replication;
    int tls_auth_clients;
    redisTLSContextConfig tls_ctx_config;
    /* cpu affinity */
    char *server_cpulist; /* cpu affinity list of redis server main/io thread. */
    char *bio_cpulist; /* cpu affinity list of bio thread. */
    char *aof_rewrite_cpulist; /* cpu affinity list of aof rewrite process. */
    char *bgsave_cpulist; /* cpu affinity list of bgsave process. */
    /* Sentinel config */
    struct sentinelConfig *sentinel_config; /* sentinel config to load at startup time. */
    /* Coordinate failover info */
    mstime_t failover_end_time; /* Deadline for failover command. */
    int force_failover; /* If true then failover will be forced at the
                         * deadline, otherwise failover is aborted. */
    char *target_replica_host; /* Failover target host. If null during a
                                * failover then any replica can be used. */
    int target_replica_port; /* Failover target port */
    int failover_state; /* Failover state */
    int cluster_allow_pubsubshard_when_down; /* Is pubsubshard allowed when the cluster
                                                is down, doesn't affect pubsub global. */
    long reply_buffer_peak_reset_time; /* The amount of time (in milliseconds) to wait between reply buffer peak resets */
    int reply_buffer_resizing_enabled; /* Is reply buffer resizing enabled (1 by default) */
};

#define MAX_KEYS_BUFFER 256

typedef struct {
    int pos; /* The position of the key within the client array */
    int flags; /* The flags associated with the key access, see
                  CMD_KEY_* for more information */
} keyReference;

/* A result structure for the various getkeys function calls. It lists the
 * keys as indices to the provided argv. This functionality is also re-used
 * for returning channel information.
 */
typedef struct {
    keyReference keysbuf[MAX_KEYS_BUFFER];       /* Pre-allocated buffer, to save heap allocations */
    keyReference *keys;                          /* Key indices array, points to keysbuf or heap */
    int numkeys;                        /* Number of key indices return */
    int size;                           /* Available array size */
} getKeysResult;
#define GETKEYS_RESULT_INIT { {{0}}, NULL, 0, MAX_KEYS_BUFFER }

/* Key specs definitions.
 *
 * Brief: This is a scheme that tries to describe the location
 * of key arguments better than the old [first,last,step] scheme
 * which is limited and doesn't fit many commands.
 *
 * There are two steps:
 * 1. begin_search (BS): in which index should we start searching for keys?
 * 2. find_keys (FK): relative to the output of BS, how can we will which args are keys?
 *
 * There are two types of BS:
 * 1. index: key args start at a constant index
 * 2. keyword: key args start just after a specific keyword
 *
 * There are two kinds of FK:
 * 1. range: keys end at a specific index (or relative to the last argument)
 * 2. keynum: there's an arg that contains the number of key args somewhere before the keys themselves
 */

/* WARNING! Must be synced with generate-command-code.py and RedisModuleKeySpecBeginSearchType */
typedef enum {
    KSPEC_BS_INVALID = 0, /* Must be 0 */
    KSPEC_BS_UNKNOWN,
    KSPEC_BS_INDEX,
    KSPEC_BS_KEYWORD
} kspec_bs_type;

/* WARNING! Must be synced with generate-command-code.py and RedisModuleKeySpecFindKeysType */
typedef enum {
    KSPEC_FK_INVALID = 0, /* Must be 0 */
    KSPEC_FK_UNKNOWN,
    KSPEC_FK_RANGE,
    KSPEC_FK_KEYNUM
} kspec_fk_type;

/* WARNING! This struct must match RedisModuleCommandKeySpec */
typedef struct {
    /* Declarative data */
    const char *notes;
    uint64_t flags;
    kspec_bs_type begin_search_type;
    union {
        struct {
            /* The index from which we start the search for keys */
            int pos;
        } index;
        struct {
            /* The keyword that indicates the beginning of key args */
            const char *keyword;
            /* An index in argv from which to start searching.
             * Can be negative, which means start search from the end, in reverse
             * (Example: -2 means to start in reverse from the penultimate arg) */
            int startfrom;
        } keyword;
    } bs;
    kspec_fk_type find_keys_type;
    union {
        /* NOTE: Indices in this struct are relative to the result of the begin_search step!
         * These are: range.lastkey, keynum.keynumidx, keynum.firstkey */
        struct {
            /* Index of the last key.
             * Can be negative, in which case it's not relative. -1 indicating till the last argument,
             * -2 one before the last and so on. */
            int lastkey;
            /* How many args should we skip after finding a key, in order to find the next one. */
            int keystep;
            /* If lastkey is -1, we use limit to stop the search by a factor. 0 and 1 mean no limit.
             * 2 means 1/2 of the remaining args, 3 means 1/3, and so on. */
            int limit;
        } range;
        struct {
            /* Index of the argument containing the number of keys to come */
            int keynumidx;
            /* Index of the fist key (Usually it's just after keynumidx, in
             * which case it should be set to keynumidx+1). */
            int firstkey;
            /* How many args should we skip after finding a key, in order to find the next one. */
            int keystep;
        } keynum;
    } fk;
} keySpec;

/* Number of static key specs */
#define STATIC_KEY_SPECS_NUM 4

/* Must be synced with ARG_TYPE_STR and generate-command-code.py */
typedef enum {
    ARG_TYPE_STRING,
    ARG_TYPE_INTEGER,
    ARG_TYPE_DOUBLE,
    ARG_TYPE_KEY, /* A string, but represents a keyname */
    ARG_TYPE_PATTERN,
    ARG_TYPE_UNIX_TIME,
    ARG_TYPE_PURE_TOKEN,
    ARG_TYPE_ONEOF, /* Has subargs */
    ARG_TYPE_BLOCK /* Has subargs */
} redisCommandArgType;

#define CMD_ARG_NONE            (0)
#define CMD_ARG_OPTIONAL        (1<<0)
#define CMD_ARG_MULTIPLE        (1<<1)
#define CMD_ARG_MULTIPLE_TOKEN  (1<<2)

/* WARNING! This struct must match RedisModuleCommandArg */
typedef struct redisCommandArg {
    const char *name;
    redisCommandArgType type;
    int key_spec_index;
    const char *token;
    const char *summary;
    const char *since;
    int flags;
    const char *deprecated_since;
    struct redisCommandArg *subargs;
    const char *display_text;
    /* runtime populated data */
    int num_args;
} redisCommandArg;

/* Must be synced with RESP2_TYPE_STR and generate-command-code.py */
typedef enum {
    RESP2_SIMPLE_STRING,
    RESP2_ERROR,
    RESP2_INTEGER,
    RESP2_BULK_STRING,
    RESP2_NULL_BULK_STRING,
    RESP2_ARRAY,
    RESP2_NULL_ARRAY,
} redisCommandRESP2Type;

/* Must be synced with RESP3_TYPE_STR and generate-command-code.py */
typedef enum {
    RESP3_SIMPLE_STRING,
    RESP3_ERROR,
    RESP3_INTEGER,
    RESP3_DOUBLE,
    RESP3_BULK_STRING,
    RESP3_ARRAY,
    RESP3_MAP,
    RESP3_SET,
    RESP3_BOOL,
    RESP3_NULL,
} redisCommandRESP3Type;

/* WARNING! This struct must match RedisModuleCommandHistoryEntry */
typedef struct {
    const char *since;
    const char *changes;
} commandHistory;

/* Must be synced with COMMAND_GROUP_STR and generate-command-code.py */
typedef enum {
    COMMAND_GROUP_GENERIC,
    COMMAND_GROUP_STRING,
    COMMAND_GROUP_LIST,
    COMMAND_GROUP_SET,
    COMMAND_GROUP_SORTED_SET,
    COMMAND_GROUP_HASH,
    COMMAND_GROUP_PUBSUB,
    COMMAND_GROUP_TRANSACTIONS,
    COMMAND_GROUP_CONNECTION,
    COMMAND_GROUP_SERVER,
    COMMAND_GROUP_SCRIPTING,
    COMMAND_GROUP_HYPERLOGLOG,
    COMMAND_GROUP_CLUSTER,
    COMMAND_GROUP_SENTINEL,
    COMMAND_GROUP_GEO,
    COMMAND_GROUP_STREAM,
    COMMAND_GROUP_BITMAP,
    COMMAND_GROUP_MODULE,
} redisCommandGroup;

typedef void redisCommandProc(client *c);
typedef int redisGetKeysProc(struct redisCommand *cmd, robj **argv, int argc, getKeysResult *result);

/* Redis command structure.
 *
 * Note that the command table is in commands.c and it is auto-generated.
 *
 * This is the meaning of the flags:
 *
 * CMD_WRITE:       Write command (may modify the key space).
 *
 * CMD_READONLY:    Commands just reading from keys without changing the content.
 *                  Note that commands that don't read from the keyspace such as
 *                  TIME, SELECT, INFO, administrative commands, and connection
 *                  or transaction related commands (multi, exec, discard, ...)
 *                  are not flagged as read-only commands, since they affect the
 *                  server or the connection in other ways.
 *
 * CMD_DENYOOM:     May increase memory usage once called. Don't allow if out
 *                  of memory.
 *
 * CMD_ADMIN:       Administrative command, like SAVE or SHUTDOWN.
 *
 * CMD_PUBSUB:      Pub/Sub related command.
 *
 * CMD_NOSCRIPT:    Command not allowed in scripts.
 *
 * CMD_BLOCKING:    The command has the potential to block the client.
 *
 * CMD_LOADING:     Allow the command while loading the database.
 *
 * CMD_NO_ASYNC_LOADING: Deny during async loading (when a replica uses diskless
 *                       sync swapdb, and allows access to the old dataset)
 *
 * CMD_STALE:       Allow the command while a slave has stale data but is not
 *                  allowed to serve this data. Normally no command is accepted
 *                  in this condition but just a few.
 *
 * CMD_SKIP_MONITOR:  Do not automatically propagate the command on MONITOR.
 *
 * CMD_SKIP_SLOWLOG:  Do not automatically propagate the command to the slowlog.
 *
 * CMD_ASKING:      Perform an implicit ASKING for this command, so the
 *                  command will be accepted in cluster mode if the slot is marked
 *                  as 'importing'.
 *
 * CMD_FAST:        Fast command: O(1) or O(log(N)) command that should never
 *                  delay its execution as long as the kernel scheduler is giving
 *                  us time. Note that commands that may trigger a DEL as a side
 *                  effect (like SET) are not fast commands.
 *
 * CMD_NO_AUTH:     Command doesn't require authentication
 *
 * CMD_MAY_REPLICATE:   Command may produce replication traffic, but should be
 *                      allowed under circumstances where write commands are disallowed.
 *                      Examples include PUBLISH, which replicates pubsub messages,and
 *                      EVAL, which may execute write commands, which are replicated,
 *                      or may just execute read commands. A command can not be marked
 *                      both CMD_WRITE and CMD_MAY_REPLICATE
 *
 * CMD_SENTINEL:    This command is present in sentinel mode.
 *
 * CMD_ONLY_SENTINEL: This command is present only when in sentinel mode.
 *                    And should be removed from redis.
 *
 * CMD_NO_MANDATORY_KEYS: This key arguments for this command are optional.
 *
 * CMD_NO_MULTI: The command is not allowed inside a transaction
 *
 * The following additional flags are only used in order to put commands
 * in a specific ACL category. Commands can have multiple ACL categories.
 * See redis.conf for the exact meaning of each.
 *
 * @keyspace, @read, @write, @set, @sortedset, @list, @hash, @string, @bitmap,
 * @hyperloglog, @stream, @admin, @fast, @slow, @pubsub, @blocking, @dangerous,
 * @connection, @transaction, @scripting, @geo.
 *
 * Note that:
 *
 * 1) The read-only flag implies the @read ACL category.
 * 2) The write flag implies the @write ACL category.
 * 3) The fast flag implies the @fast ACL category.
 * 4) The admin flag implies the @admin and @dangerous ACL category.
 * 5) The pub-sub flag implies the @pubsub ACL category.
 * 6) The lack of fast flag implies the @slow ACL category.
 * 7) The non obvious "keyspace" category includes the commands
 *    that interact with keys without having anything to do with
 *    specific data structures, such as: DEL, RENAME, MOVE, SELECT,
 *    TYPE, EXPIRE*, PEXPIRE*, TTL, PTTL, ...
 */
struct redisCommand {
    /* Declarative data */
    const char *declared_name; /* A string representing the command declared_name.
                                * It is a const char * for native commands and SDS for module commands. */
    const char *summary; /* Summary of the command (optional). */
    const char *complexity; /* Complexity description (optional). */
    const char *since; /* Debut version of the command (optional). */
    int doc_flags; /* Flags for documentation (see CMD_DOC_*). */
    const char *replaced_by; /* In case the command is deprecated, this is the successor command. */
    const char *deprecated_since; /* In case the command is deprecated, when did it happen? */
    redisCommandGroup group; /* Command group */
    commandHistory *history; /* History of the command */
    const char **tips; /* An array of strings that are meant to be tips for clients/proxies regarding this command */
    redisCommandProc *proc; /* Command implementation */
    int arity; /* Number of arguments, it is possible to use -N to say >= N */
    uint64_t flags; /* Command flags, see CMD_*. */
    uint64_t acl_categories; /* ACl categories, see ACL_CATEGORY_*. */
    keySpec key_specs_static[STATIC_KEY_SPECS_NUM]; /* Key specs. See keySpec */
    /* Use a function to determine keys arguments in a command line.
     * Used for Redis Cluster redirect (may be NULL) */
    redisGetKeysProc *getkeys_proc;
    /* Array of subcommands (may be NULL) */
    struct redisCommand *subcommands;
    /* Array of arguments (may be NULL) */
    struct redisCommandArg *args;

    /* Runtime populated data */
    long long microseconds, calls, rejected_calls, failed_calls;
    int id;     /* Command ID. This is a progressive ID starting from 0 that
                   is assigned at runtime, and is used in order to check
                   ACLs. A connection is able to execute a given command if
                   the user associated to the connection has this command
                   bit set in the bitmap of allowed commands. */
    sds fullname; /* A SDS string representing the command fullname. */
    struct hdr_histogram* latency_histogram; /*points to the command latency command histogram (unit of time nanosecond) */
    keySpec *key_specs;
    keySpec legacy_range_key_spec; /* The legacy (first,last,step) key spec is
                                     * still maintained (if applicable) so that
                                     * we can still support the reply format of
                                     * COMMAND INFO and COMMAND GETKEYS */
    int num_args;
    int num_history;
    int num_tips;
    int key_specs_num;
    int key_specs_max;
    dict *subcommands_dict; /* A dictionary that holds the subcommands, the key is the subcommand sds name
                             * (not the fullname), and the value is the redisCommand structure pointer. */
    struct redisCommand *parent;
    struct RedisModuleCommand *module_cmd; /* A pointer to the module command data (NULL if native command) */
};

struct redisError {
    long long count;
};

struct redisFunctionSym {
    char *name;
    unsigned long pointer;
};

typedef struct _redisSortObject {
    robj *obj;
    union {
        double score;
        robj *cmpobj;
    } u;
} redisSortObject;

typedef struct _redisSortOperation {
    int type;
    robj *pattern;
} redisSortOperation;

/* Structure to hold list iteration abstraction. */
typedef struct {
    robj *subject;
    unsigned char encoding;
    unsigned char direction; /* Iteration direction */
    quicklistIter *iter;
} listTypeIterator;

/* Structure for an entry while iterating over a list. */
typedef struct {
    listTypeIterator *li;
    quicklistEntry entry; /* Entry in quicklist */
} listTypeEntry;

/* Structure to hold set iteration abstraction. */
typedef struct {
    robj *subject;
    int encoding;
    int ii; /* intset iterator */
    dictIterator *di;
} setTypeIterator;

/* Structure to hold hash iteration abstraction. Note that iteration over
 * hashes involves both fields and values. Because it is possible that
 * not both are required, store pointers in the iterator to avoid
 * unnecessary memory allocation for fields/values. */
typedef struct {
    robj *subject;
    int encoding;

    unsigned char *fptr, *vptr;

    dictIterator *di;
    dictEntry *de;
} hashTypeIterator;

#include "stream.h"  /* Stream data type header file. */

#define OBJ_HASH_KEY 1
#define OBJ_HASH_VALUE 2

#define IO_THREADS_OP_IDLE 0
#define IO_THREADS_OP_READ 1
#define IO_THREADS_OP_WRITE 2
extern int io_threads_op;

/*-----------------------------------------------------------------------------
 * Extern declarations
 *----------------------------------------------------------------------------*/

extern struct redisServer server;
extern struct sharedObjectsStruct shared;
extern dictType objectKeyPointerValueDictType;
extern dictType objectKeyHeapPointerValueDictType;
extern dictType setDictType;
extern dictType BenchmarkDictType;
extern dictType zsetDictType;
extern dictType dbDictType;
extern double R_Zero, R_PosInf, R_NegInf, R_Nan;
extern dictType hashDictType;
extern dictType stringSetDictType;
extern dictType externalStringType;
extern dictType sdsHashDictType;
extern dictType dbExpiresDictType;
extern dictType modulesDictType;
extern dictType sdsReplyDictType;
extern dict *modules;

/*-----------------------------------------------------------------------------
 * Functions prototypes
 *----------------------------------------------------------------------------*/

/* Command metadata */
void populateCommandLegacyRangeSpec(struct redisCommand *c);
int populateArgsStructure(struct redisCommandArg *args);

/* Modules */
void moduleInitModulesSystem(void);
void moduleInitModulesSystemLast(void);
void modulesCron(void);
int moduleLoad(const char *path, void **argv, int argc, int is_loadex);
int moduleUnload(sds name);
void moduleLoadFromQueue(void);
int moduleGetCommandKeysViaAPI(struct redisCommand *cmd, robj **argv, int argc, getKeysResult *result);
int moduleGetCommandChannelsViaAPI(struct redisCommand *cmd, robj **argv, int argc, getKeysResult *result);
moduleType *moduleTypeLookupModuleByID(uint64_t id);
void moduleTypeNameByID(char *name, uint64_t moduleid);
const char *moduleTypeModuleName(moduleType *mt);
const char *moduleNameFromCommand(struct redisCommand *cmd);
void moduleFreeContext(struct RedisModuleCtx *ctx);
void unblockClientFromModule(client *c);
void moduleHandleBlockedClients(void);
void moduleBlockedClientTimedOut(client *c);
void modulePipeReadable(aeEventLoop *el, int fd, void *privdata, int mask);
size_t moduleCount(void);
void moduleAcquireGIL(void);
int moduleTryAcquireGIL(void);
void moduleReleaseGIL(void);
void moduleNotifyKeyspaceEvent(int type, const char *event, robj *key, int dbid);
void moduleCallCommandFilters(client *c);
void ModuleForkDoneHandler(int exitcode, int bysignal);
int TerminateModuleForkChild(int child_pid, int wait);
ssize_t rdbSaveModulesAux(rio *rdb, int when);
int moduleAllDatatypesHandleErrors();
int moduleAllModulesHandleReplAsyncLoad();
sds modulesCollectInfo(sds info, dict *sections_dict, int for_crash_report, int sections);
void moduleFireServerEvent(uint64_t eid, int subid, void *data);
void processModuleLoadingProgressEvent(int is_aof);
int moduleTryServeClientBlockedOnKey(client *c, robj *key);
void moduleUnblockClient(client *c);
int moduleBlockedClientMayTimeout(client *c);
int moduleClientIsBlockedOnKeys(client *c);
void moduleNotifyUserChanged(client *c);
void moduleNotifyKeyUnlink(robj *key, robj *val, int dbid);
size_t moduleGetFreeEffort(robj *key, robj *val, int dbid);
size_t moduleGetMemUsage(robj *key, robj *val, size_t sample_size, int dbid);
robj *moduleTypeDupOrReply(client *c, robj *fromkey, robj *tokey, int todb, robj *value);
int moduleDefragValue(robj *key, robj *obj, long *defragged, int dbid);
int moduleLateDefrag(robj *key, robj *value, unsigned long *cursor, long long endtime, long long *defragged, int dbid);
long moduleDefragGlobals(void);
void *moduleGetHandleByName(char *modulename);
int moduleIsModuleCommand(void *module_handle, struct redisCommand *cmd);

/* Utils */
long long ustime(void);
long long mstime(void);
void getRandomHexChars(char *p, size_t len);
void getRandomBytes(unsigned char *p, size_t len);
uint64_t crc64(uint64_t crc, const unsigned char *s, uint64_t l);
void exitFromChild(int retcode);
long long redisPopcount(void *s, long count);
int redisSetProcTitle(char *title);
int validateProcTitleTemplate(const char *template);
int redisCommunicateSystemd(const char *sd_notify_msg);
void redisSetCpuAffinity(const char *cpulist);

/* afterErrorReply flags */
#define ERR_REPLY_FLAG_NO_STATS_UPDATE (1ULL<<0) /* Indicating that we should not update
                                                    error stats after sending error reply */
/* networking.c -- Networking and Client related operations */
client *createClient(connection *conn);
void freeClient(client *c);
void freeClientAsync(client *c);
void logInvalidUseAndFreeClientAsync(client *c, const char *fmt, ...);
int beforeNextClient(client *c);
void clearClientConnectionState(client *c);
void resetClient(client *c);
void freeClientOriginalArgv(client *c);
void freeClientArgv(client *c);
void sendReplyToClient(connection *conn);
void *addReplyDeferredLen(client *c);
void setDeferredArrayLen(client *c, void *node, long length);
void setDeferredMapLen(client *c, void *node, long length);
void setDeferredSetLen(client *c, void *node, long length);
void setDeferredAttributeLen(client *c, void *node, long length);
void setDeferredPushLen(client *c, void *node, long length);
int processInputBuffer(client *c);
void acceptTcpHandler(aeEventLoop *el, int fd, void *privdata, int mask);
void acceptTLSHandler(aeEventLoop *el, int fd, void *privdata, int mask);
void acceptUnixHandler(aeEventLoop *el, int fd, void *privdata, int mask);
void readQueryFromClient(connection *conn);
int prepareClientToWrite(client *c);
void addReplyNull(client *c);
void addReplyNullArray(client *c);
void addReplyBool(client *c, int b);
void addReplyVerbatim(client *c, const char *s, size_t len, const char *ext);
void addReplyProto(client *c, const char *s, size_t len);
void AddReplyFromClient(client *c, client *src);
void addReplyBulk(client *c, robj *obj);
void addReplyBulkCString(client *c, const char *s);
void addReplyBulkCBuffer(client *c, const void *p, size_t len);
void addReplyBulkLongLong(client *c, long long ll);
void addReply(client *c, robj *obj);
void addReplySds(client *c, sds s);
void addReplyBulkSds(client *c, sds s);
void setDeferredReplyBulkSds(client *c, void *node, sds s);
void addReplyErrorObject(client *c, robj *err);
void addReplyOrErrorObject(client *c, robj *reply);
void afterErrorReply(client *c, const char *s, size_t len, int flags);
void addReplyErrorSdsEx(client *c, sds err, int flags);
void addReplyErrorSds(client *c, sds err);
void addReplyError(client *c, const char *err);
void addReplyErrorArity(client *c);
void addReplyErrorExpireTime(client *c);
void addReplyStatus(client *c, const char *status);
void addReplyDouble(client *c, double d);
void addReplyLongLongWithPrefix(client *c, long long ll, char prefix);
void addReplyBigNum(client *c, const char* num, size_t len);
void addReplyHumanLongDouble(client *c, long double d);
void addReplyLongLong(client *c, long long ll);
void addReplyArrayLen(client *c, long length);
void addReplyMapLen(client *c, long length);
void addReplySetLen(client *c, long length);
void addReplyAttributeLen(client *c, long length);
void addReplyPushLen(client *c, long length);
void addReplyHelp(client *c, const char **help);
void addReplySubcommandSyntaxError(client *c);
void addReplyLoadedModules(client *c);
void copyReplicaOutputBuffer(client *dst, client *src);
void addListRangeReply(client *c, robj *o, long start, long end, int reverse);
void deferredAfterErrorReply(client *c, list *errors);
size_t sdsZmallocSize(sds s);
size_t getStringObjectSdsUsedMemory(robj *o);
void freeClientReplyValue(void *o);
void *dupClientReplyValue(void *o);
char *getClientPeerId(client *client);
char *getClientSockName(client *client);
sds catClientInfoString(sds s, client *client);
sds getAllClientsInfoString(int type);
int clientSetName(client *c, robj *name);
void rewriteClientCommandVector(client *c, int argc, ...);
void rewriteClientCommandArgument(client *c, int i, robj *newval);
void replaceClientCommandVector(client *c, int argc, robj **argv);
void redactClientCommandArgument(client *c, int argc);
size_t getClientOutputBufferMemoryUsage(client *c);
size_t getClientMemoryUsage(client *c, size_t *output_buffer_mem_usage);
int freeClientsInAsyncFreeQueue(void);
int closeClientOnOutputBufferLimitReached(client *c, int async);
int getClientType(client *c);
int getClientTypeByName(char *name);
char *getClientTypeName(int class);
void flushSlavesOutputBuffers(void);
void disconnectSlaves(void);
void evictClients(void);
int listenToPort(int port, socketFds *fds);
void pauseClients(pause_purpose purpose, mstime_t end, pause_type type);
void unpauseClients(pause_purpose purpose);
int areClientsPaused(void);
int checkClientPauseTimeoutAndReturnIfPaused(void);
void unblockPostponedClients();
void processEventsWhileBlocked(void);
void whileBlockedCron();
void blockingOperationStarts();
void blockingOperationEnds();
int handleClientsWithPendingWrites(void);
int handleClientsWithPendingWritesUsingThreads(void);
int handleClientsWithPendingReadsUsingThreads(void);
int stopThreadedIOIfNeeded(void);
int clientHasPendingReplies(client *c);
int islocalClient(client *c);
int updateClientMemUsage(client *c);
void updateClientMemUsageBucket(client *c);
void unlinkClient(client *c);
int writeToClient(client *c, int handler_installed);
void linkClient(client *c);
void protectClient(client *c);
void unprotectClient(client *c);
void initThreadedIO(void);
client *lookupClientByID(uint64_t id);
int authRequired(client *c);
void putClientInPendingWriteQueue(client *c);

#ifdef __GNUC__
void addReplyErrorFormatEx(client *c, int flags, const char *fmt, ...)
    __attribute__((format(printf, 3, 4)));
void addReplyErrorFormat(client *c, const char *fmt, ...)
    __attribute__((format(printf, 2, 3)));
void addReplyStatusFormat(client *c, const char *fmt, ...)
    __attribute__((format(printf, 2, 3)));
#else
void addReplyErrorFormatEx(client *c, int flags, const char *fmt, ...);
void addReplyErrorFormat(client *c, const char *fmt, ...);
void addReplyStatusFormat(client *c, const char *fmt, ...);
#endif

/* Client side caching (tracking mode) */
void enableTracking(client *c, uint64_t redirect_to, uint64_t options, robj **prefix, size_t numprefix);
void disableTracking(client *c);
void trackingRememberKeys(client *c);
void trackingInvalidateKey(client *c, robj *keyobj, int bcast);
void trackingScheduleKeyInvalidation(uint64_t client_id, robj *keyobj);
void trackingHandlePendingKeyInvalidations(void);
void trackingInvalidateKeysOnFlush(int async);
void freeTrackingRadixTree(rax *rt);
void freeTrackingRadixTreeAsync(rax *rt);
void trackingLimitUsedSlots(void);
uint64_t trackingGetTotalItems(void);
uint64_t trackingGetTotalKeys(void);
uint64_t trackingGetTotalPrefixes(void);
void trackingBroadcastInvalidationMessages(void);
int checkPrefixCollisionsOrReply(client *c, robj **prefix, size_t numprefix);

/* List data type */
void listTypePush(robj *subject, robj *value, int where);
robj *listTypePop(robj *subject, int where);
unsigned long listTypeLength(const robj *subject);
listTypeIterator *listTypeInitIterator(robj *subject, long index, unsigned char direction);
void listTypeReleaseIterator(listTypeIterator *li);
void listTypeSetIteratorDirection(listTypeIterator *li, unsigned char direction);
int listTypeNext(listTypeIterator *li, listTypeEntry *entry);
robj *listTypeGet(listTypeEntry *entry);
void listTypeInsert(listTypeEntry *entry, robj *value, int where);
void listTypeReplace(listTypeEntry *entry, robj *value);
int listTypeEqual(listTypeEntry *entry, robj *o);
void listTypeDelete(listTypeIterator *iter, listTypeEntry *entry);
robj *listTypeDup(robj *o);
int listTypeDelRange(robj *o, long start, long stop);
void unblockClientWaitingData(client *c);
void popGenericCommand(client *c, int where);
void listElementsRemoved(client *c, robj *key, int where, robj *o, long count, int *deleted);

/* MULTI/EXEC/WATCH... */
void unwatchAllKeys(client *c);
void initClientMultiState(client *c);
void freeClientMultiState(client *c);
void queueMultiCommand(client *c, uint64_t cmd_flags);
size_t multiStateMemOverhead(client *c);
void touchWatchedKey(redisDb *db, robj *key);
int isWatchedKeyExpired(client *c);
void touchAllWatchedKeysInDb(redisDb *emptied, redisDb *replaced_with);
void discardTransaction(client *c);
void flagTransaction(client *c);
void execCommandAbort(client *c, sds error);

/* Redis object implementation */
void decrRefCount(robj *o);
void decrRefCountVoid(void *o);
void incrRefCount(robj *o);
robj *makeObjectShared(robj *o);
void freeStringObject(robj *o);
void freeListObject(robj *o);
void freeSetObject(robj *o);
void freeZsetObject(robj *o);
void freeHashObject(robj *o);
void dismissObject(robj *o, size_t dump_size);
robj *createObject(int type, void *ptr);
robj *createStringObject(const char *ptr, size_t len);
robj *createRawStringObject(const char *ptr, size_t len);
robj *createEmbeddedStringObject(const char *ptr, size_t len);
robj *tryCreateRawStringObject(const char *ptr, size_t len);
robj *tryCreateStringObject(const char *ptr, size_t len);
robj *dupStringObject(const robj *o);
int isSdsRepresentableAsLongLong(sds s, long long *llval);
int isObjectRepresentableAsLongLong(robj *o, long long *llongval);
robj *tryObjectEncoding(robj *o);
robj *getDecodedObject(robj *o);
size_t stringObjectLen(robj *o);
robj *createStringObjectFromLongLong(long long value);
robj *createStringObjectFromLongLongForValue(long long value);
robj *createStringObjectFromLongDouble(long double value, int humanfriendly);
robj *createQuicklistObject(void);
robj *createSetObject(void);
robj *createIntsetObject(void);
robj *createHashObject(void);
robj *createZsetObject(void);
robj *createZsetListpackObject(void);
robj *createStreamObject(void);
robj *createModuleObject(moduleType *mt, void *value);
int getLongFromObjectOrReply(client *c, robj *o, long *target, const char *msg);
int getPositiveLongFromObjectOrReply(client *c, robj *o, long *target, const char *msg);
int getRangeLongFromObjectOrReply(client *c, robj *o, long min, long max, long *target, const char *msg);
int checkType(client *c, robj *o, int type);
int getLongLongFromObjectOrReply(client *c, robj *o, long long *target, const char *msg);
int getDoubleFromObjectOrReply(client *c, robj *o, double *target, const char *msg);
int getDoubleFromObject(const robj *o, double *target);
int getLongLongFromObject(robj *o, long long *target);
int getLongDoubleFromObject(robj *o, long double *target);
int getLongDoubleFromObjectOrReply(client *c, robj *o, long double *target, const char *msg);
int getIntFromObjectOrReply(client *c, robj *o, int *target, const char *msg);
char *strEncoding(int encoding);
int compareStringObjects(const robj *a, const robj *b);
int collateStringObjects(const robj *a, const robj *b);
int equalStringObjects(robj *a, robj *b);
unsigned long long estimateObjectIdleTime(robj *o);
void trimStringObjectIfNeeded(robj *o);
#define sdsEncodedObject(objptr) (objptr->encoding == OBJ_ENCODING_RAW || objptr->encoding == OBJ_ENCODING_EMBSTR)

/* Synchronous I/O with timeout */
ssize_t syncWrite(int fd, char *ptr, ssize_t size, long long timeout);
ssize_t syncRead(int fd, char *ptr, ssize_t size, long long timeout);
ssize_t syncReadLine(int fd, char *ptr, ssize_t size, long long timeout);

/* Replication */
void replicationFeedSlaves(list *slaves, int dictid, robj **argv, int argc);
void replicationFeedStreamFromMasterStream(char *buf, size_t buflen);
void resetReplicationBuffer(void);
void feedReplicationBuffer(char *buf, size_t len);
void freeReplicaReferencedReplBuffer(client *replica);
void replicationFeedMonitors(client *c, list *monitors, int dictid, robj **argv, int argc);
void updateSlavesWaitingBgsave(int bgsaveerr, int type);
void replicationCron(void);
void replicationStartPendingFork(void);
void replicationHandleMasterDisconnection(void);
void replicationCacheMaster(client *c);
void resizeReplicationBacklog();
void replicationSetMaster(char *ip, int port);
void replicationUnsetMaster(void);
void refreshGoodSlavesCount(void);
int checkGoodReplicasStatus(void);
void processClientsWaitingReplicas(void);
void unblockClientWaitingReplicas(client *c);
int replicationCountAcksByOffset(long long offset);
void replicationSendNewlineToMaster(void);
long long replicationGetSlaveOffset(void);
char *replicationGetSlaveName(client *c);
long long getPsyncInitialOffset(void);
int replicationSetupSlaveForFullResync(client *slave, long long offset);
void changeReplicationId(void);
void clearReplicationId2(void);
void createReplicationBacklog(void);
void freeReplicationBacklog(void);
void replicationCacheMasterUsingMyself(void);
void feedReplicationBacklog(void *ptr, size_t len);
void incrementalTrimReplicationBacklog(size_t blocks);
int canFeedReplicaReplBuffer(client *replica);
void rebaseReplicationBuffer(long long base_repl_offset);
void showLatestBacklog(void);
void rdbPipeReadHandler(struct aeEventLoop *eventLoop, int fd, void *clientData, int mask);
void rdbPipeWriteHandlerConnRemoved(struct connection *conn);
void clearFailoverState(void);
void updateFailoverStatus(void);
void abortFailover(const char *err);
const char *getFailoverStateString();

/* Generic persistence functions */
void startLoadingFile(size_t size, char* filename, int rdbflags);
void startLoading(size_t size, int rdbflags, int async);
void loadingAbsProgress(off_t pos);
void loadingIncrProgress(off_t size);
void stopLoading(int success);
void updateLoadingFileName(char* filename);
void startSaving(int rdbflags);
void stopSaving(int success);
int allPersistenceDisabled(void);

#define DISK_ERROR_TYPE_AOF 1       /* Don't accept writes: AOF errors. */
#define DISK_ERROR_TYPE_RDB 2       /* Don't accept writes: RDB errors. */
#define DISK_ERROR_TYPE_NONE 0      /* No problems, we can accept writes. */
int writeCommandsDeniedByDiskError(void);
sds writeCommandsGetDiskErrorMessage(int);

/* RDB persistence */
#include "rdb.h"
void killRDBChild(void);
int bg_unlink(const char *filename);

/* AOF persistence */
void flushAppendOnlyFile(int force);
void feedAppendOnlyFile(int dictid, robj **argv, int argc);
void aofRemoveTempFile(pid_t childpid);
int rewriteAppendOnlyFileBackground(void);
int loadAppendOnlyFiles(aofManifest *am);
void stopAppendOnly(void);
int startAppendOnly(void);
void backgroundRewriteDoneHandler(int exitcode, int bysignal);
ssize_t aofReadDiffFromParent(void);
void killAppendOnlyChild(void);
void restartAOFAfterSYNC();
void aofLoadManifestFromDisk(void);
void aofOpenIfNeededOnServerStart(void);
void aofManifestFree(aofManifest *am);
int aofDelHistoryFiles(void);
int aofRewriteLimited(void);

/* Child info */
void openChildInfoPipe(void);
void closeChildInfoPipe(void);
void sendChildInfoGeneric(childInfoType info_type, size_t keys, double progress, char *pname);
void sendChildCowInfo(childInfoType info_type, char *pname);
void sendChildInfo(childInfoType info_type, size_t keys, char *pname);
void receiveChildInfo(void);

/* Fork helpers */
int redisFork(int purpose);
int hasActiveChildProcess();
void resetChildState();
int isMutuallyExclusiveChildType(int type);

/* acl.c -- Authentication related prototypes. */
extern rax *Users;
extern user *DefaultUser;
void ACLInit(void);
/* Return values for ACLCheckAllPerm(). */
#define ACL_OK 0
#define ACL_DENIED_CMD 1
#define ACL_DENIED_KEY 2
#define ACL_DENIED_AUTH 3 /* Only used for ACL LOG entries. */
#define ACL_DENIED_CHANNEL 4 /* Only used for pub/sub commands */

/* Context values for addACLLogEntry(). */
#define ACL_LOG_CTX_TOPLEVEL 0
#define ACL_LOG_CTX_LUA 1
#define ACL_LOG_CTX_MULTI 2
#define ACL_LOG_CTX_MODULE 3

/* ACL key permission types */
#define ACL_READ_PERMISSION (1<<0)
#define ACL_WRITE_PERMISSION (1<<1)
#define ACL_ALL_PERMISSION (ACL_READ_PERMISSION|ACL_WRITE_PERMISSION)

int ACLCheckUserCredentials(robj *username, robj *password);
int ACLAuthenticateUser(client *c, robj *username, robj *password);
unsigned long ACLGetCommandID(sds cmdname);
void ACLClearCommandID(void);
user *ACLGetUserByName(const char *name, size_t namelen);
int ACLUserCheckKeyPerm(user *u, const char *key, int keylen, int flags);
int ACLUserCheckChannelPerm(user *u, sds channel, int literal);
int ACLCheckAllUserCommandPerm(user *u, struct redisCommand *cmd, robj **argv, int argc, int *idxptr);
int ACLUserCheckCmdWithUnrestrictedKeyAccess(user *u, struct redisCommand *cmd, robj **argv, int argc, int flags);
int ACLCheckAllPerm(client *c, int *idxptr);
int ACLSetUser(user *u, const char *op, ssize_t oplen);
uint64_t ACLGetCommandCategoryFlagByName(const char *name);
int ACLAppendUserForLoading(sds *argv, int argc, int *argc_err);
const char *ACLSetUserStringError(void);
int ACLLoadConfiguredUsers(void);
sds ACLDescribeUser(user *u);
void ACLLoadUsersAtStartup(void);
void addReplyCommandCategories(client *c, struct redisCommand *cmd);
user *ACLCreateUnlinkedUser();
void ACLFreeUserAndKillClients(user *u);
void addACLLogEntry(client *c, int reason, int context, int argpos, sds username, sds object);
const char* getAclErrorMessage(int acl_res);
void ACLUpdateDefaultUserPassword(sds password);

/* Sorted sets data type */

/* Input flags. */
#define ZADD_IN_NONE 0
#define ZADD_IN_INCR (1<<0)    /* Increment the score instead of setting it. */
#define ZADD_IN_NX (1<<1)      /* Don't touch elements not already existing. */
#define ZADD_IN_XX (1<<2)      /* Only touch elements already existing. */
#define ZADD_IN_GT (1<<3)      /* Only update existing when new scores are higher. */
#define ZADD_IN_LT (1<<4)      /* Only update existing when new scores are lower. */

/* Output flags. */
#define ZADD_OUT_NOP (1<<0)     /* Operation not performed because of conditionals.*/
#define ZADD_OUT_NAN (1<<1)     /* Only touch elements already existing. */
#define ZADD_OUT_ADDED (1<<2)   /* The element was new and was added. */
#define ZADD_OUT_UPDATED (1<<3) /* The element already existed, score updated. */

/* Struct to hold an inclusive/exclusive range spec by score comparison. */
typedef struct {
    double min, max;
    int minex, maxex; /* are min or max exclusive? */
} zrangespec;

/* Struct to hold an inclusive/exclusive range spec by lexicographic comparison. */
typedef struct {
    sds min, max;     /* May be set to shared.(minstring|maxstring) */
    int minex, maxex; /* are min or max exclusive? */
} zlexrangespec;

/* flags for incrCommandFailedCalls */
#define ERROR_COMMAND_REJECTED (1<<0) /* Indicate to update the command rejected stats */
#define ERROR_COMMAND_FAILED (1<<1) /* Indicate to update the command failed stats */

zskiplist *zslCreate(void);
void zslFree(zskiplist *zsl);
zskiplistNode *zslInsert(zskiplist *zsl, double score, sds ele);
unsigned char *zzlInsert(unsigned char *zl, sds ele, double score);
int zslDelete(zskiplist *zsl, double score, sds ele, zskiplistNode **node);
zskiplistNode *zslFirstInRange(zskiplist *zsl, zrangespec *range);
zskiplistNode *zslLastInRange(zskiplist *zsl, zrangespec *range);
double zzlGetScore(unsigned char *sptr);
void zzlNext(unsigned char *zl, unsigned char **eptr, unsigned char **sptr);
void zzlPrev(unsigned char *zl, unsigned char **eptr, unsigned char **sptr);
unsigned char *zzlFirstInRange(unsigned char *zl, zrangespec *range);
unsigned char *zzlLastInRange(unsigned char *zl, zrangespec *range);
unsigned long zsetLength(const robj *zobj);
void zsetConvert(robj *zobj, int encoding);
void zsetConvertToListpackIfNeeded(robj *zobj, size_t maxelelen, size_t totelelen);
int zsetScore(robj *zobj, sds member, double *score);
unsigned long zslGetRank(zskiplist *zsl, double score, sds o);
int zsetAdd(robj *zobj, double score, sds ele, int in_flags, int *out_flags, double *newscore);
long zsetRank(robj *zobj, sds ele, int reverse);
int zsetDel(robj *zobj, sds ele);
robj *zsetDup(robj *o);
void genericZpopCommand(client *c, robj **keyv, int keyc, int where, int emitkey, long count, int use_nested_array, int reply_nil_when_empty, int *deleted);
sds lpGetObject(unsigned char *sptr);
int zslValueGteMin(double value, zrangespec *spec);
int zslValueLteMax(double value, zrangespec *spec);
void zslFreeLexRange(zlexrangespec *spec);
int zslParseLexRange(robj *min, robj *max, zlexrangespec *spec);
unsigned char *zzlFirstInLexRange(unsigned char *zl, zlexrangespec *range);
unsigned char *zzlLastInLexRange(unsigned char *zl, zlexrangespec *range);
zskiplistNode *zslFirstInLexRange(zskiplist *zsl, zlexrangespec *range);
zskiplistNode *zslLastInLexRange(zskiplist *zsl, zlexrangespec *range);
int zzlLexValueGteMin(unsigned char *p, zlexrangespec *spec);
int zzlLexValueLteMax(unsigned char *p, zlexrangespec *spec);
int zslLexValueGteMin(sds value, zlexrangespec *spec);
int zslLexValueLteMax(sds value, zlexrangespec *spec);

/* Core functions */
int getMaxmemoryState(size_t *total, size_t *logical, size_t *tofree, float *level);
size_t freeMemoryGetNotCountedMemory();
int overMaxmemoryAfterAlloc(size_t moremem);
int processCommand(client *c);
int processPendingCommandAndInputBuffer(client *c);
void setupSignalHandlers(void);
void removeSignalHandlers(void);
int createSocketAcceptHandler(socketFds *sfd, aeFileProc *accept_handler);
int changeListenPort(int port, socketFds *sfd, aeFileProc *accept_handler);
int changeBindAddr(void);
struct redisCommand *lookupSubcommand(struct redisCommand *container, sds sub_name);
struct redisCommand *lookupCommand(robj **argv, int argc);
struct redisCommand *lookupCommandBySdsLogic(dict *commands, sds s);
struct redisCommand *lookupCommandBySds(sds s);
struct redisCommand *lookupCommandByCStringLogic(dict *commands, const char *s);
struct redisCommand *lookupCommandByCString(const char *s);
struct redisCommand *lookupCommandOrOriginal(robj **argv, int argc);
int commandCheckExistence(client *c, sds *err);
int commandCheckArity(client *c, sds *err);
void startCommandExecution();
int incrCommandStatsOnError(struct redisCommand *cmd, int flags);
void call(client *c, int flags);
void alsoPropagate(int dbid, robj **argv, int argc, int target);
void propagatePendingCommands();
void redisOpArrayReset(redisOpArray *oa);
void redisOpArrayFree(redisOpArray *oa);
void forceCommandPropagation(client *c, int flags);
void preventCommandPropagation(client *c);
void preventCommandAOF(client *c);
void preventCommandReplication(client *c);
void slowlogPushCurrentCommand(client *c, struct redisCommand *cmd, ustime_t duration);
void updateCommandLatencyHistogram(struct hdr_histogram** latency_histogram, int64_t duration_hist);
int prepareForShutdown(int flags);
void replyToClientsBlockedOnShutdown(void);
int abortShutdown(void);
void afterCommand(client *c);
int mustObeyClient(client *c);
#ifdef __GNUC__
void _serverLog(int level, const char *fmt, ...)
    __attribute__((format(printf, 2, 3)));
#else
void _serverLog(int level, const char *fmt, ...);
#endif
void serverLogRaw(int level, const char *msg);
void serverLogFromHandler(int level, const char *msg);
void usage(void);
void updateDictResizePolicy(void);
int htNeedsResize(dict *dict);
void populateCommandTable(void);
void resetCommandTableStats(dict* commands);
void resetErrorTableStats(void);
void adjustOpenFilesLimit(void);
void incrementErrorCount(const char *fullerr, size_t namelen);
void closeListeningSockets(int unlink_unix_socket);
void updateCachedTime(int update_daylight_info);
void resetServerStats(void);
void activeDefragCycle(void);
unsigned int getLRUClock(void);
unsigned int LRU_CLOCK(void);
const char *evictPolicyToString(void);
struct redisMemOverhead *getMemoryOverheadData(void);
void freeMemoryOverheadData(struct redisMemOverhead *mh);
void checkChildrenDone(void);
int setOOMScoreAdj(int process_class);
void rejectCommandFormat(client *c, const char *fmt, ...);
void *activeDefragAlloc(void *ptr);
robj *activeDefragStringOb(robj* ob, long *defragged);
void dismissSds(sds s);
void dismissMemory(void* ptr, size_t size_hint);
void dismissMemoryInChild(void);

#define RESTART_SERVER_NONE 0
#define RESTART_SERVER_GRACEFULLY (1<<0)     /* Do proper shutdown. */
#define RESTART_SERVER_CONFIG_REWRITE (1<<1) /* CONFIG REWRITE before restart.*/
int restartServer(int flags, mstime_t delay);

/* Set data type */
robj *setTypeCreate(sds value);
int setTypeAdd(robj *subject, sds value);
int setTypeRemove(robj *subject, sds value);
int setTypeIsMember(robj *subject, sds value);
setTypeIterator *setTypeInitIterator(robj *subject);
void setTypeReleaseIterator(setTypeIterator *si);
int setTypeNext(setTypeIterator *si, sds *sdsele, int64_t *llele);
sds setTypeNextObject(setTypeIterator *si);
int setTypeRandomElement(robj *setobj, sds *sdsele, int64_t *llele);
unsigned long setTypeRandomElements(robj *set, unsigned long count, robj *aux_set);
unsigned long setTypeSize(const robj *subject);
void setTypeConvert(robj *subject, int enc);
robj *setTypeDup(robj *o);

/* Hash data type */
#define HASH_SET_TAKE_FIELD (1<<0)
#define HASH_SET_TAKE_VALUE (1<<1)
#define HASH_SET_COPY 0

void hashTypeConvert(robj *o, int enc);
void hashTypeTryConversion(robj *subject, robj **argv, int start, int end);
int hashTypeExists(robj *o, sds key);
int hashTypeDelete(robj *o, sds key);
unsigned long hashTypeLength(const robj *o);
hashTypeIterator *hashTypeInitIterator(robj *subject);
void hashTypeReleaseIterator(hashTypeIterator *hi);
int hashTypeNext(hashTypeIterator *hi);
void hashTypeCurrentFromListpack(hashTypeIterator *hi, int what,
                                 unsigned char **vstr,
                                 unsigned int *vlen,
                                 long long *vll);
sds hashTypeCurrentFromHashTable(hashTypeIterator *hi, int what);
void hashTypeCurrentObject(hashTypeIterator *hi, int what, unsigned char **vstr, unsigned int *vlen, long long *vll);
sds hashTypeCurrentObjectNewSds(hashTypeIterator *hi, int what);
robj *hashTypeLookupWriteOrCreate(client *c, robj *key);
robj *hashTypeGetValueObject(robj *o, sds field);
int hashTypeSet(robj *o, sds field, sds value, int flags);
robj *hashTypeDup(robj *o);

/* Pub / Sub */
int pubsubUnsubscribeAllChannels(client *c, int notify);
int pubsubUnsubscribeShardAllChannels(client *c, int notify);
void pubsubUnsubscribeShardChannels(robj **channels, unsigned int count);
int pubsubUnsubscribeAllPatterns(client *c, int notify);
int pubsubPublishMessage(robj *channel, robj *message, int sharded);
int pubsubPublishMessageAndPropagateToCluster(robj *channel, robj *message, int sharded);
void addReplyPubsubMessage(client *c, robj *channel, robj *msg, robj *message_bulk);
int serverPubsubSubscriptionCount();
int serverPubsubShardSubscriptionCount();
size_t pubsubMemOverhead(client *c);

/* Keyspace events notification */
void notifyKeyspaceEvent(int type, char *event, robj *key, int dbid);
int keyspaceEventsStringToFlags(char *classes);
sds keyspaceEventsFlagsToString(int flags);

/* Configuration */
/* Configuration Flags */
#define MODIFIABLE_CONFIG 0 /* This is the implied default for a standard 
                             * config, which is mutable. */
#define IMMUTABLE_CONFIG (1ULL<<0) /* Can this value only be set at startup? */
#define SENSITIVE_CONFIG (1ULL<<1) /* Does this value contain sensitive information */
#define DEBUG_CONFIG (1ULL<<2) /* Values that are useful for debugging. */
#define MULTI_ARG_CONFIG (1ULL<<3) /* This config receives multiple arguments. */
#define HIDDEN_CONFIG (1ULL<<4) /* This config is hidden in `config get <pattern>` (used for tests/debugging) */
#define PROTECTED_CONFIG (1ULL<<5) /* Becomes immutable if enable-protected-configs is enabled. */
#define DENY_LOADING_CONFIG (1ULL<<6) /* This config is forbidden during loading. */
#define ALIAS_CONFIG (1ULL<<7) /* For configs with multiple names, this flag is set on the alias. */
#define MODULE_CONFIG (1ULL<<8) /* This config is a module config */
#define VOLATILE_CONFIG (1ULL<<9) /* The config is a reference to the config data and not the config data itself (ex.
                                   * a file name containing more configuration like a tls key). In this case we want
                                   * to apply the configuration change even if the new config value is the same as
                                   * the old. */

#define INTEGER_CONFIG 0 /* No flags means a simple integer configuration */
#define MEMORY_CONFIG (1<<0) /* Indicates if this value can be loaded as a memory value */
#define PERCENT_CONFIG (1<<1) /* Indicates if this value can be loaded as a percent (and stored as a negative int) */
#define OCTAL_CONFIG (1<<2) /* This value uses octal representation */

/* Enum Configs contain an array of configEnum objects that match a string with an integer. */
typedef struct configEnum {
    char *name;
    int val;
} configEnum;

/* Type of configuration. */
typedef enum {
    BOOL_CONFIG,
    NUMERIC_CONFIG,
    STRING_CONFIG,
    SDS_CONFIG,
    ENUM_CONFIG,
    SPECIAL_CONFIG,
} configType;

void loadServerConfig(char *filename, char config_from_stdin, char *options);
void appendServerSaveParams(time_t seconds, int changes);
void resetServerSaveParams(void);
struct rewriteConfigState; /* Forward declaration to export API. */
void rewriteConfigRewriteLine(struct rewriteConfigState *state, const char *option, sds line, int force);
void rewriteConfigMarkAsProcessed(struct rewriteConfigState *state, const char *option);
int rewriteConfig(char *path, int force_write);
void initConfigValues();
void removeConfig(sds name);
sds getConfigDebugInfo();
int allowProtectedAction(int config, client *c);

/* Module Configuration */
typedef struct ModuleConfig ModuleConfig;
int performModuleConfigSetFromName(sds name, sds value, const char **err);
int performModuleConfigSetDefaultFromName(sds name, const char **err);
void addModuleBoolConfig(const char *module_name, const char *name, int flags, void *privdata, int default_val);
void addModuleStringConfig(const char *module_name, const char *name, int flags, void *privdata, sds default_val);
void addModuleEnumConfig(const char *module_name, const char *name, int flags, void *privdata, int default_val, configEnum *enum_vals);
void addModuleNumericConfig(const char *module_name, const char *name, int flags, void *privdata, long long default_val, int conf_flags, long long lower, long long upper);
void addModuleConfigApply(list *module_configs, ModuleConfig *module_config);
int moduleConfigApplyConfig(list *module_configs, const char **err, const char **err_arg_name);
int getModuleBoolConfig(ModuleConfig *module_config);
int setModuleBoolConfig(ModuleConfig *config, int val, const char **err);
sds getModuleStringConfig(ModuleConfig *module_config);
int setModuleStringConfig(ModuleConfig *config, sds strval, const char **err);
int getModuleEnumConfig(ModuleConfig *module_config);
int setModuleEnumConfig(ModuleConfig *config, int val, const char **err);
long long getModuleNumericConfig(ModuleConfig *module_config);
int setModuleNumericConfig(ModuleConfig *config, long long val, const char **err);

/* db.c -- Keyspace access API */
int removeExpire(redisDb *db, robj *key);
void deleteExpiredKeyAndPropagate(redisDb *db, robj *keyobj);
void propagateDeletion(redisDb *db, robj *key, int lazy);
int keyIsExpired(redisDb *db, robj *key);
long long getExpire(redisDb *db, robj *key);
void setExpire(client *c, redisDb *db, robj *key, long long when);
int checkAlreadyExpired(long long when);
robj *lookupKeyRead(redisDb *db, robj *key);
robj *lookupKeyWrite(redisDb *db, robj *key);
robj *lookupKeyReadOrReply(client *c, robj *key, robj *reply);
robj *lookupKeyWriteOrReply(client *c, robj *key, robj *reply);
robj *lookupKeyReadWithFlags(redisDb *db, robj *key, int flags);
robj *lookupKeyWriteWithFlags(redisDb *db, robj *key, int flags);
robj *objectCommandLookup(client *c, robj *key);
robj *objectCommandLookupOrReply(client *c, robj *key, robj *reply);
int objectSetLRUOrLFU(robj *val, long long lfu_freq, long long lru_idle,
                       long long lru_clock, int lru_multiplier);
#define LOOKUP_NONE 0
#define LOOKUP_NOTOUCH (1<<0)  /* Don't update LRU. */
#define LOOKUP_NONOTIFY (1<<1) /* Don't trigger keyspace event on key misses. */
#define LOOKUP_NOSTATS (1<<2)  /* Don't update keyspace hits/misses counters. */
#define LOOKUP_WRITE (1<<3)    /* Delete expired keys even in replicas. */

void dbAdd(redisDb *db, robj *key, robj *val);
int dbAddRDBLoad(redisDb *db, sds key, robj *val);
void dbOverwrite(redisDb *db, robj *key, robj *val);

#define SETKEY_KEEPTTL 1
#define SETKEY_NO_SIGNAL 2
#define SETKEY_ALREADY_EXIST 4
#define SETKEY_DOESNT_EXIST 8
void setKey(client *c, redisDb *db, robj *key, robj *val, int flags);
robj *dbRandomKey(redisDb *db);
int dbSyncDelete(redisDb *db, robj *key);
int dbDelete(redisDb *db, robj *key);
robj *dbUnshareStringValue(redisDb *db, robj *key, robj *o);

#define EMPTYDB_NO_FLAGS 0      /* No flags. */
#define EMPTYDB_ASYNC (1<<0)    /* Reclaim memory in another thread. */
#define EMPTYDB_NOFUNCTIONS (1<<1) /* Indicate not to flush the functions. */
long long emptyData(int dbnum, int flags, void(callback)(dict*));
long long emptyDbStructure(redisDb *dbarray, int dbnum, int async, void(callback)(dict*));
void flushAllDataAndResetRDB(int flags);
long long dbTotalServerKeyCount();
redisDb *initTempDb(void);
void discardTempDb(redisDb *tempDb, void(callback)(dict*));


int selectDb(client *c, int id);
void signalModifiedKey(client *c, redisDb *db, robj *key);
void signalFlushedDb(int dbid, int async);
void scanGenericCommand(client *c, robj *o, unsigned long cursor);
int parseScanCursorOrReply(client *c, robj *o, unsigned long *cursor);
int dbAsyncDelete(redisDb *db, robj *key);
void emptyDbAsync(redisDb *db);
size_t lazyfreeGetPendingObjectsCount(void);
size_t lazyfreeGetFreedObjectsCount(void);
void lazyfreeResetStats(void);
void freeObjAsync(robj *key, robj *obj, int dbid);
void freeReplicationBacklogRefMemAsync(list *blocks, rax *index);

/* API to get key arguments from commands */
#define GET_KEYSPEC_DEFAULT 0
#define GET_KEYSPEC_INCLUDE_NOT_KEYS (1<<0) /* Consider 'fake' keys as keys */
#define GET_KEYSPEC_RETURN_PARTIAL (1<<1) /* Return all keys that can be found */

int getKeysFromCommandWithSpecs(struct redisCommand *cmd, robj **argv, int argc, int search_flags, getKeysResult *result);
keyReference *getKeysPrepareResult(getKeysResult *result, int numkeys);
int getKeysFromCommand(struct redisCommand *cmd, robj **argv, int argc, getKeysResult *result);
int doesCommandHaveKeys(struct redisCommand *cmd);
int getChannelsFromCommand(struct redisCommand *cmd, robj **argv, int argc, getKeysResult *result);
int doesCommandHaveChannelsWithFlags(struct redisCommand *cmd, int flags);
void getKeysFreeResult(getKeysResult *result);
int sintercardGetKeys(struct redisCommand *cmd,robj **argv, int argc, getKeysResult *result);
int zunionInterDiffGetKeys(struct redisCommand *cmd,robj **argv, int argc, getKeysResult *result);
int zunionInterDiffStoreGetKeys(struct redisCommand *cmd,robj **argv, int argc, getKeysResult *result);
int evalGetKeys(struct redisCommand *cmd, robj **argv, int argc, getKeysResult *result);
int functionGetKeys(struct redisCommand *cmd, robj **argv, int argc, getKeysResult *result);
int sortGetKeys(struct redisCommand *cmd, robj **argv, int argc, getKeysResult *result);
int sortROGetKeys(struct redisCommand *cmd, robj **argv, int argc, getKeysResult *result);
int migrateGetKeys(struct redisCommand *cmd, robj **argv, int argc, getKeysResult *result);
int georadiusGetKeys(struct redisCommand *cmd, robj **argv, int argc, getKeysResult *result);
int xreadGetKeys(struct redisCommand *cmd, robj **argv, int argc, getKeysResult *result);
int lmpopGetKeys(struct redisCommand *cmd, robj **argv, int argc, getKeysResult *result);
int blmpopGetKeys(struct redisCommand *cmd, robj **argv, int argc, getKeysResult *result);
int zmpopGetKeys(struct redisCommand *cmd, robj **argv, int argc, getKeysResult *result);
int bzmpopGetKeys(struct redisCommand *cmd, robj **argv, int argc, getKeysResult *result);
int setGetKeys(struct redisCommand *cmd, robj **argv, int argc, getKeysResult *result);
int bitfieldGetKeys(struct redisCommand *cmd, robj **argv, int argc, getKeysResult *result);

unsigned short crc16(const char *buf, int len);

/* Sentinel */
void initSentinelConfig(void);
void initSentinel(void);
void sentinelTimer(void);
const char *sentinelHandleConfiguration(char **argv, int argc);
void queueSentinelConfig(sds *argv, int argc, int linenum, sds line);
void loadSentinelConfigFromQueue(void);
void sentinelIsRunning(void);
void sentinelCheckConfigFile(void);
void sentinelCommand(client *c);
void sentinelInfoCommand(client *c);
void sentinelPublishCommand(client *c);
void sentinelRoleCommand(client *c);

/* redis-check-rdb & aof */
int redis_check_rdb(char *rdbfilename, FILE *fp);
int redis_check_rdb_main(int argc, char **argv, FILE *fp);
int redis_check_aof_main(int argc, char **argv);

/* Scripting */
void scriptingInit(int setup);
int ldbRemoveChild(pid_t pid);
void ldbKillForkedSessions(void);
int ldbPendingChildren(void);
sds luaCreateFunction(client *c, robj *body);
void luaLdbLineHook(lua_State *lua, lua_Debug *ar);
void freeLuaScriptsAsync(dict *lua_scripts);
void freeFunctionsAsync(functionsLibCtx *lib_ctx);
int ldbIsEnabled();
void ldbLog(sds entry);
void ldbLogRedisReply(char *reply);
void sha1hex(char *digest, char *script, size_t len);
unsigned long evalMemory();
dict* evalScriptsDict();
unsigned long evalScriptsMemory();
uint64_t evalGetCommandFlags(client *c, uint64_t orig_flags);
uint64_t fcallGetCommandFlags(client *c, uint64_t orig_flags);
int isInsideYieldingLongCommand();

typedef struct luaScript {
    uint64_t flags;
    robj *body;
} luaScript;

/* Blocked clients */
void processUnblockedClients(void);
void blockClient(client *c, int btype);
void unblockClient(client *c);
void queueClientForReprocessing(client *c);
void replyToBlockedClientTimedOut(client *c);
int getTimeoutFromObjectOrReply(client *c, robj *object, mstime_t *timeout, int unit);
void disconnectAllBlockedClients(void);
void handleClientsBlockedOnKeys(void);
void signalKeyAsReady(redisDb *db, robj *key, int type);
void blockForKeys(client *c, int btype, robj **keys, int numkeys, long count, mstime_t timeout, robj *target, struct blockPos *blockpos, streamID *ids);
void updateStatsOnUnblock(client *c, long blocked_us, long reply_us, int had_errors);
void scanDatabaseForDeletedStreams(redisDb *emptied, redisDb *replaced_with);

/* timeout.c -- Blocked clients timeout and connections timeout. */
void addClientToTimeoutTable(client *c);
void removeClientFromTimeoutTable(client *c);
void handleBlockedClientsTimeout(void);
int clientsCronHandleTimeout(client *c, mstime_t now_ms);

/* expire.c -- Handling of expired keys */
void activeExpireCycle(int type);
void expireSlaveKeys(void);
void rememberSlaveKeyWithExpire(redisDb *db, robj *key);
void flushSlaveKeysWithExpireList(void);
size_t getSlaveKeyWithExpireCount(void);

/* evict.c -- maxmemory handling and LRU eviction. */
void evictionPoolAlloc(void);
#define LFU_INIT_VAL 5
unsigned long LFUGetTimeInMinutes(void);
uint8_t LFULogIncr(uint8_t value);
unsigned long LFUDecrAndReturn(robj *o);
#define EVICT_OK 0
#define EVICT_RUNNING 1
#define EVICT_FAIL 2
int performEvictions(void);
void startEvictionTimeProc(void);

/* Keys hashing / comparison functions for dict.c hash tables. */
uint64_t dictSdsHash(const void *key);
uint64_t dictSdsCaseHash(const void *key);
int dictSdsKeyCompare(dict *d, const void *key1, const void *key2);
int dictSdsKeyCaseCompare(dict *d, const void *key1, const void *key2);
void dictSdsDestructor(dict *d, void *val);
void *dictSdsDup(dict *d, const void *key);

/* Git SHA1 */
char *redisGitSHA1(void);
char *redisGitDirty(void);
uint64_t redisBuildId(void);
char *redisBuildIdString(void);

/* Commands prototypes */
void authCommand(client *c);
void pingCommand(client *c);
void echoCommand(client *c);
void commandCommand(client *c);
void commandCountCommand(client *c);
void commandListCommand(client *c);
void commandInfoCommand(client *c);
void commandGetKeysCommand(client *c);
void commandGetKeysAndFlagsCommand(client *c);
void commandHelpCommand(client *c);
void commandDocsCommand(client *c);
void setCommand(client *c);
void setnxCommand(client *c);
void setexCommand(client *c);
void psetexCommand(client *c);
void getCommand(client *c);
void getexCommand(client *c);
void getdelCommand(client *c);
void delCommand(client *c);
void unlinkCommand(client *c);
void existsCommand(client *c);
void setbitCommand(client *c);
void getbitCommand(client *c);
void bitfieldCommand(client *c);
void bitfieldroCommand(client *c);
void setrangeCommand(client *c);
void getrangeCommand(client *c);
void incrCommand(client *c);
void decrCommand(client *c);
void incrbyCommand(client *c);
void decrbyCommand(client *c);
void incrbyfloatCommand(client *c);
void selectCommand(client *c);
void swapdbCommand(client *c);
void randomkeyCommand(client *c);
void keysCommand(client *c);
void scanCommand(client *c);
void dbsizeCommand(client *c);
void lastsaveCommand(client *c);
void saveCommand(client *c);
void bgsaveCommand(client *c);
void bgrewriteaofCommand(client *c);
void shutdownCommand(client *c);
void slowlogCommand(client *c);
void moveCommand(client *c);
void copyCommand(client *c);
void renameCommand(client *c);
void renamenxCommand(client *c);
void lpushCommand(client *c);
void rpushCommand(client *c);
void lpushxCommand(client *c);
void rpushxCommand(client *c);
void linsertCommand(client *c);
void lpopCommand(client *c);
void rpopCommand(client *c);
void lmpopCommand(client *c);
void llenCommand(client *c);
void lindexCommand(client *c);
void lrangeCommand(client *c);
void ltrimCommand(client *c);
void typeCommand(client *c);
void lsetCommand(client *c);
void saddCommand(client *c);
void sremCommand(client *c);
void smoveCommand(client *c);
void sismemberCommand(client *c);
void smismemberCommand(client *c);
void scardCommand(client *c);
void spopCommand(client *c);
void srandmemberCommand(client *c);
void sinterCommand(client *c);
void sinterCardCommand(client *c);
void sinterstoreCommand(client *c);
void sunionCommand(client *c);
void sunionstoreCommand(client *c);
void sdiffCommand(client *c);
void sdiffstoreCommand(client *c);
void sscanCommand(client *c);
void syncCommand(client *c);
void flushdbCommand(client *c);
void flushallCommand(client *c);
void sortCommand(client *c);
void sortroCommand(client *c);
void lremCommand(client *c);
void lposCommand(client *c);
void rpoplpushCommand(client *c);
void lmoveCommand(client *c);
void infoCommand(client *c);
void mgetCommand(client *c);
void monitorCommand(client *c);
void expireCommand(client *c);
void expireatCommand(client *c);
void pexpireCommand(client *c);
void pexpireatCommand(client *c);
void getsetCommand(client *c);
void ttlCommand(client *c);
void touchCommand(client *c);
void pttlCommand(client *c);
void expiretimeCommand(client *c);
void pexpiretimeCommand(client *c);
void persistCommand(client *c);
void replicaofCommand(client *c);
void roleCommand(client *c);
void debugCommand(client *c);
void msetCommand(client *c);
void msetnxCommand(client *c);
void zaddCommand(client *c);
void zincrbyCommand(client *c);
void zrangeCommand(client *c);
void zrangebyscoreCommand(client *c);
void zrevrangebyscoreCommand(client *c);
void zrangebylexCommand(client *c);
void zrevrangebylexCommand(client *c);
void zcountCommand(client *c);
void zlexcountCommand(client *c);
void zrevrangeCommand(client *c);
void zcardCommand(client *c);
void zremCommand(client *c);
void zscoreCommand(client *c);
void zmscoreCommand(client *c);
void zremrangebyscoreCommand(client *c);
void zremrangebylexCommand(client *c);
void zpopminCommand(client *c);
void zpopmaxCommand(client *c);
void zmpopCommand(client *c);
void bzpopminCommand(client *c);
void bzpopmaxCommand(client *c);
void bzmpopCommand(client *c);
void zrandmemberCommand(client *c);
void multiCommand(client *c);
void execCommand(client *c);
void discardCommand(client *c);
void blpopCommand(client *c);
void brpopCommand(client *c);
void blmpopCommand(client *c);
void brpoplpushCommand(client *c);
void blmoveCommand(client *c);
void appendCommand(client *c);
void strlenCommand(client *c);
void zrankCommand(client *c);
void zrevrankCommand(client *c);
void hsetCommand(client *c);
void hsetnxCommand(client *c);
void hgetCommand(client *c);
void hmgetCommand(client *c);
void hdelCommand(client *c);
void hlenCommand(client *c);
void hstrlenCommand(client *c);
void zremrangebyrankCommand(client *c);
void zunionstoreCommand(client *c);
void zinterstoreCommand(client *c);
void zdiffstoreCommand(client *c);
void zunionCommand(client *c);
void zinterCommand(client *c);
void zinterCardCommand(client *c);
void zrangestoreCommand(client *c);
void zdiffCommand(client *c);
void zscanCommand(client *c);
void hkeysCommand(client *c);
void hvalsCommand(client *c);
void hgetallCommand(client *c);
void hexistsCommand(client *c);
void hscanCommand(client *c);
void hrandfieldCommand(client *c);
void configSetCommand(client *c);
void configGetCommand(client *c);
void configResetStatCommand(client *c);
void configRewriteCommand(client *c);
void configHelpCommand(client *c);
void hincrbyCommand(client *c);
void hincrbyfloatCommand(client *c);
void subscribeCommand(client *c);
void unsubscribeCommand(client *c);
void psubscribeCommand(client *c);
void punsubscribeCommand(client *c);
void publishCommand(client *c);
void pubsubCommand(client *c);
void spublishCommand(client *c);
void ssubscribeCommand(client *c);
void sunsubscribeCommand(client *c);
void watchCommand(client *c);
void unwatchCommand(client *c);
void clusterCommand(client *c);
void restoreCommand(client *c);
void migrateCommand(client *c);
void askingCommand(client *c);
void readonlyCommand(client *c);
void readwriteCommand(client *c);
int verifyDumpPayload(unsigned char *p, size_t len, uint16_t *rdbver_ptr);
void dumpCommand(client *c);
void objectCommand(client *c);
void memoryCommand(client *c);
void clientCommand(client *c);
void helloCommand(client *c);
void evalCommand(client *c);
void evalRoCommand(client *c);
void evalShaCommand(client *c);
void evalShaRoCommand(client *c);
void scriptCommand(client *c);
void fcallCommand(client *c);
void fcallroCommand(client *c);
void functionLoadCommand(client *c);
void functionDeleteCommand(client *c);
void functionKillCommand(client *c);
void functionStatsCommand(client *c);
void functionListCommand(client *c);
void functionHelpCommand(client *c);
void functionFlushCommand(client *c);
void functionRestoreCommand(client *c);
void functionDumpCommand(client *c);
void timeCommand(client *c);
void bitopCommand(client *c);
void bitcountCommand(client *c);
void bitposCommand(client *c);
void replconfCommand(client *c);
void waitCommand(client *c);
void georadiusbymemberCommand(client *c);
void georadiusbymemberroCommand(client *c);
void georadiusCommand(client *c);
void georadiusroCommand(client *c);
void geoaddCommand(client *c);
void geohashCommand(client *c);
void geoposCommand(client *c);
void geodistCommand(client *c);
void geosearchCommand(client *c);
void geosearchstoreCommand(client *c);
void pfselftestCommand(client *c);
void pfaddCommand(client *c);
void pfcountCommand(client *c);
void pfmergeCommand(client *c);
void pfdebugCommand(client *c);
void latencyCommand(client *c);
void moduleCommand(client *c);
void securityWarningCommand(client *c);
void xaddCommand(client *c);
void xrangeCommand(client *c);
void xrevrangeCommand(client *c);
void xlenCommand(client *c);
void xreadCommand(client *c);
void xgroupCommand(client *c);
void xsetidCommand(client *c);
void xackCommand(client *c);
void xpendingCommand(client *c);
void xclaimCommand(client *c);
void xautoclaimCommand(client *c);
void xinfoCommand(client *c);
void xdelCommand(client *c);
void xtrimCommand(client *c);
void lolwutCommand(client *c);
void aclCommand(client *c);
void lcsCommand(client *c);
void quitCommand(client *c);
void resetCommand(client *c);
void failoverCommand(client *c);

#if defined(__GNUC__)
void *calloc(size_t count, size_t size) __attribute__ ((deprecated));
void free(void *ptr) __attribute__ ((deprecated));
void *malloc(size_t size) __attribute__ ((deprecated));
void *realloc(void *ptr, size_t size) __attribute__ ((deprecated));
#endif

/* Debugging stuff */
void _serverAssertWithInfo(const client *c, const robj *o, const char *estr, const char *file, int line);
void _serverAssert(const char *estr, const char *file, int line);
#ifdef __GNUC__
void _serverPanic(const char *file, int line, const char *msg, ...)
    __attribute__ ((format (printf, 3, 4)));
#else
void _serverPanic(const char *file, int line, const char *msg, ...);
#endif
void serverLogObjectDebugInfo(const robj *o);
void sigsegvHandler(int sig, siginfo_t *info, void *secret);
const char *getSafeInfoString(const char *s, size_t len, char **tmp);
dict *genInfoSectionDict(robj **argv, int argc, char **defaults, int *out_all, int *out_everything);
void releaseInfoSectionDict(dict *sec);
sds genRedisInfoString(dict *section_dict, int all_sections, int everything);
sds genModulesInfoString(sds info);
void applyWatchdogPeriod();
void watchdogScheduleSignal(int period);
void serverLogHexDump(int level, char *descr, void *value, size_t len);
int memtest_preserving_test(unsigned long *m, size_t bytes, int passes);
void mixDigest(unsigned char *digest, const void *ptr, size_t len);
void xorDigest(unsigned char *digest, const void *ptr, size_t len);
sds catSubCommandFullname(const char *parent_name, const char *sub_name);
void commandAddSubcommand(struct redisCommand *parent, struct redisCommand *subcommand, const char *declared_name);
void debugDelay(int usec);
void killIOThreads(void);
void killThreads(void);
void makeThreadKillable(void);
void swapMainDbWithTempDb(redisDb *tempDb);

/* Use macro for checking log level to avoid evaluating arguments in cases log
 * should be ignored due to low level. */
#define serverLog(level, ...) do {\
        if (((level)&0xff) < server.verbosity) break;\
        _serverLog(level, __VA_ARGS__);\
    } while(0)

/* TLS stuff */
void tlsInit(void);
void tlsCleanup(void);
int tlsConfigure(redisTLSContextConfig *ctx_config);
int isTlsConfigured(void);

#define redisDebug(fmt, ...) \
    printf("DEBUG %s:%d > " fmt "\n", __FILE__, __LINE__, __VA_ARGS__)
#define redisDebugMark() \
    printf("-- MARK %s:%d --\n", __FILE__, __LINE__)

int iAmMaster(void);

#define STRINGIFY_(x) #x
#define STRINGIFY(x) STRINGIFY_(x)

#endif<|MERGE_RESOLUTION|>--- conflicted
+++ resolved
@@ -612,11 +612,8 @@
 #define NOTIFY_KEY_MISS (1<<11)   /* m (Note: This one is excluded from NOTIFY_ALL on purpose) */
 #define NOTIFY_LOADED (1<<12)     /* module only key space notification, indicate a key loaded from rdb */
 #define NOTIFY_MODULE (1<<13)     /* d, module key space notification */
-<<<<<<< HEAD
-#define NOTIFY_REMOVED (1<<14)    /* module only key space notification, indicate a key removed from the db */
-=======
 #define NOTIFY_NEW (1<<14)        /* n, new key notification */
->>>>>>> c3a0253b
+#define NOTIFY_REMOVED (1<<15)    /* module only key space notification, indicate a key removed from the db */
 #define NOTIFY_ALL (NOTIFY_GENERIC | NOTIFY_STRING | NOTIFY_LIST | NOTIFY_SET | NOTIFY_HASH | NOTIFY_ZSET | NOTIFY_EXPIRED | NOTIFY_EVICTED | NOTIFY_STREAM | NOTIFY_MODULE) /* A flag */
 
 /* Using the following macro you can run code inside serverCron() with the
