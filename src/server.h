--- conflicted
+++ resolved
@@ -233,18 +233,6 @@
 #define ACL_CATEGORY_TRANSACTION (1ULL<<19)
 #define ACL_CATEGORY_SCRIPTING (1ULL<<20)
 
-<<<<<<< HEAD
-/* Key argument flags. Please check the command table defined in the server.c file
- * for more information about the meaning of every flag. */
-#define CMD_KEY_WRITE (1ULL<<0)             /* "write" flag */
-#define CMD_KEY_READ (1ULL<<1)              /* "read" flag */
-#define CMD_KEY_SHARD_CHANNEL (1ULL<<2)     /* "shard_channel" flag */
-#define CMD_KEY_CHANNEL (1ULL<<3)           /* "channel" flag */
-#define CMD_KEY_CHANNEL_PATTERN (1ULL<<4)   /* "channel pattern" flag */
-#define CMD_KEY_INCOMPLETE (1ULL<<5)        /* "incomplete" flag (meaning that
-                                             * the keyspec might not point out
-                                             * to all keys it should cover) */
-=======
 /* Key-spec flags *
  * -------------- */
 /* The following refer what the command actually does with the value or metadata
@@ -273,10 +261,11 @@
 #define CMD_KEY_DELETE (1ULL<<7) /* Explicitly deletes some content
                                   * from the value of the key. */
 /* Other flags: */
-#define CMD_KEY_CHANNEL (1ULL<<8)     /* PUBSUB shard channel */
-#define CMD_KEY_INCOMPLETE (1ULL<<9)  /* Means that the keyspec might not point
+#define CMD_KEY_CHANNEL (1ULL<<8)         /* PUBSUB channel */
+#define CMD_KEY_CHANNEL_PATTERN (1ULL<<9) /* PUBSUB channel pattern */
+#define CMD_KEY_SHARD_CHANNEL (1ULL<<10)  /* PUBSUB shard channel */
+#define CMD_KEY_INCOMPLETE (1ULL<<11)  /* Means that the keyspec might not point
                                        * out to all keys it should cover */
->>>>>>> eef9c6b0
 
 /* AOF states */
 #define AOF_OFF 0             /* AOF is off */
@@ -2708,6 +2697,10 @@
 #define ACL_LOG_CTX_LUA 1
 #define ACL_LOG_CTX_MULTI 2
 #define ACL_LOG_CTX_MODULE 3
+
+/* ACL key permission types */
+#define ACL_READ_PERMISSION (1<<0)
+#define ACL_WRITE_PERMISSION (1<<1)
 
 int ACLCheckUserCredentials(robj *username, robj *password);
 int ACLAuthenticateUser(client *c, robj *username, robj *password);
