/*
 * Copyright (c) 2009-2012, Salvatore Sanfilippo <antirez at gmail dot com>
 * All rights reserved.
 *
 * Redistribution and use in source and binary forms, with or without
 * modification, are permitted provided that the following conditions are met:
 *
 *   * Redistributions of source code must retain the above copyright notice,
 *     this list of conditions and the following disclaimer.
 *   * Redistributions in binary form must reproduce the above copyright
 *     notice, this list of conditions and the following disclaimer in the
 *     documentation and/or other materials provided with the distribution.
 *   * Neither the name of Redis nor the names of its contributors may be used
 *     to endorse or promote products derived from this software without
 *     specific prior written permission.
 *
 * THIS SOFTWARE IS PROVIDED BY THE COPYRIGHT HOLDERS AND CONTRIBUTORS "AS IS"
 * AND ANY EXPRESS OR IMPLIED WARRANTIES, INCLUDING, BUT NOT LIMITED TO, THE
 * IMPLIED WARRANTIES OF MERCHANTABILITY AND FITNESS FOR A PARTICULAR PURPOSE
 * ARE DISCLAIMED. IN NO EVENT SHALL THE COPYRIGHT OWNER OR CONTRIBUTORS BE
 * LIABLE FOR ANY DIRECT, INDIRECT, INCIDENTAL, SPECIAL, EXEMPLARY, OR
 * CONSEQUENTIAL DAMAGES (INCLUDING, BUT NOT LIMITED TO, PROCUREMENT OF
 * SUBSTITUTE GOODS OR SERVICES; LOSS OF USE, DATA, OR PROFITS; OR BUSINESS
 * INTERRUPTION) HOWEVER CAUSED AND ON ANY THEORY OF LIABILITY, WHETHER IN
 * CONTRACT, STRICT LIABILITY, OR TORT (INCLUDING NEGLIGENCE OR OTHERWISE)
 * ARISING IN ANY WAY OUT OF THE USE OF THIS SOFTWARE, EVEN IF ADVISED OF THE
 * POSSIBILITY OF SUCH DAMAGE.
 */

#ifndef __REDIS_H
#define __REDIS_H

#include "fmacros.h"
#include "config.h"
#include "solarisfixes.h"
#include "rio.h"
#include "atomicvar.h"

#include <stdio.h>
#include <stdlib.h>
#include <string.h>
#include <time.h>
#include <limits.h>
#include <unistd.h>
#include <errno.h>
#include <inttypes.h>
#include <pthread.h>
#include <syslog.h>
#include <netinet/in.h>
#include <sys/socket.h>
#include <lua.h>
#include <signal.h>

#ifdef HAVE_LIBSYSTEMD
#include <systemd/sd-daemon.h>
#endif

typedef long long mstime_t; /* millisecond time type. */
typedef long long ustime_t; /* microsecond time type. */

#include "ae.h"      /* Event driven programming library */
#include "sds.h"     /* Dynamic safe strings */
#include "dict.h"    /* Hash tables */
#include "adlist.h"  /* Linked lists */
#include "zmalloc.h" /* total memory usage aware version of malloc/free */
#include "anet.h"    /* Networking the easy way */
#include "ziplist.h" /* Compact list data structure */
#include "intset.h"  /* Compact integer set structure */
#include "version.h" /* Version macro */
#include "util.h"    /* Misc functions useful in many places */
#include "latency.h" /* Latency monitor API */
#include "sparkline.h" /* ASCII graphs API */
#include "quicklist.h"  /* Lists are encoded as linked lists of
                           N-elements flat arrays */
#include "rax.h"     /* Radix tree */
#include "connection.h" /* Connection abstraction */

#define REDISMODULE_CORE 1
#include "redismodule.h"    /* Redis modules API defines. */

/* Following includes allow test functions to be called from Redis main() */
#include "zipmap.h"
#include "sha1.h"
#include "endianconv.h"
#include "crc64.h"

/* min/max */
#define min(a, b) ((a) < (b) ? (a) : (b))
#define max(a, b) ((a) > (b) ? (a) : (b))

/* Error codes */
#define C_OK                    0
#define C_ERR                   -1

/* Static server configuration */
#define CONFIG_DEFAULT_HZ        10             /* Time interrupt calls/sec. */
#define CONFIG_MIN_HZ            1
#define CONFIG_MAX_HZ            500
#define MAX_CLIENTS_PER_CLOCK_TICK 200          /* HZ is adapted based on that. */
#define CONFIG_MAX_LINE    1024
#define CRON_DBS_PER_CALL 16
#define NET_MAX_WRITES_PER_EVENT (1024*64)
#define PROTO_SHARED_SELECT_CMDS 10
#define OBJ_SHARED_INTEGERS 10000
#define OBJ_SHARED_BULKHDR_LEN 32
#define LOG_MAX_LEN    1024 /* Default maximum length of syslog messages.*/
#define AOF_REWRITE_ITEMS_PER_CMD 64
#define AOF_READ_DIFF_INTERVAL_BYTES (1024*10)
#define AOF_ANNOTATION_LINE_MAX_LEN 1024
#define CONFIG_AUTHPASS_MAX_LEN 512
#define CONFIG_RUN_ID_SIZE 40
#define RDB_EOF_MARK_SIZE 40
#define CONFIG_REPL_BACKLOG_MIN_SIZE (1024*16)          /* 16k */
#define CONFIG_BGSAVE_RETRY_DELAY 5 /* Wait a few secs before trying again. */
#define CONFIG_DEFAULT_PID_FILE "/var/run/redis.pid"
#define CONFIG_DEFAULT_BINDADDR_COUNT 2
#define CONFIG_DEFAULT_BINDADDR { "*", "-::*" }
#define NET_HOST_STR_LEN 256 /* Longest valid hostname */
#define NET_IP_STR_LEN 46 /* INET6_ADDRSTRLEN is 46, but we need to be sure */
#define NET_ADDR_STR_LEN (NET_IP_STR_LEN+32) /* Must be enough for ip:port */
#define NET_HOST_PORT_STR_LEN (NET_HOST_STR_LEN+32) /* Must be enough for hostname:port */
#define CONFIG_BINDADDR_MAX 16
#define CONFIG_MIN_RESERVED_FDS 32
#define CONFIG_DEFAULT_PROC_TITLE_TEMPLATE "{title} {listen-addr} {server-mode}"

/* Bucket sizes for client eviction pools. Each bucket stores clients with
 * memory usage of up to twice the size of the bucket below it. */
#define CLIENT_MEM_USAGE_BUCKET_MIN_LOG 15 /* Bucket sizes start at up to 32KB (2^15) */
#define CLIENT_MEM_USAGE_BUCKET_MAX_LOG 33 /* Bucket for largest clients: sizes above 4GB (2^32) */
#define CLIENT_MEM_USAGE_BUCKETS (1+CLIENT_MEM_USAGE_BUCKET_MAX_LOG-CLIENT_MEM_USAGE_BUCKET_MIN_LOG)

#define ACTIVE_EXPIRE_CYCLE_SLOW 0
#define ACTIVE_EXPIRE_CYCLE_FAST 1

/* Children process will exit with this status code to signal that the
 * process terminated without an error: this is useful in order to kill
 * a saving child (RDB or AOF one), without triggering in the parent the
 * write protection that is normally turned on on write errors.
 * Usually children that are terminated with SIGUSR1 will exit with this
 * special code. */
#define SERVER_CHILD_NOERROR_RETVAL    255

/* Reading copy-on-write info is sometimes expensive and may slow down child
 * processes that report it continuously. We measure the cost of obtaining it
 * and hold back additional reading based on this factor. */
#define CHILD_COW_DUTY_CYCLE           100

/* Instantaneous metrics tracking. */
#define STATS_METRIC_SAMPLES 16     /* Number of samples per metric. */
#define STATS_METRIC_COMMAND 0      /* Number of commands executed. */
#define STATS_METRIC_NET_INPUT 1    /* Bytes read to network .*/
#define STATS_METRIC_NET_OUTPUT 2   /* Bytes written to network. */
#define STATS_METRIC_COUNT 3

/* Protocol and I/O related defines */
#define PROTO_IOBUF_LEN         (1024*16)  /* Generic I/O buffer size */
#define PROTO_REPLY_CHUNK_BYTES (16*1024) /* 16k output buffer */
#define PROTO_INLINE_MAX_SIZE   (1024*64) /* Max size of inline reads */
#define PROTO_MBULK_BIG_ARG     (1024*32)
#define PROTO_RESIZE_THRESHOLD  (1024*32) /* Threshold for determining whether to resize query buffer */
#define LONG_STR_SIZE      21          /* Bytes needed for long -> str + '\0' */
#define REDIS_AUTOSYNC_BYTES (1024*1024*4) /* Sync file every 4MB. */

#define LIMIT_PENDING_QUERYBUF (4*1024*1024) /* 4mb */

/* When configuring the server eventloop, we setup it so that the total number
 * of file descriptors we can handle are server.maxclients + RESERVED_FDS +
 * a few more to stay safe. Since RESERVED_FDS defaults to 32, we add 96
 * in order to make sure of not over provisioning more than 128 fds. */
#define CONFIG_FDSET_INCR (CONFIG_MIN_RESERVED_FDS+96)

/* OOM Score Adjustment classes. */
#define CONFIG_OOM_MASTER 0
#define CONFIG_OOM_REPLICA 1
#define CONFIG_OOM_BGCHILD 2
#define CONFIG_OOM_COUNT 3

extern int configOOMScoreAdjValuesDefaults[CONFIG_OOM_COUNT];

/* Hash table parameters */
#define HASHTABLE_MIN_FILL        10      /* Minimal hash table fill 10% */
#define HASHTABLE_MAX_LOAD_FACTOR 1.618   /* Maximum hash table load factor. */

/* Command flags. Please check the command table defined in the server.c file
 * for more information about the meaning of every flag. */
#define CMD_WRITE (1ULL<<0)            /* "write" flag */
#define CMD_READONLY (1ULL<<1)         /* "read-only" flag */
#define CMD_DENYOOM (1ULL<<2)          /* "use-memory" flag */
#define CMD_MODULE (1ULL<<3)           /* Command exported by module. */
#define CMD_ADMIN (1ULL<<4)            /* "admin" flag */
#define CMD_PUBSUB (1ULL<<5)           /* "pub-sub" flag */
#define CMD_NOSCRIPT (1ULL<<6)         /* "no-script" flag */
#define CMD_RANDOM (1ULL<<7)           /* "random" flag */
#define CMD_SORT_FOR_SCRIPT (1ULL<<8)  /* "to-sort" flag */
#define CMD_LOADING (1ULL<<9)          /* "ok-loading" flag */
#define CMD_STALE (1ULL<<10)           /* "ok-stale" flag */
#define CMD_SKIP_MONITOR (1ULL<<11)    /* "no-monitor" flag */
#define CMD_SKIP_SLOWLOG (1ULL<<12)    /* "no-slowlog" flag */
#define CMD_ASKING (1ULL<<13)          /* "cluster-asking" flag */
#define CMD_FAST (1ULL<<14)            /* "fast" flag */
#define CMD_NO_AUTH (1ULL<<15)         /* "no-auth" flag */
#define CMD_MAY_REPLICATE (1ULL<<16)   /* "may-replicate" flag */

/* Key argument flags. Please check the command table defined in the server.c file
 * for more information about the meaning of every flag. */
#define CMD_KEY_WRITE (1ULL<<0)        /* "write" flag */
#define CMD_KEY_READ (1ULL<<1)         /* "read" flag */
#define CMD_KEY_INCOMPLETE (1ULL<<2)   /* "incomplete" flag (meaning that the keyspec might not point out to all keys it should cover) */

/* Command flags used by the module system. */
#define CMD_MODULE_GETKEYS (1ULL<<17)  /* Use the modules getkeys interface. */
#define CMD_MODULE_NO_CLUSTER (1ULL<<18) /* Deny on Redis Cluster. */

/* Command flags that describe ACLs categories. */
#define CMD_CATEGORY_KEYSPACE (1ULL<<19)
#define CMD_CATEGORY_READ (1ULL<<20)
#define CMD_CATEGORY_WRITE (1ULL<<21)
#define CMD_CATEGORY_SET (1ULL<<22)
#define CMD_CATEGORY_SORTEDSET (1ULL<<23)
#define CMD_CATEGORY_LIST (1ULL<<24)
#define CMD_CATEGORY_HASH (1ULL<<25)
#define CMD_CATEGORY_STRING (1ULL<<26)
#define CMD_CATEGORY_BITMAP (1ULL<<27)
#define CMD_CATEGORY_HYPERLOGLOG (1ULL<<28)
#define CMD_CATEGORY_GEO (1ULL<<29)
#define CMD_CATEGORY_STREAM (1ULL<<30)
#define CMD_CATEGORY_PUBSUB (1ULL<<31)
#define CMD_CATEGORY_ADMIN (1ULL<<32)
#define CMD_CATEGORY_FAST (1ULL<<33)
#define CMD_CATEGORY_SLOW (1ULL<<34)
#define CMD_CATEGORY_BLOCKING (1ULL<<35)
#define CMD_CATEGORY_DANGEROUS (1ULL<<36)
#define CMD_CATEGORY_CONNECTION (1ULL<<37)
#define CMD_CATEGORY_TRANSACTION (1ULL<<38)
#define CMD_CATEGORY_SCRIPTING (1ULL<<39)

#define CMD_SENTINEL (1ULL<<40)        /* "sentinel" flag */
#define CMD_ONLY_SENTINEL (1ULL<<41)   /* "only-sentinel" flag */

/* AOF states */
#define AOF_OFF 0             /* AOF is off */
#define AOF_ON 1              /* AOF is on */
#define AOF_WAIT_REWRITE 2    /* AOF waits rewrite to start appending */

/* AOF return values for loadAppendOnlyFile() */
#define AOF_OK 0
#define AOF_NOT_EXIST 1
#define AOF_EMPTY 2
#define AOF_OPEN_ERR 3
#define AOF_FAILED 4

/* Client flags */
#define CLIENT_SLAVE (1<<0)   /* This client is a replica */
#define CLIENT_MASTER (1<<1)  /* This client is a master */
#define CLIENT_MONITOR (1<<2) /* This client is a slave monitor, see MONITOR */
#define CLIENT_MULTI (1<<3)   /* This client is in a MULTI context */
#define CLIENT_BLOCKED (1<<4) /* The client is waiting in a blocking operation */
#define CLIENT_DIRTY_CAS (1<<5) /* Watched keys modified. EXEC will fail. */
#define CLIENT_CLOSE_AFTER_REPLY (1<<6) /* Close after writing entire reply. */
#define CLIENT_UNBLOCKED (1<<7) /* This client was unblocked and is stored in
                                  server.unblocked_clients */
#define CLIENT_LUA (1<<8) /* This is a non connected client used by Lua */
#define CLIENT_ASKING (1<<9)     /* Client issued the ASKING command */
#define CLIENT_CLOSE_ASAP (1<<10)/* Close this client ASAP */
#define CLIENT_UNIX_SOCKET (1<<11) /* Client connected via Unix domain socket */
#define CLIENT_DIRTY_EXEC (1<<12)  /* EXEC will fail for errors while queueing */
#define CLIENT_MASTER_FORCE_REPLY (1<<13)  /* Queue replies even if is master */
#define CLIENT_FORCE_AOF (1<<14)   /* Force AOF propagation of current cmd. */
#define CLIENT_FORCE_REPL (1<<15)  /* Force replication of current cmd. */
#define CLIENT_PRE_PSYNC (1<<16)   /* Instance don't understand PSYNC. */
#define CLIENT_READONLY (1<<17)    /* Cluster client is in read-only state. */
#define CLIENT_PUBSUB (1<<18)      /* Client is in Pub/Sub mode. */
#define CLIENT_PREVENT_AOF_PROP (1<<19)  /* Don't propagate to AOF. */
#define CLIENT_PREVENT_REPL_PROP (1<<20)  /* Don't propagate to slaves. */
#define CLIENT_PREVENT_PROP (CLIENT_PREVENT_AOF_PROP|CLIENT_PREVENT_REPL_PROP)
#define CLIENT_PENDING_WRITE (1<<21) /* Client has output to send but a write
                                        handler is yet not installed. */
#define CLIENT_REPLY_OFF (1<<22)   /* Don't send replies to client. */
#define CLIENT_REPLY_SKIP_NEXT (1<<23)  /* Set CLIENT_REPLY_SKIP for next cmd */
#define CLIENT_REPLY_SKIP (1<<24)  /* Don't send just this reply. */
#define CLIENT_LUA_DEBUG (1<<25)  /* Run EVAL in debug mode. */
#define CLIENT_LUA_DEBUG_SYNC (1<<26)  /* EVAL debugging without fork() */
#define CLIENT_MODULE (1<<27) /* Non connected client used by some module. */
#define CLIENT_PROTECTED (1<<28) /* Client should not be freed for now. */
/* #define CLIENT_... (1<<29) currently unused, feel free to use in the future */
#define CLIENT_PENDING_COMMAND (1<<30) /* Indicates the client has a fully
                                        * parsed command ready for execution. */
#define CLIENT_TRACKING (1ULL<<31) /* Client enabled keys tracking in order to
                                   perform client side caching. */
#define CLIENT_TRACKING_BROKEN_REDIR (1ULL<<32) /* Target client is invalid. */
#define CLIENT_TRACKING_BCAST (1ULL<<33) /* Tracking in BCAST mode. */
#define CLIENT_TRACKING_OPTIN (1ULL<<34)  /* Tracking in opt-in mode. */
#define CLIENT_TRACKING_OPTOUT (1ULL<<35) /* Tracking in opt-out mode. */
#define CLIENT_TRACKING_CACHING (1ULL<<36) /* CACHING yes/no was given,
                                              depending on optin/optout mode. */
#define CLIENT_TRACKING_NOLOOP (1ULL<<37) /* Don't send invalidation messages
                                             about writes performed by myself.*/
#define CLIENT_IN_TO_TABLE (1ULL<<38) /* This client is in the timeout table. */
#define CLIENT_PROTOCOL_ERROR (1ULL<<39) /* Protocol error chatting with it. */
#define CLIENT_CLOSE_AFTER_COMMAND (1ULL<<40) /* Close after executing commands
                                               * and writing entire reply. */
#define CLIENT_DENY_BLOCKING (1ULL<<41) /* Indicate that the client should not be blocked.
                                           currently, turned on inside MULTI, Lua, RM_Call,
                                           and AOF client */
#define CLIENT_REPL_RDBONLY (1ULL<<42) /* This client is a replica that only wants
                                          RDB without replication buffer. */
#define CLIENT_NO_EVICT (1ULL<<43) /* This client is protected against client
                                      memory eviction. */

/* Client block type (btype field in client structure)
 * if CLIENT_BLOCKED flag is set. */
#define BLOCKED_NONE 0    /* Not blocked, no CLIENT_BLOCKED flag set. */
#define BLOCKED_LIST 1    /* BLPOP & co. */
#define BLOCKED_WAIT 2    /* WAIT for synchronous replication. */
#define BLOCKED_MODULE 3  /* Blocked by a loadable module. */
#define BLOCKED_STREAM 4  /* XREAD. */
#define BLOCKED_ZSET 5    /* BZPOP et al. */
#define BLOCKED_PAUSE 6   /* Blocked by CLIENT PAUSE */
#define BLOCKED_NUM 7     /* Number of blocked states. */

/* Client request types */
#define PROTO_REQ_INLINE 1
#define PROTO_REQ_MULTIBULK 2

/* Client classes for client limits, currently used only for
 * the max-client-output-buffer limit implementation. */
#define CLIENT_TYPE_NORMAL 0 /* Normal req-reply clients + MONITORs */
#define CLIENT_TYPE_SLAVE 1  /* Slaves. */
#define CLIENT_TYPE_PUBSUB 2 /* Clients subscribed to PubSub channels. */
#define CLIENT_TYPE_MASTER 3 /* Master. */
#define CLIENT_TYPE_COUNT 4  /* Total number of client types. */
#define CLIENT_TYPE_OBUF_COUNT 3 /* Number of clients to expose to output
                                    buffer configuration. Just the first
                                    three: normal, slave, pubsub. */

/* Slave replication state. Used in server.repl_state for slaves to remember
 * what to do next. */
typedef enum {
    REPL_STATE_NONE = 0,            /* No active replication */
    REPL_STATE_CONNECT,             /* Must connect to master */
    REPL_STATE_CONNECTING,          /* Connecting to master */
    /* --- Handshake states, must be ordered --- */
    REPL_STATE_RECEIVE_PING_REPLY,  /* Wait for PING reply */
    REPL_STATE_SEND_HANDSHAKE,      /* Send handshake sequence to master */
    REPL_STATE_RECEIVE_AUTH_REPLY,  /* Wait for AUTH reply */
    REPL_STATE_RECEIVE_PORT_REPLY,  /* Wait for REPLCONF reply */
    REPL_STATE_RECEIVE_IP_REPLY,    /* Wait for REPLCONF reply */
    REPL_STATE_RECEIVE_CAPA_REPLY,  /* Wait for REPLCONF reply */
    REPL_STATE_SEND_PSYNC,          /* Send PSYNC */
    REPL_STATE_RECEIVE_PSYNC_REPLY, /* Wait for PSYNC reply */
    /* --- End of handshake states --- */
    REPL_STATE_TRANSFER,        /* Receiving .rdb from master */
    REPL_STATE_CONNECTED,       /* Connected to master */
} repl_state;

/* The state of an in progress coordinated failover */
typedef enum {
    NO_FAILOVER = 0,        /* No failover in progress */
    FAILOVER_WAIT_FOR_SYNC, /* Waiting for target replica to catch up */
    FAILOVER_IN_PROGRESS    /* Waiting for target replica to accept
                             * PSYNC FAILOVER request. */
} failover_state;

/* State of slaves from the POV of the master. Used in client->replstate.
 * In SEND_BULK and ONLINE state the slave receives new updates
 * in its output queue. In the WAIT_BGSAVE states instead the server is waiting
 * to start the next background saving in order to send updates to it. */
#define SLAVE_STATE_WAIT_BGSAVE_START 6 /* We need to produce a new RDB file. */
#define SLAVE_STATE_WAIT_BGSAVE_END 7 /* Waiting RDB file creation to finish. */
#define SLAVE_STATE_SEND_BULK 8 /* Sending RDB file to slave. */
#define SLAVE_STATE_ONLINE 9 /* RDB file transmitted, sending just updates. */

/* Slave capabilities. */
#define SLAVE_CAPA_NONE 0
#define SLAVE_CAPA_EOF (1<<0)    /* Can parse the RDB EOF streaming format. */
#define SLAVE_CAPA_PSYNC2 (1<<1) /* Supports PSYNC2 protocol. */

/* Synchronous read timeout - slave side */
#define CONFIG_REPL_SYNCIO_TIMEOUT 5

/* The default number of replication backlog blocks to trim per call. */
#define REPL_BACKLOG_TRIM_BLOCKS_PER_CALL 64

/* In order to quickly find the requested offset for PSYNC requests,
 * we index some nodes in the replication buffer linked list into a rax. */
#define REPL_BACKLOG_INDEX_PER_BLOCKS 64

/* List related stuff */
#define LIST_HEAD 0
#define LIST_TAIL 1
#define ZSET_MIN 0
#define ZSET_MAX 1

/* Sort operations */
#define SORT_OP_GET 0

/* Log levels */
#define LL_DEBUG 0
#define LL_VERBOSE 1
#define LL_NOTICE 2
#define LL_WARNING 3
#define LL_RAW (1<<10) /* Modifier to log without timestamp */

/* Supervision options */
#define SUPERVISED_NONE 0
#define SUPERVISED_AUTODETECT 1
#define SUPERVISED_SYSTEMD 2
#define SUPERVISED_UPSTART 3

/* Anti-warning macro... */
#define UNUSED(V) ((void) V)

#define ZSKIPLIST_MAXLEVEL 32 /* Should be enough for 2^64 elements */
#define ZSKIPLIST_P 0.25      /* Skiplist P = 1/4 */

/* Append only defines */
#define AOF_FSYNC_NO 0
#define AOF_FSYNC_ALWAYS 1
#define AOF_FSYNC_EVERYSEC 2

/* Replication diskless load defines */
#define REPL_DISKLESS_LOAD_DISABLED 0
#define REPL_DISKLESS_LOAD_WHEN_DB_EMPTY 1
#define REPL_DISKLESS_LOAD_SWAPDB 2

/* TLS Client Authentication */
#define TLS_CLIENT_AUTH_NO 0
#define TLS_CLIENT_AUTH_YES 1
#define TLS_CLIENT_AUTH_OPTIONAL 2

/* Sanitize dump payload */
#define SANITIZE_DUMP_NO 0
#define SANITIZE_DUMP_YES 1
#define SANITIZE_DUMP_CLIENTS 2

/* Sets operations codes */
#define SET_OP_UNION 0
#define SET_OP_DIFF 1
#define SET_OP_INTER 2

/* oom-score-adj defines */
#define OOM_SCORE_ADJ_NO 0
#define OOM_SCORE_RELATIVE 1
#define OOM_SCORE_ADJ_ABSOLUTE 2

/* Redis maxmemory strategies. Instead of using just incremental number
 * for this defines, we use a set of flags so that testing for certain
 * properties common to multiple policies is faster. */
#define MAXMEMORY_FLAG_LRU (1<<0)
#define MAXMEMORY_FLAG_LFU (1<<1)
#define MAXMEMORY_FLAG_ALLKEYS (1<<2)
#define MAXMEMORY_FLAG_NO_SHARED_INTEGERS \
    (MAXMEMORY_FLAG_LRU|MAXMEMORY_FLAG_LFU)

#define MAXMEMORY_VOLATILE_LRU ((0<<8)|MAXMEMORY_FLAG_LRU)
#define MAXMEMORY_VOLATILE_LFU ((1<<8)|MAXMEMORY_FLAG_LFU)
#define MAXMEMORY_VOLATILE_TTL (2<<8)
#define MAXMEMORY_VOLATILE_RANDOM (3<<8)
#define MAXMEMORY_ALLKEYS_LRU ((4<<8)|MAXMEMORY_FLAG_LRU|MAXMEMORY_FLAG_ALLKEYS)
#define MAXMEMORY_ALLKEYS_LFU ((5<<8)|MAXMEMORY_FLAG_LFU|MAXMEMORY_FLAG_ALLKEYS)
#define MAXMEMORY_ALLKEYS_RANDOM ((6<<8)|MAXMEMORY_FLAG_ALLKEYS)
#define MAXMEMORY_NO_EVICTION (7<<8)

/* Units */
#define UNIT_SECONDS 0
#define UNIT_MILLISECONDS 1

/* SHUTDOWN flags */
#define SHUTDOWN_NOFLAGS 0      /* No flags. */
#define SHUTDOWN_SAVE 1         /* Force SAVE on SHUTDOWN even if no save
                                   points are configured. */
#define SHUTDOWN_NOSAVE 2       /* Don't SAVE on SHUTDOWN. */

/* Command call flags, see call() function */
#define CMD_CALL_NONE 0
#define CMD_CALL_SLOWLOG (1<<0)
#define CMD_CALL_STATS (1<<1)
#define CMD_CALL_PROPAGATE_AOF (1<<2)
#define CMD_CALL_PROPAGATE_REPL (1<<3)
#define CMD_CALL_PROPAGATE (CMD_CALL_PROPAGATE_AOF|CMD_CALL_PROPAGATE_REPL)
#define CMD_CALL_FULL (CMD_CALL_SLOWLOG | CMD_CALL_STATS | CMD_CALL_PROPAGATE)
#define CMD_CALL_NOWRAP (1<<4)  /* Don't wrap also propagate array into
                                   MULTI/EXEC: the caller will handle it.  */

/* Command propagation flags, see propagate() function */
#define PROPAGATE_NONE 0
#define PROPAGATE_AOF 1
#define PROPAGATE_REPL 2

/* Client pause types, larger types are more restrictive
 * pause types than smaller pause types. */
typedef enum {
    CLIENT_PAUSE_OFF = 0, /* Pause no commands */
    CLIENT_PAUSE_WRITE,   /* Pause write commands */
    CLIENT_PAUSE_ALL      /* Pause all commands */
} pause_type;

/* RDB active child save type. */
#define RDB_CHILD_TYPE_NONE 0
#define RDB_CHILD_TYPE_DISK 1     /* RDB is written to disk. */
#define RDB_CHILD_TYPE_SOCKET 2   /* RDB is written to slave socket. */

/* Keyspace changes notification classes. Every class is associated with a
 * character for configuration purposes. */
#define NOTIFY_KEYSPACE (1<<0)    /* K */
#define NOTIFY_KEYEVENT (1<<1)    /* E */
#define NOTIFY_GENERIC (1<<2)     /* g */
#define NOTIFY_STRING (1<<3)      /* $ */
#define NOTIFY_LIST (1<<4)        /* l */
#define NOTIFY_SET (1<<5)         /* s */
#define NOTIFY_HASH (1<<6)        /* h */
#define NOTIFY_ZSET (1<<7)        /* z */
#define NOTIFY_EXPIRED (1<<8)     /* x */
#define NOTIFY_EVICTED (1<<9)     /* e */
#define NOTIFY_STREAM (1<<10)     /* t */
#define NOTIFY_KEY_MISS (1<<11)   /* m (Note: This one is excluded from NOTIFY_ALL on purpose) */
#define NOTIFY_LOADED (1<<12)     /* module only key space notification, indicate a key loaded from rdb */
#define NOTIFY_MODULE (1<<13)     /* d, module key space notification */
#define NOTIFY_ALL (NOTIFY_GENERIC | NOTIFY_STRING | NOTIFY_LIST | NOTIFY_SET | NOTIFY_HASH | NOTIFY_ZSET | NOTIFY_EXPIRED | NOTIFY_EVICTED | NOTIFY_STREAM | NOTIFY_MODULE) /* A flag */

/* Using the following macro you can run code inside serverCron() with the
 * specified period, specified in milliseconds.
 * The actual resolution depends on server.hz. */
#define run_with_period(_ms_) if ((_ms_ <= 1000/server.hz) || !(server.cronloops%((_ms_)/(1000/server.hz))))

/* We can print the stacktrace, so our assert is defined this way: */
#define serverAssertWithInfo(_c,_o,_e) ((_e)?(void)0 : (_serverAssertWithInfo(_c,_o,#_e,__FILE__,__LINE__),redis_unreachable()))
#define serverAssert(_e) ((_e)?(void)0 : (_serverAssert(#_e,__FILE__,__LINE__),redis_unreachable()))
#define serverPanic(...) _serverPanic(__FILE__,__LINE__,__VA_ARGS__),redis_unreachable()

/*-----------------------------------------------------------------------------
 * Data types
 *----------------------------------------------------------------------------*/

/* A redis object, that is a type able to hold a string / list / set */

/* The actual Redis Object */
#define OBJ_STRING 0    /* String object. */
#define OBJ_LIST 1      /* List object. */
#define OBJ_SET 2       /* Set object. */
#define OBJ_ZSET 3      /* Sorted set object. */
#define OBJ_HASH 4      /* Hash object. */

/* The "module" object type is a special one that signals that the object
 * is one directly managed by a Redis module. In this case the value points
 * to a moduleValue struct, which contains the object value (which is only
 * handled by the module itself) and the RedisModuleType struct which lists
 * function pointers in order to serialize, deserialize, AOF-rewrite and
 * free the object.
 *
 * Inside the RDB file, module types are encoded as OBJ_MODULE followed
 * by a 64 bit module type ID, which has a 54 bits module-specific signature
 * in order to dispatch the loading to the right module, plus a 10 bits
 * encoding version. */
#define OBJ_MODULE 5    /* Module object. */
#define OBJ_STREAM 6    /* Stream object. */

/* Extract encver / signature from a module type ID. */
#define REDISMODULE_TYPE_ENCVER_BITS 10
#define REDISMODULE_TYPE_ENCVER_MASK ((1<<REDISMODULE_TYPE_ENCVER_BITS)-1)
#define REDISMODULE_TYPE_ENCVER(id) (id & REDISMODULE_TYPE_ENCVER_MASK)
#define REDISMODULE_TYPE_SIGN(id) ((id & ~((uint64_t)REDISMODULE_TYPE_ENCVER_MASK)) >>REDISMODULE_TYPE_ENCVER_BITS)

/* Bit flags for moduleTypeAuxSaveFunc */
#define REDISMODULE_AUX_BEFORE_RDB (1<<0)
#define REDISMODULE_AUX_AFTER_RDB (1<<1)

struct RedisModule;
struct RedisModuleIO;
struct RedisModuleDigest;
struct RedisModuleCtx;
struct moduleLoadQueueEntry;
struct redisObject;
struct RedisModuleDefragCtx;
struct RedisModuleInfoCtx;
struct RedisModuleKeyOptCtx;

/* Each module type implementation should export a set of methods in order
 * to serialize and deserialize the value in the RDB file, rewrite the AOF
 * log, create the digest for "DEBUG DIGEST", and free the value when a key
 * is deleted. */
typedef void *(*moduleTypeLoadFunc)(struct RedisModuleIO *io, int encver);
typedef void (*moduleTypeSaveFunc)(struct RedisModuleIO *io, void *value);
typedef int (*moduleTypeAuxLoadFunc)(struct RedisModuleIO *rdb, int encver, int when);
typedef void (*moduleTypeAuxSaveFunc)(struct RedisModuleIO *rdb, int when);
typedef void (*moduleTypeRewriteFunc)(struct RedisModuleIO *io, struct redisObject *key, void *value);
typedef void (*moduleTypeDigestFunc)(struct RedisModuleDigest *digest, void *value);
typedef size_t (*moduleTypeMemUsageFunc)(const void *value);
typedef void (*moduleTypeFreeFunc)(void *value);
typedef size_t (*moduleTypeFreeEffortFunc)(struct redisObject *key, const void *value);
typedef void (*moduleTypeUnlinkFunc)(struct redisObject *key, void *value);
typedef void *(*moduleTypeCopyFunc)(struct redisObject *fromkey, struct redisObject *tokey, const void *value);
typedef int (*moduleTypeDefragFunc)(struct RedisModuleDefragCtx *ctx, struct redisObject *key, void **value);
typedef void (*RedisModuleInfoFunc)(struct RedisModuleInfoCtx *ctx, int for_crash_report);
typedef void (*RedisModuleDefragFunc)(struct RedisModuleDefragCtx *ctx);
typedef size_t (*moduleTypeMemUsageFunc2)(struct RedisModuleKeyOptCtx *ctx, const void *value, size_t sample_size);
typedef void (*moduleTypeFreeFunc2)(struct RedisModuleKeyOptCtx *ctx, void *value);
typedef size_t (*moduleTypeFreeEffortFunc2)(struct RedisModuleKeyOptCtx *ctx, const void *value);
typedef void (*moduleTypeUnlinkFunc2)(struct RedisModuleKeyOptCtx *ctx, void *value);
typedef void *(*moduleTypeCopyFunc2)(struct RedisModuleKeyOptCtx *ctx, const void *value);

/* This callback type is called by moduleNotifyUserChanged() every time
 * a user authenticated via the module API is associated with a different
 * user or gets disconnected. This needs to be exposed since you can't cast
 * a function pointer to (void *). */
typedef void (*RedisModuleUserChangedFunc) (uint64_t client_id, void *privdata);


/* The module type, which is referenced in each value of a given type, defines
 * the methods and links to the module exporting the type. */
typedef struct RedisModuleType {
    uint64_t id; /* Higher 54 bits of type ID + 10 lower bits of encoding ver. */
    struct RedisModule *module;
    moduleTypeLoadFunc rdb_load;
    moduleTypeSaveFunc rdb_save;
    moduleTypeRewriteFunc aof_rewrite;
    moduleTypeMemUsageFunc mem_usage;
    moduleTypeDigestFunc digest;
    moduleTypeFreeFunc free;
    moduleTypeFreeEffortFunc free_effort;
    moduleTypeUnlinkFunc unlink;
    moduleTypeCopyFunc copy;
    moduleTypeDefragFunc defrag;
    moduleTypeAuxLoadFunc aux_load;
    moduleTypeAuxSaveFunc aux_save;
    moduleTypeMemUsageFunc2 mem_usage2;
    moduleTypeFreeEffortFunc2 free_effort2;
    moduleTypeUnlinkFunc2 unlink2;
    moduleTypeCopyFunc2 copy2;
    int aux_save_triggers;
    char name[10]; /* 9 bytes name + null term. Charset: A-Z a-z 0-9 _- */
} moduleType;

/* In Redis objects 'robj' structures of type OBJ_MODULE, the value pointer
 * is set to the following structure, referencing the moduleType structure
 * in order to work with the value, and at the same time providing a raw
 * pointer to the value, as created by the module commands operating with
 * the module type.
 *
 * So for example in order to free such a value, it is possible to use
 * the following code:
 *
 *  if (robj->type == OBJ_MODULE) {
 *      moduleValue *mt = robj->ptr;
 *      mt->type->free(mt->value);
 *      zfree(mt); // We need to release this in-the-middle struct as well.
 *  }
 */
typedef struct moduleValue {
    moduleType *type;
    void *value;
} moduleValue;

/* This structure represents a module inside the system. */
struct RedisModule {
    void *handle;   /* Module dlopen() handle. */
    char *name;     /* Module name. */
    int ver;        /* Module version. We use just progressive integers. */
    int apiver;     /* Module API version as requested during initialization.*/
    list *types;    /* Module data types. */
    list *usedby;   /* List of modules using APIs from this one. */
    list *using;    /* List of modules we use some APIs of. */
    list *filters;  /* List of filters the module has registered. */
    int in_call;    /* RM_Call() nesting level */
    int in_hook;    /* Hooks callback nesting level for this module (0 or 1). */
    int options;    /* Module options and capabilities. */
    int blocked_clients;         /* Count of RedisModuleBlockedClient in this module. */
    RedisModuleInfoFunc info_cb; /* Callback for module to add INFO fields. */
    RedisModuleDefragFunc defrag_cb;    /* Callback for global data defrag. */
    struct moduleLoadQueueEntry *loadmod; /* Module load arguments for config rewrite. */
};
typedef struct RedisModule RedisModule;

/* This is a wrapper for the 'rio' streams used inside rdb.c in Redis, so that
 * the user does not have to take the total count of the written bytes nor
 * to care about error conditions. */
typedef struct RedisModuleIO {
    size_t bytes;       /* Bytes read / written so far. */
    rio *rio;           /* Rio stream. */
    moduleType *type;   /* Module type doing the operation. */
    int error;          /* True if error condition happened. */
    int ver;            /* Module serialization version: 1 (old),
                         * 2 (current version with opcodes annotation). */
    struct RedisModuleCtx *ctx; /* Optional context, see RM_GetContextFromIO()*/
    struct redisObject *key;    /* Optional name of key processed */
    int dbid;            /* The dbid of the key being processed, -1 when unknown. */
} RedisModuleIO;       

/* Macro to initialize an IO context. Note that the 'ver' field is populated
 * inside rdb.c according to the version of the value to load. */
#define moduleInitIOContext(iovar,mtype,rioptr,keyptr,db) do { \
    iovar.rio = rioptr; \
    iovar.type = mtype; \
    iovar.bytes = 0; \
    iovar.error = 0; \
    iovar.ver = 0; \
    iovar.key = keyptr; \
    iovar.dbid = db; \
    iovar.ctx = NULL; \
} while(0)

/* This is a structure used to export DEBUG DIGEST capabilities to Redis
 * modules. We want to capture both the ordered and unordered elements of
 * a data structure, so that a digest can be created in a way that correctly
 * reflects the values. See the DEBUG DIGEST command implementation for more
 * background. */
typedef struct RedisModuleDigest {
    unsigned char o[20];    /* Ordered elements. */
    unsigned char x[20];    /* Xored elements. */
    struct redisObject *key; /* Optional name of key processed */
    int dbid;                /* The dbid of the key being processed */
} RedisModuleDigest;

/* Just start with a digest composed of all zero bytes. */
#define moduleInitDigestContext(mdvar) do { \
    memset(mdvar.o,0,sizeof(mdvar.o)); \
    memset(mdvar.x,0,sizeof(mdvar.x)); \
} while(0)

/* Objects encoding. Some kind of objects like Strings and Hashes can be
 * internally represented in multiple ways. The 'encoding' field of the object
 * is set to one of this fields for this object. */
#define OBJ_ENCODING_RAW 0     /* Raw representation */
#define OBJ_ENCODING_INT 1     /* Encoded as integer */
#define OBJ_ENCODING_HT 2      /* Encoded as hash table */
#define OBJ_ENCODING_ZIPMAP 3  /* Encoded as zipmap */
#define OBJ_ENCODING_LINKEDLIST 4 /* No longer used: old list encoding. */
#define OBJ_ENCODING_ZIPLIST 5 /* Encoded as ziplist */
#define OBJ_ENCODING_INTSET 6  /* Encoded as intset */
#define OBJ_ENCODING_SKIPLIST 7  /* Encoded as skiplist */
#define OBJ_ENCODING_EMBSTR 8  /* Embedded sds string encoding */
#define OBJ_ENCODING_QUICKLIST 9 /* Encoded as linked list of ziplists */
#define OBJ_ENCODING_STREAM 10 /* Encoded as a radix tree of listpacks */
#define OBJ_ENCODING_LISTPACK 11 /* Encoded as a listpack */

#define LRU_BITS 24
#define LRU_CLOCK_MAX ((1<<LRU_BITS)-1) /* Max value of obj->lru */
#define LRU_CLOCK_RESOLUTION 1000 /* LRU clock resolution in ms */

#define OBJ_SHARED_REFCOUNT INT_MAX     /* Global object never destroyed. */
#define OBJ_STATIC_REFCOUNT (INT_MAX-1) /* Object allocated in the stack. */
#define OBJ_FIRST_SPECIAL_REFCOUNT OBJ_STATIC_REFCOUNT
typedef struct redisObject {
    unsigned type:4;
    unsigned encoding:4;
    unsigned lru:LRU_BITS; /* LRU time (relative to global lru_clock) or
                            * LFU data (least significant 8 bits frequency
                            * and most significant 16 bits access time). */
    int refcount;
    void *ptr;
} robj;

/* The a string name for an object's type as listed above
 * Native types are checked against the OBJ_STRING, OBJ_LIST, OBJ_* defines,
 * and Module types have their registered name returned. */
char *getObjectTypeName(robj*);

/* Macro used to initialize a Redis object allocated on the stack.
 * Note that this macro is taken near the structure definition to make sure
 * we'll update it when the structure is changed, to avoid bugs like
 * bug #85 introduced exactly in this way. */
#define initStaticStringObject(_var,_ptr) do { \
    _var.refcount = OBJ_STATIC_REFCOUNT; \
    _var.type = OBJ_STRING; \
    _var.encoding = OBJ_ENCODING_RAW; \
    _var.ptr = _ptr; \
} while(0)

struct evictionPoolEntry; /* Defined in evict.c */

/* This structure is used in order to represent the output buffer of a client,
 * which is actually a linked list of blocks like that, that is: client->reply. */
typedef struct clientReplyBlock {
    size_t size, used;
    char buf[];
} clientReplyBlock;

<<<<<<< HEAD
/* Opaque type for the Slot to Key API. */
typedef struct clusterSlotToKeyMapping clusterSlotToKeyMapping;
=======
/* Replication buffer blocks is the list of replBufBlock.
 *
 * +--------------+       +--------------+       +--------------+
 * | refcount = 1 |  ...  | refcount = 0 |  ...  | refcount = 2 |
 * +--------------+       +--------------+       +--------------+
 *      |                                            /       \
 *      |                                           /         \
 *      |                                          /           \
 *  Repl Backlog                               Replia_A      Replia_B
 * 
 * Each replica or replication backlog increments only the refcount of the
 * 'ref_repl_buf_node' which it points to. So when replica walks to the next
 * node, it should first increase the next node's refcount, and when we trim
 * the replication buffer nodes, we remove node always from the head node which
 * refcount is 0. If the refcount of the head node is not 0, we must stop
 * trimming and never iterate the next node. */

/* Similar with 'clientReplyBlock', it is used for shared buffers between
 * all replica clients and replication backlog. */
typedef struct replBufBlock {
    int refcount;           /* Number of replicas or repl backlog using. */
    long long id;           /* The unique incremental number. */
    long long repl_offset;  /* Start replication offset of the block. */
    size_t size, used;
    char buf[];
} replBufBlock;
>>>>>>> 9ec3294b

/* Redis database representation. There are multiple databases identified
 * by integers from 0 (the default database) up to the max configured
 * database. The database number is the 'id' field in the structure. */
typedef struct redisDb {
    dict *dict;                 /* The keyspace for this DB */
    dict *expires;              /* Timeout of keys with a timeout set */
    dict *blocking_keys;        /* Keys with clients waiting for data (BLPOP)*/
    dict *ready_keys;           /* Blocked keys that received a PUSH */
    dict *watched_keys;         /* WATCHED keys for MULTI/EXEC CAS */
    int id;                     /* Database ID */
    long long avg_ttl;          /* Average TTL, just for stats */
    unsigned long expires_cursor; /* Cursor of the active expire cycle. */
    list *defrag_later;         /* List of key names to attempt to defrag one by one, gradually. */
    clusterSlotToKeyMapping *slots_to_keys; /* Array of slots to keys. Only used in cluster mode (db 0). */
} redisDb;

/* Client MULTI/EXEC state */
typedef struct multiCmd {
    robj **argv;
    int argv_len;
    int argc;
    struct redisCommand *cmd;
} multiCmd;

typedef struct multiState {
    multiCmd *commands;     /* Array of MULTI commands */
    int count;              /* Total number of MULTI commands */
    int cmd_flags;          /* The accumulated command flags OR-ed together.
                               So if at least a command has a given flag, it
                               will be set in this field. */
    int cmd_inv_flags;      /* Same as cmd_flags, OR-ing the ~flags. so that it
                               is possible to know if all the commands have a
                               certain flag. */
    size_t argv_len_sums;    /* mem used by all commands arguments */
} multiState;

/* This structure holds the blocking operation state for a client.
 * The fields used depend on client->btype. */
typedef struct blockingState {
    /* Generic fields. */
    long count;             /* Elements to pop if count was specified (BLMPOP), 0 otherwise. */
    mstime_t timeout;       /* Blocking operation timeout. If UNIX current time
                             * is > timeout then the operation timed out. */

    /* BLOCKED_LIST, BLOCKED_ZSET and BLOCKED_STREAM */
    dict *keys;             /* The keys we are waiting to terminate a blocking
                             * operation such as BLPOP or XREAD. Or NULL. */
    robj *target;           /* The key that should receive the element,
                             * for BLMOVE. */
    struct blockPos {
        int wherefrom;      /* Where to pop from */
        int whereto;        /* Where to push to */
    } blockpos;              /* The positions in the src/dst lists/zsets
                             * where we want to pop/push an element
                             * for BLPOP, BRPOP, BLMOVE and BZMPOP. */

    /* BLOCK_STREAM */
    size_t xread_count;     /* XREAD COUNT option. */
    robj *xread_group;      /* XREADGROUP group name. */
    robj *xread_consumer;   /* XREADGROUP consumer name. */
    int xread_group_noack;

    /* BLOCKED_WAIT */
    int numreplicas;        /* Number of replicas we are waiting for ACK. */
    long long reploffset;   /* Replication offset to reach. */

    /* BLOCKED_MODULE */
    void *module_blocked_handle; /* RedisModuleBlockedClient structure.
                                    which is opaque for the Redis core, only
                                    handled in module.c. */
} blockingState;

/* The following structure represents a node in the server.ready_keys list,
 * where we accumulate all the keys that had clients blocked with a blocking
 * operation such as B[LR]POP, but received new data in the context of the
 * last executed command.
 *
 * After the execution of every command or script, we run this list to check
 * if as a result we should serve data to clients blocked, unblocking them.
 * Note that server.ready_keys will not have duplicates as there dictionary
 * also called ready_keys in every structure representing a Redis database,
 * where we make sure to remember if a given key was already added in the
 * server.ready_keys list. */
typedef struct readyList {
    redisDb *db;
    robj *key;
} readyList;

/* This structure represents a Redis user. This is useful for ACLs, the
 * user is associated to the connection after the connection is authenticated.
 * If there is no associated user, the connection uses the default user. */
#define USER_COMMAND_BITS_COUNT 1024    /* The total number of command bits
                                           in the user structure. The last valid
                                           command ID we can set in the user
                                           is USER_COMMAND_BITS_COUNT-1. */
#define USER_FLAG_ENABLED (1<<0)        /* The user is active. */
#define USER_FLAG_DISABLED (1<<1)       /* The user is disabled. */
#define USER_FLAG_ALLKEYS (1<<2)        /* The user can mention any key. */
#define USER_FLAG_ALLCOMMANDS (1<<3)    /* The user can run all commands. */
#define USER_FLAG_NOPASS      (1<<4)    /* The user requires no password, any
                                           provided password will work. For the
                                           default user, this also means that
                                           no AUTH is needed, and every
                                           connection is immediately
                                           authenticated. */
#define USER_FLAG_ALLCHANNELS (1<<5)    /* The user can mention any Pub/Sub
                                           channel. */
#define USER_FLAG_SANITIZE_PAYLOAD (1<<6)       /* The user require a deep RESTORE
                                                 * payload sanitization. */
#define USER_FLAG_SANITIZE_PAYLOAD_SKIP (1<<7)  /* The user should skip the
                                                 * deep sanitization of RESTORE
                                                 * payload. */

typedef struct {
    sds name;       /* The username as an SDS string. */
    uint64_t flags; /* See USER_FLAG_* */

    /* The bit in allowed_commands is set if this user has the right to
     * execute this command.
     *
     * If the bit for a given command is NOT set and the command has
     * allowed first-args, Redis will also check allowed_firstargs in order to
     * understand if the command can be executed. */
    uint64_t allowed_commands[USER_COMMAND_BITS_COUNT/64];

    /* allowed_firstargs is used by ACL rules to block access to a command unless a
     * specific argv[1] is given (or argv[2] in case it is applied on a sub-command).
     * For example, a user can use the rule "-select +select|0" to block all
     * SELECT commands, except "SELECT 0".
     * And for a sub-command: "+config -config|set +config|set|loglevel"
     *
     * For each command ID (corresponding to the command bit set in allowed_commands),
     * This array points to an array of SDS strings, terminated by a NULL pointer,
     * with all the first-args that are allowed for this command. When no first-arg
     * matching is used, the field is just set to NULL to avoid allocating
     * USER_COMMAND_BITS_COUNT pointers. */
    sds **allowed_firstargs;
    list *passwords; /* A list of SDS valid passwords for this user. */
    list *patterns;  /* A list of allowed key patterns. If this field is NULL
                        the user cannot mention any key in a command, unless
                        the flag ALLKEYS is set in the user. */
    list *channels;  /* A list of allowed Pub/Sub channel patterns. If this
                        field is NULL the user cannot mention any channel in a
                        `PUBLISH` or [P][UNSUBSCRIBE] command, unless the flag
                        ALLCHANNELS is set in the user. */
} user;

/* With multiplexing we need to take per-client state.
 * Clients are taken in a linked list. */

#define CLIENT_ID_AOF (UINT64_MAX) /* Reserved ID for the AOF client. If you
                                      need more reserved IDs use UINT64_MAX-1,
                                      -2, ... and so forth. */

/* Replication backlog is not separate memory, it just is one consumer of
 * the global replication buffer. This structure records the reference of
 * replication buffers. Since the replication buffer block list may be very long,
 * it would cost much time to search replication offset on partial resync, so
 * we use one rax tree to index some blocks every REPL_BACKLOG_INDEX_PER_BLOCKS
 * to make searching offset from replication buffer blocks list faster. */
typedef struct replBacklog {
    listNode *ref_repl_buf_node; /* Referenced node of replication buffer blocks,
                                  * see the definition of replBufBlock. */
    size_t unindexed_count;      /* The count from last creating index block. */
    rax *blocks_index;           /* The index of reocrded blocks of replication
                                  * buffer for quickly searching replication
                                  * offset on partial resynchronization. */
    long long histlen;           /* Backlog actual data length */
    long long offset;            /* Replication "master offset" of first
                                  * byte in the replication backlog buffer.*/
} replBacklog;

typedef struct {
    list *clients;
    size_t mem_usage_sum;
} clientMemUsageBucket;

typedef struct client {
    uint64_t id;            /* Client incremental unique ID. */
    connection *conn;
    int resp;               /* RESP protocol version. Can be 2 or 3. */
    redisDb *db;            /* Pointer to currently SELECTed DB. */
    robj *name;             /* As set by CLIENT SETNAME. */
    sds querybuf;           /* Buffer we use to accumulate client queries. */
    size_t qb_pos;          /* The position we have read in querybuf. */
    sds pending_querybuf;   /* If this client is flagged as master, this buffer
                               represents the yet not applied portion of the
                               replication stream that we are receiving from
                               the master. */
    size_t querybuf_peak;   /* Recent (100ms or more) peak of querybuf size. */
    int argc;               /* Num of arguments of current command. */
    robj **argv;            /* Arguments of current command. */
    int argv_len;           /* Size of argv array (may be more than argc) */
    int original_argc;      /* Num of arguments of original command if arguments were rewritten. */
    robj **original_argv;   /* Arguments of original command if arguments were rewritten. */
    size_t argv_len_sum;    /* Sum of lengths of objects in argv list. */
    struct redisCommand *cmd, *lastcmd;  /* Last command executed. */
    user *user;             /* User associated with this connection. If the
                               user is set to NULL the connection can do
                               anything (admin). */
    int reqtype;            /* Request protocol type: PROTO_REQ_* */
    int multibulklen;       /* Number of multi bulk arguments left to read. */
    long bulklen;           /* Length of bulk argument in multi bulk request. */
    list *reply;            /* List of reply objects to send to the client. */
    unsigned long long reply_bytes; /* Tot bytes of objects in reply list. */
    size_t sentlen;         /* Amount of bytes already sent in the current
                               buffer or object being sent. */
    time_t ctime;           /* Client creation time. */
    long duration;          /* Current command duration. Used for measuring latency of blocking/non-blocking cmds */
    time_t lastinteraction; /* Time of the last interaction, used for timeout */
    time_t obuf_soft_limit_reached_time;
    uint64_t flags;         /* Client flags: CLIENT_* macros. */
    int authenticated;      /* Needed when the default user requires auth. */
    int replstate;          /* Replication state if this is a slave. */
    int repl_put_online_on_ack; /* Install slave write handler on first ACK. */
    int repldbfd;           /* Replication DB file descriptor. */
    off_t repldboff;        /* Replication DB file offset. */
    off_t repldbsize;       /* Replication DB file size. */
    sds replpreamble;       /* Replication DB preamble. */
    long long read_reploff; /* Read replication offset if this is a master. */
    long long reploff;      /* Applied replication offset if this is a master. */
    long long repl_ack_off; /* Replication ack offset, if this is a slave. */
    long long repl_ack_time;/* Replication ack time, if this is a slave. */
    long long repl_last_partial_write; /* The last time the server did a partial write from the RDB child pipe to this replica  */
    long long psync_initial_offset; /* FULLRESYNC reply offset other slaves
                                       copying this slave output buffer
                                       should use. */
    char replid[CONFIG_RUN_ID_SIZE+1]; /* Master replication ID (if master). */
    int slave_listening_port; /* As configured with: REPLCONF listening-port */
    char *slave_addr;       /* Optionally given by REPLCONF ip-address */
    int slave_capa;         /* Slave capabilities: SLAVE_CAPA_* bitwise OR. */
    multiState mstate;      /* MULTI/EXEC state */
    int btype;              /* Type of blocking op if CLIENT_BLOCKED. */
    blockingState bpop;     /* blocking state */
    long long woff;         /* Last write global replication offset. */
    list *watched_keys;     /* Keys WATCHED for MULTI/EXEC CAS */
    dict *pubsub_channels;  /* channels a client is interested in (SUBSCRIBE) */
    list *pubsub_patterns;  /* patterns a client is interested in (SUBSCRIBE) */
    sds peerid;             /* Cached peer ID. */
    sds sockname;           /* Cached connection target address. */
    listNode *client_list_node; /* list node in client list */
    listNode *paused_list_node; /* list node within the pause list */
    listNode *pending_read_list_node; /* list node in clients pending read list */
    RedisModuleUserChangedFunc auth_callback; /* Module callback to execute
                                               * when the authenticated user
                                               * changes. */
    void *auth_callback_privdata; /* Private data that is passed when the auth
                                   * changed callback is executed. Opaque for
                                   * Redis Core. */
    void *auth_module;      /* The module that owns the callback, which is used
                             * to disconnect the client if the module is
                             * unloaded for cleanup. Opaque for Redis Core.*/

    /* If this client is in tracking mode and this field is non zero,
     * invalidation messages for keys fetched by this client will be send to
     * the specified client ID. */
    uint64_t client_tracking_redirection;
    rax *client_tracking_prefixes; /* A dictionary of prefixes we are already
                                      subscribed to in BCAST mode, in the
                                      context of client side caching. */
    /* In updateClientMemUsage() we track the memory usage of
     * each client and add it to the sum of all the clients of a given type,
     * however we need to remember what was the old contribution of each
     * client, and in which category the client was, in order to remove it
     * before adding it the new value. */
    size_t last_memory_usage;
    int last_memory_type;

    size_t last_memory_usage_on_bucket_update;
    listNode *mem_usage_bucket_node;
    clientMemUsageBucket *mem_usage_bucket;

    listNode *ref_repl_buf_node; /* Referenced node of replication buffer blocks,
                                  * see the definition of replBufBlock. */
    size_t ref_block_pos;        /* Access position of referenced buffer block,
                                  * i.e. the next offset to send. */

    /* Response buffer */
    int bufpos;
    size_t buf_usable_size; /* Usable size of buffer. */
    /* Note that 'buf' must be the last field of client struct, because memory
     * allocator may give us more memory than our apply for reducing fragments,
     * but we want to make full use of given memory, i.e. we may access the
     * memory after 'buf'. To avoid make others fields corrupt, 'buf' must be
     * the last one. */
    char buf[PROTO_REPLY_CHUNK_BYTES];
} client;

struct saveparam {
    time_t seconds;
    int changes;
};

struct moduleLoadQueueEntry {
    sds path;
    int argc;
    robj **argv;
};

struct sentinelLoadQueueEntry {
    int argc;
    sds *argv;
    int linenum;
    sds line;
};

struct sentinelConfig {
    list *pre_monitor_cfg;
    list *monitor_cfg;
    list *post_monitor_cfg;
};

struct sharedObjectsStruct {
    robj *crlf, *ok, *err, *emptybulk, *czero, *cone, *pong, *space,
    *queued, *null[4], *nullarray[4], *emptymap[4], *emptyset[4],
    *emptyarray, *wrongtypeerr, *nokeyerr, *syntaxerr, *sameobjecterr,
    *outofrangeerr, *noscripterr, *loadingerr, *slowscripterr, *bgsaveerr,
    *masterdownerr, *roslaveerr, *execaborterr, *noautherr, *noreplicaserr,
    *busykeyerr, *oomerr, *plus, *messagebulk, *pmessagebulk, *subscribebulk,
    *unsubscribebulk, *psubscribebulk, *punsubscribebulk, *del, *unlink,
    *rpop, *lpop, *lpush, *rpoplpush, *lmove, *blmove, *zpopmin, *zpopmax,
    *emptyscan, *multi, *exec, *left, *right, *hset, *srem, *xgroup, *xclaim,  
    *script, *replconf, *eval, *persist, *set, *pexpireat, *pexpire, 
    *time, *pxat, *absttl, *retrycount, *force, *justid, 
    *lastid, *ping, *setid, *keepttl, *load, *createconsumer,
    *getack, *special_asterick, *special_equals, *default_username, *redacted,
    *select[PROTO_SHARED_SELECT_CMDS],
    *integers[OBJ_SHARED_INTEGERS],
    *mbulkhdr[OBJ_SHARED_BULKHDR_LEN], /* "*<value>\r\n" */
    *bulkhdr[OBJ_SHARED_BULKHDR_LEN];  /* "$<value>\r\n" */
    sds minstring, maxstring;
};

/* ZSETs use a specialized version of Skiplists */
typedef struct zskiplistNode {
    sds ele;
    double score;
    struct zskiplistNode *backward;
    struct zskiplistLevel {
        struct zskiplistNode *forward;
        unsigned long span;
    } level[];
} zskiplistNode;

typedef struct zskiplist {
    struct zskiplistNode *header, *tail;
    unsigned long length;
    int level;
} zskiplist;

typedef struct zset {
    dict *dict;
    zskiplist *zsl;
} zset;

typedef struct clientBufferLimitsConfig {
    unsigned long long hard_limit_bytes;
    unsigned long long soft_limit_bytes;
    time_t soft_limit_seconds;
} clientBufferLimitsConfig;

extern clientBufferLimitsConfig clientBufferLimitsDefaults[CLIENT_TYPE_OBUF_COUNT];

/* The redisOp structure defines a Redis Operation, that is an instance of
 * a command with an argument vector, database ID, propagation target
 * (PROPAGATE_*), and command pointer.
 *
 * Currently only used to additionally propagate more commands to AOF/Replication
 * after the propagation of the executed command. */
typedef struct redisOp {
    robj **argv;
    int argc, dbid, target;
} redisOp;

/* Defines an array of Redis operations. There is an API to add to this
 * structure in an easy way.
 *
 * redisOpArrayInit();
 * redisOpArrayAppend();
 * redisOpArrayFree();
 */
typedef struct redisOpArray {
    redisOp *ops;
    int numops;
} redisOpArray;

/* This structure is returned by the getMemoryOverheadData() function in
 * order to return memory overhead information. */
struct redisMemOverhead {
    size_t peak_allocated;
    size_t total_allocated;
    size_t startup_allocated;
    size_t repl_backlog;
    size_t clients_slaves;
    size_t clients_normal;
    size_t aof_buffer;
    size_t lua_caches;
    size_t overhead_total;
    size_t dataset;
    size_t total_keys;
    size_t bytes_per_key;
    float dataset_perc;
    float peak_perc;
    float total_frag;
    ssize_t total_frag_bytes;
    float allocator_frag;
    ssize_t allocator_frag_bytes;
    float allocator_rss;
    ssize_t allocator_rss_bytes;
    float rss_extra;
    size_t rss_extra_bytes;
    size_t num_dbs;
    struct {
        size_t dbid;
        size_t overhead_ht_main;
        size_t overhead_ht_expires;
    } *db;
};

/* This structure can be optionally passed to RDB save/load functions in
 * order to implement additional functionalities, by storing and loading
 * metadata to the RDB file.
 *
 * Currently the only use is to select a DB at load time, useful in
 * replication in order to make sure that chained slaves (slaves of slaves)
 * select the correct DB and are able to accept the stream coming from the
 * top-level master. */
typedef struct rdbSaveInfo {
    /* Used saving and loading. */
    int repl_stream_db;  /* DB to select in server.master client. */

    /* Used only loading. */
    int repl_id_is_set;  /* True if repl_id field is set. */
    char repl_id[CONFIG_RUN_ID_SIZE+1];     /* Replication ID. */
    long long repl_offset;                  /* Replication offset. */
} rdbSaveInfo;

#define RDB_SAVE_INFO_INIT {-1,0,"0000000000000000000000000000000000000000",-1}

struct malloc_stats {
    size_t zmalloc_used;
    size_t process_rss;
    size_t allocator_allocated;
    size_t allocator_active;
    size_t allocator_resident;
};

typedef struct socketFds {
    int fd[CONFIG_BINDADDR_MAX];
    int count;
} socketFds;

/*-----------------------------------------------------------------------------
 * TLS Context Configuration
 *----------------------------------------------------------------------------*/

typedef struct redisTLSContextConfig {
    char *cert_file;                /* Server side and optionally client side cert file name */
    char *key_file;                 /* Private key filename for cert_file */
    char *key_file_pass;            /* Optional password for key_file */
    char *client_cert_file;         /* Certificate to use as a client; if none, use cert_file */
    char *client_key_file;          /* Private key filename for client_cert_file */
    char *client_key_file_pass;     /* Optional password for client_key_file */
    char *dh_params_file;
    char *ca_cert_file;
    char *ca_cert_dir;
    char *protocols;
    char *ciphers;
    char *ciphersuites;
    int prefer_server_ciphers;
    int session_caching;
    int session_cache_size;
    int session_cache_timeout;
} redisTLSContextConfig;

/*-----------------------------------------------------------------------------
 * Global server state
 *----------------------------------------------------------------------------*/

/* AIX defines hz to __hz, we don't use this define and in order to allow
 * Redis build on AIX we need to undef it. */
#ifdef _AIX
#undef hz
#endif

#define CHILD_TYPE_NONE 0
#define CHILD_TYPE_RDB 1
#define CHILD_TYPE_AOF 2
#define CHILD_TYPE_LDB 3
#define CHILD_TYPE_MODULE 4

typedef enum childInfoType {
    CHILD_INFO_TYPE_CURRENT_INFO,
    CHILD_INFO_TYPE_AOF_COW_SIZE,
    CHILD_INFO_TYPE_RDB_COW_SIZE,
    CHILD_INFO_TYPE_MODULE_COW_SIZE
} childInfoType;

struct redisServer {
    /* General */
    pid_t pid;                  /* Main process pid. */
    pthread_t main_thread_id;         /* Main thread id */
    char *configfile;           /* Absolute config file path, or NULL */
    char *executable;           /* Absolute executable file path. */
    char **exec_argv;           /* Executable argv vector (copy). */
    int dynamic_hz;             /* Change hz value depending on # of clients. */
    int config_hz;              /* Configured HZ value. May be different than
                                   the actual 'hz' field value if dynamic-hz
                                   is enabled. */
    mode_t umask;               /* The umask value of the process on startup */
    int hz;                     /* serverCron() calls frequency in hertz */
    int in_fork_child;          /* indication that this is a fork child */
    redisDb *db;
    dict *commands;             /* Command table */
    dict *orig_commands;        /* Command table before command renaming. */
    aeEventLoop *el;
    rax *errors;                /* Errors table */
    redisAtomic unsigned int lruclock; /* Clock for LRU eviction */
    volatile sig_atomic_t shutdown_asap; /* SHUTDOWN needed ASAP */
    int activerehashing;        /* Incremental rehash in serverCron() */
    int active_defrag_running;  /* Active defragmentation running (holds current scan aggressiveness) */
    char *pidfile;              /* PID file path */
    int arch_bits;              /* 32 or 64 depending on sizeof(long) */
    int cronloops;              /* Number of times the cron function run */
    char runid[CONFIG_RUN_ID_SIZE+1];  /* ID always different at every exec. */
    int sentinel_mode;          /* True if this instance is a Sentinel. */
    size_t initial_memory_usage; /* Bytes used after initialization. */
    int always_show_logo;       /* Show logo even for non-stdout logging. */
    int in_eval;                /* Are we inside EVAL? */
    int in_exec;                /* Are we inside EXEC? */
    int propagate_in_transaction;  /* Make sure we don't propagate nested MULTI/EXEC */
    char *ignore_warnings;      /* Config: warnings that should be ignored. */
    int client_pause_in_transaction; /* Was a client pause executed during this Exec? */
    int thp_enabled;                 /* If true, THP is enabled. */
    size_t page_size;                /* The page size of OS. */
    /* Modules */
    dict *moduleapi;            /* Exported core APIs dictionary for modules. */
    dict *sharedapi;            /* Like moduleapi but containing the APIs that
                                   modules share with each other. */
    list *loadmodule_queue;     /* List of modules to load at startup. */
    int module_blocked_pipe[2]; /* Pipe used to awake the event loop if a
                                   client blocked on a module command needs
                                   to be processed. */
    pid_t child_pid;            /* PID of current child */
    int child_type;             /* Type of current child */
    client *module_client;      /* "Fake" client to call Redis from modules */
    /* Networking */
    int port;                   /* TCP listening port */
    int tls_port;               /* TLS listening port */
    int tcp_backlog;            /* TCP listen() backlog */
    char *bindaddr[CONFIG_BINDADDR_MAX]; /* Addresses we should bind to */
    int bindaddr_count;         /* Number of addresses in server.bindaddr[] */
    char *bind_source_addr;     /* Source address to bind on for outgoing connections */
    char *unixsocket;           /* UNIX socket path */
    unsigned int unixsocketperm; /* UNIX socket permission (see mode_t) */
    socketFds ipfd;             /* TCP socket file descriptors */
    socketFds tlsfd;            /* TLS socket file descriptors */
    int sofd;                   /* Unix socket file descriptor */
    socketFds cfd;              /* Cluster bus listening socket */
    list *clients;              /* List of active clients */
    list *clients_to_close;     /* Clients to close asynchronously */
    list *clients_pending_write; /* There is to write or install handler. */
    list *clients_pending_read;  /* Client has pending read socket buffers. */
    list *slaves, *monitors;    /* List of slaves and MONITORs */
    client *current_client;     /* Current client executing the command. */

    /* Stuff for client mem eviction */
    clientMemUsageBucket client_mem_usage_buckets[CLIENT_MEM_USAGE_BUCKETS];

    rax *clients_timeout_table; /* Radix tree for blocked clients timeouts. */
    long fixed_time_expire;     /* If > 0, expire keys against server.mstime. */
    int in_nested_call;         /* If > 0, in a nested call of a call */
    rax *clients_index;         /* Active clients dictionary by client ID. */
    pause_type client_pause_type;      /* True if clients are currently paused */
    list *paused_clients;       /* List of pause clients */
    mstime_t client_pause_end_time;    /* Time when we undo clients_paused */
    char neterr[ANET_ERR_LEN];   /* Error buffer for anet.c */
    dict *migrate_cached_sockets;/* MIGRATE cached sockets */
    redisAtomic uint64_t next_client_id; /* Next client unique ID. Incremental. */
    int protected_mode;         /* Don't accept external connections. */
    int io_threads_num;         /* Number of IO threads to use. */
    int io_threads_do_reads;    /* Read and parse from IO threads? */
    int io_threads_active;      /* Is IO threads currently active? */
    long long events_processed_while_blocked; /* processEventsWhileBlocked() */

    /* RDB / AOF loading information */
    volatile sig_atomic_t loading; /* We are loading data from disk if true */
    volatile sig_atomic_t async_loading; /* We are loading data without blocking the db being served */
    off_t loading_total_bytes;
    off_t loading_rdb_used_mem;
    off_t loading_loaded_bytes;
    time_t loading_start_time;
    off_t loading_process_events_interval_bytes;
    /* Fields used only for stats */
    time_t stat_starttime;          /* Server start time */
    long long stat_numcommands;     /* Number of processed commands */
    long long stat_numconnections;  /* Number of connections received */
    long long stat_expiredkeys;     /* Number of expired keys */
    double stat_expired_stale_perc; /* Percentage of keys probably expired */
    long long stat_expired_time_cap_reached_count; /* Early expire cycle stops.*/
    long long stat_expire_cycle_time_used; /* Cumulative microseconds used. */
    long long stat_evictedkeys;     /* Number of evicted keys (maxmemory) */
    long long stat_evictedclients;  /* Number of evicted clients */
    long long stat_total_eviction_exceeded_time;  /* Total time over the memory limit, unit us */
    monotime stat_last_eviction_exceeded_time;  /* Timestamp of current eviction start, unit us */
    long long stat_keyspace_hits;   /* Number of successful lookups of keys */
    long long stat_keyspace_misses; /* Number of failed lookups of keys */
    long long stat_active_defrag_hits;      /* number of allocations moved */
    long long stat_active_defrag_misses;    /* number of allocations scanned but not moved */
    long long stat_active_defrag_key_hits;  /* number of keys with moved allocations */
    long long stat_active_defrag_key_misses;/* number of keys scanned and not moved */
    long long stat_active_defrag_scanned;   /* number of dictEntries scanned */
    long long stat_total_active_defrag_time; /* Total time memory fragmentation over the limit, unit us */
    monotime stat_last_active_defrag_time; /* Timestamp of current active defrag start */
    size_t stat_peak_memory;        /* Max used memory record */
    long long stat_fork_time;       /* Time needed to perform latest fork() */
    double stat_fork_rate;          /* Fork rate in GB/sec. */
    long long stat_total_forks;     /* Total count of fork. */
    long long stat_rejected_conn;   /* Clients rejected because of maxclients */
    long long stat_sync_full;       /* Number of full resyncs with slaves. */
    long long stat_sync_partial_ok; /* Number of accepted PSYNC requests. */
    long long stat_sync_partial_err;/* Number of unaccepted PSYNC requests. */
    list *slowlog;                  /* SLOWLOG list of commands */
    long long slowlog_entry_id;     /* SLOWLOG current entry ID */
    long long slowlog_log_slower_than; /* SLOWLOG time limit (to get logged) */
    unsigned long slowlog_max_len;     /* SLOWLOG max number of items logged */
    struct malloc_stats cron_malloc_stats; /* sampled in serverCron(). */
    redisAtomic long long stat_net_input_bytes; /* Bytes read from network. */
    redisAtomic long long stat_net_output_bytes; /* Bytes written to network. */
    size_t stat_current_cow_peak;   /* Peak size of copy on write bytes. */
    size_t stat_current_cow_bytes;  /* Copy on write bytes while child is active. */
    monotime stat_current_cow_updated;  /* Last update time of stat_current_cow_bytes */
    size_t stat_current_save_keys_processed;  /* Processed keys while child is active. */
    size_t stat_current_save_keys_total;  /* Number of keys when child started. */
    size_t stat_rdb_cow_bytes;      /* Copy on write bytes during RDB saving. */
    size_t stat_aof_cow_bytes;      /* Copy on write bytes during AOF rewrite. */
    size_t stat_module_cow_bytes;   /* Copy on write bytes during module fork. */
    double stat_module_progress;   /* Module save progress. */
    redisAtomic size_t stat_clients_type_memory[CLIENT_TYPE_COUNT];/* Mem usage by type */
    long long stat_unexpected_error_replies; /* Number of unexpected (aof-loading, replica to master, etc.) error replies */
    long long stat_total_error_replies; /* Total number of issued error replies ( command + rejected errors ) */
    long long stat_dump_payload_sanitizations; /* Number deep dump payloads integrity validations. */
    long long stat_io_reads_processed; /* Number of read events processed by IO / Main threads */
    long long stat_io_writes_processed; /* Number of write events processed by IO / Main threads */
    redisAtomic long long stat_total_reads_processed; /* Total number of read events processed */
    redisAtomic long long stat_total_writes_processed; /* Total number of write events processed */
    /* The following two are used to track instantaneous metrics, like
     * number of operations per second, network traffic. */
    struct {
        long long last_sample_time; /* Timestamp of last sample in ms */
        long long last_sample_count;/* Count in last sample */
        long long samples[STATS_METRIC_SAMPLES];
        int idx;
    } inst_metric[STATS_METRIC_COUNT];
    /* Configuration */
    int verbosity;                  /* Loglevel in redis.conf */
    int maxidletime;                /* Client timeout in seconds */
    int tcpkeepalive;               /* Set SO_KEEPALIVE if non-zero. */
    int active_expire_enabled;      /* Can be disabled for testing purposes. */
    int active_expire_effort;       /* From 1 (default) to 10, active effort. */
    int active_defrag_enabled;
    int sanitize_dump_payload;      /* Enables deep sanitization for ziplist and listpack in RDB and RESTORE. */
    int skip_checksum_validation;   /* Disable checksum validation for RDB and RESTORE payload. */
    int jemalloc_bg_thread;         /* Enable jemalloc background thread */
    size_t active_defrag_ignore_bytes; /* minimum amount of fragmentation waste to start active defrag */
    int active_defrag_threshold_lower; /* minimum percentage of fragmentation to start active defrag */
    int active_defrag_threshold_upper; /* maximum percentage of fragmentation at which we use maximum effort */
    int active_defrag_cycle_min;       /* minimal effort for defrag in CPU percentage */
    int active_defrag_cycle_max;       /* maximal effort for defrag in CPU percentage */
    unsigned long active_defrag_max_scan_fields; /* maximum number of fields of set/hash/zset/list to process from within the main dict scan */
    size_t client_max_querybuf_len; /* Limit for client query buffer length */
    int dbnum;                      /* Total number of configured DBs */
    int supervised;                 /* 1 if supervised, 0 otherwise. */
    int supervised_mode;            /* See SUPERVISED_* */
    int daemonize;                  /* True if running as a daemon */
    int set_proc_title;             /* True if change proc title */
    char *proc_title_template;      /* Process title template format */
    clientBufferLimitsConfig client_obuf_limits[CLIENT_TYPE_OBUF_COUNT];
    int pause_cron;                 /* Don't run cron tasks (debug) */
    /* AOF persistence */
    int aof_enabled;                /* AOF configuration */
    int aof_state;                  /* AOF_(ON|OFF|WAIT_REWRITE) */
    int aof_fsync;                  /* Kind of fsync() policy */
    char *aof_filename;             /* Name of the AOF file */
    int aof_no_fsync_on_rewrite;    /* Don't fsync if a rewrite is in prog. */
    int aof_rewrite_perc;           /* Rewrite AOF if % growth is > M and... */
    off_t aof_rewrite_min_size;     /* the AOF file is at least N bytes. */
    off_t aof_rewrite_base_size;    /* AOF size on latest startup or rewrite. */
    off_t aof_current_size;         /* AOF current size. */
    off_t aof_fsync_offset;         /* AOF offset which is already synced to disk. */
    int aof_flush_sleep;            /* Micros to sleep before flush. (used by tests) */
    int aof_rewrite_scheduled;      /* Rewrite once BGSAVE terminates. */
    list *aof_rewrite_buf_blocks;   /* Hold changes during an AOF rewrite. */
    sds aof_buf;      /* AOF buffer, written before entering the event loop */
    int aof_fd;       /* File descriptor of currently selected AOF file */
    int aof_selected_db; /* Currently selected DB in AOF */
    time_t aof_flush_postponed_start; /* UNIX time of postponed AOF flush */
    time_t aof_last_fsync;            /* UNIX time of last fsync() */
    time_t aof_rewrite_time_last;   /* Time used by last AOF rewrite run. */
    time_t aof_rewrite_time_start;  /* Current AOF rewrite start time. */
    time_t aof_cur_timestamp;       /* Current record timestamp in AOF */
    int aof_timestamp_enabled;      /* Enable record timestamp in AOF */
    int aof_lastbgrewrite_status;   /* C_OK or C_ERR */
    unsigned long aof_delayed_fsync;  /* delayed AOF fsync() counter */
    int aof_rewrite_incremental_fsync;/* fsync incrementally while aof rewriting? */
    int rdb_save_incremental_fsync;   /* fsync incrementally while rdb saving? */
    int aof_last_write_status;      /* C_OK or C_ERR */
    int aof_last_write_errno;       /* Valid if aof write/fsync status is ERR */
    int aof_load_truncated;         /* Don't stop on unexpected AOF EOF. */
    int aof_use_rdb_preamble;       /* Use RDB preamble on AOF rewrites. */
    redisAtomic int aof_bio_fsync_status; /* Status of AOF fsync in bio job. */
    redisAtomic int aof_bio_fsync_errno;  /* Errno of AOF fsync in bio job. */
    /* AOF pipes used to communicate between parent and child during rewrite. */
    int aof_pipe_write_data_to_child;
    int aof_pipe_read_data_from_parent;
    int aof_pipe_write_ack_to_parent;
    int aof_pipe_read_ack_from_child;
    int aof_pipe_write_ack_to_child;
    int aof_pipe_read_ack_from_parent;
    int aof_stop_sending_diff;     /* If true stop sending accumulated diffs
                                      to child process. */
    sds aof_child_diff;             /* AOF diff accumulator child side. */
    /* RDB persistence */
    long long dirty;                /* Changes to DB from the last save */
    long long dirty_before_bgsave;  /* Used to restore dirty on failed BGSAVE */
    long long rdb_last_load_keys_expired;  /* number of expired keys when loading RDB */
    long long rdb_last_load_keys_loaded;   /* number of loaded keys when loading RDB */
    struct saveparam *saveparams;   /* Save points array for RDB */
    int saveparamslen;              /* Number of saving points */
    char *rdb_filename;             /* Name of RDB file */
    int rdb_compression;            /* Use compression in RDB? */
    int rdb_checksum;               /* Use RDB checksum? */
    int rdb_del_sync_files;         /* Remove RDB files used only for SYNC if
                                       the instance does not use persistence. */
    time_t lastsave;                /* Unix time of last successful save */
    time_t lastbgsave_try;          /* Unix time of last attempted bgsave */
    time_t rdb_save_time_last;      /* Time used by last RDB save run. */
    time_t rdb_save_time_start;     /* Current RDB save start time. */
    int rdb_bgsave_scheduled;       /* BGSAVE when possible if true. */
    int rdb_child_type;             /* Type of save by active child. */
    int lastbgsave_status;          /* C_OK or C_ERR */
    int stop_writes_on_bgsave_err;  /* Don't allow writes if can't BGSAVE */
    int rdb_pipe_read;              /* RDB pipe used to transfer the rdb data */
                                    /* to the parent process in diskless repl. */
    int rdb_child_exit_pipe;        /* Used by the diskless parent allow child exit. */
    connection **rdb_pipe_conns;    /* Connections which are currently the */
    int rdb_pipe_numconns;          /* target of diskless rdb fork child. */
    int rdb_pipe_numconns_writing;  /* Number of rdb conns with pending writes. */
    char *rdb_pipe_buff;            /* In diskless replication, this buffer holds data */
    int rdb_pipe_bufflen;           /* that was read from the the rdb pipe. */
    int rdb_key_save_delay;         /* Delay in microseconds between keys while
                                     * writing the RDB. (for testings). negative
                                     * value means fractions of microseconds (on average). */
    int key_load_delay;             /* Delay in microseconds between keys while
                                     * loading aof or rdb. (for testings). negative
                                     * value means fractions of microseconds (on average). */
    /* Pipe and data structures for child -> parent info sharing. */
    int child_info_pipe[2];         /* Pipe used to write the child_info_data. */
    int child_info_nread;           /* Num of bytes of the last read from pipe */
    /* Propagation of commands in AOF / replication */
    redisOpArray also_propagate;    /* Additional command to propagate. */
    int replication_allowed;        /* Are we allowed to replicate? */
    /* Logging */
    char *logfile;                  /* Path of log file */
    int syslog_enabled;             /* Is syslog enabled? */
    char *syslog_ident;             /* Syslog ident */
    int syslog_facility;            /* Syslog facility */
    int crashlog_enabled;           /* Enable signal handler for crashlog.
                                     * disable for clean core dumps. */
    int memcheck_enabled;           /* Enable memory check on crash. */
    int use_exit_on_panic;          /* Use exit() on panic and assert rather than
                                     * abort(). useful for Valgrind. */
    /* Replication (master) */
    char replid[CONFIG_RUN_ID_SIZE+1];  /* My current replication ID. */
    char replid2[CONFIG_RUN_ID_SIZE+1]; /* replid inherited from master*/
    long long master_repl_offset;   /* My current replication offset */
    long long second_replid_offset; /* Accept offsets up to this for replid2. */
    int slaveseldb;                 /* Last SELECTed DB in replication output */
    int repl_ping_slave_period;     /* Master pings the slave every N seconds */
    replBacklog *repl_backlog;      /* Replication backlog for partial syncs */
    long long repl_backlog_size;    /* Backlog circular buffer size */
    time_t repl_backlog_time_limit; /* Time without slaves after the backlog
                                       gets released. */
    time_t repl_no_slaves_since;    /* We have no slaves since that time.
                                       Only valid if server.slaves len is 0. */
    int repl_min_slaves_to_write;   /* Min number of slaves to write. */
    int repl_min_slaves_max_lag;    /* Max lag of <count> slaves to write. */
    int repl_good_slaves_count;     /* Number of slaves with lag <= max_lag. */
    int repl_diskless_sync;         /* Master send RDB to slaves sockets directly. */
    int repl_diskless_load;         /* Slave parse RDB directly from the socket.
                                     * see REPL_DISKLESS_LOAD_* enum */
    int repl_diskless_sync_delay;   /* Delay to start a diskless repl BGSAVE. */
    size_t repl_buffer_mem;         /* The memory of replication buffer. */
    list *repl_buffer_blocks;       /* Replication buffers blocks list
                                     * (serving replica clients and repl backlog) */
    /* Replication (slave) */
    char *masteruser;               /* AUTH with this user and masterauth with master */
    sds masterauth;                 /* AUTH with this password with master */
    char *masterhost;               /* Hostname of master */
    int masterport;                 /* Port of master */
    int repl_timeout;               /* Timeout after N seconds of master idle */
    client *master;     /* Client that is master for this slave */
    client *cached_master; /* Cached master to be reused for PSYNC. */
    int repl_syncio_timeout; /* Timeout for synchronous I/O calls */
    int repl_state;          /* Replication status if the instance is a slave */
    off_t repl_transfer_size; /* Size of RDB to read from master during sync. */
    off_t repl_transfer_read; /* Amount of RDB read from master during sync. */
    off_t repl_transfer_last_fsync_off; /* Offset when we fsync-ed last time. */
    connection *repl_transfer_s;     /* Slave -> Master SYNC connection */
    int repl_transfer_fd;    /* Slave -> Master SYNC temp file descriptor */
    char *repl_transfer_tmpfile; /* Slave-> master SYNC temp file name */
    time_t repl_transfer_lastio; /* Unix time of the latest read, for timeout */
    int repl_serve_stale_data; /* Serve stale data when link is down? */
    int repl_slave_ro;          /* Slave is read only? */
    int repl_slave_ignore_maxmemory;    /* If true slaves do not evict. */
    time_t repl_down_since; /* Unix time at which link with master went down */
    int repl_disable_tcp_nodelay;   /* Disable TCP_NODELAY after SYNC? */
    int slave_priority;             /* Reported in INFO and used by Sentinel. */
    int replica_announced;          /* If true, replica is announced by Sentinel */
    int slave_announce_port;        /* Give the master this listening port. */
    char *slave_announce_ip;        /* Give the master this ip address. */
    /* The following two fields is where we store master PSYNC replid/offset
     * while the PSYNC is in progress. At the end we'll copy the fields into
     * the server->master client structure. */
    char master_replid[CONFIG_RUN_ID_SIZE+1];  /* Master PSYNC runid. */
    long long master_initial_offset;           /* Master PSYNC offset. */
    int repl_slave_lazy_flush;          /* Lazy FLUSHALL before loading DB? */
    /* Replication script cache. */
    dict *repl_scriptcache_dict;        /* SHA1 all slaves are aware of. */
    list *repl_scriptcache_fifo;        /* First in, first out LRU eviction. */
    unsigned int repl_scriptcache_size; /* Max number of elements. */
    /* Synchronous replication. */
    list *clients_waiting_acks;         /* Clients waiting in WAIT command. */
    int get_ack_from_slaves;            /* If true we send REPLCONF GETACK. */
    /* Limits */
    unsigned int maxclients;            /* Max number of simultaneous clients */
    unsigned long long maxmemory;   /* Max number of memory bytes to use */
    ssize_t maxmemory_clients;       /* Memory limit for total client buffers */
    int maxmemory_policy;           /* Policy for key eviction */
    int maxmemory_samples;          /* Precision of random sampling */
    int maxmemory_eviction_tenacity;/* Aggressiveness of eviction processing */
    int lfu_log_factor;             /* LFU logarithmic counter factor. */
    int lfu_decay_time;             /* LFU counter decay factor. */
    long long proto_max_bulk_len;   /* Protocol bulk length maximum size. */
    int oom_score_adj_base;         /* Base oom_score_adj value, as observed on startup */
    int oom_score_adj_values[CONFIG_OOM_COUNT];   /* Linux oom_score_adj configuration */
    int oom_score_adj;                            /* If true, oom_score_adj is managed */
    int disable_thp;                              /* If true, disable THP by syscall */
    /* Blocked clients */
    unsigned int blocked_clients;   /* # of clients executing a blocking cmd.*/
    unsigned int blocked_clients_by_type[BLOCKED_NUM];
    list *unblocked_clients; /* list of clients to unblock before next loop */
    list *ready_keys;        /* List of readyList structures for BLPOP & co */
    /* Client side caching. */
    unsigned int tracking_clients;  /* # of clients with tracking enabled.*/
    size_t tracking_table_max_keys; /* Max number of keys in tracking table. */
    list *tracking_pending_keys; /* tracking invalidation keys pending to flush */
    /* Sort parameters - qsort_r() is only available under BSD so we
     * have to take this state global, in order to pass it to sortCompare() */
    int sort_desc;
    int sort_alpha;
    int sort_bypattern;
    int sort_store;
    /* Zip structure config, see redis.conf for more information  */
    size_t hash_max_listpack_entries;
    size_t hash_max_listpack_value;
    size_t set_max_intset_entries;
    size_t zset_max_listpack_entries;
    size_t zset_max_listpack_value;
    size_t hll_sparse_max_bytes;
    size_t stream_node_max_bytes;
    long long stream_node_max_entries;
    /* List parameters */
    int list_max_ziplist_size;
    int list_compress_depth;
    /* time cache */
    redisAtomic time_t unixtime; /* Unix time sampled every cron cycle. */
    time_t timezone;            /* Cached timezone. As set by tzset(). */
    int daylight_active;        /* Currently in daylight saving time. */
    mstime_t mstime;            /* 'unixtime' in milliseconds. */
    ustime_t ustime;            /* 'unixtime' in microseconds. */
    size_t blocking_op_nesting; /* Nesting level of blocking operation, used to reset blocked_last_cron. */
    long long blocked_last_cron; /* Indicate the mstime of the last time we did cron jobs from a blocking operation */
    /* Pubsub */
    dict *pubsub_channels;  /* Map channels to list of subscribed clients */
    dict *pubsub_patterns;  /* A dict of pubsub_patterns */
    int notify_keyspace_events; /* Events to propagate via Pub/Sub. This is an
                                   xor of NOTIFY_... flags. */
    /* Cluster */
    int cluster_enabled;      /* Is cluster enabled? */
    int cluster_port;         /* Set the cluster port for a node. */
    mstime_t cluster_node_timeout; /* Cluster node timeout. */
    char *cluster_configfile; /* Cluster auto-generated config file name. */
    struct clusterState *cluster;  /* State of the cluster */
    int cluster_migration_barrier; /* Cluster replicas migration barrier. */
    int cluster_allow_replica_migration; /* Automatic replica migrations to orphaned masters and from empty masters */
    int cluster_slave_validity_factor; /* Slave max data age for failover. */
    int cluster_require_full_coverage; /* If true, put the cluster down if
                                          there is at least an uncovered slot.*/
    int cluster_slave_no_failover;  /* Prevent slave from starting a failover
                                       if the master is in failure state. */
    char *cluster_announce_ip;  /* IP address to announce on cluster bus. */
    int cluster_announce_port;     /* base port to announce on cluster bus. */
    int cluster_announce_tls_port; /* TLS port to announce on cluster bus. */
    int cluster_announce_bus_port; /* bus port to announce on cluster bus. */
    int cluster_module_flags;      /* Set of flags that Redis modules are able
                                      to set in order to suppress certain
                                      native Redis Cluster features. Check the
                                      REDISMODULE_CLUSTER_FLAG_*. */
    int cluster_allow_reads_when_down; /* Are reads allowed when the cluster
                                        is down? */
    int cluster_config_file_lock_fd;   /* cluster config fd, will be flock */
    /* Scripting */
    lua_State *lua; /* The Lua interpreter. We use just one for all clients */
    client *lua_client;   /* The "fake client" to query Redis from Lua */
    client *lua_caller;   /* The client running EVAL right now, or NULL */
    char* lua_cur_script; /* SHA1 of the script currently running, or NULL */
    dict *lua_scripts;         /* A dictionary of SHA1 -> Lua scripts */
    unsigned long long lua_scripts_mem;  /* Cached scripts' memory + oh */
    mstime_t lua_time_limit;  /* Script timeout in milliseconds */
    monotime lua_time_start;  /* monotonic timer to detect timed-out script */
    mstime_t lua_time_snapshot; /* Snapshot of mstime when script is started */
    int lua_write_dirty;  /* True if a write command was called during the
                             execution of the current script. */
    int lua_random_dirty; /* True if a random command was called during the
                             execution of the current script. */
    int lua_replicate_commands; /* True if we are doing single commands repl. */
    int lua_multi_emitted;/* True if we already propagated MULTI. */
    int lua_repl;         /* Script replication flags for redis.set_repl(). */
    int lua_timedout;     /* True if we reached the time limit for script
                             execution. */
    int lua_kill;         /* Kill the script if true. */
    int lua_always_replicate_commands; /* Default replication type. */
    int lua_oom;          /* OOM detected when script start? */
    int lua_disable_deny_script; /* Allow running commands marked "no-script" inside a script. */
    /* Lazy free */
    int lazyfree_lazy_eviction;
    int lazyfree_lazy_expire;
    int lazyfree_lazy_server_del;
    int lazyfree_lazy_user_del;
    int lazyfree_lazy_user_flush;
    /* Latency monitor */
    long long latency_monitor_threshold;
    dict *latency_events;
    /* ACLs */
    char *acl_filename;           /* ACL Users file. NULL if not configured. */
    unsigned long acllog_max_len; /* Maximum length of the ACL LOG list. */
    sds requirepass;              /* Remember the cleartext password set with
                                     the old "requirepass" directive for
                                     backward compatibility with Redis <= 5. */
    int acl_pubsub_default;      /* Default ACL pub/sub channels flag */
    /* Assert & bug reporting */
    int watchdog_period;  /* Software watchdog period in ms. 0 = off */
    /* System hardware info */
    size_t system_memory_size;  /* Total memory in system as reported by OS */
    /* TLS Configuration */
    int tls_cluster;
    int tls_replication;
    int tls_auth_clients;
    redisTLSContextConfig tls_ctx_config;
    /* cpu affinity */
    char *server_cpulist; /* cpu affinity list of redis server main/io thread. */
    char *bio_cpulist; /* cpu affinity list of bio thread. */
    char *aof_rewrite_cpulist; /* cpu affinity list of aof rewrite process. */
    char *bgsave_cpulist; /* cpu affinity list of bgsave process. */
    /* Sentinel config */
    struct sentinelConfig *sentinel_config; /* sentinel config to load at startup time. */
    /* Coordinate failover info */
    mstime_t failover_end_time; /* Deadline for failover command. */
    int force_failover; /* If true then failover will be forced at the
                         * deadline, otherwise failover is aborted. */
    char *target_replica_host; /* Failover target host. If null during a
                                * failover then any replica can be used. */
    int target_replica_port; /* Failover target port */
    int failover_state; /* Failover state */
};

#define MAX_KEYS_BUFFER 256

/* A result structure for the various getkeys function calls. It lists the
 * keys as indices to the provided argv.
 */
typedef struct {
    int keysbuf[MAX_KEYS_BUFFER];       /* Pre-allocated buffer, to save heap allocations */
    int *keys;                          /* Key indices array, points to keysbuf or heap */
    int numkeys;                        /* Number of key indices return */
    int size;                           /* Available array size */
} getKeysResult;
#define GETKEYS_RESULT_INIT { {0}, NULL, 0, MAX_KEYS_BUFFER }

/* Key specs definitions.
 *
 * Brief: This is a scheme that tries to describe the location
 * of key arguments better than the old [first,last,step] scheme
 * which is limited and doesn't fit many commands.
 *
 * There are two steps:
 * 1. begin_search (BS): in which index should we start seacrhing for keys?
 * 2. find_keys (FK): relative to the output of BS, how can we will which args are keys?
 *
 * There are two types of BS:
 * 1. index: key args start at a constant index
 * 2. keyword: key args start just after a specific keyword
 *
 * There are two kinds of FK:
 * 1. range: keys end at a specific index (or relative to the last argument)
 * 2. keynum: there's an arg that contains the number of key args somewhere before the keys themselves
 */

typedef enum {
    KSPEC_BS_INVALID = 0, /* Must be 0 */
    KSPEC_BS_UNKNOWN,
    KSPEC_BS_INDEX,
    KSPEC_BS_KEYWORD
} kspec_bs_type;

typedef enum {
    KSPEC_FK_INVALID = 0, /* Must be 0 */
    KSPEC_FK_UNKNOWN,
    KSPEC_FK_RANGE,
    KSPEC_FK_KEYNUM
} kspec_fk_type;

typedef struct {
    /* Declarative data */
    const char *sflags;
    kspec_bs_type begin_search_type;
    union {
        struct {
            /* The index from which we start the search for keys */
            int pos;
        } index;
        struct {
            /* The keyword that indicates the beginning of key args */
            const char *keyword;
            /* An index in argv from which to start searching.
             * Can be negative, which means start search from the end, in reverse
             * (Example: -2 means to start in reverse from the panultimate arg) */
            int startfrom;
        } keyword;
    } bs;
    kspec_fk_type find_keys_type;
    union {
        /* NOTE: Indices in this struct are relative to the result of the begin_search step!
         * These are: range.lastkey, keynum.keynumidx, keynum.firstkey */
        struct {
            /* Index of the last key.
             * Can be negative, in which case it's not relative. -1 indicating till the last argument,
             * -2 one before the last and so on. */
            int lastkey;
            /* How many args should we skip after finding a key, in order to find the next one. */
            int keystep;
            /* If lastkey is -1, we use limit to stop the search by a factor. 0 and 1 mean no limit.
             * 2 means 1/2 of the remaining args, 3 means 1/3, and so on. */
            int limit;
        } range;
        struct {
            /* Index of the argument containing the number of keys to come */
            int keynumidx;
            /* Index of the fist key (Usually it's just after keynumidx, in
             * which case it should be set to keynumidx+1). */
            int firstkey;
            /* How many args should we skip after finding a key, in order to find the next one. */
            int keystep;
        } keynum;
    } fk;

    /* Runtime data */
    uint64_t flags;
} keySpec;

/* Number of static key specs */
#define STATIC_KEY_SPECS_NUM 4

typedef void redisCommandProc(client *c);
typedef int redisGetKeysProc(struct redisCommand *cmd, robj **argv, int argc, getKeysResult *result);
struct redisCommand {
    /* Declarative data */
    char *name;
    redisCommandProc *proc;
    int arity;
    char *sflags;   /* Flags as string representation, one char per flag. */
    keySpec key_specs_static[STATIC_KEY_SPECS_NUM];
    /* Use a function to determine keys arguments in a command line.
     * Used for Redis Cluster redirect (may be NULL) */
    redisGetKeysProc *getkeys_proc;
    /* Array of subcommands (may be NULL) */
    struct redisCommand *subcommands;

    /* Runtime data */
    uint64_t flags; /* The actual flags, obtained from the 'sflags' field. */
    /* What keys should be loaded in background when calling this command? */
    long long microseconds, calls, rejected_calls, failed_calls;
    int id;     /* Command ID. This is a progressive ID starting from 0 that
                   is assigned at runtime, and is used in order to check
                   ACLs. A connection is able to execute a given command if
                   the user associated to the connection has this command
                   bit set in the bitmap of allowed commands. */
    keySpec *key_specs;
    keySpec legacy_range_key_spec; /* The legacy (first,last,step) key spec is
                                     * still maintained (if applicable) so that
                                     * we can still support the reply format of
                                     * COMMAND INFO and COMMAND GETKEYS */
    int key_specs_num;
    int key_specs_max;
    int movablekeys; /* See populateCommandMovableKeys */
    dict *subcommands_dict;
    struct redisCommand *parent;
};

struct redisError {
    long long count;
};

struct redisFunctionSym {
    char *name;
    unsigned long pointer;
};

typedef struct _redisSortObject {
    robj *obj;
    union {
        double score;
        robj *cmpobj;
    } u;
} redisSortObject;

typedef struct _redisSortOperation {
    int type;
    robj *pattern;
} redisSortOperation;

/* Structure to hold list iteration abstraction. */
typedef struct {
    robj *subject;
    unsigned char encoding;
    unsigned char direction; /* Iteration direction */
    quicklistIter *iter;
} listTypeIterator;

/* Structure for an entry while iterating over a list. */
typedef struct {
    listTypeIterator *li;
    quicklistEntry entry; /* Entry in quicklist */
} listTypeEntry;

/* Structure to hold set iteration abstraction. */
typedef struct {
    robj *subject;
    int encoding;
    int ii; /* intset iterator */
    dictIterator *di;
} setTypeIterator;

/* Structure to hold hash iteration abstraction. Note that iteration over
 * hashes involves both fields and values. Because it is possible that
 * not both are required, store pointers in the iterator to avoid
 * unnecessary memory allocation for fields/values. */
typedef struct {
    robj *subject;
    int encoding;

    unsigned char *fptr, *vptr;

    dictIterator *di;
    dictEntry *de;
} hashTypeIterator;

#include "stream.h"  /* Stream data type header file. */

#define OBJ_HASH_KEY 1
#define OBJ_HASH_VALUE 2

#define IO_THREADS_OP_IDLE 0
#define IO_THREADS_OP_READ 1
#define IO_THREADS_OP_WRITE 2
extern int io_threads_op;

/*-----------------------------------------------------------------------------
 * Extern declarations
 *----------------------------------------------------------------------------*/

extern struct redisServer server;
extern struct sharedObjectsStruct shared;
extern dictType objectKeyPointerValueDictType;
extern dictType objectKeyHeapPointerValueDictType;
extern dictType setDictType;
extern dictType zsetDictType;
extern dictType dbDictType;
extern dictType shaScriptObjectDictType;
extern double R_Zero, R_PosInf, R_NegInf, R_Nan;
extern dictType hashDictType;
extern dictType replScriptCacheDictType;
extern dictType dbExpiresDictType;
extern dictType modulesDictType;
extern dictType sdsReplyDictType;
extern dict *modules;

/*-----------------------------------------------------------------------------
 * Functions prototypes
 *----------------------------------------------------------------------------*/

/* Key arguments specs */
void populateCommandLegacyRangeSpec(struct redisCommand *c);

/* Modules */
void moduleInitModulesSystem(void);
void moduleInitModulesSystemLast(void);
int moduleLoad(const char *path, void **argv, int argc);
void moduleLoadFromQueue(void);
int moduleGetCommandKeysViaAPI(struct redisCommand *cmd, robj **argv, int argc, getKeysResult *result);
moduleType *moduleTypeLookupModuleByID(uint64_t id);
void moduleTypeNameByID(char *name, uint64_t moduleid);
const char *moduleTypeModuleName(moduleType *mt);
void moduleFreeContext(struct RedisModuleCtx *ctx);
void unblockClientFromModule(client *c);
void moduleHandleBlockedClients(void);
void moduleBlockedClientTimedOut(client *c);
void moduleBlockedClientPipeReadable(aeEventLoop *el, int fd, void *privdata, int mask);
size_t moduleCount(void);
void moduleAcquireGIL(void);
int moduleTryAcquireGIL(void);
void moduleReleaseGIL(void);
void moduleNotifyKeyspaceEvent(int type, const char *event, robj *key, int dbid);
void moduleCallCommandFilters(client *c);
void ModuleForkDoneHandler(int exitcode, int bysignal);
int TerminateModuleForkChild(int child_pid, int wait);
ssize_t rdbSaveModulesAux(rio *rdb, int when);
int moduleAllDatatypesHandleErrors();
int moduleAllModulesHandleReplAsyncLoad();
sds modulesCollectInfo(sds info, const char *section, int for_crash_report, int sections);
void moduleFireServerEvent(uint64_t eid, int subid, void *data);
void processModuleLoadingProgressEvent(int is_aof);
int moduleTryServeClientBlockedOnKey(client *c, robj *key);
void moduleUnblockClient(client *c);
int moduleBlockedClientMayTimeout(client *c);
int moduleClientIsBlockedOnKeys(client *c);
void moduleNotifyUserChanged(client *c);
void moduleNotifyKeyUnlink(robj *key, robj *val, int dbid);
size_t moduleGetFreeEffort(robj *key, robj *val, int dbid);
size_t moduleGetMemUsage(robj *key, robj *val, size_t sample_size, int dbid);
robj *moduleTypeDupOrReply(client *c, robj *fromkey, robj *tokey, int todb, robj *value);
int moduleDefragValue(robj *key, robj *obj, long *defragged, int dbid);
int moduleLateDefrag(robj *key, robj *value, unsigned long *cursor, long long endtime, long long *defragged, int dbid);
long moduleDefragGlobals(void);
void *moduleGetHandleByName(char *modulename);
int moduleIsModuleCommand(void *module_handle, struct redisCommand *cmd);

/* Utils */
long long ustime(void);
long long mstime(void);
void getRandomHexChars(char *p, size_t len);
void getRandomBytes(unsigned char *p, size_t len);
uint64_t crc64(uint64_t crc, const unsigned char *s, uint64_t l);
void exitFromChild(int retcode);
long long redisPopcount(void *s, long count);
int redisSetProcTitle(char *title);
int validateProcTitleTemplate(const char *template);
int redisCommunicateSystemd(const char *sd_notify_msg);
void redisSetCpuAffinity(const char *cpulist);

/* networking.c -- Networking and Client related operations */
client *createClient(connection *conn);
void freeClient(client *c);
void freeClientAsync(client *c);
int beforeNextClient(client *c);
void resetClient(client *c);
void freeClientOriginalArgv(client *c);
void sendReplyToClient(connection *conn);
void *addReplyDeferredLen(client *c);
void setDeferredArrayLen(client *c, void *node, long length);
void setDeferredMapLen(client *c, void *node, long length);
void setDeferredSetLen(client *c, void *node, long length);
void setDeferredAttributeLen(client *c, void *node, long length);
void setDeferredPushLen(client *c, void *node, long length);
int processInputBuffer(client *c);
void acceptTcpHandler(aeEventLoop *el, int fd, void *privdata, int mask);
void acceptTLSHandler(aeEventLoop *el, int fd, void *privdata, int mask);
void acceptUnixHandler(aeEventLoop *el, int fd, void *privdata, int mask);
void readQueryFromClient(connection *conn);
int prepareClientToWrite(client *c);
void addReplyNull(client *c);
void addReplyNullArray(client *c);
void addReplyBool(client *c, int b);
void addReplyVerbatim(client *c, const char *s, size_t len, const char *ext);
void addReplyProto(client *c, const char *s, size_t len);
void AddReplyFromClient(client *c, client *src);
void addReplyBulk(client *c, robj *obj);
void addReplyBulkCString(client *c, const char *s);
void addReplyBulkCBuffer(client *c, const void *p, size_t len);
void addReplyBulkLongLong(client *c, long long ll);
void addReply(client *c, robj *obj);
void addReplySds(client *c, sds s);
void addReplyBulkSds(client *c, sds s);
void setDeferredReplyBulkSds(client *c, void *node, sds s);
void addReplyErrorObject(client *c, robj *err);
void addReplyOrErrorObject(client *c, robj *reply);
void addReplyErrorSds(client *c, sds err);
void addReplyError(client *c, const char *err);
void addReplyStatus(client *c, const char *status);
void addReplyDouble(client *c, double d);
void addReplyLongLongWithPrefix(client *c, long long ll, char prefix);
void addReplyBigNum(client *c, const char* num, size_t len);
void addReplyHumanLongDouble(client *c, long double d);
void addReplyLongLong(client *c, long long ll);
void addReplyArrayLen(client *c, long length);
void addReplyMapLen(client *c, long length);
void addReplySetLen(client *c, long length);
void addReplyAttributeLen(client *c, long length);
void addReplyPushLen(client *c, long length);
void addReplyHelp(client *c, const char **help);
void addReplySubcommandSyntaxError(client *c);
void addReplyLoadedModules(client *c);
void copyReplicaOutputBuffer(client *dst, client *src);
void addListRangeReply(client *c, robj *o, long start, long end, int reverse);
size_t sdsZmallocSize(sds s);
size_t getStringObjectSdsUsedMemory(robj *o);
void freeClientReplyValue(void *o);
void *dupClientReplyValue(void *o);
char *getClientPeerId(client *client);
char *getClientSockName(client *client);
sds catClientInfoString(sds s, client *client);
sds getAllClientsInfoString(int type);
void rewriteClientCommandVector(client *c, int argc, ...);
void rewriteClientCommandArgument(client *c, int i, robj *newval);
void replaceClientCommandVector(client *c, int argc, robj **argv);
void redactClientCommandArgument(client *c, int argc);
size_t getClientOutputBufferMemoryUsage(client *c);
size_t getClientMemoryUsage(client *c, size_t *output_buffer_mem_usage);
int freeClientsInAsyncFreeQueue(void);
int closeClientOnOutputBufferLimitReached(client *c, int async);
int getClientType(client *c);
int getClientTypeByName(char *name);
char *getClientTypeName(int class);
void flushSlavesOutputBuffers(void);
void disconnectSlaves(void);
void evictClients(void);
int listenToPort(int port, socketFds *fds);
void pauseClients(mstime_t duration, pause_type type);
void unpauseClients(void);
int areClientsPaused(void);
int checkClientPauseTimeoutAndReturnIfPaused(void);
void processEventsWhileBlocked(void);
void whileBlockedCron();
void blockingOperationStarts();
void blockingOperationEnds();
int handleClientsWithPendingWrites(void);
int handleClientsWithPendingWritesUsingThreads(void);
int handleClientsWithPendingReadsUsingThreads(void);
int stopThreadedIOIfNeeded(void);
int clientHasPendingReplies(client *c);
int updateClientMemUsage(client *c);
void updateClientMemUsageBucket(client *c);
void unlinkClient(client *c);
int writeToClient(client *c, int handler_installed);
void linkClient(client *c);
void protectClient(client *c);
void unprotectClient(client *c);
void initThreadedIO(void);
client *lookupClientByID(uint64_t id);
int authRequired(client *c);

#ifdef __GNUC__
void addReplyErrorFormat(client *c, const char *fmt, ...)
    __attribute__((format(printf, 2, 3)));
void addReplyStatusFormat(client *c, const char *fmt, ...)
    __attribute__((format(printf, 2, 3)));
#else
void addReplyErrorFormat(client *c, const char *fmt, ...);
void addReplyStatusFormat(client *c, const char *fmt, ...);
#endif

/* Client side caching (tracking mode) */
void enableTracking(client *c, uint64_t redirect_to, uint64_t options, robj **prefix, size_t numprefix);
void disableTracking(client *c);
void trackingRememberKeys(client *c);
void trackingInvalidateKey(client *c, robj *keyobj, int bcast);
void trackingScheduleKeyInvalidation(uint64_t client_id, robj *keyobj);
void trackingHandlePendingKeyInvalidations(void);
void trackingInvalidateKeysOnFlush(int async);
void freeTrackingRadixTree(rax *rt);
void freeTrackingRadixTreeAsync(rax *rt);
void trackingLimitUsedSlots(void);
uint64_t trackingGetTotalItems(void);
uint64_t trackingGetTotalKeys(void);
uint64_t trackingGetTotalPrefixes(void);
void trackingBroadcastInvalidationMessages(void);
int checkPrefixCollisionsOrReply(client *c, robj **prefix, size_t numprefix);

/* List data type */
void listTypePush(robj *subject, robj *value, int where);
robj *listTypePop(robj *subject, int where);
unsigned long listTypeLength(const robj *subject);
listTypeIterator *listTypeInitIterator(robj *subject, long index, unsigned char direction);
void listTypeReleaseIterator(listTypeIterator *li);
void listTypeSetIteratorDirection(listTypeIterator *li, unsigned char direction);
int listTypeNext(listTypeIterator *li, listTypeEntry *entry);
robj *listTypeGet(listTypeEntry *entry);
void listTypeInsert(listTypeEntry *entry, robj *value, int where);
void listTypeReplace(listTypeEntry *entry, robj *value);
int listTypeEqual(listTypeEntry *entry, robj *o);
void listTypeDelete(listTypeIterator *iter, listTypeEntry *entry);
void listTypeConvert(robj *subject, int enc);
robj *listTypeDup(robj *o);
int listTypeDelRange(robj *o, long start, long stop);
void unblockClientWaitingData(client *c);
void popGenericCommand(client *c, int where);
void listElementsRemoved(client *c, robj *key, int where, robj *o, long count, int *deleted);

/* MULTI/EXEC/WATCH... */
void unwatchAllKeys(client *c);
void initClientMultiState(client *c);
void freeClientMultiState(client *c);
void queueMultiCommand(client *c);
size_t multiStateMemOverhead(client *c);
void touchWatchedKey(redisDb *db, robj *key);
int isWatchedKeyExpired(client *c);
void touchAllWatchedKeysInDb(redisDb *emptied, redisDb *replaced_with);
void discardTransaction(client *c);
void flagTransaction(client *c);
void execCommandAbort(client *c, sds error);
void execCommandPropagateMulti(int dbid);
void execCommandPropagateExec(int dbid);
void beforePropagateMulti();
void afterPropagateExec();

/* Redis object implementation */
void decrRefCount(robj *o);
void decrRefCountVoid(void *o);
void incrRefCount(robj *o);
robj *makeObjectShared(robj *o);
robj *resetRefCount(robj *obj);
void freeStringObject(robj *o);
void freeListObject(robj *o);
void freeSetObject(robj *o);
void freeZsetObject(robj *o);
void freeHashObject(robj *o);
void dismissObject(robj *o, size_t dump_size);
robj *createObject(int type, void *ptr);
robj *createStringObject(const char *ptr, size_t len);
robj *createRawStringObject(const char *ptr, size_t len);
robj *createEmbeddedStringObject(const char *ptr, size_t len);
robj *tryCreateRawStringObject(const char *ptr, size_t len);
robj *tryCreateStringObject(const char *ptr, size_t len);
robj *dupStringObject(const robj *o);
int isSdsRepresentableAsLongLong(sds s, long long *llval);
int isObjectRepresentableAsLongLong(robj *o, long long *llongval);
robj *tryObjectEncoding(robj *o);
robj *getDecodedObject(robj *o);
size_t stringObjectLen(robj *o);
robj *createStringObjectFromLongLong(long long value);
robj *createStringObjectFromLongLongForValue(long long value);
robj *createStringObjectFromLongDouble(long double value, int humanfriendly);
robj *createQuicklistObject(void);
robj *createZiplistObject(void);
robj *createSetObject(void);
robj *createIntsetObject(void);
robj *createHashObject(void);
robj *createZsetObject(void);
robj *createZsetListpackObject(void);
robj *createStreamObject(void);
robj *createModuleObject(moduleType *mt, void *value);
int getLongFromObjectOrReply(client *c, robj *o, long *target, const char *msg);
int getPositiveLongFromObjectOrReply(client *c, robj *o, long *target, const char *msg);
int getRangeLongFromObjectOrReply(client *c, robj *o, long min, long max, long *target, const char *msg);
int checkType(client *c, robj *o, int type);
int getLongLongFromObjectOrReply(client *c, robj *o, long long *target, const char *msg);
int getDoubleFromObjectOrReply(client *c, robj *o, double *target, const char *msg);
int getDoubleFromObject(const robj *o, double *target);
int getLongLongFromObject(robj *o, long long *target);
int getLongDoubleFromObject(robj *o, long double *target);
int getLongDoubleFromObjectOrReply(client *c, robj *o, long double *target, const char *msg);
int getIntFromObjectOrReply(client *c, robj *o, int *target, const char *msg);
char *strEncoding(int encoding);
int compareStringObjects(robj *a, robj *b);
int collateStringObjects(robj *a, robj *b);
int equalStringObjects(robj *a, robj *b);
unsigned long long estimateObjectIdleTime(robj *o);
void trimStringObjectIfNeeded(robj *o);
#define sdsEncodedObject(objptr) (objptr->encoding == OBJ_ENCODING_RAW || objptr->encoding == OBJ_ENCODING_EMBSTR)

/* Synchronous I/O with timeout */
ssize_t syncWrite(int fd, char *ptr, ssize_t size, long long timeout);
ssize_t syncRead(int fd, char *ptr, ssize_t size, long long timeout);
ssize_t syncReadLine(int fd, char *ptr, ssize_t size, long long timeout);

/* Replication */
void replicationFeedSlaves(list *slaves, int dictid, robj **argv, int argc);
void replicationFeedStreamFromMasterStream(char *buf, size_t buflen);
void resetReplicationBuffer(void);
void feedReplicationBuffer(char *buf, size_t len);
void freeReplicaReferencedReplBuffer(client *replica);
void replicationFeedMonitors(client *c, list *monitors, int dictid, robj **argv, int argc);
void updateSlavesWaitingBgsave(int bgsaveerr, int type);
void replicationCron(void);
void replicationStartPendingFork(void);
void replicationHandleMasterDisconnection(void);
void replicationCacheMaster(client *c);
void resizeReplicationBacklog(long long newsize);
void replicationSetMaster(char *ip, int port);
void replicationUnsetMaster(void);
void refreshGoodSlavesCount(void);
void replicationScriptCacheInit(void);
void replicationScriptCacheFlush(void);
void replicationScriptCacheAdd(sds sha1);
int replicationScriptCacheExists(sds sha1);
void processClientsWaitingReplicas(void);
void unblockClientWaitingReplicas(client *c);
int replicationCountAcksByOffset(long long offset);
void replicationSendNewlineToMaster(void);
long long replicationGetSlaveOffset(void);
char *replicationGetSlaveName(client *c);
long long getPsyncInitialOffset(void);
int replicationSetupSlaveForFullResync(client *slave, long long offset);
void changeReplicationId(void);
void clearReplicationId2(void);
void createReplicationBacklog(void);
void freeReplicationBacklog(void);
void replicationCacheMasterUsingMyself(void);
void feedReplicationBacklog(void *ptr, size_t len);
void incrementalTrimReplicationBacklog(size_t blocks);
int canFeedReplicaReplBuffer(client *replica);
void showLatestBacklog(void);
void rdbPipeReadHandler(struct aeEventLoop *eventLoop, int fd, void *clientData, int mask);
void rdbPipeWriteHandlerConnRemoved(struct connection *conn);
void clearFailoverState(void);
void updateFailoverStatus(void);
void abortFailover(const char *err);
const char *getFailoverStateString();

/* Generic persistence functions */
void startLoadingFile(FILE* fp, char* filename, int rdbflags);
void startLoading(size_t size, int rdbflags, int async);
void loadingProgress(off_t pos);
void stopLoading(int success);
void startSaving(int rdbflags);
void stopSaving(int success);
int allPersistenceDisabled(void);

#define DISK_ERROR_TYPE_AOF 1       /* Don't accept writes: AOF errors. */
#define DISK_ERROR_TYPE_RDB 2       /* Don't accept writes: RDB errors. */
#define DISK_ERROR_TYPE_NONE 0      /* No problems, we can accept writes. */
int writeCommandsDeniedByDiskError(void);

/* RDB persistence */
#include "rdb.h"
void killRDBChild(void);
int bg_unlink(const char *filename);

/* AOF persistence */
void flushAppendOnlyFile(int force);
void feedAppendOnlyFile(int dictid, robj **argv, int argc);
void aofRemoveTempFile(pid_t childpid);
int rewriteAppendOnlyFileBackground(void);
int loadAppendOnlyFile(char *filename);
void stopAppendOnly(void);
int startAppendOnly(void);
void backgroundRewriteDoneHandler(int exitcode, int bysignal);
void aofRewriteBufferReset(void);
unsigned long aofRewriteBufferSize(void);
unsigned long aofRewriteBufferMemoryUsage(void);
ssize_t aofReadDiffFromParent(void);
void killAppendOnlyChild(void);
void restartAOFAfterSYNC();

/* Child info */
void openChildInfoPipe(void);
void closeChildInfoPipe(void);
void sendChildInfoGeneric(childInfoType info_type, size_t keys, double progress, char *pname);
void sendChildCowInfo(childInfoType info_type, char *pname);
void sendChildInfo(childInfoType info_type, size_t keys, char *pname);
void receiveChildInfo(void);

/* Fork helpers */
int redisFork(int type);
int hasActiveChildProcess();
void resetChildState();
int isMutuallyExclusiveChildType(int type);

/* acl.c -- Authentication related prototypes. */
extern rax *Users;
extern user *DefaultUser;
void ACLInit(void);
/* Return values for ACLCheckAllPerm(). */
#define ACL_OK 0
#define ACL_DENIED_CMD 1
#define ACL_DENIED_KEY 2
#define ACL_DENIED_AUTH 3 /* Only used for ACL LOG entries. */
#define ACL_DENIED_CHANNEL 4 /* Only used for pub/sub commands */

/* Context values for addACLLogEntry(). */
#define ACL_LOG_CTX_TOPLEVEL 0
#define ACL_LOG_CTX_LUA 1
#define ACL_LOG_CTX_MULTI 2
#define ACL_LOG_CTX_MODULE 3

int ACLCheckUserCredentials(robj *username, robj *password);
int ACLAuthenticateUser(client *c, robj *username, robj *password);
unsigned long ACLGetCommandID(const char *cmdname);
void ACLClearCommandID(void);
user *ACLGetUserByName(const char *name, size_t namelen);
int ACLCheckKey(const user *u, const char *key, int keylen);
int ACLCheckPubsubChannelPerm(sds channel, list *allowed, int literal);
int ACLCheckAllUserCommandPerm(const user *u, struct redisCommand *cmd, robj **argv, int argc, int *idxptr);
int ACLCheckAllPerm(client *c, int *idxptr);
int ACLSetUser(user *u, const char *op, ssize_t oplen);
sds ACLDefaultUserFirstPassword(void);
uint64_t ACLGetCommandCategoryFlagByName(const char *name);
int ACLAppendUserForLoading(sds *argv, int argc, int *argc_err);
const char *ACLSetUserStringError(void);
int ACLLoadConfiguredUsers(void);
sds ACLDescribeUser(user *u);
void ACLLoadUsersAtStartup(void);
void addReplyCommandCategories(client *c, struct redisCommand *cmd);
user *ACLCreateUnlinkedUser();
void ACLFreeUserAndKillClients(user *u);
void addACLLogEntry(client *c, int reason, int context, int argpos, sds username, sds object);
void ACLUpdateDefaultUserPassword(sds password);

/* Sorted sets data type */

/* Input flags. */
#define ZADD_IN_NONE 0
#define ZADD_IN_INCR (1<<0)    /* Increment the score instead of setting it. */
#define ZADD_IN_NX (1<<1)      /* Don't touch elements not already existing. */
#define ZADD_IN_XX (1<<2)      /* Only touch elements already existing. */
#define ZADD_IN_GT (1<<3)      /* Only update existing when new scores are higher. */
#define ZADD_IN_LT (1<<4)      /* Only update existing when new scores are lower. */

/* Output flags. */
#define ZADD_OUT_NOP (1<<0)     /* Operation not performed because of conditionals.*/
#define ZADD_OUT_NAN (1<<1)     /* Only touch elements already existing. */
#define ZADD_OUT_ADDED (1<<2)   /* The element was new and was added. */
#define ZADD_OUT_UPDATED (1<<3) /* The element already existed, score updated. */

/* Struct to hold an inclusive/exclusive range spec by score comparison. */
typedef struct {
    double min, max;
    int minex, maxex; /* are min or max exclusive? */
} zrangespec;

/* Struct to hold an inclusive/exclusive range spec by lexicographic comparison. */
typedef struct {
    sds min, max;     /* May be set to shared.(minstring|maxstring) */
    int minex, maxex; /* are min or max exclusive? */
} zlexrangespec;

zskiplist *zslCreate(void);
void zslFree(zskiplist *zsl);
zskiplistNode *zslInsert(zskiplist *zsl, double score, sds ele);
unsigned char *zzlInsert(unsigned char *zl, sds ele, double score);
int zslDelete(zskiplist *zsl, double score, sds ele, zskiplistNode **node);
zskiplistNode *zslFirstInRange(zskiplist *zsl, zrangespec *range);
zskiplistNode *zslLastInRange(zskiplist *zsl, zrangespec *range);
double zzlGetScore(unsigned char *sptr);
void zzlNext(unsigned char *zl, unsigned char **eptr, unsigned char **sptr);
void zzlPrev(unsigned char *zl, unsigned char **eptr, unsigned char **sptr);
unsigned char *zzlFirstInRange(unsigned char *zl, zrangespec *range);
unsigned char *zzlLastInRange(unsigned char *zl, zrangespec *range);
unsigned long zsetLength(const robj *zobj);
void zsetConvert(robj *zobj, int encoding);
void zsetConvertToListpackIfNeeded(robj *zobj, size_t maxelelen, size_t totelelen);
int zsetScore(robj *zobj, sds member, double *score);
unsigned long zslGetRank(zskiplist *zsl, double score, sds o);
int zsetAdd(robj *zobj, double score, sds ele, int in_flags, int *out_flags, double *newscore);
long zsetRank(robj *zobj, sds ele, int reverse);
int zsetDel(robj *zobj, sds ele);
robj *zsetDup(robj *o);
void genericZpopCommand(client *c, robj **keyv, int keyc, int where, int emitkey, long count, int use_nested_array, int reply_nil_when_empty, int *deleted);
sds lpGetObject(unsigned char *sptr);
int zslValueGteMin(double value, zrangespec *spec);
int zslValueLteMax(double value, zrangespec *spec);
void zslFreeLexRange(zlexrangespec *spec);
int zslParseLexRange(robj *min, robj *max, zlexrangespec *spec);
unsigned char *zzlFirstInLexRange(unsigned char *zl, zlexrangespec *range);
unsigned char *zzlLastInLexRange(unsigned char *zl, zlexrangespec *range);
zskiplistNode *zslFirstInLexRange(zskiplist *zsl, zlexrangespec *range);
zskiplistNode *zslLastInLexRange(zskiplist *zsl, zlexrangespec *range);
int zzlLexValueGteMin(unsigned char *p, zlexrangespec *spec);
int zzlLexValueLteMax(unsigned char *p, zlexrangespec *spec);
int zslLexValueGteMin(sds value, zlexrangespec *spec);
int zslLexValueLteMax(sds value, zlexrangespec *spec);

/* Core functions */
int getMaxmemoryState(size_t *total, size_t *logical, size_t *tofree, float *level);
size_t freeMemoryGetNotCountedMemory();
int overMaxmemoryAfterAlloc(size_t moremem);
int processCommand(client *c);
int processPendingCommandsAndResetClient(client *c);
void setupSignalHandlers(void);
void removeSignalHandlers(void);
int createSocketAcceptHandler(socketFds *sfd, aeFileProc *accept_handler);
int changeListenPort(int port, socketFds *sfd, aeFileProc *accept_handler);
int changeBindAddr(sds *addrlist, int addrlist_len);
struct redisCommand *lookupCommand(robj **argv ,int argc);
struct redisCommand *lookupCommandBySdsLogic(dict *commands, sds s);
struct redisCommand *lookupCommandBySds(sds s);
struct redisCommand *lookupCommandByCStringLogic(dict *commands, const char *s);
struct redisCommand *lookupCommandByCString(const char *s);
struct redisCommand *lookupCommandOrOriginal(robj **argv ,int argc);
void call(client *c, int flags);
void propagate(int dbid, robj **argv, int argc, int flags);
void alsoPropagate(int dbid, robj **argv, int argc, int target);
void redisOpArrayInit(redisOpArray *oa);
void redisOpArrayFree(redisOpArray *oa);
void forceCommandPropagation(client *c, int flags);
void preventCommandPropagation(client *c);
void preventCommandAOF(client *c);
void preventCommandReplication(client *c);
void slowlogPushCurrentCommand(client *c, struct redisCommand *cmd, ustime_t duration);
int prepareForShutdown(int flags);
void afterCommand(client *c);
int inNestedCall(void);
#ifdef __GNUC__
void _serverLog(int level, const char *fmt, ...)
    __attribute__((format(printf, 2, 3)));
#else
void _serverLog(int level, const char *fmt, ...);
#endif
void serverLogRaw(int level, const char *msg);
void serverLogFromHandler(int level, const char *msg);
void usage(void);
void updateDictResizePolicy(void);
int htNeedsResize(dict *dict);
void populateCommandTable(void);
void resetCommandTableStats(dict* commands);
void resetErrorTableStats(void);
void adjustOpenFilesLimit(void);
void incrementErrorCount(const char *fullerr, size_t namelen);
void closeListeningSockets(int unlink_unix_socket);
void updateCachedTime(int update_daylight_info);
void resetServerStats(void);
void activeDefragCycle(void);
unsigned int getLRUClock(void);
unsigned int LRU_CLOCK(void);
const char *evictPolicyToString(void);
struct redisMemOverhead *getMemoryOverheadData(void);
void freeMemoryOverheadData(struct redisMemOverhead *mh);
void checkChildrenDone(void);
int setOOMScoreAdj(int process_class);
void rejectCommandFormat(client *c, const char *fmt, ...);
void *activeDefragAlloc(void *ptr);
robj *activeDefragStringOb(robj* ob, long *defragged);
void dismissSds(sds s);
void dismissMemory(void* ptr, size_t size_hint);
void dismissMemoryInChild(void);

#define RESTART_SERVER_NONE 0
#define RESTART_SERVER_GRACEFULLY (1<<0)     /* Do proper shutdown. */
#define RESTART_SERVER_CONFIG_REWRITE (1<<1) /* CONFIG REWRITE before restart.*/
int restartServer(int flags, mstime_t delay);

/* Set data type */
robj *setTypeCreate(sds value);
int setTypeAdd(robj *subject, sds value);
int setTypeRemove(robj *subject, sds value);
int setTypeIsMember(robj *subject, sds value);
setTypeIterator *setTypeInitIterator(robj *subject);
void setTypeReleaseIterator(setTypeIterator *si);
int setTypeNext(setTypeIterator *si, sds *sdsele, int64_t *llele);
sds setTypeNextObject(setTypeIterator *si);
int setTypeRandomElement(robj *setobj, sds *sdsele, int64_t *llele);
unsigned long setTypeRandomElements(robj *set, unsigned long count, robj *aux_set);
unsigned long setTypeSize(const robj *subject);
void setTypeConvert(robj *subject, int enc);
robj *setTypeDup(robj *o);

/* Hash data type */
#define HASH_SET_TAKE_FIELD (1<<0)
#define HASH_SET_TAKE_VALUE (1<<1)
#define HASH_SET_COPY 0

void hashTypeConvert(robj *o, int enc);
void hashTypeTryConversion(robj *subject, robj **argv, int start, int end);
int hashTypeExists(robj *o, sds key);
int hashTypeDelete(robj *o, sds key);
unsigned long hashTypeLength(const robj *o);
hashTypeIterator *hashTypeInitIterator(robj *subject);
void hashTypeReleaseIterator(hashTypeIterator *hi);
int hashTypeNext(hashTypeIterator *hi);
void hashTypeCurrentFromListpack(hashTypeIterator *hi, int what,
                                 unsigned char **vstr,
                                 unsigned int *vlen,
                                 long long *vll);
sds hashTypeCurrentFromHashTable(hashTypeIterator *hi, int what);
void hashTypeCurrentObject(hashTypeIterator *hi, int what, unsigned char **vstr, unsigned int *vlen, long long *vll);
sds hashTypeCurrentObjectNewSds(hashTypeIterator *hi, int what);
robj *hashTypeLookupWriteOrCreate(client *c, robj *key);
robj *hashTypeGetValueObject(robj *o, sds field);
int hashTypeSet(robj *o, sds field, sds value, int flags);
robj *hashTypeDup(robj *o);

/* Pub / Sub */
int pubsubUnsubscribeAllChannels(client *c, int notify);
int pubsubUnsubscribeAllPatterns(client *c, int notify);
int pubsubPublishMessage(robj *channel, robj *message);
void addReplyPubsubMessage(client *c, robj *channel, robj *msg);

/* Keyspace events notification */
void notifyKeyspaceEvent(int type, char *event, robj *key, int dbid);
int keyspaceEventsStringToFlags(char *classes);
sds keyspaceEventsFlagsToString(int flags);

/* Configuration */
void loadServerConfig(char *filename, char config_from_stdin, char *options);
void appendServerSaveParams(time_t seconds, int changes);
void resetServerSaveParams(void);
struct rewriteConfigState; /* Forward declaration to export API. */
void rewriteConfigRewriteLine(struct rewriteConfigState *state, const char *option, sds line, int force);
void rewriteConfigMarkAsProcessed(struct rewriteConfigState *state, const char *option);
int rewriteConfig(char *path, int force_all);
void initConfigValues();
sds getConfigDebugInfo();

/* db.c -- Keyspace access API */
int removeExpire(redisDb *db, robj *key);
void deleteExpiredKeyAndPropagate(redisDb *db, robj *keyobj);
void propagateExpire(redisDb *db, robj *key, int lazy);
int keyIsExpired(redisDb *db, robj *key);
int expireIfNeeded(redisDb *db, robj *key);
long long getExpire(redisDb *db, robj *key);
void setExpire(client *c, redisDb *db, robj *key, long long when);
int checkAlreadyExpired(long long when);
robj *lookupKey(redisDb *db, robj *key, int flags);
robj *lookupKeyRead(redisDb *db, robj *key);
robj *lookupKeyWrite(redisDb *db, robj *key);
robj *lookupKeyReadOrReply(client *c, robj *key, robj *reply);
robj *lookupKeyWriteOrReply(client *c, robj *key, robj *reply);
robj *lookupKeyReadWithFlags(redisDb *db, robj *key, int flags);
robj *lookupKeyWriteWithFlags(redisDb *db, robj *key, int flags);
robj *objectCommandLookup(client *c, robj *key);
robj *objectCommandLookupOrReply(client *c, robj *key, robj *reply);
int objectSetLRUOrLFU(robj *val, long long lfu_freq, long long lru_idle,
                       long long lru_clock, int lru_multiplier);
#define LOOKUP_NONE 0
#define LOOKUP_NOTOUCH (1<<0)
#define LOOKUP_NONOTIFY (1<<1)
void dbAdd(redisDb *db, robj *key, robj *val);
int dbAddRDBLoad(redisDb *db, sds key, robj *val);
void dbOverwrite(redisDb *db, robj *key, robj *val);
void genericSetKey(client *c, redisDb *db, robj *key, robj *val, int keepttl, int signal);
void setKey(client *c, redisDb *db, robj *key, robj *val);
robj *dbRandomKey(redisDb *db);
int dbSyncDelete(redisDb *db, robj *key);
int dbDelete(redisDb *db, robj *key);
robj *dbUnshareStringValue(redisDb *db, robj *key, robj *o);

#define EMPTYDB_NO_FLAGS 0      /* No flags. */
#define EMPTYDB_ASYNC (1<<0)    /* Reclaim memory in another thread. */
long long emptyDb(int dbnum, int flags, void(callback)(dict*));
long long emptyDbStructure(redisDb *dbarray, int dbnum, int async, void(callback)(dict*));
void flushAllDataAndResetRDB(int flags);
long long dbTotalServerKeyCount();
redisDb *initTempDb(void);
void discardTempDb(redisDb *tempDb, void(callback)(dict*));


int selectDb(client *c, int id);
void signalModifiedKey(client *c, redisDb *db, robj *key);
void signalFlushedDb(int dbid, int async);
void scanGenericCommand(client *c, robj *o, unsigned long cursor);
int parseScanCursorOrReply(client *c, robj *o, unsigned long *cursor);
int dbAsyncDelete(redisDb *db, robj *key);
void emptyDbAsync(redisDb *db);
size_t lazyfreeGetPendingObjectsCount(void);
size_t lazyfreeGetFreedObjectsCount(void);
void lazyfreeResetStats(void);
void freeObjAsync(robj *key, robj *obj, int dbid);
void freeReplicationBacklogRefMemAsync(list *blocks, rax *index);

/* API to get key arguments from commands */
int *getKeysPrepareResult(getKeysResult *result, int numkeys);
int getKeysFromCommand(struct redisCommand *cmd, robj **argv, int argc, getKeysResult *result);
void getKeysFreeResult(getKeysResult *result);
int sintercardGetKeys(struct redisCommand *cmd,robj **argv, int argc, getKeysResult *result);
int zunionInterDiffGetKeys(struct redisCommand *cmd,robj **argv, int argc, getKeysResult *result);
int zunionInterDiffStoreGetKeys(struct redisCommand *cmd,robj **argv, int argc, getKeysResult *result);
int evalGetKeys(struct redisCommand *cmd, robj **argv, int argc, getKeysResult *result);
int sortGetKeys(struct redisCommand *cmd, robj **argv, int argc, getKeysResult *result);
int migrateGetKeys(struct redisCommand *cmd, robj **argv, int argc, getKeysResult *result);
int georadiusGetKeys(struct redisCommand *cmd, robj **argv, int argc, getKeysResult *result);
int xreadGetKeys(struct redisCommand *cmd, robj **argv, int argc, getKeysResult *result);
int lcsGetKeys(struct redisCommand *cmd, robj **argv, int argc, getKeysResult *result);
int lmpopGetKeys(struct redisCommand *cmd, robj **argv, int argc, getKeysResult *result);
int blmpopGetKeys(struct redisCommand *cmd, robj **argv, int argc, getKeysResult *result);
int zmpopGetKeys(struct redisCommand *cmd, robj **argv, int argc, getKeysResult *result);
int bzmpopGetKeys(struct redisCommand *cmd, robj **argv, int argc, getKeysResult *result);

unsigned short crc16(const char *buf, int len);

/* Sentinel */
void initSentinelConfig(void);
void initSentinel(void);
void sentinelTimer(void);
const char *sentinelHandleConfiguration(char **argv, int argc);
void queueSentinelConfig(sds *argv, int argc, int linenum, sds line);
void loadSentinelConfigFromQueue(void);
void sentinelIsRunning(void);
void sentinelCheckConfigFile(void);
void sentinelCommand(client *c);
void sentinelInfoCommand(client *c);
void sentinelPublishCommand(client *c);
void sentinelRoleCommand(client *c);

/* redis-check-rdb & aof */
int redis_check_rdb(char *rdbfilename, FILE *fp);
int redis_check_rdb_main(int argc, char **argv, FILE *fp);
int redis_check_aof_main(int argc, char **argv);

/* Scripting */
void scriptingInit(int setup);
int ldbRemoveChild(pid_t pid);
void ldbKillForkedSessions(void);
int ldbPendingChildren(void);
sds luaCreateFunction(client *c, lua_State *lua, robj *body);
void freeLuaScriptsAsync(dict *lua_scripts);

/* Blocked clients */
void processUnblockedClients(void);
void blockClient(client *c, int btype);
void unblockClient(client *c);
void queueClientForReprocessing(client *c);
void replyToBlockedClientTimedOut(client *c);
int getTimeoutFromObjectOrReply(client *c, robj *object, mstime_t *timeout, int unit);
void disconnectAllBlockedClients(void);
void handleClientsBlockedOnKeys(void);
void signalKeyAsReady(redisDb *db, robj *key, int type);
void blockForKeys(client *c, int btype, robj **keys, int numkeys, long count, mstime_t timeout, robj *target, struct blockPos *blockpos, streamID *ids);
void updateStatsOnUnblock(client *c, long blocked_us, long reply_us);

/* timeout.c -- Blocked clients timeout and connections timeout. */
void addClientToTimeoutTable(client *c);
void removeClientFromTimeoutTable(client *c);
void handleBlockedClientsTimeout(void);
int clientsCronHandleTimeout(client *c, mstime_t now_ms);

/* expire.c -- Handling of expired keys */
void activeExpireCycle(int type);
void expireSlaveKeys(void);
void rememberSlaveKeyWithExpire(redisDb *db, robj *key);
void flushSlaveKeysWithExpireList(void);
size_t getSlaveKeyWithExpireCount(void);

/* evict.c -- maxmemory handling and LRU eviction. */
void evictionPoolAlloc(void);
#define LFU_INIT_VAL 5
unsigned long LFUGetTimeInMinutes(void);
uint8_t LFULogIncr(uint8_t value);
unsigned long LFUDecrAndReturn(robj *o);
#define EVICT_OK 0
#define EVICT_RUNNING 1
#define EVICT_FAIL 2
int performEvictions(void);


/* Keys hashing / comparison functions for dict.c hash tables. */
uint64_t dictSdsHash(const void *key);
uint64_t dictSdsCaseHash(const void *key);
int dictSdsKeyCompare(dict *d, const void *key1, const void *key2);
int dictSdsKeyCaseCompare(dict *d, const void *key1, const void *key2);
void dictSdsDestructor(dict *d, void *val);

/* Git SHA1 */
char *redisGitSHA1(void);
char *redisGitDirty(void);
uint64_t redisBuildId(void);
char *redisBuildIdString(void);

/* Commands prototypes */
void authCommand(client *c);
void pingCommand(client *c);
void echoCommand(client *c);
void commandCommand(client *c);
void commandCountCommand(client *c);
void commandListCommand(client *c);
void commandInfoCommand(client *c);
void commandGetKeysCommand(client *c);
void commandHelpCommand(client *c);
void setCommand(client *c);
void setnxCommand(client *c);
void setexCommand(client *c);
void psetexCommand(client *c);
void getCommand(client *c);
void getexCommand(client *c);
void getdelCommand(client *c);
void delCommand(client *c);
void unlinkCommand(client *c);
void existsCommand(client *c);
void setbitCommand(client *c);
void getbitCommand(client *c);
void bitfieldCommand(client *c);
void bitfieldroCommand(client *c);
void setrangeCommand(client *c);
void getrangeCommand(client *c);
void incrCommand(client *c);
void decrCommand(client *c);
void incrbyCommand(client *c);
void decrbyCommand(client *c);
void incrbyfloatCommand(client *c);
void selectCommand(client *c);
void swapdbCommand(client *c);
void randomkeyCommand(client *c);
void keysCommand(client *c);
void scanCommand(client *c);
void dbsizeCommand(client *c);
void lastsaveCommand(client *c);
void saveCommand(client *c);
void bgsaveCommand(client *c);
void bgrewriteaofCommand(client *c);
void shutdownCommand(client *c);
void moveCommand(client *c);
void copyCommand(client *c);
void renameCommand(client *c);
void renamenxCommand(client *c);
void lpushCommand(client *c);
void rpushCommand(client *c);
void lpushxCommand(client *c);
void rpushxCommand(client *c);
void linsertCommand(client *c);
void lpopCommand(client *c);
void rpopCommand(client *c);
void lmpopCommand(client *c);
void llenCommand(client *c);
void lindexCommand(client *c);
void lrangeCommand(client *c);
void ltrimCommand(client *c);
void typeCommand(client *c);
void lsetCommand(client *c);
void saddCommand(client *c);
void sremCommand(client *c);
void smoveCommand(client *c);
void sismemberCommand(client *c);
void smismemberCommand(client *c);
void scardCommand(client *c);
void spopCommand(client *c);
void srandmemberCommand(client *c);
void sinterCommand(client *c);
void sinterCardCommand(client *c);
void sinterstoreCommand(client *c);
void sunionCommand(client *c);
void sunionstoreCommand(client *c);
void sdiffCommand(client *c);
void sdiffstoreCommand(client *c);
void sscanCommand(client *c);
void syncCommand(client *c);
void flushdbCommand(client *c);
void flushallCommand(client *c);
void sortCommand(client *c);
void sortroCommand(client *c);
void lremCommand(client *c);
void lposCommand(client *c);
void rpoplpushCommand(client *c);
void lmoveCommand(client *c);
void infoCommand(client *c);
void mgetCommand(client *c);
void monitorCommand(client *c);
void expireCommand(client *c);
void expireatCommand(client *c);
void pexpireCommand(client *c);
void pexpireatCommand(client *c);
void getsetCommand(client *c);
void ttlCommand(client *c);
void touchCommand(client *c);
void pttlCommand(client *c);
void expiretimeCommand(client *c);
void pexpiretimeCommand(client *c);
void persistCommand(client *c);
void replicaofCommand(client *c);
void roleCommand(client *c);
void debugCommand(client *c);
void msetCommand(client *c);
void msetnxCommand(client *c);
void zaddCommand(client *c);
void zincrbyCommand(client *c);
void zrangeCommand(client *c);
void zrangebyscoreCommand(client *c);
void zrevrangebyscoreCommand(client *c);
void zrangebylexCommand(client *c);
void zrevrangebylexCommand(client *c);
void zcountCommand(client *c);
void zlexcountCommand(client *c);
void zrevrangeCommand(client *c);
void zcardCommand(client *c);
void zremCommand(client *c);
void zscoreCommand(client *c);
void zmscoreCommand(client *c);
void zremrangebyscoreCommand(client *c);
void zremrangebylexCommand(client *c);
void zpopminCommand(client *c);
void zpopmaxCommand(client *c);
void zmpopCommand(client *c);
void bzpopminCommand(client *c);
void bzpopmaxCommand(client *c);
void bzmpopCommand(client *c);
void zrandmemberCommand(client *c);
void multiCommand(client *c);
void execCommand(client *c);
void discardCommand(client *c);
void blpopCommand(client *c);
void brpopCommand(client *c);
void blmpopCommand(client *c);
void brpoplpushCommand(client *c);
void blmoveCommand(client *c);
void appendCommand(client *c);
void strlenCommand(client *c);
void zrankCommand(client *c);
void zrevrankCommand(client *c);
void hsetCommand(client *c);
void hsetnxCommand(client *c);
void hgetCommand(client *c);
void hmgetCommand(client *c);
void hdelCommand(client *c);
void hlenCommand(client *c);
void hstrlenCommand(client *c);
void zremrangebyrankCommand(client *c);
void zunionstoreCommand(client *c);
void zinterstoreCommand(client *c);
void zdiffstoreCommand(client *c);
void zunionCommand(client *c);
void zinterCommand(client *c);
void zinterCardCommand(client *c);
void zrangestoreCommand(client *c);
void zdiffCommand(client *c);
void zscanCommand(client *c);
void hkeysCommand(client *c);
void hvalsCommand(client *c);
void hgetallCommand(client *c);
void hexistsCommand(client *c);
void hscanCommand(client *c);
void hrandfieldCommand(client *c);
void configSetCommand(client *c);
void configGetCommand(client *c);
void configResetStatCommand(client *c);
void configRewriteCommand(client *c);
void configHelpCommand(client *c);
void hincrbyCommand(client *c);
void hincrbyfloatCommand(client *c);
void subscribeCommand(client *c);
void unsubscribeCommand(client *c);
void psubscribeCommand(client *c);
void punsubscribeCommand(client *c);
void publishCommand(client *c);
void pubsubCommand(client *c);
void watchCommand(client *c);
void unwatchCommand(client *c);
void clusterCommand(client *c);
void restoreCommand(client *c);
void migrateCommand(client *c);
void askingCommand(client *c);
void readonlyCommand(client *c);
void readwriteCommand(client *c);
void dumpCommand(client *c);
void objectCommand(client *c);
void memoryCommand(client *c);
void clientCommand(client *c);
void helloCommand(client *c);
void evalCommand(client *c);
void evalRoCommand(client *c);
void evalShaCommand(client *c);
void evalShaRoCommand(client *c);
void scriptCommand(client *c);
void timeCommand(client *c);
void bitopCommand(client *c);
void bitcountCommand(client *c);
void bitposCommand(client *c);
void replconfCommand(client *c);
void waitCommand(client *c);
void geoencodeCommand(client *c);
void geodecodeCommand(client *c);
void georadiusbymemberCommand(client *c);
void georadiusbymemberroCommand(client *c);
void georadiusCommand(client *c);
void georadiusroCommand(client *c);
void geoaddCommand(client *c);
void geohashCommand(client *c);
void geoposCommand(client *c);
void geodistCommand(client *c);
void geosearchCommand(client *c);
void geosearchstoreCommand(client *c);
void pfselftestCommand(client *c);
void pfaddCommand(client *c);
void pfcountCommand(client *c);
void pfmergeCommand(client *c);
void pfdebugCommand(client *c);
void latencyCommand(client *c);
void moduleCommand(client *c);
void securityWarningCommand(client *c);
void xaddCommand(client *c);
void xrangeCommand(client *c);
void xrevrangeCommand(client *c);
void xlenCommand(client *c);
void xreadCommand(client *c);
void xgroupCommand(client *c);
void xsetidCommand(client *c);
void xackCommand(client *c);
void xpendingCommand(client *c);
void xclaimCommand(client *c);
void xautoclaimCommand(client *c);
void xinfoCommand(client *c);
void xdelCommand(client *c);
void xtrimCommand(client *c);
void lolwutCommand(client *c);
void aclCommand(client *c);
void stralgoCommand(client *c);
void resetCommand(client *c);
void failoverCommand(client *c);

#if defined(__GNUC__)
void *calloc(size_t count, size_t size) __attribute__ ((deprecated));
void free(void *ptr) __attribute__ ((deprecated));
void *malloc(size_t size) __attribute__ ((deprecated));
void *realloc(void *ptr, size_t size) __attribute__ ((deprecated));
#endif

/* Debugging stuff */
void _serverAssertWithInfo(const client *c, const robj *o, const char *estr, const char *file, int line);
void _serverAssert(const char *estr, const char *file, int line);
#ifdef __GNUC__
void _serverPanic(const char *file, int line, const char *msg, ...)
    __attribute__ ((format (printf, 3, 4)));
#else
void _serverPanic(const char *file, int line, const char *msg, ...);
#endif
void serverLogObjectDebugInfo(const robj *o);
void sigsegvHandler(int sig, siginfo_t *info, void *secret);
sds getFullCommandName(struct redisCommand *cmd);
const char *getSafeInfoString(const char *s, size_t len, char **tmp);
sds genRedisInfoString(const char *section);
sds genModulesInfoString(sds info);
void enableWatchdog(int period);
void disableWatchdog(void);
void watchdogScheduleSignal(int period);
void serverLogHexDump(int level, char *descr, void *value, size_t len);
int memtest_preserving_test(unsigned long *m, size_t bytes, int passes);
void mixDigest(unsigned char *digest, void *ptr, size_t len);
void xorDigest(unsigned char *digest, void *ptr, size_t len);
int populateSingleCommand(struct redisCommand *c, char *strflags);
void commandAddSubcommand(struct redisCommand *parent, struct redisCommand *subcommand);
void populateCommandMovableKeys(struct redisCommand *cmd);
void debugDelay(int usec);
void killIOThreads(void);
void killThreads(void);
void makeThreadKillable(void);
void swapMainDbWithTempDb(redisDb *tempDb);

/* Use macro for checking log level to avoid evaluating arguments in cases log
 * should be ignored due to low level. */
#define serverLog(level, ...) do {\
        if (((level)&0xff) < server.verbosity) break;\
        _serverLog(level, __VA_ARGS__);\
    } while(0)

/* TLS stuff */
void tlsInit(void);
void tlsCleanup(void);
int tlsConfigure(redisTLSContextConfig *ctx_config);

#define redisDebug(fmt, ...) \
    printf("DEBUG %s:%d > " fmt "\n", __FILE__, __LINE__, __VA_ARGS__)
#define redisDebugMark() \
    printf("-- MARK %s:%d --\n", __FILE__, __LINE__)

int iAmMaster(void);

#endif<|MERGE_RESOLUTION|>--- conflicted
+++ resolved
@@ -775,10 +775,6 @@
     char buf[];
 } clientReplyBlock;
 
-<<<<<<< HEAD
-/* Opaque type for the Slot to Key API. */
-typedef struct clusterSlotToKeyMapping clusterSlotToKeyMapping;
-=======
 /* Replication buffer blocks is the list of replBufBlock.
  *
  * +--------------+       +--------------+       +--------------+
@@ -805,7 +801,9 @@
     size_t size, used;
     char buf[];
 } replBufBlock;
->>>>>>> 9ec3294b
+
+/* Opaque type for the Slot to Key API. */
+typedef struct clusterSlotToKeyMapping clusterSlotToKeyMapping;
 
 /* Redis database representation. There are multiple databases identified
  * by integers from 0 (the default database) up to the max configured
