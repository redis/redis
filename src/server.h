/*
 * Copyright (c) 2009-2012, Salvatore Sanfilippo <antirez at gmail dot com>
 * All rights reserved.
 *
 * Redistribution and use in source and binary forms, with or without
 * modification, are permitted provided that the following conditions are met:
 *
 *   * Redistributions of source code must retain the above copyright notice,
 *     this list of conditions and the following disclaimer.
 *   * Redistributions in binary form must reproduce the above copyright
 *     notice, this list of conditions and the following disclaimer in the
 *     documentation and/or other materials provided with the distribution.
 *   * Neither the name of Redis nor the names of its contributors may be used
 *     to endorse or promote products derived from this software without
 *     specific prior written permission.
 *
 * THIS SOFTWARE IS PROVIDED BY THE COPYRIGHT HOLDERS AND CONTRIBUTORS "AS IS"
 * AND ANY EXPRESS OR IMPLIED WARRANTIES, INCLUDING, BUT NOT LIMITED TO, THE
 * IMPLIED WARRANTIES OF MERCHANTABILITY AND FITNESS FOR A PARTICULAR PURPOSE
 * ARE DISCLAIMED. IN NO EVENT SHALL THE COPYRIGHT OWNER OR CONTRIBUTORS BE
 * LIABLE FOR ANY DIRECT, INDIRECT, INCIDENTAL, SPECIAL, EXEMPLARY, OR
 * CONSEQUENTIAL DAMAGES (INCLUDING, BUT NOT LIMITED TO, PROCUREMENT OF
 * SUBSTITUTE GOODS OR SERVICES; LOSS OF USE, DATA, OR PROFITS; OR BUSINESS
 * INTERRUPTION) HOWEVER CAUSED AND ON ANY THEORY OF LIABILITY, WHETHER IN
 * CONTRACT, STRICT LIABILITY, OR TORT (INCLUDING NEGLIGENCE OR OTHERWISE)
 * ARISING IN ANY WAY OUT OF THE USE OF THIS SOFTWARE, EVEN IF ADVISED OF THE
 * POSSIBILITY OF SUCH DAMAGE.
 */

#ifndef __REDIS_H
#define __REDIS_H

#include "fmacros.h"
#include "config.h"
#include "solarisfixes.h"
#include "rio.h"
#include "atomicvar.h"

#include <assert.h>
#include <stdio.h>
#include <stdlib.h>
#include <string.h>
#include <time.h>
#include <limits.h>
#include <unistd.h>
#include <errno.h>
#include <inttypes.h>
#include <pthread.h>
#include <syslog.h>
#include <netinet/in.h>
#include <sys/socket.h>
#include <lua.h>
#include <signal.h>
#include "hdr_histogram.h"

#ifdef HAVE_LIBSYSTEMD
#include <systemd/sd-daemon.h>
#endif

#ifndef static_assert
#define static_assert(expr, lit) extern char __static_assert_failure[(expr) ? 1:-1]
#endif

typedef long long mstime_t; /* millisecond time type. */
typedef long long ustime_t; /* microsecond time type. */

#include "ae.h"      /* Event driven programming library */
#include "sds.h"     /* Dynamic safe strings */
#include "dict.h"    /* Hash tables */
#include "adlist.h"  /* Linked lists */
#include "zmalloc.h" /* total memory usage aware version of malloc/free */
#include "anet.h"    /* Networking the easy way */
#include "intset.h"  /* Compact integer set structure */
#include "version.h" /* Version macro */
#include "util.h"    /* Misc functions useful in many places */
#include "latency.h" /* Latency monitor API */
#include "sparkline.h" /* ASCII graphs API */
#include "quicklist.h"  /* Lists are encoded as linked lists of
                           N-elements flat arrays */
#include "rax.h"     /* Radix tree */
#include "connection.h" /* Connection abstraction */

#define REDISMODULE_CORE 1
typedef struct redisObject robj;
#include "redismodule.h"    /* Redis modules API defines. */

/* Following includes allow test functions to be called from Redis main() */
#include "zipmap.h"
#include "ziplist.h" /* Compact list data structure */
#include "sha1.h"
#include "endianconv.h"
#include "crc64.h"

/* min/max */
#undef min
#undef max
#define min(a, b) ((a) < (b) ? (a) : (b))
#define max(a, b) ((a) > (b) ? (a) : (b))

/* Error codes */
#define C_OK                    0
#define C_ERR                   -1

/* Static server configuration */
#define CONFIG_DEFAULT_HZ        10             /* Time interrupt calls/sec. */
#define CONFIG_MIN_HZ            1
#define CONFIG_MAX_HZ            500
#define MAX_CLIENTS_PER_CLOCK_TICK 200          /* HZ is adapted based on that. */
#define CRON_DBS_PER_CALL 16
#define NET_MAX_WRITES_PER_EVENT (1024*64)
#define PROTO_SHARED_SELECT_CMDS 10
#define OBJ_SHARED_INTEGERS 10000
#define OBJ_SHARED_BULKHDR_LEN 32
#define OBJ_SHARED_HDR_STRLEN(_len_) (((_len_) < 10) ? 4 : 5) /* see shared.mbulkhdr etc. */
#define LOG_MAX_LEN    1024 /* Default maximum length of syslog messages.*/
#define AOF_REWRITE_ITEMS_PER_CMD 64
#define AOF_ANNOTATION_LINE_MAX_LEN 1024
#define CONFIG_RUN_ID_SIZE 40
#define RDB_EOF_MARK_SIZE 40
#define CONFIG_REPL_BACKLOG_MIN_SIZE (1024*16)          /* 16k */
#define CONFIG_BGSAVE_RETRY_DELAY 5 /* Wait a few secs before trying again. */
#define CONFIG_DEFAULT_PID_FILE "/var/run/redis.pid"
#define CONFIG_DEFAULT_BINDADDR_COUNT 2
#define CONFIG_DEFAULT_BINDADDR { "*", "-::*" }
#define NET_HOST_STR_LEN 256 /* Longest valid hostname */
#define NET_IP_STR_LEN 46 /* INET6_ADDRSTRLEN is 46, but we need to be sure */
#define NET_ADDR_STR_LEN (NET_IP_STR_LEN+32) /* Must be enough for ip:port */
#define NET_HOST_PORT_STR_LEN (NET_HOST_STR_LEN+32) /* Must be enough for hostname:port */
#define CONFIG_BINDADDR_MAX 16
#define CONFIG_MIN_RESERVED_FDS 32
#define CONFIG_DEFAULT_PROC_TITLE_TEMPLATE "{title} {listen-addr} {server-mode}"

/* Bucket sizes for client eviction pools. Each bucket stores clients with
 * memory usage of up to twice the size of the bucket below it. */
#define CLIENT_MEM_USAGE_BUCKET_MIN_LOG 15 /* Bucket sizes start at up to 32KB (2^15) */
#define CLIENT_MEM_USAGE_BUCKET_MAX_LOG 33 /* Bucket for largest clients: sizes above 4GB (2^32) */
#define CLIENT_MEM_USAGE_BUCKETS (1+CLIENT_MEM_USAGE_BUCKET_MAX_LOG-CLIENT_MEM_USAGE_BUCKET_MIN_LOG)

#define ACTIVE_EXPIRE_CYCLE_SLOW 0
#define ACTIVE_EXPIRE_CYCLE_FAST 1

/* Children process will exit with this status code to signal that the
 * process terminated without an error: this is useful in order to kill
 * a saving child (RDB or AOF one), without triggering in the parent the
 * write protection that is normally turned on on write errors.
 * Usually children that are terminated with SIGUSR1 will exit with this
 * special code. */
#define SERVER_CHILD_NOERROR_RETVAL    255

/* Reading copy-on-write info is sometimes expensive and may slow down child
 * processes that report it continuously. We measure the cost of obtaining it
 * and hold back additional reading based on this factor. */
#define CHILD_COW_DUTY_CYCLE           100

/* Instantaneous metrics tracking. */
#define STATS_METRIC_SAMPLES 16     /* Number of samples per metric. */
#define STATS_METRIC_COMMAND 0      /* Number of commands executed. */
#define STATS_METRIC_NET_INPUT 1    /* Bytes read to network. */
#define STATS_METRIC_NET_OUTPUT 2   /* Bytes written to network. */
#define STATS_METRIC_NET_INPUT_REPLICATION 3   /* Bytes read to network during replication. */
#define STATS_METRIC_NET_OUTPUT_REPLICATION 4   /* Bytes written to network during replication. */
#define STATS_METRIC_COUNT 5

/* Protocol and I/O related defines */
#define PROTO_IOBUF_LEN         (1024*16)  /* Generic I/O buffer size */
#define PROTO_REPLY_CHUNK_BYTES (16*1024) /* 16k output buffer */
#define PROTO_INLINE_MAX_SIZE   (1024*64) /* Max size of inline reads */
#define PROTO_MBULK_BIG_ARG     (1024*32)
#define PROTO_RESIZE_THRESHOLD  (1024*32) /* Threshold for determining whether to resize query buffer */
#define PROTO_REPLY_MIN_BYTES   (1024) /* the lower limit on reply buffer size */
#define REDIS_AUTOSYNC_BYTES (1024*1024*4) /* Sync file every 4MB. */

#define REPLY_BUFFER_DEFAULT_PEAK_RESET_TIME 5000 /* 5 seconds */

/* When configuring the server eventloop, we setup it so that the total number
 * of file descriptors we can handle are server.maxclients + RESERVED_FDS +
 * a few more to stay safe. Since RESERVED_FDS defaults to 32, we add 96
 * in order to make sure of not over provisioning more than 128 fds. */
#define CONFIG_FDSET_INCR (CONFIG_MIN_RESERVED_FDS+96)

/* OOM Score Adjustment classes. */
#define CONFIG_OOM_MASTER 0
#define CONFIG_OOM_REPLICA 1
#define CONFIG_OOM_BGCHILD 2
#define CONFIG_OOM_COUNT 3

extern int configOOMScoreAdjValuesDefaults[CONFIG_OOM_COUNT];

/* Hash table parameters */
#define HASHTABLE_MIN_FILL        10      /* Minimal hash table fill 10% */
#define HASHTABLE_MAX_LOAD_FACTOR 1.618   /* Maximum hash table load factor. */

/* Command flags. Please check the definition of struct redisCommand in this file
 * for more information about the meaning of every flag. */
#define CMD_WRITE (1ULL<<0)
#define CMD_READONLY (1ULL<<1)
#define CMD_DENYOOM (1ULL<<2)
#define CMD_MODULE (1ULL<<3)           /* Command exported by module. */
#define CMD_ADMIN (1ULL<<4)
#define CMD_PUBSUB (1ULL<<5)
#define CMD_NOSCRIPT (1ULL<<6)
#define CMD_BLOCKING (1ULL<<8)       /* Has potential to block. */
#define CMD_LOADING (1ULL<<9)
#define CMD_STALE (1ULL<<10)
#define CMD_SKIP_MONITOR (1ULL<<11)
#define CMD_SKIP_SLOWLOG (1ULL<<12)
#define CMD_ASKING (1ULL<<13)
#define CMD_FAST (1ULL<<14)
#define CMD_NO_AUTH (1ULL<<15)
#define CMD_MAY_REPLICATE (1ULL<<16)
#define CMD_SENTINEL (1ULL<<17)
#define CMD_ONLY_SENTINEL (1ULL<<18)
#define CMD_NO_MANDATORY_KEYS (1ULL<<19)
#define CMD_PROTECTED (1ULL<<20)
#define CMD_MODULE_GETKEYS (1ULL<<21)  /* Use the modules getkeys interface. */
#define CMD_MODULE_NO_CLUSTER (1ULL<<22) /* Deny on Redis Cluster. */
#define CMD_NO_ASYNC_LOADING (1ULL<<23)
#define CMD_NO_MULTI (1ULL<<24)
#define CMD_MOVABLE_KEYS (1ULL<<25) /* The legacy range spec doesn't cover all keys.
                                     * Populated by populateCommandLegacyRangeSpec. */
#define CMD_ALLOW_BUSY ((1ULL<<26))
#define CMD_MODULE_GETCHANNELS (1ULL<<27)  /* Use the modules getchannels interface. */

/* Command flags that describe ACLs categories. */
#define ACL_CATEGORY_KEYSPACE (1ULL<<0)
#define ACL_CATEGORY_READ (1ULL<<1)
#define ACL_CATEGORY_WRITE (1ULL<<2)
#define ACL_CATEGORY_SET (1ULL<<3)
#define ACL_CATEGORY_SORTEDSET (1ULL<<4)
#define ACL_CATEGORY_LIST (1ULL<<5)
#define ACL_CATEGORY_HASH (1ULL<<6)
#define ACL_CATEGORY_STRING (1ULL<<7)
#define ACL_CATEGORY_BITMAP (1ULL<<8)
#define ACL_CATEGORY_HYPERLOGLOG (1ULL<<9)
#define ACL_CATEGORY_GEO (1ULL<<10)
#define ACL_CATEGORY_STREAM (1ULL<<11)
#define ACL_CATEGORY_PUBSUB (1ULL<<12)
#define ACL_CATEGORY_ADMIN (1ULL<<13)
#define ACL_CATEGORY_FAST (1ULL<<14)
#define ACL_CATEGORY_SLOW (1ULL<<15)
#define ACL_CATEGORY_BLOCKING (1ULL<<16)
#define ACL_CATEGORY_DANGEROUS (1ULL<<17)
#define ACL_CATEGORY_CONNECTION (1ULL<<18)
#define ACL_CATEGORY_TRANSACTION (1ULL<<19)
#define ACL_CATEGORY_SCRIPTING (1ULL<<20)

/* Key-spec flags *
 * -------------- */
/* The following refer what the command actually does with the value or metadata
 * of the key, and not necessarily the user data or how it affects it.
 * Each key-spec may must have exactly one of these. Any operation that's not
 * distinctly deletion, overwrite or read-only would be marked as RW. */
#define CMD_KEY_RO (1ULL<<0)     /* Read-Only - Reads the value of the key, but
                                  * doesn't necessarily returns it. */
#define CMD_KEY_RW (1ULL<<1)     /* Read-Write - Modifies the data stored in the
                                  * value of the key or its metadata. */
#define CMD_KEY_OW (1ULL<<2)     /* Overwrite - Overwrites the data stored in
                                  * the value of the key. */
#define CMD_KEY_RM (1ULL<<3)     /* Deletes the key. */
/* The following refer to user data inside the value of the key, not the metadata
 * like LRU, type, cardinality. It refers to the logical operation on the user's
 * data (actual input strings / TTL), being used / returned / copied / changed,
 * It doesn't refer to modification or returning of metadata (like type, count,
 * presence of data). Any write that's not INSERT or DELETE, would be an UPDATE.
 * Each key-spec may have one of the writes with or without access, or none: */
#define CMD_KEY_ACCESS (1ULL<<4) /* Returns, copies or uses the user data from
                                  * the value of the key. */
#define CMD_KEY_UPDATE (1ULL<<5) /* Updates data to the value, new value may
                                  * depend on the old value. */
#define CMD_KEY_INSERT (1ULL<<6) /* Adds data to the value with no chance of
                                  * modification or deletion of existing data. */
#define CMD_KEY_DELETE (1ULL<<7) /* Explicitly deletes some content
                                  * from the value of the key. */
/* Other flags: */
#define CMD_KEY_NOT_KEY (1ULL<<8)     /* A 'fake' key that should be routed
                                       * like a key in cluster mode but is 
                                       * excluded from other key checks. */
#define CMD_KEY_INCOMPLETE (1ULL<<9)  /* Means that the keyspec might not point
                                       * out to all keys it should cover */
#define CMD_KEY_VARIABLE_FLAGS (1ULL<<10)  /* Means that some keys might have
                                            * different flags depending on arguments */

/* Key flags for when access type is unknown */
#define CMD_KEY_FULL_ACCESS (CMD_KEY_RW | CMD_KEY_ACCESS | CMD_KEY_UPDATE)

/* Channel flags share the same flag space as the key flags */
#define CMD_CHANNEL_PATTERN (1ULL<<11)     /* The argument is a channel pattern */
#define CMD_CHANNEL_SUBSCRIBE (1ULL<<12)   /* The command subscribes to channels */
#define CMD_CHANNEL_UNSUBSCRIBE (1ULL<<13) /* The command unsubscribes to channels */
#define CMD_CHANNEL_PUBLISH (1ULL<<14)     /* The command publishes to channels. */

/* AOF states */
#define AOF_OFF 0             /* AOF is off */
#define AOF_ON 1              /* AOF is on */
#define AOF_WAIT_REWRITE 2    /* AOF waits rewrite to start appending */

/* AOF return values for loadAppendOnlyFiles() and loadSingleAppendOnlyFile() */
#define AOF_OK 0
#define AOF_NOT_EXIST 1
#define AOF_EMPTY 2
#define AOF_OPEN_ERR 3
#define AOF_FAILED 4
#define AOF_TRUNCATED 5

/* RDB return values for rdbLoad. */
#define RDB_OK 0
#define RDB_NOT_EXIST 1 /* RDB file doesn't exist. */
#define RDB_FAILED 2 /* Failed to load the RDB file. */

/* Command doc flags */
#define CMD_DOC_NONE 0
#define CMD_DOC_DEPRECATED (1<<0) /* Command is deprecated */
#define CMD_DOC_SYSCMD (1<<1) /* System (internal) command */

/* Client flags */
#define CLIENT_SLAVE (1<<0)   /* This client is a replica */
#define CLIENT_MASTER (1<<1)  /* This client is a master */
#define CLIENT_MONITOR (1<<2) /* This client is a slave monitor, see MONITOR */
#define CLIENT_MULTI (1<<3)   /* This client is in a MULTI context */
#define CLIENT_BLOCKED (1<<4) /* The client is waiting in a blocking operation */
#define CLIENT_DIRTY_CAS (1<<5) /* Watched keys modified. EXEC will fail. */
#define CLIENT_CLOSE_AFTER_REPLY (1<<6) /* Close after writing entire reply. */
#define CLIENT_UNBLOCKED (1<<7) /* This client was unblocked and is stored in
                                  server.unblocked_clients */
#define CLIENT_SCRIPT (1<<8) /* This is a non connected client used by Lua */
#define CLIENT_ASKING (1<<9)     /* Client issued the ASKING command */
#define CLIENT_CLOSE_ASAP (1<<10)/* Close this client ASAP */
#define CLIENT_UNIX_SOCKET (1<<11) /* Client connected via Unix domain socket */
#define CLIENT_DIRTY_EXEC (1<<12)  /* EXEC will fail for errors while queueing */
#define CLIENT_MASTER_FORCE_REPLY (1<<13)  /* Queue replies even if is master */
#define CLIENT_FORCE_AOF (1<<14)   /* Force AOF propagation of current cmd. */
#define CLIENT_FORCE_REPL (1<<15)  /* Force replication of current cmd. */
#define CLIENT_PRE_PSYNC (1<<16)   /* Instance don't understand PSYNC. */
#define CLIENT_READONLY (1<<17)    /* Cluster client is in read-only state. */
#define CLIENT_PUBSUB (1<<18)      /* Client is in Pub/Sub mode. */
#define CLIENT_PREVENT_AOF_PROP (1<<19)  /* Don't propagate to AOF. */
#define CLIENT_PREVENT_REPL_PROP (1<<20)  /* Don't propagate to slaves. */
#define CLIENT_PREVENT_PROP (CLIENT_PREVENT_AOF_PROP|CLIENT_PREVENT_REPL_PROP)
#define CLIENT_PENDING_WRITE (1<<21) /* Client has output to send but a write
                                        handler is yet not installed. */
#define CLIENT_REPLY_OFF (1<<22)   /* Don't send replies to client. */
#define CLIENT_REPLY_SKIP_NEXT (1<<23)  /* Set CLIENT_REPLY_SKIP for next cmd */
#define CLIENT_REPLY_SKIP (1<<24)  /* Don't send just this reply. */
#define CLIENT_LUA_DEBUG (1<<25)  /* Run EVAL in debug mode. */
#define CLIENT_LUA_DEBUG_SYNC (1<<26)  /* EVAL debugging without fork() */
#define CLIENT_MODULE (1<<27) /* Non connected client used by some module. */
#define CLIENT_PROTECTED (1<<28) /* Client should not be freed for now. */
/* #define CLIENT_... (1<<29) currently unused, feel free to use in the future */
#define CLIENT_PENDING_COMMAND (1<<30) /* Indicates the client has a fully
                                        * parsed command ready for execution. */
#define CLIENT_TRACKING (1ULL<<31) /* Client enabled keys tracking in order to
                                   perform client side caching. */
#define CLIENT_TRACKING_BROKEN_REDIR (1ULL<<32) /* Target client is invalid. */
#define CLIENT_TRACKING_BCAST (1ULL<<33) /* Tracking in BCAST mode. */
#define CLIENT_TRACKING_OPTIN (1ULL<<34)  /* Tracking in opt-in mode. */
#define CLIENT_TRACKING_OPTOUT (1ULL<<35) /* Tracking in opt-out mode. */
#define CLIENT_TRACKING_CACHING (1ULL<<36) /* CACHING yes/no was given,
                                              depending on optin/optout mode. */
#define CLIENT_TRACKING_NOLOOP (1ULL<<37) /* Don't send invalidation messages
                                             about writes performed by myself.*/
#define CLIENT_IN_TO_TABLE (1ULL<<38) /* This client is in the timeout table. */
#define CLIENT_PROTOCOL_ERROR (1ULL<<39) /* Protocol error chatting with it. */
#define CLIENT_CLOSE_AFTER_COMMAND (1ULL<<40) /* Close after executing commands
                                               * and writing entire reply. */
#define CLIENT_DENY_BLOCKING (1ULL<<41) /* Indicate that the client should not be blocked.
                                           currently, turned on inside MULTI, Lua, RM_Call,
                                           and AOF client */
#define CLIENT_REPL_RDBONLY (1ULL<<42) /* This client is a replica that only wants
                                          RDB without replication buffer. */
#define CLIENT_NO_EVICT (1ULL<<43) /* This client is protected against client
                                      memory eviction. */

/* Client block type (btype field in client structure)
 * if CLIENT_BLOCKED flag is set. */
typedef enum blocking_type {
    BLOCKED_NONE,    /* Not blocked, no CLIENT_BLOCKED flag set. */
    BLOCKED_LIST,    /* BLPOP & co. */
    BLOCKED_WAIT,    /* WAIT for synchronous replication. */
    BLOCKED_MODULE,  /* Blocked by a loadable module. */
    BLOCKED_STREAM,  /* XREAD. */
    BLOCKED_ZSET,    /* BZPOP et al. */
    BLOCKED_POSTPONE, /* Blocked by processCommand, re-try processing later. */
    BLOCKED_SHUTDOWN, /* SHUTDOWN. */
    BLOCKED_NUM,      /* Number of blocked states. */
    BLOCKED_END       /* End of enumeration */
} blocking_type;

/* Client request types */
#define PROTO_REQ_INLINE 1
#define PROTO_REQ_MULTIBULK 2

/* Client classes for client limits, currently used only for
 * the max-client-output-buffer limit implementation. */
#define CLIENT_TYPE_NORMAL 0 /* Normal req-reply clients + MONITORs */
#define CLIENT_TYPE_SLAVE 1  /* Slaves. */
#define CLIENT_TYPE_PUBSUB 2 /* Clients subscribed to PubSub channels. */
#define CLIENT_TYPE_MASTER 3 /* Master. */
#define CLIENT_TYPE_COUNT 4  /* Total number of client types. */
#define CLIENT_TYPE_OBUF_COUNT 3 /* Number of clients to expose to output
                                    buffer configuration. Just the first
                                    three: normal, slave, pubsub. */

/* Slave replication state. Used in server.repl_state for slaves to remember
 * what to do next. */
typedef enum {
    REPL_STATE_NONE = 0,            /* No active replication */
    REPL_STATE_CONNECT,             /* Must connect to master */
    REPL_STATE_CONNECTING,          /* Connecting to master */
    /* --- Handshake states, must be ordered --- */
    REPL_STATE_RECEIVE_PING_REPLY,  /* Wait for PING reply */
    REPL_STATE_SEND_HANDSHAKE,      /* Send handshake sequence to master */
    REPL_STATE_RECEIVE_AUTH_REPLY,  /* Wait for AUTH reply */
    REPL_STATE_RECEIVE_PORT_REPLY,  /* Wait for REPLCONF reply */
    REPL_STATE_RECEIVE_IP_REPLY,    /* Wait for REPLCONF reply */
    REPL_STATE_RECEIVE_CAPA_REPLY,  /* Wait for REPLCONF reply */
    REPL_STATE_SEND_PSYNC,          /* Send PSYNC */
    REPL_STATE_RECEIVE_PSYNC_REPLY, /* Wait for PSYNC reply */
    /* --- End of handshake states --- */
    REPL_STATE_TRANSFER,        /* Receiving .rdb from master */
    REPL_STATE_CONNECTED,       /* Connected to master */
} repl_state;

/* The state of an in progress coordinated failover */
typedef enum {
    NO_FAILOVER = 0,        /* No failover in progress */
    FAILOVER_WAIT_FOR_SYNC, /* Waiting for target replica to catch up */
    FAILOVER_IN_PROGRESS    /* Waiting for target replica to accept
                             * PSYNC FAILOVER request. */
} failover_state;

/* State of slaves from the POV of the master. Used in client->replstate.
 * In SEND_BULK and ONLINE state the slave receives new updates
 * in its output queue. In the WAIT_BGSAVE states instead the server is waiting
 * to start the next background saving in order to send updates to it. */
#define SLAVE_STATE_WAIT_BGSAVE_START 6 /* We need to produce a new RDB file. */
#define SLAVE_STATE_WAIT_BGSAVE_END 7 /* Waiting RDB file creation to finish. */
#define SLAVE_STATE_SEND_BULK 8 /* Sending RDB file to slave. */
#define SLAVE_STATE_ONLINE 9 /* RDB file transmitted, sending just updates. */
#define SLAVE_STATE_RDB_TRANSMITTED 10 /* RDB file transmitted - This state is used only for
                                        * a replica that only wants RDB without replication buffer  */

/* Slave capabilities. */
#define SLAVE_CAPA_NONE 0
#define SLAVE_CAPA_EOF (1<<0)    /* Can parse the RDB EOF streaming format. */
#define SLAVE_CAPA_PSYNC2 (1<<1) /* Supports PSYNC2 protocol. */

/* Slave requirements */
#define SLAVE_REQ_NONE 0
#define SLAVE_REQ_RDB_EXCLUDE_DATA (1 << 0)      /* Exclude data from RDB */
#define SLAVE_REQ_RDB_EXCLUDE_FUNCTIONS (1 << 1) /* Exclude functions from RDB */
/* Mask of all bits in the slave requirements bitfield that represent non-standard (filtered) RDB requirements */
#define SLAVE_REQ_RDB_MASK (SLAVE_REQ_RDB_EXCLUDE_DATA | SLAVE_REQ_RDB_EXCLUDE_FUNCTIONS)

/* Synchronous read timeout - slave side */
#define CONFIG_REPL_SYNCIO_TIMEOUT 5

/* The default number of replication backlog blocks to trim per call. */
#define REPL_BACKLOG_TRIM_BLOCKS_PER_CALL 64

/* In order to quickly find the requested offset for PSYNC requests,
 * we index some nodes in the replication buffer linked list into a rax. */
#define REPL_BACKLOG_INDEX_PER_BLOCKS 64

/* List related stuff */
#define LIST_HEAD 0
#define LIST_TAIL 1
#define ZSET_MIN 0
#define ZSET_MAX 1

/* Sort operations */
#define SORT_OP_GET 0

/* Log levels */
#define LL_DEBUG 0
#define LL_VERBOSE 1
#define LL_NOTICE 2
#define LL_WARNING 3
#define LL_RAW (1<<10) /* Modifier to log without timestamp */

/* Supervision options */
#define SUPERVISED_NONE 0
#define SUPERVISED_AUTODETECT 1
#define SUPERVISED_SYSTEMD 2
#define SUPERVISED_UPSTART 3

/* Anti-warning macro... */
#define UNUSED(V) ((void) V)

#define ZSKIPLIST_MAXLEVEL 32 /* Should be enough for 2^64 elements */
#define ZSKIPLIST_P 0.25      /* Skiplist P = 1/4 */

/* Append only defines */
#define AOF_FSYNC_NO 0
#define AOF_FSYNC_ALWAYS 1
#define AOF_FSYNC_EVERYSEC 2

/* Replication diskless load defines */
#define REPL_DISKLESS_LOAD_DISABLED 0
#define REPL_DISKLESS_LOAD_WHEN_DB_EMPTY 1
#define REPL_DISKLESS_LOAD_SWAPDB 2

/* TLS Client Authentication */
#define TLS_CLIENT_AUTH_NO 0
#define TLS_CLIENT_AUTH_YES 1
#define TLS_CLIENT_AUTH_OPTIONAL 2

/* Sanitize dump payload */
#define SANITIZE_DUMP_NO 0
#define SANITIZE_DUMP_YES 1
#define SANITIZE_DUMP_CLIENTS 2

/* Enable protected config/command */
#define PROTECTED_ACTION_ALLOWED_NO 0
#define PROTECTED_ACTION_ALLOWED_YES 1
#define PROTECTED_ACTION_ALLOWED_LOCAL 2

/* Sets operations codes */
#define SET_OP_UNION 0
#define SET_OP_DIFF 1
#define SET_OP_INTER 2

/* oom-score-adj defines */
#define OOM_SCORE_ADJ_NO 0
#define OOM_SCORE_RELATIVE 1
#define OOM_SCORE_ADJ_ABSOLUTE 2

/* Redis maxmemory strategies. Instead of using just incremental number
 * for this defines, we use a set of flags so that testing for certain
 * properties common to multiple policies is faster. */
#define MAXMEMORY_FLAG_LRU (1<<0)
#define MAXMEMORY_FLAG_LFU (1<<1)
#define MAXMEMORY_FLAG_ALLKEYS (1<<2)
#define MAXMEMORY_FLAG_NO_SHARED_INTEGERS \
    (MAXMEMORY_FLAG_LRU|MAXMEMORY_FLAG_LFU)

#define MAXMEMORY_VOLATILE_LRU ((0<<8)|MAXMEMORY_FLAG_LRU)
#define MAXMEMORY_VOLATILE_LFU ((1<<8)|MAXMEMORY_FLAG_LFU)
#define MAXMEMORY_VOLATILE_TTL (2<<8)
#define MAXMEMORY_VOLATILE_RANDOM (3<<8)
#define MAXMEMORY_ALLKEYS_LRU ((4<<8)|MAXMEMORY_FLAG_LRU|MAXMEMORY_FLAG_ALLKEYS)
#define MAXMEMORY_ALLKEYS_LFU ((5<<8)|MAXMEMORY_FLAG_LFU|MAXMEMORY_FLAG_ALLKEYS)
#define MAXMEMORY_ALLKEYS_RANDOM ((6<<8)|MAXMEMORY_FLAG_ALLKEYS)
#define MAXMEMORY_NO_EVICTION (7<<8)

/* Units */
#define UNIT_SECONDS 0
#define UNIT_MILLISECONDS 1

/* SHUTDOWN flags */
#define SHUTDOWN_NOFLAGS 0      /* No flags. */
#define SHUTDOWN_SAVE 1         /* Force SAVE on SHUTDOWN even if no save
                                   points are configured. */
#define SHUTDOWN_NOSAVE 2       /* Don't SAVE on SHUTDOWN. */
#define SHUTDOWN_NOW 4          /* Don't wait for replicas to catch up. */
#define SHUTDOWN_FORCE 8        /* Don't let errors prevent shutdown. */

/* Command call flags, see call() function */
#define CMD_CALL_NONE 0
#define CMD_CALL_SLOWLOG (1<<0)
#define CMD_CALL_STATS (1<<1)
#define CMD_CALL_PROPAGATE_AOF (1<<2)
#define CMD_CALL_PROPAGATE_REPL (1<<3)
#define CMD_CALL_PROPAGATE (CMD_CALL_PROPAGATE_AOF|CMD_CALL_PROPAGATE_REPL)
#define CMD_CALL_FULL (CMD_CALL_SLOWLOG | CMD_CALL_STATS | CMD_CALL_PROPAGATE)
#define CMD_CALL_FROM_MODULE (1<<4)  /* From RM_Call */

/* Command propagation flags, see propagateNow() function */
#define PROPAGATE_NONE 0
#define PROPAGATE_AOF 1
#define PROPAGATE_REPL 2

/* Client pause types, larger types are more restrictive
 * pause types than smaller pause types. */
typedef enum {
    CLIENT_PAUSE_OFF = 0, /* Pause no commands */
    CLIENT_PAUSE_WRITE,   /* Pause write commands */
    CLIENT_PAUSE_ALL      /* Pause all commands */
} pause_type;

/* Client pause purposes. Each purpose has its own end time and pause type. */
typedef enum {
    PAUSE_BY_CLIENT_COMMAND = 0,
    PAUSE_DURING_SHUTDOWN,
    PAUSE_DURING_FAILOVER,
    NUM_PAUSE_PURPOSES /* This value is the number of purposes above. */
} pause_purpose;

typedef struct {
    pause_type type;
    mstime_t end;
} pause_event;

/* Ways that a clusters endpoint can be described */
typedef enum {
    CLUSTER_ENDPOINT_TYPE_IP = 0,          /* Show IP address */
    CLUSTER_ENDPOINT_TYPE_HOSTNAME,        /* Show hostname */
    CLUSTER_ENDPOINT_TYPE_UNKNOWN_ENDPOINT /* Show NULL or empty */
} cluster_endpoint_type;

/* RDB active child save type. */
#define RDB_CHILD_TYPE_NONE 0
#define RDB_CHILD_TYPE_DISK 1     /* RDB is written to disk. */
#define RDB_CHILD_TYPE_SOCKET 2   /* RDB is written to slave socket. */

/* Keyspace changes notification classes. Every class is associated with a
 * character for configuration purposes. */
#define NOTIFY_KEYSPACE (1<<0)    /* K */
#define NOTIFY_KEYEVENT (1<<1)    /* E */
#define NOTIFY_GENERIC (1<<2)     /* g */
#define NOTIFY_STRING (1<<3)      /* $ */
#define NOTIFY_LIST (1<<4)        /* l */
#define NOTIFY_SET (1<<5)         /* s */
#define NOTIFY_HASH (1<<6)        /* h */
#define NOTIFY_ZSET (1<<7)        /* z */
#define NOTIFY_EXPIRED (1<<8)     /* x */
#define NOTIFY_EVICTED (1<<9)     /* e */
#define NOTIFY_STREAM (1<<10)     /* t */
#define NOTIFY_KEY_MISS (1<<11)   /* m (Note: This one is excluded from NOTIFY_ALL on purpose) */
#define NOTIFY_LOADED (1<<12)     /* module only key space notification, indicate a key loaded from rdb */
#define NOTIFY_MODULE (1<<13)     /* d, module key space notification */
#define NOTIFY_NEW (1<<14)        /* n, new key notification */
#define NOTIFY_ALL (NOTIFY_GENERIC | NOTIFY_STRING | NOTIFY_LIST | NOTIFY_SET | NOTIFY_HASH | NOTIFY_ZSET | NOTIFY_EXPIRED | NOTIFY_EVICTED | NOTIFY_STREAM | NOTIFY_MODULE) /* A flag */

/* Using the following macro you can run code inside serverCron() with the
 * specified period, specified in milliseconds.
 * The actual resolution depends on server.hz. */
#define run_with_period(_ms_) if (((_ms_) <= 1000/server.hz) || !(server.cronloops%((_ms_)/(1000/server.hz))))

/* We can print the stacktrace, so our assert is defined this way: */
#define serverAssertWithInfo(_c,_o,_e) ((_e)?(void)0 : (_serverAssertWithInfo(_c,_o,#_e,__FILE__,__LINE__),redis_unreachable()))
#define serverAssert(_e) ((_e)?(void)0 : (_serverAssert(#_e,__FILE__,__LINE__),redis_unreachable()))
#define serverPanic(...) _serverPanic(__FILE__,__LINE__,__VA_ARGS__),redis_unreachable()

/* latency histogram per command init settings */
#define LATENCY_HISTOGRAM_MIN_VALUE 1L        /* >= 1 nanosec */
#define LATENCY_HISTOGRAM_MAX_VALUE 1000000000L  /* <= 1 secs */
#define LATENCY_HISTOGRAM_PRECISION 2  /* Maintain a value precision of 2 significant digits across LATENCY_HISTOGRAM_MIN_VALUE and LATENCY_HISTOGRAM_MAX_VALUE range.
                                        * Value quantization within the range will thus be no larger than 1/100th (or 1%) of any value.
                                        * The total size per histogram should sit around 40 KiB Bytes. */

/* Busy module flags, see busy_module_yield_flags */
#define BUSY_MODULE_YIELD_NONE (0)
#define BUSY_MODULE_YIELD_EVENTS (1<<0)
#define BUSY_MODULE_YIELD_CLIENTS (1<<1)

/*-----------------------------------------------------------------------------
 * Data types
 *----------------------------------------------------------------------------*/

/* A redis object, that is a type able to hold a string / list / set */

/* The actual Redis Object */
#define OBJ_STRING 0    /* String object. */
#define OBJ_LIST 1      /* List object. */
#define OBJ_SET 2       /* Set object. */
#define OBJ_ZSET 3      /* Sorted set object. */
#define OBJ_HASH 4      /* Hash object. */

/* The "module" object type is a special one that signals that the object
 * is one directly managed by a Redis module. In this case the value points
 * to a moduleValue struct, which contains the object value (which is only
 * handled by the module itself) and the RedisModuleType struct which lists
 * function pointers in order to serialize, deserialize, AOF-rewrite and
 * free the object.
 *
 * Inside the RDB file, module types are encoded as OBJ_MODULE followed
 * by a 64 bit module type ID, which has a 54 bits module-specific signature
 * in order to dispatch the loading to the right module, plus a 10 bits
 * encoding version. */
#define OBJ_MODULE 5    /* Module object. */
#define OBJ_STREAM 6    /* Stream object. */

/* Extract encver / signature from a module type ID. */
#define REDISMODULE_TYPE_ENCVER_BITS 10
#define REDISMODULE_TYPE_ENCVER_MASK ((1<<REDISMODULE_TYPE_ENCVER_BITS)-1)
#define REDISMODULE_TYPE_ENCVER(id) ((id) & REDISMODULE_TYPE_ENCVER_MASK)
#define REDISMODULE_TYPE_SIGN(id) (((id) & ~((uint64_t)REDISMODULE_TYPE_ENCVER_MASK)) >>REDISMODULE_TYPE_ENCVER_BITS)

/* Bit flags for moduleTypeAuxSaveFunc */
#define REDISMODULE_AUX_BEFORE_RDB (1<<0)
#define REDISMODULE_AUX_AFTER_RDB (1<<1)

struct RedisModule;
struct RedisModuleIO;
struct RedisModuleDigest;
struct RedisModuleCtx;
struct moduleLoadQueueEntry;
struct RedisModuleKeyOptCtx;
struct RedisModuleCommand;

/* Each module type implementation should export a set of methods in order
 * to serialize and deserialize the value in the RDB file, rewrite the AOF
 * log, create the digest for "DEBUG DIGEST", and free the value when a key
 * is deleted. */
typedef void *(*moduleTypeLoadFunc)(struct RedisModuleIO *io, int encver);
typedef void (*moduleTypeSaveFunc)(struct RedisModuleIO *io, void *value);
typedef int (*moduleTypeAuxLoadFunc)(struct RedisModuleIO *rdb, int encver, int when);
typedef void (*moduleTypeAuxSaveFunc)(struct RedisModuleIO *rdb, int when);
typedef void (*moduleTypeRewriteFunc)(struct RedisModuleIO *io, struct redisObject *key, void *value);
typedef void (*moduleTypeDigestFunc)(struct RedisModuleDigest *digest, void *value);
typedef size_t (*moduleTypeMemUsageFunc)(const void *value);
typedef void (*moduleTypeFreeFunc)(void *value);
typedef size_t (*moduleTypeFreeEffortFunc)(struct redisObject *key, const void *value);
typedef void (*moduleTypeUnlinkFunc)(struct redisObject *key, void *value);
typedef void *(*moduleTypeCopyFunc)(struct redisObject *fromkey, struct redisObject *tokey, const void *value);
typedef int (*moduleTypeDefragFunc)(struct RedisModuleDefragCtx *ctx, struct redisObject *key, void **value);
typedef size_t (*moduleTypeMemUsageFunc2)(struct RedisModuleKeyOptCtx *ctx, const void *value, size_t sample_size);
typedef void (*moduleTypeFreeFunc2)(struct RedisModuleKeyOptCtx *ctx, void *value);
typedef size_t (*moduleTypeFreeEffortFunc2)(struct RedisModuleKeyOptCtx *ctx, const void *value);
typedef void (*moduleTypeUnlinkFunc2)(struct RedisModuleKeyOptCtx *ctx, void *value);
typedef void *(*moduleTypeCopyFunc2)(struct RedisModuleKeyOptCtx *ctx, const void *value);


/* The module type, which is referenced in each value of a given type, defines
 * the methods and links to the module exporting the type. */
typedef struct RedisModuleType {
    uint64_t id; /* Higher 54 bits of type ID + 10 lower bits of encoding ver. */
    struct RedisModule *module;
    moduleTypeLoadFunc rdb_load;
    moduleTypeSaveFunc rdb_save;
    moduleTypeRewriteFunc aof_rewrite;
    moduleTypeMemUsageFunc mem_usage;
    moduleTypeDigestFunc digest;
    moduleTypeFreeFunc free;
    moduleTypeFreeEffortFunc free_effort;
    moduleTypeUnlinkFunc unlink;
    moduleTypeCopyFunc copy;
    moduleTypeDefragFunc defrag;
    moduleTypeAuxLoadFunc aux_load;
    moduleTypeAuxSaveFunc aux_save;
    moduleTypeMemUsageFunc2 mem_usage2;
    moduleTypeFreeEffortFunc2 free_effort2;
    moduleTypeUnlinkFunc2 unlink2;
    moduleTypeCopyFunc2 copy2;
    moduleTypeAuxSaveFunc aux_save2;
    int aux_save_triggers;
    char name[10]; /* 9 bytes name + null term. Charset: A-Z a-z 0-9 _- */
} moduleType;

/* In Redis objects 'robj' structures of type OBJ_MODULE, the value pointer
 * is set to the following structure, referencing the moduleType structure
 * in order to work with the value, and at the same time providing a raw
 * pointer to the value, as created by the module commands operating with
 * the module type.
 *
 * So for example in order to free such a value, it is possible to use
 * the following code:
 *
 *  if (robj->type == OBJ_MODULE) {
 *      moduleValue *mt = robj->ptr;
 *      mt->type->free(mt->value);
 *      zfree(mt); // We need to release this in-the-middle struct as well.
 *  }
 */
typedef struct moduleValue {
    moduleType *type;
    void *value;
} moduleValue;

/* This structure represents a module inside the system. */
struct RedisModule {
    void *handle;   /* Module dlopen() handle. */
    char *name;     /* Module name. */
    int ver;        /* Module version. We use just progressive integers. */
    int apiver;     /* Module API version as requested during initialization.*/
    list *types;    /* Module data types. */
    list *usedby;   /* List of modules using APIs from this one. */
    list *using;    /* List of modules we use some APIs of. */
    list *filters;  /* List of filters the module has registered. */
    list *module_configs; /* List of configurations the module has registered */
    int configs_initialized; /* Have the module configurations been initialized? */
    int in_call;    /* RM_Call() nesting level */
    int in_hook;    /* Hooks callback nesting level for this module (0 or 1). */
    int options;    /* Module options and capabilities. */
    int blocked_clients;         /* Count of RedisModuleBlockedClient in this module. */
    RedisModuleInfoFunc info_cb; /* Callback for module to add INFO fields. */
    RedisModuleDefragFunc defrag_cb;    /* Callback for global data defrag. */
    struct moduleLoadQueueEntry *loadmod; /* Module load arguments for config rewrite. */
};
typedef struct RedisModule RedisModule;

/* This is a wrapper for the 'rio' streams used inside rdb.c in Redis, so that
 * the user does not have to take the total count of the written bytes nor
 * to care about error conditions. */
struct RedisModuleIO {
    size_t bytes;       /* Bytes read / written so far. */
    rio *rio;           /* Rio stream. */
    moduleType *type;   /* Module type doing the operation. */
    int error;          /* True if error condition happened. */
    struct RedisModuleCtx *ctx; /* Optional context, see RM_GetContextFromIO()*/
    struct redisObject *key;    /* Optional name of key processed */
    int dbid;            /* The dbid of the key being processed, -1 when unknown. */
    sds pre_flush_buffer; /* A buffer that should be flushed before next write operation
                           * See rdbSaveSingleModuleAux for more details */
};

/* Macro to initialize an IO context. Note that the 'ver' field is populated
 * inside rdb.c according to the version of the value to load. */
#define moduleInitIOContext(iovar,mtype,rioptr,keyptr,db) do { \
    iovar.rio = rioptr; \
    iovar.type = mtype; \
    iovar.bytes = 0; \
    iovar.error = 0; \
    iovar.key = keyptr; \
    iovar.dbid = db; \
    iovar.ctx = NULL; \
    iovar.pre_flush_buffer = NULL; \
} while(0)

/* This is a structure used to export DEBUG DIGEST capabilities to Redis
 * modules. We want to capture both the ordered and unordered elements of
 * a data structure, so that a digest can be created in a way that correctly
 * reflects the values. See the DEBUG DIGEST command implementation for more
 * background. */
struct RedisModuleDigest {
    unsigned char o[20];    /* Ordered elements. */
    unsigned char x[20];    /* Xored elements. */
    struct redisObject *key; /* Optional name of key processed */
    int dbid;                /* The dbid of the key being processed */
};

/* Just start with a digest composed of all zero bytes. */
#define moduleInitDigestContext(mdvar) do { \
    memset(mdvar.o,0,sizeof(mdvar.o)); \
    memset(mdvar.x,0,sizeof(mdvar.x)); \
} while(0)

/* Objects encoding. Some kind of objects like Strings and Hashes can be
 * internally represented in multiple ways. The 'encoding' field of the object
 * is set to one of this fields for this object. */
#define OBJ_ENCODING_RAW 0     /* Raw representation */
#define OBJ_ENCODING_INT 1     /* Encoded as integer */
#define OBJ_ENCODING_HT 2      /* Encoded as hash table */
#define OBJ_ENCODING_ZIPMAP 3  /* No longer used: old hash encoding. */
#define OBJ_ENCODING_LINKEDLIST 4 /* No longer used: old list encoding. */
#define OBJ_ENCODING_ZIPLIST 5 /* No longer used: old list/hash/zset encoding. */
#define OBJ_ENCODING_INTSET 6  /* Encoded as intset */
#define OBJ_ENCODING_SKIPLIST 7  /* Encoded as skiplist */
#define OBJ_ENCODING_EMBSTR 8  /* Embedded sds string encoding */
#define OBJ_ENCODING_QUICKLIST 9 /* Encoded as linked list of listpacks */
#define OBJ_ENCODING_STREAM 10 /* Encoded as a radix tree of listpacks */
#define OBJ_ENCODING_LISTPACK 11 /* Encoded as a listpack */

#define LRU_BITS 24
#define LRU_CLOCK_MAX ((1<<LRU_BITS)-1) /* Max value of obj->lru */
#define LRU_CLOCK_RESOLUTION 1000 /* LRU clock resolution in ms */

#define OBJ_SHARED_REFCOUNT INT_MAX     /* Global object never destroyed. */
#define OBJ_STATIC_REFCOUNT (INT_MAX-1) /* Object allocated in the stack. */
#define OBJ_FIRST_SPECIAL_REFCOUNT OBJ_STATIC_REFCOUNT
struct redisObject {
    unsigned type:4;
    unsigned encoding:4;
    unsigned lru:LRU_BITS; /* LRU time (relative to global lru_clock) or
                            * LFU data (least significant 8 bits frequency
                            * and most significant 16 bits access time). */
    int refcount;
    void *ptr;
};

/* The a string name for an object's type as listed above
 * Native types are checked against the OBJ_STRING, OBJ_LIST, OBJ_* defines,
 * and Module types have their registered name returned. */
char *getObjectTypeName(robj*);

/* Macro used to initialize a Redis object allocated on the stack.
 * Note that this macro is taken near the structure definition to make sure
 * we'll update it when the structure is changed, to avoid bugs like
 * bug #85 introduced exactly in this way. */
#define initStaticStringObject(_var,_ptr) do { \
    _var.refcount = OBJ_STATIC_REFCOUNT; \
    _var.type = OBJ_STRING; \
    _var.encoding = OBJ_ENCODING_RAW; \
    _var.ptr = _ptr; \
} while(0)

struct evictionPoolEntry; /* Defined in evict.c */

/* This structure is used in order to represent the output buffer of a client,
 * which is actually a linked list of blocks like that, that is: client->reply. */
typedef struct clientReplyBlock {
    size_t size, used;
    char buf[];
} clientReplyBlock;

/* Replication buffer blocks is the list of replBufBlock.
 *
 * +--------------+       +--------------+       +--------------+
 * | refcount = 1 |  ...  | refcount = 0 |  ...  | refcount = 2 |
 * +--------------+       +--------------+       +--------------+
 *      |                                            /       \
 *      |                                           /         \
 *      |                                          /           \
 *  Repl Backlog                               Replia_A      Replia_B
 * 
 * Each replica or replication backlog increments only the refcount of the
 * 'ref_repl_buf_node' which it points to. So when replica walks to the next
 * node, it should first increase the next node's refcount, and when we trim
 * the replication buffer nodes, we remove node always from the head node which
 * refcount is 0. If the refcount of the head node is not 0, we must stop
 * trimming and never iterate the next node. */

/* Similar with 'clientReplyBlock', it is used for shared buffers between
 * all replica clients and replication backlog. */
typedef struct replBufBlock {
    int refcount;           /* Number of replicas or repl backlog using. */
    long long id;           /* The unique incremental number. */
    long long repl_offset;  /* Start replication offset of the block. */
    size_t size, used;
    char buf[];
} replBufBlock;

/* Opaque type for the Slot to Key API. */
typedef struct clusterSlotToKeyMapping clusterSlotToKeyMapping;

/* Redis database representation. There are multiple databases identified
 * by integers from 0 (the default database) up to the max configured
 * database. The database number is the 'id' field in the structure. */
typedef struct redisDb {
    dict *dict;                 /* The keyspace for this DB */
    dict *expires;              /* Timeout of keys with a timeout set */
    dict *blocking_keys;        /* Keys with clients waiting for data (BLPOP)*/
    dict *blocking_keys_unblock_on_nokey;   /* Keys with clients waiting for
                                             * data, and should be unblocked if key is deleted (XREADEDGROUP).
                                             * This is a subset of blocking_keys*/
    dict *ready_keys;           /* Blocked keys that received a PUSH */
    dict *watched_keys;         /* WATCHED keys for MULTI/EXEC CAS */
    int id;                     /* Database ID */
    long long avg_ttl;          /* Average TTL, just for stats */
    unsigned long expires_cursor; /* Cursor of the active expire cycle. */
    list *defrag_later;         /* List of key names to attempt to defrag one by one, gradually. */
    clusterSlotToKeyMapping *slots_to_keys; /* Array of slots to keys. Only used in cluster mode (db 0). */
} redisDb;

/* forward declaration for functions ctx */
typedef struct functionsLibCtx functionsLibCtx;

/* Holding object that need to be populated during
 * rdb loading. On loading end it is possible to decide
 * whether not to set those objects on their rightful place.
 * For example: dbarray need to be set as main database on
 *              successful loading and dropped on failure. */
typedef struct rdbLoadingCtx {
    redisDb* dbarray;
    functionsLibCtx* functions_lib_ctx;
}rdbLoadingCtx;

/* Client MULTI/EXEC state */
typedef struct multiCmd {
    robj **argv;
    int argv_len;
    int argc;
    struct redisCommand *cmd;
} multiCmd;

typedef struct multiState {
    multiCmd *commands;     /* Array of MULTI commands */
    int count;              /* Total number of MULTI commands */
    int cmd_flags;          /* The accumulated command flags OR-ed together.
                               So if at least a command has a given flag, it
                               will be set in this field. */
    int cmd_inv_flags;      /* Same as cmd_flags, OR-ing the ~flags. so that it
                               is possible to know if all the commands have a
                               certain flag. */
    size_t argv_len_sums;    /* mem used by all commands arguments */
    int alloc_count;         /* total number of multiCmd struct memory reserved. */
} multiState;

/* This structure holds the blocking operation state for a client.
 * The fields used depend on client->btype. */
typedef struct blockingState {
    /* Generic fields. */
    blocking_type btype;                  /* Type of blocking op if CLIENT_BLOCKED. */
    mstime_t timeout;           /* Blocking operation timeout. If UNIX current time
                                 * is > timeout then the operation timed out. */
    int unblock_on_nokey;       /* Whether to unblock the client when at least one of the keys
                                   is deleted or does not exist anymore */
    /* BLOCKED_LIST, BLOCKED_ZSET and BLOCKED_STREAM or any other Keys related blocking */
    dict *keys;                 /* The keys we are blocked on */

    /* BLOCKED_WAIT */
    int numreplicas;        /* Number of replicas we are waiting for ACK. */
    long long reploffset;   /* Replication offset to reach. */

    /* BLOCKED_MODULE */
    void *module_blocked_handle; /* RedisModuleBlockedClient structure.
                                    which is opaque for the Redis core, only
                                    handled in module.c. */
} blockingState;

/* This structure represents a Redis user. This is useful for ACLs, the
 * user is associated to the connection after the connection is authenticated.
 * If there is no associated user, the connection uses the default user. */
#define USER_COMMAND_BITS_COUNT 1024    /* The total number of command bits
                                           in the user structure. The last valid
                                           command ID we can set in the user
                                           is USER_COMMAND_BITS_COUNT-1. */
#define USER_FLAG_ENABLED (1<<0)        /* The user is active. */
#define USER_FLAG_DISABLED (1<<1)       /* The user is disabled. */
#define USER_FLAG_NOPASS (1<<2)         /* The user requires no password, any
                                           provided password will work. For the
                                           default user, this also means that
                                           no AUTH is needed, and every
                                           connection is immediately
                                           authenticated. */
#define USER_FLAG_SANITIZE_PAYLOAD (1<<3)       /* The user require a deep RESTORE
                                                 * payload sanitization. */
#define USER_FLAG_SANITIZE_PAYLOAD_SKIP (1<<4)  /* The user should skip the
                                                 * deep sanitization of RESTORE
                                                 * payload. */

#define SELECTOR_FLAG_ROOT (1<<0)           /* This is the root user permission
                                             * selector. */
#define SELECTOR_FLAG_ALLKEYS (1<<1)        /* The user can mention any key. */
#define SELECTOR_FLAG_ALLCOMMANDS (1<<2)    /* The user can run all commands. */
#define SELECTOR_FLAG_ALLCHANNELS (1<<3)    /* The user can mention any Pub/Sub
                                               channel. */

typedef struct {
    sds name;       /* The username as an SDS string. */
    uint32_t flags; /* See USER_FLAG_* */
    list *passwords; /* A list of SDS valid passwords for this user. */
    list *selectors; /* A list of selectors this user validates commands
                        against. This list will always contain at least
                        one selector for backwards compatibility. */
    robj *acl_string; /* cached string represent of ACLs */
} user;

/* With multiplexing we need to take per-client state.
 * Clients are taken in a linked list. */

#define CLIENT_ID_AOF (UINT64_MAX) /* Reserved ID for the AOF client. If you
                                      need more reserved IDs use UINT64_MAX-1,
                                      -2, ... and so forth. */

/* Replication backlog is not separate memory, it just is one consumer of
 * the global replication buffer. This structure records the reference of
 * replication buffers. Since the replication buffer block list may be very long,
 * it would cost much time to search replication offset on partial resync, so
 * we use one rax tree to index some blocks every REPL_BACKLOG_INDEX_PER_BLOCKS
 * to make searching offset from replication buffer blocks list faster. */
typedef struct replBacklog {
    listNode *ref_repl_buf_node; /* Referenced node of replication buffer blocks,
                                  * see the definition of replBufBlock. */
    size_t unindexed_count;      /* The count from last creating index block. */
    rax *blocks_index;           /* The index of recorded blocks of replication
                                  * buffer for quickly searching replication
                                  * offset on partial resynchronization. */
    long long histlen;           /* Backlog actual data length */
    long long offset;            /* Replication "master offset" of first
                                  * byte in the replication backlog buffer.*/
} replBacklog;

typedef struct {
    list *clients;
    size_t mem_usage_sum;
} clientMemUsageBucket;

typedef struct client {
    uint64_t id;            /* Client incremental unique ID. */
    uint64_t flags;         /* Client flags: CLIENT_* macros. */
    connection *conn;
    int resp;               /* RESP protocol version. Can be 2 or 3. */
    redisDb *db;            /* Pointer to currently SELECTed DB. */
    robj *name;             /* As set by CLIENT SETNAME. */
    sds querybuf;           /* Buffer we use to accumulate client queries. */
    size_t qb_pos;          /* The position we have read in querybuf. */
    size_t querybuf_peak;   /* Recent (100ms or more) peak of querybuf size. */
    int argc;               /* Num of arguments of current command. */
    robj **argv;            /* Arguments of current command. */
    int argv_len;           /* Size of argv array (may be more than argc) */
    int original_argc;      /* Num of arguments of original command if arguments were rewritten. */
    robj **original_argv;   /* Arguments of original command if arguments were rewritten. */
    size_t argv_len_sum;    /* Sum of lengths of objects in argv list. */
    struct redisCommand *cmd, *lastcmd;  /* Last command executed. */
    struct redisCommand *realcmd; /* The original command that was executed by the client,
                                     Used to update error stats in case the c->cmd was modified
                                     during the command invocation (like on GEOADD for example). */
    user *user;             /* User associated with this connection. If the
                               user is set to NULL the connection can do
                               anything (admin). */
    int reqtype;            /* Request protocol type: PROTO_REQ_* */
    int multibulklen;       /* Number of multi bulk arguments left to read. */
    long bulklen;           /* Length of bulk argument in multi bulk request. */
    list *reply;            /* List of reply objects to send to the client. */
    unsigned long long reply_bytes; /* Tot bytes of objects in reply list. */
    list *deferred_reply_errors;    /* Used for module thread safe contexts. */
    size_t sentlen;         /* Amount of bytes already sent in the current
                               buffer or object being sent. */
    time_t ctime;           /* Client creation time. */
    long duration;          /* Current command duration. Used for measuring latency of blocking/non-blocking cmds */
    int slot;               /* The slot the client is executing against. Set to -1 if no slot is being used */
    time_t lastinteraction; /* Time of the last interaction, used for timeout */
    time_t obuf_soft_limit_reached_time;
    int authenticated;      /* Needed when the default user requires auth. */
    int replstate;          /* Replication state if this is a slave. */
    int repl_start_cmd_stream_on_ack; /* Install slave write handler on first ACK. */
    int repldbfd;           /* Replication DB file descriptor. */
    off_t repldboff;        /* Replication DB file offset. */
    off_t repldbsize;       /* Replication DB file size. */
    sds replpreamble;       /* Replication DB preamble. */
    long long read_reploff; /* Read replication offset if this is a master. */
    long long reploff;      /* Applied replication offset if this is a master. */
    long long repl_applied; /* Applied replication data count in querybuf, if this is a replica. */
    long long repl_ack_off; /* Replication ack offset, if this is a slave. */
    long long repl_ack_time;/* Replication ack time, if this is a slave. */
    long long repl_last_partial_write; /* The last time the server did a partial write from the RDB child pipe to this replica  */
    long long psync_initial_offset; /* FULLRESYNC reply offset other slaves
                                       copying this slave output buffer
                                       should use. */
    char replid[CONFIG_RUN_ID_SIZE+1]; /* Master replication ID (if master). */
    int slave_listening_port; /* As configured with: REPLCONF listening-port */
    char *slave_addr;       /* Optionally given by REPLCONF ip-address */
    int slave_capa;         /* Slave capabilities: SLAVE_CAPA_* bitwise OR. */
    int slave_req;          /* Slave requirements: SLAVE_REQ_* */
    multiState mstate;      /* MULTI/EXEC state */
    blockingState bstate;     /* blocking state */
    long long woff;         /* Last write global replication offset. */
    list *watched_keys;     /* Keys WATCHED for MULTI/EXEC CAS */
    dict *pubsub_channels;  /* channels a client is interested in (SUBSCRIBE) */
    list *pubsub_patterns;  /* patterns a client is interested in (SUBSCRIBE) */
    dict *pubsubshard_channels;  /* shard level channels a client is interested in (SSUBSCRIBE) */
    sds peerid;             /* Cached peer ID. */
    sds sockname;           /* Cached connection target address. */
    listNode *client_list_node; /* list node in client list */
    listNode *postponed_list_node; /* list node within the postponed list */
    listNode *pending_read_list_node; /* list node in clients pending read list */
    RedisModuleUserChangedFunc auth_callback; /* Module callback to execute
                                               * when the authenticated user
                                               * changes. */
    void *auth_callback_privdata; /* Private data that is passed when the auth
                                   * changed callback is executed. Opaque for
                                   * Redis Core. */
    void *auth_module;      /* The module that owns the callback, which is used
                             * to disconnect the client if the module is
                             * unloaded for cleanup. Opaque for Redis Core.*/

    /* If this client is in tracking mode and this field is non zero,
     * invalidation messages for keys fetched by this client will be send to
     * the specified client ID. */
    uint64_t client_tracking_redirection;
    rax *client_tracking_prefixes; /* A dictionary of prefixes we are already
                                      subscribed to in BCAST mode, in the
                                      context of client side caching. */
    /* In updateClientMemUsage() we track the memory usage of
     * each client and add it to the sum of all the clients of a given type,
     * however we need to remember what was the old contribution of each
     * client, and in which category the client was, in order to remove it
     * before adding it the new value. */
    size_t last_memory_usage;
    int last_memory_type;

    listNode *mem_usage_bucket_node;
    clientMemUsageBucket *mem_usage_bucket;

    listNode *ref_repl_buf_node; /* Referenced node of replication buffer blocks,
                                  * see the definition of replBufBlock. */
    size_t ref_block_pos;        /* Access position of referenced buffer block,
                                  * i.e. the next offset to send. */

    /* list node in clients_pending_write list */
    listNode clients_pending_write_node;
    /* Response buffer */
    size_t buf_peak; /* Peak used size of buffer in last 5 sec interval. */
    mstime_t buf_peak_last_reset_time; /* keeps the last time the buffer peak value was reset */
    int bufpos;
    size_t buf_usable_size; /* Usable size of buffer. */
    char *buf;
} client;

/* ACL information */
typedef struct aclInfo {
    long long user_auth_failures; /* Auth failure counts on user level */
    long long invalid_cmd_accesses; /* Invalid command accesses that user doesn't have permission to */
    long long invalid_key_accesses; /* Invalid key accesses that user doesn't have permission to */
    long long invalid_channel_accesses; /* Invalid channel accesses that user doesn't have permission to */
} aclInfo;

struct saveparam {
    time_t seconds;
    int changes;
};

struct moduleLoadQueueEntry {
    sds path;
    int argc;
    robj **argv;
};

struct sentinelLoadQueueEntry {
    int argc;
    sds *argv;
    int linenum;
    sds line;
};

struct sentinelConfig {
    list *pre_monitor_cfg;
    list *monitor_cfg;
    list *post_monitor_cfg;
};

struct sharedObjectsStruct {
    robj *ok, *err, *emptybulk, *czero, *cone, *pong, *space,
    *queued, *null[4], *nullarray[4], *emptymap[4], *emptyset[4],
    *emptyarray, *wrongtypeerr, *nokeyerr, *syntaxerr, *sameobjecterr,
    *outofrangeerr, *noscripterr, *loadingerr,
    *slowevalerr, *slowscripterr, *slowmoduleerr, *bgsaveerr,
    *masterdownerr, *roslaveerr, *execaborterr, *noautherr, *noreplicaserr,
    *busykeyerr, *oomerr, *plus, *messagebulk, *pmessagebulk, *subscribebulk,
    *unsubscribebulk, *psubscribebulk, *punsubscribebulk, *del, *unlink,
    *rpop, *lpop, *lpush, *rpoplpush, *lmove, *blmove, *zpopmin, *zpopmax,
    *emptyscan, *multi, *exec, *left, *right, *hset, *srem, *xgroup, *xclaim,  
    *script, *replconf, *eval, *persist, *set, *pexpireat, *pexpire, 
    *time, *pxat, *absttl, *retrycount, *force, *justid, *entriesread,
    *lastid, *ping, *setid, *keepttl, *load, *createconsumer,
    *getack, *special_asterick, *special_equals, *default_username, *redacted,
    *ssubscribebulk,*sunsubscribebulk, *smessagebulk,
    *select[PROTO_SHARED_SELECT_CMDS],
    *integers[OBJ_SHARED_INTEGERS],
    *mbulkhdr[OBJ_SHARED_BULKHDR_LEN], /* "*<value>\r\n" */
    *bulkhdr[OBJ_SHARED_BULKHDR_LEN],  /* "$<value>\r\n" */
    *maphdr[OBJ_SHARED_BULKHDR_LEN],   /* "%<value>\r\n" */
    *sethdr[OBJ_SHARED_BULKHDR_LEN];   /* "~<value>\r\n" */
    sds minstring, maxstring;
};

/* ZSETs use a specialized version of Skiplists */
typedef struct zskiplistNode {
    sds ele;
    double score;
    struct zskiplistNode *backward;
    struct zskiplistLevel {
        struct zskiplistNode *forward;
        unsigned long span;
    } level[];
} zskiplistNode;

typedef struct zskiplist {
    struct zskiplistNode *header, *tail;
    unsigned long length;
    int level;
} zskiplist;

typedef struct zset {
    dict *dict;
    zskiplist *zsl;
} zset;

typedef struct clientBufferLimitsConfig {
    unsigned long long hard_limit_bytes;
    unsigned long long soft_limit_bytes;
    time_t soft_limit_seconds;
} clientBufferLimitsConfig;

extern clientBufferLimitsConfig clientBufferLimitsDefaults[CLIENT_TYPE_OBUF_COUNT];

/* The redisOp structure defines a Redis Operation, that is an instance of
 * a command with an argument vector, database ID, propagation target
 * (PROPAGATE_*), and command pointer.
 *
 * Currently only used to additionally propagate more commands to AOF/Replication
 * after the propagation of the executed command. */
typedef struct redisOp {
    robj **argv;
    int argc, dbid, target;
} redisOp;

/* Defines an array of Redis operations. There is an API to add to this
 * structure in an easy way.
 *
 * redisOpArrayInit();
 * redisOpArrayAppend();
 * redisOpArrayFree();
 */
typedef struct redisOpArray {
    redisOp *ops;
    int numops;
    int capacity;
} redisOpArray;

/* This structure is returned by the getMemoryOverheadData() function in
 * order to return memory overhead information. */
struct redisMemOverhead {
    size_t peak_allocated;
    size_t total_allocated;
    size_t startup_allocated;
    size_t repl_backlog;
    size_t clients_slaves;
    size_t clients_normal;
    size_t cluster_links;
    size_t aof_buffer;
    size_t lua_caches;
    size_t functions_caches;
    size_t overhead_total;
    size_t dataset;
    size_t total_keys;
    size_t bytes_per_key;
    float dataset_perc;
    float peak_perc;
    float total_frag;
    ssize_t total_frag_bytes;
    float allocator_frag;
    ssize_t allocator_frag_bytes;
    float allocator_rss;
    ssize_t allocator_rss_bytes;
    float rss_extra;
    size_t rss_extra_bytes;
    size_t num_dbs;
    struct {
        size_t dbid;
        size_t overhead_ht_main;
        size_t overhead_ht_expires;
        size_t overhead_ht_slot_to_keys;
    } *db;
};

/* Replication error behavior determines the replica behavior
 * when it receives an error over the replication stream. In
 * either case the error is logged. */
typedef enum {
    PROPAGATION_ERR_BEHAVIOR_IGNORE = 0,
    PROPAGATION_ERR_BEHAVIOR_PANIC,
    PROPAGATION_ERR_BEHAVIOR_PANIC_ON_REPLICAS
} replicationErrorBehavior;

/* This structure can be optionally passed to RDB save/load functions in
 * order to implement additional functionalities, by storing and loading
 * metadata to the RDB file.
 *
 * For example, to use select a DB at load time, useful in
 * replication in order to make sure that chained slaves (slaves of slaves)
 * select the correct DB and are able to accept the stream coming from the
 * top-level master. */
typedef struct rdbSaveInfo {
    /* Used saving and loading. */
    int repl_stream_db;  /* DB to select in server.master client. */

    /* Used only loading. */
    int repl_id_is_set;  /* True if repl_id field is set. */
    char repl_id[CONFIG_RUN_ID_SIZE+1];     /* Replication ID. */
    long long repl_offset;                  /* Replication offset. */
} rdbSaveInfo;

#define RDB_SAVE_INFO_INIT {-1,0,"0000000000000000000000000000000000000000",-1}

struct malloc_stats {
    size_t zmalloc_used;
    size_t process_rss;
    size_t allocator_allocated;
    size_t allocator_active;
    size_t allocator_resident;
};

/*-----------------------------------------------------------------------------
 * TLS Context Configuration
 *----------------------------------------------------------------------------*/

typedef struct redisTLSContextConfig {
    char *cert_file;                /* Server side and optionally client side cert file name */
    char *key_file;                 /* Private key filename for cert_file */
    char *key_file_pass;            /* Optional password for key_file */
    char *client_cert_file;         /* Certificate to use as a client; if none, use cert_file */
    char *client_key_file;          /* Private key filename for client_cert_file */
    char *client_key_file_pass;     /* Optional password for client_key_file */
    char *dh_params_file;
    char *ca_cert_file;
    char *ca_cert_dir;
    char *protocols;
    char *ciphers;
    char *ciphersuites;
    int prefer_server_ciphers;
    int session_caching;
    int session_cache_size;
    int session_cache_timeout;
} redisTLSContextConfig;

/*-----------------------------------------------------------------------------
 * AOF manifest definition
 *----------------------------------------------------------------------------*/
typedef enum {
    AOF_FILE_TYPE_BASE  = 'b', /* BASE file */
    AOF_FILE_TYPE_HIST  = 'h', /* HISTORY file */
    AOF_FILE_TYPE_INCR  = 'i', /* INCR file */
} aof_file_type;

typedef struct {
    sds           file_name;  /* file name */
    long long     file_seq;   /* file sequence */
    aof_file_type file_type;  /* file type */
} aofInfo;

typedef struct {
    aofInfo     *base_aof_info;       /* BASE file information. NULL if there is no BASE file. */
    list        *incr_aof_list;       /* INCR AOFs list. We may have multiple INCR AOF when rewrite fails. */
    list        *history_aof_list;    /* HISTORY AOF list. When the AOFRW success, The aofInfo contained in
                                         `base_aof_info` and `incr_aof_list` will be moved to this list. We
                                         will delete these AOF files when AOFRW finish. */
    long long   curr_base_file_seq;   /* The sequence number used by the current BASE file. */
    long long   curr_incr_file_seq;   /* The sequence number used by the current INCR file. */
    int         dirty;                /* 1 Indicates that the aofManifest in the memory is inconsistent with
                                         disk, we need to persist it immediately. */
} aofManifest;

/*-----------------------------------------------------------------------------
 * Global server state
 *----------------------------------------------------------------------------*/

/* AIX defines hz to __hz, we don't use this define and in order to allow
 * Redis build on AIX we need to undef it. */
#ifdef _AIX
#undef hz
#endif

#define CHILD_TYPE_NONE 0
#define CHILD_TYPE_RDB 1
#define CHILD_TYPE_AOF 2
#define CHILD_TYPE_LDB 3
#define CHILD_TYPE_MODULE 4

typedef enum childInfoType {
    CHILD_INFO_TYPE_CURRENT_INFO,
    CHILD_INFO_TYPE_AOF_COW_SIZE,
    CHILD_INFO_TYPE_RDB_COW_SIZE,
    CHILD_INFO_TYPE_MODULE_COW_SIZE
} childInfoType;

struct redisServer {
    /* General */
    pid_t pid;                  /* Main process pid. */
    pthread_t main_thread_id;         /* Main thread id */
    char *configfile;           /* Absolute config file path, or NULL */
    char *executable;           /* Absolute executable file path. */
    char **exec_argv;           /* Executable argv vector (copy). */
    int dynamic_hz;             /* Change hz value depending on # of clients. */
    int config_hz;              /* Configured HZ value. May be different than
                                   the actual 'hz' field value if dynamic-hz
                                   is enabled. */
    mode_t umask;               /* The umask value of the process on startup */
    int hz;                     /* serverCron() calls frequency in hertz */
    int in_fork_child;          /* indication that this is a fork child */
    redisDb *db;
    dict *commands;             /* Command table */
    dict *orig_commands;        /* Command table before command renaming. */
    aeEventLoop *el;
    rax *errors;                /* Errors table */
    redisAtomic unsigned int lruclock; /* Clock for LRU eviction */
    volatile sig_atomic_t shutdown_asap; /* Shutdown ordered by signal handler. */
    mstime_t shutdown_mstime;   /* Timestamp to limit graceful shutdown. */
    int last_sig_received;      /* Indicates the last SIGNAL received, if any (e.g., SIGINT or SIGTERM). */
    int shutdown_flags;         /* Flags passed to prepareForShutdown(). */
    int activerehashing;        /* Incremental rehash in serverCron() */
    int active_defrag_running;  /* Active defragmentation running (holds current scan aggressiveness) */
    char *pidfile;              /* PID file path */
    int arch_bits;              /* 32 or 64 depending on sizeof(long) */
    int cronloops;              /* Number of times the cron function run */
    char runid[CONFIG_RUN_ID_SIZE+1];  /* ID always different at every exec. */
    int sentinel_mode;          /* True if this instance is a Sentinel. */
    size_t initial_memory_usage; /* Bytes used after initialization. */
    int always_show_logo;       /* Show logo even for non-stdout logging. */
    int in_exec;                /* Are we inside EXEC? */
    int busy_module_yield_flags;         /* Are we inside a busy module? (triggered by RM_Yield). see BUSY_MODULE_YIELD_ flags. */
    const char *busy_module_yield_reply; /* When non-null, we are inside RM_Yield. */
    int core_propagates;        /* Is the core (in oppose to the module subsystem) is in charge of calling propagatePendingCommands? */
    int module_ctx_nesting;     /* moduleCreateContext() nesting level */
    char *ignore_warnings;      /* Config: warnings that should be ignored. */
    int client_pause_in_transaction; /* Was a client pause executed during this Exec? */
    int thp_enabled;                 /* If true, THP is enabled. */
    size_t page_size;                /* The page size of OS. */
    /* Modules */
    dict *moduleapi;            /* Exported core APIs dictionary for modules. */
    dict *sharedapi;            /* Like moduleapi but containing the APIs that
                                   modules share with each other. */
    dict *module_configs_queue; /* Dict that stores module configurations from .conf file until after modules are loaded during startup or arguments to loadex. */
    list *loadmodule_queue;     /* List of modules to load at startup. */
    int module_pipe[2];         /* Pipe used to awake the event loop by module threads. */
    pid_t child_pid;            /* PID of current child */
    int child_type;             /* Type of current child */
    /* Networking */
    int port;                   /* TCP listening port */
    int tls_port;               /* TLS listening port */
    int tcp_backlog;            /* TCP listen() backlog */
    char *bindaddr[CONFIG_BINDADDR_MAX]; /* Addresses we should bind to */
    int bindaddr_count;         /* Number of addresses in server.bindaddr[] */
    char *bind_source_addr;     /* Source address to bind on for outgoing connections */
    char *unixsocket;           /* UNIX socket path */
    unsigned int unixsocketperm; /* UNIX socket permission (see mode_t) */
    connListener listeners[CONN_TYPE_MAX]; /* TCP/Unix/TLS even more types */
    uint32_t socket_mark_id;    /* ID for listen socket marking */
    connListener clistener;     /* Cluster bus listener */
    list *clients;              /* List of active clients */
    list *clients_to_close;     /* Clients to close asynchronously */
    list *clients_pending_write; /* There is to write or install handler. */
    list *clients_pending_read;  /* Client has pending read socket buffers. */
    list *slaves, *monitors;    /* List of slaves and MONITORs */
    client *current_client;     /* Current client executing the command. */

    /* Stuff for client mem eviction */
    clientMemUsageBucket client_mem_usage_buckets[CLIENT_MEM_USAGE_BUCKETS];

    rax *clients_timeout_table; /* Radix tree for blocked clients timeouts. */
    int in_nested_call;         /* If > 0, in a nested call of a call */
    rax *clients_index;         /* Active clients dictionary by client ID. */
    pause_type client_pause_type;      /* True if clients are currently paused */
    list *postponed_clients;       /* List of postponed clients */
    mstime_t client_pause_end_time;    /* Time when we undo clients_paused */
    pause_event *client_pause_per_purpose[NUM_PAUSE_PURPOSES];
    char neterr[ANET_ERR_LEN];   /* Error buffer for anet.c */
    dict *migrate_cached_sockets;/* MIGRATE cached sockets */
    redisAtomic uint64_t next_client_id; /* Next client unique ID. Incremental. */
    int protected_mode;         /* Don't accept external connections. */
    int io_threads_num;         /* Number of IO threads to use. */
    int io_threads_do_reads;    /* Read and parse from IO threads? */
    int io_threads_active;      /* Is IO threads currently active? */
    long long events_processed_while_blocked; /* processEventsWhileBlocked() */
    int enable_protected_configs;    /* Enable the modification of protected configs, see PROTECTED_ACTION_ALLOWED_* */
    int enable_debug_cmd;            /* Enable DEBUG commands, see PROTECTED_ACTION_ALLOWED_* */
    int enable_module_cmd;           /* Enable MODULE commands, see PROTECTED_ACTION_ALLOWED_* */

    /* RDB / AOF loading information */
    volatile sig_atomic_t loading; /* We are loading data from disk if true */
    volatile sig_atomic_t async_loading; /* We are loading data without blocking the db being served */
    off_t loading_total_bytes;
    off_t loading_rdb_used_mem;
    off_t loading_loaded_bytes;
    time_t loading_start_time;
    off_t loading_process_events_interval_bytes;
    /* Fields used only for stats */
    time_t stat_starttime;          /* Server start time */
    long long stat_numcommands;     /* Number of processed commands */
    long long stat_numconnections;  /* Number of connections received */
    long long stat_expiredkeys;     /* Number of expired keys */
    double stat_expired_stale_perc; /* Percentage of keys probably expired */
    long long stat_expired_time_cap_reached_count; /* Early expire cycle stops.*/
    long long stat_expire_cycle_time_used; /* Cumulative microseconds used. */
    long long stat_evictedkeys;     /* Number of evicted keys (maxmemory) */
    long long stat_evictedclients;  /* Number of evicted clients */
    long long stat_total_eviction_exceeded_time;  /* Total time over the memory limit, unit us */
    monotime stat_last_eviction_exceeded_time;  /* Timestamp of current eviction start, unit us */
    long long stat_keyspace_hits;   /* Number of successful lookups of keys */
    long long stat_keyspace_misses; /* Number of failed lookups of keys */
    long long stat_active_defrag_hits;      /* number of allocations moved */
    long long stat_active_defrag_misses;    /* number of allocations scanned but not moved */
    long long stat_active_defrag_key_hits;  /* number of keys with moved allocations */
    long long stat_active_defrag_key_misses;/* number of keys scanned and not moved */
    long long stat_active_defrag_scanned;   /* number of dictEntries scanned */
    long long stat_total_active_defrag_time; /* Total time memory fragmentation over the limit, unit us */
    monotime stat_last_active_defrag_time; /* Timestamp of current active defrag start */
    size_t stat_peak_memory;        /* Max used memory record */
    long long stat_aof_rewrites;    /* number of aof file rewrites performed */
    long long stat_aofrw_consecutive_failures; /* The number of consecutive failures of aofrw */
    long long stat_rdb_saves;       /* number of rdb saves performed */
    long long stat_fork_time;       /* Time needed to perform latest fork() */
    double stat_fork_rate;          /* Fork rate in GB/sec. */
    long long stat_total_forks;     /* Total count of fork. */
    long long stat_rejected_conn;   /* Clients rejected because of maxclients */
    long long stat_sync_full;       /* Number of full resyncs with slaves. */
    long long stat_sync_partial_ok; /* Number of accepted PSYNC requests. */
    long long stat_sync_partial_err;/* Number of unaccepted PSYNC requests. */
    list *slowlog;                  /* SLOWLOG list of commands */
    long long slowlog_entry_id;     /* SLOWLOG current entry ID */
    long long slowlog_log_slower_than; /* SLOWLOG time limit (to get logged) */
    unsigned long slowlog_max_len;     /* SLOWLOG max number of items logged */
    struct malloc_stats cron_malloc_stats; /* sampled in serverCron(). */
    redisAtomic long long stat_net_input_bytes; /* Bytes read from network. */
    redisAtomic long long stat_net_output_bytes; /* Bytes written to network. */
    redisAtomic long long stat_net_repl_input_bytes; /* Bytes read during replication, added to stat_net_input_bytes in 'info'. */
    redisAtomic long long stat_net_repl_output_bytes; /* Bytes written during replication, added to stat_net_output_bytes in 'info'. */
    size_t stat_current_cow_peak;   /* Peak size of copy on write bytes. */
    size_t stat_current_cow_bytes;  /* Copy on write bytes while child is active. */
    monotime stat_current_cow_updated;  /* Last update time of stat_current_cow_bytes */
    size_t stat_current_save_keys_processed;  /* Processed keys while child is active. */
    size_t stat_current_save_keys_total;  /* Number of keys when child started. */
    size_t stat_rdb_cow_bytes;      /* Copy on write bytes during RDB saving. */
    size_t stat_aof_cow_bytes;      /* Copy on write bytes during AOF rewrite. */
    size_t stat_module_cow_bytes;   /* Copy on write bytes during module fork. */
    double stat_module_progress;   /* Module save progress. */
    size_t stat_clients_type_memory[CLIENT_TYPE_COUNT];/* Mem usage by type */
    size_t stat_cluster_links_memory; /* Mem usage by cluster links */
    long long stat_unexpected_error_replies; /* Number of unexpected (aof-loading, replica to master, etc.) error replies */
    long long stat_total_error_replies; /* Total number of issued error replies ( command + rejected errors ) */
    long long stat_dump_payload_sanitizations; /* Number deep dump payloads integrity validations. */
    long long stat_io_reads_processed; /* Number of read events processed by IO / Main threads */
    long long stat_io_writes_processed; /* Number of write events processed by IO / Main threads */
    redisAtomic long long stat_total_reads_processed; /* Total number of read events processed */
    redisAtomic long long stat_total_writes_processed; /* Total number of write events processed */
    /* The following two are used to track instantaneous metrics, like
     * number of operations per second, network traffic. */
    struct {
        long long last_sample_time; /* Timestamp of last sample in ms */
        long long last_sample_count;/* Count in last sample */
        long long samples[STATS_METRIC_SAMPLES];
        int idx;
    } inst_metric[STATS_METRIC_COUNT];
    long long stat_reply_buffer_shrinks; /* Total number of output buffer shrinks */
    long long stat_reply_buffer_expands; /* Total number of output buffer expands */

    /* Configuration */
    int verbosity;                  /* Loglevel in redis.conf */
    int maxidletime;                /* Client timeout in seconds */
    int tcpkeepalive;               /* Set SO_KEEPALIVE if non-zero. */
    int active_expire_enabled;      /* Can be disabled for testing purposes. */
    int active_expire_effort;       /* From 1 (default) to 10, active effort. */
    int active_defrag_enabled;
    int sanitize_dump_payload;      /* Enables deep sanitization for ziplist and listpack in RDB and RESTORE. */
    int skip_checksum_validation;   /* Disable checksum validation for RDB and RESTORE payload. */
    int jemalloc_bg_thread;         /* Enable jemalloc background thread */
    size_t active_defrag_ignore_bytes; /* minimum amount of fragmentation waste to start active defrag */
    int active_defrag_threshold_lower; /* minimum percentage of fragmentation to start active defrag */
    int active_defrag_threshold_upper; /* maximum percentage of fragmentation at which we use maximum effort */
    int active_defrag_cycle_min;       /* minimal effort for defrag in CPU percentage */
    int active_defrag_cycle_max;       /* maximal effort for defrag in CPU percentage */
    unsigned long active_defrag_max_scan_fields; /* maximum number of fields of set/hash/zset/list to process from within the main dict scan */
    size_t client_max_querybuf_len; /* Limit for client query buffer length */
    int dbnum;                      /* Total number of configured DBs */
    int supervised;                 /* 1 if supervised, 0 otherwise. */
    int supervised_mode;            /* See SUPERVISED_* */
    int daemonize;                  /* True if running as a daemon */
    int set_proc_title;             /* True if change proc title */
    char *proc_title_template;      /* Process title template format */
    clientBufferLimitsConfig client_obuf_limits[CLIENT_TYPE_OBUF_COUNT];
    int pause_cron;                 /* Don't run cron tasks (debug) */
    int latency_tracking_enabled;   /* 1 if extended latency tracking is enabled, 0 otherwise. */
    double *latency_tracking_info_percentiles; /* Extended latency tracking info output percentile list configuration. */
    int latency_tracking_info_percentiles_len;
    /* AOF persistence */
    int aof_enabled;                /* AOF configuration */
    int aof_state;                  /* AOF_(ON|OFF|WAIT_REWRITE) */
    int aof_fsync;                  /* Kind of fsync() policy */
    char *aof_filename;             /* Basename of the AOF file and manifest file */
    char *aof_dirname;              /* Name of the AOF directory */
    int aof_no_fsync_on_rewrite;    /* Don't fsync if a rewrite is in prog. */
    int aof_rewrite_perc;           /* Rewrite AOF if % growth is > M and... */
    off_t aof_rewrite_min_size;     /* the AOF file is at least N bytes. */
    off_t aof_rewrite_base_size;    /* AOF size on latest startup or rewrite. */
    off_t aof_current_size;         /* AOF current size (Including BASE + INCRs). */
    off_t aof_last_incr_size;       /* The size of the latest incr AOF. */
    off_t aof_fsync_offset;         /* AOF offset which is already synced to disk. */
    int aof_flush_sleep;            /* Micros to sleep before flush. (used by tests) */
    int aof_rewrite_scheduled;      /* Rewrite once BGSAVE terminates. */
    sds aof_buf;      /* AOF buffer, written before entering the event loop */
    int aof_fd;       /* File descriptor of currently selected AOF file */
    int aof_selected_db; /* Currently selected DB in AOF */
    time_t aof_flush_postponed_start; /* UNIX time of postponed AOF flush */
    time_t aof_last_fsync;            /* UNIX time of last fsync() */
    time_t aof_rewrite_time_last;   /* Time used by last AOF rewrite run. */
    time_t aof_rewrite_time_start;  /* Current AOF rewrite start time. */
    time_t aof_cur_timestamp;       /* Current record timestamp in AOF */
    int aof_timestamp_enabled;      /* Enable record timestamp in AOF */
    int aof_lastbgrewrite_status;   /* C_OK or C_ERR */
    unsigned long aof_delayed_fsync;  /* delayed AOF fsync() counter */
    int aof_rewrite_incremental_fsync;/* fsync incrementally while aof rewriting? */
    int rdb_save_incremental_fsync;   /* fsync incrementally while rdb saving? */
    int aof_last_write_status;      /* C_OK or C_ERR */
    int aof_last_write_errno;       /* Valid if aof write/fsync status is ERR */
    int aof_load_truncated;         /* Don't stop on unexpected AOF EOF. */
    int aof_use_rdb_preamble;       /* Specify base AOF to use RDB encoding on AOF rewrites. */
    redisAtomic int aof_bio_fsync_status; /* Status of AOF fsync in bio job. */
    redisAtomic int aof_bio_fsync_errno;  /* Errno of AOF fsync in bio job. */
    aofManifest *aof_manifest;       /* Used to track AOFs. */
    int aof_disable_auto_gc;         /* If disable automatically deleting HISTORY type AOFs?
                                        default no. (for testings). */

    /* RDB persistence */
    long long dirty;                /* Changes to DB from the last save */
    long long dirty_before_bgsave;  /* Used to restore dirty on failed BGSAVE */
    long long rdb_last_load_keys_expired;  /* number of expired keys when loading RDB */
    long long rdb_last_load_keys_loaded;   /* number of loaded keys when loading RDB */
    struct saveparam *saveparams;   /* Save points array for RDB */
    int saveparamslen;              /* Number of saving points */
    char *rdb_filename;             /* Name of RDB file */
    int rdb_compression;            /* Use compression in RDB? */
    int rdb_checksum;               /* Use RDB checksum? */
    int rdb_del_sync_files;         /* Remove RDB files used only for SYNC if
                                       the instance does not use persistence. */
    time_t lastsave;                /* Unix time of last successful save */
    time_t lastbgsave_try;          /* Unix time of last attempted bgsave */
    time_t rdb_save_time_last;      /* Time used by last RDB save run. */
    time_t rdb_save_time_start;     /* Current RDB save start time. */
    int rdb_bgsave_scheduled;       /* BGSAVE when possible if true. */
    int rdb_child_type;             /* Type of save by active child. */
    int lastbgsave_status;          /* C_OK or C_ERR */
    int stop_writes_on_bgsave_err;  /* Don't allow writes if can't BGSAVE */
    int rdb_pipe_read;              /* RDB pipe used to transfer the rdb data */
                                    /* to the parent process in diskless repl. */
    int rdb_child_exit_pipe;        /* Used by the diskless parent allow child exit. */
    connection **rdb_pipe_conns;    /* Connections which are currently the */
    int rdb_pipe_numconns;          /* target of diskless rdb fork child. */
    int rdb_pipe_numconns_writing;  /* Number of rdb conns with pending writes. */
    char *rdb_pipe_buff;            /* In diskless replication, this buffer holds data */
    int rdb_pipe_bufflen;           /* that was read from the rdb pipe. */
    int rdb_key_save_delay;         /* Delay in microseconds between keys while
                                     * writing the RDB. (for testings). negative
                                     * value means fractions of microseconds (on average). */
    int key_load_delay;             /* Delay in microseconds between keys while
                                     * loading aof or rdb. (for testings). negative
                                     * value means fractions of microseconds (on average). */
    /* Pipe and data structures for child -> parent info sharing. */
    int child_info_pipe[2];         /* Pipe used to write the child_info_data. */
    int child_info_nread;           /* Num of bytes of the last read from pipe */
    /* Propagation of commands in AOF / replication */
    redisOpArray also_propagate;    /* Additional command to propagate. */
    int replication_allowed;        /* Are we allowed to replicate? */
    /* Logging */
    char *logfile;                  /* Path of log file */
    int syslog_enabled;             /* Is syslog enabled? */
    char *syslog_ident;             /* Syslog ident */
    int syslog_facility;            /* Syslog facility */
    int crashlog_enabled;           /* Enable signal handler for crashlog.
                                     * disable for clean core dumps. */
    int memcheck_enabled;           /* Enable memory check on crash. */
    int use_exit_on_panic;          /* Use exit() on panic and assert rather than
                                     * abort(). useful for Valgrind. */
    /* Shutdown */
    int shutdown_timeout;           /* Graceful shutdown time limit in seconds. */
    int shutdown_on_sigint;         /* Shutdown flags configured for SIGINT. */
    int shutdown_on_sigterm;        /* Shutdown flags configured for SIGTERM. */

    /* Replication (master) */
    char replid[CONFIG_RUN_ID_SIZE+1];  /* My current replication ID. */
    char replid2[CONFIG_RUN_ID_SIZE+1]; /* replid inherited from master*/
    long long master_repl_offset;   /* My current replication offset */
    long long second_replid_offset; /* Accept offsets up to this for replid2. */
    int slaveseldb;                 /* Last SELECTed DB in replication output */
    int repl_ping_slave_period;     /* Master pings the slave every N seconds */
    replBacklog *repl_backlog;      /* Replication backlog for partial syncs */
    long long repl_backlog_size;    /* Backlog circular buffer size */
    time_t repl_backlog_time_limit; /* Time without slaves after the backlog
                                       gets released. */
    time_t repl_no_slaves_since;    /* We have no slaves since that time.
                                       Only valid if server.slaves len is 0. */
    int repl_min_slaves_to_write;   /* Min number of slaves to write. */
    int repl_min_slaves_max_lag;    /* Max lag of <count> slaves to write. */
    int repl_good_slaves_count;     /* Number of slaves with lag <= max_lag. */
    int repl_diskless_sync;         /* Master send RDB to slaves sockets directly. */
    int repl_diskless_load;         /* Slave parse RDB directly from the socket.
                                     * see REPL_DISKLESS_LOAD_* enum */
    int repl_diskless_sync_delay;   /* Delay to start a diskless repl BGSAVE. */
    int repl_diskless_sync_max_replicas;/* Max replicas for diskless repl BGSAVE
                                         * delay (start sooner if they all connect). */
    size_t repl_buffer_mem;         /* The memory of replication buffer. */
    list *repl_buffer_blocks;       /* Replication buffers blocks list
                                     * (serving replica clients and repl backlog) */
    /* Replication (slave) */
    char *masteruser;               /* AUTH with this user and masterauth with master */
    sds masterauth;                 /* AUTH with this password with master */
    char *masterhost;               /* Hostname of master */
    int masterport;                 /* Port of master */
    int repl_timeout;               /* Timeout after N seconds of master idle */
    client *master;     /* Client that is master for this slave */
    client *cached_master; /* Cached master to be reused for PSYNC. */
    int repl_syncio_timeout; /* Timeout for synchronous I/O calls */
    int repl_state;          /* Replication status if the instance is a slave */
    off_t repl_transfer_size; /* Size of RDB to read from master during sync. */
    off_t repl_transfer_read; /* Amount of RDB read from master during sync. */
    off_t repl_transfer_last_fsync_off; /* Offset when we fsync-ed last time. */
    connection *repl_transfer_s;     /* Slave -> Master SYNC connection */
    int repl_transfer_fd;    /* Slave -> Master SYNC temp file descriptor */
    char *repl_transfer_tmpfile; /* Slave-> master SYNC temp file name */
    time_t repl_transfer_lastio; /* Unix time of the latest read, for timeout */
    int repl_serve_stale_data; /* Serve stale data when link is down? */
    int repl_slave_ro;          /* Slave is read only? */
    int repl_slave_ignore_maxmemory;    /* If true slaves do not evict. */
    time_t repl_down_since; /* Unix time at which link with master went down */
    int repl_disable_tcp_nodelay;   /* Disable TCP_NODELAY after SYNC? */
    int slave_priority;             /* Reported in INFO and used by Sentinel. */
    int replica_announced;          /* If true, replica is announced by Sentinel */
    int slave_announce_port;        /* Give the master this listening port. */
    char *slave_announce_ip;        /* Give the master this ip address. */
    int propagation_error_behavior; /* Configures the behavior of the replica
                                     * when it receives an error on the replication stream */
    int repl_ignore_disk_write_error;   /* Configures whether replicas panic when unable to
                                         * persist writes to AOF. */
    /* The following two fields is where we store master PSYNC replid/offset
     * while the PSYNC is in progress. At the end we'll copy the fields into
     * the server->master client structure. */
    char master_replid[CONFIG_RUN_ID_SIZE+1];  /* Master PSYNC runid. */
    long long master_initial_offset;           /* Master PSYNC offset. */
    int repl_slave_lazy_flush;          /* Lazy FLUSHALL before loading DB? */
    /* Synchronous replication. */
    list *clients_waiting_acks;         /* Clients waiting in WAIT command. */
    int get_ack_from_slaves;            /* If true we send REPLCONF GETACK. */
    /* Limits */
    unsigned int maxclients;            /* Max number of simultaneous clients */
    unsigned long long maxmemory;   /* Max number of memory bytes to use */
    ssize_t maxmemory_clients;       /* Memory limit for total client buffers */
    int maxmemory_policy;           /* Policy for key eviction */
    int maxmemory_samples;          /* Precision of random sampling */
    int maxmemory_eviction_tenacity;/* Aggressiveness of eviction processing */
    int lfu_log_factor;             /* LFU logarithmic counter factor. */
    int lfu_decay_time;             /* LFU counter decay factor. */
    long long proto_max_bulk_len;   /* Protocol bulk length maximum size. */
    int oom_score_adj_values[CONFIG_OOM_COUNT];   /* Linux oom_score_adj configuration */
    int oom_score_adj;                            /* If true, oom_score_adj is managed */
    int disable_thp;                              /* If true, disable THP by syscall */
    /* Blocked clients */
    unsigned int blocked_clients;   /* # of clients executing a blocking cmd.*/
    unsigned int blocked_clients_by_type[BLOCKED_NUM];
    list *unblocked_clients; /* list of clients to unblock before next loop */
    list *ready_keys;        /* List of readyList structures for BLPOP & co */
    /* Client side caching. */
    unsigned int tracking_clients;  /* # of clients with tracking enabled.*/
    size_t tracking_table_max_keys; /* Max number of keys in tracking table. */
    list *tracking_pending_keys; /* tracking invalidation keys pending to flush */
    /* Sort parameters - qsort_r() is only available under BSD so we
     * have to take this state global, in order to pass it to sortCompare() */
    int sort_desc;
    int sort_alpha;
    int sort_bypattern;
    int sort_store;
    /* Zip structure config, see redis.conf for more information  */
    size_t hash_max_listpack_entries;
    size_t hash_max_listpack_value;
    size_t set_max_intset_entries;
    size_t zset_max_listpack_entries;
    size_t zset_max_listpack_value;
    size_t hll_sparse_max_bytes;
    size_t stream_node_max_bytes;
    long long stream_node_max_entries;
    /* List parameters */
    int list_max_listpack_size;
    int list_compress_depth;
    /* time cache */
    redisAtomic time_t unixtime; /* Unix time sampled every cron cycle. */
    time_t timezone;            /* Cached timezone. As set by tzset(). */
    int daylight_active;        /* Currently in daylight saving time. */
    mstime_t mstime;            /* 'unixtime' in milliseconds. */
    ustime_t ustime;            /* 'unixtime' in microseconds. */
    size_t blocking_op_nesting; /* Nesting level of blocking operation, used to reset blocked_last_cron. */
    long long blocked_last_cron; /* Indicate the mstime of the last time we did cron jobs from a blocking operation */
    /* Pubsub */
    dict *pubsub_channels;  /* Map channels to list of subscribed clients */
    dict *pubsub_patterns;  /* A dict of pubsub_patterns */
    int notify_keyspace_events; /* Events to propagate via Pub/Sub. This is an
                                   xor of NOTIFY_... flags. */
    dict *pubsubshard_channels;  /* Map shard channels to list of subscribed clients */
    /* Cluster */
    int cluster_enabled;      /* Is cluster enabled? */
    int cluster_port;         /* Set the cluster port for a node. */
    mstime_t cluster_node_timeout; /* Cluster node timeout. */
    mstime_t cluster_ping_interval;    /* A debug configuration for setting how often cluster nodes send ping messages. */
    char *cluster_configfile; /* Cluster auto-generated config file name. */
    struct clusterState *cluster;  /* State of the cluster */
    int cluster_migration_barrier; /* Cluster replicas migration barrier. */
    int cluster_allow_replica_migration; /* Automatic replica migrations to orphaned masters and from empty masters */
    int cluster_slave_validity_factor; /* Slave max data age for failover. */
    int cluster_require_full_coverage; /* If true, put the cluster down if
                                          there is at least an uncovered slot.*/
    int cluster_slave_no_failover;  /* Prevent slave from starting a failover
                                       if the master is in failure state. */
    char *cluster_announce_ip;  /* IP address to announce on cluster bus. */
    char *cluster_announce_hostname;  /* hostname to announce on cluster bus. */
    int cluster_preferred_endpoint_type; /* Use the announced hostname when available. */
    int cluster_announce_port;     /* base port to announce on cluster bus. */
    int cluster_announce_tls_port; /* TLS port to announce on cluster bus. */
    int cluster_announce_bus_port; /* bus port to announce on cluster bus. */
    int cluster_module_flags;      /* Set of flags that Redis modules are able
                                      to set in order to suppress certain
                                      native Redis Cluster features. Check the
                                      REDISMODULE_CLUSTER_FLAG_*. */
    int cluster_allow_reads_when_down; /* Are reads allowed when the cluster
                                        is down? */
    int cluster_config_file_lock_fd;   /* cluster config fd, will be flock */
    unsigned long long cluster_link_sendbuf_limit_bytes;  /* Memory usage limit on individual link send buffers*/
    int cluster_drop_packet_filter; /* Debug config that allows tactically
                                   * dropping packets of a specific type */
    /* Scripting */
    client *script_caller;       /* The client running script right now, or NULL */
    mstime_t busy_reply_threshold;  /* Script / module timeout in milliseconds */
    int pre_command_oom_state;         /* OOM before command (script?) was started */
    int script_disable_deny_script;    /* Allow running commands marked "no-script" inside a script. */
    /* Lazy free */
    int lazyfree_lazy_eviction;
    int lazyfree_lazy_expire;
    int lazyfree_lazy_server_del;
    int lazyfree_lazy_user_del;
    int lazyfree_lazy_user_flush;
    /* Latency monitor */
    long long latency_monitor_threshold;
    dict *latency_events;
    /* ACLs */
    char *acl_filename;           /* ACL Users file. NULL if not configured. */
    unsigned long acllog_max_len; /* Maximum length of the ACL LOG list. */
    sds requirepass;              /* Remember the cleartext password set with
                                     the old "requirepass" directive for
                                     backward compatibility with Redis <= 5. */
    int acl_pubsub_default;      /* Default ACL pub/sub channels flag */
    aclInfo acl_info; /* ACL info */
    /* Assert & bug reporting */
    int watchdog_period;  /* Software watchdog period in ms. 0 = off */
    /* System hardware info */
    size_t system_memory_size;  /* Total memory in system as reported by OS */
    /* TLS Configuration */
    int tls_cluster;
    int tls_replication;
    int tls_auth_clients;
    redisTLSContextConfig tls_ctx_config;
    /* cpu affinity */
    char *server_cpulist; /* cpu affinity list of redis server main/io thread. */
    char *bio_cpulist; /* cpu affinity list of bio thread. */
    char *aof_rewrite_cpulist; /* cpu affinity list of aof rewrite process. */
    char *bgsave_cpulist; /* cpu affinity list of bgsave process. */
    /* Sentinel config */
    struct sentinelConfig *sentinel_config; /* sentinel config to load at startup time. */
    /* Coordinate failover info */
    mstime_t failover_end_time; /* Deadline for failover command. */
    int force_failover; /* If true then failover will be forced at the
                         * deadline, otherwise failover is aborted. */
    char *target_replica_host; /* Failover target host. If null during a
                                * failover then any replica can be used. */
    int target_replica_port; /* Failover target port */
    int failover_state; /* Failover state */
    int cluster_allow_pubsubshard_when_down; /* Is pubsubshard allowed when the cluster
                                                is down, doesn't affect pubsub global. */
    long reply_buffer_peak_reset_time; /* The amount of time (in milliseconds) to wait between reply buffer peak resets */
    int reply_buffer_resizing_enabled; /* Is reply buffer resizing enabled (1 by default) */
    /* Local environment */
    char *locale_collate;
};

#define MAX_KEYS_BUFFER 256

typedef struct {
    int pos; /* The position of the key within the client array */
    int flags; /* The flags associated with the key access, see
                  CMD_KEY_* for more information */
} keyReference;

/* A result structure for the various getkeys function calls. It lists the
 * keys as indices to the provided argv. This functionality is also re-used
 * for returning channel information.
 */
typedef struct {
    keyReference keysbuf[MAX_KEYS_BUFFER];       /* Pre-allocated buffer, to save heap allocations */
    keyReference *keys;                          /* Key indices array, points to keysbuf or heap */
    int numkeys;                        /* Number of key indices return */
    int size;                           /* Available array size */
} getKeysResult;
#define GETKEYS_RESULT_INIT { {{0}}, NULL, 0, MAX_KEYS_BUFFER }

/* Key specs definitions.
 *
 * Brief: This is a scheme that tries to describe the location
 * of key arguments better than the old [first,last,step] scheme
 * which is limited and doesn't fit many commands.
 *
 * There are two steps:
 * 1. begin_search (BS): in which index should we start searching for keys?
 * 2. find_keys (FK): relative to the output of BS, how can we will which args are keys?
 *
 * There are two types of BS:
 * 1. index: key args start at a constant index
 * 2. keyword: key args start just after a specific keyword
 *
 * There are two kinds of FK:
 * 1. range: keys end at a specific index (or relative to the last argument)
 * 2. keynum: there's an arg that contains the number of key args somewhere before the keys themselves
 */

/* WARNING! Must be synced with generate-command-code.py and RedisModuleKeySpecBeginSearchType */
typedef enum {
    KSPEC_BS_INVALID = 0, /* Must be 0 */
    KSPEC_BS_UNKNOWN,
    KSPEC_BS_INDEX,
    KSPEC_BS_KEYWORD
} kspec_bs_type;

/* WARNING! Must be synced with generate-command-code.py and RedisModuleKeySpecFindKeysType */
typedef enum {
    KSPEC_FK_INVALID = 0, /* Must be 0 */
    KSPEC_FK_UNKNOWN,
    KSPEC_FK_RANGE,
    KSPEC_FK_KEYNUM
} kspec_fk_type;

/* WARNING! This struct must match RedisModuleCommandKeySpec */
typedef struct {
    /* Declarative data */
    const char *notes;
    uint64_t flags;
    kspec_bs_type begin_search_type;
    union {
        struct {
            /* The index from which we start the search for keys */
            int pos;
        } index;
        struct {
            /* The keyword that indicates the beginning of key args */
            const char *keyword;
            /* An index in argv from which to start searching.
             * Can be negative, which means start search from the end, in reverse
             * (Example: -2 means to start in reverse from the penultimate arg) */
            int startfrom;
        } keyword;
    } bs;
    kspec_fk_type find_keys_type;
    union {
        /* NOTE: Indices in this struct are relative to the result of the begin_search step!
         * These are: range.lastkey, keynum.keynumidx, keynum.firstkey */
        struct {
            /* Index of the last key.
             * Can be negative, in which case it's not relative. -1 indicating till the last argument,
             * -2 one before the last and so on. */
            int lastkey;
            /* How many args should we skip after finding a key, in order to find the next one. */
            int keystep;
            /* If lastkey is -1, we use limit to stop the search by a factor. 0 and 1 mean no limit.
             * 2 means 1/2 of the remaining args, 3 means 1/3, and so on. */
            int limit;
        } range;
        struct {
            /* Index of the argument containing the number of keys to come */
            int keynumidx;
            /* Index of the fist key (Usually it's just after keynumidx, in
             * which case it should be set to keynumidx+1). */
            int firstkey;
            /* How many args should we skip after finding a key, in order to find the next one. */
            int keystep;
        } keynum;
    } fk;
} keySpec;

/* Number of static key specs */
#define STATIC_KEY_SPECS_NUM 4

/* Must be synced with ARG_TYPE_STR and generate-command-code.py */
typedef enum {
    ARG_TYPE_STRING,
    ARG_TYPE_INTEGER,
    ARG_TYPE_DOUBLE,
    ARG_TYPE_KEY, /* A string, but represents a keyname */
    ARG_TYPE_PATTERN,
    ARG_TYPE_UNIX_TIME,
    ARG_TYPE_PURE_TOKEN,
    ARG_TYPE_ONEOF, /* Has subargs */
    ARG_TYPE_BLOCK /* Has subargs */
} redisCommandArgType;

#define CMD_ARG_NONE            (0)
#define CMD_ARG_OPTIONAL        (1<<0)
#define CMD_ARG_MULTIPLE        (1<<1)
#define CMD_ARG_MULTIPLE_TOKEN  (1<<2)

/* WARNING! This struct must match RedisModuleCommandArg */
typedef struct redisCommandArg {
    const char *name;
    redisCommandArgType type;
    int key_spec_index;
    const char *token;
    const char *summary;
    const char *since;
    int flags;
    const char *deprecated_since;
    struct redisCommandArg *subargs;
    const char *display_text;
    /* runtime populated data */
    int num_args;
} redisCommandArg;

/* Must be synced with RESP2_TYPE_STR and generate-command-code.py */
typedef enum {
    RESP2_SIMPLE_STRING,
    RESP2_ERROR,
    RESP2_INTEGER,
    RESP2_BULK_STRING,
    RESP2_NULL_BULK_STRING,
    RESP2_ARRAY,
    RESP2_NULL_ARRAY,
} redisCommandRESP2Type;

/* Must be synced with RESP3_TYPE_STR and generate-command-code.py */
typedef enum {
    RESP3_SIMPLE_STRING,
    RESP3_ERROR,
    RESP3_INTEGER,
    RESP3_DOUBLE,
    RESP3_BULK_STRING,
    RESP3_ARRAY,
    RESP3_MAP,
    RESP3_SET,
    RESP3_BOOL,
    RESP3_NULL,
} redisCommandRESP3Type;

/* WARNING! This struct must match RedisModuleCommandHistoryEntry */
typedef struct {
    const char *since;
    const char *changes;
} commandHistory;

/* Must be synced with COMMAND_GROUP_STR and generate-command-code.py */
typedef enum {
    COMMAND_GROUP_GENERIC,
    COMMAND_GROUP_STRING,
    COMMAND_GROUP_LIST,
    COMMAND_GROUP_SET,
    COMMAND_GROUP_SORTED_SET,
    COMMAND_GROUP_HASH,
    COMMAND_GROUP_PUBSUB,
    COMMAND_GROUP_TRANSACTIONS,
    COMMAND_GROUP_CONNECTION,
    COMMAND_GROUP_SERVER,
    COMMAND_GROUP_SCRIPTING,
    COMMAND_GROUP_HYPERLOGLOG,
    COMMAND_GROUP_CLUSTER,
    COMMAND_GROUP_SENTINEL,
    COMMAND_GROUP_GEO,
    COMMAND_GROUP_STREAM,
    COMMAND_GROUP_BITMAP,
    COMMAND_GROUP_MODULE,
} redisCommandGroup;

typedef void redisCommandProc(client *c);
typedef int redisGetKeysProc(struct redisCommand *cmd, robj **argv, int argc, getKeysResult *result);

/* Redis command structure.
 *
 * Note that the command table is in commands.c and it is auto-generated.
 *
 * This is the meaning of the flags:
 *
 * CMD_WRITE:       Write command (may modify the key space).
 *
 * CMD_READONLY:    Commands just reading from keys without changing the content.
 *                  Note that commands that don't read from the keyspace such as
 *                  TIME, SELECT, INFO, administrative commands, and connection
 *                  or transaction related commands (multi, exec, discard, ...)
 *                  are not flagged as read-only commands, since they affect the
 *                  server or the connection in other ways.
 *
 * CMD_DENYOOM:     May increase memory usage once called. Don't allow if out
 *                  of memory.
 *
 * CMD_ADMIN:       Administrative command, like SAVE or SHUTDOWN.
 *
 * CMD_PUBSUB:      Pub/Sub related command.
 *
 * CMD_NOSCRIPT:    Command not allowed in scripts.
 *
 * CMD_BLOCKING:    The command has the potential to block the client.
 *
 * CMD_LOADING:     Allow the command while loading the database.
 *
 * CMD_NO_ASYNC_LOADING: Deny during async loading (when a replica uses diskless
 *                       sync swapdb, and allows access to the old dataset)
 *
 * CMD_STALE:       Allow the command while a slave has stale data but is not
 *                  allowed to serve this data. Normally no command is accepted
 *                  in this condition but just a few.
 *
 * CMD_SKIP_MONITOR:  Do not automatically propagate the command on MONITOR.
 *
 * CMD_SKIP_SLOWLOG:  Do not automatically propagate the command to the slowlog.
 *
 * CMD_ASKING:      Perform an implicit ASKING for this command, so the
 *                  command will be accepted in cluster mode if the slot is marked
 *                  as 'importing'.
 *
 * CMD_FAST:        Fast command: O(1) or O(log(N)) command that should never
 *                  delay its execution as long as the kernel scheduler is giving
 *                  us time. Note that commands that may trigger a DEL as a side
 *                  effect (like SET) are not fast commands.
 *
 * CMD_NO_AUTH:     Command doesn't require authentication
 *
 * CMD_MAY_REPLICATE:   Command may produce replication traffic, but should be
 *                      allowed under circumstances where write commands are disallowed.
 *                      Examples include PUBLISH, which replicates pubsub messages,and
 *                      EVAL, which may execute write commands, which are replicated,
 *                      or may just execute read commands. A command can not be marked
 *                      both CMD_WRITE and CMD_MAY_REPLICATE
 *
 * CMD_SENTINEL:    This command is present in sentinel mode.
 *
 * CMD_ONLY_SENTINEL: This command is present only when in sentinel mode.
 *                    And should be removed from redis.
 *
 * CMD_NO_MANDATORY_KEYS: This key arguments for this command are optional.
 *
 * CMD_NO_MULTI: The command is not allowed inside a transaction
 *
 * The following additional flags are only used in order to put commands
 * in a specific ACL category. Commands can have multiple ACL categories.
 * See redis.conf for the exact meaning of each.
 *
 * @keyspace, @read, @write, @set, @sortedset, @list, @hash, @string, @bitmap,
 * @hyperloglog, @stream, @admin, @fast, @slow, @pubsub, @blocking, @dangerous,
 * @connection, @transaction, @scripting, @geo.
 *
 * Note that:
 *
 * 1) The read-only flag implies the @read ACL category.
 * 2) The write flag implies the @write ACL category.
 * 3) The fast flag implies the @fast ACL category.
 * 4) The admin flag implies the @admin and @dangerous ACL category.
 * 5) The pub-sub flag implies the @pubsub ACL category.
 * 6) The lack of fast flag implies the @slow ACL category.
 * 7) The non obvious "keyspace" category includes the commands
 *    that interact with keys without having anything to do with
 *    specific data structures, such as: DEL, RENAME, MOVE, SELECT,
 *    TYPE, EXPIRE*, PEXPIRE*, TTL, PTTL, ...
 */
struct redisCommand {
    /* Declarative data */
    const char *declared_name; /* A string representing the command declared_name.
                                * It is a const char * for native commands and SDS for module commands. */
    const char *summary; /* Summary of the command (optional). */
    const char *complexity; /* Complexity description (optional). */
    const char *since; /* Debut version of the command (optional). */
    int doc_flags; /* Flags for documentation (see CMD_DOC_*). */
    const char *replaced_by; /* In case the command is deprecated, this is the successor command. */
    const char *deprecated_since; /* In case the command is deprecated, when did it happen? */
    redisCommandGroup group; /* Command group */
    commandHistory *history; /* History of the command */
    const char **tips; /* An array of strings that are meant to be tips for clients/proxies regarding this command */
    redisCommandProc *proc; /* Command implementation */
    int arity; /* Number of arguments, it is possible to use -N to say >= N */
    uint64_t flags; /* Command flags, see CMD_*. */
    uint64_t acl_categories; /* ACl categories, see ACL_CATEGORY_*. */
    keySpec key_specs_static[STATIC_KEY_SPECS_NUM]; /* Key specs. See keySpec */
    /* Use a function to determine keys arguments in a command line.
     * Used for Redis Cluster redirect (may be NULL) */
    redisGetKeysProc *getkeys_proc;
    /* Array of subcommands (may be NULL) */
    struct redisCommand *subcommands;
    /* Array of arguments (may be NULL) */
    struct redisCommandArg *args;

    /* Runtime populated data */
    long long microseconds, calls, rejected_calls, failed_calls;
    int id;     /* Command ID. This is a progressive ID starting from 0 that
                   is assigned at runtime, and is used in order to check
                   ACLs. A connection is able to execute a given command if
                   the user associated to the connection has this command
                   bit set in the bitmap of allowed commands. */
    sds fullname; /* A SDS string representing the command fullname. */
    struct hdr_histogram* latency_histogram; /*points to the command latency command histogram (unit of time nanosecond) */
    keySpec *key_specs;
    keySpec legacy_range_key_spec; /* The legacy (first,last,step) key spec is
                                     * still maintained (if applicable) so that
                                     * we can still support the reply format of
                                     * COMMAND INFO and COMMAND GETKEYS */
    int num_args;
    int num_history;
    int num_tips;
    int key_specs_num;
    int key_specs_max;
    dict *subcommands_dict; /* A dictionary that holds the subcommands, the key is the subcommand sds name
                             * (not the fullname), and the value is the redisCommand structure pointer. */
    struct redisCommand *parent;
    struct RedisModuleCommand *module_cmd; /* A pointer to the module command data (NULL if native command) */
};

struct redisError {
    long long count;
};

struct redisFunctionSym {
    char *name;
    unsigned long pointer;
};

typedef struct _redisSortObject {
    robj *obj;
    union {
        double score;
        robj *cmpobj;
    } u;
} redisSortObject;

typedef struct _redisSortOperation {
    int type;
    robj *pattern;
} redisSortOperation;

/* Structure to hold list iteration abstraction. */
typedef struct {
    robj *subject;
    unsigned char encoding;
    unsigned char direction; /* Iteration direction */
    quicklistIter *iter;
} listTypeIterator;

/* Structure for an entry while iterating over a list. */
typedef struct {
    listTypeIterator *li;
    quicklistEntry entry; /* Entry in quicklist */
} listTypeEntry;

/* Structure to hold set iteration abstraction. */
typedef struct {
    robj *subject;
    int encoding;
    int ii; /* intset iterator */
    dictIterator *di;
} setTypeIterator;

/* Structure to hold hash iteration abstraction. Note that iteration over
 * hashes involves both fields and values. Because it is possible that
 * not both are required, store pointers in the iterator to avoid
 * unnecessary memory allocation for fields/values. */
typedef struct {
    robj *subject;
    int encoding;

    unsigned char *fptr, *vptr;

    dictIterator *di;
    dictEntry *de;
} hashTypeIterator;

#include "stream.h"  /* Stream data type header file. */

#define OBJ_HASH_KEY 1
#define OBJ_HASH_VALUE 2

#define IO_THREADS_OP_IDLE 0
#define IO_THREADS_OP_READ 1
#define IO_THREADS_OP_WRITE 2
extern int io_threads_op;

/*-----------------------------------------------------------------------------
 * Extern declarations
 *----------------------------------------------------------------------------*/

extern struct redisServer server;
extern struct sharedObjectsStruct shared;
extern dictType objectKeyPointerValueDictType;
extern dictType objectKeyHeapPointerValueDictType;
extern dictType setDictType;
extern dictType BenchmarkDictType;
extern dictType zsetDictType;
extern dictType dbDictType;
extern double R_Zero, R_PosInf, R_NegInf, R_Nan;
extern dictType hashDictType;
extern dictType stringSetDictType;
extern dictType externalStringType;
extern dictType sdsHashDictType;
extern dictType dbExpiresDictType;
extern dictType modulesDictType;
extern dictType sdsReplyDictType;
extern dict *modules;

/*-----------------------------------------------------------------------------
 * Functions prototypes
 *----------------------------------------------------------------------------*/

/* Command metadata */
void populateCommandLegacyRangeSpec(struct redisCommand *c);
int populateArgsStructure(struct redisCommandArg *args);

/* Modules */
void moduleInitModulesSystem(void);
void moduleInitModulesSystemLast(void);
void modulesCron(void);
int moduleLoad(const char *path, void **argv, int argc, int is_loadex);
int moduleUnload(sds name);
void moduleLoadFromQueue(void);
int moduleGetCommandKeysViaAPI(struct redisCommand *cmd, robj **argv, int argc, getKeysResult *result);
int moduleGetCommandChannelsViaAPI(struct redisCommand *cmd, robj **argv, int argc, getKeysResult *result);
moduleType *moduleTypeLookupModuleByID(uint64_t id);
void moduleTypeNameByID(char *name, uint64_t moduleid);
const char *moduleTypeModuleName(moduleType *mt);
const char *moduleNameFromCommand(struct redisCommand *cmd);
void moduleFreeContext(struct RedisModuleCtx *ctx);
void unblockClientFromModule(client *c);
void moduleHandleBlockedClients(void);
void moduleBlockedClientTimedOut(client *c);
void modulePipeReadable(aeEventLoop *el, int fd, void *privdata, int mask);
size_t moduleCount(void);
void moduleAcquireGIL(void);
int moduleTryAcquireGIL(void);
void moduleReleaseGIL(void);
void moduleNotifyKeyspaceEvent(int type, const char *event, robj *key, int dbid);
void moduleCallCommandFilters(client *c);
void ModuleForkDoneHandler(int exitcode, int bysignal);
int TerminateModuleForkChild(int child_pid, int wait);
ssize_t rdbSaveModulesAux(rio *rdb, int when);
int moduleAllDatatypesHandleErrors();
int moduleAllModulesHandleReplAsyncLoad();
sds modulesCollectInfo(sds info, dict *sections_dict, int for_crash_report, int sections);
void moduleFireServerEvent(uint64_t eid, int subid, void *data);
void processModuleLoadingProgressEvent(int is_aof);
int moduleTryServeClientBlockedOnKey(client *c, robj *key);
void moduleUnblockClient(client *c);
int moduleBlockedClientMayTimeout(client *c);
int moduleClientIsBlockedOnKeys(client *c);
void moduleNotifyUserChanged(client *c);
void moduleNotifyKeyUnlink(robj *key, robj *val, int dbid);
size_t moduleGetFreeEffort(robj *key, robj *val, int dbid);
size_t moduleGetMemUsage(robj *key, robj *val, size_t sample_size, int dbid);
robj *moduleTypeDupOrReply(client *c, robj *fromkey, robj *tokey, int todb, robj *value);
int moduleDefragValue(robj *key, robj *obj, long *defragged, int dbid);
int moduleLateDefrag(robj *key, robj *value, unsigned long *cursor, long long endtime, long long *defragged, int dbid);
long moduleDefragGlobals(void);
void *moduleGetHandleByName(char *modulename);
int moduleIsModuleCommand(void *module_handle, struct redisCommand *cmd);

/* Utils */
long long ustime(void);
mstime_t mstime(void);
mstime_t commandTimeSnapshot(void);
void getRandomHexChars(char *p, size_t len);
void getRandomBytes(unsigned char *p, size_t len);
uint64_t crc64(uint64_t crc, const unsigned char *s, uint64_t l);
void exitFromChild(int retcode);
long long redisPopcount(void *s, long count);
int redisSetProcTitle(char *title);
int validateProcTitleTemplate(const char *template);
int redisCommunicateSystemd(const char *sd_notify_msg);
void redisSetCpuAffinity(const char *cpulist);

/* afterErrorReply flags */
#define ERR_REPLY_FLAG_NO_STATS_UPDATE (1ULL<<0) /* Indicating that we should not update
                                                    error stats after sending error reply */
/* networking.c -- Networking and Client related operations */
client *createClient(connection *conn);
void freeClient(client *c);
void freeClientAsync(client *c);
void logInvalidUseAndFreeClientAsync(client *c, const char *fmt, ...);
int beforeNextClient(client *c);
void clearClientConnectionState(client *c);
void resetClient(client *c);
void freeClientOriginalArgv(client *c);
void freeClientArgv(client *c);
void sendReplyToClient(connection *conn);
void *addReplyDeferredLen(client *c);
void setDeferredArrayLen(client *c, void *node, long length);
void setDeferredMapLen(client *c, void *node, long length);
void setDeferredSetLen(client *c, void *node, long length);
void setDeferredAttributeLen(client *c, void *node, long length);
void setDeferredPushLen(client *c, void *node, long length);
int processInputBuffer(client *c);
void acceptCommonHandler(connection *conn, int flags, char *ip);
void readQueryFromClient(connection *conn);
int prepareClientToWrite(client *c);
void addReplyNull(client *c);
void addReplyNullArray(client *c);
void addReplyBool(client *c, int b);
void addReplyVerbatim(client *c, const char *s, size_t len, const char *ext);
void addReplyProto(client *c, const char *s, size_t len);
void AddReplyFromClient(client *c, client *src);
void addReplyBulk(client *c, robj *obj);
void addReplyBulkCString(client *c, const char *s);
void addReplyBulkCBuffer(client *c, const void *p, size_t len);
void addReplyBulkLongLong(client *c, long long ll);
void addReply(client *c, robj *obj);
void addReplySds(client *c, sds s);
void addReplyBulkSds(client *c, sds s);
void setDeferredReplyBulkSds(client *c, void *node, sds s);
void addReplyErrorObject(client *c, robj *err);
void addReplyOrErrorObject(client *c, robj *reply);
void afterErrorReply(client *c, const char *s, size_t len, int flags);
void addReplyErrorSdsEx(client *c, sds err, int flags);
void addReplyErrorSds(client *c, sds err);
void addReplyErrorSdsSafe(client *c, sds err);
void addReplyError(client *c, const char *err);
void addReplyErrorArity(client *c);
void addReplyErrorExpireTime(client *c);
void addReplyStatus(client *c, const char *status);
void addReplyDouble(client *c, double d);
void addReplyLongLongWithPrefix(client *c, long long ll, char prefix);
void addReplyBigNum(client *c, const char* num, size_t len);
void addReplyHumanLongDouble(client *c, long double d);
void addReplyLongLong(client *c, long long ll);
void addReplyArrayLen(client *c, long length);
void addReplyMapLen(client *c, long length);
void addReplySetLen(client *c, long length);
void addReplyAttributeLen(client *c, long length);
void addReplyPushLen(client *c, long length);
void addReplyHelp(client *c, const char **help);
void addReplySubcommandSyntaxError(client *c);
void addReplyLoadedModules(client *c);
void copyReplicaOutputBuffer(client *dst, client *src);
void addListRangeReply(client *c, robj *o, long start, long end, int reverse);
void deferredAfterErrorReply(client *c, list *errors);
size_t sdsZmallocSize(sds s);
size_t getStringObjectSdsUsedMemory(robj *o);
void freeClientReplyValue(void *o);
void *dupClientReplyValue(void *o);
char *getClientPeerId(client *client);
char *getClientSockName(client *client);
sds catClientInfoString(sds s, client *client);
sds getAllClientsInfoString(int type);
int clientSetName(client *c, robj *name);
void rewriteClientCommandVector(client *c, int argc, ...);
void rewriteClientCommandArgument(client *c, int i, robj *newval);
void replaceClientCommandVector(client *c, int argc, robj **argv);
void redactClientCommandArgument(client *c, int argc);
size_t getClientOutputBufferMemoryUsage(client *c);
size_t getClientMemoryUsage(client *c, size_t *output_buffer_mem_usage);
int freeClientsInAsyncFreeQueue(void);
int closeClientOnOutputBufferLimitReached(client *c, int async);
int getClientType(client *c);
int getClientTypeByName(char *name);
char *getClientTypeName(int class);
void flushSlavesOutputBuffers(void);
void disconnectSlaves(void);
void evictClients(void);
int listenToPort(connListener *fds);
void pauseClients(pause_purpose purpose, mstime_t end, pause_type type);
void unpauseClients(pause_purpose purpose);
int areClientsPaused(void);
int checkClientPauseTimeoutAndReturnIfPaused(void);
void unblockPostponedClients();
void processEventsWhileBlocked(void);
void whileBlockedCron();
void blockingOperationStarts();
void blockingOperationEnds();
int handleClientsWithPendingWrites(void);
int handleClientsWithPendingWritesUsingThreads(void);
int handleClientsWithPendingReadsUsingThreads(void);
int stopThreadedIOIfNeeded(void);
int clientHasPendingReplies(client *c);
int islocalClient(client *c);
int updateClientMemUsage(client *c);
void updateClientMemUsageBucket(client *c);
void unlinkClient(client *c);
int writeToClient(client *c, int handler_installed);
void linkClient(client *c);
void protectClient(client *c);
void unprotectClient(client *c);
void initThreadedIO(void);
client *lookupClientByID(uint64_t id);
int authRequired(client *c);
void putClientInPendingWriteQueue(client *c);

#ifdef __GNUC__
void addReplyErrorFormatEx(client *c, int flags, const char *fmt, ...)
    __attribute__((format(printf, 3, 4)));
void addReplyErrorFormat(client *c, const char *fmt, ...)
    __attribute__((format(printf, 2, 3)));
void addReplyStatusFormat(client *c, const char *fmt, ...)
    __attribute__((format(printf, 2, 3)));
#else
void addReplyErrorFormatEx(client *c, int flags, const char *fmt, ...);
void addReplyErrorFormat(client *c, const char *fmt, ...);
void addReplyStatusFormat(client *c, const char *fmt, ...);
#endif

/* Client side caching (tracking mode) */
void enableTracking(client *c, uint64_t redirect_to, uint64_t options, robj **prefix, size_t numprefix);
void disableTracking(client *c);
void trackingRememberKeys(client *c);
void trackingInvalidateKey(client *c, robj *keyobj, int bcast);
void trackingScheduleKeyInvalidation(uint64_t client_id, robj *keyobj);
void trackingHandlePendingKeyInvalidations(void);
void trackingInvalidateKeysOnFlush(int async);
void freeTrackingRadixTree(rax *rt);
void freeTrackingRadixTreeAsync(rax *rt);
void trackingLimitUsedSlots(void);
uint64_t trackingGetTotalItems(void);
uint64_t trackingGetTotalKeys(void);
uint64_t trackingGetTotalPrefixes(void);
void trackingBroadcastInvalidationMessages(void);
int checkPrefixCollisionsOrReply(client *c, robj **prefix, size_t numprefix);

/* List data type */
void listTypePush(robj *subject, robj *value, int where);
robj *listTypePop(robj *subject, int where);
unsigned long listTypeLength(const robj *subject);
listTypeIterator *listTypeInitIterator(robj *subject, long index, unsigned char direction);
void listTypeReleaseIterator(listTypeIterator *li);
void listTypeSetIteratorDirection(listTypeIterator *li, unsigned char direction);
int listTypeNext(listTypeIterator *li, listTypeEntry *entry);
robj *listTypeGet(listTypeEntry *entry);
void listTypeInsert(listTypeEntry *entry, robj *value, int where);
void listTypeReplace(listTypeEntry *entry, robj *value);
int listTypeEqual(listTypeEntry *entry, robj *o);
void listTypeDelete(listTypeIterator *iter, listTypeEntry *entry);
robj *listTypeDup(robj *o);
int listTypeDelRange(robj *o, long start, long stop);
void popGenericCommand(client *c, int where);
void listElementsRemoved(client *c, robj *key, int where, robj *o, long count, int signal, int *deleted);

/* MULTI/EXEC/WATCH... */
void unwatchAllKeys(client *c);
void initClientMultiState(client *c);
void freeClientMultiState(client *c);
void queueMultiCommand(client *c, uint64_t cmd_flags);
size_t multiStateMemOverhead(client *c);
void touchWatchedKey(redisDb *db, robj *key);
int isWatchedKeyExpired(client *c);
void touchAllWatchedKeysInDb(redisDb *emptied, redisDb *replaced_with);
void discardTransaction(client *c);
void flagTransaction(client *c);
void execCommandAbort(client *c, sds error);

/* Redis object implementation */
void decrRefCount(robj *o);
void decrRefCountVoid(void *o);
void incrRefCount(robj *o);
robj *makeObjectShared(robj *o);
void freeStringObject(robj *o);
void freeListObject(robj *o);
void freeSetObject(robj *o);
void freeZsetObject(robj *o);
void freeHashObject(robj *o);
void dismissObject(robj *o, size_t dump_size);
robj *createObject(int type, void *ptr);
robj *createStringObject(const char *ptr, size_t len);
robj *createRawStringObject(const char *ptr, size_t len);
robj *createEmbeddedStringObject(const char *ptr, size_t len);
robj *tryCreateRawStringObject(const char *ptr, size_t len);
robj *tryCreateStringObject(const char *ptr, size_t len);
robj *dupStringObject(const robj *o);
int isSdsRepresentableAsLongLong(sds s, long long *llval);
int isObjectRepresentableAsLongLong(robj *o, long long *llongval);
robj *tryObjectEncoding(robj *o);
robj *getDecodedObject(robj *o);
size_t stringObjectLen(robj *o);
robj *createStringObjectFromLongLong(long long value);
robj *createStringObjectFromLongLongForValue(long long value);
robj *createStringObjectFromLongDouble(long double value, int humanfriendly);
robj *createQuicklistObject(void);
robj *createSetObject(void);
robj *createIntsetObject(void);
robj *createHashObject(void);
robj *createZsetObject(void);
robj *createZsetListpackObject(void);
robj *createStreamObject(void);
robj *createModuleObject(moduleType *mt, void *value);
int getLongFromObjectOrReply(client *c, robj *o, long *target, const char *msg);
int getPositiveLongFromObjectOrReply(client *c, robj *o, long *target, const char *msg);
int getRangeLongFromObjectOrReply(client *c, robj *o, long min, long max, long *target, const char *msg);
int checkType(client *c, robj *o, int type);
int getLongLongFromObjectOrReply(client *c, robj *o, long long *target, const char *msg);
int getDoubleFromObjectOrReply(client *c, robj *o, double *target, const char *msg);
int getDoubleFromObject(const robj *o, double *target);
int getLongLongFromObject(robj *o, long long *target);
int getLongDoubleFromObject(robj *o, long double *target);
int getLongDoubleFromObjectOrReply(client *c, robj *o, long double *target, const char *msg);
int getIntFromObjectOrReply(client *c, robj *o, int *target, const char *msg);
char *strEncoding(int encoding);
int compareStringObjects(const robj *a, const robj *b);
int collateStringObjects(const robj *a, const robj *b);
int equalStringObjects(robj *a, robj *b);
unsigned long long estimateObjectIdleTime(robj *o);
void trimStringObjectIfNeeded(robj *o);
#define sdsEncodedObject(objptr) (objptr->encoding == OBJ_ENCODING_RAW || objptr->encoding == OBJ_ENCODING_EMBSTR)

/* Synchronous I/O with timeout */
ssize_t syncWrite(int fd, char *ptr, ssize_t size, long long timeout);
ssize_t syncRead(int fd, char *ptr, ssize_t size, long long timeout);
ssize_t syncReadLine(int fd, char *ptr, ssize_t size, long long timeout);

/* Replication */
void replicationFeedSlaves(list *slaves, int dictid, robj **argv, int argc);
void replicationFeedStreamFromMasterStream(char *buf, size_t buflen);
void resetReplicationBuffer(void);
void feedReplicationBuffer(char *buf, size_t len);
void freeReplicaReferencedReplBuffer(client *replica);
void replicationFeedMonitors(client *c, list *monitors, int dictid, robj **argv, int argc);
void updateSlavesWaitingBgsave(int bgsaveerr, int type);
void replicationCron(void);
void replicationStartPendingFork(void);
void replicationHandleMasterDisconnection(void);
void replicationCacheMaster(client *c);
void resizeReplicationBacklog();
void replicationSetMaster(char *ip, int port);
void replicationUnsetMaster(void);
void refreshGoodSlavesCount(void);
int checkGoodReplicasStatus(void);
void processClientsWaitingReplicas(void);
void unblockClientWaitingReplicas(client *c);
int replicationCountAcksByOffset(long long offset);
void replicationSendNewlineToMaster(void);
long long replicationGetSlaveOffset(void);
char *replicationGetSlaveName(client *c);
long long getPsyncInitialOffset(void);
int replicationSetupSlaveForFullResync(client *slave, long long offset);
void changeReplicationId(void);
void clearReplicationId2(void);
void createReplicationBacklog(void);
void freeReplicationBacklog(void);
void replicationCacheMasterUsingMyself(void);
void feedReplicationBacklog(void *ptr, size_t len);
void incrementalTrimReplicationBacklog(size_t blocks);
int canFeedReplicaReplBuffer(client *replica);
void rebaseReplicationBuffer(long long base_repl_offset);
void showLatestBacklog(void);
void rdbPipeReadHandler(struct aeEventLoop *eventLoop, int fd, void *clientData, int mask);
void rdbPipeWriteHandlerConnRemoved(struct connection *conn);
void clearFailoverState(void);
void updateFailoverStatus(void);
void abortFailover(const char *err);
const char *getFailoverStateString();

/* Generic persistence functions */
void startLoadingFile(size_t size, char* filename, int rdbflags);
void startLoading(size_t size, int rdbflags, int async);
void loadingAbsProgress(off_t pos);
void loadingIncrProgress(off_t size);
void stopLoading(int success);
void updateLoadingFileName(char* filename);
void startSaving(int rdbflags);
void stopSaving(int success);
int allPersistenceDisabled(void);

#define DISK_ERROR_TYPE_AOF 1       /* Don't accept writes: AOF errors. */
#define DISK_ERROR_TYPE_RDB 2       /* Don't accept writes: RDB errors. */
#define DISK_ERROR_TYPE_NONE 0      /* No problems, we can accept writes. */
int writeCommandsDeniedByDiskError(void);
sds writeCommandsGetDiskErrorMessage(int);

/* RDB persistence */
#include "rdb.h"
void killRDBChild(void);
int bg_unlink(const char *filename);

/* AOF persistence */
void flushAppendOnlyFile(int force);
void feedAppendOnlyFile(int dictid, robj **argv, int argc);
void aofRemoveTempFile(pid_t childpid);
int rewriteAppendOnlyFileBackground(void);
int loadAppendOnlyFiles(aofManifest *am);
void stopAppendOnly(void);
int startAppendOnly(void);
void backgroundRewriteDoneHandler(int exitcode, int bysignal);
void killAppendOnlyChild(void);
void restartAOFAfterSYNC();
void aofLoadManifestFromDisk(void);
void aofOpenIfNeededOnServerStart(void);
void aofManifestFree(aofManifest *am);
int aofDelHistoryFiles(void);
int aofRewriteLimited(void);

/* Child info */
void openChildInfoPipe(void);
void closeChildInfoPipe(void);
void sendChildInfoGeneric(childInfoType info_type, size_t keys, double progress, char *pname);
void sendChildCowInfo(childInfoType info_type, char *pname);
void sendChildInfo(childInfoType info_type, size_t keys, char *pname);
void receiveChildInfo(void);

/* Fork helpers */
int redisFork(int purpose);
int hasActiveChildProcess();
void resetChildState();
int isMutuallyExclusiveChildType(int type);

/* acl.c -- Authentication related prototypes. */
extern rax *Users;
extern user *DefaultUser;
void ACLInit(void);
/* Return values for ACLCheckAllPerm(). */
#define ACL_OK 0
#define ACL_DENIED_CMD 1
#define ACL_DENIED_KEY 2
#define ACL_DENIED_AUTH 3 /* Only used for ACL LOG entries. */
#define ACL_DENIED_CHANNEL 4 /* Only used for pub/sub commands */

/* Context values for addACLLogEntry(). */
#define ACL_LOG_CTX_TOPLEVEL 0
#define ACL_LOG_CTX_LUA 1
#define ACL_LOG_CTX_MULTI 2
#define ACL_LOG_CTX_MODULE 3

/* ACL key permission types */
#define ACL_READ_PERMISSION (1<<0)
#define ACL_WRITE_PERMISSION (1<<1)
#define ACL_ALL_PERMISSION (ACL_READ_PERMISSION|ACL_WRITE_PERMISSION)

int ACLCheckUserCredentials(robj *username, robj *password);
int ACLAuthenticateUser(client *c, robj *username, robj *password);
unsigned long ACLGetCommandID(sds cmdname);
void ACLClearCommandID(void);
user *ACLGetUserByName(const char *name, size_t namelen);
int ACLUserCheckKeyPerm(user *u, const char *key, int keylen, int flags);
int ACLUserCheckChannelPerm(user *u, sds channel, int literal);
int ACLCheckAllUserCommandPerm(user *u, struct redisCommand *cmd, robj **argv, int argc, int *idxptr);
int ACLUserCheckCmdWithUnrestrictedKeyAccess(user *u, struct redisCommand *cmd, robj **argv, int argc, int flags);
int ACLCheckAllPerm(client *c, int *idxptr);
int ACLSetUser(user *u, const char *op, ssize_t oplen);
sds ACLStringSetUser(user *u, sds username, sds *argv, int argc);
uint64_t ACLGetCommandCategoryFlagByName(const char *name);
int ACLAppendUserForLoading(sds *argv, int argc, int *argc_err);
const char *ACLSetUserStringError(void);
int ACLLoadConfiguredUsers(void);
robj *ACLDescribeUser(user *u);
void ACLLoadUsersAtStartup(void);
void addReplyCommandCategories(client *c, struct redisCommand *cmd);
user *ACLCreateUnlinkedUser();
void ACLFreeUserAndKillClients(user *u);
void addACLLogEntry(client *c, int reason, int context, int argpos, sds username, sds object);
sds getAclErrorMessage(int acl_res, user *user, struct redisCommand *cmd, sds errored_val, int verbose);
void ACLUpdateDefaultUserPassword(sds password);
sds genRedisInfoStringACLStats(sds info);

/* Sorted sets data type */

/* Input flags. */
#define ZADD_IN_NONE 0
#define ZADD_IN_INCR (1<<0)    /* Increment the score instead of setting it. */
#define ZADD_IN_NX (1<<1)      /* Don't touch elements not already existing. */
#define ZADD_IN_XX (1<<2)      /* Only touch elements already existing. */
#define ZADD_IN_GT (1<<3)      /* Only update existing when new scores are higher. */
#define ZADD_IN_LT (1<<4)      /* Only update existing when new scores are lower. */

/* Output flags. */
#define ZADD_OUT_NOP (1<<0)     /* Operation not performed because of conditionals.*/
#define ZADD_OUT_NAN (1<<1)     /* Only touch elements already existing. */
#define ZADD_OUT_ADDED (1<<2)   /* The element was new and was added. */
#define ZADD_OUT_UPDATED (1<<3) /* The element already existed, score updated. */

/* Struct to hold an inclusive/exclusive range spec by score comparison. */
typedef struct {
    double min, max;
    int minex, maxex; /* are min or max exclusive? */
} zrangespec;

/* Struct to hold an inclusive/exclusive range spec by lexicographic comparison. */
typedef struct {
    sds min, max;     /* May be set to shared.(minstring|maxstring) */
    int minex, maxex; /* are min or max exclusive? */
} zlexrangespec;

/* flags for incrCommandFailedCalls */
#define ERROR_COMMAND_REJECTED (1<<0) /* Indicate to update the command rejected stats */
#define ERROR_COMMAND_FAILED (1<<1) /* Indicate to update the command failed stats */

zskiplist *zslCreate(void);
void zslFree(zskiplist *zsl);
zskiplistNode *zslInsert(zskiplist *zsl, double score, sds ele);
unsigned char *zzlInsert(unsigned char *zl, sds ele, double score);
int zslDelete(zskiplist *zsl, double score, sds ele, zskiplistNode **node);
zskiplistNode *zslFirstInRange(zskiplist *zsl, zrangespec *range);
zskiplistNode *zslLastInRange(zskiplist *zsl, zrangespec *range);
double zzlGetScore(unsigned char *sptr);
void zzlNext(unsigned char *zl, unsigned char **eptr, unsigned char **sptr);
void zzlPrev(unsigned char *zl, unsigned char **eptr, unsigned char **sptr);
unsigned char *zzlFirstInRange(unsigned char *zl, zrangespec *range);
unsigned char *zzlLastInRange(unsigned char *zl, zrangespec *range);
unsigned long zsetLength(const robj *zobj);
void zsetConvert(robj *zobj, int encoding);
void zsetConvertToListpackIfNeeded(robj *zobj, size_t maxelelen, size_t totelelen);
int zsetScore(robj *zobj, sds member, double *score);
unsigned long zslGetRank(zskiplist *zsl, double score, sds o);
int zsetAdd(robj *zobj, double score, sds ele, int in_flags, int *out_flags, double *newscore);
long zsetRank(robj *zobj, sds ele, int reverse);
int zsetDel(robj *zobj, sds ele);
robj *zsetDup(robj *o);
void genericZpopCommand(client *c, robj **keyv, int keyc, int where, int emitkey, long count, int use_nested_array, int reply_nil_when_empty, int *deleted);
sds lpGetObject(unsigned char *sptr);
int zslValueGteMin(double value, zrangespec *spec);
int zslValueLteMax(double value, zrangespec *spec);
void zslFreeLexRange(zlexrangespec *spec);
int zslParseLexRange(robj *min, robj *max, zlexrangespec *spec);
unsigned char *zzlFirstInLexRange(unsigned char *zl, zlexrangespec *range);
unsigned char *zzlLastInLexRange(unsigned char *zl, zlexrangespec *range);
zskiplistNode *zslFirstInLexRange(zskiplist *zsl, zlexrangespec *range);
zskiplistNode *zslLastInLexRange(zskiplist *zsl, zlexrangespec *range);
int zzlLexValueGteMin(unsigned char *p, zlexrangespec *spec);
int zzlLexValueLteMax(unsigned char *p, zlexrangespec *spec);
int zslLexValueGteMin(sds value, zlexrangespec *spec);
int zslLexValueLteMax(sds value, zlexrangespec *spec);

/* Core functions */
int getMaxmemoryState(size_t *total, size_t *logical, size_t *tofree, float *level);
size_t freeMemoryGetNotCountedMemory();
int overMaxmemoryAfterAlloc(size_t moremem);
uint64_t getCommandFlags(client *c);
int processCommand(client *c);
int processPendingCommandAndInputBuffer(client *c);
int processCommandAndResetClient(client *c);
void setupSignalHandlers(void);
void removeSignalHandlers(void);
int createSocketAcceptHandler(connListener *sfd, aeFileProc *accept_handler);
connListener *listenerByType(const char *typename);
int changeListener(connListener *listener);
void closeListener(connListener *listener);
struct redisCommand *lookupSubcommand(struct redisCommand *container, sds sub_name);
struct redisCommand *lookupCommand(robj **argv, int argc);
struct redisCommand *lookupCommandBySdsLogic(dict *commands, sds s);
struct redisCommand *lookupCommandBySds(sds s);
struct redisCommand *lookupCommandByCStringLogic(dict *commands, const char *s);
struct redisCommand *lookupCommandByCString(const char *s);
struct redisCommand *lookupCommandOrOriginal(robj **argv, int argc);
int commandCheckExistence(client *c, sds *err);
int commandCheckArity(client *c, sds *err);
void startCommandExecution();
int incrCommandStatsOnError(struct redisCommand *cmd, int flags);
void call(client *c, int flags);
void alsoPropagate(int dbid, robj **argv, int argc, int target);
void propagatePendingCommands();
void redisOpArrayFree(redisOpArray *oa);
void forceCommandPropagation(client *c, int flags);
void preventCommandPropagation(client *c);
void preventCommandAOF(client *c);
void preventCommandReplication(client *c);
void slowlogPushCurrentCommand(client *c, struct redisCommand *cmd, ustime_t duration);
void updateCommandLatencyHistogram(struct hdr_histogram** latency_histogram, int64_t duration_hist);
int prepareForShutdown(int flags);
void replyToClientsBlockedOnShutdown(void);
int abortShutdown(void);
void afterCommand(client *c);
int mustObeyClient(client *c);
#ifdef __GNUC__
void _serverLog(int level, const char *fmt, ...)
    __attribute__((format(printf, 2, 3)));
#else
void _serverLog(int level, const char *fmt, ...);
#endif
void serverLogRaw(int level, const char *msg);
void serverLogFromHandler(int level, const char *msg);
void usage(void);
void updateDictResizePolicy(void);
int htNeedsResize(dict *dict);
void populateCommandTable(void);
void resetCommandTableStats(dict* commands);
void resetErrorTableStats(void);
void adjustOpenFilesLimit(void);
void incrementErrorCount(const char *fullerr, size_t namelen);
void closeListeningSockets(int unlink_unix_socket);
void updateCachedTime(int update_daylight_info);
void resetServerStats(void);
void activeDefragCycle(void);
unsigned int getLRUClock(void);
unsigned int LRU_CLOCK(void);
const char *evictPolicyToString(void);
struct redisMemOverhead *getMemoryOverheadData(void);
void freeMemoryOverheadData(struct redisMemOverhead *mh);
void checkChildrenDone(void);
int setOOMScoreAdj(int process_class);
void rejectCommandFormat(client *c, const char *fmt, ...);
void *activeDefragAlloc(void *ptr);
robj *activeDefragStringOb(robj* ob, long *defragged);
void dismissSds(sds s);
void dismissMemory(void* ptr, size_t size_hint);
void dismissMemoryInChild(void);

#define RESTART_SERVER_NONE 0
#define RESTART_SERVER_GRACEFULLY (1<<0)     /* Do proper shutdown. */
#define RESTART_SERVER_CONFIG_REWRITE (1<<1) /* CONFIG REWRITE before restart.*/
int restartServer(int flags, mstime_t delay);

/* Set data type */
robj *setTypeCreate(sds value);
int setTypeAdd(robj *subject, sds value);
int setTypeRemove(robj *subject, sds value);
int setTypeIsMember(robj *subject, sds value);
setTypeIterator *setTypeInitIterator(robj *subject);
void setTypeReleaseIterator(setTypeIterator *si);
int setTypeNext(setTypeIterator *si, sds *sdsele, int64_t *llele);
sds setTypeNextObject(setTypeIterator *si);
int setTypeRandomElement(robj *setobj, sds *sdsele, int64_t *llele);
unsigned long setTypeRandomElements(robj *set, unsigned long count, robj *aux_set);
unsigned long setTypeSize(const robj *subject);
void setTypeConvert(robj *subject, int enc);
robj *setTypeDup(robj *o);

/* Hash data type */
#define HASH_SET_TAKE_FIELD (1<<0)
#define HASH_SET_TAKE_VALUE (1<<1)
#define HASH_SET_COPY 0

void hashTypeConvert(robj *o, int enc);
void hashTypeTryConversion(robj *subject, robj **argv, int start, int end);
int hashTypeExists(robj *o, sds key);
int hashTypeDelete(robj *o, sds key);
unsigned long hashTypeLength(const robj *o);
hashTypeIterator *hashTypeInitIterator(robj *subject);
void hashTypeReleaseIterator(hashTypeIterator *hi);
int hashTypeNext(hashTypeIterator *hi);
void hashTypeCurrentFromListpack(hashTypeIterator *hi, int what,
                                 unsigned char **vstr,
                                 unsigned int *vlen,
                                 long long *vll);
sds hashTypeCurrentFromHashTable(hashTypeIterator *hi, int what);
void hashTypeCurrentObject(hashTypeIterator *hi, int what, unsigned char **vstr, unsigned int *vlen, long long *vll);
sds hashTypeCurrentObjectNewSds(hashTypeIterator *hi, int what);
robj *hashTypeLookupWriteOrCreate(client *c, robj *key);
robj *hashTypeGetValueObject(robj *o, sds field);
int hashTypeSet(robj *o, sds field, sds value, int flags);
robj *hashTypeDup(robj *o);

/* Pub / Sub */
int pubsubUnsubscribeAllChannels(client *c, int notify);
int pubsubUnsubscribeShardAllChannels(client *c, int notify);
void pubsubUnsubscribeShardChannels(robj **channels, unsigned int count);
int pubsubUnsubscribeAllPatterns(client *c, int notify);
int pubsubPublishMessage(robj *channel, robj *message, int sharded);
int pubsubPublishMessageAndPropagateToCluster(robj *channel, robj *message, int sharded);
void addReplyPubsubMessage(client *c, robj *channel, robj *msg, robj *message_bulk);
int serverPubsubSubscriptionCount();
int serverPubsubShardSubscriptionCount();
size_t pubsubMemOverhead(client *c);

/* Keyspace events notification */
void notifyKeyspaceEvent(int type, char *event, robj *key, int dbid);
int keyspaceEventsStringToFlags(char *classes);
sds keyspaceEventsFlagsToString(int flags);

/* Configuration */
/* Configuration Flags */
#define MODIFIABLE_CONFIG 0 /* This is the implied default for a standard 
                             * config, which is mutable. */
#define IMMUTABLE_CONFIG (1ULL<<0) /* Can this value only be set at startup? */
#define SENSITIVE_CONFIG (1ULL<<1) /* Does this value contain sensitive information */
#define DEBUG_CONFIG (1ULL<<2) /* Values that are useful for debugging. */
#define MULTI_ARG_CONFIG (1ULL<<3) /* This config receives multiple arguments. */
#define HIDDEN_CONFIG (1ULL<<4) /* This config is hidden in `config get <pattern>` (used for tests/debugging) */
#define PROTECTED_CONFIG (1ULL<<5) /* Becomes immutable if enable-protected-configs is enabled. */
#define DENY_LOADING_CONFIG (1ULL<<6) /* This config is forbidden during loading. */
#define ALIAS_CONFIG (1ULL<<7) /* For configs with multiple names, this flag is set on the alias. */
#define MODULE_CONFIG (1ULL<<8) /* This config is a module config */
#define VOLATILE_CONFIG (1ULL<<9) /* The config is a reference to the config data and not the config data itself (ex.
                                   * a file name containing more configuration like a tls key). In this case we want
                                   * to apply the configuration change even if the new config value is the same as
                                   * the old. */

#define INTEGER_CONFIG 0 /* No flags means a simple integer configuration */
#define MEMORY_CONFIG (1<<0) /* Indicates if this value can be loaded as a memory value */
#define PERCENT_CONFIG (1<<1) /* Indicates if this value can be loaded as a percent (and stored as a negative int) */
#define OCTAL_CONFIG (1<<2) /* This value uses octal representation */

/* Enum Configs contain an array of configEnum objects that match a string with an integer. */
typedef struct configEnum {
    char *name;
    int val;
} configEnum;

/* Type of configuration. */
typedef enum {
    BOOL_CONFIG,
    NUMERIC_CONFIG,
    STRING_CONFIG,
    SDS_CONFIG,
    ENUM_CONFIG,
    SPECIAL_CONFIG,
} configType;

void loadServerConfig(char *filename, char config_from_stdin, char *options);
void appendServerSaveParams(time_t seconds, int changes);
void resetServerSaveParams(void);
struct rewriteConfigState; /* Forward declaration to export API. */
void rewriteConfigRewriteLine(struct rewriteConfigState *state, const char *option, sds line, int force);
void rewriteConfigMarkAsProcessed(struct rewriteConfigState *state, const char *option);
int rewriteConfig(char *path, int force_write);
void initConfigValues();
void removeConfig(sds name);
sds getConfigDebugInfo();
int allowProtectedAction(int config, client *c);

/* Module Configuration */
typedef struct ModuleConfig ModuleConfig;
int performModuleConfigSetFromName(sds name, sds value, const char **err);
int performModuleConfigSetDefaultFromName(sds name, const char **err);
void addModuleBoolConfig(const char *module_name, const char *name, int flags, void *privdata, int default_val);
void addModuleStringConfig(const char *module_name, const char *name, int flags, void *privdata, sds default_val);
void addModuleEnumConfig(const char *module_name, const char *name, int flags, void *privdata, int default_val, configEnum *enum_vals);
void addModuleNumericConfig(const char *module_name, const char *name, int flags, void *privdata, long long default_val, int conf_flags, long long lower, long long upper);
void addModuleConfigApply(list *module_configs, ModuleConfig *module_config);
int moduleConfigApplyConfig(list *module_configs, const char **err, const char **err_arg_name);
int getModuleBoolConfig(ModuleConfig *module_config);
int setModuleBoolConfig(ModuleConfig *config, int val, const char **err);
sds getModuleStringConfig(ModuleConfig *module_config);
int setModuleStringConfig(ModuleConfig *config, sds strval, const char **err);
int getModuleEnumConfig(ModuleConfig *module_config);
int setModuleEnumConfig(ModuleConfig *config, int val, const char **err);
long long getModuleNumericConfig(ModuleConfig *module_config);
int setModuleNumericConfig(ModuleConfig *config, long long val, const char **err);

/* db.c -- Keyspace access API */
int removeExpire(redisDb *db, robj *key);
void deleteExpiredKeyAndPropagate(redisDb *db, robj *keyobj);
void propagateDeletion(redisDb *db, robj *key, int lazy);
int keyIsExpired(redisDb *db, robj *key);
long long getExpire(redisDb *db, robj *key);
void setExpire(client *c, redisDb *db, robj *key, long long when);
int checkAlreadyExpired(long long when);
robj *lookupKeyRead(redisDb *db, robj *key);
robj *lookupKeyWrite(redisDb *db, robj *key);
robj *lookupKeyReadOrReply(client *c, robj *key, robj *reply);
robj *lookupKeyWriteOrReply(client *c, robj *key, robj *reply);
robj *lookupKeyReadWithFlags(redisDb *db, robj *key, int flags);
robj *lookupKeyWriteWithFlags(redisDb *db, robj *key, int flags);
robj *objectCommandLookup(client *c, robj *key);
robj *objectCommandLookupOrReply(client *c, robj *key, robj *reply);
int objectSetLRUOrLFU(robj *val, long long lfu_freq, long long lru_idle,
                       long long lru_clock, int lru_multiplier);
#define LOOKUP_NONE 0
#define LOOKUP_NOTOUCH (1<<0)  /* Don't update LRU. */
#define LOOKUP_NONOTIFY (1<<1) /* Don't trigger keyspace event on key misses. */
#define LOOKUP_NOSTATS (1<<2)  /* Don't update keyspace hits/misses counters. */
#define LOOKUP_WRITE (1<<3)    /* Delete expired keys even in replicas. */
#define LOOKUP_NOEXPIRE (1<<4) /* Avoid deleting lazy expired keys. */

void dbAdd(redisDb *db, robj *key, robj *val);
int dbAddRDBLoad(redisDb *db, sds key, robj *val);
void dbOverwrite(redisDb *db, robj *key, robj *val);

#define SETKEY_KEEPTTL 1
#define SETKEY_NO_SIGNAL 2
#define SETKEY_ALREADY_EXIST 4
#define SETKEY_DOESNT_EXIST 8
void setKey(client *c, redisDb *db, robj *key, robj *val, int flags);
robj *dbRandomKey(redisDb *db);
int dbSyncDelete(redisDb *db, robj *key);
int dbDelete(redisDb *db, robj *key);
robj *dbUnshareStringValue(redisDb *db, robj *key, robj *o);

#define EMPTYDB_NO_FLAGS 0      /* No flags. */
#define EMPTYDB_ASYNC (1<<0)    /* Reclaim memory in another thread. */
#define EMPTYDB_NOFUNCTIONS (1<<1) /* Indicate not to flush the functions. */
long long emptyData(int dbnum, int flags, void(callback)(dict*));
long long emptyDbStructure(redisDb *dbarray, int dbnum, int async, void(callback)(dict*));
void flushAllDataAndResetRDB(int flags);
long long dbTotalServerKeyCount();
redisDb *initTempDb(void);
void discardTempDb(redisDb *tempDb, void(callback)(dict*));


int selectDb(client *c, int id);
void signalModifiedKey(client *c, redisDb *db, robj *key);
void signalFlushedDb(int dbid, int async);
void scanGenericCommand(client *c, robj *o, unsigned long cursor);
int parseScanCursorOrReply(client *c, robj *o, unsigned long *cursor);
int dbAsyncDelete(redisDb *db, robj *key);
void emptyDbAsync(redisDb *db);
size_t lazyfreeGetPendingObjectsCount(void);
size_t lazyfreeGetFreedObjectsCount(void);
void lazyfreeResetStats(void);
void freeObjAsync(robj *key, robj *obj, int dbid);
void freeReplicationBacklogRefMemAsync(list *blocks, rax *index);

/* API to get key arguments from commands */
#define GET_KEYSPEC_DEFAULT 0
#define GET_KEYSPEC_INCLUDE_NOT_KEYS (1<<0) /* Consider 'fake' keys as keys */
#define GET_KEYSPEC_RETURN_PARTIAL (1<<1) /* Return all keys that can be found */

int getKeysFromCommandWithSpecs(struct redisCommand *cmd, robj **argv, int argc, int search_flags, getKeysResult *result);
keyReference *getKeysPrepareResult(getKeysResult *result, int numkeys);
int getKeysFromCommand(struct redisCommand *cmd, robj **argv, int argc, getKeysResult *result);
int doesCommandHaveKeys(struct redisCommand *cmd);
int getChannelsFromCommand(struct redisCommand *cmd, robj **argv, int argc, getKeysResult *result);
int doesCommandHaveChannelsWithFlags(struct redisCommand *cmd, int flags);
void getKeysFreeResult(getKeysResult *result);
int sintercardGetKeys(struct redisCommand *cmd,robj **argv, int argc, getKeysResult *result);
int zunionInterDiffGetKeys(struct redisCommand *cmd,robj **argv, int argc, getKeysResult *result);
int zunionInterDiffStoreGetKeys(struct redisCommand *cmd,robj **argv, int argc, getKeysResult *result);
int evalGetKeys(struct redisCommand *cmd, robj **argv, int argc, getKeysResult *result);
int functionGetKeys(struct redisCommand *cmd, robj **argv, int argc, getKeysResult *result);
int sortGetKeys(struct redisCommand *cmd, robj **argv, int argc, getKeysResult *result);
int sortROGetKeys(struct redisCommand *cmd, robj **argv, int argc, getKeysResult *result);
int migrateGetKeys(struct redisCommand *cmd, robj **argv, int argc, getKeysResult *result);
int georadiusGetKeys(struct redisCommand *cmd, robj **argv, int argc, getKeysResult *result);
int xreadGetKeys(struct redisCommand *cmd, robj **argv, int argc, getKeysResult *result);
int lmpopGetKeys(struct redisCommand *cmd, robj **argv, int argc, getKeysResult *result);
int blmpopGetKeys(struct redisCommand *cmd, robj **argv, int argc, getKeysResult *result);
int zmpopGetKeys(struct redisCommand *cmd, robj **argv, int argc, getKeysResult *result);
int bzmpopGetKeys(struct redisCommand *cmd, robj **argv, int argc, getKeysResult *result);
int setGetKeys(struct redisCommand *cmd, robj **argv, int argc, getKeysResult *result);
int bitfieldGetKeys(struct redisCommand *cmd, robj **argv, int argc, getKeysResult *result);

unsigned short crc16(const char *buf, int len);

/* Sentinel */
void initSentinelConfig(void);
void initSentinel(void);
void sentinelTimer(void);
const char *sentinelHandleConfiguration(char **argv, int argc);
void queueSentinelConfig(sds *argv, int argc, int linenum, sds line);
void loadSentinelConfigFromQueue(void);
void sentinelIsRunning(void);
void sentinelCheckConfigFile(void);
void sentinelCommand(client *c);
void sentinelInfoCommand(client *c);
void sentinelPublishCommand(client *c);
void sentinelRoleCommand(client *c);

/* redis-check-rdb & aof */
int redis_check_rdb(char *rdbfilename, FILE *fp);
int redis_check_rdb_main(int argc, char **argv, FILE *fp);
int redis_check_aof_main(int argc, char **argv);

/* Scripting */
void scriptingInit(int setup);
int ldbRemoveChild(pid_t pid);
void ldbKillForkedSessions(void);
int ldbPendingChildren(void);
sds luaCreateFunction(client *c, robj *body);
void luaLdbLineHook(lua_State *lua, lua_Debug *ar);
void freeLuaScriptsAsync(dict *lua_scripts);
void freeFunctionsAsync(functionsLibCtx *lib_ctx);
int ldbIsEnabled();
void ldbLog(sds entry);
void ldbLogRedisReply(char *reply);
void sha1hex(char *digest, char *script, size_t len);
unsigned long evalMemory();
dict* evalScriptsDict();
unsigned long evalScriptsMemory();
uint64_t evalGetCommandFlags(client *c, uint64_t orig_flags);
uint64_t fcallGetCommandFlags(client *c, uint64_t orig_flags);
int isInsideYieldingLongCommand();

typedef struct luaScript {
    uint64_t flags;
    robj *body;
} luaScript;

/* Blocked clients API */
void processUnblockedClients(void);
void initClientBlockingState(client *c);
void blockClient(client *c, int btype);
void unblockClient(client *c);
void unblockClientOnTimeout(client *c);
void queueClientForReprocessing(client *c);
void replyToBlockedClientTimedOut(client *c);
int getTimeoutFromObjectOrReply(client *c, robj *object, mstime_t *timeout, int unit);
void disconnectAllBlockedClients(void);
void handleClientsBlockedOnKeys(void);
void signalKeyAsReady(redisDb *db, robj *key, int type);
<<<<<<< HEAD
void blockForKeys(client *c, int btype, robj **keys, int numkeys, mstime_t timeout, int unblock_on_nokey);
void blockClientShutdown(client *c);
void blockPostponeClient(client *c);
void blockForReplication(client *c, mstime_t timeout, long long offset, long numreplicas);
=======
void signalDeletedKeyAsReady(redisDb *db, robj *key, int type);
void blockForKeys(client *c, int btype, robj **keys, int numkeys, long count, mstime_t timeout, robj *target, struct blockPos *blockpos, streamID *ids, int unblock_on_nokey);
>>>>>>> b57fd010
void updateStatsOnUnblock(client *c, long blocked_us, long reply_us, int had_errors);
void scanDatabaseForDeletedKeys(redisDb *emptied, redisDb *replaced_with);

/* timeout.c -- Blocked clients timeout and connections timeout. */
void addClientToTimeoutTable(client *c);
void removeClientFromTimeoutTable(client *c);
void handleBlockedClientsTimeout(void);
int clientsCronHandleTimeout(client *c, mstime_t now_ms);

/* expire.c -- Handling of expired keys */
void activeExpireCycle(int type);
void expireSlaveKeys(void);
void rememberSlaveKeyWithExpire(redisDb *db, robj *key);
void flushSlaveKeysWithExpireList(void);
size_t getSlaveKeyWithExpireCount(void);

/* evict.c -- maxmemory handling and LRU eviction. */
void evictionPoolAlloc(void);
#define LFU_INIT_VAL 5
unsigned long LFUGetTimeInMinutes(void);
uint8_t LFULogIncr(uint8_t value);
unsigned long LFUDecrAndReturn(robj *o);
#define EVICT_OK 0
#define EVICT_RUNNING 1
#define EVICT_FAIL 2
int performEvictions(void);
void startEvictionTimeProc(void);

/* Keys hashing / comparison functions for dict.c hash tables. */
uint64_t dictSdsHash(const void *key);
uint64_t dictSdsCaseHash(const void *key);
int dictSdsKeyCompare(dict *d, const void *key1, const void *key2);
int dictSdsKeyCaseCompare(dict *d, const void *key1, const void *key2);
void dictSdsDestructor(dict *d, void *val);
void *dictSdsDup(dict *d, const void *key);

/* Git SHA1 */
char *redisGitSHA1(void);
char *redisGitDirty(void);
uint64_t redisBuildId(void);
const char *redisBuildIdRaw(void);
char *redisBuildIdString(void);

/* Commands prototypes */
void authCommand(client *c);
void pingCommand(client *c);
void echoCommand(client *c);
void commandCommand(client *c);
void commandCountCommand(client *c);
void commandListCommand(client *c);
void commandInfoCommand(client *c);
void commandGetKeysCommand(client *c);
void commandGetKeysAndFlagsCommand(client *c);
void commandHelpCommand(client *c);
void commandDocsCommand(client *c);
void setCommand(client *c);
void setnxCommand(client *c);
void setexCommand(client *c);
void psetexCommand(client *c);
void getCommand(client *c);
void getexCommand(client *c);
void getdelCommand(client *c);
void delCommand(client *c);
void unlinkCommand(client *c);
void existsCommand(client *c);
void setbitCommand(client *c);
void getbitCommand(client *c);
void bitfieldCommand(client *c);
void bitfieldroCommand(client *c);
void setrangeCommand(client *c);
void getrangeCommand(client *c);
void incrCommand(client *c);
void decrCommand(client *c);
void incrbyCommand(client *c);
void decrbyCommand(client *c);
void incrbyfloatCommand(client *c);
void selectCommand(client *c);
void swapdbCommand(client *c);
void randomkeyCommand(client *c);
void keysCommand(client *c);
void scanCommand(client *c);
void dbsizeCommand(client *c);
void lastsaveCommand(client *c);
void saveCommand(client *c);
void bgsaveCommand(client *c);
void bgrewriteaofCommand(client *c);
void shutdownCommand(client *c);
void slowlogCommand(client *c);
void moveCommand(client *c);
void copyCommand(client *c);
void renameCommand(client *c);
void renamenxCommand(client *c);
void lpushCommand(client *c);
void rpushCommand(client *c);
void lpushxCommand(client *c);
void rpushxCommand(client *c);
void linsertCommand(client *c);
void lpopCommand(client *c);
void rpopCommand(client *c);
void lmpopCommand(client *c);
void llenCommand(client *c);
void lindexCommand(client *c);
void lrangeCommand(client *c);
void ltrimCommand(client *c);
void typeCommand(client *c);
void lsetCommand(client *c);
void saddCommand(client *c);
void sremCommand(client *c);
void smoveCommand(client *c);
void sismemberCommand(client *c);
void smismemberCommand(client *c);
void scardCommand(client *c);
void spopCommand(client *c);
void srandmemberCommand(client *c);
void sinterCommand(client *c);
void sinterCardCommand(client *c);
void sinterstoreCommand(client *c);
void sunionCommand(client *c);
void sunionstoreCommand(client *c);
void sdiffCommand(client *c);
void sdiffstoreCommand(client *c);
void sscanCommand(client *c);
void syncCommand(client *c);
void flushdbCommand(client *c);
void flushallCommand(client *c);
void sortCommand(client *c);
void sortroCommand(client *c);
void lremCommand(client *c);
void lposCommand(client *c);
void rpoplpushCommand(client *c);
void lmoveCommand(client *c);
void infoCommand(client *c);
void mgetCommand(client *c);
void monitorCommand(client *c);
void expireCommand(client *c);
void expireatCommand(client *c);
void pexpireCommand(client *c);
void pexpireatCommand(client *c);
void getsetCommand(client *c);
void ttlCommand(client *c);
void touchCommand(client *c);
void pttlCommand(client *c);
void expiretimeCommand(client *c);
void pexpiretimeCommand(client *c);
void persistCommand(client *c);
void replicaofCommand(client *c);
void roleCommand(client *c);
void debugCommand(client *c);
void msetCommand(client *c);
void msetnxCommand(client *c);
void zaddCommand(client *c);
void zincrbyCommand(client *c);
void zrangeCommand(client *c);
void zrangebyscoreCommand(client *c);
void zrevrangebyscoreCommand(client *c);
void zrangebylexCommand(client *c);
void zrevrangebylexCommand(client *c);
void zcountCommand(client *c);
void zlexcountCommand(client *c);
void zrevrangeCommand(client *c);
void zcardCommand(client *c);
void zremCommand(client *c);
void zscoreCommand(client *c);
void zmscoreCommand(client *c);
void zremrangebyscoreCommand(client *c);
void zremrangebylexCommand(client *c);
void zpopminCommand(client *c);
void zpopmaxCommand(client *c);
void zmpopCommand(client *c);
void bzpopminCommand(client *c);
void bzpopmaxCommand(client *c);
void bzmpopCommand(client *c);
void zrandmemberCommand(client *c);
void multiCommand(client *c);
void execCommand(client *c);
void discardCommand(client *c);
void blpopCommand(client *c);
void brpopCommand(client *c);
void blmpopCommand(client *c);
void brpoplpushCommand(client *c);
void blmoveCommand(client *c);
void appendCommand(client *c);
void strlenCommand(client *c);
void zrankCommand(client *c);
void zrevrankCommand(client *c);
void hsetCommand(client *c);
void hsetnxCommand(client *c);
void hgetCommand(client *c);
void hmgetCommand(client *c);
void hdelCommand(client *c);
void hlenCommand(client *c);
void hstrlenCommand(client *c);
void zremrangebyrankCommand(client *c);
void zunionstoreCommand(client *c);
void zinterstoreCommand(client *c);
void zdiffstoreCommand(client *c);
void zunionCommand(client *c);
void zinterCommand(client *c);
void zinterCardCommand(client *c);
void zrangestoreCommand(client *c);
void zdiffCommand(client *c);
void zscanCommand(client *c);
void hkeysCommand(client *c);
void hvalsCommand(client *c);
void hgetallCommand(client *c);
void hexistsCommand(client *c);
void hscanCommand(client *c);
void hrandfieldCommand(client *c);
void configSetCommand(client *c);
void configGetCommand(client *c);
void configResetStatCommand(client *c);
void configRewriteCommand(client *c);
void configHelpCommand(client *c);
void hincrbyCommand(client *c);
void hincrbyfloatCommand(client *c);
void subscribeCommand(client *c);
void unsubscribeCommand(client *c);
void psubscribeCommand(client *c);
void punsubscribeCommand(client *c);
void publishCommand(client *c);
void pubsubCommand(client *c);
void spublishCommand(client *c);
void ssubscribeCommand(client *c);
void sunsubscribeCommand(client *c);
void watchCommand(client *c);
void unwatchCommand(client *c);
void clusterCommand(client *c);
void restoreCommand(client *c);
void migrateCommand(client *c);
void askingCommand(client *c);
void readonlyCommand(client *c);
void readwriteCommand(client *c);
int verifyDumpPayload(unsigned char *p, size_t len, uint16_t *rdbver_ptr);
void dumpCommand(client *c);
void objectCommand(client *c);
void memoryCommand(client *c);
void clientCommand(client *c);
void helloCommand(client *c);
void evalCommand(client *c);
void evalRoCommand(client *c);
void evalShaCommand(client *c);
void evalShaRoCommand(client *c);
void scriptCommand(client *c);
void fcallCommand(client *c);
void fcallroCommand(client *c);
void functionLoadCommand(client *c);
void functionDeleteCommand(client *c);
void functionKillCommand(client *c);
void functionStatsCommand(client *c);
void functionListCommand(client *c);
void functionHelpCommand(client *c);
void functionFlushCommand(client *c);
void functionRestoreCommand(client *c);
void functionDumpCommand(client *c);
void timeCommand(client *c);
void bitopCommand(client *c);
void bitcountCommand(client *c);
void bitposCommand(client *c);
void replconfCommand(client *c);
void waitCommand(client *c);
void georadiusbymemberCommand(client *c);
void georadiusbymemberroCommand(client *c);
void georadiusCommand(client *c);
void georadiusroCommand(client *c);
void geoaddCommand(client *c);
void geohashCommand(client *c);
void geoposCommand(client *c);
void geodistCommand(client *c);
void geosearchCommand(client *c);
void geosearchstoreCommand(client *c);
void pfselftestCommand(client *c);
void pfaddCommand(client *c);
void pfcountCommand(client *c);
void pfmergeCommand(client *c);
void pfdebugCommand(client *c);
void latencyCommand(client *c);
void moduleCommand(client *c);
void securityWarningCommand(client *c);
void xaddCommand(client *c);
void xrangeCommand(client *c);
void xrevrangeCommand(client *c);
void xlenCommand(client *c);
void xreadCommand(client *c);
void xgroupCommand(client *c);
void xsetidCommand(client *c);
void xackCommand(client *c);
void xpendingCommand(client *c);
void xclaimCommand(client *c);
void xautoclaimCommand(client *c);
void xinfoCommand(client *c);
void xdelCommand(client *c);
void xtrimCommand(client *c);
void lolwutCommand(client *c);
void aclCommand(client *c);
void lcsCommand(client *c);
void quitCommand(client *c);
void resetCommand(client *c);
void failoverCommand(client *c);

#if defined(__GNUC__)
void *calloc(size_t count, size_t size) __attribute__ ((deprecated));
void free(void *ptr) __attribute__ ((deprecated));
void *malloc(size_t size) __attribute__ ((deprecated));
void *realloc(void *ptr, size_t size) __attribute__ ((deprecated));
#endif

/* Debugging stuff */
void _serverAssertWithInfo(const client *c, const robj *o, const char *estr, const char *file, int line);
void _serverAssert(const char *estr, const char *file, int line);
#ifdef __GNUC__
void _serverPanic(const char *file, int line, const char *msg, ...)
    __attribute__ ((format (printf, 3, 4)));
#else
void _serverPanic(const char *file, int line, const char *msg, ...);
#endif
void serverLogObjectDebugInfo(const robj *o);
void sigsegvHandler(int sig, siginfo_t *info, void *secret);
const char *getSafeInfoString(const char *s, size_t len, char **tmp);
dict *genInfoSectionDict(robj **argv, int argc, char **defaults, int *out_all, int *out_everything);
void releaseInfoSectionDict(dict *sec);
sds genRedisInfoString(dict *section_dict, int all_sections, int everything);
sds genModulesInfoString(sds info);
void applyWatchdogPeriod();
void watchdogScheduleSignal(int period);
void serverLogHexDump(int level, char *descr, void *value, size_t len);
int memtest_preserving_test(unsigned long *m, size_t bytes, int passes);
void mixDigest(unsigned char *digest, const void *ptr, size_t len);
void xorDigest(unsigned char *digest, const void *ptr, size_t len);
sds catSubCommandFullname(const char *parent_name, const char *sub_name);
void commandAddSubcommand(struct redisCommand *parent, struct redisCommand *subcommand, const char *declared_name);
void debugDelay(int usec);
void killIOThreads(void);
void killThreads(void);
void makeThreadKillable(void);
void swapMainDbWithTempDb(redisDb *tempDb);

/* Use macro for checking log level to avoid evaluating arguments in cases log
 * should be ignored due to low level. */
#define serverLog(level, ...) do {\
        if (((level)&0xff) < server.verbosity) break;\
        _serverLog(level, __VA_ARGS__);\
    } while(0)

#define redisDebug(fmt, ...) \
    printf("DEBUG %s:%d > " fmt "\n", __FILE__, __LINE__, __VA_ARGS__)
#define redisDebugMark() \
    printf("-- MARK %s:%d --\n", __FILE__, __LINE__)

int iAmMaster(void);

#define STRINGIFY_(x) #x
#define STRINGIFY(x) STRINGIFY_(x)

#endif<|MERGE_RESOLUTION|>--- conflicted
+++ resolved
@@ -3211,15 +3211,11 @@
 void disconnectAllBlockedClients(void);
 void handleClientsBlockedOnKeys(void);
 void signalKeyAsReady(redisDb *db, robj *key, int type);
-<<<<<<< HEAD
 void blockForKeys(client *c, int btype, robj **keys, int numkeys, mstime_t timeout, int unblock_on_nokey);
 void blockClientShutdown(client *c);
 void blockPostponeClient(client *c);
 void blockForReplication(client *c, mstime_t timeout, long long offset, long numreplicas);
-=======
 void signalDeletedKeyAsReady(redisDb *db, robj *key, int type);
-void blockForKeys(client *c, int btype, robj **keys, int numkeys, long count, mstime_t timeout, robj *target, struct blockPos *blockpos, streamID *ids, int unblock_on_nokey);
->>>>>>> b57fd010
 void updateStatsOnUnblock(client *c, long blocked_us, long reply_us, int had_errors);
 void scanDatabaseForDeletedKeys(redisDb *emptied, redisDb *replaced_with);
 
